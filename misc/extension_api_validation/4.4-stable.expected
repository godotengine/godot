This file contains the expected output of --validate-extension-api when run against the extension_api.json of the
4.4-stable tag (the basename of this file).

Only lines that start with "Validate extension JSON:" matter, everything else is considered a comment and ignored. They
should instead be used to justify these changes and describe how users should work around these changes.

Add new entries at the end of the file.

## Changes between 4.4-stable and 4.5-stable

GH-98194
--------
Validate extension JSON: Error: Field 'classes/DisplayServer/methods/file_dialog_show/arguments': size changed value in new API, from 7 to 8.
Validate extension JSON: Error: Field 'classes/DisplayServer/methods/file_dialog_with_options_show/arguments': size changed value in new API, from 9 to 10.

Optional argument added. Compatibility methods registered.


GH-104087
---------
Validate extension JSON: Error: Field 'classes/OpenXRAPIExtension/methods/register_composition_layer_provider/arguments/0': type changed value in new API, from "OpenXRExtensionWrapperExtension" to "OpenXRExtensionWrapper".
Validate extension JSON: Error: Field 'classes/OpenXRAPIExtension/methods/unregister_composition_layer_provider/arguments/0': type changed value in new API, from "OpenXRExtensionWrapperExtension" to "OpenXRExtensionWrapper".
Validate extension JSON: Error: Field 'classes/OpenXRAPIExtension/methods/register_projection_views_extension/arguments/0': type changed value in new API, from "OpenXRExtensionWrapperExtension" to "OpenXRExtensionWrapper".
Validate extension JSON: Error: Field 'classes/OpenXRAPIExtension/methods/unregister_projection_views_extension/arguments/0': type changed value in new API, from "OpenXRExtensionWrapperExtension" to "OpenXRExtensionWrapper".

Switched from `OpenXRExtensionWrapperExtension` to parent `OpenXRExtensionWrapper`. Compatibility methods registered.


GH-104890
---------
Validate extension JSON: API was removed: classes/JSONRPC/methods/set_scope

Replaced `set_scope` with `set_method`. Compatibility method registered for binary compatibility. Manual upgrade required by users to retain functionality.


GH-76829
--------
Validate extension JSON: Error: Field 'classes/RichTextLabel/methods/add_image/arguments': size changed value in new API, from 6 to 11.
Validate extension JSON: Error: Field 'classes/RichTextLabel/methods/add_image/arguments': size changed value in new API, from 10 to 11.
Validate extension JSON: Error: Field 'classes/RichTextLabel/methods/push_table/arguments': size changed value in new API, from 3 to 4.
Validate extension JSON: Error: Field 'classes/TreeItem/methods/add_button/arguments': size changed value in new API, from 5 to 6.

Added optional arguments. Compatibility methods registered.


GH-71542
--------
Validate extension JSON: JSON file: Field was added in a way that breaks compatibility 'classes/EditorExportPlatform/methods/get_forced_export_files': arguments

Optional argument added. Compatibility methods registered.


GH-104872
---------
Validate extension JSON: Error: Field 'classes/CanvasItem/methods/draw_char/arguments': size changed value in new API, from 5 to 6.
Validate extension JSON: Error: Field 'classes/CanvasItem/methods/draw_char_outline/arguments': size changed value in new API, from 6 to 7.
Validate extension JSON: Error: Field 'classes/CanvasItem/methods/draw_multiline_string/arguments': size changed value in new API, from 12 to 13.
Validate extension JSON: Error: Field 'classes/CanvasItem/methods/draw_multiline_string_outline/arguments': size changed value in new API, from 13 to 14.
Validate extension JSON: Error: Field 'classes/CanvasItem/methods/draw_string/arguments': size changed value in new API, from 10 to 11.
Validate extension JSON: Error: Field 'classes/CanvasItem/methods/draw_string_outline/arguments': size changed value in new API, from 11 to 12.
Validate extension JSON: Error: Field 'classes/Font/methods/draw_char/arguments': size changed value in new API, from 5 to 6.
Validate extension JSON: Error: Field 'classes/Font/methods/draw_char_outline/arguments': size changed value in new API, from 6 to 7.
Validate extension JSON: Error: Field 'classes/Font/methods/draw_multiline_string/arguments': size changed value in new API, from 12 to 13.
Validate extension JSON: Error: Field 'classes/Font/methods/draw_multiline_string_outline/arguments': size changed value in new API, from 13 to 14.
Validate extension JSON: Error: Field 'classes/Font/methods/draw_string/arguments': size changed value in new API, from 10 to 11.
Validate extension JSON: Error: Field 'classes/Font/methods/draw_string_outline/arguments': size changed value in new API, from 11 to 12.
Validate extension JSON: Error: Field 'classes/TextLine/methods/draw/arguments': size changed value in new API, from 3 to 4.
Validate extension JSON: Error: Field 'classes/TextLine/methods/draw_outline/arguments': size changed value in new API, from 4 to 5.
Validate extension JSON: Error: Field 'classes/TextParagraph/methods/draw/arguments': size changed value in new API, from 4 to 5.
Validate extension JSON: Error: Field 'classes/TextParagraph/methods/draw_dropcap/arguments': size changed value in new API, from 3 to 4.
Validate extension JSON: Error: Field 'classes/TextParagraph/methods/draw_dropcap_outline/arguments': size changed value in new API, from 4 to 5.
Validate extension JSON: Error: Field 'classes/TextParagraph/methods/draw_line/arguments': size changed value in new API, from 4 to 5.
Validate extension JSON: Error: Field 'classes/TextParagraph/methods/draw_line_outline/arguments': size changed value in new API, from 5 to 6.
Validate extension JSON: Error: Field 'classes/TextParagraph/methods/draw_outline/arguments': size changed value in new API, from 5 to 6.
Validate extension JSON: Error: Field 'classes/TextServer/methods/font_draw_glyph/arguments': size changed value in new API, from 6 to 7.
Validate extension JSON: Error: Field 'classes/TextServer/methods/font_draw_glyph_outline/arguments': size changed value in new API, from 7 to 8.
Validate extension JSON: Error: Field 'classes/TextServer/methods/shaped_text_draw/arguments': size changed value in new API, from 6 to 7.
Validate extension JSON: Error: Field 'classes/TextServer/methods/shaped_text_draw_outline/arguments': size changed value in new API, from 7 to 8.
Validate extension JSON: Error: Field 'classes/TextServerExtension/methods/_font_draw_glyph/arguments': size changed value in new API, from 6 to 7.
Validate extension JSON: Error: Field 'classes/TextServerExtension/methods/_font_draw_glyph_outline/arguments': size changed value in new API, from 7 to 8.
Validate extension JSON: Error: Field 'classes/TextServerExtension/methods/_shaped_text_draw/arguments': size changed value in new API, from 6 to 7.
Validate extension JSON: Error: Field 'classes/TextServerExtension/methods/_shaped_text_draw_outline/arguments': size changed value in new API, from 7 to 8.

Optional "oversmpling" argument added. Compatibility methods registered.


GH-104269
---------
Validate extension JSON: API was removed: classes/RenderingServer/methods/instance_set_interpolated
Validate extension JSON: API was removed: classes/RenderingServer/methods/instance_reset_physics_interpolation

Functionality moved out of server.


GH-76560
--------
Validate extension JSON: Error: Field 'classes/Node/methods/set_name/arguments/0': type changed value in new API, from "String" to "StringName".

Change Node `set_name` to use StringName to improve performance. Compatibility method registered.


GH-105570
---------
Validate extension JSON: Error: Field 'classes/RenderingDevice/methods/texture_create_from_extension/arguments': size changed value in new API, from 9 to 10.

Argument added; p_mipmaps. Compatibility method registered.


GH-106121
--------
Validate extension JSON: Error: Field 'classes/EditorUndoRedoManager/methods/create_action/arguments': size changed value in new API, from 4 to 5.
Validate extension JSON: Error: Field 'classes/EditorUndoRedoManager/methods/create_action/arguments': size changed value in new API, from 3 to 5.

New argument added. Compatibility method registered.

GH-98750
--------
Validate extension JSON: Error: Field 'builtin_classes/Color/constants/ALICE_BLUE': value changed value in new API, from "Color(0.941176, 0.972549, 1, 1)" to "Color(0.9411765, 0.972549, 1, 1)".
Validate extension JSON: Error: Field 'builtin_classes/Color/constants/ANTIQUE_WHITE': value changed value in new API, from "Color(0.980392, 0.921569, 0.843137, 1)" to "Color(0.98039216, 0.92156863, 0.84313726, 1)".
Validate extension JSON: Error: Field 'builtin_classes/Color/constants/AQUAMARINE': value changed value in new API, from "Color(0.498039, 1, 0.831373, 1)" to "Color(0.49803922, 1, 0.83137256, 1)".
Validate extension JSON: Error: Field 'builtin_classes/Color/constants/AZURE': value changed value in new API, from "Color(0.941176, 1, 1, 1)" to "Color(0.9411765, 1, 1, 1)".
Validate extension JSON: Error: Field 'builtin_classes/Color/constants/BEIGE': value changed value in new API, from "Color(0.960784, 0.960784, 0.862745, 1)" to "Color(0.9607843, 0.9607843, 0.8627451, 1)".
Validate extension JSON: Error: Field 'builtin_classes/Color/constants/BISQUE': value changed value in new API, from "Color(1, 0.894118, 0.768627, 1)" to "Color(1, 0.89411765, 0.76862746, 1)".
Validate extension JSON: Error: Field 'builtin_classes/Color/constants/BLANCHED_ALMOND': value changed value in new API, from "Color(1, 0.921569, 0.803922, 1)" to "Color(1, 0.92156863, 0.8039216, 1)".
Validate extension JSON: Error: Field 'builtin_classes/Color/constants/BLUE_VIOLET': value changed value in new API, from "Color(0.541176, 0.168627, 0.886275, 1)" to "Color(0.5411765, 0.16862746, 0.8862745, 1)".
Validate extension JSON: Error: Field 'builtin_classes/Color/constants/BROWN': value changed value in new API, from "Color(0.647059, 0.164706, 0.164706, 1)" to "Color(0.64705884, 0.16470589, 0.16470589, 1)".
Validate extension JSON: Error: Field 'builtin_classes/Color/constants/BURLYWOOD': value changed value in new API, from "Color(0.870588, 0.721569, 0.529412, 1)" to "Color(0.87058824, 0.72156864, 0.5294118, 1)".
Validate extension JSON: Error: Field 'builtin_classes/Color/constants/CADET_BLUE': value changed value in new API, from "Color(0.372549, 0.619608, 0.627451, 1)" to "Color(0.37254903, 0.61960787, 0.627451, 1)".
Validate extension JSON: Error: Field 'builtin_classes/Color/constants/CHARTREUSE': value changed value in new API, from "Color(0.498039, 1, 0, 1)" to "Color(0.49803922, 1, 0, 1)".
Validate extension JSON: Error: Field 'builtin_classes/Color/constants/CHOCOLATE': value changed value in new API, from "Color(0.823529, 0.411765, 0.117647, 1)" to "Color(0.8235294, 0.4117647, 0.11764706, 1)".
Validate extension JSON: Error: Field 'builtin_classes/Color/constants/CORAL': value changed value in new API, from "Color(1, 0.498039, 0.313726, 1)" to "Color(1, 0.49803922, 0.3137255, 1)".
Validate extension JSON: Error: Field 'builtin_classes/Color/constants/CORNFLOWER_BLUE': value changed value in new API, from "Color(0.392157, 0.584314, 0.929412, 1)" to "Color(0.39215687, 0.58431375, 0.92941177, 1)".
Validate extension JSON: Error: Field 'builtin_classes/Color/constants/CORNSILK': value changed value in new API, from "Color(1, 0.972549, 0.862745, 1)" to "Color(1, 0.972549, 0.8627451, 1)".
Validate extension JSON: Error: Field 'builtin_classes/Color/constants/CRIMSON': value changed value in new API, from "Color(0.862745, 0.0784314, 0.235294, 1)" to "Color(0.8627451, 0.078431375, 0.23529412, 1)".
Validate extension JSON: Error: Field 'builtin_classes/Color/constants/DARK_BLUE': value changed value in new API, from "Color(0, 0, 0.545098, 1)" to "Color(0, 0, 0.54509807, 1)".
Validate extension JSON: Error: Field 'builtin_classes/Color/constants/DARK_CYAN': value changed value in new API, from "Color(0, 0.545098, 0.545098, 1)" to "Color(0, 0.54509807, 0.54509807, 1)".
Validate extension JSON: Error: Field 'builtin_classes/Color/constants/DARK_GOLDENROD': value changed value in new API, from "Color(0.721569, 0.52549, 0.0431373, 1)" to "Color(0.72156864, 0.5254902, 0.043137256, 1)".
Validate extension JSON: Error: Field 'builtin_classes/Color/constants/DARK_GRAY': value changed value in new API, from "Color(0.662745, 0.662745, 0.662745, 1)" to "Color(0.6627451, 0.6627451, 0.6627451, 1)".
Validate extension JSON: Error: Field 'builtin_classes/Color/constants/DARK_GREEN': value changed value in new API, from "Color(0, 0.392157, 0, 1)" to "Color(0, 0.39215687, 0, 1)".
Validate extension JSON: Error: Field 'builtin_classes/Color/constants/DARK_KHAKI': value changed value in new API, from "Color(0.741176, 0.717647, 0.419608, 1)" to "Color(0.7411765, 0.7176471, 0.41960785, 1)".
Validate extension JSON: Error: Field 'builtin_classes/Color/constants/DARK_MAGENTA': value changed value in new API, from "Color(0.545098, 0, 0.545098, 1)" to "Color(0.54509807, 0, 0.54509807, 1)".
Validate extension JSON: Error: Field 'builtin_classes/Color/constants/DARK_OLIVE_GREEN': value changed value in new API, from "Color(0.333333, 0.419608, 0.184314, 1)" to "Color(0.33333334, 0.41960785, 0.18431373, 1)".
Validate extension JSON: Error: Field 'builtin_classes/Color/constants/DARK_ORANGE': value changed value in new API, from "Color(1, 0.54902, 0, 1)" to "Color(1, 0.54901963, 0, 1)".
Validate extension JSON: Error: Field 'builtin_classes/Color/constants/DARK_ORCHID': value changed value in new API, from "Color(0.6, 0.196078, 0.8, 1)" to "Color(0.6, 0.19607843, 0.8, 1)".
Validate extension JSON: Error: Field 'builtin_classes/Color/constants/DARK_RED': value changed value in new API, from "Color(0.545098, 0, 0, 1)" to "Color(0.54509807, 0, 0, 1)".
Validate extension JSON: Error: Field 'builtin_classes/Color/constants/DARK_SALMON': value changed value in new API, from "Color(0.913725, 0.588235, 0.478431, 1)" to "Color(0.9137255, 0.5882353, 0.47843137, 1)".
Validate extension JSON: Error: Field 'builtin_classes/Color/constants/DARK_SEA_GREEN': value changed value in new API, from "Color(0.560784, 0.737255, 0.560784, 1)" to "Color(0.56078434, 0.7372549, 0.56078434, 1)".
Validate extension JSON: Error: Field 'builtin_classes/Color/constants/DARK_SLATE_BLUE': value changed value in new API, from "Color(0.282353, 0.239216, 0.545098, 1)" to "Color(0.28235295, 0.23921569, 0.54509807, 1)".
Validate extension JSON: Error: Field 'builtin_classes/Color/constants/DARK_SLATE_GRAY': value changed value in new API, from "Color(0.184314, 0.309804, 0.309804, 1)" to "Color(0.18431373, 0.30980393, 0.30980393, 1)".
Validate extension JSON: Error: Field 'builtin_classes/Color/constants/DARK_TURQUOISE': value changed value in new API, from "Color(0, 0.807843, 0.819608, 1)" to "Color(0, 0.80784315, 0.81960785, 1)".
Validate extension JSON: Error: Field 'builtin_classes/Color/constants/DARK_VIOLET': value changed value in new API, from "Color(0.580392, 0, 0.827451, 1)" to "Color(0.5803922, 0, 0.827451, 1)".
Validate extension JSON: Error: Field 'builtin_classes/Color/constants/DEEP_PINK': value changed value in new API, from "Color(1, 0.0784314, 0.576471, 1)" to "Color(1, 0.078431375, 0.5764706, 1)".
Validate extension JSON: Error: Field 'builtin_classes/Color/constants/DEEP_SKY_BLUE': value changed value in new API, from "Color(0, 0.74902, 1, 1)" to "Color(0, 0.7490196, 1, 1)".
Validate extension JSON: Error: Field 'builtin_classes/Color/constants/DIM_GRAY': value changed value in new API, from "Color(0.411765, 0.411765, 0.411765, 1)" to "Color(0.4117647, 0.4117647, 0.4117647, 1)".
Validate extension JSON: Error: Field 'builtin_classes/Color/constants/DODGER_BLUE': value changed value in new API, from "Color(0.117647, 0.564706, 1, 1)" to "Color(0.11764706, 0.5647059, 1, 1)".
Validate extension JSON: Error: Field 'builtin_classes/Color/constants/FIREBRICK': value changed value in new API, from "Color(0.698039, 0.133333, 0.133333, 1)" to "Color(0.69803923, 0.13333334, 0.13333334, 1)".
Validate extension JSON: Error: Field 'builtin_classes/Color/constants/FLORAL_WHITE': value changed value in new API, from "Color(1, 0.980392, 0.941176, 1)" to "Color(1, 0.98039216, 0.9411765, 1)".
Validate extension JSON: Error: Field 'builtin_classes/Color/constants/FOREST_GREEN': value changed value in new API, from "Color(0.133333, 0.545098, 0.133333, 1)" to "Color(0.13333334, 0.54509807, 0.13333334, 1)".
Validate extension JSON: Error: Field 'builtin_classes/Color/constants/GAINSBORO': value changed value in new API, from "Color(0.862745, 0.862745, 0.862745, 1)" to "Color(0.8627451, 0.8627451, 0.8627451, 1)".
Validate extension JSON: Error: Field 'builtin_classes/Color/constants/GOLD': value changed value in new API, from "Color(1, 0.843137, 0, 1)" to "Color(1, 0.84313726, 0, 1)".
Validate extension JSON: Error: Field 'builtin_classes/Color/constants/GOLDENROD': value changed value in new API, from "Color(0.854902, 0.647059, 0.12549, 1)" to "Color(0.85490197, 0.64705884, 0.1254902, 1)".
Validate extension JSON: Error: Field 'builtin_classes/Color/constants/GRAY': value changed value in new API, from "Color(0.745098, 0.745098, 0.745098, 1)" to "Color(0.74509805, 0.74509805, 0.74509805, 1)".
Validate extension JSON: Error: Field 'builtin_classes/Color/constants/GREEN_YELLOW': value changed value in new API, from "Color(0.678431, 1, 0.184314, 1)" to "Color(0.6784314, 1, 0.18431373, 1)".
Validate extension JSON: Error: Field 'builtin_classes/Color/constants/HONEYDEW': value changed value in new API, from "Color(0.941176, 1, 0.941176, 1)" to "Color(0.9411765, 1, 0.9411765, 1)".
Validate extension JSON: Error: Field 'builtin_classes/Color/constants/HOT_PINK': value changed value in new API, from "Color(1, 0.411765, 0.705882, 1)" to "Color(1, 0.4117647, 0.7058824, 1)".
Validate extension JSON: Error: Field 'builtin_classes/Color/constants/INDIAN_RED': value changed value in new API, from "Color(0.803922, 0.360784, 0.360784, 1)" to "Color(0.8039216, 0.36078432, 0.36078432, 1)".
Validate extension JSON: Error: Field 'builtin_classes/Color/constants/INDIGO': value changed value in new API, from "Color(0.294118, 0, 0.509804, 1)" to "Color(0.29411766, 0, 0.50980395, 1)".
Validate extension JSON: Error: Field 'builtin_classes/Color/constants/IVORY': value changed value in new API, from "Color(1, 1, 0.941176, 1)" to "Color(1, 1, 0.9411765, 1)".
Validate extension JSON: Error: Field 'builtin_classes/Color/constants/KHAKI': value changed value in new API, from "Color(0.941176, 0.901961, 0.54902, 1)" to "Color(0.9411765, 0.9019608, 0.54901963, 1)".
Validate extension JSON: Error: Field 'builtin_classes/Color/constants/LAVENDER': value changed value in new API, from "Color(0.901961, 0.901961, 0.980392, 1)" to "Color(0.9019608, 0.9019608, 0.98039216, 1)".
Validate extension JSON: Error: Field 'builtin_classes/Color/constants/LAVENDER_BLUSH': value changed value in new API, from "Color(1, 0.941176, 0.960784, 1)" to "Color(1, 0.9411765, 0.9607843, 1)".
Validate extension JSON: Error: Field 'builtin_classes/Color/constants/LAWN_GREEN': value changed value in new API, from "Color(0.486275, 0.988235, 0, 1)" to "Color(0.4862745, 0.9882353, 0, 1)".
Validate extension JSON: Error: Field 'builtin_classes/Color/constants/LEMON_CHIFFON': value changed value in new API, from "Color(1, 0.980392, 0.803922, 1)" to "Color(1, 0.98039216, 0.8039216, 1)".
Validate extension JSON: Error: Field 'builtin_classes/Color/constants/LIGHT_BLUE': value changed value in new API, from "Color(0.678431, 0.847059, 0.901961, 1)" to "Color(0.6784314, 0.84705883, 0.9019608, 1)".
Validate extension JSON: Error: Field 'builtin_classes/Color/constants/LIGHT_CORAL': value changed value in new API, from "Color(0.941176, 0.501961, 0.501961, 1)" to "Color(0.9411765, 0.5019608, 0.5019608, 1)".
Validate extension JSON: Error: Field 'builtin_classes/Color/constants/LIGHT_CYAN': value changed value in new API, from "Color(0.878431, 1, 1, 1)" to "Color(0.8784314, 1, 1, 1)".
Validate extension JSON: Error: Field 'builtin_classes/Color/constants/LIGHT_GOLDENROD': value changed value in new API, from "Color(0.980392, 0.980392, 0.823529, 1)" to "Color(0.98039216, 0.98039216, 0.8235294, 1)".
Validate extension JSON: Error: Field 'builtin_classes/Color/constants/LIGHT_GREEN': value changed value in new API, from "Color(0.564706, 0.933333, 0.564706, 1)" to "Color(0.5647059, 0.93333334, 0.5647059, 1)".
Validate extension JSON: Error: Field 'builtin_classes/Color/constants/LIGHT_PINK': value changed value in new API, from "Color(1, 0.713726, 0.756863, 1)" to "Color(1, 0.7137255, 0.75686276, 1)".
Validate extension JSON: Error: Field 'builtin_classes/Color/constants/LIGHT_SALMON': value changed value in new API, from "Color(1, 0.627451, 0.478431, 1)" to "Color(1, 0.627451, 0.47843137, 1)".
Validate extension JSON: Error: Field 'builtin_classes/Color/constants/LIGHT_SEA_GREEN': value changed value in new API, from "Color(0.12549, 0.698039, 0.666667, 1)" to "Color(0.1254902, 0.69803923, 0.6666667, 1)".
Validate extension JSON: Error: Field 'builtin_classes/Color/constants/LIGHT_SKY_BLUE': value changed value in new API, from "Color(0.529412, 0.807843, 0.980392, 1)" to "Color(0.5294118, 0.80784315, 0.98039216, 1)".
Validate extension JSON: Error: Field 'builtin_classes/Color/constants/LIGHT_SLATE_GRAY': value changed value in new API, from "Color(0.466667, 0.533333, 0.6, 1)" to "Color(0.46666667, 0.53333336, 0.6, 1)".
Validate extension JSON: Error: Field 'builtin_classes/Color/constants/LIGHT_STEEL_BLUE': value changed value in new API, from "Color(0.690196, 0.768627, 0.870588, 1)" to "Color(0.6901961, 0.76862746, 0.87058824, 1)".
Validate extension JSON: Error: Field 'builtin_classes/Color/constants/LIGHT_YELLOW': value changed value in new API, from "Color(1, 1, 0.878431, 1)" to "Color(1, 1, 0.8784314, 1)".
Validate extension JSON: Error: Field 'builtin_classes/Color/constants/LIME_GREEN': value changed value in new API, from "Color(0.196078, 0.803922, 0.196078, 1)" to "Color(0.19607843, 0.8039216, 0.19607843, 1)".
Validate extension JSON: Error: Field 'builtin_classes/Color/constants/LINEN': value changed value in new API, from "Color(0.980392, 0.941176, 0.901961, 1)" to "Color(0.98039216, 0.9411765, 0.9019608, 1)".
Validate extension JSON: Error: Field 'builtin_classes/Color/constants/MAROON': value changed value in new API, from "Color(0.690196, 0.188235, 0.376471, 1)" to "Color(0.6901961, 0.1882353, 0.3764706, 1)".
Validate extension JSON: Error: Field 'builtin_classes/Color/constants/MEDIUM_AQUAMARINE': value changed value in new API, from "Color(0.4, 0.803922, 0.666667, 1)" to "Color(0.4, 0.8039216, 0.6666667, 1)".
Validate extension JSON: Error: Field 'builtin_classes/Color/constants/MEDIUM_BLUE': value changed value in new API, from "Color(0, 0, 0.803922, 1)" to "Color(0, 0, 0.8039216, 1)".
Validate extension JSON: Error: Field 'builtin_classes/Color/constants/MEDIUM_ORCHID': value changed value in new API, from "Color(0.729412, 0.333333, 0.827451, 1)" to "Color(0.7294118, 0.33333334, 0.827451, 1)".
Validate extension JSON: Error: Field 'builtin_classes/Color/constants/MEDIUM_PURPLE': value changed value in new API, from "Color(0.576471, 0.439216, 0.858824, 1)" to "Color(0.5764706, 0.4392157, 0.85882354, 1)".
Validate extension JSON: Error: Field 'builtin_classes/Color/constants/MEDIUM_SEA_GREEN': value changed value in new API, from "Color(0.235294, 0.701961, 0.443137, 1)" to "Color(0.23529412, 0.7019608, 0.44313726, 1)".
Validate extension JSON: Error: Field 'builtin_classes/Color/constants/MEDIUM_SLATE_BLUE': value changed value in new API, from "Color(0.482353, 0.407843, 0.933333, 1)" to "Color(0.48235294, 0.40784314, 0.93333334, 1)".
Validate extension JSON: Error: Field 'builtin_classes/Color/constants/MEDIUM_SPRING_GREEN': value changed value in new API, from "Color(0, 0.980392, 0.603922, 1)" to "Color(0, 0.98039216, 0.6039216, 1)".
Validate extension JSON: Error: Field 'builtin_classes/Color/constants/MEDIUM_TURQUOISE': value changed value in new API, from "Color(0.282353, 0.819608, 0.8, 1)" to "Color(0.28235295, 0.81960785, 0.8, 1)".
Validate extension JSON: Error: Field 'builtin_classes/Color/constants/MEDIUM_VIOLET_RED': value changed value in new API, from "Color(0.780392, 0.0823529, 0.521569, 1)" to "Color(0.78039217, 0.08235294, 0.52156866, 1)".
Validate extension JSON: Error: Field 'builtin_classes/Color/constants/MIDNIGHT_BLUE': value changed value in new API, from "Color(0.0980392, 0.0980392, 0.439216, 1)" to "Color(0.09803922, 0.09803922, 0.4392157, 1)".
Validate extension JSON: Error: Field 'builtin_classes/Color/constants/MINT_CREAM': value changed value in new API, from "Color(0.960784, 1, 0.980392, 1)" to "Color(0.9607843, 1, 0.98039216, 1)".
Validate extension JSON: Error: Field 'builtin_classes/Color/constants/MISTY_ROSE': value changed value in new API, from "Color(1, 0.894118, 0.882353, 1)" to "Color(1, 0.89411765, 0.88235295, 1)".
Validate extension JSON: Error: Field 'builtin_classes/Color/constants/MOCCASIN': value changed value in new API, from "Color(1, 0.894118, 0.709804, 1)" to "Color(1, 0.89411765, 0.70980394, 1)".
Validate extension JSON: Error: Field 'builtin_classes/Color/constants/NAVAJO_WHITE': value changed value in new API, from "Color(1, 0.870588, 0.678431, 1)" to "Color(1, 0.87058824, 0.6784314, 1)".
Validate extension JSON: Error: Field 'builtin_classes/Color/constants/NAVY_BLUE': value changed value in new API, from "Color(0, 0, 0.501961, 1)" to "Color(0, 0, 0.5019608, 1)".
Validate extension JSON: Error: Field 'builtin_classes/Color/constants/OLD_LACE': value changed value in new API, from "Color(0.992157, 0.960784, 0.901961, 1)" to "Color(0.99215686, 0.9607843, 0.9019608, 1)".
Validate extension JSON: Error: Field 'builtin_classes/Color/constants/OLIVE': value changed value in new API, from "Color(0.501961, 0.501961, 0, 1)" to "Color(0.5019608, 0.5019608, 0, 1)".
Validate extension JSON: Error: Field 'builtin_classes/Color/constants/OLIVE_DRAB': value changed value in new API, from "Color(0.419608, 0.556863, 0.137255, 1)" to "Color(0.41960785, 0.5568628, 0.13725491, 1)".
Validate extension JSON: Error: Field 'builtin_classes/Color/constants/ORANGE': value changed value in new API, from "Color(1, 0.647059, 0, 1)" to "Color(1, 0.64705884, 0, 1)".
Validate extension JSON: Error: Field 'builtin_classes/Color/constants/ORANGE_RED': value changed value in new API, from "Color(1, 0.270588, 0, 1)" to "Color(1, 0.27058825, 0, 1)".
Validate extension JSON: Error: Field 'builtin_classes/Color/constants/ORCHID': value changed value in new API, from "Color(0.854902, 0.439216, 0.839216, 1)" to "Color(0.85490197, 0.4392157, 0.8392157, 1)".
Validate extension JSON: Error: Field 'builtin_classes/Color/constants/PALE_GOLDENROD': value changed value in new API, from "Color(0.933333, 0.909804, 0.666667, 1)" to "Color(0.93333334, 0.9098039, 0.6666667, 1)".
Validate extension JSON: Error: Field 'builtin_classes/Color/constants/PALE_GREEN': value changed value in new API, from "Color(0.596078, 0.984314, 0.596078, 1)" to "Color(0.59607846, 0.9843137, 0.59607846, 1)".
Validate extension JSON: Error: Field 'builtin_classes/Color/constants/PALE_TURQUOISE': value changed value in new API, from "Color(0.686275, 0.933333, 0.933333, 1)" to "Color(0.6862745, 0.93333334, 0.93333334, 1)".
Validate extension JSON: Error: Field 'builtin_classes/Color/constants/PALE_VIOLET_RED': value changed value in new API, from "Color(0.858824, 0.439216, 0.576471, 1)" to "Color(0.85882354, 0.4392157, 0.5764706, 1)".
Validate extension JSON: Error: Field 'builtin_classes/Color/constants/PAPAYA_WHIP': value changed value in new API, from "Color(1, 0.937255, 0.835294, 1)" to "Color(1, 0.9372549, 0.8352941, 1)".
Validate extension JSON: Error: Field 'builtin_classes/Color/constants/PEACH_PUFF': value changed value in new API, from "Color(1, 0.854902, 0.72549, 1)" to "Color(1, 0.85490197, 0.7254902, 1)".
Validate extension JSON: Error: Field 'builtin_classes/Color/constants/PERU': value changed value in new API, from "Color(0.803922, 0.521569, 0.247059, 1)" to "Color(0.8039216, 0.52156866, 0.24705882, 1)".
Validate extension JSON: Error: Field 'builtin_classes/Color/constants/PINK': value changed value in new API, from "Color(1, 0.752941, 0.796078, 1)" to "Color(1, 0.7529412, 0.79607844, 1)".
Validate extension JSON: Error: Field 'builtin_classes/Color/constants/PLUM': value changed value in new API, from "Color(0.866667, 0.627451, 0.866667, 1)" to "Color(0.8666667, 0.627451, 0.8666667, 1)".
Validate extension JSON: Error: Field 'builtin_classes/Color/constants/POWDER_BLUE': value changed value in new API, from "Color(0.690196, 0.878431, 0.901961, 1)" to "Color(0.6901961, 0.8784314, 0.9019608, 1)".
Validate extension JSON: Error: Field 'builtin_classes/Color/constants/PURPLE': value changed value in new API, from "Color(0.627451, 0.12549, 0.941176, 1)" to "Color(0.627451, 0.1254902, 0.9411765, 1)".
Validate extension JSON: Error: Field 'builtin_classes/Color/constants/ROSY_BROWN': value changed value in new API, from "Color(0.737255, 0.560784, 0.560784, 1)" to "Color(0.7372549, 0.56078434, 0.56078434, 1)".
Validate extension JSON: Error: Field 'builtin_classes/Color/constants/ROYAL_BLUE': value changed value in new API, from "Color(0.254902, 0.411765, 0.882353, 1)" to "Color(0.25490198, 0.4117647, 0.88235295, 1)".
Validate extension JSON: Error: Field 'builtin_classes/Color/constants/SADDLE_BROWN': value changed value in new API, from "Color(0.545098, 0.270588, 0.0745098, 1)" to "Color(0.54509807, 0.27058825, 0.07450981, 1)".
Validate extension JSON: Error: Field 'builtin_classes/Color/constants/SALMON': value changed value in new API, from "Color(0.980392, 0.501961, 0.447059, 1)" to "Color(0.98039216, 0.5019608, 0.44705883, 1)".
Validate extension JSON: Error: Field 'builtin_classes/Color/constants/SANDY_BROWN': value changed value in new API, from "Color(0.956863, 0.643137, 0.376471, 1)" to "Color(0.95686275, 0.6431373, 0.3764706, 1)".
Validate extension JSON: Error: Field 'builtin_classes/Color/constants/SEASHELL': value changed value in new API, from "Color(1, 0.960784, 0.933333, 1)" to "Color(1, 0.9607843, 0.93333334, 1)".
Validate extension JSON: Error: Field 'builtin_classes/Color/constants/SEA_GREEN': value changed value in new API, from "Color(0.180392, 0.545098, 0.341176, 1)" to "Color(0.18039216, 0.54509807, 0.34117648, 1)".
Validate extension JSON: Error: Field 'builtin_classes/Color/constants/SIENNA': value changed value in new API, from "Color(0.627451, 0.321569, 0.176471, 1)" to "Color(0.627451, 0.32156864, 0.1764706, 1)".
Validate extension JSON: Error: Field 'builtin_classes/Color/constants/SILVER': value changed value in new API, from "Color(0.752941, 0.752941, 0.752941, 1)" to "Color(0.7529412, 0.7529412, 0.7529412, 1)".
Validate extension JSON: Error: Field 'builtin_classes/Color/constants/SKY_BLUE': value changed value in new API, from "Color(0.529412, 0.807843, 0.921569, 1)" to "Color(0.5294118, 0.80784315, 0.92156863, 1)".
Validate extension JSON: Error: Field 'builtin_classes/Color/constants/SLATE_BLUE': value changed value in new API, from "Color(0.415686, 0.352941, 0.803922, 1)" to "Color(0.41568628, 0.3529412, 0.8039216, 1)".
Validate extension JSON: Error: Field 'builtin_classes/Color/constants/SLATE_GRAY': value changed value in new API, from "Color(0.439216, 0.501961, 0.564706, 1)" to "Color(0.4392157, 0.5019608, 0.5647059, 1)".
Validate extension JSON: Error: Field 'builtin_classes/Color/constants/SNOW': value changed value in new API, from "Color(1, 0.980392, 0.980392, 1)" to "Color(1, 0.98039216, 0.98039216, 1)".
Validate extension JSON: Error: Field 'builtin_classes/Color/constants/SPRING_GREEN': value changed value in new API, from "Color(0, 1, 0.498039, 1)" to "Color(0, 1, 0.49803922, 1)".
Validate extension JSON: Error: Field 'builtin_classes/Color/constants/STEEL_BLUE': value changed value in new API, from "Color(0.27451, 0.509804, 0.705882, 1)" to "Color(0.27450982, 0.50980395, 0.7058824, 1)".
Validate extension JSON: Error: Field 'builtin_classes/Color/constants/TAN': value changed value in new API, from "Color(0.823529, 0.705882, 0.54902, 1)" to "Color(0.8235294, 0.7058824, 0.54901963, 1)".
Validate extension JSON: Error: Field 'builtin_classes/Color/constants/TEAL': value changed value in new API, from "Color(0, 0.501961, 0.501961, 1)" to "Color(0, 0.5019608, 0.5019608, 1)".
Validate extension JSON: Error: Field 'builtin_classes/Color/constants/THISTLE': value changed value in new API, from "Color(0.847059, 0.74902, 0.847059, 1)" to "Color(0.84705883, 0.7490196, 0.84705883, 1)".
Validate extension JSON: Error: Field 'builtin_classes/Color/constants/TOMATO': value changed value in new API, from "Color(1, 0.388235, 0.278431, 1)" to "Color(1, 0.3882353, 0.2784314, 1)".
Validate extension JSON: Error: Field 'builtin_classes/Color/constants/TURQUOISE': value changed value in new API, from "Color(0.25098, 0.878431, 0.815686, 1)" to "Color(0.2509804, 0.8784314, 0.8156863, 1)".
Validate extension JSON: Error: Field 'builtin_classes/Color/constants/VIOLET': value changed value in new API, from "Color(0.933333, 0.509804, 0.933333, 1)" to "Color(0.93333334, 0.50980395, 0.93333334, 1)".
Validate extension JSON: Error: Field 'builtin_classes/Color/constants/WEB_GRAY': value changed value in new API, from "Color(0.501961, 0.501961, 0.501961, 1)" to "Color(0.5019608, 0.5019608, 0.5019608, 1)".
Validate extension JSON: Error: Field 'builtin_classes/Color/constants/WEB_GREEN': value changed value in new API, from "Color(0, 0.501961, 0, 1)" to "Color(0, 0.5019608, 0, 1)".
Validate extension JSON: Error: Field 'builtin_classes/Color/constants/WEB_MAROON': value changed value in new API, from "Color(0.501961, 0, 0, 1)" to "Color(0.5019608, 0, 0, 1)".
Validate extension JSON: Error: Field 'builtin_classes/Color/constants/WEB_PURPLE': value changed value in new API, from "Color(0.501961, 0, 0.501961, 1)" to "Color(0.5019608, 0, 0.5019608, 1)".
Validate extension JSON: Error: Field 'builtin_classes/Color/constants/WHEAT': value changed value in new API, from "Color(0.960784, 0.870588, 0.701961, 1)" to "Color(0.9607843, 0.87058824, 0.7019608, 1)".
Validate extension JSON: Error: Field 'builtin_classes/Color/constants/WHITE_SMOKE': value changed value in new API, from "Color(0.960784, 0.960784, 0.960784, 1)" to "Color(0.9607843, 0.9607843, 0.9607843, 1)".
Validate extension JSON: Error: Field 'builtin_classes/Color/constants/YELLOW_GREEN': value changed value in new API, from "Color(0.603922, 0.803922, 0.196078, 1)" to "Color(0.6039216, 0.8039216, 0.19607843, 1)".
Validate extension JSON: Error: Field 'classes/InputMap/methods/add_action/arguments/1': default_value changed value in new API, from "0.2" to "0.20000000298023224".
Validate extension JSON: Error: Field 'classes/InputMap/methods/add_action/arguments/1': default_value changed value in new API, from "0.5" to "0.20000000298023224".
Validate extension JSON: Error: Field 'global_enums/KeyModifierMask/values/KEY_MODIFIER_MASK': value changed value in new API, from 532676600.0 to 2130706432.

Precision of string-serialized Variant constants increased.


GH-106848
---------
Validate extension JSON: API was removed: classes/Node/methods/get_rpc_config

Change Node `get_rpc_config` to `get_node_rpc_config`. Compatibility method registered.

<<<<<<< HEAD
GH-106593
--------

Validate extension JSON: Error: Field 'classes/RenderingServer/methods/instance_set_pivot_data/arguments': size changed value in new API, from 3 to 4.

Added a optional parameter with default value and Compatibility method was registered.
=======

GH-106300
---------
Validate extension JSON: JSON file: Field was added in a way that breaks compatibility 'classes/RichTextLabel/methods/push_strikethrough': arguments
Validate extension JSON: JSON file: Field was added in a way that breaks compatibility 'classes/RichTextLabel/methods/push_underline': arguments

Optional "color" argument added. Compatibility methods registered.
>>>>>>> 42c7f144
<|MERGE_RESOLUTION|>--- conflicted
+++ resolved
@@ -259,19 +259,16 @@
 
 Change Node `get_rpc_config` to `get_node_rpc_config`. Compatibility method registered.
 
-<<<<<<< HEAD
-GH-106593
---------
-
-Validate extension JSON: Error: Field 'classes/RenderingServer/methods/instance_set_pivot_data/arguments': size changed value in new API, from 3 to 4.
-
-Added a optional parameter with default value and Compatibility method was registered.
-=======
-
 GH-106300
 ---------
 Validate extension JSON: JSON file: Field was added in a way that breaks compatibility 'classes/RichTextLabel/methods/push_strikethrough': arguments
 Validate extension JSON: JSON file: Field was added in a way that breaks compatibility 'classes/RichTextLabel/methods/push_underline': arguments
 
-Optional "color" argument added. Compatibility methods registered.
->>>>>>> 42c7f144
+Optional "color" argument added. Compatibility methods registered.=======
+
+GH-106593
+--------
+
+Validate extension JSON: Error: Field 'classes/RenderingServer/methods/instance_set_pivot_data/arguments': size changed value in new API, from 3 to 4.
+
+Added a optional parameter with default value and Compatibility method was registered.