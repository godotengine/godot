This file contains the expected output of --validate-extension-api when run against the extension_api.json of the
4.3-stable tag (the basename of this file).

Only lines that start with "Validate extension JSON:" matter, everything else is considered a comment and ignored. They
should instead be used to justify these changes and describe how users should work around these changes.

Add new entries at the end of the file.

## Changes between 4.3-stable and 4.4-stable

GH-95374
--------
Validate extension JSON: Error: Field 'classes/ShapeCast2D/properties/collision_result': getter changed value in new API, from "_get_collision_result" to &"get_collision_result".
Validate extension JSON: Error: Field 'classes/ShapeCast3D/properties/collision_result': getter changed value in new API, from "_get_collision_result" to &"get_collision_result".

These getters have been renamed to expose them. GDExtension language bindings couldn't have exposed these properties before.


GH-90993
--------
Validate extension JSON: Error: Field 'classes/RenderingDevice/methods/draw_list_begin/arguments': size changed value in new API, from 9 to 10.
Validate extension JSON: Error: Field 'classes/RenderingDevice/methods/draw_list_begin/arguments/9': type changed value in new API, from "Array" to "int".
Validate extension JSON: Error: Field 'classes/RenderingDevice/methods/draw_list_begin/arguments/9': default_value changed value in new API, from "Array[RID]([])" to "0".
Validate extension JSON: Error: Field 'classes/RenderingDevice/methods/draw_list_begin/arguments/9': type changed value in new API, from "typedarray::RID" to "int".

draw_list_begin added a new optional debug argument called breadcrumb.
There used to be an Array argument as arg #9 initially, then changed to typedarray::RID in 4.1, and finally removed in 4.3.
Since we're adding a new one at the same location, we need to silence those warnings for 4.1 and 4.3.


GH-95126
--------
Validate extension JSON: Error: Field 'classes/Shader/methods/get_default_texture_parameter/return_value': type changed value in new API, from "Texture2D" to "Texture".
Validate extension JSON: Error: Field 'classes/Shader/methods/set_default_texture_parameter/arguments/1': type changed value in new API, from "Texture2D" to "Texture".
Validate extension JSON: Error: Field 'classes/VisualShaderNodeCubemap/methods/get_cube_map/return_value': type changed value in new API, from "Cubemap" to "TextureLayered".
Validate extension JSON: Error: Field 'classes/VisualShaderNodeCubemap/methods/set_cube_map/arguments/0': type changed value in new API, from "Cubemap" to "TextureLayered".
Validate extension JSON: Error: Field 'classes/VisualShaderNodeCubemap/properties/cube_map': type changed value in new API, from "Cubemap" to "Cubemap,CompressedCubemap,PlaceholderCubemap,TextureCubemapRD".
Validate extension JSON: Error: Field 'classes/VisualShaderNodeTexture2DArray/methods/get_texture_array/return_value': type changed value in new API, from "Texture2DArray" to "TextureLayered".
Validate extension JSON: Error: Field 'classes/VisualShaderNodeTexture2DArray/methods/set_texture_array/arguments/0': type changed value in new API, from "Texture2DArray" to "TextureLayered".
Validate extension JSON: Error: Field 'classes/VisualShaderNodeTexture2DArray/properties/texture_array': type changed value in new API, from "Texture2DArray" to "Texture2DArray,CompressedTexture2DArray,PlaceholderTexture2DArray,Texture2DArrayRD".

Allow setting a cubemap as default parameter to shader.
Compatibility methods registered.


GH-93605
--------
Validate extension JSON: JSON file: Field was added in a way that breaks compatibility 'classes/Semaphore/methods/post': arguments

Optional arguments added. Compatibility methods registered.


GH-95212
--------
Validate extension JSON: Error: Field 'classes/RegEx/methods/compile/arguments': size changed value in new API, from 1 to 2.
Validate extension JSON: Error: Field 'classes/RegEx/methods/create_from_string/arguments': size changed value in new API, from 1 to 2.

Add optional argument to control error printing on compilation fail. Compatibility methods registered.


<<<<<<< HEAD
GH-94602
--------
Validate extension JSON: Error: Field 'classes/BitMap/methods/opaque_to_polygons/arguments': size changed value in new API, from 2 to 3.

Add an optional argument to use a star-region-restricted Ramer-Douglas-Peucker Algorithm. No adjustments should be necessary.
=======
GH-95375
--------
Validate extension JSON: Error: Field 'classes/AudioStreamPlayer/properties/playing': setter changed value in new API, from "_set_playing" to &"set_playing".
Validate extension JSON: Error: Field 'classes/AudioStreamPlayer2D/properties/playing': setter changed value in new API, from "_set_playing" to &"set_playing".
Validate extension JSON: Error: Field 'classes/AudioStreamPlayer3D/properties/playing': setter changed value in new API, from "_set_playing" to &"set_playing".

These setters have been renamed to expose them. GDExtension language bindings couldn't have exposed these properties before.
>>>>>>> 61598c5c
<|MERGE_RESOLUTION|>--- conflicted
+++ resolved
@@ -58,13 +58,6 @@
 Add optional argument to control error printing on compilation fail. Compatibility methods registered.
 
 
-<<<<<<< HEAD
-GH-94602
---------
-Validate extension JSON: Error: Field 'classes/BitMap/methods/opaque_to_polygons/arguments': size changed value in new API, from 2 to 3.
-
-Add an optional argument to use a star-region-restricted Ramer-Douglas-Peucker Algorithm. No adjustments should be necessary.
-=======
 GH-95375
 --------
 Validate extension JSON: Error: Field 'classes/AudioStreamPlayer/properties/playing': setter changed value in new API, from "_set_playing" to &"set_playing".
@@ -72,4 +65,10 @@
 Validate extension JSON: Error: Field 'classes/AudioStreamPlayer3D/properties/playing': setter changed value in new API, from "_set_playing" to &"set_playing".
 
 These setters have been renamed to expose them. GDExtension language bindings couldn't have exposed these properties before.
->>>>>>> 61598c5c
+
+
+GH-94602
+--------
+Validate extension JSON: Error: Field 'classes/BitMap/methods/opaque_to_polygons/arguments': size changed value in new API, from 2 to 3.
+
+Add an optional argument to use a star-region-restricted Ramer-Douglas-Peucker Algorithm. No adjustments should be necessary.