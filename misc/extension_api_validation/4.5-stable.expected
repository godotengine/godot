This file contains the expected output of --validate-extension-api when run against the extension_api.json of the
4.5-stable tag (the basename of this file).

Only lines that start with "Validate extension JSON:" matter, everything else is considered a comment and ignored. They
should instead be used to justify these changes and describe how users should work around these changes.

Add new entries at the end of the file.

## Changes between 4.5-stable and 4.6-stable

GH-107954
---------
Validate extension JSON: API was removed: classes/TCPServer/methods/is_connection_available
Validate extension JSON: API was removed: classes/TCPServer/methods/is_listening
Validate extension JSON: API was removed: classes/TCPServer/methods/stop
Validate extension JSON: API was removed: classes/StreamPeerTCP/methods/disconnect_from_host
Validate extension JSON: API was removed: classes/StreamPeerTCP/methods/get_status
Validate extension JSON: API was removed: classes/StreamPeerTCP/methods/poll

These were moved to the parent classes, and are still available.


GH-110250
---------
Validate extension JSON: JSON file: Field was added in a way that breaks compatibility 'classes/Control/methods/grab_focus': arguments
Validate extension JSON: JSON file: Field was added in a way that breaks compatibility 'classes/Control/methods/has_focus': arguments

Optional argument added. Compatibility methods registered.


GH-110867
---------
ERROR: Validate extension JSON: Missing field in current API 'classes/FileAccess/methods/get_as_text': arguments. This is a bug.

Optional argument removed. Compatibility method registered.


GH-111117
---------
Validate extension JSON: JSON file: Field was added in a way that breaks compatibility 'classes/LineEdit/methods/edit': arguments

Optional argument added. Compatibility method registered.


GH-110767
---------
Validate extension JSON: Error: Field 'classes/AnimationPlayer/methods/get_assigned_animation/return_value': type changed value in new API, from "String" to "StringName".
Validate extension JSON: Error: Field 'classes/AnimationPlayer/methods/get_autoplay/return_value': type changed value in new API, from "String" to "StringName".
Validate extension JSON: Error: Field 'classes/AnimationPlayer/methods/get_current_animation/return_value': type changed value in new API, from "String" to "StringName".
Validate extension JSON: Error: Field 'classes/AnimationPlayer/methods/get_queue/return_value': type changed value in new API, from "PackedStringArray" to "typedarray::StringName".
Validate extension JSON: Error: Field 'classes/AnimationPlayer/methods/set_assigned_animation/arguments/0': type changed value in new API, from "String" to "StringName".
Validate extension JSON: Error: Field 'classes/AnimationPlayer/methods/set_autoplay/arguments/0': type changed value in new API, from "String" to "StringName".
Validate extension JSON: Error: Field 'classes/AnimationPlayer/methods/set_current_animation/arguments/0': type changed value in new API, from "String" to "StringName".
Validate extension JSON: Error: Field 'classes/AnimationPlayer/signals/current_animation_changed/arguments/0': type changed value in new API, from "String" to "StringName".

Return types and parameters changed to StringName to improve performance. Compatibility methods registered; No compatibility system for signal arguments.


<<<<<<< HEAD
GH-94602
--------
Validate extension JSON: Error: Field 'classes/BitMap/methods/opaque_to_polygons/arguments': size changed value in new API, from 2 to 3.

Added optional "advanced_rdp" argument to opaque_to_polygons method in BitMap class.
Optional argument added. Compatibility methods registered.
=======
GH-111439
---------
Validate extension JSON: Error: Field 'classes/FileDialog/methods/add_filter/arguments': size changed value in new API, from 2 to 3.

Optional argument added. Compatibility method registered.


GH-110433
---------
Validate extension JSON: Error: Field 'classes/Performance/methods/add_custom_monitor/arguments': size changed value in new API, from 3 to 4.

Optional argument added. Compatibility method registered.


GH-110120
---------
Validate extension JSON: API was removed: classes/SpringBoneSimulator3D/enums/BoneDirection
Validate extension JSON: API was removed: classes/SpringBoneSimulator3D/enums/RotationAxis
Validate extension JSON: Error: Field 'classes/SpringBoneSimulator3D/methods/get_end_bone_direction/return_value': type changed value in new API, from "enum::SpringBoneSimulator3D.BoneDirection" to "enum::SkeletonModifier3D.BoneDirection".
Validate extension JSON: Error: Field 'classes/SpringBoneSimulator3D/methods/get_joint_rotation_axis/return_value': type changed value in new API, from "enum::SpringBoneSimulator3D.RotationAxis" to "enum::SkeletonModifier3D.RotationAxis".
Validate extension JSON: Error: Field 'classes/SpringBoneSimulator3D/methods/get_rotation_axis/return_value': type changed value in new API, from "enum::SpringBoneSimulator3D.RotationAxis" to "enum::SkeletonModifier3D.RotationAxis".
Validate extension JSON: Error: Field 'classes/SpringBoneSimulator3D/methods/set_end_bone_direction/arguments/1': type changed value in new API, from "enum::SpringBoneSimulator3D.BoneDirection" to "enum::SkeletonModifier3D.BoneDirection".
Validate extension JSON: Error: Field 'classes/SpringBoneSimulator3D/methods/set_joint_rotation_axis/arguments/2': type changed value in new API, from "enum::SpringBoneSimulator3D.RotationAxis" to "enum::SkeletonModifier3D.RotationAxis".
Validate extension JSON: Error: Field 'classes/SpringBoneSimulator3D/methods/set_rotation_axis/arguments/1': type changed value in new API, from "enum::SpringBoneSimulator3D.RotationAxis" to "enum::SkeletonModifier3D.RotationAxis".

Same enum is defined in SkeletonModifier3D which is a base class of SpringBoneSimulator3D. Compatibility methods registered.


GH-112290
---------

Validate extension JSON: Error: Field 'builtin_classes/PackedByteArray/methods/duplicate': is_const changed value in new API, from false to true.
Validate extension JSON: Error: Field 'builtin_classes/PackedColorArray/methods/duplicate': is_const changed value in new API, from false to true.
Validate extension JSON: Error: Field 'builtin_classes/PackedFloat32Array/methods/duplicate': is_const changed value in new API, from false to true.
Validate extension JSON: Error: Field 'builtin_classes/PackedFloat64Array/methods/duplicate': is_const changed value in new API, from false to true.
Validate extension JSON: Error: Field 'builtin_classes/PackedInt32Array/methods/duplicate': is_const changed value in new API, from false to true.
Validate extension JSON: Error: Field 'builtin_classes/PackedInt64Array/methods/duplicate': is_const changed value in new API, from false to true.
Validate extension JSON: Error: Field 'builtin_classes/PackedStringArray/methods/duplicate': is_const changed value in new API, from false to true.
Validate extension JSON: Error: Field 'builtin_classes/PackedVector2Array/methods/duplicate': is_const changed value in new API, from false to true.
Validate extension JSON: Error: Field 'builtin_classes/PackedVector3Array/methods/duplicate': is_const changed value in new API, from false to true.
Validate extension JSON: Error: Field 'builtin_classes/PackedVector4Array/methods/duplicate': is_const changed value in new API, from false to true.

Duplicate method made const. Compatibility methods registered.
>>>>>>> 6fd949a6
<|MERGE_RESOLUTION|>--- conflicted
+++ resolved
@@ -56,14 +56,6 @@
 Return types and parameters changed to StringName to improve performance. Compatibility methods registered; No compatibility system for signal arguments.
 
 
-<<<<<<< HEAD
-GH-94602
---------
-Validate extension JSON: Error: Field 'classes/BitMap/methods/opaque_to_polygons/arguments': size changed value in new API, from 2 to 3.
-
-Added optional "advanced_rdp" argument to opaque_to_polygons method in BitMap class.
-Optional argument added. Compatibility methods registered.
-=======
 GH-111439
 ---------
 Validate extension JSON: Error: Field 'classes/FileDialog/methods/add_filter/arguments': size changed value in new API, from 2 to 3.
@@ -107,4 +99,11 @@
 Validate extension JSON: Error: Field 'builtin_classes/PackedVector4Array/methods/duplicate': is_const changed value in new API, from false to true.
 
 Duplicate method made const. Compatibility methods registered.
->>>>>>> 6fd949a6
+
+
+GH-94602
+--------
+Validate extension JSON: Error: Field 'classes/BitMap/methods/opaque_to_polygons/arguments': size changed value in new API, from 2 to 3.
+
+Added optional "advanced_rdp" argument to opaque_to_polygons method in BitMap class.
+Optional argument added. Compatibility methods registered.