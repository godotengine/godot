This file contains the expected output of --validate-extension-api when run against the extension_api.json of the
4.5-stable tag (the basename of this file).

Only lines that start with "Validate extension JSON:" matter, everything else is considered a comment and ignored. They
should instead be used to justify these changes and describe how users should work around these changes.

Add new entries at the end of the file.

## Changes between 4.5-stable and 4.6-stable

GH-107954
---------
Validate extension JSON: API was removed: classes/TCPServer/methods/is_connection_available
Validate extension JSON: API was removed: classes/TCPServer/methods/is_listening
Validate extension JSON: API was removed: classes/TCPServer/methods/stop
Validate extension JSON: API was removed: classes/StreamPeerTCP/methods/disconnect_from_host
Validate extension JSON: API was removed: classes/StreamPeerTCP/methods/get_status
Validate extension JSON: API was removed: classes/StreamPeerTCP/methods/poll

These were moved to the parent classes, and are still available.


GH-110250
---------
Validate extension JSON: JSON file: Field was added in a way that breaks compatibility 'classes/Control/methods/grab_focus': arguments
Validate extension JSON: JSON file: Field was added in a way that breaks compatibility 'classes/Control/methods/has_focus': arguments

Optional argument added. Compatibility methods registered.


GH-110867
---------
ERROR: Validate extension JSON: Missing field in current API 'classes/FileAccess/methods/get_as_text': arguments. This is a bug.

Optional argument removed. Compatibility method registered.


GH-111117
---------
Validate extension JSON: JSON file: Field was added in a way that breaks compatibility 'classes/LineEdit/methods/edit': arguments

Optional argument added. Compatibility method registered.


GH-110767
---------
Validate extension JSON: Error: Field 'classes/AnimationPlayer/methods/get_assigned_animation/return_value': type changed value in new API, from "String" to "StringName".
Validate extension JSON: Error: Field 'classes/AnimationPlayer/methods/get_autoplay/return_value': type changed value in new API, from "String" to "StringName".
Validate extension JSON: Error: Field 'classes/AnimationPlayer/methods/get_current_animation/return_value': type changed value in new API, from "String" to "StringName".
Validate extension JSON: Error: Field 'classes/AnimationPlayer/methods/get_queue/return_value': type changed value in new API, from "PackedStringArray" to "typedarray::StringName".
Validate extension JSON: Error: Field 'classes/AnimationPlayer/methods/set_assigned_animation/arguments/0': type changed value in new API, from "String" to "StringName".
Validate extension JSON: Error: Field 'classes/AnimationPlayer/methods/set_autoplay/arguments/0': type changed value in new API, from "String" to "StringName".
Validate extension JSON: Error: Field 'classes/AnimationPlayer/methods/set_current_animation/arguments/0': type changed value in new API, from "String" to "StringName".
Validate extension JSON: Error: Field 'classes/AnimationPlayer/signals/current_animation_changed/arguments/0': type changed value in new API, from "String" to "StringName".

Return types and parameters changed to StringName to improve performance. Compatibility methods registered; No compatibility system for signal arguments.


GH-111439
---------
Validate extension JSON: Error: Field 'classes/FileDialog/methods/add_filter/arguments': size changed value in new API, from 2 to 3.

Optional argument added. Compatibility method registered.


GH-110433
---------
Validate extension JSON: Error: Field 'classes/Performance/methods/add_custom_monitor/arguments': size changed value in new API, from 3 to 4.

Optional argument added. Compatibility method registered.


GH-110120
---------
Validate extension JSON: API was removed: classes/SpringBoneSimulator3D/enums/BoneDirection
Validate extension JSON: API was removed: classes/SpringBoneSimulator3D/enums/RotationAxis
Validate extension JSON: Error: Field 'classes/SpringBoneSimulator3D/methods/get_end_bone_direction/return_value': type changed value in new API, from "enum::SpringBoneSimulator3D.BoneDirection" to "enum::SkeletonModifier3D.BoneDirection".
Validate extension JSON: Error: Field 'classes/SpringBoneSimulator3D/methods/get_joint_rotation_axis/return_value': type changed value in new API, from "enum::SpringBoneSimulator3D.RotationAxis" to "enum::SkeletonModifier3D.RotationAxis".
Validate extension JSON: Error: Field 'classes/SpringBoneSimulator3D/methods/get_rotation_axis/return_value': type changed value in new API, from "enum::SpringBoneSimulator3D.RotationAxis" to "enum::SkeletonModifier3D.RotationAxis".
Validate extension JSON: Error: Field 'classes/SpringBoneSimulator3D/methods/set_end_bone_direction/arguments/1': type changed value in new API, from "enum::SpringBoneSimulator3D.BoneDirection" to "enum::SkeletonModifier3D.BoneDirection".
Validate extension JSON: Error: Field 'classes/SpringBoneSimulator3D/methods/set_joint_rotation_axis/arguments/2': type changed value in new API, from "enum::SpringBoneSimulator3D.RotationAxis" to "enum::SkeletonModifier3D.RotationAxis".
Validate extension JSON: Error: Field 'classes/SpringBoneSimulator3D/methods/set_rotation_axis/arguments/1': type changed value in new API, from "enum::SpringBoneSimulator3D.RotationAxis" to "enum::SkeletonModifier3D.RotationAxis".

Same enum is defined in SkeletonModifier3D which is a base class of SpringBoneSimulator3D. Compatibility methods registered.


GH-112290
---------
Validate extension JSON: Error: Field 'builtin_classes/PackedByteArray/methods/duplicate': is_const changed value in new API, from false to true.
Validate extension JSON: Error: Field 'builtin_classes/PackedColorArray/methods/duplicate': is_const changed value in new API, from false to true.
Validate extension JSON: Error: Field 'builtin_classes/PackedFloat32Array/methods/duplicate': is_const changed value in new API, from false to true.
Validate extension JSON: Error: Field 'builtin_classes/PackedFloat64Array/methods/duplicate': is_const changed value in new API, from false to true.
Validate extension JSON: Error: Field 'builtin_classes/PackedInt32Array/methods/duplicate': is_const changed value in new API, from false to true.
Validate extension JSON: Error: Field 'builtin_classes/PackedInt64Array/methods/duplicate': is_const changed value in new API, from false to true.
Validate extension JSON: Error: Field 'builtin_classes/PackedStringArray/methods/duplicate': is_const changed value in new API, from false to true.
Validate extension JSON: Error: Field 'builtin_classes/PackedVector2Array/methods/duplicate': is_const changed value in new API, from false to true.
Validate extension JSON: Error: Field 'builtin_classes/PackedVector3Array/methods/duplicate': is_const changed value in new API, from false to true.
Validate extension JSON: Error: Field 'builtin_classes/PackedVector4Array/methods/duplicate': is_const changed value in new API, from false to true.

Duplicate method made const. Compatibility methods registered.


GH-112379
---------
Validate extension JSON: Error: Field 'classes/DisplayServer/methods/tts_speak/arguments/5': meta changed value in new API, from "int32" to "int64".

`utterance_id` argument changed from `int32` to `int64`. No compatibility method needed.

<<<<<<< HEAD
GH-94602
--------
Validate extension JSON: Error: Field 'classes/BitMap/methods/opaque_to_polygons/arguments': size changed value in new API, from 2 to 3.

Added optional "advanced_rdp" argument to opaque_to_polygons method in BitMap class.
Optional argument added. Compatibility methods registered.
=======

GH-90411
--------
Validate extension JSON: JSON file: Field was added in a way that breaks compatibility 'classes/SplitContainer/methods/clamp_split_offset': arguments

Optional argument added for index. Compatibility method registered.


GH-112539
---------
Validate extension JSON: Error: Field 'builtin_classes/PackedByteArray/methods/bsearch': is_const changed value in new API, from false to true.
Validate extension JSON: Error: Field 'builtin_classes/PackedColorArray/methods/bsearch': is_const changed value in new API, from false to true.
Validate extension JSON: Error: Field 'builtin_classes/PackedFloat32Array/methods/bsearch': is_const changed value in new API, from false to true.
Validate extension JSON: Error: Field 'builtin_classes/PackedFloat64Array/methods/bsearch': is_const changed value in new API, from false to true.
Validate extension JSON: Error: Field 'builtin_classes/PackedInt32Array/methods/bsearch': is_const changed value in new API, from false to true.
Validate extension JSON: Error: Field 'builtin_classes/PackedInt64Array/methods/bsearch': is_const changed value in new API, from false to true.
Validate extension JSON: Error: Field 'builtin_classes/PackedStringArray/methods/bsearch': is_const changed value in new API, from false to true.
Validate extension JSON: Error: Field 'builtin_classes/PackedVector2Array/methods/bsearch': is_const changed value in new API, from false to true.
Validate extension JSON: Error: Field 'builtin_classes/PackedVector3Array/methods/bsearch': is_const changed value in new API, from false to true.
Validate extension JSON: Error: Field 'builtin_classes/PackedVector4Array/methods/bsearch': is_const changed value in new API, from false to true.

bsearch method made const. Compatibility methods registered.


GH-109302
---------

Validate extension JSON: Error: Field 'classes/OpenXRExtensionWrapper/methods/_set_instance_create_info_and_get_next_pointer/arguments': size changed value in new API, from 1 to 2.
Validate extension JSON: Error: Field 'classes/OpenXRExtensionWrapper/methods/_set_instance_create_info_and_get_next_pointer/arguments/0': type changed value in new API, from "void*" to "int".
Validate extension JSON: JSON file: Field was added in a way that breaks compatibility 'classes/OpenXRExtensionWrapper/methods/_get_requested_extensions': arguments
>>>>>>> 7ed0b616
<|MERGE_RESOLUTION|>--- conflicted
+++ resolved
@@ -106,14 +106,6 @@
 
 `utterance_id` argument changed from `int32` to `int64`. No compatibility method needed.
 
-<<<<<<< HEAD
-GH-94602
---------
-Validate extension JSON: Error: Field 'classes/BitMap/methods/opaque_to_polygons/arguments': size changed value in new API, from 2 to 3.
-
-Added optional "advanced_rdp" argument to opaque_to_polygons method in BitMap class.
-Optional argument added. Compatibility methods registered.
-=======
 
 GH-90411
 --------
@@ -144,4 +136,11 @@
 Validate extension JSON: Error: Field 'classes/OpenXRExtensionWrapper/methods/_set_instance_create_info_and_get_next_pointer/arguments': size changed value in new API, from 1 to 2.
 Validate extension JSON: Error: Field 'classes/OpenXRExtensionWrapper/methods/_set_instance_create_info_and_get_next_pointer/arguments/0': type changed value in new API, from "void*" to "int".
 Validate extension JSON: JSON file: Field was added in a way that breaks compatibility 'classes/OpenXRExtensionWrapper/methods/_get_requested_extensions': arguments
->>>>>>> 7ed0b616
+
+
+GH-94602
+--------
+Validate extension JSON: Error: Field 'classes/BitMap/methods/opaque_to_polygons/arguments': size changed value in new API, from 2 to 3.
+
+Added optional "advanced_rdp" argument to opaque_to_polygons method in BitMap class.
+Optional argument added. Compatibility methods registered.