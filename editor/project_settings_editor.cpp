--- conflicted
+++ resolved
@@ -1528,11 +1528,7 @@
 	bool is_short_list_when_show_all_selected = filter_mode == SHOW_ALL_LOCALES && translation_filter_treeitems.size() < s;
 	bool is_full_list_when_show_only_selected = filter_mode == SHOW_ONLY_SELECTED_LOCALES && translation_filter_treeitems.size() == s;
 	bool should_recreate_locales_list = is_short_list_when_show_all_selected || is_full_list_when_show_only_selected;
-<<<<<<< HEAD
-	
-=======
-
->>>>>>> ae2c0919
+
 	if (!translation_locales_list_created || should_recreate_locales_list) {
 
 		translation_locales_list_created = true;
@@ -1540,10 +1536,6 @@
 		root = translation_filter->create_item(NULL);
 		translation_filter->set_hide_root(true);
 		translation_filter_treeitems.clear();
-<<<<<<< HEAD
-=======
-
->>>>>>> ae2c0919
 		for (int i = 0; i < s; i++) {
 			String n = names[i];
 			String l = langs[i];
