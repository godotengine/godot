/**************************************************************************/
/*  editor_inspector.cpp                                                  */
/**************************************************************************/
/*                         This file is part of:                          */
/*                             GODOT ENGINE                               */
/*                        https://godotengine.org                         */
/**************************************************************************/
/* Copyright (c) 2014-present Godot Engine contributors (see AUTHORS.md). */
/* Copyright (c) 2007-2014 Juan Linietsky, Ariel Manzur.                  */
/*                                                                        */
/* Permission is hereby granted, free of charge, to any person obtaining  */
/* a copy of this software and associated documentation files (the        */
/* "Software"), to deal in the Software without restriction, including    */
/* without limitation the rights to use, copy, modify, merge, publish,    */
/* distribute, sublicense, and/or sell copies of the Software, and to     */
/* permit persons to whom the Software is furnished to do so, subject to  */
/* the following conditions:                                              */
/*                                                                        */
/* The above copyright notice and this permission notice shall be         */
/* included in all copies or substantial portions of the Software.        */
/*                                                                        */
/* THE SOFTWARE IS PROVIDED "AS IS", WITHOUT WARRANTY OF ANY KIND,        */
/* EXPRESS OR IMPLIED, INCLUDING BUT NOT LIMITED TO THE WARRANTIES OF     */
/* MERCHANTABILITY, FITNESS FOR A PARTICULAR PURPOSE AND NONINFRINGEMENT. */
/* IN NO EVENT SHALL THE AUTHORS OR COPYRIGHT HOLDERS BE LIABLE FOR ANY   */
/* CLAIM, DAMAGES OR OTHER LIABILITY, WHETHER IN AN ACTION OF CONTRACT,   */
/* TORT OR OTHERWISE, ARISING FROM, OUT OF OR IN CONNECTION WITH THE      */
/* SOFTWARE OR THE USE OR OTHER DEALINGS IN THE SOFTWARE.                 */
/**************************************************************************/

#include "editor_inspector.h"
#include "editor_inspector.compat.inc"

#include "core/os/keyboard.h"
#include "editor/add_metadata_dialog.h"
#include "editor/doc_tools.h"
#include "editor/editor_feature_profile.h"
#include "editor/editor_main_screen.h"
#include "editor/editor_node.h"
#include "editor/editor_property_name_processor.h"
#include "editor/editor_settings.h"
#include "editor/editor_string_names.h"
#include "editor/editor_undo_redo_manager.h"
#include "editor/gui/editor_validation_panel.h"
#include "editor/inspector_dock.h"
#include "editor/multi_node_edit.h"
#include "editor/plugins/script_editor_plugin.h"
#include "editor/themes/editor_scale.h"
#include "editor/themes/editor_theme_manager.h"
#include "scene/gui/margin_container.h"
#include "scene/gui/spin_box.h"
#include "scene/gui/texture_rect.h"
#include "scene/property_utils.h"
#include "scene/resources/packed_scene.h"
#include "scene/resources/style_box_flat.h"
#include "scene/scene_string_names.h"

bool EditorInspector::_property_path_matches(const String &p_property_path, const String &p_filter, EditorPropertyNameProcessor::Style p_style) {
	if (p_property_path.containsn(p_filter)) {
		return true;
	}

	const Vector<String> prop_sections = p_property_path.split("/");
	for (int i = 0; i < prop_sections.size(); i++) {
		if (p_filter.is_subsequence_ofn(EditorPropertyNameProcessor::get_singleton()->process_name(prop_sections[i], p_style, p_property_path))) {
			return true;
		}
	}
	return false;
}

String EditorProperty::get_tooltip_string(const String &p_string) const {
	// Trim to 100 characters to prevent the tooltip from being too long.
	constexpr int TOOLTIP_MAX_LENGTH = 100;
	return p_string.left(TOOLTIP_MAX_LENGTH).strip_edges() + String((p_string.length() > TOOLTIP_MAX_LENGTH) ? "..." : "");
}

Size2 EditorProperty::get_minimum_size() const {
	Size2 ms;
	Ref<Font> font = get_theme_font(SceneStringName(font), SNAME("Tree"));
	int font_size = get_theme_font_size(SceneStringName(font_size), SNAME("Tree"));
	ms.height = label.is_empty() ? 0 : font->get_height(font_size) + 4 * EDSCALE;

	for (int i = 0; i < get_child_count(); i++) {
		Control *c = as_sortable_control(get_child(i));
		if (!c) {
			continue;
		}
		if (c == bottom_editor) {
			continue;
		}

		Size2 minsize = c->get_combined_minimum_size();
		ms = ms.max(minsize);
	}

	if (keying) {
		Ref<Texture2D> key = get_editor_theme_icon(SNAME("Key"));
		ms.width += key->get_width() + get_theme_constant(SNAME("h_separation"), SNAME("Tree"));
	}

	if (deletable) {
		Ref<Texture2D> key = get_editor_theme_icon(SNAME("Close"));
		ms.width += key->get_width() + get_theme_constant(SNAME("h_separation"), SNAME("Tree"));
	}

	if (checkable) {
		Ref<Texture2D> check = get_theme_icon(SNAME("checked"), SNAME("CheckBox"));
		ms.width += check->get_width() + get_theme_constant(SNAME("h_separation"), SNAME("Tree"));
	}

	if (bottom_editor != nullptr && bottom_editor->is_visible()) {
		ms.height += label.is_empty() ? 0 : get_theme_constant(SNAME("v_separation"));
		Size2 bems = bottom_editor->get_combined_minimum_size();
		//bems.width += get_constant("item_margin", "Tree");
		ms.height += bems.height;
		ms.width = MAX(ms.width, bems.width);
	}

	return ms;
}

void EditorProperty::emit_changed(const StringName &p_property, const Variant &p_value, const StringName &p_field, bool p_changing) {
	Variant args[4] = { p_property, p_value, p_field, p_changing };
	const Variant *argptrs[4] = { &args[0], &args[1], &args[2], &args[3] };

	cache[p_property] = p_value;
	emit_signalp(SNAME("property_changed"), (const Variant **)argptrs, 4);
	if (is_custom_property) {
		Object* obj = get_edited_object();
		if (obj != nullptr) {
			obj->set(p_property, p_value);
		}
	}
}

void EditorProperty::_notification(int p_what) {
	switch (p_what) {
		case NOTIFICATION_SORT_CHILDREN: {
			Size2 size = get_size();
			Rect2 rect;
			Rect2 bottom_rect;

			right_child_rect = Rect2();
			bottom_child_rect = Rect2();

			{
				int child_room = size.width * (1.0 - split_ratio);
				Ref<Font> font = get_theme_font(SceneStringName(font), SNAME("Tree"));
				int font_size = get_theme_font_size(SceneStringName(font_size), SNAME("Tree"));
				int height = label.is_empty() ? 0 : font->get_height(font_size) + 4 * EDSCALE;
				bool no_children = true;

				//compute room needed
				for (int i = 0; i < get_child_count(); i++) {
					Control *c = as_sortable_control(get_child(i));
					if (!c) {
						continue;
					}
					if (c == bottom_editor) {
						continue;
					}

					Size2 minsize = c->get_combined_minimum_size();
					child_room = MAX(child_room, minsize.width);
					height = MAX(height, minsize.height);
					no_children = false;
				}

				if (no_children) {
					text_size = size.width;
					rect = Rect2(size.width - 1, 0, 1, height);
				} else {
					text_size = MAX(0, size.width - (child_room + 4 * EDSCALE));
					if (is_layout_rtl()) {
						rect = Rect2(1, 0, child_room, height);
					} else {
						rect = Rect2(size.width - child_room, 0, child_room, height);
					}
				}

				if (bottom_editor) {
					int v_offset = label.is_empty() ? 0 : get_theme_constant(SNAME("v_separation"));
					bottom_rect = Rect2(0, rect.size.height + v_offset, size.width, bottom_editor->get_combined_minimum_size().height);
				}

				if (keying) {
					Ref<Texture2D> key;

					if (use_keying_next()) {
						key = get_editor_theme_icon(SNAME("KeyNext"));
					} else {
						key = get_editor_theme_icon(SNAME("Key"));
					}

					rect.size.x -= key->get_width() + get_theme_constant(SNAME("h_separation"), SNAME("Tree"));
					if (is_layout_rtl()) {
						rect.position.x += key->get_width() + get_theme_constant(SNAME("h_separation"), SNAME("Tree"));
					}

					if (no_children) {
						text_size -= key->get_width() + 4 * EDSCALE;
					}
				}

				if (deletable) {
					Ref<Texture2D> close;

					close = get_editor_theme_icon(SNAME("Close"));

					rect.size.x -= close->get_width() + get_theme_constant(SNAME("h_separation"), SNAME("Tree"));

					if (is_layout_rtl()) {
						rect.position.x += close->get_width() + get_theme_constant(SNAME("h_separation"), SNAME("Tree"));
					}

					if (no_children) {
						text_size -= close->get_width() + 4 * EDSCALE;
					}
				}

				// Account for the space needed on the outer side
				// when any of the icons are visible.
				if (keying || deletable) {
					int separation = get_theme_constant(SNAME("h_separation"), SNAME("Tree"));
					rect.size.x -= separation;

					if (is_layout_rtl()) {
						rect.position.x += separation;
					}
				}
			}

			//set children
			for (int i = 0; i < get_child_count(); i++) {
				Control *c = as_sortable_control(get_child(i));
				if (!c) {
					continue;
				}
				if (c == bottom_editor) {
					continue;
				}

				fit_child_in_rect(c, rect);
				right_child_rect = rect;
			}

			if (bottom_editor) {
				fit_child_in_rect(bottom_editor, bottom_rect);
				bottom_child_rect = bottom_rect;
			}

			queue_redraw(); //need to redraw text
		} break;

		case NOTIFICATION_DRAW: {
			Ref<Font> font = get_theme_font(SceneStringName(font), SNAME("Tree"));
			int font_size = get_theme_font_size(SceneStringName(font_size), SNAME("Tree"));
			bool rtl = is_layout_rtl();

			Size2 size = get_size();
			if (bottom_editor) {
				size.height = bottom_editor->get_offset(SIDE_TOP) - get_theme_constant(SNAME("v_separation"));
			} else if (label_reference) {
				size.height = label_reference->get_size().height;
			}

			// Only draw the label if it's not empty.
			if (label.is_empty()) {
				size.height = 0;
			} else {
				Ref<StyleBox> sb = get_theme_stylebox(selected ? SNAME("bg_selected") : SNAME("bg"));
				draw_style_box(sb, Rect2(Vector2(), size));
			}

			Ref<StyleBox> bg_stylebox = get_theme_stylebox(SNAME("child_bg"));
			if (draw_top_bg && right_child_rect != Rect2()) {
				draw_style_box(bg_stylebox, right_child_rect);
			}
			if (bottom_child_rect != Rect2()) {
				draw_style_box(bg_stylebox, bottom_child_rect);
			}

			Color color;
			if (draw_warning || draw_prop_warning) {
				color = get_theme_color(is_read_only() ? SNAME("readonly_warning_color") : SNAME("warning_color"));
			} else {
				color = get_theme_color(is_read_only() ? SNAME("readonly_color") : SNAME("property_color"));
			}
<<<<<<< HEAD
			String draw_label = EditorPropertyNameProcessor::get_singleton()->translate_group_name(label);
			if (draw_label.contains(".")) {
=======
			if (label.contains_char('.')) {
>>>>>>> 2da6448c
				// FIXME: Move this to the project settings editor, as this is only used
				// for project settings feature tag overrides.
				color.a = 0.5;
			}
			

			int ofs = get_theme_constant(SNAME("font_offset"));
			int text_limit = text_size - ofs;

			if (checkable) {
				Ref<Texture2D> checkbox;
				if (checked) {
					checkbox = get_editor_theme_icon(SNAME("GuiChecked"));
				} else {
					checkbox = get_editor_theme_icon(SNAME("GuiUnchecked"));
				}

				Color color2(1, 1, 1);
				if (check_hover) {
					color2.r *= 1.2;
					color2.g *= 1.2;
					color2.b *= 1.2;
				}
				check_rect = Rect2(ofs, ((size.height - checkbox->get_height()) / 2), checkbox->get_width(), checkbox->get_height());
				if (rtl) {
					draw_texture(checkbox, Vector2(size.width - check_rect.position.x - checkbox->get_width(), check_rect.position.y), color2);
				} else {
					draw_texture(checkbox, check_rect.position, color2);
				}
				int check_ofs = checkbox->get_width() + get_theme_constant(SNAME("h_separation"), SNAME("Tree"));
				ofs += check_ofs;
				text_limit -= check_ofs;
			} else {
				check_rect = Rect2();
			}

			if (can_revert && !is_read_only()) {
				Ref<Texture2D> reload_icon = get_editor_theme_icon(SNAME("ReloadSmall"));
				text_limit -= reload_icon->get_width() + get_theme_constant(SNAME("h_separation"), SNAME("Tree"));
				revert_rect = Rect2(ofs + text_limit, (size.height - reload_icon->get_height()) / 2, reload_icon->get_width(), reload_icon->get_height());

				Color color2(1, 1, 1);
				if (revert_hover) {
					color2.r *= 1.2;
					color2.g *= 1.2;
					color2.b *= 1.2;
				}
				if (rtl) {
					draw_texture(reload_icon, Vector2(size.width - revert_rect.position.x - reload_icon->get_width(), revert_rect.position.y), color2);
				} else {
					draw_texture(reload_icon, revert_rect.position, color2);
				}
			} else {
				revert_rect = Rect2();
			}

			if (!pin_hidden && pinned) {
				Ref<Texture2D> pinned_icon = get_editor_theme_icon(SNAME("Pin"));
				int margin_w = get_theme_constant(SNAME("h_separation"), SNAME("Tree"));
				int total_icon_w = margin_w + pinned_icon->get_width();
				int text_w = font->get_string_size(draw_label, rtl ? HORIZONTAL_ALIGNMENT_RIGHT : HORIZONTAL_ALIGNMENT_LEFT, text_limit - total_icon_w, font_size).x;
				int y = (size.height - pinned_icon->get_height()) / 2;
				if (rtl) {
					draw_texture(pinned_icon, Vector2(size.width - ofs - text_w - total_icon_w, y), color);
				} else {
					draw_texture(pinned_icon, Vector2(ofs + text_w + margin_w, y), color);
				}
				text_limit -= total_icon_w;
			}

			int v_ofs = (size.height - font->get_height(font_size)) / 2;
			if (rtl) {
				draw_string(font, Point2(size.width - ofs - text_limit, v_ofs + font->get_ascent(font_size)), draw_label, HORIZONTAL_ALIGNMENT_RIGHT, text_limit, font_size, color);
			} else {
				draw_string(font, Point2(ofs, v_ofs + font->get_ascent(font_size)), draw_label, HORIZONTAL_ALIGNMENT_LEFT, text_limit, font_size, color);
			}

			ofs = size.width;

			if (keying) {
				Ref<Texture2D> key;

				if (use_keying_next()) {
					key = get_editor_theme_icon(SNAME("KeyNext"));
				} else {
					key = get_editor_theme_icon(SNAME("Key"));
				}

				ofs -= key->get_width() + get_theme_constant(SNAME("h_separation"), SNAME("Tree"));

				Color color2(1, 1, 1);
				if (keying_hover) {
					color2.r *= 1.2;
					color2.g *= 1.2;
					color2.b *= 1.2;
				}
				keying_rect = Rect2(ofs, ((size.height - key->get_height()) / 2), key->get_width(), key->get_height());
				if (rtl) {
					draw_texture(key, Vector2(size.width - keying_rect.position.x - key->get_width(), keying_rect.position.y), color2);
				} else {
					draw_texture(key, keying_rect.position, color2);
				}

			} else {
				keying_rect = Rect2();
			}

			if (deletable) {
				Ref<Texture2D> close;

				close = get_editor_theme_icon(SNAME("Close"));

				ofs -= close->get_width() + get_theme_constant(SNAME("h_separation"), SNAME("Tree"));

				Color color2(1, 1, 1);
				if (delete_hover) {
					color2.r *= 1.2;
					color2.g *= 1.2;
					color2.b *= 1.2;
				}
				delete_rect = Rect2(ofs, ((size.height - close->get_height()) / 2), close->get_width(), close->get_height());
				if (rtl) {
					draw_texture(close, Vector2(size.width - delete_rect.position.x - close->get_width(), delete_rect.position.y), color2);
				} else {
					draw_texture(close, delete_rect.position, color2);
				}
			} else {
				delete_rect = Rect2();
			}
		} break;
		case NOTIFICATION_ENTER_TREE: {
			if (has_borders) {
				get_parent()->connect(SceneStringName(theme_changed), callable_mp(this, &EditorProperty::_update_property_bg));
				_update_property_bg();
			}
		} break;
		case NOTIFICATION_EXIT_TREE: {
			if (has_borders) {
				get_parent()->disconnect(SceneStringName(theme_changed), callable_mp(this, &EditorProperty::_update_property_bg));
			}
		} break;
	}
}

void EditorProperty::set_label(const String &p_label) {
	label = p_label;
	queue_redraw();
}

String EditorProperty::get_label() const {
	return label;
}

Object *EditorProperty::get_edited_object() {
	return object;
}

StringName EditorProperty::get_edited_property() const {
	return property;
}

EditorInspector *EditorProperty::get_parent_inspector() const {
	Node *parent = get_parent();
	while (parent) {
		EditorInspector *ei = Object::cast_to<EditorInspector>(parent);
		if (ei) {
			return ei;
		}
		parent = parent->get_parent();
	}
	return nullptr;
}

void EditorProperty::set_doc_path(const String &p_doc_path) {
	doc_path = p_doc_path;
}

void EditorProperty::set_internal(bool p_internal) {
	internal = p_internal;
}

void EditorProperty::update_property() {
	GDVIRTUAL_CALL(_update_property);
}

void EditorProperty::_set_read_only(bool p_read_only) {
}

void EditorProperty::set_read_only(bool p_read_only) {
	read_only = p_read_only;
	if (GDVIRTUAL_CALL(_set_read_only, p_read_only)) {
		return;
	}
	_set_read_only(p_read_only);
}

bool EditorProperty::is_read_only() const {
	return read_only;
}

Variant EditorPropertyRevert::get_property_revert_value(Object *p_object, const StringName &p_property, bool *r_is_valid) {
	if (p_object->property_can_revert(p_property)) {
		if (r_is_valid) {
			*r_is_valid = true;
		}
		return p_object->property_get_revert(p_property);
	}

	return PropertyUtils::get_property_default_value(p_object, p_property, r_is_valid);
}

bool EditorPropertyRevert::can_property_revert(Object *p_object, const StringName &p_property, const Variant *p_custom_current_value) {
	bool is_valid_revert = false;
	Variant revert_value = EditorPropertyRevert::get_property_revert_value(p_object, p_property, &is_valid_revert);
	if (!is_valid_revert) {
		return false;
	}
	Variant current_value = p_custom_current_value ? *p_custom_current_value : p_object->get(p_property);
	return PropertyUtils::is_property_value_different(p_object, current_value, revert_value);
}

StringName EditorProperty::_get_revert_property() const {
	return property;
}

void EditorProperty::_update_property_bg() {
	// This function is to be called on EditorPropertyResource, EditorPropertyArray, and EditorPropertyDictionary.
	// Behavior is undetermined on any other EditorProperty.
	if (!is_inside_tree()) {
		return;
	}

	begin_bulk_theme_override();

	if (bottom_editor) {
		ColorationMode nested_color_mode = (ColorationMode)(int)EDITOR_GET("interface/inspector/nested_color_mode");
		bool delimitate_all_container_and_resources = EDITOR_GET("interface/inspector/delimitate_all_container_and_resources");
		int count_subinspectors = 0;
		if (is_colored(nested_color_mode)) {
			Node *n = this;
			while (n) {
				EditorProperty *ep = Object::cast_to<EditorProperty>(n);
				if (ep && ep->is_colored(nested_color_mode)) {
					count_subinspectors++;
				}
				n = n->get_parent();
			}
			count_subinspectors = MIN(16, count_subinspectors);
		}
		add_theme_style_override(SNAME("DictionaryAddItem"), get_theme_stylebox("DictionaryAddItem" + itos(count_subinspectors), EditorStringName(EditorStyles)));
		add_theme_constant_override("v_separation", 0);
		if (delimitate_all_container_and_resources || is_colored(nested_color_mode)) {
			add_theme_style_override("bg_selected", get_theme_stylebox("sub_inspector_property_bg" + itos(count_subinspectors), EditorStringName(EditorStyles)));
			add_theme_style_override("bg", get_theme_stylebox("sub_inspector_property_bg" + itos(count_subinspectors), EditorStringName(EditorStyles)));
			add_theme_color_override("property_color", get_theme_color(SNAME("sub_inspector_property_color"), EditorStringName(EditorStyles)));
			bottom_editor->add_theme_style_override(SceneStringName(panel), get_theme_stylebox("sub_inspector_bg" + itos(count_subinspectors), EditorStringName(EditorStyles)));
		} else {
			bottom_editor->add_theme_style_override(SceneStringName(panel), get_theme_stylebox("sub_inspector_bg_no_border", EditorStringName(EditorStyles)));
		}
	} else {
		remove_theme_style_override("bg_selected");
		remove_theme_style_override("bg");
		remove_theme_color_override("property_color");
	}
	end_bulk_theme_override();
	queue_redraw();
}

void EditorProperty::update_editor_property_status() {
	if (property == StringName()) {
		return; //no property, so nothing to do
	}

	bool new_pinned = false;
	if (can_pin) {
		Node *node = Object::cast_to<Node>(object);
		CRASH_COND(!node);
		new_pinned = node->is_property_pinned(property);
	}

	bool new_warning = false;
	if (object->has_method("_get_property_warning")) {
		new_warning = !String(object->call("_get_property_warning", property)).is_empty();
	}

	Variant current = object->get(_get_revert_property());
	bool new_can_revert = EditorPropertyRevert::can_property_revert(object, property, &current) && !is_read_only();

	bool new_checked = checked;
	if (checkable) { // for properties like theme overrides.
		bool valid = false;
		Variant value = object->get(property, &valid);
		if (valid) {
			new_checked = value.get_type() != Variant::NIL;
		}
	}

	if (new_can_revert != can_revert || new_pinned != pinned || new_checked != checked || new_warning != draw_prop_warning) {
		if (new_can_revert != can_revert) {
			emit_signal(SNAME("property_can_revert_changed"), property, new_can_revert);
		}
		draw_prop_warning = new_warning;
		can_revert = new_can_revert;
		pinned = new_pinned;
		checked = new_checked;
		queue_redraw();
	}
}

bool EditorProperty::use_keying_next() const {
	List<PropertyInfo> plist;
	object->get_property_list(&plist, true);

	for (List<PropertyInfo>::Element *I = plist.front(); I; I = I->next()) {
		PropertyInfo &p = I->get();

		if (p.name == property) {
			return (p.usage & PROPERTY_USAGE_KEYING_INCREMENTS);
		}
	}

	return false;
}

void EditorProperty::set_checkable(bool p_checkable) {
	checkable = p_checkable;
	queue_redraw();
	queue_sort();
}

bool EditorProperty::is_checkable() const {
	return checkable;
}

void EditorProperty::set_checked(bool p_checked) {
	checked = p_checked;
	queue_redraw();
}

bool EditorProperty::is_checked() const {
	return checked;
}

void EditorProperty::set_draw_warning(bool p_draw_warning) {
	draw_warning = p_draw_warning;
	queue_redraw();
}

void EditorProperty::set_keying(bool p_keying) {
	keying = p_keying;
	queue_redraw();
	queue_sort();
}

void EditorProperty::set_deletable(bool p_deletable) {
	deletable = p_deletable;
	queue_redraw();
	queue_sort();
}

bool EditorProperty::is_deletable() const {
	return deletable;
}

bool EditorProperty::is_keying() const {
	return keying;
}

bool EditorProperty::is_draw_warning() const {
	return draw_warning;
}

void EditorProperty::_focusable_focused(int p_index) {
	if (!selectable) {
		return;
	}
	bool already_selected = selected;
	selected = true;
	selected_focusable = p_index;
	queue_redraw();
	if (!already_selected && selected) {
		emit_signal(SNAME("selected"), property, selected_focusable);
	}
}

void EditorProperty::add_focusable(Control *p_control) {
	p_control->connect(SceneStringName(focus_entered), callable_mp(this, &EditorProperty::_focusable_focused).bind(focusables.size()));
	focusables.push_back(p_control);
}

void EditorProperty::grab_focus(int p_focusable) {
	if (focusables.is_empty()) {
		return;
	}

	if (p_focusable >= 0) {
		ERR_FAIL_INDEX(p_focusable, focusables.size());
		focusables[p_focusable]->grab_focus();
	} else {
		focusables[0]->grab_focus();
	}
}

void EditorProperty::select(int p_focusable) {
	bool already_selected = selected;
	if (!selectable) {
		return;
	}

	if (p_focusable >= 0) {
		ERR_FAIL_INDEX(p_focusable, focusables.size());
		focusables[p_focusable]->grab_focus();
	} else {
		selected = true;
		queue_redraw();
	}

	if (!already_selected && selected) {
		emit_signal(SNAME("selected"), property, selected_focusable);
	}
}

void EditorProperty::deselect() {
	selected = false;
	selected_focusable = -1;
	queue_redraw();
}

bool EditorProperty::is_selected() const {
	return selected;
}

void EditorProperty::gui_input(const Ref<InputEvent> &p_event) {
	ERR_FAIL_COND(p_event.is_null());

	if (property == StringName()) {
		return;
	}

	Ref<InputEventMouse> me = p_event;

	if (me.is_valid()) {
		Vector2 mpos = me->get_position();
		if (is_layout_rtl()) {
			mpos.x = get_size().x - mpos.x;
		}
		bool button_left = me->get_button_mask().has_flag(MouseButtonMask::LEFT);

		bool new_keying_hover = keying_rect.has_point(mpos) && !button_left;
		if (new_keying_hover != keying_hover) {
			keying_hover = new_keying_hover;
			queue_redraw();
		}

		bool new_delete_hover = delete_rect.has_point(mpos) && !button_left;
		if (new_delete_hover != delete_hover) {
			delete_hover = new_delete_hover;
			queue_redraw();
		}

		bool new_revert_hover = revert_rect.has_point(mpos) && !button_left;
		if (new_revert_hover != revert_hover) {
			revert_hover = new_revert_hover;
			queue_redraw();
		}

		bool new_check_hover = check_rect.has_point(mpos) && !button_left;
		if (new_check_hover != check_hover) {
			check_hover = new_check_hover;
			queue_redraw();
		}
	}

	Ref<InputEventMouseButton> mb = p_event;

	if (mb.is_valid() && mb->is_pressed() && mb->get_button_index() == MouseButton::LEFT) {
		Vector2 mpos = mb->get_position();
		if (is_layout_rtl()) {
			mpos.x = get_size().x - mpos.x;
		}

		select();

		if (keying_rect.has_point(mpos)) {
			accept_event();
			emit_signal(SNAME("property_keyed"), property, use_keying_next());

			if (use_keying_next()) {
				if (property == "frame_coords" && (object->is_class("Sprite2D") || object->is_class("Sprite3D"))) {
					Vector2i new_coords = object->get(property);
					new_coords.x++;
					if (new_coords.x >= int64_t(object->get("hframes"))) {
						new_coords.x = 0;
						new_coords.y++;
					}
					if (new_coords.x < int64_t(object->get("hframes")) && new_coords.y < int64_t(object->get("vframes"))) {
						callable_mp(this, &EditorProperty::emit_changed).call_deferred(property, new_coords, "", false);
					}
				} else {
					if (int64_t(object->get(property)) + 1 < (int64_t(object->get("hframes")) * int64_t(object->get("vframes")))) {
						callable_mp(this, &EditorProperty::emit_changed).call_deferred(property, object->get(property).operator int64_t() + 1, "", false);
					}
				}
				callable_mp(this, &EditorProperty::update_property).call_deferred();
			}
		}
		if (delete_rect.has_point(mpos)) {
			accept_event();
			emit_signal(SNAME("property_deleted"), property);
		}

		if (revert_rect.has_point(mpos)) {
			accept_event();
			get_viewport()->gui_release_focus();
			bool is_valid_revert = false;
			Variant revert_value = EditorPropertyRevert::get_property_revert_value(object, property, &is_valid_revert);
			ERR_FAIL_COND(!is_valid_revert);
			emit_changed(_get_revert_property(), revert_value);
			update_property();
		}

		if (check_rect.has_point(mpos)) {
			accept_event();
			checked = !checked;
			queue_redraw();
			emit_signal(SNAME("property_checked"), property, checked);
		}
	} else if (mb.is_valid() && mb->is_pressed() && mb->get_button_index() == MouseButton::RIGHT) {
		accept_event();
		_update_popup();
		menu->set_position(get_screen_position() + get_local_mouse_position());
		menu->reset_size();
		menu->popup();
		select();
		return;
	}
}

void EditorProperty::shortcut_input(const Ref<InputEvent> &p_event) {
	if (!selected || !p_event->is_pressed()) {
		return;
	}

	const Ref<InputEventKey> k = p_event;

	if (k.is_valid() && k->is_pressed()) {
		if (ED_IS_SHORTCUT("property_editor/copy_value", p_event)) {
			menu_option(MENU_COPY_VALUE);
			accept_event();
		} else if (!is_read_only() && ED_IS_SHORTCUT("property_editor/paste_value", p_event)) {
			menu_option(MENU_PASTE_VALUE);
			accept_event();
		} else if (!internal && ED_IS_SHORTCUT("property_editor/copy_property_path", p_event)) {
			menu_option(MENU_COPY_PROPERTY_PATH);
			accept_event();
		}
	}
}

const Color *EditorProperty::_get_property_colors() {
	static Color c[4];
	c[0] = get_theme_color(SNAME("property_color_x"), EditorStringName(Editor));
	c[1] = get_theme_color(SNAME("property_color_y"), EditorStringName(Editor));
	c[2] = get_theme_color(SNAME("property_color_z"), EditorStringName(Editor));
	c[3] = get_theme_color(SNAME("property_color_w"), EditorStringName(Editor));
	return c;
}

void EditorProperty::set_label_reference(Control *p_control) {
	label_reference = p_control;
}

void EditorProperty::set_bottom_editor(Control *p_control) {
	bottom_editor = p_control;
	if (has_borders) {
		_update_property_bg();
	}
}

Variant EditorProperty::_get_cache_value(const StringName &p_prop, bool &r_valid) const {
	return object->get(p_prop, &r_valid);
}

bool EditorProperty::is_cache_valid() const {
	if (object) {
		for (const KeyValue<StringName, Variant> &E : cache) {
			bool valid;
			Variant value = _get_cache_value(E.key, valid);
			if (!valid || value != E.value) {
				return false;
			}
		}
	}
	return true;
}
void EditorProperty::update_cache() {
	cache.clear();
	if (object && property != StringName()) {
		bool valid;
		Variant value = _get_cache_value(property, valid);
		if (valid) {
			cache[property] = value;
		}
	}
}
Variant EditorProperty::get_drag_data(const Point2 &p_point) {
	if (property == StringName()) {
		return Variant();
	}

	Dictionary dp;
	dp["type"] = "obj_property";
	dp["object"] = object;
	dp["property"] = property;
	dp["value"] = object->get(property);

	Label *drag_label = memnew(Label);
	drag_label->set_text(property);
	drag_label->set_auto_translate_mode(AUTO_TRANSLATE_MODE_DISABLED); // Don't translate raw property name.
	set_drag_preview(drag_label);
	return dp;
}

void EditorProperty::set_use_folding(bool p_use_folding) {
	use_folding = p_use_folding;
}

bool EditorProperty::is_using_folding() const {
	return use_folding;
}

void EditorProperty::expand_all_folding() {
}

void EditorProperty::collapse_all_folding() {
}

void EditorProperty::expand_revertable() {
}

void EditorProperty::set_selectable(bool p_selectable) {
	selectable = p_selectable;
}

bool EditorProperty::is_selectable() const {
	return selectable;
}

void EditorProperty::set_name_split_ratio(float p_ratio) {
	split_ratio = p_ratio;
}

float EditorProperty::get_name_split_ratio() const {
	return split_ratio;
}

void EditorProperty::set_favoritable(bool p_favoritable) {
	can_favorite = p_favoritable;
}

bool EditorProperty::is_favoritable() const {
	return can_favorite;
}

void EditorProperty::set_object_and_property(Object *p_object, const StringName &p_property) {
	object = p_object;
	property = p_property;

	_update_flags();
}

static bool _is_value_potential_override(Node *p_node, const String &p_property) {
	// Consider a value is potentially overriding another if either of the following is true:
	// a) The node is foreign (inheriting or an instance), so the original value may come from another scene.
	// b) The node belongs to the scene, but the original value comes from somewhere but the builtin class (i.e., a script).
	Node *edited_scene = EditorNode::get_singleton()->get_edited_scene();
	Vector<SceneState::PackState> states_stack = PropertyUtils::get_node_states_stack(p_node, edited_scene);
	if (states_stack.size()) {
		return true;
	} else {
		bool is_valid_default = false;
		bool is_class_default = false;
		PropertyUtils::get_property_default_value(p_node, p_property, &is_valid_default, &states_stack, false, nullptr, &is_class_default);
		return !is_class_default;
	}
}

void EditorProperty::_update_flags() {
	can_pin = false;
	pin_hidden = true;

	if (read_only) {
		return;
	}

	if (Node *node = Object::cast_to<Node>(object)) {
		// Avoid errors down the road by ignoring nodes which are not part of a scene
		if (!node->get_owner()) {
			bool is_scene_root = false;
			for (int i = 0; i < EditorNode::get_editor_data().get_edited_scene_count(); ++i) {
				if (EditorNode::get_editor_data().get_edited_scene_root(i) == node) {
					is_scene_root = true;
					break;
				}
			}
			if (!is_scene_root) {
				return;
			}
		}
		if (!_is_value_potential_override(node, property)) {
			return;
		}
		pin_hidden = false;
		{
			HashSet<StringName> storable_properties;
			node->get_storable_properties(storable_properties);
			if (storable_properties.has(node->get_property_store_alias(property))) {
				can_pin = true;
			}
		}
	}
}

Control *EditorProperty::make_custom_tooltip(const String &p_text) const {
	String custom_warning;
	if (object->has_method("_get_property_warning")) {
		custom_warning = object->call("_get_property_warning", property);
	}

	if (has_doc_tooltip || !custom_warning.is_empty()) {
		EditorHelpBit *help_bit = memnew(EditorHelpBit);

		if (has_doc_tooltip) {
			help_bit->parse_symbol(p_text);

			const EditorInspector *inspector = get_parent_inspector();
			if (inspector) {
				const String custom_description = inspector->get_custom_property_description(p_text);
				if (!custom_description.is_empty()) {
					help_bit->set_description(custom_description);
				}
			}
		}

		if (!custom_warning.is_empty()) {
			String description = "[b][color=" + get_theme_color(SNAME("warning_color")).to_html(false) + "]" + custom_warning + "[/color][/b]";
			if (!help_bit->get_description().is_empty()) {
				description += "\n" + help_bit->get_description();
			}
			help_bit->set_description(description);
		}

		EditorHelpBitTooltip::show_tooltip(help_bit, const_cast<EditorProperty *>(this));
		return memnew(Control); // Make the standard tooltip invisible.
	}

	return nullptr;
}

void EditorProperty::menu_option(int p_option) {
	switch (p_option) {
		case MENU_COPY_VALUE: {
			InspectorDock::get_inspector_singleton()->set_property_clipboard(object->get(property));
		} break;
		case MENU_PASTE_VALUE: {
			emit_changed(property, InspectorDock::get_inspector_singleton()->get_property_clipboard());
		} break;
		case MENU_COPY_PROPERTY_PATH: {
			DisplayServer::get_singleton()->clipboard_set(property_path);
		} break;
		case MENU_FAVORITE_PROPERTY: {
			emit_signal(SNAME("property_favorited"), property, !favorited);
			queue_redraw();
		} break;
		case MENU_PIN_VALUE: {
			emit_signal(SNAME("property_pinned"), property, !pinned);
			queue_redraw();
		} break;
		case MENU_OPEN_DOCUMENTATION: {
			ScriptEditor::get_singleton()->goto_help(doc_path);
			EditorNode::get_singleton()->get_editor_main_screen()->select(EditorMainScreen::EDITOR_SCRIPT);
		} break;
	}
}

void EditorProperty::_bind_methods() {
	ClassDB::bind_method(D_METHOD("set_label", "text"), &EditorProperty::set_label);
	ClassDB::bind_method(D_METHOD("get_label"), &EditorProperty::get_label);

	ClassDB::bind_method(D_METHOD("set_read_only", "read_only"), &EditorProperty::set_read_only);
	ClassDB::bind_method(D_METHOD("is_read_only"), &EditorProperty::is_read_only);

	ClassDB::bind_method(D_METHOD("set_checkable", "checkable"), &EditorProperty::set_checkable);
	ClassDB::bind_method(D_METHOD("is_checkable"), &EditorProperty::is_checkable);

	ClassDB::bind_method(D_METHOD("set_checked", "checked"), &EditorProperty::set_checked);
	ClassDB::bind_method(D_METHOD("is_checked"), &EditorProperty::is_checked);

	ClassDB::bind_method(D_METHOD("set_draw_warning", "draw_warning"), &EditorProperty::set_draw_warning);
	ClassDB::bind_method(D_METHOD("is_draw_warning"), &EditorProperty::is_draw_warning);

	ClassDB::bind_method(D_METHOD("set_keying", "keying"), &EditorProperty::set_keying);
	ClassDB::bind_method(D_METHOD("is_keying"), &EditorProperty::is_keying);

	ClassDB::bind_method(D_METHOD("set_deletable", "deletable"), &EditorProperty::set_deletable);
	ClassDB::bind_method(D_METHOD("is_deletable"), &EditorProperty::is_deletable);

	ClassDB::bind_method(D_METHOD("get_edited_property"), &EditorProperty::get_edited_property);
	ClassDB::bind_method(D_METHOD("get_edited_object"), &EditorProperty::get_edited_object);

	ClassDB::bind_method(D_METHOD("update_property"), &EditorProperty::update_property);

	ClassDB::bind_method(D_METHOD("add_focusable", "control"), &EditorProperty::add_focusable);
	ClassDB::bind_method(D_METHOD("set_bottom_editor", "editor"), &EditorProperty::set_bottom_editor);

	ClassDB::bind_method(D_METHOD("set_selectable", "selectable"), &EditorProperty::set_selectable);
	ClassDB::bind_method(D_METHOD("is_selectable"), &EditorProperty::is_selectable);

	ClassDB::bind_method(D_METHOD("set_use_folding", "use_folding"), &EditorProperty::set_use_folding);
	ClassDB::bind_method(D_METHOD("is_using_folding"), &EditorProperty::is_using_folding);

	ClassDB::bind_method(D_METHOD("set_name_split_ratio", "ratio"), &EditorProperty::set_name_split_ratio);
	ClassDB::bind_method(D_METHOD("get_name_split_ratio"), &EditorProperty::get_name_split_ratio);

	ClassDB::bind_method(D_METHOD("deselect"), &EditorProperty::deselect);
	ClassDB::bind_method(D_METHOD("is_selected"), &EditorProperty::is_selected);
	ClassDB::bind_method(D_METHOD("select", "focusable"), &EditorProperty::select, DEFVAL(-1));
	ClassDB::bind_method(D_METHOD("set_object_and_property", "object", "property"), &EditorProperty::set_object_and_property);
	ClassDB::bind_method(D_METHOD("set_label_reference", "control"), &EditorProperty::set_label_reference);

	ClassDB::bind_method(D_METHOD("emit_changed", "property", "value", "field", "changing"), &EditorProperty::emit_changed, DEFVAL(StringName()), DEFVAL(false));

	ADD_PROPERTY(PropertyInfo(Variant::STRING, "label"), "set_label", "get_label");
	ADD_PROPERTY(PropertyInfo(Variant::BOOL, "read_only"), "set_read_only", "is_read_only");
	ADD_PROPERTY(PropertyInfo(Variant::BOOL, "checkable"), "set_checkable", "is_checkable");
	ADD_PROPERTY(PropertyInfo(Variant::BOOL, "checked"), "set_checked", "is_checked");
	ADD_PROPERTY(PropertyInfo(Variant::BOOL, "draw_warning"), "set_draw_warning", "is_draw_warning");
	ADD_PROPERTY(PropertyInfo(Variant::BOOL, "keying"), "set_keying", "is_keying");
	ADD_PROPERTY(PropertyInfo(Variant::BOOL, "deletable"), "set_deletable", "is_deletable");
	ADD_PROPERTY(PropertyInfo(Variant::BOOL, "selectable"), "set_selectable", "is_selectable");
	ADD_PROPERTY(PropertyInfo(Variant::BOOL, "use_folding"), "set_use_folding", "is_using_folding");
	ADD_PROPERTY(PropertyInfo(Variant::FLOAT, "name_split_ratio"), "set_name_split_ratio", "get_name_split_ratio");

	ADD_SIGNAL(MethodInfo("property_changed", PropertyInfo(Variant::STRING_NAME, "property"), PropertyInfo(Variant::NIL, "value", PROPERTY_HINT_NONE, "", PROPERTY_USAGE_NIL_IS_VARIANT), PropertyInfo(Variant::STRING_NAME, "field"), PropertyInfo(Variant::BOOL, "changing")));
	ADD_SIGNAL(MethodInfo("multiple_properties_changed", PropertyInfo(Variant::PACKED_STRING_ARRAY, "properties"), PropertyInfo(Variant::ARRAY, "value")));
	ADD_SIGNAL(MethodInfo("property_keyed", PropertyInfo(Variant::STRING_NAME, "property")));
	ADD_SIGNAL(MethodInfo("property_deleted", PropertyInfo(Variant::STRING_NAME, "property")));
	ADD_SIGNAL(MethodInfo("property_keyed_with_value", PropertyInfo(Variant::STRING_NAME, "property"), PropertyInfo(Variant::NIL, "value", PROPERTY_HINT_NONE, "", PROPERTY_USAGE_NIL_IS_VARIANT)));
	ADD_SIGNAL(MethodInfo("property_checked", PropertyInfo(Variant::STRING_NAME, "property"), PropertyInfo(Variant::BOOL, "checked")));
	ADD_SIGNAL(MethodInfo("property_favorited", PropertyInfo(Variant::STRING_NAME, "property"), PropertyInfo(Variant::BOOL, "favorited")));
	ADD_SIGNAL(MethodInfo("property_pinned", PropertyInfo(Variant::STRING_NAME, "property"), PropertyInfo(Variant::BOOL, "pinned")));
	ADD_SIGNAL(MethodInfo("property_can_revert_changed", PropertyInfo(Variant::STRING_NAME, "property"), PropertyInfo(Variant::BOOL, "can_revert")));
	ADD_SIGNAL(MethodInfo("resource_selected", PropertyInfo(Variant::STRING, "path"), PropertyInfo(Variant::OBJECT, "resource", PROPERTY_HINT_RESOURCE_TYPE, "Resource")));
	ADD_SIGNAL(MethodInfo("object_id_selected", PropertyInfo(Variant::STRING_NAME, "property"), PropertyInfo(Variant::INT, "id")));
	ADD_SIGNAL(MethodInfo("selected", PropertyInfo(Variant::STRING, "path"), PropertyInfo(Variant::INT, "focusable_idx")));

	GDVIRTUAL_BIND(_update_property)
	GDVIRTUAL_BIND(_set_read_only, "read_only")

	ClassDB::bind_method(D_METHOD("_update_editor_property_status"), &EditorProperty::update_editor_property_status);
}

EditorProperty::EditorProperty() {
	object = nullptr;
	split_ratio = 0.25f;
	text_size = 0;
	property_usage = 0;
	selected_focusable = -1;
	label_reference = nullptr;
	bottom_editor = nullptr;
	menu = nullptr;
	set_process_shortcut_input(true);
}

void EditorProperty::_update_popup() {
	if (menu) {
		menu->clear();
	} else {
		menu = memnew(PopupMenu);
		add_child(menu);
		menu->connect(SceneStringName(id_pressed), callable_mp(this, &EditorProperty::menu_option));
	}
	menu->add_icon_shortcut(get_editor_theme_icon(SNAME("ActionCopy")), ED_GET_SHORTCUT("property_editor/copy_value"), MENU_COPY_VALUE);
	menu->add_icon_shortcut(get_editor_theme_icon(SNAME("ActionPaste")), ED_GET_SHORTCUT("property_editor/paste_value"), MENU_PASTE_VALUE);
	menu->add_icon_shortcut(get_editor_theme_icon(SNAME("CopyNodePath")), ED_GET_SHORTCUT("property_editor/copy_property_path"), MENU_COPY_PROPERTY_PATH);
	menu->set_item_disabled(MENU_PASTE_VALUE, is_read_only());
	menu->set_item_disabled(MENU_COPY_PROPERTY_PATH, internal);

	if (can_favorite || !pin_hidden) {
		menu->add_separator();
	}

	if (can_favorite) {
		if (favorited) {
			menu->add_icon_item(get_editor_theme_icon(SNAME("Unfavorite")), TTR("Unfavorite Property"), MENU_FAVORITE_PROPERTY);
			menu->set_item_tooltip(menu->get_item_index(MENU_FAVORITE_PROPERTY), TTR("Make this property be put back at its original place."));
		} else {
			menu->add_icon_item(get_editor_theme_icon(SNAME("Favorites")), TTR("Favorite Property"), MENU_FAVORITE_PROPERTY);
			menu->set_item_tooltip(menu->get_item_index(MENU_FAVORITE_PROPERTY), TTR("Make this property be placed at the top for all objects of this class."));
		}
	}

	if (!pin_hidden) {
		if (can_pin) {
			menu->add_icon_check_item(get_editor_theme_icon(SNAME("Pin")), TTR("Pin Value"), MENU_PIN_VALUE);
			menu->set_item_checked(menu->get_item_index(MENU_PIN_VALUE), pinned);
		} else {
			menu->add_icon_check_item(get_editor_theme_icon(SNAME("Pin")), vformat(TTR("Pin Value [Disabled because '%s' is editor-only]"), property), MENU_PIN_VALUE);
			menu->set_item_disabled(menu->get_item_index(MENU_PIN_VALUE), true);
		}
		menu->set_item_tooltip(menu->get_item_index(MENU_PIN_VALUE), TTR("Pinning a value forces it to be saved even if it's equal to the default."));
	}

	if (!doc_path.is_empty()) {
		menu->add_separator();
		menu->add_icon_item(get_editor_theme_icon(SNAME("Help")), TTR("Open Documentation"), MENU_OPEN_DOCUMENTATION);
	}
}

////////////////////////////////////////////////
////////////////////////////////////////////////

void EditorInspectorPlugin::add_custom_control(Control *control) {
	AddedEditor ae;
	ae.property_editor = control;
	added_editors.push_back(ae);
}

void EditorInspectorPlugin::add_property_editor(const String &p_for_property, Control *p_prop, bool p_add_to_end, const String &p_label) {
	AddedEditor ae;
	ae.properties.push_back(p_for_property);
	ae.property_editor = p_prop;
	ae.add_to_end = p_add_to_end;
	ae.label = p_label;
	added_editors.push_back(ae);
}

void EditorInspectorPlugin::add_property_editor_for_multiple_properties(const String &p_label, const Vector<String> &p_properties, Control *p_prop) {
	AddedEditor ae;
	ae.properties = p_properties;
	ae.property_editor = p_prop;
	ae.label = p_label;
	added_editors.push_back(ae);
}

bool EditorInspectorPlugin::can_handle(Object *p_object) {
	bool success = false;
	GDVIRTUAL_CALL(_can_handle, p_object, success);
	return success;
}

void EditorInspectorPlugin::parse_begin(Object *p_object) {
	GDVIRTUAL_CALL(_parse_begin, p_object);
}

void EditorInspectorPlugin::parse_category(Object *p_object, const String &p_category) {
	GDVIRTUAL_CALL(_parse_category, p_object, p_category);
}

void EditorInspectorPlugin::parse_group(Object *p_object, const String &p_group) {
	GDVIRTUAL_CALL(_parse_group, p_object, p_group);
}

bool EditorInspectorPlugin::parse_property(Object *p_object, const Variant::Type p_type, const String &p_path, const PropertyHint p_hint, const String &p_hint_text, const BitField<PropertyUsageFlags> p_usage, const bool p_wide) {
	bool ret = false;
	GDVIRTUAL_CALL(_parse_property, p_object, p_type, p_path, p_hint, p_hint_text, p_usage, p_wide, ret);
	return ret;
}

void EditorInspectorPlugin::parse_end(Object *p_object) {
	GDVIRTUAL_CALL(_parse_end, p_object);
}

void EditorInspectorPlugin::_bind_methods() {
	ClassDB::bind_method(D_METHOD("add_custom_control", "control"), &EditorInspectorPlugin::add_custom_control);
	ClassDB::bind_method(D_METHOD("add_property_editor", "property", "editor", "add_to_end", "label"), &EditorInspectorPlugin::add_property_editor, DEFVAL(false), DEFVAL(String()));
	ClassDB::bind_method(D_METHOD("add_property_editor_for_multiple_properties", "label", "properties", "editor"), &EditorInspectorPlugin::add_property_editor_for_multiple_properties);

	GDVIRTUAL_BIND(_can_handle, "object")
	GDVIRTUAL_BIND(_parse_begin, "object")
	GDVIRTUAL_BIND(_parse_category, "object", "category")
	GDVIRTUAL_BIND(_parse_group, "object", "group")
	GDVIRTUAL_BIND(_parse_property, "object", "type", "name", "hint_type", "hint_string", "usage_flags", "wide");
	GDVIRTUAL_BIND(_parse_end, "object")
}

////////////////////////////////////////////////
////////////////////////////////////////////////

void EditorInspectorCategory::_notification(int p_what) {
	switch (p_what) {
		case NOTIFICATION_THEME_CHANGED: {
			if (menu) {
				if (is_favorite) {
					menu->set_item_icon(menu->get_item_index(EditorInspector::MENU_UNFAVORITE_ALL), get_editor_theme_icon(SNAME("Unfavorite")));
				} else {
					menu->set_item_icon(menu->get_item_index(MENU_OPEN_DOCS), get_editor_theme_icon(SNAME("Help")));
				}
			}
		} break;
		case NOTIFICATION_DRAW: {
			Ref<StyleBox> sb = get_theme_stylebox(SNAME("bg"));

			draw_style_box(sb, Rect2(Vector2(), get_size()));

			Ref<Font> font = get_theme_font(SNAME("bold"), EditorStringName(EditorFonts));
			int font_size = get_theme_font_size(SNAME("bold_size"), EditorStringName(EditorFonts));

			int hs = get_theme_constant(SNAME("h_separation"), SNAME("Tree"));
			int icon_size = get_theme_constant(SNAME("class_icon_size"), EditorStringName(Editor));
			
			String draw_label = EditorPropertyNameProcessor::get_singleton()->translate_group_name(label);

			int w = font->get_string_size(draw_label, HORIZONTAL_ALIGNMENT_LEFT, -1, font_size).width;
			if (icon.is_valid()) {
				w += hs + icon_size;
			}
			w = MIN(w, get_size().width - sb->get_minimum_size().width);

			int ofs = (get_size().width - w) / 2;

			float v_margin_offset = sb->get_content_margin(SIDE_TOP) - sb->get_content_margin(SIDE_BOTTOM);

			if (icon.is_valid()) {
				Size2 rect_size = Size2(icon_size, icon_size);
				Point2 rect_pos = Point2(ofs, (get_size().height - icon_size) / 2 + v_margin_offset).round();
				if (is_layout_rtl()) {
					rect_pos.x = get_size().width - rect_pos.x - icon_size;
				}
				draw_texture_rect(icon, Rect2(rect_pos, rect_size));

				ofs += hs + icon_size;
				w -= hs + icon_size;
			}

			Color color = get_theme_color(SceneStringName(font_color), SNAME("Tree"));
			if (is_layout_rtl()) {
				ofs = get_size().width - ofs - w;
			}
			float text_pos_y = font->get_ascent(font_size) + (get_size().height - font->get_height(font_size)) / 2 + v_margin_offset;
			Point2 text_pos = Point2(ofs, text_pos_y).round();
			draw_string(font, text_pos, draw_label, HORIZONTAL_ALIGNMENT_LEFT, w, font_size, color);
		} break;
	}
}

Control *EditorInspectorCategory::make_custom_tooltip(const String &p_text) const {
	// If it's not a doc tooltip, fallback to the default one.
	if (doc_class_name.is_empty()) {
		return nullptr;
	}

	EditorHelpBit *help_bit = memnew(EditorHelpBit(p_text));
	EditorHelpBitTooltip::show_tooltip(help_bit, const_cast<EditorInspectorCategory *>(this));
	return memnew(Control); // Make the standard tooltip invisible.
}

void EditorInspectorCategory::set_as_favorite(EditorInspector *p_for_inspector) {
	is_favorite = true;

	menu = memnew(PopupMenu);
	menu->add_item(TTR("Unfavorite All"), EditorInspector::MENU_UNFAVORITE_ALL);
	add_child(menu);
	menu->connect(SceneStringName(id_pressed), callable_mp(p_for_inspector, &EditorInspector::_handle_menu_option));
}

Size2 EditorInspectorCategory::get_minimum_size() const {
	Ref<Font> font = get_theme_font(SNAME("bold"), EditorStringName(EditorFonts));
	int font_size = get_theme_font_size(SNAME("bold_size"), EditorStringName(EditorFonts));

	Size2 ms;
	ms.height = font->get_height(font_size);
	if (icon.is_valid()) {
		int icon_size = get_theme_constant(SNAME("class_icon_size"), EditorStringName(Editor));
		ms.height = MAX(icon_size, ms.height);
	}
	ms.height += get_theme_constant(SNAME("v_separation"), SNAME("Tree"));

	const Ref<StyleBox> &bg_style = get_theme_stylebox(SNAME("bg"));
	ms.height += bg_style->get_content_margin(SIDE_TOP) + bg_style->get_content_margin(SIDE_BOTTOM);

	return ms;
}

void EditorInspectorCategory::_handle_menu_option(int p_option) {
	switch (p_option) {
		case MENU_OPEN_DOCS:
			ScriptEditor::get_singleton()->goto_help("class:" + doc_class_name);
			EditorNode::get_singleton()->get_editor_main_screen()->select(EditorMainScreen::EDITOR_SCRIPT);
			break;
	}
}

void EditorInspectorCategory::gui_input(const Ref<InputEvent> &p_event) {
	if (!is_favorite && doc_class_name.is_empty()) {
		return;
	}

	const Ref<InputEventMouseButton> &mb_event = p_event;
	if (mb_event.is_null() || !mb_event->is_pressed() || mb_event->get_button_index() != MouseButton::RIGHT) {
		return;
	}

	if (!is_favorite) {
		if (!menu) {
			menu = memnew(PopupMenu);
			menu->add_icon_item(get_editor_theme_icon(SNAME("Help")), TTR("Open Documentation"), MENU_OPEN_DOCS);
			add_child(menu);
			menu->connect(SceneStringName(id_pressed), callable_mp(this, &EditorInspectorCategory::_handle_menu_option));
		}
		menu->set_item_disabled(menu->get_item_index(MENU_OPEN_DOCS), !EditorHelp::get_doc_data()->class_list.has(doc_class_name));
	}

	menu->set_position(get_screen_position() + mb_event->get_position());
	menu->reset_size();
	menu->popup();
}

////////////////////////////////////////////////
////////////////////////////////////////////////

void EditorInspectorSection::_test_unfold() {
	if (!vbox_added) {
		add_child(vbox);
		move_child(vbox, 0);
		vbox_added = true;
	}
}

Ref<Texture2D> EditorInspectorSection::_get_arrow() {
	Ref<Texture2D> arrow;
	if (foldable) {
		if (object->editor_is_section_unfolded(section)) {
			arrow = get_theme_icon(SNAME("arrow"), SNAME("Tree"));
		} else {
			if (is_layout_rtl()) {
				arrow = get_theme_icon(SNAME("arrow_collapsed_mirrored"), SNAME("Tree"));
			} else {
				arrow = get_theme_icon(SNAME("arrow_collapsed"), SNAME("Tree"));
			}
		}
	}
	return arrow;
}

int EditorInspectorSection::_get_header_height() {
	Ref<Font> font = get_theme_font(SNAME("bold"), EditorStringName(EditorFonts));
	int font_size = get_theme_font_size(SNAME("bold_size"), EditorStringName(EditorFonts));

	int header_height = font->get_height(font_size);
	Ref<Texture2D> arrow = _get_arrow();
	if (arrow.is_valid()) {
		header_height = MAX(header_height, arrow->get_height());
	}
	header_height += get_theme_constant(SNAME("v_separation"), SNAME("Tree"));

	return header_height;
}

void EditorInspectorSection::_notification(int p_what) {
	switch (p_what) {
		case NOTIFICATION_THEME_CHANGED: {
			update_minimum_size();
			bg_color = get_theme_color(SNAME("prop_subsection"), EditorStringName(Editor));
			bg_color.a /= level;
		} break;

		case NOTIFICATION_SORT_CHILDREN: {
			if (!vbox_added) {
				return;
			}

			int inspector_margin = get_theme_constant(SNAME("inspector_margin"), EditorStringName(Editor));
			int section_indent_size = get_theme_constant(SNAME("indent_size"), SNAME("EditorInspectorSection"));
			if (indent_depth > 0 && section_indent_size > 0) {
				inspector_margin += indent_depth * section_indent_size;
			}
			Ref<StyleBoxFlat> section_indent_style = get_theme_stylebox(SNAME("indent_box"), SNAME("EditorInspectorSection"));
			if (indent_depth > 0 && section_indent_style.is_valid()) {
				inspector_margin += section_indent_style->get_margin(SIDE_LEFT) + section_indent_style->get_margin(SIDE_RIGHT);
			}

			Size2 size = get_size() - Vector2(inspector_margin, 0);
			int header_height = _get_header_height();
			Vector2 offset = Vector2(is_layout_rtl() ? 0 : inspector_margin, header_height);
			for (int i = 0; i < get_child_count(); i++) {
				Control *c = as_sortable_control(get_child(i));
				if (!c) {
					continue;
				}
				fit_child_in_rect(c, Rect2(offset, size));
			}
		} break;

		case NOTIFICATION_DRAW: {
			int section_indent = 0;
			int section_indent_size = get_theme_constant(SNAME("indent_size"), SNAME("EditorInspectorSection"));
			if (indent_depth > 0 && section_indent_size > 0) {
				section_indent = indent_depth * section_indent_size;
			}
			Ref<StyleBoxFlat> section_indent_style = get_theme_stylebox(SNAME("indent_box"), SNAME("EditorInspectorSection"));
			if (indent_depth > 0 && section_indent_style.is_valid()) {
				section_indent += section_indent_style->get_margin(SIDE_LEFT) + section_indent_style->get_margin(SIDE_RIGHT);
			}

			int header_width = get_size().width - section_indent;
			int header_offset_x = 0.0;
			bool rtl = is_layout_rtl();
			if (!rtl) {
				header_offset_x += section_indent;
			}

			// Draw header area.
			int header_height = _get_header_height();
			Rect2 header_rect = Rect2(Vector2(header_offset_x, 0.0), Vector2(header_width, header_height));
			Color c = bg_color;
			c.a *= 0.4;
			if (foldable && header_rect.has_point(get_local_mouse_position())) {
				c = c.lightened(Input::get_singleton()->is_mouse_button_pressed(MouseButton::LEFT) ? -0.05 : 0.2);
			}
			draw_rect(header_rect, c);

			// Draw header title, folding arrow and count of revertable properties.
			{
				int outer_margin = Math::round(2 * EDSCALE);
				int separation = get_theme_constant(SNAME("h_separation"), SNAME("EditorInspectorSection"));

				int margin_start = section_indent + outer_margin;
				int margin_end = outer_margin;

				// - Arrow.
				Ref<Texture2D> arrow = _get_arrow();
				if (arrow.is_valid()) {
					Point2 arrow_position;
					if (rtl) {
						arrow_position.x = get_size().width - (margin_start + arrow->get_width());
					} else {
						arrow_position.x = margin_start;
					}
					arrow_position.y = (header_height - arrow->get_height()) / 2;
					draw_texture(arrow, arrow_position);
					margin_start += arrow->get_width() + separation;
				}

				int available = get_size().width - (margin_start + margin_end);

				// - Count of revertable properties.
				String num_revertable_str;
				int num_revertable_width = 0;

				bool folded = foldable && !object->editor_is_section_unfolded(section);

				Ref<Font> font = get_theme_font(SNAME("bold"), EditorStringName(EditorFonts));
				int font_size = get_theme_font_size(SNAME("bold_size"), EditorStringName(EditorFonts));
				Color font_color = get_theme_color(SceneStringName(font_color), EditorStringName(Editor));
				String draw_label = EditorPropertyNameProcessor::get_singleton()->translate_group_name(label);

				if (folded && revertable_properties.size()) {
					
					int label_width = font->get_string_size(draw_label, HORIZONTAL_ALIGNMENT_LEFT, available, font_size, TextServer::JUSTIFICATION_KASHIDA | TextServer::JUSTIFICATION_CONSTRAIN_ELLIPSIS).x;

					Ref<Font> light_font = get_theme_font(SNAME("main"), EditorStringName(EditorFonts));
					int light_font_size = get_theme_font_size(SNAME("main_size"), EditorStringName(EditorFonts));
					Color light_font_color = get_theme_color(SNAME("font_disabled_color"), EditorStringName(Editor));

					// Can we fit the long version of the revertable count text?
					num_revertable_str = vformat(TTRN("(%d change)", "(%d changes)", revertable_properties.size()), revertable_properties.size());
					num_revertable_width = light_font->get_string_size(num_revertable_str, HORIZONTAL_ALIGNMENT_LEFT, -1.0f, light_font_size, TextServer::JUSTIFICATION_NONE).x;
					if (label_width + outer_margin + num_revertable_width > available) {
						// We'll have to use the short version.
						num_revertable_str = vformat("(%d)", revertable_properties.size());
						num_revertable_width = light_font->get_string_size(num_revertable_str, HORIZONTAL_ALIGNMENT_LEFT, -1.0f, light_font_size, TextServer::JUSTIFICATION_NONE).x;
					}

					float text_offset_y = light_font->get_ascent(light_font_size) + (header_height - light_font->get_height(light_font_size)) / 2;
					Point2 text_offset = Point2(margin_end, text_offset_y).round();
					if (!rtl) {
						text_offset.x = get_size().width - (text_offset.x + num_revertable_width);
					}
					draw_string(light_font, text_offset, num_revertable_str, HORIZONTAL_ALIGNMENT_LEFT, -1.0f, light_font_size, light_font_color, TextServer::JUSTIFICATION_NONE);
					margin_end += num_revertable_width + outer_margin;
					available -= num_revertable_width + outer_margin;
				}

				// - Label.
				float text_offset_y = font->get_ascent(font_size) + (header_height - font->get_height(font_size)) / 2;
				Point2 text_offset = Point2(margin_start, text_offset_y).round();
				if (rtl) {
					text_offset.x = margin_end;
				}
				HorizontalAlignment text_align = rtl ? HORIZONTAL_ALIGNMENT_RIGHT : HORIZONTAL_ALIGNMENT_LEFT;
				draw_string(font, text_offset, draw_label, text_align, available, font_size, font_color, TextServer::JUSTIFICATION_KASHIDA | TextServer::JUSTIFICATION_CONSTRAIN_ELLIPSIS);
			}

			// Draw section indentation.
			if (section_indent_style.is_valid() && section_indent > 0) {
				Rect2 indent_rect = Rect2(Vector2(), Vector2(indent_depth * section_indent_size, get_size().height));
				if (rtl) {
					indent_rect.position.x = get_size().width - section_indent + section_indent_style->get_margin(SIDE_RIGHT);
				} else {
					indent_rect.position.x = section_indent_style->get_margin(SIDE_LEFT);
				}
				draw_style_box(section_indent_style, indent_rect);
			}
		} break;

		case NOTIFICATION_DRAG_BEGIN: {
			dropping_for_unfold = true;
		} break;

		case NOTIFICATION_DRAG_END: {
			dropping_for_unfold = false;
		} break;

		case NOTIFICATION_MOUSE_ENTER: {
			if (dropping_for_unfold) {
				dropping_unfold_timer->start();
			}
			queue_redraw();
		} break;

		case NOTIFICATION_MOUSE_EXIT: {
			if (dropping_for_unfold) {
				dropping_unfold_timer->stop();
			}
			queue_redraw();
		} break;
	}
}

Size2 EditorInspectorSection::get_minimum_size() const {
	Size2 ms;
	for (int i = 0; i < get_child_count(); i++) {
		Control *c = as_sortable_control(get_child(i));
		if (!c) {
			continue;
		}
		Size2 minsize = c->get_combined_minimum_size();
		ms = ms.max(minsize);
	}

	Ref<Font> font = get_theme_font(SceneStringName(font), SNAME("Tree"));
	int font_size = get_theme_font_size(SceneStringName(font_size), SNAME("Tree"));
	ms.height += font->get_height(font_size) + get_theme_constant(SNAME("v_separation"), SNAME("Tree"));
	ms.width += get_theme_constant(SNAME("inspector_margin"), EditorStringName(Editor));

	int section_indent_size = get_theme_constant(SNAME("indent_size"), SNAME("EditorInspectorSection"));
	if (indent_depth > 0 && section_indent_size > 0) {
		ms.width += indent_depth * section_indent_size;
	}
	Ref<StyleBoxFlat> section_indent_style = get_theme_stylebox(SNAME("indent_box"), SNAME("EditorInspectorSection"));
	if (indent_depth > 0 && section_indent_style.is_valid()) {
		ms.width += section_indent_style->get_margin(SIDE_LEFT) + section_indent_style->get_margin(SIDE_RIGHT);
	}

	return ms;
}

void EditorInspectorSection::setup(const String &p_section, const String &p_label, Object *p_object, const Color &p_bg_color, bool p_foldable, int p_indent_depth, int p_level) {
	section = p_section;
	label = p_label;
	object = p_object;
	bg_color = p_bg_color;
	foldable = p_foldable;
	indent_depth = p_indent_depth;
	level = p_level;

	if (!foldable && !vbox_added) {
		add_child(vbox);
		move_child(vbox, 0);
		vbox_added = true;
	}

	if (foldable) {
		_test_unfold();
		if (object->editor_is_section_unfolded(section)) {
			vbox->show();
		} else {
			vbox->hide();
		}
	}
}

void EditorInspectorSection::gui_input(const Ref<InputEvent> &p_event) {
	ERR_FAIL_COND(p_event.is_null());

	if (!foldable) {
		return;
	}

	Ref<InputEventMouseButton> mb = p_event;
	if (mb.is_valid() && mb->is_pressed() && mb->get_button_index() == MouseButton::LEFT) {
		if (object->editor_is_section_unfolded(section)) {
			int header_height = _get_header_height();

			if (mb->get_position().y >= header_height) {
				return;
			}
		}

		accept_event();

		bool should_unfold = !object->editor_is_section_unfolded(section);
		if (should_unfold) {
			unfold();
		} else {
			fold();
		}
	} else if (mb.is_valid() && !mb->is_pressed()) {
		queue_redraw();
	}
}

String EditorInspectorSection::get_section() const {
	return section;
}

VBoxContainer *EditorInspectorSection::get_vbox() {
	return vbox;
}

void EditorInspectorSection::unfold() {
	if (!foldable) {
		return;
	}

	_test_unfold();

	object->editor_set_section_unfold(section, true);
	vbox->show();
	queue_redraw();
}

void EditorInspectorSection::fold() {
	if (!foldable) {
		return;
	}

	if (!vbox_added) {
		return;
	}

	object->editor_set_section_unfold(section, false);
	vbox->hide();
	queue_redraw();
}

void EditorInspectorSection::set_bg_color(const Color &p_bg_color) {
	bg_color = p_bg_color;
	queue_redraw();
}

bool EditorInspectorSection::has_revertable_properties() const {
	return !revertable_properties.is_empty();
}

void EditorInspectorSection::property_can_revert_changed(const String &p_path, bool p_can_revert) {
	bool had_revertable_properties = has_revertable_properties();
	if (p_can_revert) {
		revertable_properties.insert(p_path);
	} else {
		revertable_properties.erase(p_path);
	}
	if (has_revertable_properties() != had_revertable_properties) {
		queue_redraw();
	}
}

void EditorInspectorSection::_bind_methods() {
	ClassDB::bind_method(D_METHOD("setup", "section", "label", "object", "bg_color", "foldable", "indent_depth", "level"), &EditorInspectorSection::setup, DEFVAL(0), DEFVAL(1));
	ClassDB::bind_method(D_METHOD("get_vbox"), &EditorInspectorSection::get_vbox);
	ClassDB::bind_method(D_METHOD("unfold"), &EditorInspectorSection::unfold);
	ClassDB::bind_method(D_METHOD("fold"), &EditorInspectorSection::fold);
}

EditorInspectorSection::EditorInspectorSection() {
	vbox = memnew(VBoxContainer);

	dropping_unfold_timer = memnew(Timer);
	dropping_unfold_timer->set_wait_time(0.6);
	dropping_unfold_timer->set_one_shot(true);
	add_child(dropping_unfold_timer);
	dropping_unfold_timer->connect("timeout", callable_mp(this, &EditorInspectorSection::unfold));
}

EditorInspectorSection::~EditorInspectorSection() {
	if (!vbox_added) {
		memdelete(vbox);
	}
}

////////////////////////////////////////////////
////////////////////////////////////////////////

int EditorInspectorArray::_get_array_count() {
	if (mode == MODE_USE_MOVE_ARRAY_ELEMENT_FUNCTION) {
		List<PropertyInfo> object_property_list;
		object->get_property_list(&object_property_list);
		return _extract_properties_as_array(object_property_list).size();
	} else if (mode == MODE_USE_COUNT_PROPERTY) {
		bool valid;
		int count_val = object->get(count_property, &valid);
		ERR_FAIL_COND_V_MSG(!valid, 0, vformat("%s is not a valid property to be used as array count.", count_property));
		return count_val;
	}
	return 0;
}

void EditorInspectorArray::_add_button_pressed() {
	_move_element(-1, -1);
}

void EditorInspectorArray::_paginator_page_changed(int p_page) {
	emit_signal("page_change_request", p_page);
}

void EditorInspectorArray::_rmb_popup_id_pressed(int p_id) {
	switch (p_id) {
		case OPTION_MOVE_UP:
			if (popup_array_index_pressed > 0) {
				_move_element(popup_array_index_pressed, popup_array_index_pressed - 1);
			}
			break;
		case OPTION_MOVE_DOWN:
			if (popup_array_index_pressed < count - 1) {
				_move_element(popup_array_index_pressed, popup_array_index_pressed + 2);
			}
			break;
		case OPTION_NEW_BEFORE:
			_move_element(-1, popup_array_index_pressed);
			break;
		case OPTION_NEW_AFTER:
			_move_element(-1, popup_array_index_pressed + 1);
			break;
		case OPTION_REMOVE:
			_move_element(popup_array_index_pressed, -1);
			break;
		case OPTION_CLEAR_ARRAY:
			_clear_array();
			break;
		case OPTION_RESIZE_ARRAY:
			new_size_spin_box->set_value(count);
			resize_dialog->get_ok_button()->set_disabled(true);
			resize_dialog->popup_centered(Size2(250, 0) * EDSCALE);
			new_size_spin_box->get_line_edit()->grab_focus();
			new_size_spin_box->get_line_edit()->select_all();
			break;
		default:
			break;
	}
}

void EditorInspectorArray::_control_dropping_draw() {
	int drop_position = _drop_position();

	if (dropping && drop_position >= 0) {
		Vector2 from;
		Vector2 to;
		if (drop_position < elements_vbox->get_child_count()) {
			Transform2D xform = Object::cast_to<Control>(elements_vbox->get_child(drop_position))->get_transform();
			from = xform.xform(Vector2());
			to = xform.xform(Vector2(elements_vbox->get_size().x, 0));
		} else {
			Control *child = Object::cast_to<Control>(elements_vbox->get_child(drop_position - 1));
			Transform2D xform = child->get_transform();
			from = xform.xform(Vector2(0, child->get_size().y));
			to = xform.xform(Vector2(elements_vbox->get_size().x, child->get_size().y));
		}
		Color color = get_theme_color(SNAME("accent_color"), EditorStringName(Editor));
		control_dropping->draw_line(from, to, color, 2);
	}
}

void EditorInspectorArray::_vbox_visibility_changed() {
	control_dropping->set_visible(vbox->is_visible_in_tree());
}

void EditorInspectorArray::_panel_draw(int p_index) {
	ERR_FAIL_INDEX(p_index, (int)array_elements.size());

	Ref<StyleBox> style = get_theme_stylebox(SNAME("Focus"), EditorStringName(EditorStyles));
	if (!style.is_valid()) {
		return;
	}
	if (array_elements[p_index].panel->has_focus()) {
		array_elements[p_index].panel->draw_style_box(style, Rect2(Vector2(), array_elements[p_index].panel->get_size()));
	}
}

void EditorInspectorArray::_panel_gui_input(Ref<InputEvent> p_event, int p_index) {
	ERR_FAIL_INDEX(p_index, (int)array_elements.size());

	if (read_only) {
		return;
	}

	Ref<InputEventKey> key_ref = p_event;
	if (key_ref.is_valid()) {
		const InputEventKey &key = **key_ref;

		if (array_elements[p_index].panel->has_focus() && key.is_pressed() && key.get_keycode() == Key::KEY_DELETE) {
			_move_element(begin_array_index + p_index, -1);
			array_elements[p_index].panel->accept_event();
		}
	}

	Ref<InputEventMouseButton> mb = p_event;
	if (mb.is_valid()) {
		if (movable && mb->get_button_index() == MouseButton::RIGHT) {
			array_elements[p_index].panel->accept_event();
			popup_array_index_pressed = begin_array_index + p_index;
			rmb_popup->set_item_disabled(OPTION_MOVE_UP, popup_array_index_pressed == 0);
			rmb_popup->set_item_disabled(OPTION_MOVE_DOWN, popup_array_index_pressed == count - 1);
			rmb_popup->set_position(get_screen_position() + mb->get_position());
			rmb_popup->reset_size();
			rmb_popup->popup();
		}
	}
}

void EditorInspectorArray::_move_element(int p_element_index, int p_to_pos) {
	String action_name;
	if (p_element_index < 0) {
		action_name = vformat(TTR("Add element to property array with prefix %s."), array_element_prefix);
	} else if (p_to_pos < 0) {
		action_name = vformat(TTR("Remove element %d from property array with prefix %s."), p_element_index, array_element_prefix);
	} else {
		action_name = vformat(TTR("Move element %d to position %d in property array with prefix %s."), p_element_index, p_to_pos, array_element_prefix);
	}
	EditorUndoRedoManager *undo_redo = EditorUndoRedoManager::get_singleton();
	undo_redo->create_action(action_name);
	if (mode == MODE_USE_MOVE_ARRAY_ELEMENT_FUNCTION) {
		// Call the function.
		Callable move_function = EditorNode::get_editor_data().get_move_array_element_function(object->get_class_name());
		if (move_function.is_valid()) {
			move_function.call(undo_redo, object, array_element_prefix, p_element_index, p_to_pos);
		} else {
			WARN_PRINT(vformat("Could not find a function to move arrays elements for class %s. Register a move element function using EditorData::add_move_array_element_function", object->get_class_name()));
		}
	} else if (mode == MODE_USE_COUNT_PROPERTY) {
		ERR_FAIL_COND(p_to_pos < -1 || p_to_pos > count);

		if (!swap_method.is_empty()) {
			ERR_FAIL_COND(!object->has_method(swap_method));

			// Swap method was provided, use it.
			if (p_element_index < 0) {
				// Add an element at position
				undo_redo->add_do_property(object, count_property, count + 1);
				if (p_to_pos >= 0) {
					for (int i = count; i > p_to_pos; i--) {
						undo_redo->add_do_method(object, swap_method, i, i - 1);
					}
					for (int i = p_to_pos; i < count; i++) {
						undo_redo->add_undo_method(object, swap_method, i, i + 1);
					}
				}
				undo_redo->add_undo_property(object, count_property, count);

			} else if (p_to_pos < 0) {
				if (count > 0) {
					// Remove element at position
					undo_redo->add_undo_property(object, count_property, count);

					List<PropertyInfo> object_property_list;
					object->get_property_list(&object_property_list);

					for (int i = p_element_index; i < count - 1; i++) {
						undo_redo->add_do_method(object, swap_method, i, i + 1);
					}

					for (int i = count; i > p_element_index; i--) {
						undo_redo->add_undo_method(object, swap_method, i, i - 1);
					}

					String erase_prefix = String(array_element_prefix) + itos(p_element_index);

					for (const PropertyInfo &E : object_property_list) {
						if (E.name.begins_with(erase_prefix)) {
							undo_redo->add_undo_property(object, E.name, object->get(E.name));
						}
					}

					undo_redo->add_do_property(object, count_property, count - 1);
				}
			} else {
				if (p_to_pos > p_element_index) {
					p_to_pos--;
				}

				if (p_to_pos < p_element_index) {
					for (int i = p_element_index; i > p_to_pos; i--) {
						undo_redo->add_do_method(object, swap_method, i, i - 1);
					}
					for (int i = p_to_pos; i < p_element_index; i++) {
						undo_redo->add_undo_method(object, swap_method, i, i + 1);
					}
				} else if (p_to_pos > p_element_index) {
					for (int i = p_element_index; i < p_to_pos; i++) {
						undo_redo->add_do_method(object, swap_method, i, i + 1);
					}

					for (int i = p_to_pos; i > p_element_index; i--) {
						undo_redo->add_undo_method(object, swap_method, i, i - 1);
					}
				}
			}
		} else {
			// Use standard properties.
			List<PropertyInfo> object_property_list;
			object->get_property_list(&object_property_list);

			Array properties_as_array = _extract_properties_as_array(object_property_list);
			properties_as_array.resize(count);

			// For undoing things
			undo_redo->add_undo_property(object, count_property, properties_as_array.size());
			for (int i = 0; i < (int)properties_as_array.size(); i++) {
				Dictionary d = Dictionary(properties_as_array[i]);
				Array keys = d.keys();
				for (int j = 0; j < keys.size(); j++) {
					String key = keys[j];
					undo_redo->add_undo_property(object, vformat(key, i), d[key]);
				}
			}

			if (p_element_index < 0) {
				// Add an element.
				properties_as_array.insert(p_to_pos < 0 ? properties_as_array.size() : p_to_pos, Dictionary());
			} else if (p_to_pos < 0) {
				// Delete the element.
				properties_as_array.remove_at(p_element_index);
			} else {
				// Move the element.
				properties_as_array.insert(p_to_pos, properties_as_array[p_element_index].duplicate());
				properties_as_array.remove_at(p_to_pos < p_element_index ? p_element_index + 1 : p_element_index);
			}

			// Change the array size then set the properties.
			undo_redo->add_do_property(object, count_property, properties_as_array.size());
			for (int i = 0; i < (int)properties_as_array.size(); i++) {
				Dictionary d = properties_as_array[i];
				Array keys = d.keys();
				for (int j = 0; j < keys.size(); j++) {
					String key = keys[j];
					undo_redo->add_do_property(object, vformat(key, i), d[key]);
				}
			}
		}
	}
	undo_redo->commit_action();

	// Handle page change and update counts.
	if (p_element_index < 0) {
		int added_index = p_to_pos < 0 ? count : p_to_pos;
		emit_signal(SNAME("page_change_request"), added_index / page_length);
		count += 1;
	} else if (p_to_pos < 0) {
		count -= 1;
		if (page == max_page && (MAX(0, count - 1) / page_length != max_page)) {
			emit_signal(SNAME("page_change_request"), max_page - 1);
		}
	} else if (p_to_pos == begin_array_index - 1) {
		emit_signal(SNAME("page_change_request"), page - 1);
	} else if (p_to_pos > end_array_index) {
		emit_signal(SNAME("page_change_request"), page + 1);
	}
	begin_array_index = page * page_length;
	end_array_index = MIN(count, (page + 1) * page_length);
	max_page = MAX(0, count - 1) / page_length;
}

void EditorInspectorArray::_clear_array() {
	EditorUndoRedoManager *undo_redo = EditorUndoRedoManager::get_singleton();
	undo_redo->create_action(vformat(TTR("Clear Property Array with Prefix %s"), array_element_prefix));
	if (mode == MODE_USE_MOVE_ARRAY_ELEMENT_FUNCTION) {
		for (int i = count - 1; i >= 0; i--) {
			// Call the function.
			Callable move_function = EditorNode::get_editor_data().get_move_array_element_function(object->get_class_name());
			if (move_function.is_valid()) {
				move_function.call(undo_redo, object, array_element_prefix, i, -1);
			} else {
				WARN_PRINT(vformat("Could not find a function to move arrays elements for class %s. Register a move element function using EditorData::add_move_array_element_function", object->get_class_name()));
			}
		}
	} else if (mode == MODE_USE_COUNT_PROPERTY) {
		List<PropertyInfo> object_property_list;
		object->get_property_list(&object_property_list);

		Array properties_as_array = _extract_properties_as_array(object_property_list);
		properties_as_array.resize(count);

		// For undoing things
		undo_redo->add_undo_property(object, count_property, count);
		for (int i = 0; i < (int)properties_as_array.size(); i++) {
			Dictionary d = Dictionary(properties_as_array[i]);
			Array keys = d.keys();
			for (int j = 0; j < keys.size(); j++) {
				String key = keys[j];
				undo_redo->add_undo_property(object, vformat(key, i), d[key]);
			}
		}

		// Change the array size then set the properties.
		undo_redo->add_do_property(object, count_property, 0);
	}
	undo_redo->commit_action();

	// Handle page change and update counts.
	emit_signal(SNAME("page_change_request"), 0);
	count = 0;
	begin_array_index = 0;
	end_array_index = 0;
	max_page = 0;
}

void EditorInspectorArray::_resize_array(int p_size) {
	ERR_FAIL_COND(p_size < 0);
	if (p_size == count) {
		return;
	}

	EditorUndoRedoManager *undo_redo = EditorUndoRedoManager::get_singleton();
	undo_redo->create_action(vformat(TTR("Resize Property Array with Prefix %s"), array_element_prefix));
	if (p_size > count) {
		if (mode == MODE_USE_MOVE_ARRAY_ELEMENT_FUNCTION) {
			for (int i = count; i < p_size; i++) {
				// Call the function.
				Callable move_function = EditorNode::get_editor_data().get_move_array_element_function(object->get_class_name());
				if (move_function.is_valid()) {
					move_function.call(undo_redo, object, array_element_prefix, -1, -1);
				} else {
					WARN_PRINT(vformat("Could not find a function to move arrays elements for class %s. Register a move element function using EditorData::add_move_array_element_function", object->get_class_name()));
				}
			}
		} else if (mode == MODE_USE_COUNT_PROPERTY) {
			undo_redo->add_undo_property(object, count_property, count);
			undo_redo->add_do_property(object, count_property, p_size);
		}
	} else {
		if (mode == MODE_USE_MOVE_ARRAY_ELEMENT_FUNCTION) {
			for (int i = count - 1; i > p_size - 1; i--) {
				// Call the function.
				Callable move_function = EditorNode::get_editor_data().get_move_array_element_function(object->get_class_name());
				if (move_function.is_valid()) {
					move_function.call(undo_redo, object, array_element_prefix, i, -1);
				} else {
					WARN_PRINT(vformat("Could not find a function to move arrays elements for class %s. Register a move element function using EditorData::add_move_array_element_function", object->get_class_name()));
				}
			}
		} else if (mode == MODE_USE_COUNT_PROPERTY) {
			List<PropertyInfo> object_property_list;
			object->get_property_list(&object_property_list);

			Array properties_as_array = _extract_properties_as_array(object_property_list);
			properties_as_array.resize(count);

			// For undoing things
			undo_redo->add_undo_property(object, count_property, count);
			for (int i = count - 1; i > p_size - 1; i--) {
				Dictionary d = Dictionary(properties_as_array[i]);
				Array keys = d.keys();
				for (int j = 0; j < keys.size(); j++) {
					String key = keys[j];
					undo_redo->add_undo_property(object, vformat(key, i), d[key]);
				}
			}

			// Change the array size then set the properties.
			undo_redo->add_do_property(object, count_property, p_size);
		}
	}
	undo_redo->commit_action();

	// Handle page change and update counts.
	emit_signal(SNAME("page_change_request"), 0);
	/*
	count = 0;
	begin_array_index = 0;
	end_array_index = 0;
	max_page = 0;
	*/
}

Array EditorInspectorArray::_extract_properties_as_array(const List<PropertyInfo> &p_list) {
	Array output;

	for (const PropertyInfo &pi : p_list) {
		if (!(pi.usage & PROPERTY_USAGE_EDITOR)) {
			continue;
		}

		if (pi.name.begins_with(array_element_prefix)) {
			String str = pi.name.trim_prefix(array_element_prefix);

			int to_char_index = 0;
			while (to_char_index < str.length()) {
				if (!is_digit(str[to_char_index])) {
					break;
				}
				to_char_index++;
			}
			if (to_char_index > 0) {
				int array_index = str.left(to_char_index).to_int();
				Error error = OK;
				if (array_index >= output.size()) {
					error = output.resize(array_index + 1);
				}
				if (error == OK) {
					String format_string = String(array_element_prefix) + "%d" + str.substr(to_char_index);
					Dictionary dict = output[array_index];
					dict[format_string] = object->get(pi.name);
					output[array_index] = dict;
				} else {
					WARN_PRINT(vformat("Array element %s has an index too high. Array allocation failed.", pi.name));
				}
			}
		}
	}
	return output;
}

int EditorInspectorArray::_drop_position() const {
	for (int i = 0; i < (int)array_elements.size(); i++) {
		const ArrayElement &ae = array_elements[i];

		Size2 size = ae.panel->get_size();
		Vector2 mp = ae.panel->get_local_mouse_position();

		if (Rect2(Vector2(), size).has_point(mp)) {
			if (mp.y < size.y / 2) {
				return i;
			} else {
				return i + 1;
			}
		}
	}
	return -1;
}

void EditorInspectorArray::_resize_dialog_confirmed() {
	if (int(new_size_spin_box->get_value()) == count) {
		return;
	}

	resize_dialog->hide();
	_resize_array(int(new_size_spin_box->get_value()));
}

void EditorInspectorArray::_new_size_spin_box_value_changed(float p_value) {
	resize_dialog->get_ok_button()->set_disabled(int(p_value) == count);
}

void EditorInspectorArray::_new_size_spin_box_text_submitted(const String &p_text) {
	_resize_dialog_confirmed();
}

void EditorInspectorArray::_setup() {
	// Setup counts.
	count = _get_array_count();
	begin_array_index = page * page_length;
	end_array_index = MIN(count, (page + 1) * page_length);
	max_page = MAX(0, count - 1) / page_length;
	array_elements.resize(MAX(0, end_array_index - begin_array_index));
	if (page < 0 || page > max_page) {
		WARN_PRINT(vformat("Invalid page number %d", page));
		page = CLAMP(page, 0, max_page);
	}

	Ref<Font> numbers_font;
	int numbers_min_w = 0;

	if (numbered) {
		numbers_font = get_theme_font(SNAME("bold"), EditorStringName(EditorFonts));
		int digits_found = count;
		String test;
		while (digits_found) {
			test += "8";
			digits_found /= 10;
		}
		numbers_min_w = numbers_font->get_string_size(test).width;
	}

	for (int i = 0; i < (int)array_elements.size(); i++) {
		ArrayElement &ae = array_elements[i];

		// Panel and its hbox.
		ae.panel = memnew(PanelContainer);
		ae.panel->set_focus_mode(FOCUS_ALL);
		ae.panel->set_mouse_filter(MOUSE_FILTER_PASS);
		SET_DRAG_FORWARDING_GCD(ae.panel, EditorInspectorArray);

		int element_position = begin_array_index + i;
		ae.panel->set_meta("index", element_position);
		ae.panel->set_tooltip_text(vformat(TTR("Element %d: %s%d*"), element_position, array_element_prefix, element_position));
		ae.panel->connect(SceneStringName(focus_entered), callable_mp((CanvasItem *)ae.panel, &PanelContainer::queue_redraw));
		ae.panel->connect(SceneStringName(focus_exited), callable_mp((CanvasItem *)ae.panel, &PanelContainer::queue_redraw));
		ae.panel->connect(SceneStringName(draw), callable_mp(this, &EditorInspectorArray::_panel_draw).bind(i));
		ae.panel->connect(SceneStringName(gui_input), callable_mp(this, &EditorInspectorArray::_panel_gui_input).bind(i));
		ae.panel->add_theme_style_override(SceneStringName(panel), i % 2 ? odd_style : even_style);
		elements_vbox->add_child(ae.panel);

		ae.margin = memnew(MarginContainer);
		ae.margin->set_mouse_filter(MOUSE_FILTER_PASS);
		if (is_inside_tree()) {
			Size2 min_size = get_theme_stylebox(SNAME("Focus"), EditorStringName(EditorStyles))->get_minimum_size();
			ae.margin->begin_bulk_theme_override();
			ae.margin->add_theme_constant_override("margin_left", min_size.x / 2);
			ae.margin->add_theme_constant_override("margin_top", min_size.y / 2);
			ae.margin->add_theme_constant_override("margin_right", min_size.x / 2);
			ae.margin->add_theme_constant_override("margin_bottom", min_size.y / 2);
			ae.margin->end_bulk_theme_override();
		}
		ae.panel->add_child(ae.margin);

		ae.hbox = memnew(HBoxContainer);
		ae.hbox->set_h_size_flags(SIZE_EXPAND_FILL);
		ae.hbox->set_v_size_flags(SIZE_EXPAND_FILL);
		ae.margin->add_child(ae.hbox);

		// Move button.
		if (movable) {
			VBoxContainer *move_vbox = memnew(VBoxContainer);
			move_vbox->set_v_size_flags(SIZE_EXPAND_FILL);
			move_vbox->set_alignment(BoxContainer::ALIGNMENT_CENTER);
			ae.hbox->add_child(move_vbox);

			if (element_position > 0) {
				ae.move_up = memnew(Button);
				ae.move_up->set_button_icon(get_editor_theme_icon(SNAME("MoveUp")));
				ae.move_up->connect(SceneStringName(pressed), callable_mp(this, &EditorInspectorArray::_move_element).bind(element_position, element_position - 1));
				move_vbox->add_child(ae.move_up);
			}

			ae.move_texture_rect = memnew(TextureRect);
			ae.move_texture_rect->set_stretch_mode(TextureRect::STRETCH_KEEP_CENTERED);
			ae.move_texture_rect->set_default_cursor_shape(Control::CURSOR_MOVE);

			if (is_inside_tree()) {
				ae.move_texture_rect->set_texture(get_editor_theme_icon(SNAME("TripleBar")));
			}
			move_vbox->add_child(ae.move_texture_rect);

			if (element_position < count - 1) {
				ae.move_down = memnew(Button);
				ae.move_down->set_button_icon(get_editor_theme_icon(SNAME("MoveDown")));
				ae.move_down->connect(SceneStringName(pressed), callable_mp(this, &EditorInspectorArray::_move_element).bind(element_position, element_position + 2));
				move_vbox->add_child(ae.move_down);
			}
		}

		if (numbered) {
			ae.number = memnew(Label);
			ae.number->add_theme_font_override(SceneStringName(font), numbers_font);
			ae.number->set_custom_minimum_size(Size2(numbers_min_w, 0));
			ae.number->set_horizontal_alignment(HORIZONTAL_ALIGNMENT_RIGHT);
			ae.number->set_vertical_alignment(VERTICAL_ALIGNMENT_CENTER);
			ae.number->set_text(itos(element_position));
			ae.hbox->add_child(ae.number);
		}

		// Right vbox.
		ae.vbox = memnew(VBoxContainer);
		ae.vbox->set_h_size_flags(SIZE_EXPAND_FILL);
		ae.vbox->set_v_size_flags(SIZE_EXPAND_FILL);
		ae.hbox->add_child(ae.vbox);

		ae.erase = memnew(Button);
		ae.erase->set_button_icon(get_editor_theme_icon(SNAME("Remove")));
		ae.erase->set_v_size_flags(SIZE_SHRINK_CENTER);
		ae.erase->connect(SceneStringName(pressed), callable_mp(this, &EditorInspectorArray::_remove_item).bind(element_position));
		ae.hbox->add_child(ae.erase);
	}

	// Hide/show the add button.
	add_button->set_visible(page == max_page);

	// Add paginator if there's more than 1 page.
	if (max_page > 0) {
		EditorPaginator *paginator = memnew(EditorPaginator);
		paginator->update(page, max_page);
		paginator->connect("page_changed", callable_mp(this, &EditorInspectorArray::_paginator_page_changed));
		vbox->add_child(paginator);
	}
}

void EditorInspectorArray::_remove_item(int p_index) {
	_move_element(p_index, -1);
}

Variant EditorInspectorArray::get_drag_data_fw(const Point2 &p_point, Control *p_from) {
	if (!movable) {
		return Variant();
	}
	int index = p_from->get_meta("index");
	Dictionary dict;
	dict["type"] = "property_array_element";
	dict["property_array_prefix"] = array_element_prefix;
	dict["index"] = index;

	return dict;
}

void EditorInspectorArray::drop_data_fw(const Point2 &p_point, const Variant &p_data, Control *p_from) {
	Dictionary dict = p_data;

	int to_drop = dict["index"];
	int drop_position = _drop_position();
	if (drop_position < 0) {
		return;
	}
	_move_element(to_drop, begin_array_index + drop_position);
}

bool EditorInspectorArray::can_drop_data_fw(const Point2 &p_point, const Variant &p_data, Control *p_from) const {
	if (!movable || read_only) {
		return false;
	}
	// First, update drawing.
	control_dropping->queue_redraw();

	if (p_data.get_type() != Variant::DICTIONARY) {
		return false;
	}
	Dictionary dict = p_data;
	int drop_position = _drop_position();
	if (!dict.has("type") || dict["type"] != "property_array_element" || String(dict["property_array_prefix"]) != array_element_prefix || drop_position < 0) {
		return false;
	}

	// Check in dropping at the given index does indeed move the item.
	int moved_array_index = (int)dict["index"];
	int drop_array_index = begin_array_index + drop_position;

	return drop_array_index != moved_array_index && drop_array_index - 1 != moved_array_index;
}

void EditorInspectorArray::_notification(int p_what) {
	switch (p_what) {
		case NOTIFICATION_ENTER_TREE:
		case NOTIFICATION_THEME_CHANGED: {
			Color color = get_theme_color(SNAME("dark_color_1"), EditorStringName(Editor));
			odd_style->set_bg_color(color.darkened(-0.08));
			even_style->set_bg_color(color.darkened(0.08));

			for (ArrayElement &ae : array_elements) {
				if (ae.move_texture_rect) {
					ae.move_texture_rect->set_texture(get_editor_theme_icon(SNAME("TripleBar")));
				}
				if (ae.move_up) {
					ae.move_up->set_button_icon(get_editor_theme_icon(SNAME("MoveUp")));
				}
				if (ae.move_down) {
					ae.move_down->set_button_icon(get_editor_theme_icon(SNAME("MoveDown")));
				}
				Size2 min_size = get_theme_stylebox(SNAME("Focus"), EditorStringName(EditorStyles))->get_minimum_size();
				ae.margin->begin_bulk_theme_override();
				ae.margin->add_theme_constant_override("margin_left", min_size.x / 2);
				ae.margin->add_theme_constant_override("margin_top", min_size.y / 2);
				ae.margin->add_theme_constant_override("margin_right", min_size.x / 2);
				ae.margin->add_theme_constant_override("margin_bottom", min_size.y / 2);
				ae.margin->end_bulk_theme_override();

				if (ae.erase) {
					ae.erase->set_button_icon(get_editor_theme_icon(SNAME("Remove")));
				}
			}

			add_button->set_button_icon(get_editor_theme_icon(SNAME("Add")));
			update_minimum_size();
		} break;

		case NOTIFICATION_DRAG_BEGIN: {
			Dictionary dict = get_viewport()->gui_get_drag_data();
			if (dict.has("type") && dict["type"] == "property_array_element" && String(dict["property_array_prefix"]) == array_element_prefix) {
				dropping = true;
				control_dropping->queue_redraw();
			}
		} break;

		case NOTIFICATION_DRAG_END: {
			if (dropping) {
				dropping = false;
				control_dropping->queue_redraw();
			}
		} break;
	}
}

void EditorInspectorArray::_bind_methods() {
	ADD_SIGNAL(MethodInfo("page_change_request"));
}

void EditorInspectorArray::setup_with_move_element_function(Object *p_object, const String &p_label, const StringName &p_array_element_prefix, int p_page, const Color &p_bg_color, bool p_foldable, bool p_movable, bool p_numbered, int p_page_length, const String &p_add_item_text) {
	count_property = "";
	mode = MODE_USE_MOVE_ARRAY_ELEMENT_FUNCTION;
	array_element_prefix = p_array_element_prefix;
	page = p_page;
	movable = p_movable;
	page_length = p_page_length;
	numbered = p_numbered;

	EditorInspectorSection::setup(String(p_array_element_prefix) + "_array", p_label, p_object, p_bg_color, p_foldable, 0);

	_setup();
}

void EditorInspectorArray::setup_with_count_property(Object *p_object, const String &p_label, const StringName &p_count_property, const StringName &p_array_element_prefix, int p_page, const Color &p_bg_color, bool p_foldable, bool p_movable, bool p_numbered, int p_page_length, const String &p_add_item_text, const String &p_swap_method) {
	count_property = p_count_property;
	mode = MODE_USE_COUNT_PROPERTY;
	array_element_prefix = p_array_element_prefix;
	page = p_page;
	movable = p_movable;
	page_length = p_page_length;
	numbered = p_numbered;
	swap_method = p_swap_method;

	add_button->set_text(p_add_item_text);
	EditorInspectorSection::setup(String(count_property) + "_array", p_label, p_object, p_bg_color, p_foldable, 0);

	_setup();
}

VBoxContainer *EditorInspectorArray::get_vbox(int p_index) {
	if (p_index >= begin_array_index && p_index < end_array_index) {
		return array_elements[p_index - begin_array_index].vbox;
	} else if (p_index < 0) {
		return vbox;
	} else {
		return nullptr;
	}
}

EditorInspectorArray::EditorInspectorArray(bool p_read_only) {
	read_only = p_read_only;

	set_mouse_filter(Control::MOUSE_FILTER_STOP);

	odd_style.instantiate();
	even_style.instantiate();

	rmb_popup = memnew(PopupMenu);
	rmb_popup->add_item(TTR("Move Up"), OPTION_MOVE_UP);
	rmb_popup->add_item(TTR("Move Down"), OPTION_MOVE_DOWN);
	rmb_popup->add_separator();
	rmb_popup->add_item(TTR("Insert New Before"), OPTION_NEW_BEFORE);
	rmb_popup->add_item(TTR("Insert New After"), OPTION_NEW_AFTER);
	rmb_popup->add_separator();
	rmb_popup->add_item(TTR("Remove"), OPTION_REMOVE);
	rmb_popup->add_separator();
	rmb_popup->add_item(TTR("Clear Array"), OPTION_CLEAR_ARRAY);
	rmb_popup->add_item(TTR("Resize Array..."), OPTION_RESIZE_ARRAY);
	rmb_popup->connect(SceneStringName(id_pressed), callable_mp(this, &EditorInspectorArray::_rmb_popup_id_pressed));
	add_child(rmb_popup);

	elements_vbox = memnew(VBoxContainer);
	elements_vbox->add_theme_constant_override("separation", 0);
	vbox->add_child(elements_vbox);

	add_button = EditorInspector::create_inspector_action_button(TTR("Add Element"));
	add_button->connect(SceneStringName(pressed), callable_mp(this, &EditorInspectorArray::_add_button_pressed));
	add_button->set_disabled(read_only);
	vbox->add_child(add_button);

	control_dropping = memnew(Control);
	control_dropping->connect(SceneStringName(draw), callable_mp(this, &EditorInspectorArray::_control_dropping_draw));
	control_dropping->set_mouse_filter(Control::MOUSE_FILTER_IGNORE);
	add_child(control_dropping);

	resize_dialog = memnew(AcceptDialog);
	resize_dialog->set_title(TTRC("Resize Array"));
	resize_dialog->add_cancel_button();
	resize_dialog->connect(SceneStringName(confirmed), callable_mp(this, &EditorInspectorArray::_resize_dialog_confirmed));
	add_child(resize_dialog);

	VBoxContainer *resize_dialog_vbox = memnew(VBoxContainer);
	resize_dialog->add_child(resize_dialog_vbox);

	new_size_spin_box = memnew(SpinBox);
	new_size_spin_box->set_max(16384);
	new_size_spin_box->connect(SceneStringName(value_changed), callable_mp(this, &EditorInspectorArray::_new_size_spin_box_value_changed));
	new_size_spin_box->get_line_edit()->connect(SceneStringName(text_submitted), callable_mp(this, &EditorInspectorArray::_new_size_spin_box_text_submitted));
	new_size_spin_box->set_editable(!read_only);
	resize_dialog_vbox->add_margin_child(TTRC("New Size:"), new_size_spin_box);

	vbox->connect(SceneStringName(visibility_changed), callable_mp(this, &EditorInspectorArray::_vbox_visibility_changed));
}

////////////////////////////////////////////////
////////////////////////////////////////////////

void EditorPaginator::_first_page_button_pressed() {
	emit_signal("page_changed", 0);
}

void EditorPaginator::_prev_page_button_pressed() {
	emit_signal("page_changed", MAX(0, page - 1));
}

void EditorPaginator::_page_line_edit_text_submitted(const String &p_text) {
	if (p_text.is_valid_int()) {
		int new_page = p_text.to_int() - 1;
		new_page = MIN(MAX(0, new_page), max_page);
		page_line_edit->set_text(Variant(new_page));
		emit_signal("page_changed", new_page);
	} else {
		page_line_edit->set_text(Variant(page));
	}
}

void EditorPaginator::_next_page_button_pressed() {
	emit_signal("page_changed", MIN(max_page, page + 1));
}

void EditorPaginator::_last_page_button_pressed() {
	emit_signal("page_changed", max_page);
}

void EditorPaginator::update(int p_page, int p_max_page) {
	page = p_page;
	max_page = p_max_page;

	// Update buttons.
	first_page_button->set_disabled(page == 0);
	prev_page_button->set_disabled(page == 0);
	next_page_button->set_disabled(page == max_page);
	last_page_button->set_disabled(page == max_page);

	// Update page number and page count.
	page_line_edit->set_text(vformat("%d", page + 1));
	page_count_label->set_text(vformat("/ %d", max_page + 1));
}

void EditorPaginator::_notification(int p_what) {
	switch (p_what) {
		case NOTIFICATION_ENTER_TREE:
		case NOTIFICATION_THEME_CHANGED: {
			first_page_button->set_button_icon(get_editor_theme_icon(SNAME("PageFirst")));
			prev_page_button->set_button_icon(get_editor_theme_icon(SNAME("PagePrevious")));
			next_page_button->set_button_icon(get_editor_theme_icon(SNAME("PageNext")));
			last_page_button->set_button_icon(get_editor_theme_icon(SNAME("PageLast")));
		} break;
	}
}

void EditorPaginator::_bind_methods() {
	ADD_SIGNAL(MethodInfo("page_changed", PropertyInfo(Variant::INT, "page")));
}

EditorPaginator::EditorPaginator() {
	set_h_size_flags(SIZE_EXPAND_FILL);
	set_alignment(ALIGNMENT_CENTER);

	first_page_button = memnew(Button);
	first_page_button->set_flat(true);
	first_page_button->connect(SceneStringName(pressed), callable_mp(this, &EditorPaginator::_first_page_button_pressed));
	add_child(first_page_button);

	prev_page_button = memnew(Button);
	prev_page_button->set_flat(true);
	prev_page_button->connect(SceneStringName(pressed), callable_mp(this, &EditorPaginator::_prev_page_button_pressed));
	add_child(prev_page_button);

	page_line_edit = memnew(LineEdit);
	page_line_edit->connect(SceneStringName(text_submitted), callable_mp(this, &EditorPaginator::_page_line_edit_text_submitted));
	page_line_edit->add_theme_constant_override("minimum_character_width", 2);
	add_child(page_line_edit);

	page_count_label = memnew(Label);
	add_child(page_count_label);

	next_page_button = memnew(Button);
	next_page_button->set_flat(true);
	next_page_button->connect(SceneStringName(pressed), callable_mp(this, &EditorPaginator::_next_page_button_pressed));
	add_child(next_page_button);

	last_page_button = memnew(Button);
	last_page_button->set_flat(true);
	last_page_button->connect(SceneStringName(pressed), callable_mp(this, &EditorPaginator::_last_page_button_pressed));
	add_child(last_page_button);
}

////////////////////////////////////////////////
////////////////////////////////////////////////

Ref<EditorInspectorPlugin> EditorInspector::inspector_plugins[MAX_PLUGINS];
int EditorInspector::inspector_plugin_count = 0;

EditorProperty *EditorInspector::instantiate_property_editor(Object *p_object, const Variant::Type p_type, const String &p_path, PropertyHint p_hint, const String &p_hint_text, const uint32_t p_usage, const bool p_wide) {
	for (int i = inspector_plugin_count - 1; i >= 0; i--) {
		if (!inspector_plugins[i]->can_handle(p_object)) {
			continue;
		}

		inspector_plugins[i]->parse_property(p_object, p_type, p_path, p_hint, p_hint_text, p_usage, p_wide);
		if (inspector_plugins[i]->added_editors.size()) {
			for (List<EditorInspectorPlugin::AddedEditor>::Element *E = inspector_plugins[i]->added_editors.front()->next(); E; E = E->next()) { //only keep first one
				memdelete(E->get().property_editor);
			}

			EditorProperty *prop = Object::cast_to<EditorProperty>(inspector_plugins[i]->added_editors.front()->get().property_editor);
			if (prop) {
				inspector_plugins[i]->added_editors.clear();
				return prop;
			} else {
				memdelete(inspector_plugins[i]->added_editors.front()->get().property_editor);
				inspector_plugins[i]->added_editors.clear();
			}
		}
	}
	return nullptr;
}

void EditorInspector::add_inspector_plugin(const Ref<EditorInspectorPlugin> &p_plugin) {
	ERR_FAIL_COND(inspector_plugin_count == MAX_PLUGINS);

	for (int i = 0; i < inspector_plugin_count; i++) {
		if (inspector_plugins[i] == p_plugin) {
			return; //already exists
		}
	}
	inspector_plugins[inspector_plugin_count++] = p_plugin;
}

void EditorInspector::remove_inspector_plugin(const Ref<EditorInspectorPlugin> &p_plugin) {
	ERR_FAIL_COND(inspector_plugin_count == MAX_PLUGINS);

	int idx = -1;
	for (int i = 0; i < inspector_plugin_count; i++) {
		if (inspector_plugins[i] == p_plugin) {
			idx = i;
			break;
		}
	}

	ERR_FAIL_COND_MSG(idx == -1, "Trying to remove nonexistent inspector plugin.");
	for (int i = idx; i < inspector_plugin_count - 1; i++) {
		inspector_plugins[i] = inspector_plugins[i + 1];
	}
	inspector_plugins[inspector_plugin_count - 1] = Ref<EditorInspectorPlugin>();

	inspector_plugin_count--;
}

void EditorInspector::cleanup_plugins() {
	for (int i = 0; i < inspector_plugin_count; i++) {
		inspector_plugins[i].unref();
	}
	inspector_plugin_count = 0;
}

Button *EditorInspector::create_inspector_action_button(const String &p_text) {
	Button *button = memnew(Button);
	button->set_text(p_text);
	button->set_theme_type_variation(SNAME("InspectorActionButton"));
	button->set_h_size_flags(SIZE_SHRINK_CENTER);
	return button;
}

bool EditorInspector::is_main_editor_inspector() const {
	return InspectorDock::get_singleton() && InspectorDock::get_inspector_singleton() == this;
}

String EditorInspector::get_selected_path() const {
	return property_selected;
}

void EditorInspector::_parse_added_editors(VBoxContainer *current_vbox, EditorInspectorSection *p_section, Ref<EditorInspectorPlugin> ped) {
	for (const EditorInspectorPlugin::AddedEditor &F : ped->added_editors) {
		EditorProperty *ep = Object::cast_to<EditorProperty>(F.property_editor);

		if (ep && !F.properties.is_empty() && current_favorites.has(F.properties[0])) {
			ep->favorited = true;
			favorites_vbox->add_child(F.property_editor);
		} else {
			current_vbox->add_child(F.property_editor);
		}

		if (ep) {
			ep->object = object;
			ep->connect("property_changed", callable_mp(this, &EditorInspector::_property_changed).bind(false));
			ep->connect("property_keyed", callable_mp(this, &EditorInspector::_property_keyed));
			ep->connect("property_deleted", callable_mp(this, &EditorInspector::_property_deleted), CONNECT_DEFERRED);
			ep->connect("property_keyed_with_value", callable_mp(this, &EditorInspector::_property_keyed_with_value));
			ep->connect("property_checked", callable_mp(this, &EditorInspector::_property_checked));
			ep->connect("property_favorited", callable_mp(this, &EditorInspector::_set_property_favorited), CONNECT_DEFERRED);
			ep->connect("property_pinned", callable_mp(this, &EditorInspector::_property_pinned));
			ep->connect("selected", callable_mp(this, &EditorInspector::_property_selected));
			ep->connect("multiple_properties_changed", callable_mp(this, &EditorInspector::_multiple_properties_changed));
			ep->connect("resource_selected", callable_mp(this, &EditorInspector::_resource_selected), CONNECT_DEFERRED);
			ep->connect("object_id_selected", callable_mp(this, &EditorInspector::_object_id_selected), CONNECT_DEFERRED);

			if (F.properties.size()) {
				if (F.properties.size() == 1) {
					//since it's one, associate:
					ep->property = F.properties[0];
					ep->property_path = property_prefix + F.properties[0];
					ep->property_usage = 0;
				}

				if (!F.label.is_empty()) {
					ep->set_label(F.label);
				}

				for (int i = 0; i < F.properties.size(); i++) {
					String prop = F.properties[i];

					if (!editor_property_map.has(prop)) {
						editor_property_map[prop] = List<EditorProperty *>();
					}
					editor_property_map[prop].push_back(ep);
				}
			}

			Node *section_search = p_section;
			while (section_search) {
				EditorInspectorSection *section = Object::cast_to<EditorInspectorSection>(section_search);
				if (section) {
					ep->connect("property_can_revert_changed", callable_mp(section, &EditorInspectorSection::property_can_revert_changed));
				}
				section_search = section_search->get_parent();
				if (Object::cast_to<EditorInspector>(section_search)) {
					// Skip sub-resource inspectors.
					break;
				}
			}

			ep->set_read_only(read_only);
			ep->update_property();
			ep->_update_flags();
			ep->update_editor_property_status();
			ep->set_deletable(deletable_properties);
			ep->update_cache();
		}
	}
	ped->added_editors.clear();
}

bool EditorInspector::_is_property_disabled_by_feature_profile(const StringName &p_property) {
	Ref<EditorFeatureProfile> profile = EditorFeatureProfileManager::get_singleton()->get_current_profile();
	if (profile.is_null()) {
		return false;
	}

	StringName class_name = object->get_class();

	while (class_name != StringName()) {
		if (profile->is_class_property_disabled(class_name, p_property)) {
			return true;
		}
		if (profile->is_class_disabled(class_name)) {
			//won't see properties of a disabled class
			return true;
		}
		class_name = ClassDB::get_parent_class(class_name);
	}

	return false;
}

void EditorInspector::update_tree() {
	// Store currently selected and focused elements to restore after the update.
	// TODO: Can be useful to store more context for the focusable, such as the caret position in LineEdit.
	StringName current_selected = property_selected;
	int current_focusable = -1;

	// Temporarily disable focus following on the root inspector to avoid jumping while the inspector is updating.
	get_root_inspector()->set_follow_focus(false);

	if (property_focusable != -1) {
		// Check that focusable is actually focusable.
		bool restore_focus = false;
		Control *focused = get_viewport() ? get_viewport()->gui_get_focus_owner() : nullptr;
		if (focused) {
			Node *parent = focused->get_parent();
			while (parent) {
				EditorInspector *inspector = Object::cast_to<EditorInspector>(parent);
				if (inspector) {
					restore_focus = inspector == this; // May be owned by another inspector.
					break; // Exit after the first inspector is found, since there may be nested ones.
				}
				parent = parent->get_parent();
			}
		}

		if (restore_focus) {
			current_focusable = property_focusable;
		}
	}

	// Only hide plugins if we are not editing any object.
	// This should be handled outside of the update_tree call anyway (see EditorInspector::edit), but might as well keep it safe.
	_clear(!object);

	if (!object) {
		get_root_inspector()->set_follow_focus(true);
		return;
	}

	List<Ref<EditorInspectorPlugin>> valid_plugins;

	for (int i = inspector_plugin_count - 1; i >= 0; i--) { //start by last, so lastly added can override newly added
		if (!inspector_plugins[i]->can_handle(object)) {
			continue;
		}
		valid_plugins.push_back(inspector_plugins[i]);
	}

	// Decide if properties should be drawn with the warning color (yellow),
	// or if the whole object should be considered read-only.
	bool draw_warning = false;
	bool all_read_only = false;
	if (is_inside_tree()) {
		if (object->has_method("_is_read_only")) {
			all_read_only = object->call("_is_read_only");
		}

		Node *nod = Object::cast_to<Node>(object);
		Node *es = EditorNode::get_singleton()->get_edited_scene();
		if (nod && es != nod && nod->get_owner() != es) {
			// Draw in warning color edited nodes that are not in the currently edited scene,
			// as changes may be lost in the future.
			draw_warning = true;
		} else {
			if (!all_read_only) {
				Resource *res = Object::cast_to<Resource>(object);
				if (res) {
					all_read_only = EditorNode::get_singleton()->is_resource_read_only(res);
				}
			}
		}
	}

	String filter = search_box ? search_box->get_text() : "";
	String group;
	String group_base;
	String subgroup;
	String subgroup_base;
	int section_depth = 0;
	bool disable_favorite = false;
	VBoxContainer *category_vbox = nullptr;

	List<PropertyInfo> plist;
	object->get_property_list(&plist, true);

	HashMap<VBoxContainer *, HashMap<String, VBoxContainer *>> vbox_per_path;
	HashMap<String, EditorInspectorArray *> editor_inspector_array_per_prefix;
	HashMap<String, HashMap<String, LocalVector<EditorProperty *>>> favorites_to_add;

	Color sscolor = get_theme_color(SNAME("prop_subsection"), EditorStringName(Editor));

	// Get the lists of editors to add the beginning.
	for (Ref<EditorInspectorPlugin> &ped : valid_plugins) {
		ped->parse_begin(object);
		_parse_added_editors(begin_vbox, nullptr, ped);
	}
	if (begin_vbox->get_child_count()) {
		begin_vbox->show();
	}

	StringName doc_name;

	// Get the lists of editors for properties.
	for (List<PropertyInfo>::Element *E_property = plist.front(); E_property; E_property = E_property->next()) {
		PropertyInfo &p = E_property->get();

		if (p.usage & PROPERTY_USAGE_SUBGROUP) {
			// Setup a property sub-group.
			subgroup = p.name;

			Vector<String> hint_parts = p.hint_string.split(",");
			subgroup_base = hint_parts[0];
			if (hint_parts.size() > 1) {
				section_depth = hint_parts[1].to_int();
			} else {
				section_depth = 0;
			}

			continue;

		} else if (p.usage & PROPERTY_USAGE_GROUP) {
			// Setup a property group.
			group = p.name;

			Vector<String> hint_parts = p.hint_string.split(",");
			group_base = hint_parts[0];
			if (hint_parts.size() > 1) {
				section_depth = hint_parts[1].to_int();
			} else {
				section_depth = 0;
			}

			subgroup = "";
			subgroup_base = "";

			continue;

		} else if (p.usage & PROPERTY_USAGE_CATEGORY) {
			// Setup a property category.
			group = "";
			group_base = "";
			subgroup = "";
			subgroup_base = "";
			section_depth = 0;
			disable_favorite = false;

			vbox_per_path.clear();
			editor_inspector_array_per_prefix.clear();

			// `hint_script` should contain a native class name or a script path.
			// Otherwise the category was probably added via `@export_category` or `_get_property_list()`.
			const bool is_custom_category = p.hint_string.is_empty();

			// Iterate over remaining properties. If no properties in category, skip the category.
			List<PropertyInfo>::Element *N = E_property->next();
			bool valid = true;
			while (N) {
				if (!N->get().name.begins_with("metadata/_") && N->get().usage & PROPERTY_USAGE_EDITOR &&
						(!filter.is_empty() || !restrict_to_basic || (N->get().usage & PROPERTY_USAGE_EDITOR_BASIC_SETTING))) {
					break;
				}
				// Treat custom categories as second-level ones. Do not skip a normal category if it is followed by a custom one.
				// Skip in the other 3 cases (normal -> normal, custom -> custom, custom -> normal).
				if ((N->get().usage & PROPERTY_USAGE_CATEGORY) && (is_custom_category || !N->get().hint_string.is_empty())) {
					valid = false;
					break;
				}
				N = N->next();
			}
			if (!valid) {
				continue; // Empty, ignore it.
			}

			String category_label;
			String category_tooltip;
			Ref<Texture> category_icon;

			// Do not add an icon, do not change the current class (`doc_name`) for custom categories.
			if (is_custom_category) {
				category_label = p.name;
				category_tooltip = p.name;
			} else {
				doc_name = p.name;
				category_label = p.name;

				// Use category's owner script to update some of its information.
				if (!EditorNode::get_editor_data().is_type_recognized(p.name) && ResourceLoader::exists(p.hint_string)) {
					Ref<Script> scr = ResourceLoader::load(p.hint_string, "Script");
					if (scr.is_valid()) {
						StringName script_name = EditorNode::get_editor_data().script_class_get_name(scr->get_path());

						// Update the docs reference and the label based on the script.
						Vector<DocData::ClassDoc> docs = scr->get_documentation();
						if (!docs.is_empty()) {
							// The documentation of a GDScript's main class is at the end of the array.
							// Hacky because this isn't necessarily always guaranteed.
							doc_name = docs[docs.size() - 1].name;
						}
						if (script_name != StringName()) {
							category_label = script_name;
						}

						// Find the icon corresponding to the script.
						if (script_name != StringName()) {
							category_icon = EditorNode::get_singleton()->get_class_icon(script_name);
						} else {
							category_icon = EditorNode::get_singleton()->get_object_icon(scr.ptr(), "Object");
						}

						// Property favorites aren't compatible with built-in scripts.
						if (scr->is_built_in()) {
							disable_favorite = true;
						}
					}
				}

				if (category_icon.is_null() && !p.name.is_empty()) {
					category_icon = EditorNode::get_singleton()->get_class_icon(p.name);
				}

				if (use_doc_hints) {
					// `|` separators used in `EditorHelpBit`.
					category_tooltip = "class|" + doc_name + "|";
				}
			}

			if ((is_custom_category && !show_custom_categories) || (!is_custom_category && !show_standard_categories)) {
				continue;
			}

			// Hide the "MultiNodeEdit" category for MultiNodeEdit.
			if (Object::cast_to<MultiNodeEdit>(object) && p.name == "MultiNodeEdit") {
				continue;
			}

			// Create an EditorInspectorCategory and add it to the inspector.
			EditorInspectorCategory *category = memnew(EditorInspectorCategory);
			main_vbox->add_child(category);
			category_vbox = nullptr; // Reset.

			// Set the category info.
			category->label = category_label;
			category->set_tooltip_text(category_tooltip);
			category->icon = category_icon;
			if (!is_custom_category) {
				category->doc_class_name = doc_name;
			}

			// Add editors at the start of a category.
			for (Ref<EditorInspectorPlugin> &ped : valid_plugins) {
				ped->parse_category(object, p.name);
				_parse_added_editors(main_vbox, nullptr, ped);
			}

			continue;

		} else if (p.name.begins_with("metadata/_") || !(p.usage & PROPERTY_USAGE_EDITOR) || _is_property_disabled_by_feature_profile(p.name) ||
				(filter.is_empty() && restrict_to_basic && !(p.usage & PROPERTY_USAGE_EDITOR_BASIC_SETTING))) {
			// Ignore properties that are not supposed to be in the inspector.
			continue;
		}

		if (p.name == "script") {
			// Script should go into its own category.
			category_vbox = nullptr;
		}

		if (p.usage & PROPERTY_USAGE_HIGH_END_GFX && RS::get_singleton()->is_low_end()) {
			// Do not show this property in low end gfx.
			continue;
		}

		if (p.name == "script" && (hide_script || bool(object->call("_hide_script_from_inspector")))) {
			// Hide script variables from inspector if required.
			continue;
		}

		if (p.name.begins_with("metadata/") && bool(object->call("_hide_metadata_from_inspector"))) {
			// Hide metadata from inspector if required.
			continue;
		}

		// Get the path for property.
		String path = p.name;

		// First check if we have an array that fits the prefix.
		String array_prefix = "";
		int array_index = -1;
		for (KeyValue<String, EditorInspectorArray *> &E : editor_inspector_array_per_prefix) {
			if (p.name.begins_with(E.key) && E.key.length() > array_prefix.length()) {
				array_prefix = E.key;
			}
		}

		if (!array_prefix.is_empty()) {
			// If we have an array element, find the according index in array.
			String str = p.name.trim_prefix(array_prefix);
			int to_char_index = 0;
			while (to_char_index < str.length()) {
				if (!is_digit(str[to_char_index])) {
					break;
				}
				to_char_index++;
			}
			if (to_char_index > 0) {
				array_index = str.left(to_char_index).to_int();
			} else {
				array_prefix = "";
			}
		}

		// Don't allow to favorite array items.
		if (!disable_favorite) {
			disable_favorite = !array_prefix.is_empty();
		}

		if (!array_prefix.is_empty()) {
			path = path.trim_prefix(array_prefix);
			int char_index = path.find_char('/');
			if (char_index >= 0) {
				path = path.right(-char_index - 1);
			} else {
				path = vformat(TTR("Element %s"), array_index);
			}
		} else {
			// Check if we exit or not a subgroup. If there is a prefix, remove it from the property label string.
			if (!subgroup.is_empty() && !subgroup_base.is_empty()) {
				if (path.begins_with(subgroup_base)) {
					path = path.trim_prefix(subgroup_base);
				} else if (subgroup_base.begins_with(path)) {
					// Keep it, this is used pretty often.
				} else {
					subgroup = ""; // The prefix changed, we are no longer in the subgroup.
				}
			}

			// Check if we exit or not a group. If there is a prefix, remove it from the property label string.
			if (!group.is_empty() && !group_base.is_empty() && subgroup.is_empty()) {
				if (path.begins_with(group_base)) {
					path = path.trim_prefix(group_base);
				} else if (group_base.begins_with(path)) {
					// Keep it, this is used pretty often.
				} else {
					group = ""; // The prefix changed, we are no longer in the group.
					subgroup = "";
				}
			}

			// Add the group and subgroup to the path.
			if (!subgroup.is_empty()) {
				path = subgroup + "/" + path;
			}
			if (!group.is_empty()) {
				path = group + "/" + path;
			}
		}

		// Get the property label's string.
		String name_override = (path.contains_char('/')) ? path.substr(path.rfind_char('/') + 1) : path;
		String feature_tag;
		{
			const int dot = name_override.find_char('.');
			if (dot != -1) {
				feature_tag = name_override.substr(dot);
				name_override = name_override.substr(0, dot);
			}
		}

		// Don't localize script variables.
		EditorPropertyNameProcessor::Style name_style = property_name_style;
		if ((p.usage & PROPERTY_USAGE_SCRIPT_VARIABLE) && name_style == EditorPropertyNameProcessor::STYLE_LOCALIZED) {
			name_style = EditorPropertyNameProcessor::STYLE_CAPITALIZED;
		}
		const String property_label_string = EditorPropertyNameProcessor::get_singleton()->process_name(name_override, name_style, p.name, doc_name) + feature_tag;

		// Remove the property from the path.
		int idx = path.rfind_char('/');
		if (idx > -1) {
			path = path.left(idx);
		} else {
			path = "";
		}

		// Ignore properties that do not fit the filter.
		if (use_filter && !filter.is_empty()) {
			const String property_path = property_prefix + (path.is_empty() ? "" : path + "/") + name_override;
			if (!_property_path_matches(property_path, filter, property_name_style)) {
				continue;
			}
		}

		// Recreate the category vbox if it was reset.
		if (category_vbox == nullptr) {
			category_vbox = memnew(VBoxContainer);
			category_vbox->hide();
			main_vbox->add_child(category_vbox);
		}

		// Find the correct section/vbox to add the property editor to.
		VBoxContainer *root_vbox = array_prefix.is_empty() ? main_vbox : editor_inspector_array_per_prefix[array_prefix]->get_vbox(array_index);
		if (!root_vbox) {
			continue;
		}

		if (!vbox_per_path.has(root_vbox)) {
			vbox_per_path[root_vbox] = HashMap<String, VBoxContainer *>();
			vbox_per_path[root_vbox][""] = root_vbox;
		}

		VBoxContainer *current_vbox = root_vbox;
		String acc_path = "";
		int level = 1;

		Vector<String> components = path.split("/");
		for (int i = 0; i < components.size(); i++) {
			const String &component = components[i];
			acc_path += (i > 0) ? "/" + component : component;

			if (!vbox_per_path[root_vbox].has(acc_path)) {
				// If the section does not exists, create it.
				EditorInspectorSection *section = memnew(EditorInspectorSection);
				current_vbox->add_child(section);
				sections.push_back(section);

				String label;
				String tooltip;

				// Don't localize groups for script variables.
				EditorPropertyNameProcessor::Style section_name_style = property_name_style;
				if ((p.usage & PROPERTY_USAGE_SCRIPT_VARIABLE) && section_name_style == EditorPropertyNameProcessor::STYLE_LOCALIZED) {
					section_name_style = EditorPropertyNameProcessor::STYLE_CAPITALIZED;
				}

				// Only process group label if this is not the group or subgroup.
				if ((i == 0 && component == group) || (i == 1 && component == subgroup)) {
					if (section_name_style == EditorPropertyNameProcessor::STYLE_LOCALIZED) {
						label = EditorPropertyNameProcessor::get_singleton()->translate_group_name(component);
						tooltip = component;
					} else {
						label = component;
						tooltip = EditorPropertyNameProcessor::get_singleton()->translate_group_name(component);
					}
				} else {
					label = EditorPropertyNameProcessor::get_singleton()->process_name(component, section_name_style, p.name, doc_name);
					tooltip = EditorPropertyNameProcessor::get_singleton()->process_name(component, EditorPropertyNameProcessor::get_tooltip_style(section_name_style), p.name, doc_name);
				}

				Color c = sscolor;
				c.a /= level;
				section->setup(acc_path, label, object, c, use_folding, section_depth, level);
				section->set_tooltip_text(tooltip);

				// Add editors at the start of a group.
				for (Ref<EditorInspectorPlugin> &ped : valid_plugins) {
					ped->parse_group(object, path);
					_parse_added_editors(section->get_vbox(), section, ped);
				}

				vbox_per_path[root_vbox][acc_path] = section->get_vbox();
			}

			current_vbox = vbox_per_path[root_vbox][acc_path];
			level = (MIN(level + 1, 4));
		}

		// If we did not find a section to add the property to, add it to the category vbox instead (the category vbox handles margins correctly).
		if (current_vbox == main_vbox) {
			category_vbox->show();
			current_vbox = category_vbox;
		}

		// Check if the property is an array counter, if so create a dedicated array editor for the array.
		if (p.usage & PROPERTY_USAGE_ARRAY) {
			EditorInspectorArray *editor_inspector_array = nullptr;
			StringName array_element_prefix;
			Color c = sscolor;
			c.a /= level;

			Vector<String> class_name_components = String(p.class_name).split(",");

			int page_size = 5;
			bool movable = true;
			bool numbered = false;
			bool foldable = use_folding;
			String add_button_text = TTR("Add Element");
			String swap_method;
			for (int i = (p.type == Variant::NIL ? 1 : 2); i < class_name_components.size(); i++) {
				if (class_name_components[i].begins_with("page_size") && class_name_components[i].get_slice_count("=") == 2) {
					page_size = class_name_components[i].get_slice("=", 1).to_int();
				} else if (class_name_components[i].begins_with("add_button_text") && class_name_components[i].get_slice_count("=") == 2) {
					add_button_text = class_name_components[i].get_slice("=", 1).strip_edges();
				} else if (class_name_components[i] == "static") {
					movable = false;
				} else if (class_name_components[i] == "numbered") {
					numbered = true;
				} else if (class_name_components[i] == "unfoldable") {
					foldable = false;
				} else if (class_name_components[i].begins_with("swap_method") && class_name_components[i].get_slice_count("=") == 2) {
					swap_method = class_name_components[i].get_slice("=", 1).strip_edges();
				}
			}

			if (p.type == Variant::NIL) {
				// Setup the array to use a method to create/move/delete elements.
				array_element_prefix = class_name_components[0];
				editor_inspector_array = memnew(EditorInspectorArray(all_read_only));

				String array_label = path.contains_char('/') ? path.substr(path.rfind_char('/') + 1) : path;
				array_label = EditorPropertyNameProcessor::get_singleton()->process_name(property_label_string, property_name_style, p.name, doc_name);
				int page = per_array_page.has(array_element_prefix) ? per_array_page[array_element_prefix] : 0;
				editor_inspector_array->setup_with_move_element_function(object, array_label, array_element_prefix, page, c, use_folding);
				editor_inspector_array->connect("page_change_request", callable_mp(this, &EditorInspector::_page_change_request).bind(array_element_prefix));
			} else if (p.type == Variant::INT) {
				// Setup the array to use the count property and built-in functions to create/move/delete elements.
				if (class_name_components.size() >= 2) {
					array_element_prefix = class_name_components[1];
					editor_inspector_array = memnew(EditorInspectorArray(all_read_only));
					int page = per_array_page.has(array_element_prefix) ? per_array_page[array_element_prefix] : 0;

					editor_inspector_array->setup_with_count_property(object, class_name_components[0], p.name, array_element_prefix, page, c, foldable, movable, numbered, page_size, add_button_text, swap_method);
					editor_inspector_array->connect("page_change_request", callable_mp(this, &EditorInspector::_page_change_request).bind(array_element_prefix));
				}
			}

			if (editor_inspector_array) {
				current_vbox->add_child(editor_inspector_array);
				editor_inspector_array_per_prefix[array_element_prefix] = editor_inspector_array;
			}

			continue;
		}

		// Checkable and checked properties.
		bool checkable = false;
		bool checked = false;
		if (p.usage & PROPERTY_USAGE_CHECKABLE) {
			checkable = true;
			checked = p.usage & PROPERTY_USAGE_CHECKED;
		}

		bool property_read_only = (p.usage & PROPERTY_USAGE_READ_ONLY) || read_only;

		// Mark properties that would require an editor restart (mostly when editing editor settings).
		if (p.usage & PROPERTY_USAGE_RESTART_IF_CHANGED) {
			restart_request_props.insert(p.name);
		}

		String doc_path;
		String theme_item_name;
		StringName classname = doc_name;

		// Build the doc hint, to use as tooltip.
		if (use_doc_hints) {
			if (!object_class.is_empty()) {
				classname = object_class;
			} else if (Object::cast_to<MultiNodeEdit>(object)) {
				classname = Object::cast_to<MultiNodeEdit>(object)->get_edited_class_name();
			} else if (classname == "") {
				classname = object->get_class_name();
				Resource *res = Object::cast_to<Resource>(object);
				if (res && !res->get_script().is_null()) {
					// Grab the script of this resource to get the evaluated script class.
					Ref<Script> scr = res->get_script();
					if (scr.is_valid()) {
						Vector<DocData::ClassDoc> docs = scr->get_documentation();
						if (!docs.is_empty()) {
							// The documentation of a GDScript's main class is at the end of the array.
							// Hacky because this isn't necessarily always guaranteed.
							classname = docs[docs.size() - 1].name;
						}
					}
				}
			}

			StringName propname = property_prefix + p.name;
			bool found = false;

			// Small hack for theme_overrides. They are listed under Control, but come from another class.
			if (classname == "Control" && p.name.begins_with("theme_override_")) {
				classname = get_edited_object()->get_class();
			}

			// Search for the doc path in the cache.
			HashMap<StringName, HashMap<StringName, DocCacheInfo>>::Iterator E = doc_cache.find(classname);
			if (E) {
				HashMap<StringName, DocCacheInfo>::Iterator F = E->value.find(propname);
				if (F) {
					found = true;
					doc_path = F->value.doc_path;
					theme_item_name = F->value.theme_item_name;
				}
			}

			DocTools* dd = EditorHelp::get_doc_data();

			if(dd != nullptr)
			if (!found) {
				// Do not cache the doc path information of scripts.
				bool is_native_class = ClassDB::class_exists(classname);

				HashMap<String, DocData::ClassDoc>::ConstIterator F = dd->class_list.find(classname);
				while (F) {
					Vector<String> slices = propname.operator String().split("/");
					// Check if it's a theme item first.
					if (slices.size() == 2 && slices[0].begins_with("theme_override_")) {
						for (int i = 0; i < F->value.theme_properties.size(); i++) {
							String doc_path_current = "class_theme_item:" + F->value.name + ":" + F->value.theme_properties[i].name;
							if (F->value.theme_properties[i].name == slices[1]) {
								doc_path = doc_path_current;
								theme_item_name = F->value.theme_properties[i].name;
							}
						}
					} else {
						for (int i = 0; i < F->value.properties.size(); i++) {
							String doc_path_current = "class_property:" + F->value.name + ":" + F->value.properties[i].name;
							if (F->value.properties[i].name == propname.operator String()) {
								doc_path = doc_path_current;
							}
						}
					}

					if (is_native_class) {
						DocCacheInfo cache_info;
						cache_info.doc_path = doc_path;
						cache_info.theme_item_name = theme_item_name;
						doc_cache[classname][propname] = cache_info;
					}

					if (!doc_path.is_empty() || F->value.inherits.is_empty()) {
						break;
					}
					// Couldn't find the doc path in the class itself, try its super class.
					F = dd->class_list.find(F->value.inherits);
				}
			}
		}

		Vector<EditorInspectorPlugin::AddedEditor> editors;
		Vector<EditorInspectorPlugin::AddedEditor> late_editors;

		// Search for the inspector plugin that will handle the properties. Then add the correct property editor to it.
		for (Ref<EditorInspectorPlugin> &ped : valid_plugins) {
			bool exclusive = ped->parse_property(object, p.type, p.name, p.hint, p.hint_string, p.usage, wide_editors);

			for (const EditorInspectorPlugin::AddedEditor &F : ped->added_editors) {
				if (F.add_to_end) {
					late_editors.push_back(F);
				} else {
					editors.push_back(F);
				}
			}

			ped->added_editors.clear();

			if (exclusive) {
				break;
			}
		}

		editors.append_array(late_editors);

		const Node *node = Object::cast_to<Node>(object);

		Vector<SceneState::PackState> sstack;
		if (node != nullptr) {
			const Node *es = EditorNode::get_singleton()->get_edited_scene();
			sstack = PropertyUtils::get_node_states_stack(node, es);
		}

		for (int i = 0; i < editors.size(); i++) {
			EditorProperty *ep = Object::cast_to<EditorProperty>(editors[i].property_editor);
			const Vector<String> &properties = editors[i].properties;

			if (ep) {
				// Set all this before the control gets the ENTER_TREE notification.
				ep->object = object;

				if (properties.size()) {
					if (properties.size() == 1) {
						// Since it's one, associate:
						ep->property = properties[0];
						ep->property_path = property_prefix + properties[0];
						ep->property_usage = p.usage;
						// And set label?
					}
					if (!editors[i].label.is_empty()) {
						ep->set_label(editors[i].label);
					} else {
						// Use the existing one.
						ep->set_label(property_label_string);
					}

					for (int j = 0; j < properties.size(); j++) {
						String prop = properties[j];

						if (!editor_property_map.has(prop)) {
							editor_property_map[prop] = List<EditorProperty *>();
						}
						editor_property_map[prop].push_back(ep);
					}
				}

				Node *section_search = current_vbox->get_parent();
				while (section_search) {
					EditorInspectorSection *section = Object::cast_to<EditorInspectorSection>(section_search);
					if (section) {
						ep->connect("property_can_revert_changed", callable_mp(section, &EditorInspectorSection::property_can_revert_changed));
					}
					section_search = section_search->get_parent();
					if (Object::cast_to<EditorInspector>(section_search)) {
						// Skip sub-resource inspectors.
						break;
					}
				}

				ep->set_draw_warning(draw_warning);
				ep->set_use_folding(use_folding);
				ep->set_favoritable(can_favorite && !disable_favorite);
				ep->set_checkable(checkable);
				ep->set_checked(checked);
				ep->set_keying(keying);
				ep->set_read_only(property_read_only || all_read_only);
				if (p.name.begins_with("metadata/")) {
					Variant _default = Variant();
					if (node != nullptr) {
						_default = PropertyUtils::get_property_default_value(node, p.name, nullptr, &sstack, false, nullptr, nullptr);
					}
					ep->set_deletable(_default == Variant());
				} else {
					ep->set_deletable(deletable_properties);
				}
			}

			if (ep && ep->is_favoritable() && current_favorites.has(p.name)) {
				ep->favorited = true;
				favorites_to_add[group][subgroup].push_back(ep);
			} else {
				current_vbox->add_child(editors[i].property_editor);
			}

			if (ep) {
				// Eventually, set other properties/signals after the property editor got added to the tree.
				bool update_all = (p.usage & PROPERTY_USAGE_UPDATE_ALL_IF_MODIFIED);
				ep->connect("property_changed", callable_mp(this, &EditorInspector::_property_changed).bind(update_all));
				ep->connect("property_keyed", callable_mp(this, &EditorInspector::_property_keyed));
				ep->connect("property_deleted", callable_mp(this, &EditorInspector::_property_deleted), CONNECT_DEFERRED);
				ep->connect("property_keyed_with_value", callable_mp(this, &EditorInspector::_property_keyed_with_value));
				ep->connect("property_favorited", callable_mp(this, &EditorInspector::_set_property_favorited), CONNECT_DEFERRED);
				ep->connect("property_checked", callable_mp(this, &EditorInspector::_property_checked));
				ep->connect("property_pinned", callable_mp(this, &EditorInspector::_property_pinned));
				ep->connect("selected", callable_mp(this, &EditorInspector::_property_selected));
				ep->connect("multiple_properties_changed", callable_mp(this, &EditorInspector::_multiple_properties_changed));
				ep->connect("resource_selected", callable_mp(this, &EditorInspector::_resource_selected), CONNECT_DEFERRED);
				ep->connect("object_id_selected", callable_mp(this, &EditorInspector::_object_id_selected), CONNECT_DEFERRED);

				if (use_doc_hints) {
					// `|` separators used in `EditorHelpBit`.
					if (theme_item_name.is_empty()) {
						if (p.name.contains("shader_parameter/")) {
							ShaderMaterial *shader_material = Object::cast_to<ShaderMaterial>(object);
							if (shader_material) {
								ep->set_tooltip_text("property|" + shader_material->get_shader()->get_path() + "|" + property_prefix + p.name);
							}
						} else if (p.usage & PROPERTY_USAGE_INTERNAL) {
							ep->set_tooltip_text("internal_property|" + classname + "|" + property_prefix + p.name);
						} else {
							ep->set_tooltip_text("property|" + classname + "|" + property_prefix + p.name);
						}
					} else {
						ep->set_tooltip_text("theme_item|" + classname + "|" + theme_item_name);
					}
					ep->has_doc_tooltip = true;
				}

				ep->set_doc_path(doc_path);
				ep->set_internal(p.usage & PROPERTY_USAGE_INTERNAL);

				ep->update_property();
				ep->_update_flags();
				ep->update_editor_property_status();
				ep->update_cache();

				if (current_selected && ep->property == current_selected) {
					ep->select(current_focusable);
				}
			}
		}
	}

	if (!current_favorites.is_empty()) {
		favorites_section->show();

		// Organize the favorited properties in their sections, to keep context and differentiate from others with the same name.
		bool is_localized = property_name_style == EditorPropertyNameProcessor::STYLE_LOCALIZED;
		for (const KeyValue<String, HashMap<String, LocalVector<EditorProperty *>>> &KV : favorites_to_add) {
			String section_name = KV.key;
			String label;
			String tooltip;
			VBoxContainer *parent_vbox = favorites_vbox;
			if (!section_name.is_empty()) {
				if (is_localized) {
					label = EditorPropertyNameProcessor::get_singleton()->translate_group_name(section_name);
					tooltip = section_name;
				} else {
					label = section_name;
					tooltip = EditorPropertyNameProcessor::get_singleton()->translate_group_name(section_name);
				}

				EditorInspectorSection *section = memnew(EditorInspectorSection);
				favorites_groups_vbox->add_child(section);
				parent_vbox = section->get_vbox();
				section->setup("", section_name, object, sscolor, false);
				section->set_tooltip_text(tooltip);
			}

			for (const KeyValue<String, LocalVector<EditorProperty *>> &KV2 : KV.value) {
				section_name = KV2.key;
				VBoxContainer *vbox = parent_vbox;
				if (!section_name.is_empty()) {
					if (is_localized) {
						label = EditorPropertyNameProcessor::get_singleton()->translate_group_name(section_name);
						tooltip = section_name;
					} else {
						label = section_name;
						tooltip = EditorPropertyNameProcessor::get_singleton()->translate_group_name(section_name);
					}

					EditorInspectorSection *section = memnew(EditorInspectorSection);
					vbox->add_child(section);
					vbox = section->get_vbox();
					section->setup("", section_name, object, sscolor, false);
					section->set_tooltip_text(tooltip);
				}

				for (EditorProperty *ep : KV2.value) {
					vbox->add_child(ep);
				}
			}
		}

		// Show a separator if there's no category to clearly divide the properties.
		favorites_separator->hide();
		if (main_vbox->get_child_count() > 0) {
			EditorInspectorCategory *category = Object::cast_to<EditorInspectorCategory>(main_vbox->get_child(0));
			if (!category) {
				favorites_separator->show();
			}
		}

		// Clean up empty sections.
		for (List<EditorInspectorSection *>::Element *I = sections.back(); I; I = I->prev()) {
			EditorInspectorSection *section = I->get();
			if (section->get_vbox()->get_child_count() == 0) {
				sections.erase(section);
				vbox_per_path[main_vbox].erase(section->get_section());
				memdelete(section);
			}
		}
	}

	if (!hide_metadata && !object->call("_hide_metadata_from_inspector")) {
		// Add 4px of spacing between the "Add Metadata" button and the content above it.
		Control *spacer = memnew(Control);
		spacer->set_custom_minimum_size(Size2(0, 4) * EDSCALE);
		main_vbox->add_child(spacer);

		Button *add_md = EditorInspector::create_inspector_action_button(TTR("Add Metadata"));
		add_md->set_button_icon(get_editor_theme_icon(SNAME("Add")));
		add_md->connect(SceneStringName(pressed), callable_mp(this, &EditorInspector::_show_add_meta_dialog));
		main_vbox->add_child(add_md);
		if (all_read_only) {
			add_md->set_disabled(true);
		}
	}

	// Get the lists of to add at the end.
	for (Ref<EditorInspectorPlugin> &ped : valid_plugins) {
		ped->parse_end(object);
		_parse_added_editors(main_vbox, nullptr, ped);
	}

	if (is_main_editor_inspector()) {
		// Updating inspector might invalidate some editing owners.
		EditorNode::get_singleton()->hide_unused_editors();
	}

	get_root_inspector()->set_follow_focus(true);
}

void EditorInspector::update_property(const String &p_prop) {
	if (!editor_property_map.has(p_prop)) {
		return;
	}

	for (EditorProperty *E : editor_property_map[p_prop]) {
		E->update_property();
		E->update_editor_property_status();
		E->update_cache();
	}
}

void EditorInspector::_clear(bool p_hide_plugins) {
	begin_vbox->hide();
	while (begin_vbox->get_child_count()) {
		memdelete(begin_vbox->get_child(0));
	}

	favorites_section->hide();
	while (favorites_vbox->get_child_count()) {
		memdelete(favorites_vbox->get_child(0));
	}
	while (favorites_groups_vbox->get_child_count()) {
		memdelete(favorites_groups_vbox->get_child(0));
	}

	while (main_vbox->get_child_count()) {
		memdelete(main_vbox->get_child(0));
	}

	property_selected = StringName();
	property_focusable = -1;
	editor_property_map.clear();
	sections.clear();
	pending.clear();
	restart_request_props.clear();

	if (p_hide_plugins && is_main_editor_inspector()) {
		EditorNode::get_singleton()->hide_unused_editors(this);
	}
}

Object *EditorInspector::get_edited_object() {
	return object;
}

Object *EditorInspector::get_next_edited_object() {
	return next_object;
}

void EditorInspector::edit(Object *p_object) {
	if (object == p_object) {
		return;
	}

	next_object = p_object; // Some plugins need to know the next edited object when clearing the inspector.
	if (object) {
		if (likely(Variant(object).get_validated_object())) {
			object->disconnect(CoreStringName(property_list_changed), callable_mp(this, &EditorInspector::_changed_callback));
		}
		_clear();
	}
	per_array_page.clear();

	object = p_object;

	if (object) {
		update_scroll_request = 0; //reset
		if (scroll_cache.has(object->get_instance_id())) { //if exists, set something else
			update_scroll_request = scroll_cache[object->get_instance_id()]; //done this way because wait until full size is accommodated
		}
		object->connect(CoreStringName(property_list_changed), callable_mp(this, &EditorInspector::_changed_callback));

		can_favorite = Object::cast_to<Node>(object) || Object::cast_to<Resource>(object);
		_update_current_favorites();

		update_tree();
	}

	// Keep it available until the end so it works with both main and sub inspectors.
	next_object = nullptr;

	emit_signal(SNAME("edited_object_changed"));
}

void EditorInspector::set_keying(bool p_active) {
	if (keying == p_active) {
		return;
	}
	keying = p_active;
	_keying_changed();
}

void EditorInspector::_keying_changed() {
	for (const KeyValue<StringName, List<EditorProperty *>> &F : editor_property_map) {
		for (EditorProperty *E : F.value) {
			if (E) {
				E->set_keying(keying);
			}
		}
	}
}

void EditorInspector::set_read_only(bool p_read_only) {
	if (p_read_only == read_only) {
		return;
	}
	read_only = p_read_only;
	update_tree();
}

EditorPropertyNameProcessor::Style EditorInspector::get_property_name_style() const {
	return property_name_style;
}

void EditorInspector::set_property_name_style(EditorPropertyNameProcessor::Style p_style) {
	if (property_name_style == p_style) {
		return;
	}
	property_name_style = p_style;
	update_tree();
}

void EditorInspector::set_use_settings_name_style(bool p_enable) {
	if (use_settings_name_style == p_enable) {
		return;
	}
	use_settings_name_style = p_enable;
	if (use_settings_name_style) {
		set_property_name_style(EditorPropertyNameProcessor::get_singleton()->get_settings_style());
	}
}

void EditorInspector::set_autoclear(bool p_enable) {
	autoclear = p_enable;
}

void EditorInspector::set_show_categories(bool p_show_standard, bool p_show_custom) {
	show_standard_categories = p_show_standard;
	show_custom_categories = p_show_custom;
	update_tree();
}

void EditorInspector::set_use_doc_hints(bool p_enable) {
	use_doc_hints = p_enable;
	update_tree();
}

void EditorInspector::set_hide_script(bool p_hide) {
	hide_script = p_hide;
	update_tree();
}

void EditorInspector::set_hide_metadata(bool p_hide) {
	hide_metadata = p_hide;
	update_tree();
}

void EditorInspector::set_use_filter(bool p_use) {
	use_filter = p_use;
	update_tree();
}

void EditorInspector::register_text_enter(Node *p_line_edit) {
	search_box = Object::cast_to<LineEdit>(p_line_edit);
	if (search_box) {
		search_box->connect(SceneStringName(text_changed), callable_mp(this, &EditorInspector::_filter_changed));
	}
}

void EditorInspector::_filter_changed(const String &p_text) {
	update_tree();
}

void EditorInspector::set_use_folding(bool p_use_folding, bool p_update_tree) {
	use_folding = p_use_folding;

	if (p_update_tree) {
		update_tree();
	}
}

bool EditorInspector::is_using_folding() {
	return use_folding;
}

void EditorInspector::collapse_all_folding() {
	for (EditorInspectorSection *E : sections) {
		E->fold();
	}

	for (const KeyValue<StringName, List<EditorProperty *>> &F : editor_property_map) {
		for (EditorProperty *E : F.value) {
			E->collapse_all_folding();
		}
	}
}

void EditorInspector::expand_all_folding() {
	for (EditorInspectorSection *E : sections) {
		E->unfold();
	}
	for (const KeyValue<StringName, List<EditorProperty *>> &F : editor_property_map) {
		for (EditorProperty *E : F.value) {
			E->expand_all_folding();
		}
	}
}

void EditorInspector::expand_revertable() {
	HashSet<EditorInspectorSection *> sections_to_unfold[2];
	for (EditorInspectorSection *E : sections) {
		if (E->has_revertable_properties()) {
			sections_to_unfold[0].insert(E);
		}
	}

	// Climb up the hierarchy doing double buffering with the sets.
	int a = 0;
	int b = 1;
	while (sections_to_unfold[a].size()) {
		for (EditorInspectorSection *E : sections_to_unfold[a]) {
			E->unfold();

			Node *n = E->get_parent();
			while (n) {
				if (Object::cast_to<EditorInspector>(n)) {
					break;
				}
				if (Object::cast_to<EditorInspectorSection>(n) && !sections_to_unfold[a].has((EditorInspectorSection *)n)) {
					sections_to_unfold[b].insert((EditorInspectorSection *)n);
				}
				n = n->get_parent();
			}
		}

		sections_to_unfold[a].clear();
		SWAP(a, b);
	}

	for (const KeyValue<StringName, List<EditorProperty *>> &F : editor_property_map) {
		for (EditorProperty *E : F.value) {
			E->expand_revertable();
		}
	}
}

void EditorInspector::set_scroll_offset(int p_offset) {
	set_v_scroll(p_offset);
}

int EditorInspector::get_scroll_offset() const {
	return get_v_scroll();
}

void EditorInspector::set_use_wide_editors(bool p_enable) {
	wide_editors = p_enable;
}

void EditorInspector::set_root_inspector(EditorInspector *p_root_inspector) {
	root_inspector = p_root_inspector;
	// Only the root inspector should follow focus.
	set_follow_focus(false);
}

void EditorInspector::set_use_deletable_properties(bool p_enabled) {
	deletable_properties = p_enabled;
}

void EditorInspector::_page_change_request(int p_new_page, const StringName &p_array_prefix) {
	int prev_page = per_array_page.has(p_array_prefix) ? per_array_page[p_array_prefix] : 0;
	int new_page = MAX(0, p_new_page);
	if (new_page != prev_page) {
		per_array_page[p_array_prefix] = new_page;
		update_tree_pending = true;
	}
}

void EditorInspector::_edit_request_change(Object *p_object, const String &p_property) {
	if (object != p_object) { //may be undoing/redoing for a non edited object, so ignore
		return;
	}

	if (changing) {
		return;
	}

	if (p_property.is_empty()) {
		update_tree_pending = true;
	} else {
		pending.insert(p_property);
	}
}

void EditorInspector::_edit_set(const String &p_name, const Variant &p_value, bool p_refresh_all, const String &p_changed_field) {
	if (autoclear && editor_property_map.has(p_name)) {
		for (EditorProperty *E : editor_property_map[p_name]) {
			if (E->is_checkable()) {
				E->set_checked(true);
			}
		}
	}

	EditorUndoRedoManager *undo_redo = EditorUndoRedoManager::get_singleton();
	if (bool(object->call("_dont_undo_redo"))) {
		object->set(p_name, p_value);
		if (p_refresh_all) {
			_edit_request_change(object, "");
		} else {
			_edit_request_change(object, p_name);
		}

		emit_signal(_prop_edited, p_name);
	} else if (Object::cast_to<MultiNodeEdit>(object)) {
		Object::cast_to<MultiNodeEdit>(object)->set_property_field(p_name, p_value, p_changed_field);
		_edit_request_change(object, p_name);
		emit_signal(_prop_edited, p_name);
	} else {
		undo_redo->create_action(vformat(TTR("Set %s"), p_name), UndoRedo::MERGE_ENDS);
		undo_redo->add_do_property(object, p_name, p_value);
		bool valid = false;
		Variant value = object->get(p_name, &valid);
		if (valid) {
			undo_redo->add_undo_property(object, p_name, value);
		}

		List<StringName> linked_properties;
		ClassDB::get_linked_properties_info(object->get_class_name(), p_name, &linked_properties);

		for (const StringName &linked_prop : linked_properties) {
			valid = false;
			Variant undo_value = object->get(linked_prop, &valid);
			if (valid) {
				undo_redo->add_undo_property(object, linked_prop, undo_value);
			}
		}

		PackedStringArray linked_properties_dynamic = object->call("_get_linked_undo_properties", p_name, p_value);
		for (int i = 0; i < linked_properties_dynamic.size(); i++) {
			valid = false;
			Variant undo_value = object->get(linked_properties_dynamic[i], &valid);
			if (valid) {
				undo_redo->add_undo_property(object, linked_properties_dynamic[i], undo_value);
			}
		}

		Variant v_undo_redo = undo_redo;
		Variant v_object = object;
		Variant v_name = p_name;
		const Vector<Callable> &callbacks = EditorNode::get_editor_data().get_undo_redo_inspector_hook_callback();
		for (int i = 0; i < callbacks.size(); i++) {
			const Callable &callback = callbacks[i];

			const Variant *p_arguments[] = { &v_undo_redo, &v_object, &v_name, &p_value };
			Variant return_value;
			Callable::CallError call_error;

			callback.callp(p_arguments, 4, return_value, call_error);
			if (call_error.error != Callable::CallError::CALL_OK) {
				ERR_PRINT("Invalid UndoRedo callback.");
			}
		}

		if (p_refresh_all) {
			undo_redo->add_do_method(this, "_edit_request_change", object, "");
			undo_redo->add_undo_method(this, "_edit_request_change", object, "");
		} else {
			undo_redo->add_do_method(this, "_edit_request_change", object, p_name);
			undo_redo->add_undo_method(this, "_edit_request_change", object, p_name);
		}

		Resource *r = Object::cast_to<Resource>(object);
		if (r) {
			if (String(p_name) == "resource_local_to_scene") {
				bool prev = object->get(p_name);
				bool next = p_value;
				if (next) {
					undo_redo->add_do_method(r, "setup_local_to_scene");
				}
				if (prev) {
					undo_redo->add_undo_method(r, "setup_local_to_scene");
				}
			}
		}
		undo_redo->add_do_method(this, "emit_signal", _prop_edited, p_name);
		undo_redo->add_undo_method(this, "emit_signal", _prop_edited, p_name);
		undo_redo->commit_action();
	}

	if (editor_property_map.has(p_name)) {
		for (EditorProperty *E : editor_property_map[p_name]) {
			E->update_editor_property_status();
		}
	}
}

void EditorInspector::_property_changed(const String &p_path, const Variant &p_value, const String &p_name, bool p_changing, bool p_update_all) {
	// The "changing" variable must be true for properties that trigger events as typing occurs,
	// like "text_changed" signal. E.g. text property of Label, Button, RichTextLabel, etc.
	if (p_changing) {
		changing++;
	}

	_edit_set(p_path, p_value, p_update_all, p_name);

	if (p_changing) {
		changing--;
	}

	if (restart_request_props.has(p_path)) {
		emit_signal(SNAME("restart_requested"));
	}
}

void EditorInspector::_multiple_properties_changed(const Vector<String> &p_paths, const Array &p_values, bool p_changing) {
	ERR_FAIL_COND(p_paths.is_empty() || p_values.is_empty());
	ERR_FAIL_COND(p_paths.size() != p_values.size());
	String names;
	for (int i = 0; i < p_paths.size(); i++) {
		if (i > 0) {
			names += ",";
		}
		names += p_paths[i];
	}
	EditorUndoRedoManager *undo_redo = EditorUndoRedoManager::get_singleton();
	// TRANSLATORS: This is describing a change to multiple properties at once. The parameter is a list of property names.
	undo_redo->create_action(vformat(TTR("Set Multiple: %s"), names), UndoRedo::MERGE_ENDS);
	for (int i = 0; i < p_paths.size(); i++) {
		_edit_set(p_paths[i], p_values[i], false, "");
		if (restart_request_props.has(p_paths[i])) {
			emit_signal(SNAME("restart_requested"));
		}
	}
	if (p_changing) {
		changing++;
	}
	undo_redo->commit_action();
	if (p_changing) {
		changing--;
	}
}

void EditorInspector::_property_keyed(const String &p_path, bool p_advance) {
	if (!object) {
		return;
	}

	// The second parameter could be null, causing the event to fire with less arguments, so use the pointer call which preserves it.
	const Variant args[3] = { p_path, object->get(p_path), p_advance };
	const Variant *argp[3] = { &args[0], &args[1], &args[2] };
	emit_signalp(SNAME("property_keyed"), argp, 3);
}

void EditorInspector::_property_deleted(const String &p_path) {
	if (!object) {
		return;
	}

	if (p_path.begins_with("metadata/")) {
		String name = p_path.replace_first("metadata/", "");
		EditorUndoRedoManager *undo_redo = EditorUndoRedoManager::get_singleton();
		undo_redo->create_action(vformat(TTR("Remove metadata %s"), name));
		undo_redo->add_do_method(object, "remove_meta", name);
		undo_redo->add_undo_method(object, "set_meta", name, object->get_meta(name));
		undo_redo->commit_action();
	}

	emit_signal(SNAME("property_deleted"), p_path);
}

void EditorInspector::_property_keyed_with_value(const String &p_path, const Variant &p_value, bool p_advance) {
	if (!object) {
		return;
	}

	// The second parameter could be null, causing the event to fire with less arguments, so use the pointer call which preserves it.
	const Variant args[3] = { p_path, p_value, p_advance };
	const Variant *argp[3] = { &args[0], &args[1], &args[2] };
	emit_signalp(SNAME("property_keyed"), argp, 3);
}

void EditorInspector::_property_checked(const String &p_path, bool p_checked) {
	if (!object) {
		return;
	}

	//property checked
	if (autoclear) {
		if (!p_checked) {
			_edit_set(p_path, Variant(), false, "");
		} else {
			Variant to_create;
			List<PropertyInfo> pinfo;
			object->get_property_list(&pinfo);
			for (const PropertyInfo &E : pinfo) {
				if (E.name == p_path) {
					Callable::CallError ce;
					Variant::construct(E.type, to_create, nullptr, 0, ce);
					break;
				}
			}
			_edit_set(p_path, to_create, false, "");
		}

		if (editor_property_map.has(p_path)) {
			for (EditorProperty *E : editor_property_map[p_path]) {
				E->set_checked(p_checked);
				E->update_property();
				E->update_editor_property_status();
				E->update_cache();
			}
		}
	} else {
		emit_signal(SNAME("property_toggled"), p_path, p_checked);
	}
}

void EditorInspector::_property_pinned(const String &p_path, bool p_pinned) {
	if (!object) {
		return;
	}

	Node *node = Object::cast_to<Node>(object);
	ERR_FAIL_NULL(node);

	EditorUndoRedoManager *undo_redo = EditorUndoRedoManager::get_singleton();
	undo_redo->create_action(vformat(p_pinned ? TTR("Pinned %s") : TTR("Unpinned %s"), p_path));
	undo_redo->add_do_method(node, "_set_property_pinned", p_path, p_pinned);
	undo_redo->add_undo_method(node, "_set_property_pinned", p_path, !p_pinned);
	if (editor_property_map.has(p_path)) {
		for (List<EditorProperty *>::Element *E = editor_property_map[p_path].front(); E; E = E->next()) {
			undo_redo->add_do_method(E->get(), "_update_editor_property_status");
			undo_redo->add_undo_method(E->get(), "_update_editor_property_status");
		}
	}
	undo_redo->commit_action();
}

void EditorInspector::_property_selected(const String &p_path, int p_focusable) {
	property_selected = p_path;
	property_focusable = p_focusable;
	// Deselect the others.
	for (const KeyValue<StringName, List<EditorProperty *>> &F : editor_property_map) {
		if (F.key == property_selected) {
			continue;
		}
		for (EditorProperty *E : F.value) {
			if (E->is_selected()) {
				E->deselect();
			}
		}
	}

	emit_signal(SNAME("property_selected"), p_path);
}

void EditorInspector::_object_id_selected(const String &p_path, ObjectID p_id) {
	emit_signal(SNAME("object_id_selected"), p_id);
}

void EditorInspector::_resource_selected(const String &p_path, Ref<Resource> p_resource) {
	emit_signal(SNAME("resource_selected"), p_resource, p_path);
}

void EditorInspector::_node_removed(Node *p_node) {
	if (p_node == object) {
		edit(nullptr);
	}
}

void EditorInspector::_update_current_favorites() {
	current_favorites.clear();
	if (!can_favorite) {
		return;
	}

	HashMap<String, PackedStringArray> favorites = EditorSettings::get_singleton()->get_favorite_properties();

	// Fetch script properties.
	Ref<Script> scr = object->get_script();
	if (scr.is_valid()) {
		List<PropertyInfo> plist;
		// FIXME: Only properties from a saved script will be available, unsaved ones will be ignored.
		// Can cause a little wonkiness, while nothing serious, would be nice to find a way to get
		// unsaved ones without needing to get the entire property list of an object.
		scr->get_script_property_list(&plist);

		String path;
		HashMap<String, LocalVector<String>> props;

		for (PropertyInfo &p : plist) {
			if (p.usage & PROPERTY_USAGE_CATEGORY) {
				path = favorites.has(p.hint_string) ? p.hint_string : String();
			} else if (p.usage & PROPERTY_USAGE_SCRIPT_VARIABLE && !path.is_empty()) {
				props[path].push_back(p.name);
			}
		}

		// Add favorited properties while removing invalid ones.
		bool invalid_props = false;
		for (const KeyValue<String, LocalVector<String>> &KV : props) {
			path = KV.key;
			for (int i = 0; i < favorites[path].size(); i++) {
				String prop = favorites[path][i];
				if (KV.value.has(prop)) {
					current_favorites.append(prop);
				} else {
					invalid_props = true;
					favorites[path].erase(prop);
					i--;
				}
			}

			if (favorites[path].is_empty()) {
				favorites.erase(path);
			}
		}

		if (invalid_props) {
			EditorSettings::get_singleton()->set_favorite_properties(favorites);
		}
	}

	// Fetch built-in properties.
	StringName class_name = object->get_class_name();
	for (const KeyValue<String, PackedStringArray> &KV : favorites) {
		if (ClassDB::is_parent_class(class_name, KV.key)) {
			current_favorites.append_array(KV.value);
		}
	}
}

void EditorInspector::_set_property_favorited(const String &p_path, bool p_favorited) {
	if (!object) {
		return;
	}

	StringName class_name = object->get_class_name();
	while (!class_name.is_empty()) {
		bool has_prop = ClassDB::has_property(class_name, p_path, true);
		if (has_prop) {
			break;
		}

		class_name = ClassDB::get_parent_class_nocheck(class_name);
	}

	if (class_name.is_empty()) {
		Ref<Script> scr = object->get_script();
		if (scr.is_valid()) {
			List<PropertyInfo> plist;
			scr->get_script_property_list(&plist);

			String path;
			for (PropertyInfo &p : plist) {
				if (p.usage & PROPERTY_USAGE_CATEGORY) {
					path = p.hint_string;
				} else if (p.usage & PROPERTY_USAGE_SCRIPT_VARIABLE && p.name == p_path) {
					class_name = path;
					break;
				}
			}
		}

		ERR_FAIL_COND_MSG(class_name.is_empty(), "Can't favorite invalid property. If said property was from a script and recently renamed, try saving it first.");
	}

	HashMap<String, PackedStringArray> favorites = EditorSettings::get_singleton()->get_favorite_properties();
	if (p_favorited) {
		current_favorites.append(p_path);
		favorites[class_name].append(p_path);
	} else {
		current_favorites.erase(p_path);

		if (favorites.has(class_name) && favorites[class_name].has(p_path)) {
			if (favorites[class_name].size() > 1) {
				favorites[class_name].erase(p_path);
			} else {
				favorites.erase(class_name);
			}
		}
	}
	EditorSettings::get_singleton()->set_favorite_properties(favorites);

	update_tree();
}

void EditorInspector::_clear_current_favorites() {
	current_favorites.clear();

	HashMap<String, PackedStringArray> favorites = EditorSettings::get_singleton()->get_favorite_properties();

	Ref<Script> scr = object->get_script();
	if (scr.is_valid()) {
		List<PropertyInfo> plist;
		scr->get_script_property_list(&plist);

		for (PropertyInfo &p : plist) {
			if (p.usage & PROPERTY_USAGE_CATEGORY && favorites.has(p.hint_string)) {
				favorites.erase(p.hint_string);
			}
		}
	}

	StringName class_name = object->get_class_name();
	while (class_name) {
		if (favorites.has(class_name)) {
			favorites.erase(class_name);
		}

		class_name = ClassDB::get_parent_class(class_name);
	}

	EditorSettings::get_singleton()->set_favorite_properties(favorites);
	update_tree();
}

void EditorInspector::_notification(int p_what) {
	switch (p_what) {
		case NOTIFICATION_THEME_CHANGED: {
			favorites_category->icon = get_editor_theme_icon(SNAME("Favorites"));

			int separation = get_theme_constant(SNAME("v_separation"), SNAME("EditorInspector"));
			base_vbox->add_theme_constant_override("separation", separation);
			begin_vbox->add_theme_constant_override("separation", separation);
			favorites_section->add_theme_constant_override("separation", separation);
			favorites_groups_vbox->add_theme_constant_override("separation", separation);
			main_vbox->add_theme_constant_override("separation", separation);
		} break;

		case NOTIFICATION_READY: {
			EditorFeatureProfileManager::get_singleton()->connect("current_feature_profile_changed", callable_mp(this, &EditorInspector::_feature_profile_changed));
			set_process(is_visible_in_tree());
			add_theme_style_override(SceneStringName(panel), get_theme_stylebox(SceneStringName(panel), SNAME("Tree")));
			if (!is_sub_inspector()) {
				get_tree()->connect("node_removed", callable_mp(this, &EditorInspector::_node_removed));
			}
		} break;

		case NOTIFICATION_PREDELETE: {
			if (!is_sub_inspector() && is_inside_tree()) {
				get_tree()->disconnect("node_removed", callable_mp(this, &EditorInspector::_node_removed));
			}
			edit(nullptr);
		} break;

		case NOTIFICATION_VISIBILITY_CHANGED: {
			set_process(is_visible_in_tree());
		} break;

		case NOTIFICATION_PROCESS: {
			if (update_scroll_request >= 0) {
				callable_mp((Range *)get_v_scroll_bar(), &Range::set_value).call_deferred(update_scroll_request);
				update_scroll_request = -1;
			}
			if (update_tree_pending) {
				refresh_countdown = float(EDITOR_GET("docks/property_editor/auto_refresh_interval"));
			} else if (refresh_countdown > 0) {
				refresh_countdown -= get_process_delta_time();
				if (refresh_countdown <= 0) {
					for (const KeyValue<StringName, List<EditorProperty *>> &F : editor_property_map) {
						for (EditorProperty *E : F.value) {
							if (E && !E->is_cache_valid()) {
								E->update_property();
								E->update_editor_property_status();
								E->update_cache();
							}
						}
					}
					refresh_countdown = float(EDITOR_GET("docks/property_editor/auto_refresh_interval"));
				}
			}

			changing++;

			if (update_tree_pending) {
				update_tree();
				update_tree_pending = false;
				pending.clear();

			} else {
				while (pending.size()) {
					StringName prop = *pending.begin();
					if (editor_property_map.has(prop)) {
						for (EditorProperty *E : editor_property_map[prop]) {
							E->update_property();
							E->update_editor_property_status();
							E->update_cache();
						}
					}
					pending.remove(pending.begin());
				}
			}

			changing--;
		} break;

		case EditorSettings::NOTIFICATION_EDITOR_SETTINGS_CHANGED: {
			bool needs_update = false;
			if (!is_sub_inspector() && EditorThemeManager::is_generated_theme_outdated()) {
				add_theme_style_override(SceneStringName(panel), get_theme_stylebox(SceneStringName(panel), SNAME("Tree")));
			}

			if (use_settings_name_style && EditorSettings::get_singleton()->check_changed_settings_in_group("interface/editor/localize_settings")) {
				EditorPropertyNameProcessor::Style style = EditorPropertyNameProcessor::get_settings_style();
				if (property_name_style != style) {
					property_name_style = style;
					needs_update = true;
				}
			}

			if (EditorSettings::get_singleton()->check_changed_settings_in_group("interface/inspector")) {
				needs_update = true;
			}

			if (needs_update) {
				update_tree();
			}
		} break;
	}
}

void EditorInspector::_changed_callback() {
	//this is called when property change is notified via notify_property_list_changed()
	if (object != nullptr) {
		_update_current_favorites();
		_edit_request_change(object, String());
	}
}

void EditorInspector::_vscroll_changed(double p_offset) {
	if (update_scroll_request >= 0) { //waiting, do nothing
		return;
	}

	if (object) {
		scroll_cache[object->get_instance_id()] = p_offset;
	}
}

void EditorInspector::set_property_prefix(const String &p_prefix) {
	property_prefix = p_prefix;
}

String EditorInspector::get_property_prefix() const {
	return property_prefix;
}

void EditorInspector::add_custom_property_description(const String &p_class, const String &p_property, const String &p_description) {
	const String key = vformat("property|%s|%s", p_class, p_property);
	custom_property_descriptions[key] = p_description;
}

String EditorInspector::get_custom_property_description(const String &p_property) const {
	HashMap<String, String>::ConstIterator E = custom_property_descriptions.find(p_property);
	if (E) {
		return E->value;
	}
	return "";
}

void EditorInspector::set_object_class(const String &p_class) {
	object_class = p_class;
}

String EditorInspector::get_object_class() const {
	return object_class;
}

void EditorInspector::_feature_profile_changed() {
	update_tree();
}

void EditorInspector::set_restrict_to_basic_settings(bool p_restrict) {
	restrict_to_basic = p_restrict;
	update_tree();
}

void EditorInspector::set_property_clipboard(const Variant &p_value) {
	property_clipboard = p_value;
}

Variant EditorInspector::get_property_clipboard() const {
	return property_clipboard;
}

void EditorInspector::_show_add_meta_dialog() {
	if (!add_meta_dialog) {
		add_meta_dialog = memnew(AddMetadataDialog());
		add_meta_dialog->connect(SceneStringName(confirmed), callable_mp(this, &EditorInspector::_add_meta_confirm));
		add_child(add_meta_dialog);
	}

	StringName dialog_title;
	Node *node = Object::cast_to<Node>(object);
	// If object is derived from Node use node name, if derived from Resource use classname.
	dialog_title = node ? node->get_name() : StringName(object->get_class());

	List<StringName> existing_meta_keys;
	object->get_meta_list(&existing_meta_keys);
	add_meta_dialog->open(dialog_title, existing_meta_keys);
}

void EditorInspector::_add_meta_confirm() {
	// Ensure metadata is unfolded when adding a new metadata.
	object->editor_set_section_unfold("metadata", true);

	String name = add_meta_dialog->get_meta_name();
	EditorUndoRedoManager *undo_redo = EditorUndoRedoManager::get_singleton();
	undo_redo->create_action(vformat(TTR("Add metadata %s"), name));
	undo_redo->add_do_method(object, "set_meta", name, add_meta_dialog->get_meta_defval());
	undo_redo->add_undo_method(object, "remove_meta", name);
	undo_redo->commit_action();
}

void EditorInspector::_handle_menu_option(int p_option) {
	switch (p_option) {
		case MENU_UNFAVORITE_ALL:
			_clear_current_favorites();
			break;
	}
}

void EditorInspector::_bind_methods() {
	ClassDB::bind_method("_edit_request_change", &EditorInspector::_edit_request_change);
	ClassDB::bind_method("get_selected_path", &EditorInspector::get_selected_path);
	ClassDB::bind_method("get_edited_object", &EditorInspector::get_edited_object);

	ClassDB::bind_static_method("EditorInspector", D_METHOD("instantiate_property_editor", "object", "type", "path", "hint", "hint_text", "usage", "wide"), &EditorInspector::instantiate_property_editor, DEFVAL(false));

	ADD_SIGNAL(MethodInfo("property_selected", PropertyInfo(Variant::STRING, "property")));
	ADD_SIGNAL(MethodInfo("property_keyed", PropertyInfo(Variant::STRING, "property"), PropertyInfo(Variant::NIL, "value", PROPERTY_HINT_NONE, "", PROPERTY_USAGE_NIL_IS_VARIANT), PropertyInfo(Variant::BOOL, "advance")));
	ADD_SIGNAL(MethodInfo("property_deleted", PropertyInfo(Variant::STRING, "property")));
	ADD_SIGNAL(MethodInfo("resource_selected", PropertyInfo(Variant::OBJECT, "resource", PROPERTY_HINT_RESOURCE_TYPE, "Resource"), PropertyInfo(Variant::STRING, "path")));
	ADD_SIGNAL(MethodInfo("object_id_selected", PropertyInfo(Variant::INT, "id")));
	ADD_SIGNAL(MethodInfo("property_edited", PropertyInfo(Variant::STRING, "property")));
	ADD_SIGNAL(MethodInfo("property_toggled", PropertyInfo(Variant::STRING, "property"), PropertyInfo(Variant::BOOL, "checked")));
	ADD_SIGNAL(MethodInfo("edited_object_changed"));
	ADD_SIGNAL(MethodInfo("restart_requested"));
}

EditorInspector::EditorInspector() {
	object = nullptr;

	base_vbox = memnew(VBoxContainer);
	base_vbox->set_h_size_flags(SIZE_EXPAND_FILL);
	add_child(base_vbox);

	begin_vbox = memnew(VBoxContainer);
	base_vbox->add_child(begin_vbox);
	begin_vbox->hide();

	favorites_section = memnew(VBoxContainer);
	base_vbox->add_child(favorites_section);
	favorites_section->hide();

	favorites_category = memnew(EditorInspectorCategory);
	favorites_category->set_as_favorite(this);
	favorites_section->add_child(favorites_category);
	favorites_category->label = TTR("Favorites");

	favorites_vbox = memnew(VBoxContainer);
	favorites_section->add_child(favorites_vbox);
	favorites_groups_vbox = memnew(VBoxContainer);
	favorites_section->add_child(favorites_groups_vbox);

	favorites_separator = memnew(HSeparator);
	favorites_section->add_child(favorites_separator);
	favorites_separator->hide();

	main_vbox = memnew(VBoxContainer);
	base_vbox->add_child(main_vbox);

	set_horizontal_scroll_mode(SCROLL_MODE_DISABLED);
	set_follow_focus(true);

	changing = 0;
	search_box = nullptr;
	_prop_edited = "property_edited";
	set_process(false);
	set_focus_mode(FocusMode::FOCUS_ALL);
	property_focusable = -1;
	property_clipboard = Variant();

	get_v_scroll_bar()->connect(SceneStringName(value_changed), callable_mp(this, &EditorInspector::_vscroll_changed));
	update_scroll_request = -1;
	if (EditorSettings::get_singleton()) {
		refresh_countdown = float(EDITOR_GET("docks/property_editor/auto_refresh_interval"));
	} else {
		//used when class is created by the docgen to dump default values of everything bindable, editorsettings may not be created
		refresh_countdown = 0.33;
	}

	ED_SHORTCUT("property_editor/copy_value", TTR("Copy Value"), KeyModifierMask::CMD_OR_CTRL | Key::C);
	ED_SHORTCUT("property_editor/paste_value", TTR("Paste Value"), KeyModifierMask::CMD_OR_CTRL | Key::V);
	ED_SHORTCUT("property_editor/copy_property_path", TTR("Copy Property Path"), KeyModifierMask::CMD_OR_CTRL | KeyModifierMask::SHIFT | Key::C);

	// `use_settings_name_style` is true by default, set the name style accordingly.
	set_property_name_style(EditorPropertyNameProcessor::get_singleton()->get_settings_style());

	set_draw_focus_border(true);
}<|MERGE_RESOLUTION|>--- conflicted
+++ resolved
@@ -287,12 +287,8 @@
 			} else {
 				color = get_theme_color(is_read_only() ? SNAME("readonly_color") : SNAME("property_color"));
 			}
-<<<<<<< HEAD
 			String draw_label = EditorPropertyNameProcessor::get_singleton()->translate_group_name(label);
 			if (draw_label.contains(".")) {
-=======
-			if (label.contains_char('.')) {
->>>>>>> 2da6448c
 				// FIXME: Move this to the project settings editor, as this is only used
 				// for project settings feature tag overrides.
 				color.a = 0.5;
