--- conflicted
+++ resolved
@@ -2126,13 +2126,9 @@
 			*r_embedded_size = f->get_position() - embed_pos;
 		}
 	}
-<<<<<<< HEAD
-
-	DirAccess::remove_file_or_error(tmppath);
-=======
+  
 	f->close();
 
->>>>>>> fc523ec5
 	return OK;
 }
 
