--- conflicted
+++ resolved
@@ -62,20 +62,13 @@
 
 		assign_button->set_custom_minimum_size(assign_button_min_size);
 
-<<<<<<< HEAD
 		if (edited_resource.is_null()) {
-			assign_button->set_icon(Ref<Texture2D>());
+			assign_button->set_button_icon(Ref<Texture2D>());
 			assign_button->set_text(String("(") + base_type + "):" + TTR("<empty>"));
-=======
-		if (edited_resource == Ref<Resource>()) {
-			assign_button->set_button_icon(Ref<Texture2D>());
-			assign_button->set_text(TTR("<empty>"));
->>>>>>> 491181b1
 			assign_button->set_tooltip_text("");
 			assign_button->set_modulate(Color(1, 0.5, 0.5));
 		} else {
-<<<<<<< HEAD
-			assign_button->set_icon(EditorNode::get_singleton()->get_object_icon(edited_resource.operator->(), SNAME("Object")));
+			assign_button->set_button_icon(EditorNode::get_singleton()->get_object_icon(edited_resource.operator->(), SNAME("Object")));
 			if(resource.is_valid()) {
 				if (!resource->get_name().is_empty()) {
 					assign_button->set_text(resource->get_name());
@@ -84,9 +77,6 @@
 				} else {
 					assign_button->set_text(class_name);
 				}
-=======
-			assign_button->set_button_icon(EditorNode::get_singleton()->get_object_icon(edited_resource.operator->(), SNAME("Object")));
->>>>>>> 491181b1
 
 				if (resource->get_path().is_resource_file()) {
 					resource_path = resource->get_path() + "\n";
