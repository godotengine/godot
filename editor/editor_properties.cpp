--- conflicted
+++ resolved
@@ -2944,14 +2944,8 @@
 
 ///////////////////// Button /////////////////////////
 
-<<<<<<< HEAD
 void EditorPropertyButton::update_property() {
 	button->set_text(label);	
-=======
-void EditorPropertyButton::update_property() {	
-	button->set_text(lable);
-	
->>>>>>> 0475acde
 	Ref<StyleBoxFlat> style = button->get_theme_stylebox("normal", "Button")->duplicate();
 	style->set_bg_color(color);
 	button->add_theme_style_override("normal", style);
@@ -2961,7 +2955,6 @@
 	button->add_theme_style_override("hover", style);
 }
 
-<<<<<<< HEAD
 void EditorPropertyButton::setup(Object * p_object, const String &p_hit_string)
 {
 	object = p_object;
@@ -3000,38 +2993,6 @@
 	hb->add_child(button);
 	button->connect("pressed", callable_mp(this, &EditorPropertyButton::_button_pressed));
 	button->set_h_size_flags(SIZE_EXPAND_FILL);
-=======
-void EditorPropertyButton::setup(const String &p_hit_string)
-{
-	Vector<String> sv = p_hit_string.split(";", false);
-	if(sv.size() == 3) {
-		color = Color::html(sv[0]);
-		lable = sv[1];
-		expression = sv[2];
-		expr.instantiate();
-		expr->parse(expression);
-	}
-	else
-	{
-		color = Color(0, 1, 1, 1);
-		lable = "none_name";
-	}
-
-}
-void EditorPropertyButton::_button_pressed()
-{
-	if(expr.is_valid())
-	{
-		expr->execute(Array(), get_edited_object(), true);
-	}
-}
-
-EditorPropertyButton::EditorPropertyButton() {
-	button = memnew(Button);
-	button->set_h_size_flags(SIZE_EXPAND_FILL);
-	button->connect("pressed", callable_mp(this, &EditorPropertyButton::_button_pressed));
-	add_child(button);
->>>>>>> 0475acde
 }
 
 ////////////// RESOURCE //////////////////////
@@ -3546,14 +3507,6 @@
 EditorProperty *EditorInspectorDefaultPlugin::get_editor_for_property(Object *p_object, const Variant::Type p_type, const String &p_path, const PropertyHint p_hint, const String &p_hint_text, const BitField<PropertyUsageFlags> p_usage, const bool p_wide) {
 	
 
-<<<<<<< HEAD
-=======
-	if (p_hint == PROPERTY_HINT_BUTTON) {
-		EditorPropertyButton *editor = memnew(EditorPropertyButton);
-		editor->setup(p_hint_text);
-		return editor;
-	}
->>>>>>> 0475acde
 	
 	double default_float_step = EDITOR_GET("interface/inspector/default_float_step");
 	switch (p_type) {
