--- conflicted
+++ resolved
@@ -327,7 +327,11 @@
 		} else if (node_ninepatch) {
 			undo_redo->add_do_method(node_ninepatch, "set_region_rect", node_ninepatch->get_region_rect());
 			undo_redo->add_undo_method(node_ninepatch, "set_region_rect", rect_prev);
-		} else if (res_stylebox.is_valid()) {
+		} else if (node_ninepatch_sprite) {
+			undo_redo->add_do_method(node_ninepatch_sprite, "set_patch_margin", side[edited_margin], node_ninepatch_sprite->get_patch_margin(side[edited_margin]));
+			undo_redo->add_undo_method(node_ninepatch_sprite, "set_patch_margin", side[edited_margin], prev_margin);
+		}
+    else if (res_stylebox.is_valid()) {
 			undo_redo->add_do_method(res_stylebox.ptr(), "set_region_rect", res_stylebox->get_region_rect());
 			undo_redo->add_undo_method(res_stylebox.ptr(), "set_region_rect", rect_prev);
 		} else if (res_atlas_texture.is_valid()) {
@@ -512,85 +516,13 @@
 				}
 
 			} else if (!mb->is_pressed() && drag) {
-<<<<<<< HEAD
-				if (edited_margin >= 0) {
-					undo_redo->create_action(TTR("Set Margin"));
-					static Side side[4] = { SIDE_TOP, SIDE_BOTTOM, SIDE_LEFT, SIDE_RIGHT };
-					if (node_ninepatch) {
-						undo_redo->add_do_method(node_ninepatch, "set_patch_margin", side[edited_margin], node_ninepatch->get_patch_margin(side[edited_margin]));
-						undo_redo->add_undo_method(node_ninepatch, "set_patch_margin", side[edited_margin], prev_margin);
-					} else if (node_ninepatch_sprite) {
-						undo_redo->add_do_method(node_ninepatch_sprite, "set_patch_margin", side[edited_margin], node_ninepatch_sprite->get_patch_margin(side[edited_margin]));
-						undo_redo->add_undo_method(node_ninepatch_sprite, "set_patch_margin", side[edited_margin], prev_margin);
-					} else if (res_stylebox.is_valid()) {
-						undo_redo->add_do_method(res_stylebox.ptr(), "set_texture_margin", side[edited_margin], res_stylebox->get_texture_margin(side[edited_margin]));
-						undo_redo->add_undo_method(res_stylebox.ptr(), "set_texture_margin", side[edited_margin], prev_margin);
-						res_stylebox->emit_changed();
-					}
-					edited_margin = -1;
-				} else {
-					undo_redo->create_action(TTR("Set Region Rect"));
-					if (node_sprite_2d) {
-						undo_redo->add_do_method(node_sprite_2d, "set_region_rect", node_sprite_2d->get_region_rect());
-						undo_redo->add_undo_method(node_sprite_2d, "set_region_rect", rect_prev);
-					} else if (node_sprite_3d) {
-						undo_redo->add_do_method(node_sprite_3d, "set_region_rect", node_sprite_3d->get_region_rect());
-						undo_redo->add_undo_method(node_sprite_3d, "set_region_rect", rect_prev);
-					} else if (node_ninepatch) {
-						undo_redo->add_do_method(node_ninepatch, "set_region_rect", node_ninepatch->get_region_rect());
-						undo_redo->add_undo_method(node_ninepatch, "set_region_rect", rect_prev);
-					} else if (node_ninepatch_sprite) {
-						undo_redo->add_do_method(node_ninepatch_sprite, "set_region_rect", node_ninepatch_sprite->get_region_rect());
-						undo_redo->add_undo_method(node_ninepatch_sprite, "set_region_rect", rect_prev);
-					} else if (res_stylebox.is_valid()) {
-						undo_redo->add_do_method(res_stylebox.ptr(), "set_region_rect", res_stylebox->get_region_rect());
-						undo_redo->add_undo_method(res_stylebox.ptr(), "set_region_rect", rect_prev);
-					} else if (res_atlas_texture.is_valid()) {
-						undo_redo->add_do_method(res_atlas_texture.ptr(), "set_region", res_atlas_texture->get_region());
-						undo_redo->add_undo_method(res_atlas_texture.ptr(), "set_region", rect_prev);
-					}
-					drag_index = -1;
-				}
-				undo_redo->add_do_method(this, "_update_rect");
-				undo_redo->add_undo_method(this, "_update_rect");
-				undo_redo->add_do_method(texture_overlay, "queue_redraw");
-				undo_redo->add_undo_method(texture_overlay, "queue_redraw");
-				undo_redo->commit_action();
-				drag = false;
-				creating = false;
-=======
 				_commit_drag();
->>>>>>> 0fdb93cd
 			}
 		} else if (drag && mb->get_button_index() == MouseButton::RIGHT && mb->is_pressed()) {
 			cancel_drag = true;
 		}
 	}
 
-<<<<<<< HEAD
-		} else if (mb->get_button_index() == MouseButton::RIGHT && mb->is_pressed()) {
-			if (drag) {
-				drag = false;
-				if (edited_margin >= 0) {
-					static Side side[4] = { SIDE_TOP, SIDE_BOTTOM, SIDE_LEFT, SIDE_RIGHT };
-					if (node_ninepatch) {
-						node_ninepatch->set_patch_margin(side[edited_margin], prev_margin);
-					}
-					if (node_ninepatch_sprite) {
-						node_ninepatch_sprite->set_patch_margin(side[edited_margin], prev_margin);
-					}
-					if (res_stylebox.is_valid()) {
-						res_stylebox->set_texture_margin(side[edited_margin], prev_margin);
-					}
-					edited_margin = -1;
-				} else {
-					_apply_rect(rect_prev);
-					rect = rect_prev;
-					texture_preview->queue_redraw();
-					texture_overlay->queue_redraw();
-					drag_index = -1;
-				}
-=======
 	if (drag && p_input.is_valid() && p_input->is_action_pressed(SNAME("ui_cancel"), false, true)) {
 		cancel_drag = true;
 	}
@@ -602,9 +534,11 @@
 			if (node_ninepatch) {
 				node_ninepatch->set_patch_margin(side[edited_margin], prev_margin);
 			}
+      if (node_ninepatch_sprite) {
+				node_ninepatch_sprite->set_patch_margin(side[edited_margin], prev_margin);
+			}
 			if (res_stylebox.is_valid()) {
 				res_stylebox->set_texture_margin(side[edited_margin], prev_margin);
->>>>>>> 0fdb93cd
 			}
 			edited_margin = -1;
 		} else {
