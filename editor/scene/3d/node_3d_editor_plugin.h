/**************************************************************************/
/*  node_3d_editor_plugin.h                                               */
/**************************************************************************/
/*                         This file is part of:                          */
/*                             GODOT ENGINE                               */
/*                        https://godotengine.org                         */
/**************************************************************************/
/* Copyright (c) 2014-present Godot Engine contributors (see AUTHORS.md). */
/* Copyright (c) 2007-2014 Juan Linietsky, Ariel Manzur.                  */
/*                                                                        */
/* Permission is hereby granted, free of charge, to any person obtaining  */
/* a copy of this software and associated documentation files (the        */
/* "Software"), to deal in the Software without restriction, including    */
/* without limitation the rights to use, copy, modify, merge, publish,    */
/* distribute, sublicense, and/or sell copies of the Software, and to     */
/* permit persons to whom the Software is furnished to do so, subject to  */
/* the following conditions:                                              */
/*                                                                        */
/* The above copyright notice and this permission notice shall be         */
/* included in all copies or substantial portions of the Software.        */
/*                                                                        */
/* THE SOFTWARE IS PROVIDED "AS IS", WITHOUT WARRANTY OF ANY KIND,        */
/* EXPRESS OR IMPLIED, INCLUDING BUT NOT LIMITED TO THE WARRANTIES OF     */
/* MERCHANTABILITY, FITNESS FOR A PARTICULAR PURPOSE AND NONINFRINGEMENT. */
/* IN NO EVENT SHALL THE AUTHORS OR COPYRIGHT HOLDERS BE LIABLE FOR ANY   */
/* CLAIM, DAMAGES OR OTHER LIABILITY, WHETHER IN AN ACTION OF CONTRACT,   */
/* TORT OR OTHERWISE, ARISING FROM, OUT OF OR IN CONNECTION WITH THE      */
/* SOFTWARE OR THE USE OR OTHER DEALINGS IN THE SOFTWARE.                 */
/**************************************************************************/

#pragma once

#include "core/math/dynamic_bvh.h"
#include "editor/plugins/editor_plugin.h"
#include "editor/scene/3d/node_3d_editor_gizmos.h"
#include "editor/themes/editor_scale.h"
#include "scene/gui/box_container.h"
#include "scene/gui/button.h"
#include "scene/gui/spin_box.h"
#include "scene/resources/immediate_mesh.h"

class AcceptDialog;
class CheckBox;
class ColorPickerButton;
class ConfirmationDialog;
class DirectionalLight3D;
class EditorData;
class EditorSelection;
class EditorSpinSlider;
class HSplitContainer;
class LineEdit;
class MenuButton;
class Node3DEditor;
class Node3DEditorViewport;
class OptionButton;
class PanelContainer;
class ProceduralSkyMaterial;
class SubViewport;
class SubViewportContainer;
class VSeparator;
class VSplitContainer;
class ViewportNavigationControl;
class WorldEnvironment;
class MeshInstance3D;

class ViewportRotationControl : public Control {
	GDCLASS(ViewportRotationControl, Control);

	struct Axis2D {
		Vector2 screen_point;
		float z_axis = -99.0;
		int axis = -1;
	};

	struct Axis2DCompare {
		_FORCE_INLINE_ bool operator()(const Axis2D &l, const Axis2D &r) const {
			return l.z_axis < r.z_axis;
		}
	};

	Node3DEditorViewport *viewport = nullptr;
	Vector<Color> axis_colors;
	Vector<int> axis_menu_options;
	Vector2i orbiting_mouse_start;
	Point2 original_mouse_pos;
	int orbiting_index = -1;
	int focused_axis = -2;
	bool gizmo_activated = false;

	const float AXIS_CIRCLE_RADIUS = 8.0f * EDSCALE;

protected:
	void _notification(int p_what);
	virtual void gui_input(const Ref<InputEvent> &p_event) override;
	void _draw();
	void _draw_axis(const Axis2D &p_axis);
	void _get_sorted_axis(Vector<Axis2D> &r_axis);
	void _update_focus();
	void _process_click(int p_index, Vector2 p_position, bool p_pressed);
	void _process_drag(Ref<InputEventWithModifiers> p_event, int p_index, Vector2 p_position, Vector2 p_relative_position);

public:
	void set_viewport(Node3DEditorViewport *p_viewport);
};

class Node3DEditorViewport : public Control {
	GDCLASS(Node3DEditorViewport, Control);
	friend class Node3DEditor;
	friend class ViewportNavigationControl;
	friend class ViewportRotationControl;
	enum {
		VIEW_TOP,
		VIEW_BOTTOM,
		VIEW_LEFT,
		VIEW_RIGHT,
		VIEW_FRONT,
		VIEW_REAR,
		VIEW_CENTER_TO_ORIGIN,
		VIEW_CENTER_TO_SELECTION,
		VIEW_ALIGN_TRANSFORM_WITH_VIEW,
		VIEW_ALIGN_ROTATION_WITH_VIEW,
		VIEW_PERSPECTIVE,
		VIEW_ENVIRONMENT,
		VIEW_ORTHOGONAL,
		VIEW_SWITCH_PERSPECTIVE_ORTHOGONAL,
		VIEW_HALF_RESOLUTION,
		VIEW_AUDIO_LISTENER,
		VIEW_AUDIO_DOPPLER,
		VIEW_GIZMOS,
		VIEW_TRANSFORM_GIZMO,
		VIEW_GRID,
		VIEW_INFORMATION,
		VIEW_FRAME_TIME,

		// < Keep in sync with menu.
		VIEW_DISPLAY_NORMAL,
		VIEW_DISPLAY_WIREFRAME,
		VIEW_DISPLAY_OVERDRAW,
		VIEW_DISPLAY_LIGHTING,
		VIEW_DISPLAY_UNSHADED,
		VIEW_DISPLAY_ADVANCED,
		// Advanced menu:
		VIEW_DISPLAY_DEBUG_PSSM_SPLITS,
		VIEW_DISPLAY_NORMAL_BUFFER,
		VIEW_DISPLAY_DEBUG_SHADOW_ATLAS,
		VIEW_DISPLAY_DEBUG_DIRECTIONAL_SHADOW_ATLAS,
		VIEW_DISPLAY_DEBUG_DECAL_ATLAS,
		VIEW_DISPLAY_DEBUG_VOXEL_GI_ALBEDO,
		VIEW_DISPLAY_DEBUG_VOXEL_GI_LIGHTING,
		VIEW_DISPLAY_DEBUG_VOXEL_GI_EMISSION,
		VIEW_DISPLAY_DEBUG_SDFGI,
		VIEW_DISPLAY_DEBUG_SDFGI_PROBES,
		VIEW_DISPLAY_DEBUG_SCENE_LUMINANCE,
		VIEW_DISPLAY_DEBUG_SSAO,
		VIEW_DISPLAY_DEBUG_SSIL,
		VIEW_DISPLAY_DEBUG_GI_BUFFER,
		VIEW_DISPLAY_DEBUG_DISABLE_LOD,
		VIEW_DISPLAY_DEBUG_CLUSTER_OMNI_LIGHTS,
		VIEW_DISPLAY_DEBUG_CLUSTER_SPOT_LIGHTS,
		VIEW_DISPLAY_DEBUG_CLUSTER_DECALS,
		VIEW_DISPLAY_DEBUG_CLUSTER_REFLECTION_PROBES,
		VIEW_DISPLAY_DEBUG_OCCLUDERS,
		VIEW_DISPLAY_MOTION_VECTORS,
		VIEW_DISPLAY_INTERNAL_BUFFER,
		VIEW_DISPLAY_MAX,
		// > Keep in sync with menu.

		VIEW_LOCK_ROTATION,
		VIEW_CINEMATIC_PREVIEW,
		VIEW_AUTO_ORTHOGONAL,
		VIEW_MAX
	};

	enum ViewType {
		VIEW_TYPE_USER,
		VIEW_TYPE_TOP,
		VIEW_TYPE_BOTTOM,
		VIEW_TYPE_LEFT,
		VIEW_TYPE_RIGHT,
		VIEW_TYPE_FRONT,
		VIEW_TYPE_REAR,
	};

public:
	static constexpr int32_t GIZMO_BASE_LAYER = 27;
	static constexpr int32_t GIZMO_EDIT_LAYER = 26;
	static constexpr int32_t GIZMO_GRID_LAYER = 25;
	static constexpr int32_t MISC_TOOL_LAYER = 24;

	static constexpr int32_t FRAME_TIME_HISTORY = 20;

	enum NavigationScheme {
		NAVIGATION_GODOT = 0,
		NAVIGATION_MAYA = 1,
		NAVIGATION_MODO = 2,
		NAVIGATION_CUSTOM = 3,
		NAVIGATION_TABLET = 4,
	};

	enum FreelookNavigationScheme {
		FREELOOK_DEFAULT,
		FREELOOK_PARTIALLY_AXIS_LOCKED,
		FREELOOK_FULLY_AXIS_LOCKED,
	};

	enum ViewportNavMouseButton {
		NAVIGATION_LEFT_MOUSE,
		NAVIGATION_MIDDLE_MOUSE,
		NAVIGATION_RIGHT_MOUSE,
		NAVIGATION_MOUSE_4,
		NAVIGATION_MOUSE_5,
	};

private:
	double cpu_time_history[FRAME_TIME_HISTORY];
	int cpu_time_history_index;
	double gpu_time_history[FRAME_TIME_HISTORY];
	int gpu_time_history_index;

	Node *ruler = nullptr;
	Node3D *ruler_start_point = nullptr;
	Node3D *ruler_end_point = nullptr;
	Ref<ImmediateMesh> geometry;
	MeshInstance3D *ruler_line = nullptr;
	MeshInstance3D *ruler_line_xray = nullptr;
	Label *ruler_label = nullptr;
	Ref<StandardMaterial3D> ruler_material;
	Ref<StandardMaterial3D> ruler_material_xray;

	int index;
	ViewType view_type;
	void _menu_option(int p_option);
	void _set_auto_orthogonal();
	Node3D *preview_node = nullptr;
	bool update_preview_node = false;
	Point2 preview_node_viewport_pos;
	Vector3 preview_node_pos;
	AABB *preview_bounds = nullptr;
	Vector<String> selected_files;
	AcceptDialog *accept = nullptr;

	Node *target_node = nullptr;
	Point2 drop_pos;

	EditorSelection *editor_selection = nullptr;

	Button *translation_preview_button = nullptr;
	CheckBox *preview_camera = nullptr;
	SubViewportContainer *subviewport_container = nullptr;

	MenuButton *view_display_menu = nullptr;
	PopupMenu *display_submenu = nullptr;

	Control *surface = nullptr;
	SubViewport *viewport = nullptr;
	Camera3D *camera = nullptr;
	bool transforming = false;
	bool orthogonal;
	bool auto_orthogonal;
	bool lock_rotation;
	bool transform_gizmo_visible = true;
	bool collision_reposition = false;
	real_t gizmo_scale;

	bool freelook_active;
	real_t freelook_speed;
	Vector2 previous_mouse_position;

	PanelContainer *info_panel = nullptr;
	Label *info_label = nullptr;
	Label *cinema_label = nullptr;
	Label *locked_label = nullptr;
	Label *zoom_limit_label = nullptr;

	Label *preview_material_label = nullptr;
	Label *preview_material_label_desc = nullptr;

	VBoxContainer *top_right_vbox = nullptr;
	VBoxContainer *bottom_center_vbox = nullptr;
	ViewportNavigationControl *position_control = nullptr;
	ViewportNavigationControl *look_control = nullptr;
	ViewportRotationControl *rotation_control = nullptr;
	Gradient *frame_time_gradient = nullptr;
	PanelContainer *frame_time_panel = nullptr;
	VBoxContainer *frame_time_vbox = nullptr;
	Label *cpu_time_label = nullptr;
	Label *gpu_time_label = nullptr;
	Label *fps_label = nullptr;

	struct _RayResult {
		Node3D *item = nullptr;
		real_t depth = 0;
		_FORCE_INLINE_ bool operator<(const _RayResult &p_rr) const { return depth < p_rr.depth; }
	};

	void _update_name();
	void _compute_edit(const Point2 &p_point);
	void _clear_selected();
	void _select_clicked(bool p_allow_locked);
	ObjectID _select_ray(const Point2 &p_pos) const;
	void _find_items_at_pos(const Point2 &p_pos, Vector<_RayResult> &r_results, bool p_include_locked);

	Transform3D _get_camera_transform() const;
	int get_selected_count() const;
	void cancel_transform();
	void _update_shrink();

	Vector3 _get_camera_position() const;
	Vector3 _get_camera_normal() const;
	Vector3 _get_screen_to_space(const Vector3 &p_vector3);

	void _select_region();
	bool _transform_gizmo_select(const Vector2 &p_screenpos, bool p_highlight_only = false);
	void _transform_gizmo_apply(Node3D *p_node, const Transform3D &p_transform, bool p_local);

	void _nav_pan(Ref<InputEventWithModifiers> p_event, const Vector2 &p_relative);
	void _nav_zoom(Ref<InputEventWithModifiers> p_event, const Vector2 &p_relative);
	void _nav_orbit(Ref<InputEventWithModifiers> p_event, const Vector2 &p_relative);
	void _nav_look(Ref<InputEventWithModifiers> p_event, const Vector2 &p_relative);

	bool _is_shortcut_empty(const String &p_name);
	bool _is_nav_modifier_pressed(const String &p_name);
	int _get_shortcut_input_count(const String &p_name);

	float get_znear() const;
	float get_zfar() const;
	float get_fov() const;

	ObjectID clicked;
	ObjectID material_target;
	Vector<Node3D *> selection_results;
	Vector<Node3D *> selection_results_menu;
	bool clicked_wants_append = false;
	bool selection_in_progress = false;

	PopupMenu *selection_menu = nullptr;

	enum NavigationZoomStyle {
		NAVIGATION_ZOOM_VERTICAL,
		NAVIGATION_ZOOM_HORIZONTAL
	};

	enum NavigationMode {
		NAVIGATION_NONE,
		NAVIGATION_PAN,
		NAVIGATION_ZOOM,
		NAVIGATION_ORBIT,
		NAVIGATION_LOOK,
		NAVIGATION_MOVE
	};
	enum TransformMode {
		TRANSFORM_NONE,
		TRANSFORM_ROTATE,
		TRANSFORM_TRANSLATE,
		TRANSFORM_SCALE
	};
	enum TransformPlane {
		TRANSFORM_VIEW,
		TRANSFORM_X_AXIS,
		TRANSFORM_Y_AXIS,
		TRANSFORM_Z_AXIS,
		TRANSFORM_YZ,
		TRANSFORM_XZ,
		TRANSFORM_XY,
	};

	enum RotationGizmoMode {
		ROTATION_GIZMO_DEFAULT,
		ROTATION_GIZMO_ARCBALL
	};

<<<<<<< HEAD
	enum RotationBehavior {
		ROTATION_BEHAVIOR_TRADITIONAL, // Classic Godot rotation (used for axis-specific and outside-sphere fallback)
		ROTATION_BEHAVIOR_ARCBALL // Arcball rotation (used when inside sphere with arcball mode enabled)
	};

=======
>>>>>>> 50106ee3
	struct EditData {
		TransformMode mode;
		TransformPlane plane;
		Transform3D original;
		Vector3 click_ray;
		Vector3 click_ray_pos;
		Vector3 center;
		Point2 mouse_pos;
		Point2 original_mouse_pos;
		bool snap = false;
		bool show_rotation_line = false;
		RotationBehavior rotation_behavior = ROTATION_BEHAVIOR_TRADITIONAL; // Determines rotation behavior for this drag operation
		Ref<EditorNode3DGizmo> gizmo;
		int gizmo_handle = 0;
		bool gizmo_handle_secondary = false;
		Variant gizmo_initial_value;
		bool original_local;
		bool instant;

		// Numeric blender-style transforms (e.g. 'g5x').
		// numeric_input tracks the current input value, e.g. 1.23.
		// numeric_negate indicates whether '-' has been pressed to negate the value
		// while numeric_next_decimal is 0, numbers are input before the decimal point
		// after pressing '.', numeric next decimal changes to -1, and decrements after each press.
		double numeric_input = 0.0;
		bool numeric_negate = false;
		int numeric_next_decimal = 0;
	} _edit;

	struct Cursor {
		Vector3 pos;
		real_t x_rot, y_rot, distance, fov_scale;
		Vector3 eye_pos; // Used in freelook mode
		bool region_select;
		Point2 region_begin, region_end;

		Cursor() {
			// These rotations place the camera in +X +Y +Z, aka south east, facing north west.
			x_rot = 0.5;
			y_rot = -0.5;
			distance = 4;
			fov_scale = 1.0;
			region_select = false;
		}
	};
	// Viewport camera supports movement smoothing,
	// so one cursor is the real cursor, while the other can be an interpolated version.
	Cursor cursor; // Immediate cursor
	Cursor camera_cursor; // That one may be interpolated (don't modify this one except for smoothing purposes)
	Cursor previous_cursor; // Storing previous cursor state for canceling purposes

	void scale_fov(real_t p_fov_offset);
	void reset_fov();
	void scale_cursor_distance(real_t scale);

	struct ShortcutCheckSet {
		bool mod_pressed = false;
		bool shortcut_not_empty = true;
		int input_count = 0;
		ViewportNavMouseButton mouse_preference = NAVIGATION_LEFT_MOUSE;
		NavigationMode result_nav_mode = NAVIGATION_NONE;

		ShortcutCheckSet() {}

		ShortcutCheckSet(bool p_mod_pressed, bool p_shortcut_not_empty, int p_input_count, const ViewportNavMouseButton &p_mouse_preference, const NavigationMode &p_result_nav_mode) :
				mod_pressed(p_mod_pressed), shortcut_not_empty(p_shortcut_not_empty), input_count(p_input_count), mouse_preference(p_mouse_preference), result_nav_mode(p_result_nav_mode) {
		}
	};

	struct ShortcutCheckSetComparator {
		_FORCE_INLINE_ bool operator()(const ShortcutCheckSet &A, const ShortcutCheckSet &B) const {
			return A.input_count > B.input_count;
		}
	};

	NavigationMode _get_nav_mode_from_shortcut_check(ViewportNavMouseButton p_mouse_button, Vector<ShortcutCheckSet> p_shortcut_check_sets, bool p_use_not_empty);

	void set_freelook_active(bool active_now);
	void scale_freelook_speed(real_t scale);

	real_t zoom_indicator_delay;
	int zoom_failed_attempts_count = 0;

	RID move_gizmo_instance[3], move_plane_gizmo_instance[3], rotate_gizmo_instance[4], scale_gizmo_instance[3], scale_plane_gizmo_instance[3], axis_gizmo_instance[3];

	String last_message;
	String message;
	double message_time;

	void set_message(const String &p_message, float p_time = 5);

	void _view_settings_confirmed(real_t p_interp_delta);
	void _update_camera(real_t p_interp_delta);
	void _update_navigation_controls_visibility();
	Transform3D to_camera_transform(const Cursor &p_cursor) const;
	void _draw();

	// These allow tool scripts to set the 3D cursor location by updating the camera transform.
	Transform3D last_camera_transform;
	bool _camera_moved_externally();
	void _apply_camera_transform_to_cursor();

	void _surface_mouse_enter();
	void _surface_mouse_exit();
	void _surface_focus_enter();
	void _surface_focus_exit();

	void input(const Ref<InputEvent> &p_event) override;
	void _sinput(const Ref<InputEvent> &p_event);
	void _update_freelook(real_t delta);
	Node3DEditor *spatial_editor = nullptr;

	Camera3D *previewing = nullptr;
	Camera3D *preview = nullptr;

	bool previewing_camera = false;
	bool previewing_cinema = false;
	bool _is_node_locked(const Node *p_node) const;
	void _preview_exited_scene();
	void _preview_camera_property_changed();
	void _update_centered_labels();
	void _toggle_camera_preview(bool);
	void _toggle_cinema_preview(bool);
	void _init_gizmo_instance(int p_idx);
	void _finish_gizmo_instances();
	void _selection_result_pressed(int);
	void _selection_menu_hide();
	void _list_select(Ref<InputEventMouseButton> b);
	Point2 _get_warped_mouse_motion(const Ref<InputEventMouseMotion> &p_ev_mouse_motion) const;

	Vector3 _get_instance_position(const Point2 &p_pos, Node3D *p_node) const;
	static AABB _calculate_spatial_bounds(const Node3D *p_parent, bool p_omit_top_level = false, const Transform3D *p_bounds_orientation = nullptr);

	Node *_sanitize_preview_node(Node *p_node) const;

	void _create_preview_node(const Vector<String> &files) const;
	void _remove_preview_node();
	bool _apply_preview_material(ObjectID p_target, const Point2 &p_point) const;
	void _reset_preview_material() const;
	void _remove_preview_material();
	bool _cyclical_dependency_exists(const String &p_target_scene_path, Node *p_desired_node) const;
	bool _create_instance(Node *p_parent, const String &p_path, const Point2 &p_point);
	bool _create_audio_node(Node *p_parent, const String &p_path, const Point2 &p_point);
	void _perform_drop_data();

	bool can_drop_data_fw(const Point2 &p_point, const Variant &p_data, Control *p_from);
	void drop_data_fw(const Point2 &p_point, const Variant &p_data, Control *p_from);

	void _project_settings_changed();

	Transform3D _compute_transform(TransformMode p_mode, const Transform3D &p_original, const Transform3D &p_original_local, Vector3 p_motion, double p_extra, bool p_local, bool p_orthogonal);

	void begin_transform(TransformMode p_mode, bool instant);
	void commit_transform();
	void apply_transform(Vector3 p_motion, double p_snap);
	void update_transform(bool p_shift);
	void update_transform_numeric();
	void finish_transform();

	// Arcball rotation helper functions
	Vector3 _arcball_project_to_sphere(const Vector2 &p_point, real_t p_radius) const;
	Quaternion _arcball_compute_rotation(const Vector2 &p_from, const Vector2 &p_to, real_t p_radius) const;
	bool _is_arcball_mode_enabled() const;
	bool _is_arcball_invert_enabled() const;
<<<<<<< HEAD
	RotationBehavior _determine_rotation_behavior() const;
=======
>>>>>>> 50106ee3

	void register_shortcut_action(const String &p_path, const String &p_name, Key p_keycode, bool p_physical = false);
	void shortcut_changed_callback(const Ref<Shortcut> p_shortcut, const String &p_shortcut_path);

	// Supported rendering methods for advanced debug draw mode items.
	enum SupportedRenderingMethods {
		ALL,
		FORWARD_PLUS,
		FORWARD_PLUS_MOBILE,
	};

	void _set_lock_view_rotation(bool p_lock_rotation);
	void _add_advanced_debug_draw_mode_item(PopupMenu *p_popup, const String &p_name, int p_value, SupportedRenderingMethods p_rendering_methods = SupportedRenderingMethods::ALL, const String &p_tooltip = "");

protected:
	void _notification(int p_what);
	static void _bind_methods();

public:
	void update_surface() { surface->queue_redraw(); }
	void update_transform_gizmo_view();

	void set_can_preview(Camera3D *p_preview);
	void set_state(const Dictionary &p_state);
	Dictionary get_state() const;
	void reset();
	bool is_freelook_active() const { return freelook_active; }

	Vector3 get_ray_pos(const Vector2 &p_pos) const;
	Vector3 get_ray(const Vector2 &p_pos) const;
	Point2 point_to_screen(const Vector3 &p_point);

	void focus_selection();

	void assign_pending_data_pointers(
			Node3D *p_preview_node,
			AABB *p_preview_bounds,
			AcceptDialog *p_accept);

	SubViewport *get_viewport_node() { return viewport; }
	Camera3D *get_camera_3d() { return camera; } // return the default camera object.
	Control *get_surface() { return surface; }

	Node3DEditorViewport(Node3DEditor *p_spatial_editor, int p_index);
	~Node3DEditorViewport();
};

class Node3DEditorSelectedItem : public Object {
	GDCLASS(Node3DEditorSelectedItem, Object);

public:
	AABB aabb;
	Transform3D original; // original location when moving
	Transform3D original_local;
	Transform3D last_xform; // last transform
	bool last_xform_dirty;
	Node3D *sp = nullptr;
	RID sbox_instance;
	RID sbox_instance_offset;
	RID sbox_instance_xray;
	RID sbox_instance_xray_offset;
	Ref<EditorNode3DGizmo> gizmo;
	HashMap<int, Transform3D> subgizmos; // Key: Subgizmo ID, Value: Initial subgizmo transform.

	Node3DEditorSelectedItem() {
		sp = nullptr;
		last_xform_dirty = true;
	}
	~Node3DEditorSelectedItem();
};

class Node3DEditorViewportContainer : public Container {
	GDCLASS(Node3DEditorViewportContainer, Container);

public:
	enum View {
		VIEW_USE_1_VIEWPORT,
		VIEW_USE_2_VIEWPORTS,
		VIEW_USE_2_VIEWPORTS_ALT,
		VIEW_USE_3_VIEWPORTS,
		VIEW_USE_3_VIEWPORTS_ALT,
		VIEW_USE_4_VIEWPORTS,
	};

private:
	View view;
	bool mouseover;
	real_t ratio_h;
	real_t ratio_v;

	bool hovering_v;
	bool hovering_h;

	bool dragging_v;
	bool dragging_h;
	Vector2 drag_begin_pos;
	Vector2 drag_begin_ratio;

	virtual void gui_input(const Ref<InputEvent> &p_event) override;

protected:
	void _notification(int p_what);

public:
	void set_view(View p_view);
	View get_view();

	Node3DEditorViewportContainer();
};

class Node3DEditor : public VBoxContainer {
	GDCLASS(Node3DEditor, VBoxContainer);

public:
	static const unsigned int VIEWPORTS_COUNT = 4;

	enum ToolMode {
		TOOL_MODE_SELECT,
		TOOL_MODE_MOVE,
		TOOL_MODE_ROTATE,
		TOOL_MODE_SCALE,
		TOOL_MODE_LIST_SELECT,
		TOOL_LOCK_SELECTED,
		TOOL_UNLOCK_SELECTED,
		TOOL_GROUP_SELECTED,
		TOOL_UNGROUP_SELECTED,
		TOOL_RULER,
		TOOL_MAX
	};

	enum ToolOptions {
		TOOL_OPT_LOCAL_COORDS,
		TOOL_OPT_USE_SNAP,
		TOOL_OPT_MAX

	};

private:
	EditorSelection *editor_selection = nullptr;

	Node3DEditorViewportContainer *viewport_base = nullptr;
	Node3DEditorViewport *viewports[VIEWPORTS_COUNT];
	int last_used_viewport = 0;

	VSplitContainer *shader_split = nullptr;
	HSplitContainer *left_panel_split = nullptr;
	HSplitContainer *right_panel_split = nullptr;

	/////

	ToolMode tool_mode;

	RID origin_mesh;
	RID origin_multimesh;
	RID origin_instance;
	bool origin_enabled = false;
	RID grid[3];
	RID grid_instance[3];
	bool grid_visible[3] = { false, false, false }; //currently visible
	bool grid_enable[3] = { false, false, false }; //should be always visible if true
	bool grid_enabled = false;
	bool grid_init_draw = false;
	Camera3D::ProjectionType grid_camera_last_update_perspective = Camera3D::PROJECTION_PERSPECTIVE;
	Vector3 grid_camera_last_update_position;

	Ref<ArrayMesh> move_gizmo[3], move_plane_gizmo[3], rotate_gizmo[4], scale_gizmo[3], scale_plane_gizmo[3], axis_gizmo[3];
	Ref<StandardMaterial3D> gizmo_color[3];
	Ref<StandardMaterial3D> plane_gizmo_color[3];
	Ref<ShaderMaterial> rotate_gizmo_color[3];
	Ref<StandardMaterial3D> gizmo_color_hl[3];
	Ref<StandardMaterial3D> plane_gizmo_color_hl[3];
	Ref<ShaderMaterial> rotate_gizmo_color_hl[3];

	Ref<Node3DGizmo> current_hover_gizmo;
	int current_hover_gizmo_handle;
	bool current_hover_gizmo_handle_secondary;

	DynamicBVH gizmo_bvh;

	real_t snap_translate_value;
	real_t snap_rotate_value;
	real_t snap_scale_value;

	Ref<ArrayMesh> active_selection_box_xray;
	Ref<ArrayMesh> active_selection_box;
	Ref<ArrayMesh> selection_box_xray;
	Ref<ArrayMesh> selection_box;

	Ref<StandardMaterial3D> selection_box_mat = memnew(StandardMaterial3D);
	Ref<StandardMaterial3D> selection_box_mat_xray = memnew(StandardMaterial3D);
	Ref<StandardMaterial3D> active_selection_box_mat = memnew(StandardMaterial3D);
	Ref<StandardMaterial3D> active_selection_box_mat_xray = memnew(StandardMaterial3D);

	RID indicators;
	RID indicators_instance;
	RID cursor_mesh;
	RID cursor_instance;
	Ref<ShaderMaterial> origin_mat;
	Ref<ShaderMaterial> grid_mat[3];
	Ref<StandardMaterial3D> cursor_material;

	// Scene drag and drop support
	Node3D *preview_node = nullptr;
	AABB preview_bounds;

	Ref<Material> preview_material;
	Ref<Material> preview_reset_material;
	ObjectID preview_material_target;
	int preview_material_surface = -1;

	struct Gizmo {
		bool visible = false;
		real_t scale = 0;
		Transform3D transform;
	} gizmo;

	enum MenuOption {
		MENU_TOOL_SELECT,
		MENU_TOOL_MOVE,
		MENU_TOOL_ROTATE,
		MENU_TOOL_SCALE,
		MENU_TOOL_LIST_SELECT,
		MENU_TOOL_LOCAL_COORDS,
		MENU_TOOL_USE_SNAP,
		MENU_TRANSFORM_CONFIGURE_SNAP,
		MENU_TRANSFORM_DIALOG,
		MENU_VIEW_USE_1_VIEWPORT,
		MENU_VIEW_USE_2_VIEWPORTS,
		MENU_VIEW_USE_2_VIEWPORTS_ALT,
		MENU_VIEW_USE_3_VIEWPORTS,
		MENU_VIEW_USE_3_VIEWPORTS_ALT,
		MENU_VIEW_USE_4_VIEWPORTS,
		MENU_VIEW_ORIGIN,
		MENU_VIEW_GRID,
		MENU_VIEW_GIZMOS_3D_ICONS,
		MENU_VIEW_CAMERA_SETTINGS,
		MENU_LOCK_SELECTED,
		MENU_UNLOCK_SELECTED,
		MENU_GROUP_SELECTED,
		MENU_UNGROUP_SELECTED,
		MENU_SNAP_TO_FLOOR,
		MENU_RULER,
	};

	Button *tool_button[TOOL_MAX];
	Button *tool_option_button[TOOL_OPT_MAX];

	MenuButton *transform_menu = nullptr;
	PopupMenu *gizmos_menu = nullptr;
	MenuButton *view_layout_menu = nullptr;

	AcceptDialog *accept = nullptr;

	ConfirmationDialog *snap_dialog = nullptr;
	ConfirmationDialog *xform_dialog = nullptr;
	ConfirmationDialog *settings_dialog = nullptr;

	bool snap_enabled;
	bool snap_key_enabled;
	LineEdit *snap_translate = nullptr;
	LineEdit *snap_rotate = nullptr;
	LineEdit *snap_scale = nullptr;

	LineEdit *xform_translate[3];
	LineEdit *xform_rotate[3];
	LineEdit *xform_scale[3];
	OptionButton *xform_type = nullptr;

	VBoxContainer *settings_vbc = nullptr;
	SpinBox *settings_fov = nullptr;
	SpinBox *settings_znear = nullptr;
	SpinBox *settings_zfar = nullptr;

	void _snap_changed();
	void _snap_update();
	void _xform_dialog_action();
	void _menu_item_pressed(int p_option);
	void _menu_item_toggled(bool pressed, int p_option);
	void _menu_gizmo_toggled(int p_option);
	// Used for secondary menu items which are displayed depending on the currently selected node
	// (such as MeshInstance's "Mesh" menu).
	PanelContainer *context_toolbar_panel = nullptr;
	HBoxContainer *context_toolbar_hbox = nullptr;
	HashMap<Control *, VSeparator *> context_toolbar_separators;

	void _update_context_toolbar();

	void _generate_selection_boxes();

	void _init_indicators();
	void _update_gizmos_menu();
	void _update_gizmos_menu_theme();
	void _init_grid();
	void _finish_indicators();
	void _finish_grid();

	void _toggle_maximize_view(Object *p_viewport);
	void _viewport_clicked(int p_viewport_idx);

	Node *custom_camera = nullptr;

	Object *_get_editor_data(Object *p_what);

	Ref<Environment> viewport_environment;

	Node3D *selected = nullptr;

	Node3DEditorViewport *freelook_viewport = nullptr;

	void _request_gizmo(Object *p_obj);
	void _request_gizmo_for_id(ObjectID p_id);
	void _set_subgizmo_selection(Object *p_obj, Ref<Node3DGizmo> p_gizmo, int p_id, Transform3D p_transform = Transform3D());
	void _clear_subgizmo_selection(Object *p_obj = nullptr);

	bool gizmos_dirty = false;

	static Node3DEditor *singleton;

	void _node_added(Node *p_node);
	void _node_removed(Node *p_node);
	Vector<Ref<EditorNode3DGizmoPlugin>> gizmo_plugins_by_priority;
	Vector<Ref<EditorNode3DGizmoPlugin>> gizmo_plugins_by_name;

	void _register_all_gizmos();

	void _selection_changed();
	void _refresh_menu_icons();

	bool do_snap_selected_nodes_to_floor = false;
	void _snap_selected_nodes_to_floor();

	// Preview Sun and Environment

	class PreviewSunEnvPopup : public PopupPanel {
		GDCLASS(PreviewSunEnvPopup, PopupPanel);

	protected:
		virtual void shortcut_input(const Ref<InputEvent> &p_event) override;
	};

	uint32_t world_env_count = 0;
	uint32_t directional_light_count = 0;

	Button *sun_button = nullptr;
	Label *sun_state = nullptr;
	Label *sun_title = nullptr;
	VBoxContainer *sun_vb = nullptr;
	Popup *sun_environ_popup = nullptr;
	Control *sun_direction = nullptr;
	EditorSpinSlider *sun_angle_altitude = nullptr;
	EditorSpinSlider *sun_angle_azimuth = nullptr;
	ColorPickerButton *sun_color = nullptr;
	EditorSpinSlider *sun_energy = nullptr;
	EditorSpinSlider *sun_shadow_max_distance = nullptr;
	Button *sun_add_to_scene = nullptr;

	Vector2 sun_rotation;

	Ref<Shader> sun_direction_shader;
	Ref<ShaderMaterial> sun_direction_material;

	Button *environ_button = nullptr;
	Label *environ_state = nullptr;
	Label *environ_title = nullptr;
	VBoxContainer *environ_vb = nullptr;
	ColorPickerButton *environ_sky_color = nullptr;
	ColorPickerButton *environ_ground_color = nullptr;
	EditorSpinSlider *environ_energy = nullptr;
	Button *environ_ao_button = nullptr;
	Button *environ_glow_button = nullptr;
	Button *environ_tonemap_button = nullptr;
	Button *environ_gi_button = nullptr;
	Button *environ_add_to_scene = nullptr;

	Button *sun_environ_settings = nullptr;

	DirectionalLight3D *preview_sun = nullptr;
	bool preview_sun_dangling = false;
	WorldEnvironment *preview_environment = nullptr;
	bool preview_env_dangling = false;
	Ref<Environment> environment;
	Ref<CameraAttributesPractical> camera_attributes;
	Ref<ProceduralSkyMaterial> sky_material;

	bool sun_environ_updating = false;

	void _sun_direction_draw();
	void _sun_direction_input(const Ref<InputEvent> &p_event);
	void _sun_direction_set_altitude(float p_altitude);
	void _sun_direction_set_azimuth(float p_azimuth);
	void _sun_set_color(const Color &p_color);
	void _sun_set_energy(float p_energy);
	void _sun_set_shadow_max_distance(float p_shadow_max_distance);

	void _environ_set_sky_color(const Color &p_color);
	void _environ_set_ground_color(const Color &p_color);
	void _environ_set_sky_energy(float p_energy);
	void _environ_set_ao();
	void _environ_set_glow();
	void _environ_set_tonemap();
	void _environ_set_gi();

	void _load_default_preview_settings();
	void _update_preview_environment();

	void _preview_settings_changed();
	void _sun_environ_settings_pressed();

	void _add_sun_to_scene(bool p_already_added_environment = false);
	void _add_environment_to_scene(bool p_already_added_sun = false);

	void _update_theme();

protected:
	void _notification(int p_what);
	//void _gui_input(InputEvent p_event);
	virtual void shortcut_input(const Ref<InputEvent> &p_event) override;

	static void _bind_methods();

public:
	static Node3DEditor *get_singleton() { return singleton; }

	static Size2i get_camera_viewport_size(Camera3D *p_camera);

	Vector3 snap_point(Vector3 p_target, Vector3 p_start = Vector3(0, 0, 0)) const;

	float get_znear() const { return settings_znear->get_value(); }
	float get_zfar() const { return settings_zfar->get_value(); }
	float get_fov() const { return settings_fov->get_value(); }

	Transform3D get_gizmo_transform() const { return gizmo.transform; }
	bool is_gizmo_visible() const;

	ToolMode get_tool_mode() const { return tool_mode; }
	bool are_local_coords_enabled() const { return tool_option_button[Node3DEditor::TOOL_OPT_LOCAL_COORDS]->is_pressed(); }
	void set_local_coords_enabled(bool on) const { tool_option_button[Node3DEditor::TOOL_OPT_LOCAL_COORDS]->set_pressed(on); }
	bool is_snap_enabled() const { return snap_enabled ^ snap_key_enabled; }
	real_t get_translate_snap() const;
	real_t get_rotate_snap() const;
	real_t get_scale_snap() const;

	Ref<ArrayMesh> get_move_gizmo(int idx) const { return move_gizmo[idx]; }
	Ref<ArrayMesh> get_axis_gizmo(int idx) const { return axis_gizmo[idx]; }
	Ref<ArrayMesh> get_move_plane_gizmo(int idx) const { return move_plane_gizmo[idx]; }
	Ref<ArrayMesh> get_rotate_gizmo(int idx) const { return rotate_gizmo[idx]; }
	Ref<ArrayMesh> get_scale_gizmo(int idx) const { return scale_gizmo[idx]; }
	Ref<ArrayMesh> get_scale_plane_gizmo(int idx) const { return scale_plane_gizmo[idx]; }

	void update_grid();
	void update_transform_gizmo();
	void update_all_gizmos(Node *p_node = nullptr);
	void snap_selected_nodes_to_floor();
	void select_gizmo_highlight_axis(int p_axis);
	void set_custom_camera(Node *p_camera) { custom_camera = p_camera; }

	Dictionary get_state() const;
	void set_state(const Dictionary &p_state);

	Ref<Environment> get_viewport_environment() { return viewport_environment; }

	void add_control_to_menu_panel(Control *p_control);
	void remove_control_from_menu_panel(Control *p_control);

	void add_control_to_left_panel(Control *p_control);
	void remove_control_from_left_panel(Control *p_control);

	void add_control_to_right_panel(Control *p_control);
	void remove_control_from_right_panel(Control *p_control);

	void move_control_to_left_panel(Control *p_control);
	void move_control_to_right_panel(Control *p_control);

	VSplitContainer *get_shader_split();

	Node3D *get_single_selected_node() { return selected; }
	bool is_current_selected_gizmo(const EditorNode3DGizmo *p_gizmo);
	bool is_subgizmo_selected(int p_id);
	Vector<int> get_subgizmo_selection();
	void clear_subgizmo_selection(Object *p_obj = nullptr);
	void refresh_dirty_gizmos();

	Ref<EditorNode3DGizmo> get_current_hover_gizmo() const { return current_hover_gizmo; }
	void set_current_hover_gizmo(Ref<EditorNode3DGizmo> p_gizmo) { current_hover_gizmo = p_gizmo; }

	void set_current_hover_gizmo_handle(int p_id, bool p_secondary) {
		current_hover_gizmo_handle = p_id;
		current_hover_gizmo_handle_secondary = p_secondary;
	}

	int get_current_hover_gizmo_handle(bool &r_secondary) const {
		r_secondary = current_hover_gizmo_handle_secondary;
		return current_hover_gizmo_handle;
	}

	void set_can_preview(Camera3D *p_preview);

	void set_preview_material(Ref<Material> p_material) { preview_material = p_material; }
	Ref<Material> get_preview_material() { return preview_material; }
	void set_preview_reset_material(Ref<Material> p_material) { preview_reset_material = p_material; }
	Ref<Material> get_preview_reset_material() const { return preview_reset_material; }
	void set_preview_material_target(ObjectID p_object_id) { preview_material_target = p_object_id; }
	ObjectID get_preview_material_target() const { return preview_material_target; }
	void set_preview_material_surface(int p_surface) { preview_material_surface = p_surface; }
	int get_preview_material_surface() const { return preview_material_surface; }

	Node3DEditorViewport *get_editor_viewport(int p_idx) {
		ERR_FAIL_INDEX_V(p_idx, static_cast<int>(VIEWPORTS_COUNT), nullptr);
		return viewports[p_idx];
	}
	Node3DEditorViewport *get_last_used_viewport();

	void set_freelook_viewport(Node3DEditorViewport *p_viewport) { freelook_viewport = p_viewport; }
	Node3DEditorViewport *get_freelook_viewport() const { return freelook_viewport; }

	void add_gizmo_plugin(Ref<EditorNode3DGizmoPlugin> p_plugin);
	void remove_gizmo_plugin(Ref<EditorNode3DGizmoPlugin> p_plugin);

	DynamicBVH::ID insert_gizmo_bvh_node(Node3D *p_node, const AABB &p_aabb);
	void update_gizmo_bvh_node(DynamicBVH::ID p_id, const AABB &p_aabb);
	void remove_gizmo_bvh_node(DynamicBVH::ID p_id);
	Vector<Node3D *> gizmo_bvh_ray_query(const Vector3 &p_ray_start, const Vector3 &p_ray_end);
	Vector<Node3D *> gizmo_bvh_frustum_query(const Vector<Plane> &p_frustum);

	void edit(Node3D *p_spatial);
	void clear();

	Node3DEditor();
	~Node3DEditor();
};

class Node3DEditorPlugin : public EditorPlugin {
	GDCLASS(Node3DEditorPlugin, EditorPlugin);

	Node3DEditor *spatial_editor = nullptr;

public:
	Node3DEditor *get_spatial_editor() { return spatial_editor; }
	virtual String get_plugin_name() const override { return TTRC("3D"); }
	bool has_main_screen() const override { return true; }
	virtual void make_visible(bool p_visible) override;
	virtual void edit(Object *p_object) override;
	virtual bool handles(Object *p_object) const override;

	virtual Dictionary get_state() const override;
	virtual void set_state(const Dictionary &p_state) override;
	virtual void clear() override { spatial_editor->clear(); }

	virtual void edited_scene_changed() override;

	Node3DEditorPlugin();
};

class ViewportNavigationControl : public Control {
	GDCLASS(ViewportNavigationControl, Control);

	Node3DEditorViewport *viewport = nullptr;
	Vector2i focused_mouse_start;
	Vector2 focused_pos;
	bool hovered = false;
	int focused_index = -1;
	Node3DEditorViewport::NavigationMode nav_mode = Node3DEditorViewport::NavigationMode::NAVIGATION_NONE;

	const float AXIS_CIRCLE_RADIUS = 30.0f * EDSCALE;

protected:
	void _notification(int p_what);
	virtual void gui_input(const Ref<InputEvent> &p_event) override;
	void _draw();
	void _process_click(int p_index, Vector2 p_position, bool p_pressed);
	void _process_drag(int p_index, Vector2 p_position, Vector2 p_relative_position);
	void _update_navigation();

public:
	void set_navigation_mode(Node3DEditorViewport::NavigationMode p_nav_mode);
	void set_viewport(Node3DEditorViewport *p_viewport);
};<|MERGE_RESOLUTION|>--- conflicted
+++ resolved
@@ -369,14 +369,10 @@
 		ROTATION_GIZMO_ARCBALL
 	};
 
-<<<<<<< HEAD
 	enum RotationBehavior {
 		ROTATION_BEHAVIOR_TRADITIONAL, // Classic Godot rotation (used for axis-specific and outside-sphere fallback)
 		ROTATION_BEHAVIOR_ARCBALL // Arcball rotation (used when inside sphere with arcball mode enabled)
 	};
-
-=======
->>>>>>> 50106ee3
 	struct EditData {
 		TransformMode mode;
 		TransformPlane plane;
@@ -541,10 +537,7 @@
 	Quaternion _arcball_compute_rotation(const Vector2 &p_from, const Vector2 &p_to, real_t p_radius) const;
 	bool _is_arcball_mode_enabled() const;
 	bool _is_arcball_invert_enabled() const;
-<<<<<<< HEAD
 	RotationBehavior _determine_rotation_behavior() const;
-=======
->>>>>>> 50106ee3
 
 	void register_shortcut_action(const String &p_path, const String &p_name, Key p_keycode, bool p_physical = false);
 	void shortcut_changed_callback(const Ref<Shortcut> p_shortcut, const String &p_shortcut_path);
