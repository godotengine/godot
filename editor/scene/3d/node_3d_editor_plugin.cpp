--- conflicted
+++ resolved
@@ -1496,13 +1496,9 @@
 		_edit.mode = TRANSFORM_ROTATE;
 		_compute_edit(p_screenpos);
 		_edit.plane = TRANSFORM_VIEW;
-<<<<<<< HEAD
 
 		// figure out of we're arcballing or using the traditional way
 		_edit.rotation_behavior = _determine_rotation_behavior();
-
-=======
->>>>>>> 50106ee3
 		return true;
 	}
 
@@ -1644,7 +1640,7 @@
 	return EDITOR_GET("editors/3d/rotation/arcball_invert");
 }
 
-<<<<<<< HEAD
+
 Node3DEditorViewport::RotationBehavior Node3DEditorViewport::_determine_rotation_behavior() const {
 	if (!_is_arcball_mode_enabled()) {
 		return ROTATION_BEHAVIOR_TRADITIONAL;
@@ -1677,8 +1673,6 @@
 	return ROTATION_BEHAVIOR_ARCBALL;
 }
 
-=======
->>>>>>> 50106ee3
 void Node3DEditorViewport::_surface_mouse_enter() {
 	if (Input::get_singleton()->get_mouse_mode() == Input::MOUSE_MODE_CAPTURED) {
 		return;
@@ -5639,7 +5633,6 @@
 				plane = Plane(_get_camera_normal(), _edit.center);
 			}
 
-<<<<<<< HEAD
 			switch (_edit.rotation_behavior) {
 				case ROTATION_BEHAVIOR_ARCBALL: {
 					// Arcball rotation using camera-relative screen coordinates
@@ -5749,118 +5742,6 @@
 					Vector3 compute_axis = local_coords ? local_axis : global_axis;
 					apply_transform(compute_axis, angle);
 				} break;
-=======
-			// if we're arcballing
-			if (_edit.plane == TRANSFORM_VIEW && _is_arcball_mode_enabled()) {
-				// calculate mouse movement in screen space
-				Vector2 mouse_delta = _edit.mouse_pos - _edit.original_mouse_pos;
-
-				// get camera transform for proper coordinate mapping
-				Transform3D camera_transform = camera->get_global_transform();
-				Vector3 camera_right = camera_transform.basis.get_column(0).normalized();
-				Vector3 camera_up = camera_transform.basis.get_column(1).normalized();
-
-				// Scale factor for responsiveness - smaller values = more sensitive
-				real_t sensitivity = 0.005;
-
-				// invert or not?
-				real_t invert_factor = _is_arcball_invert_enabled() ? -1.0 : 1.0;
-
-				// make the 2 rotation components based on moving mouse up/down and left/right
-				real_t horizontal_angle = invert_factor * mouse_delta.x * sensitivity;
-				real_t vertical_angle = invert_factor * mouse_delta.y * sensitivity;
-
-				// make separate rotations for each axis
-				Quaternion horizontal_rotation = Quaternion(camera_up, horizontal_angle);
-				Quaternion vertical_rotation = Quaternion(camera_right, vertical_angle);
-
-				// now combine the two rotations, we want horizontal first to make it feel natural
-				Quaternion combined_rotation = horizontal_rotation * vertical_rotation;
-
-				// convert back to axis-angle for apply_transform
-				Vector3 final_axis;
-				real_t final_angle;
-				combined_rotation.get_axis_angle(final_axis, final_angle);
-
-				// nan check
-				if (final_axis.length() > CMP_EPSILON && final_axis.is_normalized() &&
-						!Math::is_nan(final_axis.x) && !Math::is_nan(final_axis.y) && !Math::is_nan(final_axis.z)) {
-					// snapping while arcballing feels weird, just add a message
-					String msg = vformat(TTR("Arcball Rotating %s degrees."), String::num(Math::rad_to_deg(final_angle), snap_step_decimals));
-					if (_edit.snap || spatial_editor->is_snap_enabled()) {
-						msg += TTR(" (Snapping not supported in arcball mode)");
-					}
-
-					set_message(msg);
-					apply_transform(final_axis, final_angle);
-				}
-			} else {
-				// OG Godot rotation behavior when we're not arcballing or for axis-specific rotations
-				Vector3 local_axis;
-				Vector3 global_axis;
-				switch (_edit.plane) {
-					case TRANSFORM_VIEW:
-						// local_axis unused
-						global_axis = plane.normal;
-						break;
-					case TRANSFORM_X_AXIS:
-						local_axis = Vector3(1, 0, 0);
-						break;
-					case TRANSFORM_Y_AXIS:
-						local_axis = Vector3(0, 1, 0);
-						break;
-					case TRANSFORM_Z_AXIS:
-						local_axis = Vector3(0, 0, 1);
-						break;
-					case TRANSFORM_YZ:
-					case TRANSFORM_XZ:
-					case TRANSFORM_XY:
-						break;
-				}
-
-				if (_edit.plane != TRANSFORM_VIEW) {
-					global_axis = spatial_editor->get_gizmo_transform().basis.xform(local_axis).normalized();
-				}
-
-				Vector3 intersection;
-				if (!plane.intersects_ray(ray_pos, ray, &intersection)) {
-					break;
-				}
-
-				Vector3 click;
-				if (!plane.intersects_ray(_edit.click_ray_pos, _edit.click_ray, &click)) {
-					break;
-				}
-
-				static const float orthogonal_threshold = Math::cos(Math::deg_to_rad(85.0f));
-				bool axis_is_orthogonal = Math::abs(plane.normal.dot(global_axis)) < orthogonal_threshold;
-
-				double angle = 0.0f;
-				if (axis_is_orthogonal) {
-					_edit.show_rotation_line = false;
-					Vector3 projection_axis = plane.normal.cross(global_axis);
-					Vector3 delta = intersection - click;
-					float projection = delta.dot(projection_axis);
-					angle = (projection * (Math::PI / 2.0f)) / (gizmo_scale * GIZMO_CIRCLE_SIZE);
-				} else {
-					_edit.show_rotation_line = true;
-					Vector3 click_axis = (click - _edit.center).normalized();
-					Vector3 current_axis = (intersection - _edit.center).normalized();
-					angle = click_axis.signed_angle_to(current_axis, global_axis);
-				}
-
-				if (_edit.snap || spatial_editor->is_snap_enabled()) {
-					snap = spatial_editor->get_rotate_snap();
-				}
-				angle = Math::snapped(Math::rad_to_deg(angle), snap);
-				set_message(vformat(TTR("Rotating %s degrees."), String::num(angle, snap_step_decimals)));
-				angle = Math::deg_to_rad(angle);
-
-				bool local_coords = (spatial_editor->are_local_coords_enabled() && _edit.plane != TRANSFORM_VIEW); // Disable local transformation for TRANSFORM_VIEW
-
-				Vector3 compute_axis = local_coords ? local_axis : global_axis;
-				apply_transform(compute_axis, angle);
->>>>>>> 50106ee3
 			}
 		} break;
 		default: {
