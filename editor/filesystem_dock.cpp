/**************************************************************************/
/*  filesystem_dock.cpp                                                   */
/**************************************************************************/
/*                         This file is part of:                          */
/*                             GODOT ENGINE                               */
/*                        https://godotengine.org                         */
/**************************************************************************/
/* Copyright (c) 2014-present Godot Engine contributors (see AUTHORS.md). */
/* Copyright (c) 2007-2014 Juan Linietsky, Ariel Manzur.                  */
/*                                                                        */
/* Permission is hereby granted, free of charge, to any person obtaining  */
/* a copy of this software and associated documentation files (the        */
/* "Software"), to deal in the Software without restriction, including    */
/* without limitation the rights to use, copy, modify, merge, publish,    */
/* distribute, sublicense, and/or sell copies of the Software, and to     */
/* permit persons to whom the Software is furnished to do so, subject to  */
/* the following conditions:                                              */
/*                                                                        */
/* The above copyright notice and this permission notice shall be         */
/* included in all copies or substantial portions of the Software.        */
/*                                                                        */
/* THE SOFTWARE IS PROVIDED "AS IS", WITHOUT WARRANTY OF ANY KIND,        */
/* EXPRESS OR IMPLIED, INCLUDING BUT NOT LIMITED TO THE WARRANTIES OF     */
/* MERCHANTABILITY, FITNESS FOR A PARTICULAR PURPOSE AND NONINFRINGEMENT. */
/* IN NO EVENT SHALL THE AUTHORS OR COPYRIGHT HOLDERS BE LIABLE FOR ANY   */
/* CLAIM, DAMAGES OR OTHER LIABILITY, WHETHER IN AN ACTION OF CONTRACT,   */
/* TORT OR OTHERWISE, ARISING FROM, OUT OF OR IN CONNECTION WITH THE      */
/* SOFTWARE OR THE USE OR OTHER DEALINGS IN THE SOFTWARE.                 */
/**************************************************************************/

#include "filesystem_dock.h"

#include "core/config/project_settings.h"
#include "core/io/dir_access.h"
#include "core/io/file_access.h"
#include "core/io/resource_loader.h"
#include "core/os/keyboard.h"
#include "core/os/os.h"
#include "core/templates/list.h"
#include "editor/create_dialog.h"
#include "editor/directory_create_dialog.h"
#include "editor/editor_dock_manager.h"
#include "editor/editor_feature_profile.h"
#include "editor/editor_node.h"
#include "editor/editor_resource_preview.h"
#include "editor/editor_settings.h"
#include "editor/editor_string_names.h"
#include "editor/gui/editor_dir_dialog.h"
#include "editor/gui/editor_scene_tabs.h"
#include "editor/import/3d/scene_import_settings.h"
#include "editor/import_dock.h"
#include "editor/plugins/editor_resource_tooltip_plugins.h"
#include "editor/scene_create_dialog.h"
#include "editor/scene_tree_dock.h"
#include "editor/shader_create_dialog.h"
#include "editor/themes/editor_scale.h"
#include "editor/themes/editor_theme_manager.h"
#include "scene/gui/item_list.h"
#include "scene/gui/label.h"
#include "scene/gui/line_edit.h"
#include "scene/gui/progress_bar.h"
#include "scene/gui/texture_rect.h"
#include "scene/main/window.h"
#include "scene/resources/packed_scene.h"
#include "servers/display_server.h"

Control *FileSystemTree::make_custom_tooltip(const String &p_text) const {
	TreeItem *item = get_item_at_position(get_local_mouse_position());
	if (!item) {
		return nullptr;
	}
	return FileSystemDock::get_singleton()->create_tooltip_for_path(item->get_metadata(0));
}

Control *FileSystemList::make_custom_tooltip(const String &p_text) const {
	int idx = get_item_at_position(get_local_mouse_position());
	if (idx == -1) {
		return nullptr;
	}
	return FileSystemDock::get_singleton()->create_tooltip_for_path(get_item_metadata(idx));
}

void FileSystemList::_line_editor_submit(const String &p_text) {
	popup_editor->hide();

	emit_signal(SNAME("item_edited"));
	queue_redraw();
}

bool FileSystemList::edit_selected() {
	ERR_FAIL_COND_V_MSG(!is_anything_selected(), false, "No item selected.");
	int s = get_current();
	ERR_FAIL_COND_V_MSG(s < 0, false, "No current item selected.");
	ensure_current_is_visible();

	Rect2 rect;
	Rect2 popup_rect;
	Vector2 ofs;

	Vector2 icon_size = get_item_icon(s)->get_size();

	// Handles the different icon modes (TOP/LEFT).
	switch (get_icon_mode()) {
		case ItemList::ICON_MODE_LEFT:
			rect = get_item_rect(s, true);
			ofs = Vector2(0, Math::floor((MAX(line_editor->get_minimum_size().height, rect.size.height) - rect.size.height) / 2));
			popup_rect.position = get_screen_position() + rect.position - ofs;
			popup_rect.size = rect.size;

			// Adjust for icon position and size.
			popup_rect.size.x -= icon_size.x;
			popup_rect.position.x += icon_size.x;
			break;
		case ItemList::ICON_MODE_TOP:
			rect = get_item_rect(s, false);
			popup_rect.position = get_screen_position() + rect.position;
			popup_rect.size = rect.size;

			// Adjust for icon position and size.
			popup_rect.size.y -= icon_size.y;
			popup_rect.position.y += icon_size.y;
			break;
	}

	popup_editor->set_position(popup_rect.position);
	popup_editor->set_size(popup_rect.size);

	String name = get_item_text(s);
	line_editor->set_text(name);
	line_editor->select(0, name.rfind("."));

	popup_editor->popup();
	popup_editor->child_controls_changed();
	line_editor->grab_focus();
	return true;
}

String FileSystemList::get_edit_text() {
	return line_editor->get_text();
}

void FileSystemList::_text_editor_popup_modal_close() {
	if (Input::get_singleton()->is_key_pressed(Key::ESCAPE) ||
			Input::get_singleton()->is_key_pressed(Key::KP_ENTER) ||
			Input::get_singleton()->is_key_pressed(Key::ENTER)) {
		return;
	}

	_line_editor_submit(line_editor->get_text());
}

void FileSystemList::_bind_methods() {
	ADD_SIGNAL(MethodInfo("item_edited"));
}

FileSystemList::FileSystemList() {
	set_auto_translate_mode(AUTO_TRANSLATE_MODE_DISABLED);

	popup_editor = memnew(Popup);
	add_child(popup_editor);

	popup_editor_vb = memnew(VBoxContainer);
	popup_editor_vb->add_theme_constant_override("separation", 0);
	popup_editor_vb->set_anchors_and_offsets_preset(PRESET_FULL_RECT);
	popup_editor->add_child(popup_editor_vb);

	line_editor = memnew(LineEdit);
	line_editor->set_v_size_flags(SIZE_EXPAND_FILL);
	popup_editor_vb->add_child(line_editor);
	line_editor->connect("text_submitted", callable_mp(this, &FileSystemList::_line_editor_submit));
	popup_editor->connect("popup_hide", callable_mp(this, &FileSystemList::_text_editor_popup_modal_close));
}

FileSystemDock *FileSystemDock::singleton = nullptr;

Ref<Texture2D> FileSystemDock::_get_tree_item_icon(bool p_is_valid, const String &p_file_type, const String &p_icon_path) {
	if (!p_icon_path.is_empty()) {
		Ref<Texture2D> icon = ResourceLoader::load(p_icon_path);
		if (icon.is_valid()) {
			return icon;
		}
	}

	if (!p_is_valid) {
		return get_editor_theme_icon(SNAME("ImportFail"));
	} else if (has_theme_icon(p_file_type, EditorStringName(EditorIcons))) {
		return get_editor_theme_icon(p_file_type);
	} else {
		return get_editor_theme_icon(SNAME("File"));
	}
}

String FileSystemDock::_get_entry_script_icon(const EditorFileSystemDirectory *p_dir, int p_file) {
	const PackedStringArray &deps = p_dir->get_file_deps(p_file);
	if (deps.is_empty()) {
		return String();
	}

	const String &script_path = deps[0]; // Assuming the first dependency is a script.
	if (script_path.is_empty() || !ClassDB::is_parent_class(ResourceLoader::get_resource_type(script_path), SNAME("Script"))) {
		return String();
	}

	String *cached = icon_cache.getptr(script_path);
	if (cached) {
		return *cached;
	}

	HashMap<String, String>::Iterator I;
	int script_file;
	EditorFileSystemDirectory *efsd = EditorFileSystem::get_singleton()->find_file(script_path, &script_file);
	if (efsd) {
		I = icon_cache.insert(script_path, efsd->get_file_script_class_icon_path(script_file));
	} else {
		I = icon_cache.insert(script_path, String());
	}
	return I->value;
}

bool FileSystemDock::_create_tree(TreeItem *p_parent, EditorFileSystemDirectory *p_dir, Vector<String> &uncollapsed_paths, bool p_select_in_favorites, bool p_unfold_path) {
	bool parent_should_expand = false;

	// Create a tree item for the subdirectory.
	TreeItem *subdirectory_item = tree->create_item(p_parent);
	String dname = p_dir->get_name();
	String lpath = p_dir->get_path();

	if (dname.is_empty()) {
		dname = "res://";
	}

	// Set custom folder color (if applicable).
	bool has_custom_color = assigned_folder_colors.has(lpath);
	Color custom_color = has_custom_color ? folder_colors[assigned_folder_colors[lpath]] : Color();

	if (has_custom_color) {
		subdirectory_item->set_icon_modulate(0, editor_is_dark_theme ? custom_color : custom_color * 1.75);
		subdirectory_item->set_custom_bg_color(0, Color(custom_color, editor_is_dark_theme ? 0.1 : 0.15));
	} else {
		TreeItem *parent = subdirectory_item->get_parent();
		if (parent) {
			Color parent_bg_color = parent->get_custom_bg_color(0);
			if (parent_bg_color != Color()) {
				bool parent_has_custom_color = assigned_folder_colors.has(parent->get_metadata(0));
				subdirectory_item->set_custom_bg_color(0, parent_has_custom_color ? parent_bg_color.darkened(0.3) : parent_bg_color);
				subdirectory_item->set_icon_modulate(0, parent->get_icon_modulate(0));
			} else {
				subdirectory_item->set_icon_modulate(0, get_theme_color(SNAME("folder_icon_color"), SNAME("FileDialog")));
			}
		}
	}

	subdirectory_item->set_text(0, dname);
	subdirectory_item->set_structured_text_bidi_override(0, TextServer::STRUCTURED_TEXT_FILE);
	subdirectory_item->set_icon(0, get_editor_theme_icon(SNAME("Folder")));
	subdirectory_item->set_selectable(0, true);
	subdirectory_item->set_metadata(0, lpath);
	if (!p_select_in_favorites && (current_path == lpath || ((display_mode != DISPLAY_MODE_TREE_ONLY) && current_path.get_base_dir() == lpath))) {
		subdirectory_item->select(0);
		// Keep select an item when re-created a tree
		// To prevent crashing when nothing is selected.
		subdirectory_item->set_as_cursor(0);
	}

	if (p_unfold_path && current_path.begins_with(lpath) && current_path != lpath) {
		subdirectory_item->set_collapsed(false);
	} else {
		subdirectory_item->set_collapsed(uncollapsed_paths.find(lpath) < 0);
	}
	if (searched_string.length() > 0 && dname.to_lower().find(searched_string) >= 0) {
		parent_should_expand = true;
	}

	// Create items for all subdirectories.
	bool reversed = file_sort == FILE_SORT_NAME_REVERSE;
	for (int i = reversed ? p_dir->get_subdir_count() - 1 : 0;
			reversed ? i >= 0 : i < p_dir->get_subdir_count();
			reversed ? i-- : i++) {
		parent_should_expand = (_create_tree(subdirectory_item, p_dir->get_subdir(i), uncollapsed_paths, p_select_in_favorites, p_unfold_path) || parent_should_expand);
	}

	// Create all items for the files in the subdirectory.
	if (display_mode == DISPLAY_MODE_TREE_ONLY) {
		String main_scene = GLOBAL_GET("application/run/main_scene");

		// Build the list of the files to display.
		List<FileInfo> file_list;
		for (int i = 0; i < p_dir->get_file_count(); i++) {
			String file_type = p_dir->get_file_type(i);
			if (file_type != "TextFile" && _is_file_type_disabled_by_feature_profile(file_type)) {
				// If type is disabled, file won't be displayed.
				continue;
			}

			String file_name = p_dir->get_file(i);
			if (searched_string.length() > 0) {
				if (file_name.to_lower().find(searched_string) < 0) {
					// The searched string is not in the file name, we skip it.
					continue;
				} else {
					// We expand all parents.
					parent_should_expand = true;
				}
			}

			FileInfo fi;
			fi.name = p_dir->get_file(i);
			fi.type = p_dir->get_file_type(i);
			fi.icon_path = _get_entry_script_icon(p_dir, i);
			fi.import_broken = !p_dir->get_file_import_is_valid(i);
			fi.modified_time = p_dir->get_file_modified_time(i);

			file_list.push_back(fi);
		}

		// Sort the file list if needed.
		_sort_file_info_list(file_list);

		// Build the tree.
		const int icon_size = get_theme_constant(SNAME("class_icon_size"), SNAME("Editor"));

		for (const FileInfo &fi : file_list) {
			TreeItem *file_item = tree->create_item(subdirectory_item);
			const String file_metadata = lpath.path_join(fi.name);
			file_item->set_text(0, fi.name);
			file_item->set_structured_text_bidi_override(0, TextServer::STRUCTURED_TEXT_FILE);
			file_item->set_icon(0, _get_tree_item_icon(!fi.import_broken, fi.type, fi.icon_path));
			file_item->set_icon_max_width(0, icon_size);
			Color parent_bg_color = subdirectory_item->get_custom_bg_color(0);
			if (has_custom_color) {
				file_item->set_custom_bg_color(0, parent_bg_color.darkened(0.3));
			} else if (parent_bg_color != Color()) {
				file_item->set_custom_bg_color(0, parent_bg_color);
			}
			file_item->set_metadata(0, file_metadata);
			if (!p_select_in_favorites && current_path == file_metadata) {
				file_item->select(0);
				file_item->set_as_cursor(0);
			}
			if (main_scene == file_metadata) {
				file_item->set_custom_color(0, get_theme_color(SNAME("accent_color"), EditorStringName(Editor)));
			}
			Array udata;
			udata.push_back(tree_update_id);
			udata.push_back(file_item);
			EditorResourcePreview::get_singleton()->queue_resource_preview(file_metadata, this, "_tree_thumbnail_done", udata);
		}
	} else {
		if (lpath.get_base_dir() == current_path.get_base_dir()) {
			subdirectory_item->select(0);
			subdirectory_item->set_as_cursor(0);
		}
	}

	if (searched_string.length() > 0) {
		if (parent_should_expand) {
			subdirectory_item->set_collapsed(false);
		} else if (dname != "res://") {
			subdirectory_item->get_parent()->remove_child(subdirectory_item);
			memdelete(subdirectory_item);
		}
	}

	return parent_should_expand;
}

Vector<String> FileSystemDock::get_uncollapsed_paths() const {
	Vector<String> uncollapsed_paths;
	TreeItem *root = tree->get_root();
	if (root) {
		TreeItem *favorites_item = root->get_first_child();
		if (!favorites_item->is_collapsed()) {
			uncollapsed_paths.push_back(favorites_item->get_metadata(0));
		}

		// BFS to find all uncollapsed paths of the resource directory.
		TreeItem *res_subtree = root->get_first_child()->get_next();
		if (res_subtree) {
			List<TreeItem *> queue;
			queue.push_back(res_subtree);

			while (!queue.is_empty()) {
				TreeItem *ti = queue.back()->get();
				queue.pop_back();
				if (!ti->is_collapsed() && ti->get_child_count() > 0) {
					Variant path = ti->get_metadata(0);
					if (path) {
						uncollapsed_paths.push_back(path);
					}
				}
				for (int i = 0; i < ti->get_child_count(); i++) {
					queue.push_back(ti->get_child(i));
				}
			}
		}
	}
	return uncollapsed_paths;
}

void FileSystemDock::_update_tree(const Vector<String> &p_uncollapsed_paths, bool p_uncollapse_root, bool p_select_in_favorites, bool p_unfold_path) {
	// Recreate the tree.
	tree->clear();
	tree_update_id++;
	updating_tree = true;
	TreeItem *root = tree->create_item();

	icon_cache.clear();

	// Handles the favorites.
	TreeItem *favorites_item = tree->create_item(root);
	favorites_item->set_icon(0, get_editor_theme_icon(SNAME("Favorites")));
	favorites_item->set_text(0, TTR("Favorites:"));
	favorites_item->set_metadata(0, "Favorites");
	favorites_item->set_collapsed(p_uncollapsed_paths.find("Favorites") < 0);

	Vector<String> favorite_paths = EditorSettings::get_singleton()->get_favorites();

	Ref<DirAccess> da = DirAccess::create(DirAccess::ACCESS_RESOURCES);
	bool fav_changed = false;
	for (int i = favorite_paths.size() - 1; i >= 0; i--) {
		if (da->dir_exists(favorite_paths[i]) || da->file_exists(favorite_paths[i])) {
			continue;
		}
		favorite_paths.remove_at(i);
		fav_changed = true;
	}
	if (fav_changed) {
		EditorSettings::get_singleton()->set_favorites(favorite_paths);
	}

	Ref<Texture2D> folder_icon = get_editor_theme_icon(SNAME("Folder"));
	const Color default_folder_color = get_theme_color(SNAME("folder_icon_color"), SNAME("FileDialog"));

	for (int i = 0; i < favorite_paths.size(); i++) {
		const String &favorite = favorite_paths[i];
		if (!favorite.begins_with("res://")) {
			continue;
		}

		String text;
		Ref<Texture2D> icon;
		Color color;
		if (favorite == "res://") {
			text = "/";
			icon = folder_icon;
			color = default_folder_color;
		} else if (favorite.ends_with("/")) {
			text = favorite.substr(0, favorite.length() - 1).get_file();
			icon = folder_icon;
			color = assigned_folder_colors.has(favorite) ? folder_colors[assigned_folder_colors[favorite]] : default_folder_color;
		} else {
			text = favorite.get_file();
			int index;
			EditorFileSystemDirectory *dir = EditorFileSystem::get_singleton()->find_file(favorite, &index);
			if (dir) {
				icon = _get_tree_item_icon(dir->get_file_import_is_valid(index), dir->get_file_type(index), _get_entry_script_icon(dir, index));
			} else {
				icon = get_editor_theme_icon(SNAME("File"));
			}
			color = Color(1, 1, 1);
		}

		if (searched_string.length() == 0 || text.to_lower().find(searched_string) >= 0) {
			TreeItem *ti = tree->create_item(favorites_item);
			ti->set_text(0, text);
			ti->set_icon(0, icon);
			ti->set_icon_modulate(0, color);
			ti->set_tooltip_text(0, favorite);
			ti->set_selectable(0, true);
			ti->set_metadata(0, favorite);
			if (p_select_in_favorites && favorite == current_path) {
				ti->select(0);
				ti->set_as_cursor(0);
			}
			if (!favorite.ends_with("/")) {
				Array udata;
				udata.push_back(tree_update_id);
				udata.push_back(ti);
				EditorResourcePreview::get_singleton()->queue_resource_preview(favorite, this, "_tree_thumbnail_done", udata);
			}
		}
	}

	Vector<String> uncollapsed_paths = p_uncollapsed_paths;
	if (p_uncollapse_root) {
		uncollapsed_paths.push_back("res://");
	}

	// Create the remaining of the tree.
	_create_tree(root, EditorFileSystem::get_singleton()->get_filesystem(), uncollapsed_paths, p_select_in_favorites, p_unfold_path);
	tree->ensure_cursor_is_visible();
	updating_tree = false;
}

void FileSystemDock::set_display_mode(DisplayMode p_display_mode) {
	display_mode = p_display_mode;
	_update_display_mode(false);
}

void FileSystemDock::_update_display_mode(bool p_force) {
	// Compute the new display mode.
	if (p_force || old_display_mode != display_mode) {
		switch (display_mode) {
			case DISPLAY_MODE_TREE_ONLY:
				button_toggle_display_mode->set_icon(get_editor_theme_icon(SNAME("Panels1")));
				tree->show();
				tree->set_v_size_flags(SIZE_EXPAND_FILL);
				toolbar2_hbc->show();

				_update_tree(get_uncollapsed_paths());
				file_list_vb->hide();
				break;

			case DISPLAY_MODE_HSPLIT:
			case DISPLAY_MODE_VSPLIT:
				const bool is_vertical = display_mode == DISPLAY_MODE_VSPLIT;
				split_box->set_vertical(is_vertical);

				const int actual_offset = is_vertical ? split_box_offset_v : split_box_offset_h;
				split_box->set_split_offset(actual_offset);
				const StringName icon = is_vertical ? SNAME("Panels2") : SNAME("Panels2Alt");
				button_toggle_display_mode->set_icon(get_editor_theme_icon(icon));

				tree->show();
				tree->set_v_size_flags(SIZE_EXPAND_FILL);
				tree->ensure_cursor_is_visible();
				toolbar2_hbc->hide();
				_update_tree(get_uncollapsed_paths());

				file_list_vb->show();
				_update_file_list(true);
				break;
		}
		old_display_mode = display_mode;
	}
}

void FileSystemDock::_notification(int p_what) {
	switch (p_what) {
		case NOTIFICATION_READY: {
			EditorFeatureProfileManager::get_singleton()->connect("current_feature_profile_changed", callable_mp(this, &FileSystemDock::_feature_profile_changed));
			EditorFileSystem::get_singleton()->connect("filesystem_changed", callable_mp(this, &FileSystemDock::_fs_changed));
			EditorResourcePreview::get_singleton()->connect("preview_invalidated", callable_mp(this, &FileSystemDock::_preview_invalidated));

			button_file_list_display_mode->connect("pressed", callable_mp(this, &FileSystemDock::_toggle_file_display));
			files->connect("item_activated", callable_mp(this, &FileSystemDock::_file_list_activate_file));
			button_hist_next->connect("pressed", callable_mp(this, &FileSystemDock::_fw_history));
			button_hist_prev->connect("pressed", callable_mp(this, &FileSystemDock::_bw_history));
			file_list_popup->connect("id_pressed", callable_mp(this, &FileSystemDock::_file_list_rmb_option));
			tree_popup->connect("id_pressed", callable_mp(this, &FileSystemDock::_tree_rmb_option));
			current_path_line_edit->connect("text_submitted", callable_mp(this, &FileSystemDock::_navigate_to_path).bind(false));

			always_show_folders = bool(EDITOR_GET("docks/filesystem/always_show_folders"));

			set_file_list_display_mode(FileSystemDock::FILE_LIST_DISPLAY_LIST);

			_update_display_mode();

			if (EditorFileSystem::get_singleton()->is_scanning()) {
				_set_scanning_mode();
			} else {
				_update_tree(Vector<String>(), true);
			}
		} break;

		case NOTIFICATION_PROCESS: {
			if (EditorFileSystem::get_singleton()->is_scanning()) {
				scanning_progress->set_value(EditorFileSystem::get_singleton()->get_scanning_progress() * 100);
			}
		} break;

		case NOTIFICATION_DRAG_BEGIN: {
			Dictionary dd = get_viewport()->gui_get_drag_data();
			if (tree->is_visible_in_tree() && dd.has("type")) {
				if (dd.has("favorite")) {
					if ((String(dd["favorite"]) == "all")) {
						tree->set_drop_mode_flags(Tree::DROP_MODE_INBETWEEN);
					}
				} else if ((String(dd["type"]) == "files") || (String(dd["type"]) == "files_and_dirs")) {
					tree->set_drop_mode_flags(Tree::DROP_MODE_ON_ITEM | Tree::DROP_MODE_INBETWEEN);
				} else if ((String(dd["type"]) == "nodes") || (String(dd["type"]) == "resource")) {
					holding_branch = true;
					TreeItem *item = tree->get_next_selected(tree->get_root());
					while (item) {
						tree_items_selected_on_drag_begin.push_back(item);
						item = tree->get_next_selected(item);
					}
					list_items_selected_on_drag_begin = files->get_selected_items();
				}
			}
		} break;

		case NOTIFICATION_DRAG_END: {
			tree->set_drop_mode_flags(0);

			if (holding_branch) {
				holding_branch = false;
				_reselect_items_selected_on_drag_begin(true);
			}
		} break;

		case NOTIFICATION_TRANSLATION_CHANGED:
		case NOTIFICATION_LAYOUT_DIRECTION_CHANGED:
		case NOTIFICATION_THEME_CHANGED: {
			_update_display_mode(true);

			button_reload->set_icon(get_editor_theme_icon(SNAME("Reload")));

			StringName mode_icon = "Panels1";
			if (display_mode == DISPLAY_MODE_VSPLIT) {
				mode_icon = "Panels2";
			} else if (display_mode == DISPLAY_MODE_HSPLIT) {
				mode_icon = "Panels2Alt";
			}
			button_toggle_display_mode->set_icon(get_editor_theme_icon(mode_icon));

			if (file_list_display_mode == FILE_LIST_DISPLAY_LIST) {
				button_file_list_display_mode->set_icon(get_editor_theme_icon(SNAME("FileThumbnail")));
			} else {
				button_file_list_display_mode->set_icon(get_editor_theme_icon(SNAME("FileList")));
			}

			tree_search_box->set_right_icon(get_editor_theme_icon(SNAME("Search")));
			tree_button_sort->set_icon(get_editor_theme_icon(SNAME("Sort")));

			file_list_search_box->set_right_icon(get_editor_theme_icon(SNAME("Search")));
			file_list_button_sort->set_icon(get_editor_theme_icon(SNAME("Sort")));

			button_dock_placement->set_icon(get_editor_theme_icon(SNAME("GuiTabMenuHl")));

			if (is_layout_rtl()) {
				button_hist_next->set_icon(get_editor_theme_icon(SNAME("Back")));
				button_hist_prev->set_icon(get_editor_theme_icon(SNAME("Forward")));
			} else {
				button_hist_next->set_icon(get_editor_theme_icon(SNAME("Forward")));
				button_hist_prev->set_icon(get_editor_theme_icon(SNAME("Back")));
			}

			overwrite_dialog_scroll->add_theme_style_override("panel", get_theme_stylebox("panel", "Tree"));
		} break;

		case EditorSettings::NOTIFICATION_EDITOR_SETTINGS_CHANGED: {
			// Update editor dark theme & always show folders states from editor settings, redraw if needed.
			bool do_redraw = false;

			bool new_editor_is_dark_theme = EditorThemeManager::is_dark_theme();
			if (new_editor_is_dark_theme != editor_is_dark_theme) {
				editor_is_dark_theme = new_editor_is_dark_theme;
				do_redraw = true;
			}

			bool new_always_show_folders = bool(EDITOR_GET("docks/filesystem/always_show_folders"));
			if (new_always_show_folders != always_show_folders) {
				always_show_folders = new_always_show_folders;
				do_redraw = true;
			}

			if (do_redraw) {
				_update_file_list(true);
				_update_tree(get_uncollapsed_paths());
			}

			if (EditorThemeManager::is_generated_theme_outdated()) {
				// Change full tree mode.
				_update_display_mode();
			}
		} break;
	}
}

void FileSystemDock::_tree_multi_selected(Object *p_item, int p_column, bool p_selected) {
	// Update the import dock.
	import_dock_needs_update = true;
	callable_mp(this, &FileSystemDock::_update_import_dock).call_deferred();

	// Return if we don't select something new.
	if (!p_selected) {
		return;
	}

	// Tree item selected.
	TreeItem *selected = tree->get_selected();
	if (!selected) {
		return;
	}

	TreeItem *favorites_item = tree->get_root()->get_first_child();
	if (selected->get_parent() == favorites_item && !String(selected->get_metadata(0)).ends_with("/")) {
		// Go to the favorites if we click in the favorites and the path has changed.
		current_path = "Favorites";
	} else {
		current_path = selected->get_metadata(0);
		// Note: the "Favorites" item also leads to this path.
	}

	// Display the current path.
	_set_current_path_line_edit_text(current_path);
	_push_to_history();

	// Update the file list.
	if (!updating_tree && display_mode != DISPLAY_MODE_TREE_ONLY) {
		_update_file_list(false);
	}
}

Vector<String> FileSystemDock::get_selected_paths() const {
	return _tree_get_selected(false);
}

String FileSystemDock::get_current_path() const {
	return current_path;
}

String FileSystemDock::get_current_directory() const {
	if (current_path.ends_with("/")) {
		return current_path;
	} else {
		return current_path.get_base_dir();
	}
}

void FileSystemDock::_set_current_path_line_edit_text(const String &p_path) {
	if (p_path == "Favorites") {
		current_path_line_edit->set_text(TTR("Favorites"));
	} else {
		current_path_line_edit->set_text(current_path);
	}
}

void FileSystemDock::_navigate_to_path(const String &p_path, bool p_select_in_favorites) {
	if (p_path == "Favorites") {
		current_path = p_path;
	} else {
		String target_path = p_path;
		// If the path is a file, do not only go to the directory in the tree, also select the file in the file list.
		if (target_path.ends_with("/")) {
			target_path = target_path.substr(0, target_path.length() - 1);
		}
		Ref<DirAccess> da = DirAccess::create(DirAccess::ACCESS_RESOURCES);
		if (da->file_exists(p_path)) {
			current_path = target_path;
		} else if (da->dir_exists(p_path)) {
			current_path = target_path + "/";
		} else {
			ERR_FAIL_MSG(vformat("Cannot navigate to '%s' as it has not been found in the file system!", p_path));
		}
	}

	_set_current_path_line_edit_text(current_path);
	_push_to_history();

	_update_tree(get_uncollapsed_paths(), false, p_select_in_favorites, true);
	if (display_mode != DISPLAY_MODE_TREE_ONLY) {
		_update_file_list(false);

		// Reset the scroll for a directory.
		if (p_path.ends_with("/")) {
			files->get_v_scroll_bar()->set_value(0);
		}
	}

	String file_name = p_path.get_file();
	if (!file_name.is_empty()) {
		for (int i = 0; i < files->get_item_count(); i++) {
			if (files->get_item_text(i) == file_name) {
				files->select(i, true);
				files->ensure_current_is_visible();
				break;
			}
		}
	}
}

void FileSystemDock::navigate_to_path(const String &p_path) {
	file_list_search_box->clear();
	_navigate_to_path(p_path);

	// Ensure that the FileSystem dock is visible.
	EditorDockManager::get_singleton()->focus_dock(this);
}

void FileSystemDock::_file_list_thumbnail_done(const String &p_path, const Ref<Texture2D> &p_preview, const Ref<Texture2D> &p_small_preview, const Variant &p_udata) {
	if ((file_list_vb->is_visible_in_tree() || current_path.trim_suffix("/") == p_path.get_base_dir()) && p_preview.is_valid()) {
		Array uarr = p_udata;
		int idx = uarr[0];
		String file = uarr[1];
		if (idx < files->get_item_count() && files->get_item_text(idx) == file && files->get_item_metadata(idx) == p_path) {
			if (file_list_display_mode == FILE_LIST_DISPLAY_LIST) {
				if (p_small_preview.is_valid()) {
					files->set_item_icon(idx, p_small_preview);
				}
			} else {
				files->set_item_icon(idx, p_preview);
			}
		}
	}
}

void FileSystemDock::_tree_thumbnail_done(const String &p_path, const Ref<Texture2D> &p_preview, const Ref<Texture2D> &p_small_preview, const Variant &p_udata) {
	if (p_small_preview.is_valid()) {
		Array uarr = p_udata;
		if (tree_update_id == (int)uarr[0]) {
			TreeItem *file_item = Object::cast_to<TreeItem>(uarr[1]);
			if (file_item) {
				file_item->set_icon(0, p_small_preview);
			}
		}
	}
}

void FileSystemDock::_toggle_file_display() {
	_set_file_display(file_list_display_mode != FILE_LIST_DISPLAY_LIST);
	emit_signal(SNAME("display_mode_changed"));
}

void FileSystemDock::_set_file_display(bool p_active) {
	if (p_active) {
		file_list_display_mode = FILE_LIST_DISPLAY_LIST;
		button_file_list_display_mode->set_icon(get_editor_theme_icon(SNAME("FileThumbnail")));
		button_file_list_display_mode->set_tooltip_text(TTR("View items as a grid of thumbnails."));
	} else {
		file_list_display_mode = FILE_LIST_DISPLAY_THUMBNAILS;
		button_file_list_display_mode->set_icon(get_editor_theme_icon(SNAME("FileList")));
		button_file_list_display_mode->set_tooltip_text(TTR("View items as a list."));
	}

	_update_file_list(true);
}

bool FileSystemDock::_is_file_type_disabled_by_feature_profile(const StringName &p_class) {
	Ref<EditorFeatureProfile> profile = EditorFeatureProfileManager::get_singleton()->get_current_profile();
	if (profile.is_null()) {
		return false;
	}

	StringName class_name = p_class;

	while (class_name != StringName()) {
		if (profile->is_class_disabled(class_name)) {
			return true;
		}
		class_name = ClassDB::get_parent_class(class_name);
	}

	return false;
}

void FileSystemDock::_search(EditorFileSystemDirectory *p_path, List<FileInfo> *matches, int p_max_items) {
	if (matches->size() > p_max_items) {
		return;
	}

	for (int i = 0; i < p_path->get_subdir_count(); i++) {
		_search(p_path->get_subdir(i), matches, p_max_items);
	}

	for (int i = 0; i < p_path->get_file_count(); i++) {
		String file = p_path->get_file(i);

		if (file.to_lower().contains(searched_string)) {
			FileInfo fi;
			fi.name = file;
			fi.type = p_path->get_file_type(i);
			fi.path = p_path->get_file_path(i);
			fi.import_broken = !p_path->get_file_import_is_valid(i);
			fi.modified_time = p_path->get_file_modified_time(i);

			if (_is_file_type_disabled_by_feature_profile(fi.type)) {
				// This type is disabled, will not appear here.
				continue;
			}

			matches->push_back(fi);
			if (matches->size() > p_max_items) {
				return;
			}
		}
	}
}

struct FileSystemDock::FileInfoTypeComparator {
	bool operator()(const FileInfo &p_a, const FileInfo &p_b) const {
		return FileNoCaseComparator()(p_a.name.get_extension() + p_a.type + p_a.name.get_basename(), p_b.name.get_extension() + p_b.type + p_b.name.get_basename());
	}
};

struct FileSystemDock::FileInfoModifiedTimeComparator {
	bool operator()(const FileInfo &p_a, const FileInfo &p_b) const {
		return p_a.modified_time > p_b.modified_time;
	}
};

void FileSystemDock::_sort_file_info_list(List<FileSystemDock::FileInfo> &r_file_list) {
	// Sort the file list if needed.
	switch (file_sort) {
		case FILE_SORT_TYPE:
			r_file_list.sort_custom<FileInfoTypeComparator>();
			break;
		case FILE_SORT_TYPE_REVERSE:
			r_file_list.sort_custom<FileInfoTypeComparator>();
			r_file_list.reverse();
			break;
		case FILE_SORT_MODIFIED_TIME:
			r_file_list.sort_custom<FileInfoModifiedTimeComparator>();
			break;
		case FILE_SORT_MODIFIED_TIME_REVERSE:
			r_file_list.sort_custom<FileInfoModifiedTimeComparator>();
			r_file_list.reverse();
			break;
		case FILE_SORT_NAME_REVERSE:
			r_file_list.sort();
			r_file_list.reverse();
			break;
		default: // FILE_SORT_NAME
			r_file_list.sort();
			break;
	}
}

void FileSystemDock::_update_file_list(bool p_keep_selection) {
	// Register the previously current and selected items.
	HashSet<String> previous_selection;
	HashSet<int> valid_selection;
	if (p_keep_selection) {
		for (int i = 0; i < files->get_item_count(); i++) {
			if (files->is_selected(i)) {
				previous_selection.insert(files->get_item_text(i));
			}
		}
	}

	files->clear();

	_set_current_path_line_edit_text(current_path);

	String directory = current_path;
	String file = "";

	int thumbnail_size = EDITOR_GET("docks/filesystem/thumbnail_size");
	thumbnail_size *= EDSCALE;
	Ref<Texture2D> folder_thumbnail;
	Ref<Texture2D> file_thumbnail;
	Ref<Texture2D> file_thumbnail_broken;

	bool use_thumbnails = (file_list_display_mode == FILE_LIST_DISPLAY_THUMBNAILS);

	if (use_thumbnails) {
		// Thumbnails mode.
		files->set_max_columns(0);
		files->set_icon_mode(ItemList::ICON_MODE_TOP);
		files->set_fixed_column_width(thumbnail_size * 3 / 2);
		files->set_max_text_lines(2);
		files->set_fixed_icon_size(Size2(thumbnail_size, thumbnail_size));

		if (thumbnail_size < 64) {
			folder_thumbnail = get_editor_theme_icon(SNAME("FolderMediumThumb"));
			file_thumbnail = get_editor_theme_icon(SNAME("FileMediumThumb"));
			file_thumbnail_broken = get_editor_theme_icon(SNAME("FileDeadMediumThumb"));
		} else {
			folder_thumbnail = get_editor_theme_icon(SNAME("FolderBigThumb"));
			file_thumbnail = get_editor_theme_icon(SNAME("FileBigThumb"));
			file_thumbnail_broken = get_editor_theme_icon(SNAME("FileDeadBigThumb"));
		}
	} else {
		// No thumbnails.
		files->set_icon_mode(ItemList::ICON_MODE_LEFT);
		files->set_max_columns(1);
		files->set_max_text_lines(1);
		files->set_fixed_column_width(0);
		files->set_fixed_icon_size(Size2());
	}

	Ref<Texture2D> folder_icon = (use_thumbnails) ? folder_thumbnail : get_theme_icon(SNAME("folder"), SNAME("FileDialog"));
	const Color default_folder_color = get_theme_color(SNAME("folder_icon_color"), SNAME("FileDialog"));

	// Build the FileInfo list.
	List<FileInfo> file_list;
	if (current_path == "Favorites") {
		// Display the favorites.
		Vector<String> favorites_list = EditorSettings::get_singleton()->get_favorites();
		for (const String &favorite : favorites_list) {
			String text;
			Ref<Texture2D> icon;
			if (favorite == "res://") {
				text = "/";
				icon = folder_icon;
				if (searched_string.length() == 0 || text.to_lower().find(searched_string) >= 0) {
					files->add_item(text, icon, true);
					files->set_item_metadata(-1, favorite);
				}
			} else if (favorite.ends_with("/")) {
				text = favorite.substr(0, favorite.length() - 1).get_file();
				icon = folder_icon;
				if (searched_string.length() == 0 || text.to_lower().find(searched_string) >= 0) {
					files->add_item(text, icon, true);
					files->set_item_metadata(-1, favorite);
				}
			} else {
				int index;
				EditorFileSystemDirectory *efd = EditorFileSystem::get_singleton()->find_file(favorite, &index);

				FileInfo fi;
				fi.name = favorite.get_file();
				fi.path = favorite;
				if (efd) {
					fi.type = efd->get_file_type(index);
					fi.icon_path = _get_entry_script_icon(efd, index);
					fi.import_broken = !efd->get_file_import_is_valid(index);
					fi.modified_time = efd->get_file_modified_time(index);
				} else {
					fi.type = "";
					fi.import_broken = true;
					fi.modified_time = 0;
				}

				if (searched_string.length() == 0 || fi.name.to_lower().find(searched_string) >= 0) {
					file_list.push_back(fi);
				}
			}
		}
	} else {
		if (!directory.begins_with("res://")) {
			directory = "res://" + directory;
		}
		// Get infos on the directory + file.
		if (directory.ends_with("/") && directory != "res://") {
			directory = directory.substr(0, directory.length() - 1);
		}
		EditorFileSystemDirectory *efd = EditorFileSystem::get_singleton()->get_filesystem_path(directory);
		if (!efd) {
			directory = current_path.get_base_dir();
			file = current_path.get_file();
			efd = EditorFileSystem::get_singleton()->get_filesystem_path(directory);
		}
		if (!efd) {
			return;
		}

		if (searched_string.length() > 0) {
			// Display the search results.
			// Limit the number of results displayed to avoid an infinite loop.
			_search(EditorFileSystem::get_singleton()->get_filesystem(), &file_list, 10000);
		} else {
			if (display_mode == DISPLAY_MODE_TREE_ONLY || always_show_folders) {
				// Check for a folder color to inherit (if one is assigned).
				Color inherited_folder_color = default_folder_color;
				String color_scan_dir = directory;
				while (color_scan_dir != "res://" && inherited_folder_color == default_folder_color) {
					if (!color_scan_dir.ends_with("/")) {
						color_scan_dir += "/";
					}

					if (assigned_folder_colors.has(color_scan_dir)) {
						inherited_folder_color = folder_colors[assigned_folder_colors[color_scan_dir]];
					}

					color_scan_dir = color_scan_dir.rstrip("/").get_base_dir();
				}

				// Display folders in the list.
				if (directory != "res://") {
					files->add_item("..", folder_icon, true);

					String bd = directory.get_base_dir();
					if (bd != "res://" && !bd.ends_with("/")) {
						bd += "/";
					}

					files->set_item_metadata(-1, bd);
					files->set_item_selectable(-1, false);
					files->set_item_icon_modulate(-1, editor_is_dark_theme ? inherited_folder_color : inherited_folder_color * 1.75);
				}

				bool reversed = file_sort == FILE_SORT_NAME_REVERSE;
				for (int i = reversed ? efd->get_subdir_count() - 1 : 0;
						reversed ? i >= 0 : i < efd->get_subdir_count();
						reversed ? i-- : i++) {
					String dname = efd->get_subdir(i)->get_name();
					String dpath = directory.path_join(dname) + "/";
					bool has_custom_color = assigned_folder_colors.has(dpath);

					files->add_item(dname, folder_icon, true);
					files->set_item_metadata(-1, dpath);
					Color this_folder_color = has_custom_color ? folder_colors[assigned_folder_colors[dpath]] : inherited_folder_color;
					files->set_item_icon_modulate(-1, editor_is_dark_theme ? this_folder_color : this_folder_color * 1.75);

					if (previous_selection.has(dname)) {
						files->select(files->get_item_count() - 1, false);
						valid_selection.insert(files->get_item_count() - 1);
					}
				}
			}

			// Display the folder content.
			for (int i = 0; i < efd->get_file_count(); i++) {
				FileInfo fi;
				fi.name = efd->get_file(i);
				fi.path = directory.path_join(fi.name);
				fi.type = efd->get_file_type(i);
				fi.icon_path = _get_entry_script_icon(efd, i);
				fi.import_broken = !efd->get_file_import_is_valid(i);
				fi.modified_time = efd->get_file_modified_time(i);

				file_list.push_back(fi);
			}
		}
	}

	// Sort the file list if needed.
	_sort_file_info_list(file_list);

	// Fills the ItemList control node from the FileInfos.
	String main_scene = GLOBAL_GET("application/run/main_scene");
	for (FileInfo &E : file_list) {
		FileInfo *finfo = &(E);
		String fname = finfo->name;
		String fpath = finfo->path;

		Ref<Texture2D> type_icon;
		Ref<Texture2D> big_icon;

		String tooltip = fpath;

		// Select the icons.
		type_icon = _get_tree_item_icon(!finfo->import_broken, finfo->type, finfo->icon_path);
		if (!finfo->import_broken) {
			big_icon = file_thumbnail;
		} else {
			big_icon = file_thumbnail_broken;
			tooltip += "\n" + TTR("Status: Import of file failed. Please fix file and reimport manually.");
		}

		// Add the item to the ItemList.
		int item_index;
		if (use_thumbnails) {
			files->add_item(fname, big_icon, true);
			item_index = files->get_item_count() - 1;
			files->set_item_metadata(item_index, fpath);
			files->set_item_tag_icon(item_index, type_icon);

		} else {
			files->add_item(fname, type_icon, true);
			item_index = files->get_item_count() - 1;
			files->set_item_metadata(item_index, fpath);
		}

		if (fpath == main_scene) {
			files->set_item_custom_fg_color(item_index, get_theme_color(SNAME("accent_color"), EditorStringName(Editor)));
		}

		// Generate the preview.
		if (!finfo->import_broken) {
			Array udata;
			udata.resize(2);
			udata[0] = item_index;
			udata[1] = fname;
			EditorResourcePreview::get_singleton()->queue_resource_preview(fpath, this, "_file_list_thumbnail_done", udata);
		}

		// Select the items.
		if (previous_selection.has(fname)) {
			files->select(item_index, false);
			valid_selection.insert(item_index);
		}

		if (!p_keep_selection && !file.is_empty() && fname == file) {
			files->select(item_index, true);
			files->ensure_current_is_visible();
		}

		// Tooltip.
		if (finfo->sources.size()) {
			for (int j = 0; j < finfo->sources.size(); j++) {
				tooltip += "\nSource: " + finfo->sources[j];
			}
		}
		files->set_item_tooltip(item_index, tooltip);
	}

	// If we only have any selected items retained, we need to update the current idx.
	if (!valid_selection.is_empty()) {
		files->set_current(*valid_selection.begin());
	}
}

void FileSystemDock::_select_file(const String &p_path, bool p_select_in_favorites) {
	String fpath = p_path;
	if (fpath.ends_with("/")) {
		// Ignore a directory.
	} else if (fpath != "Favorites") {
		if (FileAccess::exists(fpath + ".import")) {
			Ref<ConfigFile> config;
			config.instantiate();
			Error err = config->load(fpath + ".import");
			if (err == OK) {
				if (config->has_section_key("remap", "importer")) {
					String importer = config->get_value("remap", "importer");
					if (importer == "keep" || importer == "skip") {
						EditorNode::get_singleton()->show_warning(TTR("Importing has been disabled for this file, so it can't be opened for editing."));
						return;
					}
				}
			}
		}

		String resource_type = ResourceLoader::get_resource_type(fpath);

		if (resource_type == "PackedScene" || resource_type == "AnimationLibrary") {
			bool is_imported = false;

			{
				List<String> importer_exts;
				ResourceImporterScene::get_scene_importer_extensions(&importer_exts);
				String extension = fpath.get_extension();
				for (const String &E : importer_exts) {
					if (extension.nocasecmp_to(E) == 0) {
						is_imported = true;
						break;
					}
				}
			}

			if (is_imported) {
				SceneImportSettingsDialog::get_singleton()->open_settings(p_path, resource_type == "AnimationLibrary");
			} else {
				EditorNode::get_singleton()->open_request(fpath);
			}
		} else if (ResourceLoader::is_imported(fpath)) {
			// If the importer has advanced settings, show them.
			int order;
			bool can_threads;
			String name;
			Error err = ResourceFormatImporter::get_singleton()->get_import_order_threads_and_importer(fpath, order, can_threads, name);
			bool used_advanced_settings = false;
			if (err == OK) {
				Ref<ResourceImporter> importer = ResourceFormatImporter::get_singleton()->get_importer_by_name(name);
				if (importer.is_valid() && importer->has_advanced_options()) {
					importer->show_advanced_options(fpath);
					used_advanced_settings = true;
				}
			}

			if (!used_advanced_settings) {
				EditorNode::get_singleton()->load_resource(fpath);
			}

		} else {
			EditorNode::get_singleton()->load_resource(fpath);
		}
	}
	_navigate_to_path(fpath, p_select_in_favorites);
}

void FileSystemDock::_tree_activate_file() {
	TreeItem *selected = tree->get_selected();
	if (selected) {
		String file_path = selected->get_metadata(0);
		TreeItem *parent = selected->get_parent();
		bool is_favorite = parent != nullptr && parent->get_metadata(0) == "Favorites";

		if ((!is_favorite && file_path.ends_with("/")) || file_path == "Favorites") {
			bool collapsed = selected->is_collapsed();
			selected->set_collapsed(!collapsed);
		} else {
			_select_file(file_path, is_favorite && !file_path.ends_with("/"));
		}
	}
}

void FileSystemDock::_file_list_activate_file(int p_idx) {
	_select_file(files->get_item_metadata(p_idx));
}

void FileSystemDock::_preview_invalidated(const String &p_path) {
	if (file_list_display_mode == FILE_LIST_DISPLAY_THUMBNAILS && p_path.get_base_dir() == current_path && searched_string.length() == 0 && file_list_vb->is_visible_in_tree()) {
		for (int i = 0; i < files->get_item_count(); i++) {
			if (files->get_item_metadata(i) == p_path) {
				// Re-request preview.
				Array udata;
				udata.resize(2);
				udata[0] = i;
				udata[1] = files->get_item_text(i);
				EditorResourcePreview::get_singleton()->queue_resource_preview(p_path, this, "_file_list_thumbnail_done", udata);
				break;
			}
		}
	}
}

void FileSystemDock::_fs_changed() {
	button_hist_prev->set_disabled(history_pos == 0);
	button_hist_next->set_disabled(history_pos == history.size() - 1);
	scanning_vb->hide();
	split_box->show();

	if (tree->is_visible()) {
		_update_tree(get_uncollapsed_paths());
	}

	if (file_list_vb->is_visible()) {
		_update_file_list(true);
	}

	if (!select_after_scan.is_empty()) {
		_navigate_to_path(select_after_scan);
		select_after_scan.clear();
		import_dock_needs_update = true;
		_update_import_dock();
	}

	set_process(false);
}

void FileSystemDock::_set_scanning_mode() {
	button_hist_prev->set_disabled(true);
	button_hist_next->set_disabled(true);
	split_box->hide();
	scanning_vb->show();
	set_process(true);
	if (EditorFileSystem::get_singleton()->is_scanning()) {
		scanning_progress->set_value(EditorFileSystem::get_singleton()->get_scanning_progress() * 100);
	} else {
		scanning_progress->set_value(0);
	}
}

void FileSystemDock::_fw_history() {
	if (history_pos < history.size() - 1) {
		history_pos++;
	}

	_update_history();
}

void FileSystemDock::_bw_history() {
	if (history_pos > 0) {
		history_pos--;
	}

	_update_history();
}

void FileSystemDock::_update_history() {
	current_path = history[history_pos];
	_set_current_path_line_edit_text(current_path);

	if (tree->is_visible()) {
		_update_tree(get_uncollapsed_paths());
		tree->grab_focus();
		tree->ensure_cursor_is_visible();
	}

	if (file_list_vb->is_visible()) {
		_update_file_list(false);
	}

	button_hist_prev->set_disabled(history_pos == 0);
	button_hist_next->set_disabled(history_pos == history.size() - 1);
}

void FileSystemDock::_push_to_history() {
	if (history[history_pos] != current_path) {
		history.resize(history_pos + 1);
		history.push_back(current_path);
		history_pos++;

		if (history.size() > history_max_size) {
			history.remove_at(0);
			history_pos = history_max_size - 1;
		}
	}

	button_hist_prev->set_disabled(history_pos == 0);
	button_hist_next->set_disabled(history_pos == history.size() - 1);
}

void FileSystemDock::_get_all_items_in_dir(EditorFileSystemDirectory *p_efsd, Vector<String> &r_files, Vector<String> &r_folders) const {
	if (p_efsd == nullptr) {
		return;
	}

	for (int i = 0; i < p_efsd->get_subdir_count(); i++) {
		r_folders.push_back(p_efsd->get_subdir(i)->get_path());
		_get_all_items_in_dir(p_efsd->get_subdir(i), r_files, r_folders);
	}
	for (int i = 0; i < p_efsd->get_file_count(); i++) {
		r_files.push_back(p_efsd->get_file_path(i));
	}
}

void FileSystemDock::_find_file_owners(EditorFileSystemDirectory *p_efsd, const HashSet<String> &p_renames, HashSet<String> &r_file_owners) const {
	for (int i = 0; i < p_efsd->get_subdir_count(); i++) {
		_find_file_owners(p_efsd->get_subdir(i), p_renames, r_file_owners);
	}
	for (int i = 0; i < p_efsd->get_file_count(); i++) {
		Vector<String> deps = p_efsd->get_file_deps(i);
		for (int j = 0; j < deps.size(); j++) {
			if (p_renames.has(deps[j])) {
				r_file_owners.insert(p_efsd->get_file_path(i));
				break;
			}
		}
	}
}

void FileSystemDock::_try_move_item(const FileOrFolder &p_item, const String &p_new_path,
		HashMap<String, String> &p_file_renames, HashMap<String, String> &p_folder_renames) {
	// Ensure folder paths end with "/".
	String old_path = (p_item.is_file || p_item.path.ends_with("/")) ? p_item.path : (p_item.path + "/");
	String new_path = (p_item.is_file || p_new_path.ends_with("/")) ? p_new_path : (p_new_path + "/");

	if (new_path == old_path) {
		return;
	} else if (old_path == "res://") {
		EditorNode::get_singleton()->add_io_error(TTR("Cannot move/rename resources root."));
		return;
	} else if (!p_item.is_file && new_path.begins_with(old_path)) {
		// This check doesn't erroneously catch renaming to a longer name as folder paths always end with "/".
		EditorNode::get_singleton()->add_io_error(TTR("Cannot move a folder into itself.") + "\n" + old_path + "\n");
		return;
	}

	// Build a list of files which will have new paths as a result of this operation.
	Vector<String> file_changed_paths;
	Vector<String> folder_changed_paths;
	if (p_item.is_file) {
		file_changed_paths.push_back(old_path);
	} else {
		folder_changed_paths.push_back(old_path);
		_get_all_items_in_dir(EditorFileSystem::get_singleton()->get_filesystem_path(old_path), file_changed_paths, folder_changed_paths);
	}

	Ref<DirAccess> da = DirAccess::create(DirAccess::ACCESS_RESOURCES);
	print_verbose("Moving " + old_path + " -> " + new_path);
	Error err = da->rename(old_path, new_path);
	if (err == OK) {
		// Move/Rename any corresponding import settings too.
		if (p_item.is_file && FileAccess::exists(old_path + ".import")) {
			err = da->rename(old_path + ".import", new_path + ".import");
			if (err != OK) {
				EditorNode::get_singleton()->add_io_error(TTR("Error moving:") + "\n" + old_path + ".import\n");
			}
		}

		// Update scene if it is open.
		for (int i = 0; i < file_changed_paths.size(); ++i) {
			String new_item_path = p_item.is_file ? new_path : file_changed_paths[i].replace_first(old_path, new_path);
			if (ResourceLoader::get_resource_type(new_item_path) == "PackedScene" && EditorNode::get_singleton()->is_scene_open(file_changed_paths[i])) {
				EditorData *ed = &EditorNode::get_editor_data();
				for (int j = 0; j < ed->get_edited_scene_count(); j++) {
					if (ed->get_scene_path(j) == file_changed_paths[i]) {
						ed->get_edited_scene_root(j)->set_scene_file_path(new_item_path);
						EditorNode::get_singleton()->save_editor_layout_delayed();
						break;
					}
				}
			}
		}

		// Only treat as a changed dependency if it was successfully moved.
		for (int i = 0; i < file_changed_paths.size(); ++i) {
			p_file_renames[file_changed_paths[i]] = file_changed_paths[i].replace_first(old_path, new_path);
			print_verbose("  Remap: " + file_changed_paths[i] + " -> " + p_file_renames[file_changed_paths[i]]);
			emit_signal(SNAME("files_moved"), file_changed_paths[i], p_file_renames[file_changed_paths[i]]);
		}
		for (int i = 0; i < folder_changed_paths.size(); ++i) {
			p_folder_renames[folder_changed_paths[i]] = folder_changed_paths[i].replace_first(old_path, new_path);
			emit_signal(SNAME("folder_moved"), folder_changed_paths[i], p_folder_renames[folder_changed_paths[i]].substr(0, p_folder_renames[folder_changed_paths[i]].length() - 1));
		}
	} else {
		EditorNode::get_singleton()->add_io_error(TTR("Error moving:") + "\n" + old_path + "\n");
	}
}

void FileSystemDock::_try_duplicate_item(const FileOrFolder &p_item, const String &p_new_path) const {
	// Ensure folder paths end with "/".
	String old_path = (p_item.is_file || p_item.path.ends_with("/")) ? p_item.path : (p_item.path + "/");
	String new_path = (p_item.is_file || p_new_path.ends_with("/")) ? p_new_path : (p_new_path + "/");

	if (new_path == old_path) {
		return;
	} else if (old_path == "res://") {
		EditorNode::get_singleton()->add_io_error(TTR("Cannot move/rename resources root."));
		return;
	} else if (!p_item.is_file && new_path.begins_with(old_path)) {
		// This check doesn't erroneously catch renaming to a longer name as folder paths always end with "/".
		EditorNode::get_singleton()->add_io_error(TTR("Cannot move a folder into itself.") + "\n" + old_path + "\n");
		return;
	}
	Ref<DirAccess> da = DirAccess::create(DirAccess::ACCESS_RESOURCES);

	if (p_item.is_file) {
		print_verbose("Duplicating " + old_path + " -> " + new_path);

		// Create the directory structure.
		da->make_dir_recursive(new_path.get_base_dir());

		if (FileAccess::exists(old_path + ".import")) {
			Error err = da->copy(old_path, new_path);
			if (err != OK) {
				EditorNode::get_singleton()->add_io_error(TTR("Error duplicating:") + "\n" + old_path + ": " + error_names[err] + "\n");
				return;
			}

			// Remove uid from .import file to avoid conflict.
			Ref<ConfigFile> cfg;
			cfg.instantiate();
			cfg->load(old_path + ".import");
			cfg->erase_section_key("remap", "uid");
			err = cfg->save(new_path + ".import");
			if (err != OK) {
				EditorNode::get_singleton()->add_io_error(TTR("Error duplicating:") + "\n" + old_path + ".import: " + error_names[err] + "\n");
				return;
			}
		} else {
			// Files which do not use an uid can just be copied.
			if (ResourceLoader::get_resource_uid(old_path) == ResourceUID::INVALID_ID) {
				Error err = da->copy(old_path, new_path);
				if (err != OK) {
					EditorNode::get_singleton()->add_io_error(TTR("Error duplicating:") + "\n" + old_path + ": " + error_names[err] + "\n");
				}
				return;
			}

			// Load the resource and save it again in the new location (this generates a new UID).
			Error err;
			Ref<Resource> res = ResourceLoader::load(old_path, "", ResourceFormatLoader::CACHE_MODE_REUSE, &err);
			if (err == OK && res.is_valid()) {
				err = ResourceSaver::save(res, new_path, ResourceSaver::FLAG_COMPRESS);
				if (err != OK) {
					EditorNode::get_singleton()->add_io_error(TTR("Error duplicating:") + " " + vformat(TTR("Failed to save resource at %s: %s"), new_path, error_names[err]));
				}
			} else if (err != OK) {
				// When loading files like text files the error is OK but the resource is still null.
				// We can ignore such files.
				EditorNode::get_singleton()->add_io_error(TTR("Error duplicating:") + " " + vformat(TTR("Failed to load resource at %s: %s"), new_path, error_names[err]));
			}
		}
	} else {
		da->make_dir(new_path);

		// Recursively duplicate all files inside the folder.
		Ref<DirAccess> old_dir = DirAccess::open(old_path);
		ERR_FAIL_COND(old_dir.is_null());

		Ref<FileAccess> file_access = FileAccess::create(FileAccess::ACCESS_RESOURCES);
		old_dir->set_include_navigational(false);
		old_dir->list_dir_begin();
		for (String f = old_dir->_get_next(); !f.is_empty(); f = old_dir->_get_next()) {
			if (f.get_extension() == "import") {
				continue;
			}
			if (file_access->file_exists(old_path + f)) {
				_try_duplicate_item(FileOrFolder(old_path + f, true), new_path + f);
			} else if (da->dir_exists(old_path + f)) {
				_try_duplicate_item(FileOrFolder(old_path + f, false), new_path + f);
			}
		}
		old_dir->list_dir_end();
	}
}

void FileSystemDock::_update_resource_paths_after_move(const HashMap<String, String> &p_renames, const HashMap<String, ResourceUID::ID> &p_uids) const {
	for (const KeyValue<String, String> &pair : p_renames) {
		// Update UID path.
		const String &old_path = pair.key;
		const String &new_path = pair.value;

		const HashMap<String, ResourceUID::ID>::ConstIterator I = p_uids.find(old_path);
		if (I) {
			ResourceUID::get_singleton()->set_id(I->value, new_path);
		}

		ScriptServer::remove_global_class_by_path(old_path);

		int index = -1;
		EditorFileSystemDirectory *efd = EditorFileSystem::get_singleton()->find_file(old_path, &index);

		if (!efd || index < 0) {
			// The file was removed.
			continue;
		}

		// Update paths for global classes.
		if (!efd->get_file_script_class_name(index).is_empty()) {
			String lang;
			for (int i = 0; i < ScriptServer::get_language_count(); i++) {
				if (ScriptServer::get_language(i)->handles_global_class_type(efd->get_file_type(index))) {
					lang = ScriptServer::get_language(i)->get_name();
					break;
				}
			}
			if (lang.is_empty()) {
				continue; // No language found that can handle this global class.
			}

			ScriptServer::add_global_class(efd->get_file_script_class_name(index), efd->get_file_script_class_extends(index), lang, new_path);
			EditorNode::get_editor_data().script_class_set_icon_path(efd->get_file_script_class_name(index), efd->get_file_script_class_icon_path(index));
			EditorNode::get_editor_data().script_class_set_name(new_path, efd->get_file_script_class_name(index));
		}
	}

	// Rename all resources loaded, be it subresources or actual resources.
	List<Ref<Resource>> cached;
	ResourceCache::get_cached_resources(&cached);

	for (Ref<Resource> &r : cached) {
		String base_path = r->get_path();
		String extra_path;
		int sep_pos = r->get_path().find("::");
		if (sep_pos >= 0) {
			extra_path = base_path.substr(sep_pos, base_path.length());
			base_path = base_path.substr(0, sep_pos);
		}

		if (p_renames.has(base_path)) {
			base_path = p_renames[base_path];
			r->set_path(base_path + extra_path);
		}
	}

	ScriptServer::save_global_classes();
	EditorNode::get_editor_data().script_class_save_icon_paths();
	EditorFileSystem::get_singleton()->emit_signal(SNAME("script_classes_updated"));
}

void FileSystemDock::_update_dependencies_after_move(const HashMap<String, String> &p_renames, const HashSet<String> &p_file_owners) const {
	// The following code assumes that the following holds:
	// 1) EditorFileSystem contains the old paths/folder structure from before the rename/move.
	// 2) ResourceLoader can use the new paths without needing to call rescan.

	// The currently edited scene should be reloaded first, so get it's path (GH-82652).
	const String &edited_scene_path = EditorNode::get_editor_data().get_scene_path(EditorNode::get_editor_data().get_edited_scene());
	List<String> scenes_to_reload;
	for (const String &E : p_file_owners) {
		// Because we haven't called a rescan yet the found remap might still be an old path itself.
		const HashMap<String, String>::ConstIterator I = p_renames.find(E);
		const String file = I ? I->value : E;
		print_verbose("Remapping dependencies for: " + file);
		const Error err = ResourceLoader::rename_dependencies(file, p_renames);
		if (err == OK) {
			if (ResourceLoader::get_resource_type(file) == "PackedScene") {
				if (file == edited_scene_path) {
					scenes_to_reload.push_front(file);
				} else {
					scenes_to_reload.push_back(file);
				}
			}
		} else {
			EditorNode::get_singleton()->add_io_error(TTR("Unable to update dependencies for:") + "\n" + E + "\n");
		}
	}

	for (const String &E : scenes_to_reload) {
		EditorNode::get_singleton()->reload_scene(E);
	}
}

void FileSystemDock::_update_project_settings_after_move(const HashMap<String, String> &p_renames, const HashMap<String, String> &p_folders_renames) {
	// Find all project settings of type FILE and replace them if needed.
	const HashMap<StringName, PropertyInfo> prop_info = ProjectSettings::get_singleton()->get_custom_property_info();
	for (const KeyValue<StringName, PropertyInfo> &E : prop_info) {
		if (E.value.hint == PROPERTY_HINT_FILE) {
			String old_path = GLOBAL_GET(E.key);
			if (p_renames.has(old_path)) {
				ProjectSettings::get_singleton()->set_setting(E.key, p_renames[old_path]);
			}
		};
	}

	// Also search for the file in autoload, as they are stored differently from normal files.
	List<PropertyInfo> property_list;
	ProjectSettings::get_singleton()->get_property_list(&property_list);
	for (const PropertyInfo &E : property_list) {
		if (E.name.begins_with("autoload/")) {
			// If the autoload resource paths has a leading "*", it indicates that it is a Singleton,
			// so we have to handle both cases when updating.
			String autoload = GLOBAL_GET(E.name);
			String autoload_singleton = autoload.substr(1, autoload.length());
			if (p_renames.has(autoload)) {
				ProjectSettings::get_singleton()->set_setting(E.name, p_renames[autoload]);
			} else if (autoload.begins_with("*") && p_renames.has(autoload_singleton)) {
				ProjectSettings::get_singleton()->set_setting(E.name, "*" + p_renames[autoload_singleton]);
			}
		}
	}

	// Update folder colors.
	for (const KeyValue<String, String> &rename : p_folders_renames) {
		if (assigned_folder_colors.has(rename.key)) {
			assigned_folder_colors[rename.value] = assigned_folder_colors[rename.key];
			assigned_folder_colors.erase(rename.key);
		}
	}
	ProjectSettings::get_singleton()->save();
}

String FileSystemDock::_get_unique_name(const FileOrFolder &p_entry, const String &p_at_path) {
	String new_path;
	String new_path_base;

	if (p_entry.is_file) {
		new_path = p_at_path.path_join(p_entry.path.get_file());
		new_path_base = new_path.get_basename() + " (%d)." + new_path.get_extension();
	} else {
		PackedStringArray path_split = p_entry.path.split("/");
		new_path = p_at_path.path_join(path_split[path_split.size() - 2]);
		new_path_base = new_path + " (%d)";
	}

	int exist_counter = 1;
	Ref<DirAccess> da = DirAccess::create(DirAccess::ACCESS_RESOURCES);
	while (da->file_exists(new_path) || da->dir_exists(new_path)) {
		exist_counter++;
		new_path = vformat(new_path_base, exist_counter);
	}

	return new_path;
}

void FileSystemDock::_update_favorites_list_after_move(const HashMap<String, String> &p_files_renames, const HashMap<String, String> &p_folders_renames) const {
	Vector<String> favorites_list = EditorSettings::get_singleton()->get_favorites();
	Vector<String> new_favorites;

	for (const String &old_path : favorites_list) {
		if (p_folders_renames.has(old_path)) {
			new_favorites.push_back(p_folders_renames[old_path]);
		} else if (p_files_renames.has(old_path)) {
			new_favorites.push_back(p_files_renames[old_path]);
		} else {
			new_favorites.push_back(old_path);
		}
	}

	EditorSettings::get_singleton()->set_favorites(new_favorites);
}

void FileSystemDock::_make_scene_confirm() {
	const String scene_path = make_scene_dialog->get_scene_path();

	int idx = EditorNode::get_singleton()->new_scene();
	EditorNode::get_editor_data().set_scene_path(idx, scene_path);
	EditorNode::get_singleton()->set_edited_scene(make_scene_dialog->create_scene_root());
	EditorNode::get_singleton()->save_scene_if_open(scene_path);
}

void FileSystemDock::_resource_removed(const Ref<Resource> &p_resource) {
	const Ref<Script> &scr = p_resource;
	if (scr.is_valid()) {
		ScriptServer::remove_global_class_by_path(scr->get_path());
		ScriptServer::save_global_classes();
		EditorNode::get_editor_data().script_class_save_icon_paths();
		EditorFileSystem::get_singleton()->emit_signal(SNAME("script_classes_updated"));
	}
	emit_signal(SNAME("resource_removed"), p_resource);
}

void FileSystemDock::_file_removed(const String &p_file) {
	emit_signal(SNAME("file_removed"), p_file);

	// Find the closest parent directory available, in case multiple items were deleted along the same path.
	current_path = p_file.get_base_dir();
	Ref<DirAccess> da = DirAccess::create(DirAccess::ACCESS_RESOURCES);
	while (!da->dir_exists(current_path)) {
		current_path = current_path.get_base_dir();
	}

	current_path_line_edit->set_text(current_path);
}

void FileSystemDock::_folder_removed(const String &p_folder) {
	emit_signal(SNAME("folder_removed"), p_folder);

	// Find the closest parent directory available, in case multiple items were deleted along the same path.
	current_path = p_folder.get_base_dir();
	Ref<DirAccess> da = DirAccess::create(DirAccess::ACCESS_RESOURCES);
	while (!da->dir_exists(current_path)) {
		current_path = current_path.get_base_dir();
	}

	if (assigned_folder_colors.has(p_folder)) {
		assigned_folder_colors.erase(p_folder);
		_update_folder_colors_setting();
	}

	current_path_line_edit->set_text(current_path);
	EditorFileSystemDirectory *efd = EditorFileSystem::get_singleton()->get_filesystem_path(current_path);
	if (efd) {
		efd->force_update();
	}
}

void FileSystemDock::_rename_operation_confirm() {
	String new_name;
	TreeItem *ti = tree->get_edited();
	int col_index = tree->get_edited_column();

	if (ti) {
		new_name = ti->get_text(col_index).strip_edges();
	} else {
		new_name = files->get_edit_text().strip_edges();
	}
	String old_name = to_rename.is_file ? to_rename.path.get_file() : to_rename.path.left(-1).get_file();

	bool rename_error = false;
	if (new_name.length() == 0) {
		EditorNode::get_singleton()->show_warning(TTR("No name provided."));
		rename_error = true;
	} else if (new_name.contains("/") || new_name.contains("\\") || new_name.contains(":")) {
		EditorNode::get_singleton()->show_warning(TTR("Name contains invalid characters."));
		rename_error = true;
	} else if (new_name[0] == '.') {
		EditorNode::get_singleton()->show_warning(TTR("This filename begins with a dot rendering the file invisible to the editor.\nIf you want to rename it anyway, use your operating system's file manager."));
		rename_error = true;
	} else if (to_rename.is_file && to_rename.path.get_extension() != new_name.get_extension()) {
		if (!EditorFileSystem::get_singleton()->get_valid_extensions().find(new_name.get_extension())) {
			EditorNode::get_singleton()->show_warning(TTR("This file extension is not recognized by the editor.\nIf you want to rename it anyway, use your operating system's file manager.\nAfter renaming to an unknown extension, the file won't be shown in the editor anymore."));
			rename_error = true;
		}
	}

	// Restore original name.
	if (rename_error) {
		if (ti) {
			ti->set_text(col_index, old_name);
		}
		return;
	}

	String old_path = to_rename.path.ends_with("/") ? to_rename.path.left(-1) : to_rename.path;
	String new_path = old_path.get_base_dir().path_join(new_name);
	if (old_path == new_path) {
		return;
	}

	if (EditorFileSystem::get_singleton()->is_group_file(old_path)) {
		EditorFileSystem::get_singleton()->move_group_file(old_path, new_path);
	}

	// Present a more user friendly warning for name conflict.
	Ref<DirAccess> da = DirAccess::create(DirAccess::ACCESS_RESOURCES);

	bool new_exist = (da->file_exists(new_path) || da->dir_exists(new_path));
	if (!da->is_case_sensitive(new_path.get_base_dir())) {
		new_exist = new_exist && (new_path.to_lower() != old_path.to_lower());
	}
	if (new_exist) {
		EditorNode::get_singleton()->show_warning(TTR("A file or folder with this name already exists."));
		if (ti) {
			ti->set_text(col_index, old_name);
		}
		return;
	}

	HashMap<String, ResourceUID::ID> uids;
	HashSet<String> file_owners; // The files that use these moved/renamed resource files.
	_before_move(uids, file_owners);

	HashMap<String, String> file_renames;
	HashMap<String, String> folder_renames;
	_try_move_item(to_rename, new_path, file_renames, folder_renames);

	int current_tab = EditorSceneTabs::get_singleton()->get_current_tab();
	_update_resource_paths_after_move(file_renames, uids);
	_update_dependencies_after_move(file_renames, file_owners);
	_update_project_settings_after_move(file_renames, folder_renames);
	_update_favorites_list_after_move(file_renames, folder_renames);

	EditorSceneTabs::get_singleton()->set_current_tab(current_tab);

	if (ti) {
		current_path = new_path;
		current_path_line_edit->set_text(current_path);
	}

	print_verbose("FileSystem: calling rescan.");
	_rescan();
}

void FileSystemDock::_duplicate_operation_confirm() {
	String new_name = duplicate_dialog_text->get_text().strip_edges();
	if (new_name.length() == 0) {
		EditorNode::get_singleton()->show_warning(TTR("No name provided."));
		return;
	} else if (new_name.contains("/") || new_name.contains("\\") || new_name.contains(":")) {
		EditorNode::get_singleton()->show_warning(TTR("Name contains invalid characters."));
		return;
	} else if (new_name[0] == '.') {
		EditorNode::get_singleton()->show_warning(TTR("Name begins with a dot."));
		return;
	}

	String base_dir = to_duplicate.path.get_base_dir();
	// get_base_dir() returns "some/path" if the original path was "some/path/", so work it around.
	if (to_duplicate.path.ends_with("/")) {
		base_dir = base_dir.get_base_dir();
	}

	String new_path = base_dir.path_join(new_name);

	// Present a more user friendly warning for name conflict
	Ref<DirAccess> da = DirAccess::create(DirAccess::ACCESS_RESOURCES);
	if (da->file_exists(new_path) || da->dir_exists(new_path)) {
		EditorNode::get_singleton()->show_warning(TTR("A file or folder with this name already exists."));
		return;
	}

	_try_duplicate_item(to_duplicate, new_path);

	// Rescan everything.
	print_verbose("FileSystem: calling rescan.");
	_rescan();
}

void FileSystemDock::_overwrite_dialog_action(bool p_overwrite) {
	overwrite_dialog->hide();
	_move_operation_confirm(to_move_path, to_move_or_copy, p_overwrite ? OVERWRITE_REPLACE : OVERWRITE_RENAME);
}

Vector<String> FileSystemDock::_check_existing() {
	Vector<String> conflicting_items;
	for (const FileOrFolder &item : to_move) {
		String old_path = item.path.trim_suffix("/");
		String new_path = to_move_path.path_join(old_path.get_file());

		if ((item.is_file && FileAccess::exists(new_path)) || (!item.is_file && DirAccess::exists(new_path))) {
			conflicting_items.push_back(old_path);
		}
	}
	return conflicting_items;
}

void FileSystemDock::_move_operation_confirm(const String &p_to_path, bool p_copy, Overwrite p_overwrite) {
	if (p_overwrite == OVERWRITE_UNDECIDED) {
		to_move_path = p_to_path;
		to_move_or_copy = p_copy;

		Vector<String> conflicting_items = _check_existing();
		if (!conflicting_items.is_empty()) {
			// Ask to do something.
			overwrite_dialog_header->set_text(vformat(
					TTR("The following files or folders conflict with items in the target location '%s':"), to_move_path));
			overwrite_dialog_file_list->set_text(String("\n").join(conflicting_items));
			overwrite_dialog_footer->set_text(
					p_copy ? TTR("Do you wish to overwrite them or rename the copied files?")
						   : TTR("Do you wish to overwrite them or rename the moved files?"));
			overwrite_dialog->popup_centered();
			return;
		}
	}

	Vector<String> new_paths;
	new_paths.resize(to_move.size());
	for (int i = 0; i < to_move.size(); i++) {
		if (p_overwrite == OVERWRITE_RENAME) {
			new_paths.write[i] = _get_unique_name(to_move[i], p_to_path);
		} else {
			new_paths.write[i] = p_to_path.path_join(to_move[i].path.trim_suffix("/").get_file());
		}
	}

	if (p_copy) {
		bool is_copied = false;
		for (int i = 0; i < to_move.size(); i++) {
			if (to_move[i].path != new_paths[i]) {
				_try_duplicate_item(to_move[i], new_paths[i]);
				select_after_scan = new_paths[i];
				is_copied = true;
			}
		}

		if (is_copied) {
			_rescan();
		}
	} else {
		// Check groups.
		for (int i = 0; i < to_move.size(); i++) {
			if (to_move[i].is_file && EditorFileSystem::get_singleton()->is_group_file(to_move[i].path)) {
				EditorFileSystem::get_singleton()->move_group_file(to_move[i].path, new_paths[i]);
			}
		}

		HashMap<String, ResourceUID::ID> uids;
		HashSet<String> file_owners; // The files that use these moved/renamed resource files.
		_before_move(uids, file_owners);

		bool is_moved = false;
		HashMap<String, String> file_renames;
		HashMap<String, String> folder_renames;

		for (int i = 0; i < to_move.size(); i++) {
			if (to_move[i].path != new_paths[i]) {
				_try_move_item(to_move[i], new_paths[i], file_renames, folder_renames);
				is_moved = true;
			}
		}

		if (is_moved) {
			int current_tab = EditorSceneTabs::get_singleton()->get_current_tab();
			_update_resource_paths_after_move(file_renames, uids);
			_update_dependencies_after_move(file_renames, file_owners);
			_update_project_settings_after_move(file_renames, folder_renames);
			_update_favorites_list_after_move(file_renames, folder_renames);

			EditorSceneTabs::get_singleton()->set_current_tab(current_tab);

			print_verbose("FileSystem: calling rescan.");
			_rescan();

			current_path = p_to_path;
			current_path_line_edit->set_text(current_path);
		}
	}
}

void FileSystemDock::_before_move(HashMap<String, ResourceUID::ID> &r_uids, HashSet<String> &r_file_owners) const {
	HashSet<String> renamed_files;
	for (int i = 0; i < to_move.size(); i++) {
		if (to_move[i].is_file) {
			renamed_files.insert(to_move[i].path);
			ResourceUID::ID uid = ResourceLoader::get_resource_uid(to_move[i].path);
			if (uid != ResourceUID::INVALID_ID) {
				r_uids[to_move[i].path] = uid;
			}
		} else {
			EditorFileSystemDirectory *current_folder = EditorFileSystem::get_singleton()->get_filesystem_path(to_move[i].path);
			List<EditorFileSystemDirectory *> folders;
			folders.push_back(current_folder);
			while (folders.front()) {
				current_folder = folders.front()->get();
				for (int j = 0; j < current_folder->get_file_count(); j++) {
					const String file_path = current_folder->get_file_path(j);
					renamed_files.insert(file_path);
					ResourceUID::ID uid = ResourceLoader::get_resource_uid(file_path);
					if (uid != ResourceUID::INVALID_ID) {
						r_uids[file_path] = uid;
					}
				}
				for (int j = 0; j < current_folder->get_subdir_count(); j++) {
					folders.push_back(current_folder->get_subdir(j));
				}
				folders.pop_front();
			}
		}
	}

	// Look for files that use these moved/renamed resource files.
	_find_file_owners(EditorFileSystem::get_singleton()->get_filesystem(), renamed_files, r_file_owners);

	// Open scenes with dependencies on the ones about to be moved will be reloaded,
	// so save them first to prevent losing unsaved changes.
	EditorNode::get_singleton()->save_scene_list(r_file_owners);
}

Vector<String> FileSystemDock::_tree_get_selected(bool remove_self_inclusion, bool p_include_unselected_cursor) const {
	// Build a list of selected items with the active one at the first position.
	Vector<String> selected_strings;

	TreeItem *favorites_item = tree->get_root()->get_first_child();
	TreeItem *cursor_item = tree->get_selected();
	if (cursor_item && (p_include_unselected_cursor || cursor_item->is_selected(0)) && cursor_item != favorites_item) {
		selected_strings.push_back(cursor_item->get_metadata(0));
	}

	TreeItem *selected = tree->get_root();
	selected = tree->get_next_selected(selected);
	while (selected) {
		if (selected != cursor_item && selected != favorites_item) {
			selected_strings.push_back(selected->get_metadata(0));
		}
		selected = tree->get_next_selected(selected);
	}

	if (remove_self_inclusion) {
		selected_strings = _remove_self_included_paths(selected_strings);
	}
	return selected_strings;
}

Vector<String> FileSystemDock::_remove_self_included_paths(Vector<String> selected_strings) {
	// Remove paths or files that are included into another.
	if (selected_strings.size() > 1) {
		selected_strings.sort_custom<FileNoCaseComparator>();
		String last_path = "";
		for (int i = 0; i < selected_strings.size(); i++) {
			if (!last_path.is_empty() && selected_strings[i].begins_with(last_path)) {
				selected_strings.remove_at(i);
				i--;
			}
			if (selected_strings[i].ends_with("/")) {
				last_path = selected_strings[i];
			}
		}
	}
	return selected_strings;
}

void FileSystemDock::_tree_rmb_option(int p_option) {
	Vector<String> selected_strings = _tree_get_selected(false);

	// Execute the current option.
	switch (p_option) {
		case FOLDER_EXPAND_ALL:
		case FOLDER_COLLAPSE_ALL: {
			// Expand or collapse the folder
			if (selected_strings.size() == 1) {
				tree->get_selected()->set_collapsed_recursive(p_option == FOLDER_COLLAPSE_ALL);
			}
		} break;
		case FILE_RENAME: {
			selected_strings = _tree_get_selected(false, true);
			[[fallthrough]];
		}
		default: {
			_file_option(p_option, selected_strings);
		} break;
	}
}

void FileSystemDock::_file_list_rmb_option(int p_option) {
	Vector<int> selected_id = files->get_selected_items();
	Vector<String> selected;
	for (int i = 0; i < selected_id.size(); i++) {
		selected.push_back(files->get_item_metadata(selected_id[i]));
	}
	_file_option(p_option, selected);
}

void FileSystemDock::_file_option(int p_option, const Vector<String> &p_selected) {
	// The first one should be the active item.

	switch (p_option) {
		case FILE_SHOW_IN_EXPLORER: {
			// Show the file/folder in the OS explorer.
			String fpath = current_path;
			if (current_path == "Favorites") {
				fpath = p_selected[0];
			}

			String dir = ProjectSettings::get_singleton()->globalize_path(fpath);
			OS::get_singleton()->shell_show_in_file_manager(dir, true);
		} break;

		case FILE_OPEN_EXTERNAL: {
			String fpath = current_path;
			if (current_path == "Favorites") {
				fpath = p_selected[0];
			}

			const String file = ProjectSettings::get_singleton()->globalize_path(fpath);
			const String extension = file.get_extension();

			const String resource_type = ResourceLoader::get_resource_type(fpath);
			String external_program;

			if (ClassDB::is_parent_class(resource_type, "Script") || extension == "tres" || extension == "tscn") {
				external_program = EDITOR_GET("text_editor/external/exec_path");
			} else if (extension == "res" || extension == "scn") {
				// Binary resources have no meaningful editor outside Godot, so just fallback to something default.
			} else if (resource_type == "CompressedTexture2D" || resource_type == "Image") {
				if (extension == "svg" || extension == "svgz") {
					external_program = EDITOR_GET("filesystem/external_programs/vector_image_editor");
				} else {
					external_program = EDITOR_GET("filesystem/external_programs/raster_image_editor");
				}
			} else if (ClassDB::is_parent_class(resource_type, "AudioStream")) {
				external_program = EDITOR_GET("filesystem/external_programs/audio_editor");
			} else if (resource_type == "PackedScene") {
				external_program = EDITOR_GET("filesystem/external_programs/3d_model_editor");
			}

			if (external_program.is_empty()) {
				OS::get_singleton()->shell_open(file);
			} else {
				List<String> args;
				args.push_back(file);
				OS::get_singleton()->create_process(external_program, args);
			}
		} break;

		case FILE_OPEN_IN_TERMINAL: {
			String fpath = current_path;
			if (current_path == "Favorites") {
				fpath = p_selected[0];
			}

			Vector<String> terminal_emulators;
			const String terminal_emulator_setting = EDITOR_GET("filesystem/external_programs/terminal_emulator");
			if (terminal_emulator_setting.is_empty()) {
				// Figure out a default terminal emulator to use.
#if defined(WINDOWS_ENABLED)
				// Default to PowerShell as done by Windows 10 and later.
				terminal_emulators.push_back("powershell");
#elif defined(MACOS_ENABLED)
				terminal_emulators.push_back("/System/Applications/Utilities/Terminal.app");
#elif defined(LINUXBSD_ENABLED)
				// Try terminal emulators that ship with common Linux distributions first.
				terminal_emulators.push_back("gnome-terminal");
				terminal_emulators.push_back("konsole");
				terminal_emulators.push_back("xfce4-terminal");
				terminal_emulators.push_back("lxterminal");
				terminal_emulators.push_back("kitty");
				terminal_emulators.push_back("alacritty");
				terminal_emulators.push_back("urxvt");
				terminal_emulators.push_back("xterm");
#endif
			} else {
				// Use the user-specified terminal.
				terminal_emulators.push_back(terminal_emulator_setting);
			}

			String flags = EDITOR_GET("filesystem/external_programs/terminal_emulator_flags");
			String arguments = flags;
			if (arguments.is_empty()) {
				// NOTE: This default value is ignored further below if the terminal executable is `powershell` or `cmd`,
				// due to these terminals requiring nonstandard syntax to start in a specified folder.
				arguments = "{directory}";
			}

#ifdef LINUXBSD_ENABLED
			String chosen_terminal_emulator;
			for (const String &terminal_emulator : terminal_emulators) {
				String pipe;
				List<String> test_args; // Required for `execute()`, as it doesn't accept `Vector<String>`.
				test_args.push_back("-cr");
				test_args.push_back("command -v " + terminal_emulator);
				const Error err = OS::get_singleton()->execute("bash", test_args, &pipe);
				// Check if a path to the terminal executable exists.
				if (err == OK && pipe.contains("/")) {
					chosen_terminal_emulator = terminal_emulator;
					break;
				} else if (err == ERR_CANT_FORK) {
					ERR_PRINT_ED(vformat(TTR("Couldn't run external program to check for terminal emulator presence: command -v %s"), terminal_emulator));
				}
			}
#else
			// On Windows and macOS, the first (and only) terminal emulator in the list is always available.
			String chosen_terminal_emulator = terminal_emulators[0];
#endif

			List<String> terminal_emulator_args; // Required for `execute()`, as it doesn't accept `Vector<String>`.
#ifdef LINUXBSD_ENABLED
			// Prepend default arguments based on the terminal emulator name.
			// Use `String.ends_with()` so that installations in non-default paths
			// or `/usr/local/bin` are detected correctly.
			if (flags.is_empty()) {
				if (chosen_terminal_emulator.ends_with("konsole")) {
					terminal_emulator_args.push_back("--workdir");
				} else if (chosen_terminal_emulator.ends_with("gnome-terminal")) {
					terminal_emulator_args.push_back("--working-directory");
				} else if (chosen_terminal_emulator.ends_with("urxvt")) {
					terminal_emulator_args.push_back("-cd");
				}
			}
#endif

			bool append_default_args = true;

#ifdef WINDOWS_ENABLED
			// Prepend default arguments based on the terminal emulator name.
			// Use `String.get_basename().to_lower()` to handle Windows' case-insensitive paths
			// with optional file extensions for executables in `PATH`.
			if (chosen_terminal_emulator.get_basename().to_lower() == "powershell") {
				terminal_emulator_args.push_back("-noexit");
				terminal_emulator_args.push_back("-command");
				terminal_emulator_args.push_back("cd '{directory}'");
				append_default_args = false;
			} else if (chosen_terminal_emulator.get_basename().to_lower() == "cmd") {
				terminal_emulator_args.push_back("/K");
				terminal_emulator_args.push_back("cd /d {directory}");
				append_default_args = false;
			}
#endif

			Vector<String> arguments_array = arguments.split(" ");
			for (const String &argument : arguments_array) {
				if (!append_default_args && argument == "{directory}") {
					// Prevent appending a `{directory}` placeholder twice when using powershell or cmd.
					// This allows users to enter the path to cmd or PowerShell in the custom terminal emulator path,
					// and make it work without having to enter custom arguments.
					continue;
				}
				terminal_emulator_args.push_back(argument);
			}

			const bool is_directory = fpath.ends_with("/");
			for (int i = 0; i < terminal_emulator_args.size(); i++) {
				if (is_directory) {
					terminal_emulator_args[i] = terminal_emulator_args[i].replace("{directory}", ProjectSettings::get_singleton()->globalize_path(fpath));
				} else {
					terminal_emulator_args[i] = terminal_emulator_args[i].replace("{directory}", ProjectSettings::get_singleton()->globalize_path(fpath).get_base_dir());
				}
			}

			if (OS::get_singleton()->is_stdout_verbose()) {
				// Print full command line to help with troubleshooting.
				String command_string = chosen_terminal_emulator;
				for (const String &arg : terminal_emulator_args) {
					command_string += " " + arg;
				}
				print_line("Opening terminal emulator:", command_string);
			}

			const Error err = OS::get_singleton()->create_process(chosen_terminal_emulator, terminal_emulator_args, nullptr, true);
			if (err != OK) {
				String args_string;
				for (int i = 0; i < terminal_emulator_args.size(); i++) {
					args_string += terminal_emulator_args[i];
				}
				ERR_PRINT_ED(vformat(TTR("Couldn't run external terminal program (error code %d): %s %s\nCheck `filesystem/external_programs/terminal_emulator` and `filesystem/external_programs/terminal_emulator_flags` in the Editor Settings."), err, chosen_terminal_emulator, args_string));
			}
		} break;

		case FILE_OPEN: {
			// Open folders.
			TreeItem *selected = tree->get_root();
			selected = tree->get_next_selected(selected);
			while (selected) {
				if (p_selected.find(selected->get_metadata(0)) >= 0) {
					selected->set_collapsed(false);
				}
				selected = tree->get_next_selected(selected);
			}
			// Open the file.
			for (int i = 0; i < p_selected.size(); i++) {
				_select_file(p_selected[i]);
			}
		} break;

		case FILE_INHERIT: {
			// Create a new scene inherited from the selected one.
			if (p_selected.size() == 1) {
				emit_signal(SNAME("inherit"), p_selected[0]);
			}
		} break;

		case FILE_MAIN_SCENE: {
			// Set as main scene with selected scene file.
			if (p_selected.size() == 1) {
				ProjectSettings::get_singleton()->set("application/run/main_scene", p_selected[0]);
				ProjectSettings::get_singleton()->save();
				_update_tree(get_uncollapsed_paths());
				_update_file_list(true);
			}
		} break;

		case FILE_INSTANTIATE: {
			// Instantiate all selected scenes.
			Vector<String> paths;
			for (int i = 0; i < p_selected.size(); i++) {
				const String &fpath = p_selected[i];
				if (EditorFileSystem::get_singleton()->get_file_type(fpath) == "PackedScene") {
					paths.push_back(fpath);
				}
			}
			if (!paths.is_empty()) {
				emit_signal(SNAME("instantiate"), paths);
			}
		} break;

		case FILE_ADD_FAVORITE: {
			// Add the files from favorites.
			Vector<String> favorites_list = EditorSettings::get_singleton()->get_favorites();
			for (int i = 0; i < p_selected.size(); i++) {
				if (!favorites_list.has(p_selected[i])) {
					favorites_list.push_back(p_selected[i]);
				}
			}
			EditorSettings::get_singleton()->set_favorites(favorites_list);
			_update_tree(get_uncollapsed_paths());
		} break;

		case FILE_REMOVE_FAVORITE: {
			// Remove the files from favorites.
			Vector<String> favorites_list = EditorSettings::get_singleton()->get_favorites();
			for (int i = 0; i < p_selected.size(); i++) {
				favorites_list.erase(p_selected[i]);
			}
			EditorSettings::get_singleton()->set_favorites(favorites_list);
			_update_tree(get_uncollapsed_paths());
			if (current_path == "Favorites") {
				_update_file_list(true);
			}
		} break;

		case FILE_DEPENDENCIES: {
			// Checkout the file dependencies.
			if (!p_selected.is_empty()) {
				const String &fpath = p_selected[0];
				deps_editor->edit(fpath);
			}
		} break;

		case FILE_OWNERS: {
			// Checkout the file owners.
			if (!p_selected.is_empty()) {
				const String &fpath = p_selected[0];
				owners_editor->show(fpath);
			}
		} break;

		case FILE_MOVE: {
			// Move or copy the files to a given location.
			to_move.clear();
			Vector<String> collapsed_paths = _remove_self_included_paths(p_selected);
			for (int i = collapsed_paths.size() - 1; i >= 0; i--) {
				const String &fpath = collapsed_paths[i];
				if (fpath != "res://") {
					to_move.push_back(FileOrFolder(fpath, !fpath.ends_with("/")));
				}
			}
			if (to_move.size() > 0) {
				move_dialog->config(p_selected);
				move_dialog->popup_centered_ratio(0.4);
			}
		} break;

		case FILE_RENAME: {
			if (!p_selected.is_empty()) {
				// Set to_rename variable for callback execution.
				to_rename.path = p_selected[0];
				to_rename.is_file = !to_rename.path.ends_with("/");
				if (to_rename.path == "res://") {
					break;
				}

				// Rename has same logic as move for resource files.
				to_move.clear();
				to_move.push_back(to_rename);

				if (tree->has_focus()) {
					// Edit node in Tree.
					tree->edit_selected(true);

					if (to_rename.is_file) {
						String name = to_rename.path.get_file();
						tree->set_editor_selection(0, name.rfind("."));
					} else {
						String name = to_rename.path.left(-1).get_file(); // Removes the "/" suffix for folders.
						tree->set_editor_selection(0, name.length());
					}
				} else if (files->has_focus()) {
					files->edit_selected();
				}
			}
		} break;

		case FILE_REMOVE: {
			// Remove the selected files.
			Vector<String> remove_files;
			Vector<String> remove_folders;
			Vector<String> collapsed_paths = _remove_self_included_paths(p_selected);

			for (int i = 0; i < collapsed_paths.size(); i++) {
				const String &fpath = collapsed_paths[i];
				if (fpath != "res://") {
					if (fpath.ends_with("/")) {
						remove_folders.push_back(fpath);
					} else {
						remove_files.push_back(fpath);
					}
				}
			}

			if (remove_files.size() + remove_folders.size() > 0) {
				remove_dialog->show(remove_folders, remove_files);
			}
		} break;

		case FILE_DUPLICATE: {
			// Duplicate the selected files.
			for (int i = 0; i < p_selected.size(); i++) {
				to_duplicate.path = p_selected[i];
				to_duplicate.is_file = !to_duplicate.path.ends_with("/");
				if (to_duplicate.is_file) {
					String name = to_duplicate.path.get_file();
					duplicate_dialog->set_title(TTR("Duplicating file:") + " " + name);
					duplicate_dialog_text->set_text(name);
					duplicate_dialog_text->select(0, name.rfind("."));
				} else {
					String name = to_duplicate.path.substr(0, to_duplicate.path.length() - 1).get_file();
					duplicate_dialog->set_title(TTR("Duplicating folder:") + " " + name);
					duplicate_dialog_text->set_text(name);
					duplicate_dialog_text->select(0, name.length());
				}
				duplicate_dialog->popup_centered(Size2(250, 80) * EDSCALE);
				duplicate_dialog_text->grab_focus();
			}
		} break;

		case FILE_INFO: {
		} break;

		case FILE_REIMPORT: {
			ImportDock::get_singleton()->reimport_resources(p_selected);
		} break;

		case FILE_NEW_FOLDER: {
			String directory = current_path;
			if (!directory.ends_with("/")) {
				directory = directory.get_base_dir();
			}
			make_dir_dialog->config(directory);
			make_dir_dialog->popup_centered();
		} break;

		case FILE_NEW_SCENE: {
			String directory = current_path;
			if (!directory.ends_with("/")) {
				directory = directory.get_base_dir();
			}
			make_scene_dialog->config(directory);
			make_scene_dialog->popup_centered();
		} break;

		case FILE_NEW_SCRIPT: {
			String fpath = current_path;
			if (!fpath.ends_with("/")) {
				fpath = fpath.get_base_dir();
			}
			make_script_dialog->config("Node", fpath.path_join("new_script.gd"), false, false);
			make_script_dialog->popup_centered();
		} break;

		case FILE_COPY_PATH: {
			if (!p_selected.is_empty()) {
				const String &fpath = p_selected[0];
				DisplayServer::get_singleton()->clipboard_set(fpath);
			}
		} break;

		case FILE_COPY_UID: {
			if (!p_selected.is_empty()) {
				ResourceUID::ID uid = ResourceLoader::get_resource_uid(p_selected[0]);
				if (uid != ResourceUID::INVALID_ID) {
					String uid_string = ResourceUID::get_singleton()->id_to_text(uid);
					DisplayServer::get_singleton()->clipboard_set(uid_string);
				}
			}
		} break;

		case FILE_NEW_RESOURCE: {
			new_resource_dialog->popup_create(true);
		} break;
		case FILE_NEW_TEXTFILE: {
			String fpath = current_path;
			if (!fpath.ends_with("/")) {
				fpath = fpath.get_base_dir();
			}
			String dir = ProjectSettings::get_singleton()->globalize_path(fpath);
			ScriptEditor::get_singleton()->open_text_file_create_dialog(dir);
		} break;
	}
}

void FileSystemDock::_resource_created() {
	String fpath = current_path;
	if (!fpath.ends_with("/")) {
		fpath = fpath.get_base_dir();
	}

	String type_name = new_resource_dialog->get_selected_type();
	if (type_name == "Shader") {
		make_shader_dialog->config(fpath.path_join("new_shader"), false, false, 0);
		make_shader_dialog->popup_centered();
		return;
	} else if (type_name == "VisualShader") {
		make_shader_dialog->config(fpath.path_join("new_shader"), false, false, 1);
		make_shader_dialog->popup_centered();
		return;
	} else if (type_name == "ShaderInclude") {
		make_shader_dialog->config(fpath.path_join("new_shader_include"), false, false, 2);
		make_shader_dialog->popup_centered();
		return;
	}

	Variant c = new_resource_dialog->instantiate_selected();

	ERR_FAIL_COND(!c);
	Resource *r = Object::cast_to<Resource>(c);
	ERR_FAIL_NULL(r);

	PackedScene *scene = Object::cast_to<PackedScene>(r);
	if (scene) {
		Node *node = memnew(Node);
		node->set_name("Node");
		scene->pack(node);
		memdelete(node);
	}

	EditorNode::get_singleton()->push_item(r);
	EditorNode::get_singleton()->save_resource_as(Ref<Resource>(r), fpath);
}

void FileSystemDock::_search_changed(const String &p_text, const Control *p_from) {
	if (searched_string.length() == 0) {
		// Register the uncollapsed paths before they change.
		uncollapsed_paths_before_search = get_uncollapsed_paths();
	}

	searched_string = p_text.to_lower();

	if (p_from == tree_search_box) {
		file_list_search_box->set_text(searched_string);
	} else { // File_list_search_box.
		tree_search_box->set_text(searched_string);
	}

	bool unfold_path = (p_text.is_empty() && !current_path.is_empty());
	switch (display_mode) {
		case DISPLAY_MODE_TREE_ONLY: {
			_update_tree(searched_string.length() == 0 ? uncollapsed_paths_before_search : Vector<String>(), false, false, unfold_path);
		} break;
		case DISPLAY_MODE_HSPLIT:
		case DISPLAY_MODE_VSPLIT: {
			_update_file_list(false);
			_update_tree(searched_string.length() == 0 ? uncollapsed_paths_before_search : Vector<String>(), false, false, unfold_path);
		} break;
	}
}

void FileSystemDock::_rescan() {
	_set_scanning_mode();
	EditorFileSystem::get_singleton()->scan();
}

void FileSystemDock::_change_bottom_dock_placement() {
	EditorDockManager::get_singleton()->bottom_dock_show_placement_popup(button_dock_placement->get_screen_rect(), this);
}

void FileSystemDock::_change_split_mode() {
	DisplayMode next_mode = DISPLAY_MODE_TREE_ONLY;
	if (display_mode == DISPLAY_MODE_VSPLIT) {
		next_mode = DISPLAY_MODE_HSPLIT;
	} else if (display_mode == DISPLAY_MODE_TREE_ONLY) {
		next_mode = DISPLAY_MODE_VSPLIT;
	}

	set_display_mode(next_mode);
	emit_signal(SNAME("display_mode_changed"));
}

void FileSystemDock::_split_dragged(int p_offset) {
	if (split_box->is_vertical()) {
		split_box_offset_v = p_offset;
	} else {
		split_box_offset_h = p_offset;
	}
}

void FileSystemDock::fix_dependencies(const String &p_for_file) {
	deps_editor->edit(p_for_file);
}

void FileSystemDock::focus_on_path() {
	current_path_line_edit->grab_focus();
	current_path_line_edit->select_all();
}

void FileSystemDock::focus_on_filter() {
	LineEdit *current_search_box = nullptr;
	if (display_mode == DISPLAY_MODE_TREE_ONLY) {
		current_search_box = tree_search_box;
	} else {
		current_search_box = file_list_search_box;
	}

	if (current_search_box) {
		current_search_box->grab_focus();
		current_search_box->select_all();
	}
}

ScriptCreateDialog *FileSystemDock::get_script_create_dialog() const {
	return make_script_dialog;
}

void FileSystemDock::set_file_list_display_mode(FileListDisplayMode p_mode) {
	if (p_mode == file_list_display_mode) {
		return;
	}

	_toggle_file_display();
}

void FileSystemDock::add_resource_tooltip_plugin(const Ref<EditorResourceTooltipPlugin> &p_plugin) {
	tooltip_plugins.push_back(p_plugin);
}

void FileSystemDock::remove_resource_tooltip_plugin(const Ref<EditorResourceTooltipPlugin> &p_plugin) {
	int index = tooltip_plugins.find(p_plugin);
	ERR_FAIL_COND_MSG(index == -1, "Can't remove plugin that wasn't registered.");
	tooltip_plugins.remove_at(index);
}

Control *FileSystemDock::create_tooltip_for_path(const String &p_path) const {
	if (p_path == "Favorites") {
		// No tooltip for the "Favorites" group.
		return nullptr;
	}
	if (DirAccess::exists(p_path)) {
		// No tooltip for directory.
		return nullptr;
	}
	ERR_FAIL_COND_V(!FileAccess::exists(p_path), nullptr);

	const String type = ResourceLoader::get_resource_type(p_path);
	Control *tooltip = EditorResourceTooltipPlugin::make_default_tooltip(p_path);

	for (const Ref<EditorResourceTooltipPlugin> &plugin : tooltip_plugins) {
		if (plugin->handles(type)) {
			tooltip = plugin->make_tooltip_for_path(p_path, EditorResourcePreview::get_singleton()->get_preview_metadata(p_path), tooltip);
		}
	}
	return tooltip;
}

Variant FileSystemDock::get_drag_data_fw(const Point2 &p_point, Control *p_from) {
	bool all_favorites = true;
	bool all_not_favorites = true;

	Vector<String> paths;

	if (p_from == tree) {
		// Check if the first selected is in favorite.
		TreeItem *selected = tree->get_next_selected(tree->get_root());
		while (selected) {
			TreeItem *favorites_item = tree->get_root()->get_first_child();
			if (selected == favorites_item) {
				// The "Favorites" item is not draggable.
				return Variant();
			}

			bool is_favorite = selected->get_parent() != nullptr && tree->get_root()->get_first_child() == selected->get_parent();
			all_favorites &= is_favorite;
			all_not_favorites &= !is_favorite;
			selected = tree->get_next_selected(selected);
		}
		if (!all_not_favorites) {
			paths = _tree_get_selected(false);
		} else {
			paths = _tree_get_selected();
		}
	} else if (p_from == files) {
		for (int i = 0; i < files->get_item_count(); i++) {
			if (files->is_selected(i)) {
				paths.push_back(files->get_item_metadata(i));
			}
		}
		all_favorites = false;
		all_not_favorites = true;
	}

	if (paths.is_empty()) {
		return Variant();
	}

	Dictionary drag_data = EditorNode::get_singleton()->drag_files_and_dirs(paths, p_from);
	if (!all_not_favorites) {
		drag_data["favorite"] = all_favorites ? "all" : "mixed";
	}
	return drag_data;
}

bool FileSystemDock::can_drop_data_fw(const Point2 &p_point, const Variant &p_data, Control *p_from) const {
	Dictionary drag_data = p_data;

	if (drag_data.has("favorite")) {
		if (String(drag_data["favorite"]) != "all") {
			return false;
		}

		// Moving favorite around.
		TreeItem *ti = tree->get_item_at_position(p_point);
		if (!ti) {
			return false;
		}

		int drop_section = tree->get_drop_section_at_position(p_point);
		TreeItem *favorites_item = tree->get_root()->get_first_child();

		TreeItem *resources_item = favorites_item->get_next();

		if (ti == favorites_item) {
			return (drop_section == 1); // The parent, first fav.
		}
		if (ti->get_parent() && favorites_item == ti->get_parent()) {
			return true; // A favorite
		}
		if (ti == resources_item) {
			return (drop_section == -1); // The tree, last fav.
		}

		return false;
	}

	if (drag_data.has("type") && String(drag_data["type"]) == "resource") {
		// Move resources.
		String to_dir;
		bool favorite;
		_get_drag_target_folder(to_dir, favorite, p_point, p_from);
		return !favorite;
	}

	if (drag_data.has("type") && (String(drag_data["type"]) == "files" || String(drag_data["type"]) == "files_and_dirs")) {
		// Move files or dir.
		String to_dir;
		bool favorite;
		_get_drag_target_folder(to_dir, favorite, p_point, p_from);

		if (favorite) {
			return true;
		}

		if (to_dir.is_empty()) {
			return false;
		}

		// Attempting to move a folder into itself will fail later,
		// rather than bring up a message don't try to do it in the first place.
		to_dir = to_dir.ends_with("/") ? to_dir : (to_dir + "/");
		Vector<String> fnames = drag_data["files"];
		for (int i = 0; i < fnames.size(); ++i) {
			if (fnames[i].ends_with("/") && to_dir.begins_with(fnames[i])) {
				return false;
			}
		}

		return true;
	}

	if (drag_data.has("type") && String(drag_data["type"]) == "nodes") {
		// Save branch as scene.
		String to_dir;
		bool favorite;
		_get_drag_target_folder(to_dir, favorite, p_point, p_from);
		return !favorite;
	}

	return false;
}

void FileSystemDock::drop_data_fw(const Point2 &p_point, const Variant &p_data, Control *p_from) {
	if (!can_drop_data_fw(p_point, p_data, p_from)) {
		return;
	}
	Dictionary drag_data = p_data;

	Vector<String> dirs = EditorSettings::get_singleton()->get_favorites();

	if (drag_data.has("favorite")) {
		if (String(drag_data["favorite"]) != "all") {
			return;
		}
		// Moving favorite around.
		TreeItem *ti = tree->get_item_at_position(p_point);
		if (!ti) {
			return;
		}
		int drop_section = tree->get_drop_section_at_position(p_point);

		int drop_position;
		Vector<String> drag_files = drag_data["files"];
		TreeItem *favorites_item = tree->get_root()->get_first_child();
		TreeItem *resources_item = favorites_item->get_next();

		if (ti == favorites_item) {
			// Drop on the favorite folder.
			drop_position = 0;
		} else if (ti == resources_item) {
			// Drop on the resource item.
			drop_position = dirs.size();
		} else {
			// Drop in the list.
			drop_position = dirs.find(ti->get_metadata(0));
			if (drop_section == 1) {
				drop_position++;
			}
		}

		// Remove dragged favorites.
		Vector<int> to_remove;
		int offset = 0;
		for (int i = 0; i < drag_files.size(); i++) {
			int to_remove_pos = dirs.find(drag_files[i]);
			to_remove.push_back(to_remove_pos);
			if (to_remove_pos < drop_position) {
				offset++;
			}
		}
		drop_position -= offset;
		to_remove.sort();
		for (int i = 0; i < to_remove.size(); i++) {
			dirs.remove_at(to_remove[i] - i);
		}

		// Re-add them at the right position.
		for (int i = 0; i < drag_files.size(); i++) {
			dirs.insert(drop_position, drag_files[i]);
			drop_position++;
		}

		EditorSettings::get_singleton()->set_favorites(dirs);
		_update_tree(get_uncollapsed_paths());

		if (display_mode != DISPLAY_MODE_TREE_ONLY && current_path == "Favorites") {
			_update_file_list(true);
		}
		return;
	}

	if (drag_data.has("type") && String(drag_data["type"]) == "resource") {
		// Moving resource.
		Ref<Resource> res = drag_data["resource"];
		String to_dir;
		bool favorite;
		tree->set_drop_mode_flags(Tree::DROP_MODE_ON_ITEM);
		_get_drag_target_folder(to_dir, favorite, p_point, p_from);
		if (to_dir.is_empty()) {
			to_dir = get_current_directory();
		}

		if (res.is_valid() && !to_dir.is_empty()) {
			EditorNode::get_singleton()->push_item(res.ptr());
			EditorNode::get_singleton()->save_resource_as(res, to_dir);
		}
	}

	if (drag_data.has("type") && (String(drag_data["type"]) == "files" || String(drag_data["type"]) == "files_and_dirs")) {
		// Move files or add to favorites.
		String to_dir;
		bool favorite;
		_get_drag_target_folder(to_dir, favorite, p_point, p_from);
		if (!to_dir.is_empty()) {
			Vector<String> fnames = drag_data["files"];
			to_move.clear();
			String target_dir = to_dir == "res://" ? to_dir : to_dir.trim_suffix("/");

			for (int i = 0; i < fnames.size(); i++) {
				if (fnames[i].trim_suffix("/").get_base_dir() != target_dir) {
					to_move.push_back(FileOrFolder(fnames[i], !fnames[i].ends_with("/")));
				}
			}
			if (!to_move.is_empty()) {
				if (Input::get_singleton()->is_key_pressed(Key::CMD_OR_CTRL)) {
					_move_operation_confirm(to_dir, true);
				} else {
					_move_operation_confirm(to_dir);
				}
			}
		} else if (favorite) {
			// Add the files from favorites.
			Vector<String> fnames = drag_data["files"];
			Vector<String> favorites_list = EditorSettings::get_singleton()->get_favorites();
			for (int i = 0; i < fnames.size(); i++) {
				if (!favorites_list.has(fnames[i])) {
					favorites_list.push_back(fnames[i]);
				}
			}
			EditorSettings::get_singleton()->set_favorites(favorites_list);
			_update_tree(get_uncollapsed_paths());
		}
	}

	if (drag_data.has("type") && String(drag_data["type"]) == "nodes") {
		String to_dir;
		bool favorite;
		tree->set_drop_mode_flags(Tree::DROP_MODE_ON_ITEM);
		_get_drag_target_folder(to_dir, favorite, p_point, p_from);
		if (to_dir.is_empty()) {
<<<<<<< HEAD
			to_dir = "res://";
=======
			to_dir = get_current_directory();
>>>>>>> 9d6bdbc5
		}
		SceneTreeDock::get_singleton()->save_branch_to_file(to_dir);
	}
}

void FileSystemDock::_get_drag_target_folder(String &target, bool &target_favorites, const Point2 &p_point, Control *p_from) const {
	target = String();
	target_favorites = false;

	// In the file list.
	if (p_from == files) {
		int pos = files->get_item_at_position(p_point, true);
		if (pos == -1) {
			target = get_current_directory();
			return;
		}

		String ltarget = files->get_item_metadata(pos);
		target = ltarget.ends_with("/") ? ltarget : current_path.get_base_dir();
		return;
	}

	// In the tree.
	if (p_from == tree) {
		TreeItem *ti = tree->get_item_at_position(p_point);
		int section = tree->get_drop_section_at_position(p_point);
		if (ti) {
			// Check the favorites first.
			if (ti == tree->get_root()->get_first_child() && section >= 0) {
				target_favorites = true;
				return;
			} else if (ti->get_parent() == tree->get_root()->get_first_child()) {
				target_favorites = true;
				return;
			} else {
				String fpath = ti->get_metadata(0);
				if (section == 0) {
					if (fpath.ends_with("/")) {
						// We drop on a folder.
						target = fpath;
						return;
					} else {
						// We drop on the folder that the target file is in.
						target = fpath.get_base_dir();
						return;
					}
				} else {
					if (ti->get_parent() != tree->get_root()->get_first_child()) {
						// Not in the favorite section.
						if (fpath != "res://") {
							// We drop between two files
							if (fpath.ends_with("/")) {
								fpath = fpath.substr(0, fpath.length() - 1);
							}
							target = fpath.get_base_dir();
							return;
						}
					}
				}
			}
		}
	}
}

void FileSystemDock::_update_folder_colors_setting() {
	if (!ProjectSettings::get_singleton()->has_setting("file_customization/folder_colors")) {
		ProjectSettings::get_singleton()->set_setting("file_customization/folder_colors", assigned_folder_colors);
	} else if (assigned_folder_colors.is_empty()) {
		ProjectSettings::get_singleton()->set_setting("file_customization/folder_colors", Variant());
	}
	ProjectSettings::get_singleton()->save();
}

void FileSystemDock::_folder_color_index_pressed(int p_index, PopupMenu *p_menu) {
	Variant chosen_color_name = p_menu->get_item_metadata(p_index);
	Vector<String> selected;

	// Get all selected folders based on whether the files panel or tree panel is currently focused.
	if (files->has_focus()) {
		Vector<int> files_selected_ids = files->get_selected_items();
		for (int i = 0; i < files_selected_ids.size(); i++) {
			selected.push_back(files->get_item_metadata(files_selected_ids[i]));
		}
	} else {
		TreeItem *tree_selected = tree->get_root();
		tree_selected = tree->get_next_selected(tree_selected);
		while (tree_selected) {
			selected.push_back(tree_selected->get_metadata(0));
			tree_selected = tree->get_next_selected(tree_selected);
		}
	}

	// Update project settings with new folder colors.
	for (int i = 0; i < selected.size(); i++) {
		const String &fpath = selected[i];

		if (chosen_color_name) {
			assigned_folder_colors[fpath] = chosen_color_name;
		} else {
			assigned_folder_colors.erase(fpath);
		}
	}

	_update_folder_colors_setting();

	_update_tree(get_uncollapsed_paths());
	_update_file_list(true);
}

void FileSystemDock::_file_and_folders_fill_popup(PopupMenu *p_popup, const Vector<String> &p_paths, bool p_display_path_dependent_options) {
	// Add options for files and folders.
	ERR_FAIL_COND_MSG(p_paths.is_empty(), "Path cannot be empty.");

	Vector<String> filenames;
	Vector<String> foldernames;

	Vector<String> favorites_list = EditorSettings::get_singleton()->get_favorites();

	bool all_files = true;
	bool all_files_scenes = true;
	bool all_folders = true;
	bool all_favorites = true;
	bool all_not_favorites = true;

	for (int i = 0; i < p_paths.size(); i++) {
		const String &fpath = p_paths[i];
		if (fpath.ends_with("/")) {
			foldernames.push_back(fpath);
			all_files = false;
		} else {
			filenames.push_back(fpath);
			all_folders = false;
			all_files_scenes &= (EditorFileSystem::get_singleton()->get_file_type(fpath) == "PackedScene");
		}

		// Check if in favorites.
		bool found = false;
		for (int j = 0; j < favorites_list.size(); j++) {
			if (favorites_list[j] == fpath) {
				found = true;
				break;
			}
		}
		if (found) {
			all_not_favorites = false;
		} else {
			all_favorites = false;
		}
	}

	if (all_files) {
		if (all_files_scenes) {
			if (filenames.size() == 1) {
				p_popup->add_icon_item(get_editor_theme_icon(SNAME("Load")), TTR("Open Scene"), FILE_OPEN);
				p_popup->add_icon_item(get_editor_theme_icon(SNAME("CreateNewSceneFrom")), TTR("New Inherited Scene"), FILE_INHERIT);
				if (GLOBAL_GET("application/run/main_scene") != filenames[0]) {
					p_popup->add_icon_item(get_editor_theme_icon(SNAME("PlayScene")), TTR("Set as Main Scene"), FILE_MAIN_SCENE);
				}
			} else {
				p_popup->add_icon_item(get_editor_theme_icon(SNAME("Load")), TTR("Open Scenes"), FILE_OPEN);
			}
			p_popup->add_icon_item(get_editor_theme_icon(SNAME("Instance")), TTR("Instantiate"), FILE_INSTANTIATE);
			p_popup->add_separator();
		} else if (filenames.size() == 1) {
			p_popup->add_icon_item(get_editor_theme_icon(SNAME("Load")), TTR("Open"), FILE_OPEN);
			p_popup->add_separator();
		}

		if (filenames.size() == 1) {
			p_popup->add_item(TTR("Edit Dependencies..."), FILE_DEPENDENCIES);
			p_popup->add_item(TTR("View Owners..."), FILE_OWNERS);
			p_popup->add_separator();
		}
	}

	if (p_paths.size() == 1 && p_display_path_dependent_options) {
		PopupMenu *new_menu = memnew(PopupMenu);
		new_menu->connect("id_pressed", callable_mp(this, &FileSystemDock::_tree_rmb_option));

		p_popup->add_submenu_node_item(TTR("Create New"), new_menu, FILE_NEW);
		p_popup->set_item_icon(p_popup->get_item_index(FILE_NEW), get_editor_theme_icon(SNAME("Add")));

		new_menu->add_icon_item(get_editor_theme_icon(SNAME("Folder")), TTR("Folder..."), FILE_NEW_FOLDER);
		new_menu->add_icon_item(get_editor_theme_icon(SNAME("PackedScene")), TTR("Scene..."), FILE_NEW_SCENE);
		new_menu->add_icon_item(get_editor_theme_icon(SNAME("Script")), TTR("Script..."), FILE_NEW_SCRIPT);
		new_menu->add_icon_item(get_editor_theme_icon(SNAME("Object")), TTR("Resource..."), FILE_NEW_RESOURCE);
		new_menu->add_icon_item(get_editor_theme_icon(SNAME("TextFile")), TTR("TextFile..."), FILE_NEW_TEXTFILE);
		p_popup->add_separator();
	}

	if (all_folders && foldernames.size() > 0) {
		p_popup->add_icon_item(get_editor_theme_icon(SNAME("Load")), TTR("Expand Folder"), FILE_OPEN);

		if (foldernames.size() == 1) {
			p_popup->add_icon_item(get_editor_theme_icon(SNAME("GuiTreeArrowDown")), TTR("Expand Hierarchy"), FOLDER_EXPAND_ALL);
			p_popup->add_icon_item(get_editor_theme_icon(SNAME("GuiTreeArrowRight")), TTR("Collapse Hierarchy"), FOLDER_COLLAPSE_ALL);
		}

		p_popup->add_separator();

		if (p_paths[0] != "res://") {
			PopupMenu *folder_colors_menu = memnew(PopupMenu);
			folder_colors_menu->connect("id_pressed", callable_mp(this, &FileSystemDock::_folder_color_index_pressed).bind(folder_colors_menu));

			p_popup->add_submenu_node_item(TTR("Set Folder Color..."), folder_colors_menu);
			p_popup->set_item_icon(-1, get_editor_theme_icon(SNAME("Paint")));

			folder_colors_menu->add_icon_item(get_editor_theme_icon(SNAME("Folder")), TTR("Default (Reset)"));
			folder_colors_menu->set_item_icon_modulate(0, get_theme_color(SNAME("folder_icon_color"), SNAME("FileDialog")));
			folder_colors_menu->add_separator();

			for (const KeyValue<String, Color> &E : folder_colors) {
				folder_colors_menu->add_icon_item(get_editor_theme_icon(SNAME("Folder")), E.key.capitalize());

				folder_colors_menu->set_item_icon_modulate(-1, editor_is_dark_theme ? E.value : E.value * 2);
				folder_colors_menu->set_item_metadata(-1, E.key);
			}
		}
	}

	if (p_paths.size() == 1) {
		p_popup->add_icon_shortcut(get_editor_theme_icon(SNAME("ActionCopy")), ED_GET_SHORTCUT("filesystem_dock/copy_path"), FILE_COPY_PATH);
		if (ResourceLoader::get_resource_uid(p_paths[0]) != ResourceUID::INVALID_ID) {
			p_popup->add_icon_shortcut(get_editor_theme_icon(SNAME("Instance")), ED_GET_SHORTCUT("filesystem_dock/copy_uid"), FILE_COPY_UID);
		}
		if (p_paths[0] != "res://") {
			p_popup->add_icon_shortcut(get_editor_theme_icon(SNAME("Rename")), ED_GET_SHORTCUT("filesystem_dock/rename"), FILE_RENAME);
			p_popup->add_icon_shortcut(get_editor_theme_icon(SNAME("Duplicate")), ED_GET_SHORTCUT("filesystem_dock/duplicate"), FILE_DUPLICATE);
		}
	}

	if (p_paths.size() > 1 || p_paths[0] != "res://") {
		p_popup->add_icon_item(get_editor_theme_icon(SNAME("MoveUp")), TTR("Move/Duplicate To..."), FILE_MOVE);
		p_popup->add_icon_shortcut(get_editor_theme_icon(SNAME("Remove")), ED_GET_SHORTCUT("filesystem_dock/delete"), FILE_REMOVE);
	}

	p_popup->add_separator();

	if (p_paths.size() >= 1) {
		if (!all_favorites) {
			p_popup->add_icon_item(get_editor_theme_icon(SNAME("Favorites")), TTR("Add to Favorites"), FILE_ADD_FAVORITE);
		}
		if (!all_not_favorites) {
			p_popup->add_icon_item(get_editor_theme_icon(SNAME("NonFavorite")), TTR("Remove from Favorites"), FILE_REMOVE_FAVORITE);
		}

		{
			List<String> resource_extensions;
			ResourceFormatImporter::get_singleton()->get_recognized_extensions_for_type("Resource", &resource_extensions);
			HashSet<String> extension_list;
			for (const String &extension : resource_extensions) {
				extension_list.insert(extension);
			}

			bool resource_valid = true;
			String main_extension;

			for (int i = 0; i != p_paths.size(); ++i) {
				String extension = p_paths[i].get_extension();
				if (extension_list.has(extension)) {
					if (main_extension.is_empty()) {
						main_extension = extension;
					} else if (extension != main_extension) {
						resource_valid = false;
						break;
					}
				} else {
					resource_valid = false;
					break;
				}
			}

			if (resource_valid) {
				p_popup->add_icon_item(get_editor_theme_icon(SNAME("Load")), TTR("Reimport"), FILE_REIMPORT);
			}
		}
	}

	if (p_paths.size() == 1) {
		const String &fpath = p_paths[0];

#if !defined(ANDROID_ENABLED) && !defined(WEB_ENABLED)
		p_popup->add_separator();

		// Opening the system file manager is not supported on the Android and web editors.
		const bool is_directory = fpath.ends_with("/");

		p_popup->add_icon_shortcut(get_editor_theme_icon(SNAME("Filesystem")), ED_GET_SHORTCUT("filesystem_dock/show_in_explorer"), FILE_SHOW_IN_EXPLORER);
		p_popup->set_item_text(p_popup->get_item_index(FILE_SHOW_IN_EXPLORER), is_directory ? TTR("Open in File Manager") : TTR("Show in File Manager"));

		if (!is_directory) {
			p_popup->add_icon_shortcut(get_editor_theme_icon(SNAME("ExternalLink")), ED_GET_SHORTCUT("filesystem_dock/open_in_external_program"), FILE_OPEN_EXTERNAL);
		}

		p_popup->add_icon_shortcut(get_editor_theme_icon(SNAME("Terminal")), ED_GET_SHORTCUT("filesystem_dock/open_in_terminal"), FILE_OPEN_IN_TERMINAL);
		p_popup->set_item_text(p_popup->get_item_index(FILE_OPEN_IN_TERMINAL), is_directory ? TTR("Open in Terminal") : TTR("Open Containing Folder in Terminal"));
#endif

		current_path = fpath;
	}
}

void FileSystemDock::_tree_rmb_select(const Vector2 &p_pos, MouseButton p_button) {
	if (p_button != MouseButton::RIGHT) {
		return;
	}
	tree->grab_focus();

	// Right click is pressed in the tree.
	Vector<String> paths = _tree_get_selected(false);

	tree_popup->clear();

	// Popup.
	if (!paths.is_empty()) {
		tree_popup->reset_size();
		_file_and_folders_fill_popup(tree_popup, paths);
		tree_popup->set_position(tree->get_screen_position() + p_pos);
		tree_popup->reset_size();
		tree_popup->popup();
	}
}

void FileSystemDock::_tree_empty_click(const Vector2 &p_pos, MouseButton p_button) {
	if (p_button != MouseButton::RIGHT) {
		return;
	}
	// Right click is pressed in the empty space of the tree.
	current_path = "res://";
	tree_popup->clear();
	tree_popup->reset_size();
	tree_popup->add_icon_item(get_editor_theme_icon(SNAME("Folder")), TTR("New Folder..."), FILE_NEW_FOLDER);
	tree_popup->add_icon_item(get_editor_theme_icon(SNAME("PackedScene")), TTR("New Scene..."), FILE_NEW_SCENE);
	tree_popup->add_icon_item(get_editor_theme_icon(SNAME("Script")), TTR("New Script..."), FILE_NEW_SCRIPT);
	tree_popup->add_icon_item(get_editor_theme_icon(SNAME("Object")), TTR("New Resource..."), FILE_NEW_RESOURCE);
	tree_popup->add_icon_item(get_editor_theme_icon(SNAME("TextFile")), TTR("New TextFile..."), FILE_NEW_TEXTFILE);
#if !defined(ANDROID_ENABLED) && !defined(WEB_ENABLED)
	// Opening the system file manager is not supported on the Android and web editors.
	tree_popup->add_separator();
	tree_popup->add_icon_shortcut(get_editor_theme_icon(SNAME("Filesystem")), ED_GET_SHORTCUT("filesystem_dock/show_in_explorer"), FILE_SHOW_IN_EXPLORER);
	tree_popup->add_icon_shortcut(get_editor_theme_icon(SNAME("Terminal")), ED_GET_SHORTCUT("filesystem_dock/open_in_terminal"), FILE_OPEN_IN_TERMINAL);
#endif

	tree_popup->set_position(tree->get_screen_position() + p_pos);
	tree_popup->reset_size();
	tree_popup->popup();
}

void FileSystemDock::_tree_empty_selected() {
	tree->deselect_all();
}

void FileSystemDock::_file_list_item_clicked(int p_item, const Vector2 &p_pos, MouseButton p_mouse_button_index) {
	if (p_mouse_button_index != MouseButton::RIGHT) {
		return;
	}
	files->grab_focus();

	// Right click is pressed in the file list.
	Vector<String> paths;
	for (int i = 0; i < files->get_item_count(); i++) {
		if (!files->is_selected(i)) {
			continue;
		}
		if (files->get_item_text(p_item) == "..") {
			files->deselect(i);
			continue;
		}
		paths.push_back(files->get_item_metadata(i));
	}

	// Popup.
	if (!paths.is_empty()) {
		file_list_popup->clear();
		_file_and_folders_fill_popup(file_list_popup, paths, searched_string.length() == 0);
		file_list_popup->set_position(files->get_screen_position() + p_pos);
		file_list_popup->reset_size();
		file_list_popup->popup();
	}
}

void FileSystemDock::_file_list_empty_clicked(const Vector2 &p_pos, MouseButton p_mouse_button_index) {
	if (p_mouse_button_index != MouseButton::RIGHT) {
		return;
	}

	// Right click on empty space for file list.
	if (searched_string.length() > 0) {
		return;
	}

	current_path = current_path_line_edit->get_text();

	file_list_popup->clear();
	file_list_popup->reset_size();

	file_list_popup->add_icon_item(get_editor_theme_icon(SNAME("Folder")), TTR("New Folder..."), FILE_NEW_FOLDER);
	file_list_popup->add_icon_item(get_editor_theme_icon(SNAME("PackedScene")), TTR("New Scene..."), FILE_NEW_SCENE);
	file_list_popup->add_icon_item(get_editor_theme_icon(SNAME("Script")), TTR("New Script..."), FILE_NEW_SCRIPT);
	file_list_popup->add_icon_item(get_editor_theme_icon(SNAME("Object")), TTR("New Resource..."), FILE_NEW_RESOURCE);
	file_list_popup->add_icon_item(get_editor_theme_icon(SNAME("TextFile")), TTR("New TextFile..."), FILE_NEW_TEXTFILE);
	file_list_popup->add_separator();
	file_list_popup->add_icon_shortcut(get_editor_theme_icon(SNAME("Filesystem")), ED_GET_SHORTCUT("filesystem_dock/show_in_explorer"), FILE_SHOW_IN_EXPLORER);
	file_list_popup->add_icon_shortcut(get_editor_theme_icon(SNAME("Terminal")), ED_GET_SHORTCUT("filesystem_dock/open_in_terminal"), FILE_OPEN_IN_TERMINAL);

	file_list_popup->set_position(files->get_screen_position() + p_pos);
	file_list_popup->reset_size();
	file_list_popup->popup();
}

void FileSystemDock::select_file(const String &p_file) {
	_navigate_to_path(p_file);
}

void FileSystemDock::_file_multi_selected(int p_index, bool p_selected) {
	// Set the path to the current focused item.
	int current = files->get_current();
	if (current == p_index) {
		String fpath = files->get_item_metadata(current);
		if (!fpath.ends_with("/")) {
			current_path = fpath;
			if (display_mode != DISPLAY_MODE_TREE_ONLY) {
				_update_tree(get_uncollapsed_paths());
			}
		}
	}

	// Update the import dock.
	import_dock_needs_update = true;
	callable_mp(this, &FileSystemDock::_update_import_dock).call_deferred();
}

void FileSystemDock::_tree_mouse_exited() {
	if (holding_branch) {
		_reselect_items_selected_on_drag_begin();
	}
}

void FileSystemDock::_reselect_items_selected_on_drag_begin(bool reset) {
	TreeItem *selected_item = tree->get_next_selected(tree->get_root());
	if (selected_item) {
		selected_item->deselect(0);
	}
	if (!tree_items_selected_on_drag_begin.is_empty()) {
		bool reselected = false;
		for (TreeItem *item : tree_items_selected_on_drag_begin) {
			if (item->get_tree()) {
				item->select(0);
				reselected = true;
			}
		}

		if (reset) {
			tree_items_selected_on_drag_begin.clear();
		}

		if (!reselected) {
			// If couldn't reselect the items selected on drag begin, select the "res://" item.
			tree->get_root()->get_child(1)->select(0);
		}
	}

	files->deselect_all();
	if (!list_items_selected_on_drag_begin.is_empty()) {
		for (const int idx : list_items_selected_on_drag_begin) {
			files->select(idx, false);
		}

		if (reset) {
			list_items_selected_on_drag_begin.clear();
		}
	}
}

void FileSystemDock::_tree_gui_input(Ref<InputEvent> p_event) {
	Ref<InputEventKey> key = p_event;

	Ref<InputEventMouseMotion> mm = p_event;
	if (mm.is_valid()) {
		TreeItem *item = tree->get_item_at_position(mm->get_position());
		if (item && holding_branch) {
			String fpath = item->get_metadata(0);
			while (!fpath.ends_with("/") && fpath != "res://" && item->get_parent()) { // Find the parent folder tree item.
				item = item->get_parent();
				fpath = item->get_metadata(0);
			}

			TreeItem *deselect_item = tree->get_next_selected(tree->get_root());
			while (deselect_item) {
				deselect_item->deselect(0);
				deselect_item = tree->get_next_selected(deselect_item);
			}
			item->select(0);

			if (display_mode != DisplayMode::DISPLAY_MODE_TREE_ONLY) {
				files->deselect_all();
				// Try to select the corresponding file list item.
				const int files_item_idx = files->find_metadata(fpath);
				if (files_item_idx != -1) {
					files->select(files_item_idx);
				}
			}
		}
	}

	if (key.is_valid() && key->is_pressed() && !key->is_echo()) {
		if (ED_IS_SHORTCUT("filesystem_dock/duplicate", p_event)) {
			_tree_rmb_option(FILE_DUPLICATE);
		} else if (ED_IS_SHORTCUT("filesystem_dock/copy_path", p_event)) {
			_tree_rmb_option(FILE_COPY_PATH);
		} else if (ED_IS_SHORTCUT("filesystem_dock/copy_uid", p_event)) {
			_tree_rmb_option(FILE_COPY_UID);
		} else if (ED_IS_SHORTCUT("filesystem_dock/delete", p_event)) {
			_tree_rmb_option(FILE_REMOVE);
		} else if (ED_IS_SHORTCUT("filesystem_dock/rename", p_event)) {
			_tree_rmb_option(FILE_RENAME);
		} else if (ED_IS_SHORTCUT("filesystem_dock/show_in_explorer", p_event)) {
			_tree_rmb_option(FILE_SHOW_IN_EXPLORER);
		} else if (ED_IS_SHORTCUT("filesystem_dock/open_in_external_program", p_event)) {
			_tree_rmb_option(FILE_OPEN_EXTERNAL);
		} else if (ED_IS_SHORTCUT("filesystem_dock/open_in_terminal", p_event)) {
			_tree_rmb_option(FILE_OPEN_IN_TERMINAL);
		} else if (ED_IS_SHORTCUT("file_dialog/focus_path", p_event)) {
			focus_on_path();
		} else if (ED_IS_SHORTCUT("editor/open_search", p_event)) {
			focus_on_filter();
		} else {
			return;
		}

		accept_event();
	}
}

void FileSystemDock::_file_list_gui_input(Ref<InputEvent> p_event) {
	Ref<InputEventMouseMotion> mm = p_event;
	if (mm.is_valid() && holding_branch) {
		const int item_idx = files->get_item_at_position(mm->get_position(), true);
		files->deselect_all();
		String fpath;
		if (item_idx != -1) {
			fpath = files->get_item_metadata(item_idx);
			if (fpath.ends_with("/") || fpath == "res://") {
				files->select(item_idx);
			}
		} else {
			fpath = get_current_directory();
		}

		TreeItem *deselect_item = tree->get_next_selected(tree->get_root());
		while (deselect_item) {
			deselect_item->deselect(0);
			deselect_item = tree->get_next_selected(deselect_item);
		}

		// Try to select the corresponding tree item.
		TreeItem *tree_item = (item_idx != -1) ? tree->get_item_with_text(files->get_item_text(item_idx)) : nullptr;

		if (tree_item) {
			tree_item->select(0);
		} else {
			// Find parent folder.
			fpath = fpath.substr(0, fpath.rfind("/") + 1);
			if (fpath.size() > String("res://").size()) {
				fpath = fpath.left(fpath.size() - 2); // Remove last '/'.
				const int slash_idx = fpath.rfind("/");
				fpath = fpath.substr(slash_idx + 1, fpath.size() - slash_idx - 1);
			}

			tree_item = tree->get_item_with_text(fpath);
			if (tree_item) {
				tree_item->select(0);
			}
		}
	}

	Ref<InputEventKey> key = p_event;
	if (key.is_valid() && key->is_pressed() && !key->is_echo()) {
		if (ED_IS_SHORTCUT("filesystem_dock/duplicate", p_event)) {
			_file_list_rmb_option(FILE_DUPLICATE);
		} else if (ED_IS_SHORTCUT("filesystem_dock/copy_path", p_event)) {
			_file_list_rmb_option(FILE_COPY_PATH);
		} else if (ED_IS_SHORTCUT("filesystem_dock/delete", p_event)) {
			_file_list_rmb_option(FILE_REMOVE);
		} else if (ED_IS_SHORTCUT("filesystem_dock/rename", p_event)) {
			_file_list_rmb_option(FILE_RENAME);
		} else if (ED_IS_SHORTCUT("filesystem_dock/show_in_explorer", p_event)) {
			_file_list_rmb_option(FILE_SHOW_IN_EXPLORER);
		} else if (ED_IS_SHORTCUT("filesystem_dock/open_in_terminal", p_event)) {
			_file_list_rmb_option(FILE_OPEN_IN_TERMINAL);
		} else if (ED_IS_SHORTCUT("editor/open_search", p_event)) {
			focus_on_filter();
		} else {
			return;
		}

		accept_event();
	}
}

bool FileSystemDock::_get_imported_files(const String &p_path, String &r_extension, Vector<String> &r_files) const {
	if (!p_path.ends_with("/")) {
		if (FileAccess::exists(p_path + ".import")) {
			if (r_extension.is_empty()) {
				r_extension = p_path.get_extension();
			} else if (r_extension != p_path.get_extension()) {
				r_files.clear();
				return false; // File type mismatch, stop search.
			}

			r_files.push_back(p_path);
		}
		return true;
	}

	Ref<DirAccess> da = DirAccess::open(p_path);
	ERR_FAIL_COND_V(da.is_null(), false);

	da->list_dir_begin();
	String n = da->get_next();
	while (!n.is_empty()) {
		if (n != "." && n != ".." && !n.ends_with(".import")) {
			String npath = p_path + n + (da->current_is_dir() ? "/" : "");
			if (!_get_imported_files(npath, r_extension, r_files)) {
				return false;
			}
		}
		n = da->get_next();
	}
	da->list_dir_end();
	return true;
}

void FileSystemDock::_update_import_dock() {
	if (!import_dock_needs_update) {
		return;
	}

	// List selected.
	Vector<String> selected;
	if (display_mode == DISPLAY_MODE_TREE_ONLY) {
		// Use the tree
		selected = _tree_get_selected();

	} else {
		// Use the file list.
		for (int i = 0; i < files->get_item_count(); i++) {
			if (!files->is_selected(i)) {
				continue;
			}

			selected.push_back(files->get_item_metadata(i));
		}
	}

	if (!selected.is_empty() && selected[0] == "res://") {
		// Scanning res:// is costly and unlikely to yield any useful results.
		return;
	}

	// Expand directory selection.
	Vector<String> efiles;
	String extension;
	for (const String &fpath : selected) {
		_get_imported_files(fpath, extension, efiles);
	}

	// Check import.
	Vector<String> imports;
	String import_type;
	for (int i = 0; i < efiles.size(); i++) {
		const String &fpath = efiles[i];
		Ref<ConfigFile> cf;
		cf.instantiate();
		Error err = cf->load(fpath + ".import");
		if (err != OK) {
			imports.clear();
			break;
		}

		String type;
		if (cf->has_section_key("remap", "type")) {
			type = cf->get_value("remap", "type");
		}
		if (import_type.is_empty()) {
			import_type = type;
		} else if (import_type != type) {
			// All should be the same type.
			imports.clear();
			break;
		}
		imports.push_back(fpath);
	}

	if (imports.size() == 0) {
		ImportDock::get_singleton()->clear();
	} else if (imports.size() == 1) {
		ImportDock::get_singleton()->set_edit_path(imports[0]);
	} else {
		ImportDock::get_singleton()->set_edit_multiple_paths(imports);
	}

	import_dock_needs_update = false;
}

void FileSystemDock::_feature_profile_changed() {
	_update_display_mode(true);
}

void FileSystemDock::set_file_sort(FileSortOption p_file_sort) {
	for (int i = 0; i != FILE_SORT_MAX; i++) {
		tree_button_sort->get_popup()->set_item_checked(i, (i == (int)p_file_sort));
		file_list_button_sort->get_popup()->set_item_checked(i, (i == (int)p_file_sort));
	}
	file_sort = p_file_sort;

	// Update everything needed.
	_update_tree(get_uncollapsed_paths());
	_update_file_list(true);
}

void FileSystemDock::_file_sort_popup(int p_id) {
	set_file_sort((FileSortOption)p_id);
}

const HashMap<String, Color> &FileSystemDock::get_folder_colors() const {
	return folder_colors;
}

Dictionary FileSystemDock::get_assigned_folder_colors() const {
	return assigned_folder_colors;
}

MenuButton *FileSystemDock::_create_file_menu_button() {
	MenuButton *button = memnew(MenuButton);
	button->set_flat(false);
	button->set_theme_type_variation("FlatMenuButton");
	button->set_tooltip_text(TTR("Sort Files"));

	PopupMenu *p = button->get_popup();
	p->connect("id_pressed", callable_mp(this, &FileSystemDock::_file_sort_popup));
	p->add_radio_check_item(TTR("Sort by Name (Ascending)"), FILE_SORT_NAME);
	p->add_radio_check_item(TTR("Sort by Name (Descending)"), FILE_SORT_NAME_REVERSE);
	p->add_radio_check_item(TTR("Sort by Type (Ascending)"), FILE_SORT_TYPE);
	p->add_radio_check_item(TTR("Sort by Type (Descending)"), FILE_SORT_TYPE_REVERSE);
	p->add_radio_check_item(TTR("Sort by Last Modified"), FILE_SORT_MODIFIED_TIME);
	p->add_radio_check_item(TTR("Sort by First Modified"), FILE_SORT_MODIFIED_TIME_REVERSE);
	p->set_item_checked(file_sort, true);
	return button;
}

bool FileSystemDock::_can_dock_horizontal() const {
	return true;
}

void FileSystemDock::_set_dock_horizontal(bool p_enable) {
	if (button_dock_placement->is_visible() == p_enable) {
		return;
	}

	if (p_enable) {
		set_meta("_dock_display_mode", get_display_mode());
		set_meta("_dock_file_display_mode", get_file_list_display_mode());

		FileSystemDock::DisplayMode new_display_mode = FileSystemDock::DisplayMode(int(get_meta("_bottom_display_mode", int(FileSystemDock::DISPLAY_MODE_HSPLIT))));
		FileSystemDock::FileListDisplayMode new_file_display_mode = FileSystemDock::FileListDisplayMode(int(get_meta("_bottom_file_display_mode", int(FileSystemDock::FILE_LIST_DISPLAY_THUMBNAILS))));

		set_display_mode(new_display_mode);
		set_file_list_display_mode(new_file_display_mode);
		set_custom_minimum_size(Size2(0, 200) * EDSCALE);
	} else {
		set_meta("_bottom_display_mode", get_display_mode());
		set_meta("_bottom_file_display_mode", get_file_list_display_mode());

		FileSystemDock::DisplayMode new_display_mode = FileSystemDock::DISPLAY_MODE_TREE_ONLY;
		FileSystemDock::FileListDisplayMode new_file_display_mode = FileSystemDock::FILE_LIST_DISPLAY_LIST;

		new_display_mode = FileSystemDock::DisplayMode(int(get_meta("_dock_display_mode", new_display_mode)));
		new_file_display_mode = FileSystemDock::FileListDisplayMode(int(get_meta("_dock_file_display_mode", new_file_display_mode)));

		set_display_mode(new_display_mode);
		set_file_list_display_mode(new_file_display_mode);
		set_custom_minimum_size(Size2(0, 0));
	}

	button_dock_placement->set_visible(p_enable);
}

void FileSystemDock::_bind_methods() {
	ClassDB::bind_method(D_METHOD("_file_list_thumbnail_done"), &FileSystemDock::_file_list_thumbnail_done);
	ClassDB::bind_method(D_METHOD("_tree_thumbnail_done"), &FileSystemDock::_tree_thumbnail_done);

	ClassDB::bind_method(D_METHOD("navigate_to_path", "path"), &FileSystemDock::navigate_to_path);

	ClassDB::bind_method(D_METHOD("add_resource_tooltip_plugin", "plugin"), &FileSystemDock::add_resource_tooltip_plugin);
	ClassDB::bind_method(D_METHOD("remove_resource_tooltip_plugin", "plugin"), &FileSystemDock::remove_resource_tooltip_plugin);

	ClassDB::bind_method(D_METHOD("_set_dock_horizontal", "enable"), &FileSystemDock::_set_dock_horizontal);
	ClassDB::bind_method(D_METHOD("_can_dock_horizontal"), &FileSystemDock::_can_dock_horizontal);

	ADD_SIGNAL(MethodInfo("inherit", PropertyInfo(Variant::STRING, "file")));
	ADD_SIGNAL(MethodInfo("instantiate", PropertyInfo(Variant::PACKED_STRING_ARRAY, "files")));

	ADD_SIGNAL(MethodInfo("resource_removed", PropertyInfo(Variant::OBJECT, "resource", PROPERTY_HINT_RESOURCE_TYPE, "Resource")));
	ADD_SIGNAL(MethodInfo("file_removed", PropertyInfo(Variant::STRING, "file")));
	ADD_SIGNAL(MethodInfo("folder_removed", PropertyInfo(Variant::STRING, "folder")));
	ADD_SIGNAL(MethodInfo("files_moved", PropertyInfo(Variant::STRING, "old_file"), PropertyInfo(Variant::STRING, "new_file")));
	ADD_SIGNAL(MethodInfo("folder_moved", PropertyInfo(Variant::STRING, "old_folder"), PropertyInfo(Variant::STRING, "new_folder")));

	ADD_SIGNAL(MethodInfo("display_mode_changed"));
}

void FileSystemDock::save_layout_to_config(Ref<ConfigFile> p_layout, const String &p_section) const {
	p_layout->set_value(p_section, "dock_filesystem_h_split_offset", get_h_split_offset());
	p_layout->set_value(p_section, "dock_filesystem_v_split_offset", get_v_split_offset());
	p_layout->set_value(p_section, "dock_filesystem_display_mode", get_display_mode());
	p_layout->set_value(p_section, "dock_filesystem_file_sort", get_file_sort());
	p_layout->set_value(p_section, "dock_filesystem_file_list_display_mode", get_file_list_display_mode());
	PackedStringArray selected_files = get_selected_paths();
	p_layout->set_value(p_section, "dock_filesystem_selected_paths", selected_files);
	Vector<String> uncollapsed_paths = get_uncollapsed_paths();
	p_layout->set_value(p_section, "dock_filesystem_uncollapsed_paths", uncollapsed_paths);
}

void FileSystemDock::load_layout_from_config(Ref<ConfigFile> p_layout, const String &p_section) {
	if (p_layout->has_section_key(p_section, "dock_filesystem_h_split_offset")) {
		int fs_h_split_ofs = p_layout->get_value(p_section, "dock_filesystem_h_split_offset");
		set_h_split_offset(fs_h_split_ofs);
	}

	if (p_layout->has_section_key(p_section, "dock_filesystem_v_split_offset")) {
		int fs_v_split_ofs = p_layout->get_value(p_section, "dock_filesystem_v_split_offset");
		set_v_split_offset(fs_v_split_ofs);
	}

	if (p_layout->has_section_key(p_section, "dock_filesystem_display_mode")) {
		DisplayMode dock_filesystem_display_mode = DisplayMode(int(p_layout->get_value(p_section, "dock_filesystem_display_mode")));
		set_display_mode(dock_filesystem_display_mode);
	}

	if (p_layout->has_section_key(p_section, "dock_filesystem_file_sort")) {
		FileSortOption dock_filesystem_file_sort = FileSortOption(int(p_layout->get_value(p_section, "dock_filesystem_file_sort")));
		set_file_sort(dock_filesystem_file_sort);
	}

	if (p_layout->has_section_key(p_section, "dock_filesystem_file_list_display_mode")) {
		FileListDisplayMode dock_filesystem_file_list_display_mode = FileListDisplayMode(int(p_layout->get_value(p_section, "dock_filesystem_file_list_display_mode")));
		set_file_list_display_mode(dock_filesystem_file_list_display_mode);
	}

	if (p_layout->has_section_key(p_section, "dock_filesystem_selected_paths")) {
		PackedStringArray dock_filesystem_selected_paths = p_layout->get_value(p_section, "dock_filesystem_selected_paths");
		for (int i = 0; i < dock_filesystem_selected_paths.size(); i++) {
			select_file(dock_filesystem_selected_paths[i]);
		}
	}

	// Restore collapsed state.
	PackedStringArray uncollapsed_tis;
	if (p_layout->has_section_key(p_section, "dock_filesystem_uncollapsed_paths")) {
		uncollapsed_tis = p_layout->get_value(p_section, "dock_filesystem_uncollapsed_paths");
	} else {
		uncollapsed_tis = { "res://" };
	}

	if (!uncollapsed_tis.is_empty()) {
		for (int i = 0; i < uncollapsed_tis.size(); i++) {
			TreeItem *uncollapsed_ti = get_tree_control()->get_item_with_metadata(uncollapsed_tis[i], 0);
			if (uncollapsed_ti) {
				uncollapsed_ti->set_collapsed(false);
			}
		}
		get_tree_control()->queue_redraw();
	}
}

FileSystemDock::FileSystemDock() {
	singleton = this;
	set_name("FileSystem");
	current_path = "res://";

	ProjectSettings::get_singleton()->add_hidden_prefix("file_customization/");

	// `KeyModifierMask::CMD_OR_CTRL | Key::C` conflicts with other editor shortcuts.
	ED_SHORTCUT("filesystem_dock/copy_path", TTR("Copy Path"), KeyModifierMask::CMD_OR_CTRL | KeyModifierMask::SHIFT | Key::C);
	ED_SHORTCUT("filesystem_dock/copy_uid", TTR("Copy UID"));
	ED_SHORTCUT("filesystem_dock/duplicate", TTR("Duplicate..."), KeyModifierMask::CMD_OR_CTRL | Key::D);
	ED_SHORTCUT("filesystem_dock/delete", TTR("Delete"), Key::KEY_DELETE);
	ED_SHORTCUT("filesystem_dock/rename", TTR("Rename..."), Key::F2);
	ED_SHORTCUT_OVERRIDE("filesystem_dock/rename", "macos", Key::ENTER);
#if !defined(ANDROID_ENABLED) && !defined(WEB_ENABLED)
	// Opening the system file manager or opening in an external program is not supported on the Android and web editors.
	ED_SHORTCUT("filesystem_dock/show_in_explorer", TTR("Open in File Manager"));
	ED_SHORTCUT("filesystem_dock/open_in_external_program", TTR("Open in External Program"));
	ED_SHORTCUT("filesystem_dock/open_in_terminal", TTR("Open in Terminal"));
#endif

	// Properly translating color names would require a separate HashMap, so for simplicity they are provided as comments.
	folder_colors["red"] = Color(1.0, 0.271, 0.271); // TTR("Red")
	folder_colors["orange"] = Color(1.0, 0.561, 0.271); // TTR("Orange")
	folder_colors["yellow"] = Color(1.0, 0.890, 0.271); // TTR("Yellow")
	folder_colors["green"] = Color(0.502, 1.0, 0.271); // TTR("Green")
	folder_colors["teal"] = Color(0.271, 1.0, 0.635); // TTR("Teal")
	folder_colors["blue"] = Color(0.271, 0.843, 1.0); // TTR("Blue")
	folder_colors["purple"] = Color(0.502, 0.271, 1.0); // TTR("Purple")
	folder_colors["pink"] = Color(1.0, 0.271, 0.588); // TTR("Pink")
	folder_colors["gray"] = Color(0.616, 0.616, 0.616); // TTR("Gray")

	assigned_folder_colors = ProjectSettings::get_singleton()->get_setting("file_customization/folder_colors");

	editor_is_dark_theme = EditorThemeManager::is_dark_theme();

	VBoxContainer *top_vbc = memnew(VBoxContainer);
	add_child(top_vbc);

	HBoxContainer *toolbar_hbc = memnew(HBoxContainer);
	toolbar_hbc->add_theme_constant_override("separation", 0);
	top_vbc->add_child(toolbar_hbc);

	button_hist_prev = memnew(Button);
	button_hist_prev->set_flat(true);
	button_hist_prev->set_disabled(true);
	button_hist_prev->set_focus_mode(FOCUS_NONE);
	button_hist_prev->set_tooltip_text(TTR("Go to previous selected folder/file."));
	toolbar_hbc->add_child(button_hist_prev);

	button_hist_next = memnew(Button);
	button_hist_next->set_flat(true);
	button_hist_next->set_disabled(true);
	button_hist_next->set_focus_mode(FOCUS_NONE);
	button_hist_next->set_tooltip_text(TTR("Go to next selected folder/file."));
	toolbar_hbc->add_child(button_hist_next);

	current_path_line_edit = memnew(LineEdit);
	current_path_line_edit->set_structured_text_bidi_override(TextServer::STRUCTURED_TEXT_FILE);
	current_path_line_edit->set_h_size_flags(SIZE_EXPAND_FILL);
	_set_current_path_line_edit_text(current_path);
	toolbar_hbc->add_child(current_path_line_edit);

	button_reload = memnew(Button);
	button_reload->connect("pressed", callable_mp(this, &FileSystemDock::_rescan));
	button_reload->set_focus_mode(FOCUS_NONE);
	button_reload->set_tooltip_text(TTR("Re-Scan Filesystem"));
	button_reload->hide();
	toolbar_hbc->add_child(button_reload);

	button_toggle_display_mode = memnew(Button);
	button_toggle_display_mode->connect("pressed", callable_mp(this, &FileSystemDock::_change_split_mode));
	button_toggle_display_mode->set_focus_mode(FOCUS_NONE);
	button_toggle_display_mode->set_tooltip_text(TTR("Change Split Mode"));
	button_toggle_display_mode->set_theme_type_variation("FlatMenuButton");
	toolbar_hbc->add_child(button_toggle_display_mode);

	button_dock_placement = memnew(Button);
	button_dock_placement->set_flat(true);
	button_dock_placement->connect("pressed", callable_mp(this, &FileSystemDock::_change_bottom_dock_placement));
	button_dock_placement->hide();
	toolbar_hbc->add_child(button_dock_placement);

	toolbar2_hbc = memnew(HBoxContainer);
	toolbar2_hbc->add_theme_constant_override("separation", 0);
	top_vbc->add_child(toolbar2_hbc);

	tree_search_box = memnew(LineEdit);
	tree_search_box->set_h_size_flags(SIZE_EXPAND_FILL);
	tree_search_box->set_placeholder(TTR("Filter Files"));
	tree_search_box->set_clear_button_enabled(true);
	tree_search_box->connect("text_changed", callable_mp(this, &FileSystemDock::_search_changed).bind(tree_search_box));
	toolbar2_hbc->add_child(tree_search_box);

	tree_button_sort = _create_file_menu_button();
	toolbar2_hbc->add_child(tree_button_sort);

	file_list_popup = memnew(PopupMenu);

	add_child(file_list_popup);

	tree_popup = memnew(PopupMenu);

	add_child(tree_popup);

	split_box = memnew(SplitContainer);
	split_box->set_v_size_flags(SIZE_EXPAND_FILL);
	split_box->connect("dragged", callable_mp(this, &FileSystemDock::_split_dragged));
	split_box_offset_h = 240 * EDSCALE;
	add_child(split_box);

	tree = memnew(FileSystemTree);
	tree->set_auto_translate_mode(AUTO_TRANSLATE_MODE_DISABLED);

	tree->set_auto_translate_mode(AUTO_TRANSLATE_MODE_DISABLED);
	tree->set_hide_root(true);
	SET_DRAG_FORWARDING_GCD(tree, FileSystemDock);
	tree->set_allow_rmb_select(true);
	tree->set_select_mode(Tree::SELECT_MULTI);
	tree->set_custom_minimum_size(Size2(40 * EDSCALE, 15 * EDSCALE));
	tree->set_column_clip_content(0, true);
	split_box->add_child(tree);

	tree->connect("item_activated", callable_mp(this, &FileSystemDock::_tree_activate_file));
	tree->connect("multi_selected", callable_mp(this, &FileSystemDock::_tree_multi_selected));
	tree->connect("item_mouse_selected", callable_mp(this, &FileSystemDock::_tree_rmb_select));
	tree->connect("empty_clicked", callable_mp(this, &FileSystemDock::_tree_empty_click));
	tree->connect("nothing_selected", callable_mp(this, &FileSystemDock::_tree_empty_selected));
	tree->connect("gui_input", callable_mp(this, &FileSystemDock::_tree_gui_input));
	tree->connect("mouse_exited", callable_mp(this, &FileSystemDock::_tree_mouse_exited));
	tree->connect("item_edited", callable_mp(this, &FileSystemDock::_rename_operation_confirm));

	file_list_vb = memnew(VBoxContainer);
	file_list_vb->set_v_size_flags(SIZE_EXPAND_FILL);
	split_box->add_child(file_list_vb);

	path_hb = memnew(HBoxContainer);
	file_list_vb->add_child(path_hb);

	file_list_search_box = memnew(LineEdit);
	file_list_search_box->set_h_size_flags(SIZE_EXPAND_FILL);
	file_list_search_box->set_placeholder(TTR("Filter Files"));
	file_list_search_box->set_clear_button_enabled(true);
	file_list_search_box->connect("text_changed", callable_mp(this, &FileSystemDock::_search_changed).bind(file_list_search_box));
	path_hb->add_child(file_list_search_box);

	file_list_button_sort = _create_file_menu_button();
	path_hb->add_child(file_list_button_sort);

	button_file_list_display_mode = memnew(Button);
	button_file_list_display_mode->set_flat(true);
	path_hb->add_child(button_file_list_display_mode);

	files = memnew(FileSystemList);
	files->set_v_size_flags(SIZE_EXPAND_FILL);
	files->set_select_mode(ItemList::SELECT_MULTI);
	SET_DRAG_FORWARDING_GCD(files, FileSystemDock);
	files->connect("item_clicked", callable_mp(this, &FileSystemDock::_file_list_item_clicked));
	files->connect("gui_input", callable_mp(this, &FileSystemDock::_file_list_gui_input));
	files->connect("multi_selected", callable_mp(this, &FileSystemDock::_file_multi_selected));
	files->connect("empty_clicked", callable_mp(this, &FileSystemDock::_file_list_empty_clicked));
	files->connect("item_edited", callable_mp(this, &FileSystemDock::_rename_operation_confirm));
	files->set_custom_minimum_size(Size2(0, 15 * EDSCALE));
	files->set_allow_rmb_select(true);
	file_list_vb->add_child(files);

	scanning_vb = memnew(VBoxContainer);
	scanning_vb->hide();
	add_child(scanning_vb);

	Label *slabel = memnew(Label);
	slabel->set_text(TTR("Scanning Files,\nPlease Wait..."));
	slabel->set_horizontal_alignment(HORIZONTAL_ALIGNMENT_CENTER);
	scanning_vb->add_child(slabel);

	scanning_progress = memnew(ProgressBar);
	scanning_vb->add_child(scanning_progress);

	deps_editor = memnew(DependencyEditor);
	add_child(deps_editor);

	owners_editor = memnew(DependencyEditorOwners());
	add_child(owners_editor);

	remove_dialog = memnew(DependencyRemoveDialog);
	remove_dialog->connect("resource_removed", callable_mp(this, &FileSystemDock::_resource_removed));
	remove_dialog->connect("file_removed", callable_mp(this, &FileSystemDock::_file_removed));
	remove_dialog->connect("folder_removed", callable_mp(this, &FileSystemDock::_folder_removed));
	add_child(remove_dialog);

	move_dialog = memnew(EditorDirDialog);
	add_child(move_dialog);
	move_dialog->connect("move_pressed", callable_mp(this, &FileSystemDock::_move_operation_confirm).bind(false, OVERWRITE_UNDECIDED));
	move_dialog->connect("copy_pressed", callable_mp(this, &FileSystemDock::_move_operation_confirm).bind(true, OVERWRITE_UNDECIDED));

	overwrite_dialog = memnew(ConfirmationDialog);
	add_child(overwrite_dialog);
	overwrite_dialog->set_ok_button_text(TTR("Overwrite"));
	overwrite_dialog->add_button(TTR("Keep Both"), true)->connect("pressed", callable_mp(this, &FileSystemDock::_overwrite_dialog_action).bind(false));
	overwrite_dialog->connect("confirmed", callable_mp(this, &FileSystemDock::_overwrite_dialog_action).bind(true));

	VBoxContainer *overwrite_dialog_vb = memnew(VBoxContainer);
	overwrite_dialog->add_child(overwrite_dialog_vb);

	overwrite_dialog_header = memnew(Label);
	overwrite_dialog_vb->add_child(overwrite_dialog_header);

	overwrite_dialog_scroll = memnew(ScrollContainer);
	overwrite_dialog_vb->add_child(overwrite_dialog_scroll);
	overwrite_dialog_scroll->set_custom_minimum_size(Vector2(400, 600) * EDSCALE);

	overwrite_dialog_file_list = memnew(Label);
	overwrite_dialog_scroll->add_child(overwrite_dialog_file_list);

	overwrite_dialog_footer = memnew(Label);
	overwrite_dialog_vb->add_child(overwrite_dialog_footer);

	duplicate_dialog = memnew(ConfirmationDialog);
	VBoxContainer *duplicate_dialog_vb = memnew(VBoxContainer);
	duplicate_dialog->add_child(duplicate_dialog_vb);

	duplicate_dialog_text = memnew(LineEdit);
	duplicate_dialog_vb->add_margin_child(TTR("Name:"), duplicate_dialog_text);
	duplicate_dialog->set_ok_button_text(TTR("Duplicate"));
	add_child(duplicate_dialog);
	duplicate_dialog->register_text_enter(duplicate_dialog_text);
	duplicate_dialog->connect("confirmed", callable_mp(this, &FileSystemDock::_duplicate_operation_confirm));

	make_dir_dialog = memnew(DirectoryCreateDialog);
	add_child(make_dir_dialog);
	make_dir_dialog->connect("dir_created", callable_mp(this, &FileSystemDock::_rescan).unbind(1));

	make_scene_dialog = memnew(SceneCreateDialog);
	add_child(make_scene_dialog);
	make_scene_dialog->connect("confirmed", callable_mp(this, &FileSystemDock::_make_scene_confirm));

	make_script_dialog = memnew(ScriptCreateDialog);
	make_script_dialog->set_title(TTR("Create Script"));
	add_child(make_script_dialog);

	make_shader_dialog = memnew(ShaderCreateDialog);
	add_child(make_shader_dialog);

	new_resource_dialog = memnew(CreateDialog);
	add_child(new_resource_dialog);
	new_resource_dialog->set_base_type("Resource");
	new_resource_dialog->connect("create", callable_mp(this, &FileSystemDock::_resource_created));

	searched_string = String();
	uncollapsed_paths_before_search = Vector<String>();

	tree_update_id = 0;

	history_pos = 0;
	history_max_size = 20;
	history.push_back("res://");

	display_mode = DISPLAY_MODE_TREE_ONLY;
	old_display_mode = DISPLAY_MODE_TREE_ONLY;
	file_list_display_mode = FILE_LIST_DISPLAY_THUMBNAILS;

	add_resource_tooltip_plugin(memnew(EditorTextureTooltipPlugin));
}

FileSystemDock::~FileSystemDock() {
	singleton = nullptr;
}<|MERGE_RESOLUTION|>--- conflicted
+++ resolved
@@ -2968,11 +2968,7 @@
 		tree->set_drop_mode_flags(Tree::DROP_MODE_ON_ITEM);
 		_get_drag_target_folder(to_dir, favorite, p_point, p_from);
 		if (to_dir.is_empty()) {
-<<<<<<< HEAD
-			to_dir = "res://";
-=======
 			to_dir = get_current_directory();
->>>>>>> 9d6bdbc5
 		}
 		SceneTreeDock::get_singleton()->save_branch_to_file(to_dir);
 	}
