/**************************************************************************/
/*  editor_log.h                                                          */
/**************************************************************************/
/*                         This file is part of:                          */
/*                             GODOT ENGINE                               */
/*                        https://godotengine.org                         */
/**************************************************************************/
/* Copyright (c) 2014-present Godot Engine contributors (see AUTHORS.md). */
/* Copyright (c) 2007-2014 Juan Linietsky, Ariel Manzur.                  */
/*                                                                        */
/* Permission is hereby granted, free of charge, to any person obtaining  */
/* a copy of this software and associated documentation files (the        */
/* "Software"), to deal in the Software without restriction, including    */
/* without limitation the rights to use, copy, modify, merge, publish,    */
/* distribute, sublicense, and/or sell copies of the Software, and to     */
/* permit persons to whom the Software is furnished to do so, subject to  */
/* the following conditions:                                              */
/*                                                                        */
/* The above copyright notice and this permission notice shall be         */
/* included in all copies or substantial portions of the Software.        */
/*                                                                        */
/* THE SOFTWARE IS PROVIDED "AS IS", WITHOUT WARRANTY OF ANY KIND,        */
/* EXPRESS OR IMPLIED, INCLUDING BUT NOT LIMITED TO THE WARRANTIES OF     */
/* MERCHANTABILITY, FITNESS FOR A PARTICULAR PURPOSE AND NONINFRINGEMENT. */
/* IN NO EVENT SHALL THE AUTHORS OR COPYRIGHT HOLDERS BE LIABLE FOR ANY   */
/* CLAIM, DAMAGES OR OTHER LIABILITY, WHETHER IN AN ACTION OF CONTRACT,   */
/* TORT OR OTHERWISE, ARISING FROM, OUT OF OR IN CONNECTION WITH THE      */
/* SOFTWARE OR THE USE OR OTHER DEALINGS IN THE SOFTWARE.                 */
/**************************************************************************/

#pragma once

#include "core/os/thread.h"
#include "editor/docks/editor_dock.h"
#include "scene/gui/button.h"
#include "scene/gui/line_edit.h"
#include "scene/gui/rich_text_label.h"

class Timer;
class UndoRedo;

class EditorLog : public EditorDock {
	GDCLASS(EditorLog, EditorDock);

public:
	enum MessageType {
		MSG_TYPE_STD,
		MSG_TYPE_ERROR,
		MSG_TYPE_STD_RICH,
		MSG_TYPE_WARNING,
		MSG_TYPE_EDITOR,
	};

private:
	struct LogMessage {
		String text;
		MessageType type;
		int count = 1;
		bool clear = true;

		LogMessage() {}

		LogMessage(const String &p_text, MessageType p_type, bool p_clear) :
				text(p_text),
				type(p_type),
				clear(p_clear) {
		}
	};

	struct {
		Color error_color;
		Ref<Texture2D> error_icon;

		Color warning_color;
		Ref<Texture2D> warning_icon;

		Color message_color;
	} theme_cache;

	// Encapsulates all data and functionality regarding filters.
	struct LogFilter {
	private:
		// Force usage of set method since it has functionality built-in.
		int message_count = 0;
		bool active = true;

	public:
		MessageType type;
		Button *toggle_button = nullptr;

		void initialize_button(const String &p_name, const String &p_tooltip, Callable p_toggled_callback) {
			toggle_button = memnew(Button);
			toggle_button->set_toggle_mode(true);
			toggle_button->set_pressed(true);
			toggle_button->set_text(itos(message_count));
			toggle_button->set_accessibility_name(TTRGET(p_name));
			toggle_button->set_tooltip_text(TTRGET(p_tooltip));
			toggle_button->set_focus_mode(FOCUS_ACCESSIBILITY);
			// When toggled call the callback and pass the MessageType this button is for.
			toggle_button->connect(SceneStringName(toggled), p_toggled_callback.bind(type));
		}

		int get_message_count() {
			return message_count;
		}

		void set_message_count(int p_count) {
			message_count = p_count;
			toggle_button->set_text(itos(message_count));
		}

		bool is_active() {
			return active;
		}

		void set_active(bool p_active) {
			toggle_button->set_pressed(p_active);
			active = p_active;
		}

		LogFilter(MessageType p_type) :
				type(p_type) {
		}
	};

	int line_limit = 10000;

	Vector<LogMessage> messages;
<<<<<<< HEAD
=======
	Vector<LogMessage> pending_messages;
	bool flushing = false;
>>>>>>> 1f1668aa

	// Maps MessageTypes to LogFilters for convenient access and storage (don't need 1 member per filter).
	HashMap<MessageType, LogFilter *> type_filter_map;

	RichTextLabel *log = nullptr;

	Button *clear_button = nullptr;
	Button *copy_button = nullptr;

	Button *collapse_button = nullptr;
	bool collapse = false;

	Button *show_search_button = nullptr;
	LineEdit *search_box = nullptr;

	// Reusable RichTextLabel for BBCode parsing during search
	RichTextLabel *bbcode_parser = nullptr;

	bool is_loading_state = false; // Used to disable saving requests while loading (some signals from buttons will try to trigger a save, which happens during loading).
	Timer *save_state_timer = nullptr;

	static void _error_handler(void *p_self, const char *p_func, const char *p_file, int p_line, const char *p_error, const char *p_errorexp, bool p_editor_notify, ErrorHandlerType p_type);

	ErrorHandlerList eh;

	//void _dragged(const Point2& p_ofs);
	void _meta_clicked(const String &p_meta);
	void _clear_request();
	void _copy_request();
	static void _undo_redo_cbk(void *p_self, const String &p_name);

	void _rebuild_log();
	void _add_log_line(LogMessage &p_message, bool p_replace_previous = false);
	void _try_flush();
	bool _check_display_message(LogMessage &p_message);

	void _set_filter_active(bool p_active, MessageType p_message_type);
	void _set_search_visible(bool p_visible);
	void _search_changed(const String &p_text);

	void _process_message(const String &p_msg, MessageType p_type, bool p_clear);
	void _reset_message_counts();
	void _set_dock_tab_icon(Ref<Texture2D> p_icon);

	void _set_collapse(bool p_collapse);

	void _start_state_save_timer();
	void _save_state();
	void _load_state();

	void _update_theme();
	void _editor_settings_changed();

protected:
	void _notification(int p_what);

public:
	void add_message(const String &p_msg, MessageType p_type = MSG_TYPE_STD);
	void register_undo_redo(UndoRedo *p_undo_redo);
	void deinit();

	void clear();

	EditorLog();
	~EditorLog();
};

VARIANT_ENUM_CAST(EditorLog::MessageType);<|MERGE_RESOLUTION|>--- conflicted
+++ resolved
@@ -126,11 +126,6 @@
 	int line_limit = 10000;
 
 	Vector<LogMessage> messages;
-<<<<<<< HEAD
-=======
-	Vector<LogMessage> pending_messages;
-	bool flushing = false;
->>>>>>> 1f1668aa
 
 	// Maps MessageTypes to LogFilters for convenient access and storage (don't need 1 member per filter).
 	HashMap<MessageType, LogFilter *> type_filter_map;
