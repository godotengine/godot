# Spanish translation of the Godot Engine properties.
# Copyright (c) 2014-present Godot Engine contributors.
# Copyright (c) 2007-2014 Juan Linietsky, Ariel Manzur.
# This file is distributed under the same license as the Godot source code.
# Addiel Lucena Perez <addiell2017@gmail.com>, 2017.
# Aleix Sanchis <aleixsanchis@hotmail.com>, 2017, 2018.
# Alejandro Alvarez <eliluminado00@gmail.com>, 2017.
# Avocado <avocadosan42@gmail.com>, 2018, 2019.
# BLaDoM GUY <simplybladom@gmail.com>, 2017.
# Carlos López <genetita@gmail.com>, 2016.
# David Arranz <davarrcal@hotmail.com>, 2018.
# David Couto <davidcouto@gmail.com>, 2017.
# Dharkael <izhe@hotmail.es>, 2017, 2019.
# Diego López <diegodario21@gmail.com>, 2017.
# eon-s <emanuel.segretin@gmail.com>, 2018, 2019, 2020.
# Gustavo Leon <gleondiaz@gmail.com>, 2017-2018.
# Javier Ocampos <xavier.ocampos@gmail.com>, 2018, 2019, 2020, 2021, 2022, 2023, 2024, 2025.
# Jose Maria Martinez <josemar1992@hotmail.com>, 2018.
# Juan Quiroga <juanquiroga9@gmail.com>, 2017.
# Kiji Pixel <raccoon.fella@gmail.com>, 2017.
# Lisandro Lorea <lisandrolorea@gmail.com>, 2016-2017, 2019, 2020, 2021, 2022.
# Lonsfor <lotharw@protonmail.com>, 2017-2018.
# Mario Nachbaur <manachbaur@gmail.com>, 2018.
# Oscar Carballal <oscar.carballal@protonmail.com>, 2017-2018.
# R. Joshua Seville <rjoshua@protonmail.com>, 2018.
# Rabid Orange <theorangerabid@gmail.com>, 2017, 2018.
# Roger Blanco Ribera <roger.blancoribera@gmail.com>, 2016-2018.
# Sebastian Silva <sebastian@fuentelibre.org>, 2016.
# Swyter <swyterzone@gmail.com>, 2016-2017.
# Vazquinhos <vazquinhos@gmail.com>, 2018.
# Yovani Damián <blackblex@gmail.com>, 2018.
# Andrus Diaz German <andrusdiazaleman@gmail.com>, 2018.
# Franklin David Macias Avellan <franklin.macias864@gmail.com>, 2018.
# Dianiel García <jdangarr@gmail.com>, 2018.
# ayahuasca1979 <ayahuasca1979@gmail.com>, 2018.
# Elena G <elena.guzbla@gmail.com>, 2018.
# willy zegarra <willyzegarra58@gmail.com>, 2018.
# emma peel <emma.peel@riseup.net>, 2018.
# Vicente Juárez <vijuarez@uc.cl>, 2019.
# juan david julio <illus.kun@gmail.com>, 2019.
# Patrick Zoch Alves <patrickzochalves@gmail.com>, 2019.
# roger <616steam@gmail.com>, 2019.
# Dario <darlex259@gmail.com>, 2019.
# Adolfo Jayme Barrientos <fitojb@ubuntu.com>, 2019.
# Julián Luini <jluini@gmail.com>, 2020.
# Victor S. <victorstancioiu@gmail.com>, 2020, 2021, 2022.
# henry rujano herrera <rujhen@gmail.com>, 2020.
# Megamega53 <Christopher.Morales21@myhunter.cuny.edu>, 2020.
# Serk Lintur <serk.lintur@gmail.com>, 2020.
# Pedro J. Estébanez <pedrojrulez@gmail.com>, 2020.
# paco <pacosoftfree@protonmail.com>, 2020.
# Jonatan <arandajonatan94@tuta.io>, 2020.
# ACM <albertocm@tuta.io>, 2020.
# José Manuel Jurado Bujalance <darkbird@vivaldi.net>, 2020.
# Skarline <lihue-molina@hotmail.com>, 2020.
# Oxixes <oxixes@protonmail.com>, 2020.
# David Aroca Rojas <arocarojasdavid@gmail.com>, 2020.
# Ricardo Pérez <ricpelo@gmail.com>, 2021.
# A <kaieltroll@gmail.com>, 2021.
# Lucasdelpiero <lucasdelpiero98@gmail.com>, 2021.
# SteamGoblin <SteamGoblin860@gmail.com>, 2021.
# Francisco C <pruebasfrancisco17@gmail.com>, 2021.
# Cam <cameron.toms@gmail.com>, 2021, 2022.
# Juan camilo <jugarciago01@gmail.com>, 2021.
# Manuel González <mgoopazo@gmail.com>, 2021.
# softonicblip <blazeawardspace@gmail.com>, 2021.
# Ib Quezada <ib@ibquezada.com>, 2021.
# hiking <joaquinfc@protonmail.com>, 2021.
# pabloggomez <pgg2733@gmail.com>, 2021.
# Erick Figueroa <querecuto@hotmail.com>, 2021.
# jonagamerpro1234 ss <js398704@gmail.com>, 2021.
# davidrogel <david.rogel.pernas@icloud.com>, 2021.
# Anderson Guzman Abreu <chicobello1111@gmail.com>, 2021.
# Manuel Cantón Guillén <manuelcanton8@gmail.com>, 2021.
# Alfonso V <alfonsov96@gmail.com>, 2022.
# Cristhian Pineda Castro <kurgancpc@hotmail.com>, 2022.
# flamenco687 <flamenco687@protonmail.com>, 2022.
# Luis Alberto Flores Baca <betofloresbaca@gmail.com>, 2022.
# losfroger <emilioranita@gmail.com>, 2022.
# Ventura Pérez García <vetu@protonmail.com>, 2022.
# David Martínez <goddrinksjava@gmail.com>, 2022.
# Nagamine-j <jimmy.kochi@unmsm.edu.pe>, 2022.
# Esdras Caleb Oliveira Silva <acheicaleb@gmail.com>, 2022.
# Luis Ortiz <luisortiz66@hotmail.com>, 2022.
# Angel Andrade <aandradeb99@gmail.com>, 2022, 2023.
# Juan Felipe Gómez López <juanfgomez0912@gmail.com>, 2022.
# Pineappletooth <yochank003@gmail.com>, 2022.
# David A. Rodas S. <woshianima@gmail.com>, 2022.
# Fernando Joaquin Manzano Lopez <ticantin12@gmail.com>, 2022.
# M3CG <cgmario1999@gmail.com>, 2022.
# Chalan <Valentin06ch@outlook.com>, 2022.
# Luis Miguel Soto Sánchez <luismiguelsoto@jerez.es>, 2022.
# Victor Stancioiu <victorstancioiu@gmail.com>, 2022, 2023.
# Daniel Miranda <danmiranda@gmail.com>, 2023.
# Sebas Echazú <sebastianechazu@outlook.com>, 2023.
# Pedro Zebenzui Ortega Diaz <pipo.tf@gmail.com>, 2023.
# Braulio León Madrid Escobar <brauliomadrid.developer@gmail.com>, 2023.
# Víctor Mardones <vnicolas.mb.ni@gmail.com>, 2023.
# "Francisco S. F." <fsanchezflorido@gmail.com>, 2023.
# Jorge Julio Torres <jjulio.tlg.89@gmail.com>, 2023.
# Chimi <tximi.sysaad@gmail.com>, 2023.
# BIBALLO <dmoraleda11@gmail.com>, 2024.
# Miguel de Dios Matias <tres.14159@gmail.com>, 2024.
# Zeerats <scbmediasolutions@gmail.com>, 2024.
# Franco Ezequiel Ibañez <francoibanez.dev@gmail.com>, 2024.
# Ignacio <ignacioff08@gmail.com>, 2024.
# Marcelo Gallardo <marcelogallardotoledo@gmail.com>, 2024.
# José Artigas <squander@users.noreply.hosted.weblate.org>, 2024.
# Zgtale <zgtale1@hotmail.com>, 2024.
# Juan Matias Olmos <ma7as@protonmail.com>, 2024.
# simomi 073 <arcemoyanomanuel@gmail.com>, 2024.
# José Andrés Urdaneta <urdaneta7834@gmail.com>, 2025.
msgid ""
msgstr ""
"Project-Id-Version: Godot Engine properties\n"
"Report-Msgid-Bugs-To: https://github.com/godotengine/godot\n"
"POT-Creation-Date: \n"
<<<<<<< HEAD
"PO-Revision-Date: 2025-03-18 06:06+0000\n"
=======
"PO-Revision-Date: 2025-03-19 23:10+0000\n"
>>>>>>> 49a5bc7b
"Last-Translator: Javier <xavier.ocampos@gmail.com>\n"
"Language-Team: Spanish <https://hosted.weblate.org/projects/godot-engine/"
"godot-properties/es/>\n"
"Language: es\n"
"MIME-Version: 1.0\n"
"Content-Type: text/plain; charset=UTF-8\n"
"Content-Transfer-Encoding: 8bit\n"
"Plural-Forms: nplurals=2; plural=n != 1;\n"
"X-Generator: Weblate 5.11-dev\n"

msgid "Application"
msgstr "Aplicación"

msgid "Config"
msgstr "Configuración"

msgid "Name"
msgstr "Nombre"

msgid "Name Localized"
msgstr "Nombre Localizado"

msgid "Description"
msgstr "Descripción"

msgid "Version"
msgstr "Versión"

msgid "Run"
msgstr "Ejecutar"

msgid "Main Scene"
msgstr "Escena Principal"

msgid "Disable stdout"
msgstr "Desactivar stdout"

msgid "Disable stderr"
msgstr "Desactivar stderr"

msgid "Print Header"
msgstr "Imprimir Encabezado"

msgid "Enable Alt Space Menu"
msgstr "Activar Menú Alt Espacio"

msgid "Use Hidden Project Data Directory"
msgstr "Usar Directorio de Datos Ocultos del Proyecto"

msgid "Use Custom User Dir"
msgstr "Usar Directorio de Usuario Personalizado"

msgid "Custom User Dir Name"
msgstr "Nombre de Directorio de Usuario Personalizado"

msgid "Project Settings Override"
msgstr "Anular Configuración del Proyecto"

msgid "Main Loop Type"
msgstr "Tipo de Bucle Principal"

msgid "Auto Accept Quit"
msgstr "Auto Aceptar Salir"

msgid "Quit on Go Back"
msgstr "Salir al Volver Atrás"

msgid "Display"
msgstr "Visualización"

msgid "Window"
msgstr "Ventana"

msgid "Size"
msgstr "Tamaño"

msgid "Viewport Width"
msgstr "Ancho del Viewport"

msgid "Viewport Height"
msgstr "Altura del Viewport"

msgid "Mode"
msgstr "Modo"

msgid "Initial Position Type"
msgstr "Tipo de Posición Inicial"

msgid "Initial Position"
msgstr "Posición Inicial"

msgid "Initial Screen"
msgstr "Pantalla Inicial"

msgid "Resizable"
msgstr "Redimensionable"

msgid "Borderless"
msgstr "Sin Bordes"

msgid "Always on Top"
msgstr "Siempre en Primer Plano"

msgid "Transparent"
msgstr "Transparente"

msgid "Extend to Title"
msgstr "Extender al Título"

msgid "No Focus"
msgstr "Sin Foco"

msgid "Sharp Corners"
msgstr "Esquinas Afiladas"

msgid "Window Width Override"
msgstr "Sobreescribir Ancho de Ventana"

msgid "Window Height Override"
msgstr "Sobreescribir Altura de Ventana"

msgid "Energy Saving"
msgstr "Ahorro de Energía"

msgid "Keep Screen On"
msgstr "Mantener la Pantalla Activa"

msgid "Animation"
msgstr "Animación"

msgid "Warnings"
msgstr "Advertencias"

msgid "Check Invalid Track Paths"
msgstr "Comprobar Trazados No Válidos"

msgid "Check Angle Interpolation Type Conflicting"
msgstr "Comprobar Conflictos de Tipo de Interpolación Angular"

msgid "Audio"
msgstr "Audio"

msgid "Buses"
msgstr "Buses"

msgid "Default Bus Layout"
msgstr "Diseño de Bus Predeterminado"

msgid "General"
msgstr "General"

msgid "Default Playback Type"
msgstr "Tipo de Reproducción Predeterminado"

msgid "Text to Speech"
msgstr "Texto a Voz"

msgid "2D Panning Strength"
msgstr "Fuerza de Paneo 2D"

msgid "3D Panning Strength"
msgstr "Fuerza de Paneo 3D"

msgid "iOS"
msgstr "iOS"

msgid "Session Category"
msgstr "Categoría Sesión"

msgid "Mix With Others"
msgstr "Mezclar Con Otros"

msgid "Subwindows"
msgstr "Subventanas"

msgid "Embed Subwindows"
msgstr "Incrustar Subventanas"

msgid "Frame Pacing"
msgstr "Cadencia de Fotogramas"

msgid "Android"
msgstr "Android"

msgid "Enable Frame Pacing"
msgstr "Activar Cadencia de Fotogramas"

msgid "Swappy Mode"
msgstr "Modo Swappy"

msgid "Physics"
msgstr "Físicas"

msgid "2D"
msgstr "2D"

msgid "Run on Separate Thread"
msgstr "Ejecutar en Hilo Separado"

msgid "3D"
msgstr "3D"

msgid "Stretch"
msgstr "Estirar"

msgid "Aspect"
msgstr "Aspecto"

msgid "Scale"
msgstr "Escala"

msgid "Scale Mode"
msgstr "Modo Escala"

msgid "Debug"
msgstr "Depurar"

msgid "Settings"
msgstr "Configuración"

msgid "Profiler"
msgstr "Perfilador"

msgid "Max Functions"
msgstr "Funciones Máximas"

msgid "Max Timestamp Query Elements"
msgstr "Elementos Máximos de Consulta de Marca de Tiempo"

msgid "Compression"
msgstr "Compresión"

msgid "Formats"
msgstr "Formatos"

msgid "Zstd"
msgstr "Zstd"

msgid "Long Distance Matching"
msgstr "Emparejamiento a Larga Distancia"

msgid "Compression Level"
msgstr "Nivel de Compresión"

msgid "Window Log Size"
msgstr "Tamaño del Registro de Ventana"

msgid "Zlib"
msgstr "Zlib"

msgid "Gzip"
msgstr "Gzip"

msgid "Crash Handler"
msgstr "Gestor de Fallos"

msgid "Message"
msgstr "Mensaje"

msgid "Rendering"
msgstr "Renderizado"

msgid "Occlusion Culling"
msgstr "Occlusion Culling"

msgid "BVH Build Quality"
msgstr "Calidad de Construcción BVH"

msgid "Jitter Projection"
msgstr "Proyección Jitter"

msgid "Internationalization"
msgstr "Internacionalización"

msgid "Force Right to Left Layout Direction"
msgstr "Forzar Dirección de Layout de Derecha a Izquierda"

msgid "Root Node Layout Direction"
msgstr "Dirección de Diseño del Nodo Raíz"

msgid "Root Node Auto Translate"
msgstr "Autotraducir Nodo Raíz"

msgid "GUI"
msgstr "GUI"

msgid "Timers"
msgstr "Temporizadores"

msgid "Incremental Search Max Interval Msec"
msgstr "Intervalo Máximo de Búsqueda Incremental (ms)"

msgid "Tooltip Delay (sec)"
msgstr "Retraso de Tooltip (sec)"

msgid "Common"
msgstr "Común"

msgid "Snap Controls to Pixels"
msgstr "Ajustar Controles a Píxeles"

msgid "Fonts"
msgstr "Fuentes"

msgid "Dynamic Fonts"
msgstr "Fuentes Dinámicas"

msgid "Use Oversampling"
msgstr "Usar Sobremuestreo"

msgid "Rendering Device"
msgstr "Dispositivo de Renderizado"

msgid "V-Sync"
msgstr "Sincronización Vertical"

msgid "Frame Queue Size"
msgstr "Tamaño de Cola de Fotogramas"

msgid "Swapchain Image Count"
msgstr "Número de Imágenes Swapchain"

msgid "Staging Buffer"
msgstr "Búfer de Escenario"

msgid "Block Size (KB)"
msgstr "Tamaño del Bloque (KB)"

msgid "Max Size (MB)"
msgstr "Tamaño Máximo (MB)"

msgid "Texture Upload Region Size Px"
msgstr "Tamaño de región de carga de textura en píxeles"

msgid "Texture Download Region Size Px"
msgstr "Tamaño Región Descarga Textura (Px)"

msgid "Pipeline Cache"
msgstr "Caché de tubería"

msgid "Enable"
msgstr "Activar"

msgid "Save Chunk Size (MB)"
msgstr "Guardar Tamaño de Fragmento (MB)"

msgid "Vulkan"
msgstr "Vulkan"

msgid "Max Descriptors per Pool"
msgstr "Descriptores Máximos por Grupo"

msgid "D3D12"
msgstr "D3D12"

msgid "Max Resource Descriptors per Frame"
msgstr "Máximo de Descriptores de Recursos por Fotograma"

msgid "Max Sampler Descriptors per Frame"
msgstr "Máximo de Descriptores de Muestreo por Fotograma"

msgid "Max Misc Descriptors per Frame"
msgstr "Máximo de Descriptores Variados por Fotograma"

msgid "Agility SDK Version"
msgstr "Versión de SDK Agility"

msgid "Textures"
msgstr "Texturas"

msgid "Canvas Textures"
msgstr "Textura del Canvas"

msgid "Default Texture Filter"
msgstr "Filtro de Textura Predeterminado"

msgid "Default Texture Repeat"
msgstr "Repetición de Textura Predeterminado"

msgid "Collada"
msgstr "Collada"

msgid "Use Ambient"
msgstr "Usar Ambiente"

msgid "Input Devices"
msgstr "Dispositivos de Entrada"

msgid "Pointing"
msgstr "Puntero"

msgid "Enable Long Press as Right Click"
msgstr "Habilitar Pulsación Prolongada como Clic Derecho"

msgid "Enable Pan and Scale Gestures"
msgstr "Habilitar Gestos de Desplazamiento y Escalado"

msgid "Rotary Input Scroll Axis"
msgstr "Eje Desplazamiento Entrada Rotatoria"

msgid "Low Processor Usage Mode"
msgstr "Modo de Bajo Uso del Procesador"

msgid "Low Processor Usage Mode Sleep (µsec)"
msgstr "Modo de Reposo con Bajo Uso del Procesador (µseg)"

msgid "Delta Smoothing"
msgstr "Suavizando Delta"

msgid "Print Error Messages"
msgstr "Imprimir Mensajes de Error"

msgid "Print to stdout"
msgstr "Imprimir en salida estándar"

msgid "Physics Ticks per Second"
msgstr "Ticks de Física por Segundo"

msgid "Max Physics Steps per Frame"
msgstr "Máximo de pasos de física por cuadro"

msgid "Max FPS"
msgstr "FPS Máximos"

msgid "Time Scale"
msgstr "Escala de Tiempo"

msgid "Physics Jitter Fix"
msgstr "Corrección de Fluctuaciones de Física"

msgid "Mouse Mode"
msgstr "Modo de Mouse"

msgid "Use Accumulated Input"
msgstr "Usar entrada acumulada"

msgid "Emulate Mouse From Touch"
msgstr "Emular Mouse con el Toque"

msgid "Emulate Touch From Mouse"
msgstr "Emular Toque Desde El Mouse"

msgid "Compatibility"
msgstr "Compatibilidad"

msgid "Legacy Just Pressed Behavior"
msgstr "Comportamiento de Pulsación Reciente Heredado"

msgid "Sensors"
msgstr "Sensores"

msgid "Enable Accelerometer"
msgstr "Activar Acelerómetro"

msgid "Enable Gravity"
msgstr "Activar Gravedad"

msgid "Enable Gyroscope"
msgstr "Activar Giróscopo"

msgid "Enable Magnetometer"
msgstr "Activar Magnetómetro"

msgid "Device"
msgstr "Dispositivo"

msgid "Window ID"
msgstr "ID de Ventana"

msgid "Command or Control Autoremap"
msgstr "Comando o Control de Autoremapeo"

msgid "Alt Pressed"
msgstr "Alt Presionado"

msgid "Shift Pressed"
msgstr "Shift Presionado"

msgid "Ctrl Pressed"
msgstr "Ctrl Presionado"

msgid "Meta Pressed"
msgstr "Meta Presionado"

msgid "Pressed"
msgstr "Presionado"

msgid "Keycode"
msgstr "Código de tecla"

msgid "Physical Keycode"
msgstr "Código de Tecla Física"

msgid "Key Label"
msgstr "Etiqueta de tecla"

msgid "Unicode"
msgstr "Unicode"

msgid "Location"
msgstr "Ubicación"

msgid "Echo"
msgstr "Eco"

msgid "Button Mask"
msgstr "Máscara de Botones"

msgid "Position"
msgstr "Posición"

msgid "Global Position"
msgstr "Posición Global"

msgid "Factor"
msgstr "Factor"

msgid "Button Index"
msgstr "Índice de Botones"

msgid "Canceled"
msgstr "Cancelado"

msgid "Double Click"
msgstr "Doble Clic"

msgid "Tilt"
msgstr "Inclinar"

msgid "Pressure"
msgstr "Presionado"

msgid "Pen Inverted"
msgstr "Pluma Invertida"

msgid "Relative"
msgstr "Relativo"

msgid "Screen Relative"
msgstr "Relativo a la Pantalla"

msgid "Velocity"
msgstr "Velocidad"

msgid "Screen Velocity"
msgstr "Velocidad de Pantalla"

msgid "Axis"
msgstr "Eje"

msgid "Axis Value"
msgstr "Valor de los Ejes"

msgid "Index"
msgstr "Índice"

msgid "Double Tap"
msgstr "Doble Toque"

msgid "Action"
msgstr "Acción"

msgid "Strength"
msgstr "Fuerza"

msgid "Event Index"
msgstr "Índice de Evento"

msgid "Delta"
msgstr "Delta"

msgid "Channel"
msgstr "Canal"

msgid "Pitch"
msgstr "Tono"

msgid "Instrument"
msgstr "Instrumento"

msgid "Controller Number"
msgstr "Número de Controlador"

msgid "Controller Value"
msgstr "Valor del Controlador"

msgid "Shortcut"
msgstr "Atajo"

msgid "Events"
msgstr "Eventos"

msgid "Include Navigational"
msgstr "Incluir Navegación"

msgid "Include Hidden"
msgstr "Incluir Oculto"

msgid "Big Endian"
msgstr "Big Endian"

msgid "Blocking Mode Enabled"
msgstr "Modo de Bloqueo Activado"

msgid "Read Chunk Size"
msgstr "Leer Tamaño del Fragmento"

msgid "Data"
msgstr "Datos"

msgid "Object ID"
msgstr "ID del Objeto"

msgid "Encode Buffer Max Size"
msgstr "Límite del Búfer de Codificación"

msgid "Input Buffer Max Size"
msgstr "Límite del Búfer de Entrada"

msgid "Output Buffer Max Size"
msgstr "Límite del Búfer de Salida"

msgid "Resource"
msgstr "Recursos"

msgid "Local to Scene"
msgstr "Local a Escena"

msgid "Path"
msgstr "Ruta"

msgid "Data Array"
msgstr "Array de Datos"

msgid "Max Pending Connections"
msgstr "Máximo de Conexiones Pendientes"

msgid "Region"
msgstr "Región"

msgid "Offset"
msgstr "Desplazamiento"

msgid "Cell Size"
msgstr "Tamaño de la Celda"

msgid "Cell Shape"
msgstr "Forma de la Celda"

msgid "Jumping Enabled"
msgstr "Salto Habilitado"

msgid "Default Compute Heuristic"
msgstr "Cálculo Heurístico Predeterminado"

msgid "Default Estimate Heuristic"
msgstr "Estimación Heurística por Defecto"

msgid "Diagonal Mode"
msgstr "Modo Diagonal"

msgid "Seed"
msgstr "Semilla"

msgid "State"
msgstr "Estado"

msgid "Memory"
msgstr "Memoria"

msgid "Limits"
msgstr "Límites"

msgid "Message Queue"
msgstr "Cola de Mensajes"

msgid "Max Steps"
msgstr "Pasos Máximos"

msgid "Network"
msgstr "Red"

msgid "TCP"
msgstr "TCP"

msgid "Connect Timeout Seconds"
msgstr "Segundos de Espera de Conexión"

msgid "Packet Peer Stream"
msgstr "Transmisión de Paquetes entre Pares"

msgid "Max Buffer (Power of 2)"
msgstr "Búfer Máximo (Potencia de 2)"

msgid "TLS"
msgstr "TLS"

msgid "Certificate Bundle Override"
msgstr "Anulación de Conjunto de Certificados"

msgid "Threading"
msgstr "Multihilado"

msgid "Worker Pool"
msgstr "Grupo de Trabajadores"

msgid "Max Threads"
msgstr "Hilos Máximos"

msgid "Low Priority Thread Ratio"
msgstr "Proporción de Hilos de Baja Prioridad"

msgid "Locale"
msgstr "Configuración Regional"

msgid "Test"
msgstr "Test"

msgid "Fallback"
msgstr "Respaldo"

msgid "Pseudolocalization"
msgstr "Pseudolocalización"

msgid "Use Pseudolocalization"
msgstr "Uso de Pseudolocalización"

msgid "Replace With Accents"
msgstr "Reemplazar con Acentos"

msgid "Double Vowels"
msgstr "Vocales Dobles"

msgid "Fake BiDi"
msgstr "Falso BiDi"

msgid "Override"
msgstr "Anular"

msgid "Expansion Ratio"
msgstr "Tasa de Expansión"

msgid "Prefix"
msgstr "Prefijo"

msgid "Suffix"
msgstr "Sufijo"

msgid "Skip Placeholders"
msgstr "Omitir Marcadores de Posición"

msgid "Rotation"
msgstr "Rotación"

msgid "Value"
msgstr "Valor"

msgid "Arg Count"
msgstr "Conteo de Argumentos"

msgid "Args"
msgstr "Argumentos"

msgid "Type"
msgstr "Tipo"

msgid "In Handle"
msgstr "En el Manipulador"

msgid "Out Handle"
msgstr "Fuera del Manipulador"

msgid "Handle Mode"
msgstr "Modo de Manejo"

msgid "Stream"
msgstr "Stream"

msgid "Start Offset"
msgstr "Offset de Inicio"

msgid "End Offset"
msgstr "Offset Final"

msgid "Easing"
msgstr "Suavizar"

msgid "Debug Adapter"
msgstr "Adaptador de Depuración"

msgid "Remote Port"
msgstr "Puerto Remoto"

msgid "Request Timeout"
msgstr "Tiempo de espera de solicitud"

msgid "Sync Breakpoints"
msgstr "Sincronización de Puntos de Interrupción"

msgid "Label"
msgstr "Etiqueta"

msgid "Read Only"
msgstr "Sólo Lectura"

msgid "Draw Label"
msgstr "Mostrar Etiqueta"

msgid "Draw Background"
msgstr "Mostrar Fondo"

msgid "Checkable"
msgstr "Chequeable"

msgid "Checked"
msgstr "Chequeado"

msgid "Draw Warning"
msgstr "Advertencia de Dibujo"

msgid "Keying"
msgstr "Teclear"

msgid "Deletable"
msgstr "Eliminable"

msgid "Selectable"
msgstr "Seleccionable"

msgid "Use Folding"
msgstr "Usar Plegado"

msgid "Name Split Ratio"
msgstr "Ratio de División Nombre"

msgid "Distraction Free Mode"
msgstr "Modo Sin Distracciones"

msgid "Movie Maker Enabled"
msgstr "Activar el Creador de Peliculas"

msgid "Base Type"
msgstr "Tipo Base"

msgid "Editable"
msgstr "Editable"

msgid "Toggle Mode"
msgstr "Cambiar Modo"

msgid "Interface"
msgstr "Interfaz"

msgid "Editor"
msgstr "Editor"

msgid "Editor Language"
msgstr "Idioma del Editor"

msgid "Asset Library"
msgstr "Librería de Assets"

msgid "Use Threads"
msgstr "Usar Hilos"

msgid "Localize Settings"
msgstr "Ajustes de Localización"

msgid "Dock Tab Style"
msgstr "Estilo de Pestañas del Dock"

msgid "UI Layout Direction"
msgstr "Orientación del Layout de la UI"

msgid "Display Scale"
msgstr "Escala de Visualización"

msgid "Custom Display Scale"
msgstr "Escala De Visualización Personalizada"

msgid "Editor Screen"
msgstr "Pantalla del Editor"

msgid "Project Manager Screen"
msgstr "Pantalla del Administrador de Proyectos"

msgid "Connection"
msgstr "Conexión"

msgid "Engine Version Update Mode"
msgstr "Modo de Actualización de Versión del Motor"

msgid "Use Embedded Menu"
msgstr "Usar Menú Incrustado"

msgid "Use Native File Dialogs"
msgstr "Usar Archivo de Diálogos Nativo"

msgid "Expand to Title"
msgstr "Expandir al Título"

msgid "Main Font Size"
msgstr "Tamaño de Fuente Principal"

msgid "Code Font Size"
msgstr "Tamaño de Fuente Código"

msgid "Code Font Contextual Ligatures"
msgstr "Ligaduras Contextuales en la Fuente de Código"

msgid "Code Font Custom OpenType Features"
msgstr "Funciones Personalizadas OpenType de la Fuente de Código"

msgid "Code Font Custom Variations"
msgstr "Variaciones Personalizadas de la Fuente de Código"

msgid "Font Antialiasing"
msgstr "Antialiasing de Fuente"

msgid "Font Hinting"
msgstr "Hinting de Fuente"

msgid "Font Subpixel Positioning"
msgstr "Posicionamiento Subpíxel de Fuentes"

msgid "Font Disable Embedded Bitmaps"
msgstr "Deshabilitar Fuentes en Mapas de Bits Incrustados"

msgid "Font Allow MSDF"
msgstr "Usar MSDF en Fuente"

msgid "Main Font"
msgstr "Fuente Principal"

msgid "Main Font Bold"
msgstr "Fuente Principal En Negrita"

msgid "Code Font"
msgstr "Código Fuente"

msgid "Separate Distraction Mode"
msgstr "Modo de Distracción Separado"

msgid "Automatically Open Screenshots"
msgstr "Abrir Capturas De Pantalla Automáticamente"

msgid "Single Window Mode"
msgstr "Modo de Ventana Única"

msgid "Mouse Extra Buttons Navigate History"
msgstr "Botones Extra del Mouse para Navegar por el Historial"

msgid "Save Each Scene on Quit"
msgstr "Guardar Cada Escena Al Salir"

msgid "Save on Focus Loss"
msgstr "Guardar al Perder el Foco"

msgid "Accept Dialog Cancel OK Buttons"
msgstr "Botones Aceptar Cancelar de un cuadro de Diálogo"

msgid "Show Internal Errors in Toast Notifications"
msgstr "Mostrar Errores Internos en Notificaciones Toast"

msgid "Show Update Spinner"
msgstr "Mostrar Spinner de Actualización"

msgid "Low Processor Mode Sleep (µsec)"
msgstr "Modo de Reposo con Procesador en Bajo Consumo (µseg)"

msgid "Unfocused Low Processor Mode Sleep (µsec)"
msgstr "Modo de Reposo con Procesador en Bajo Consumo no Enfocado (µseg)"

msgid "Import Resources When Unfocused"
msgstr "Importar Recursos Cuando Pierde el Foco"

msgid "V-Sync Mode"
msgstr "Modo V-Sync"

msgid "Update Continuously"
msgstr "Actualizar Continuamente"

msgid "Editors"
msgstr "Editores"

msgid "Show Scene Tree Root Selection"
msgstr "Mostrar Selección de la Raíz del Árbol de Escenas"

msgid "Derive Script Globals by Name"
msgstr "Derivar Script Globales por Nombre"

msgid "Docks"
msgstr "Paneles"

msgid "Scene Tree"
msgstr "Árbol de Escenas"

msgid "Ask Before Revoking Unique Name"
msgstr "Avisar Antes de Revocar Nombre Único"

msgid "Inspector"
msgstr "Inspector"

msgid "Max Array Dictionary Items per Page"
msgstr "Máximo Array Diccionario Elementos por Página"

msgid "Show Low Level OpenType Features"
msgstr "Mostrar Características de Bajo Nivel de OpenType"

msgid "Float Drag Speed"
msgstr "Velocidad de Arrastre Flotante"

msgid "Nested Color Mode"
msgstr "Modo de Color Anidado"

msgid "Delimitate All Container and Resources"
msgstr "Delimitar Todos los Contenedores y Recursos"

msgid "Default Property Name Style"
msgstr "Estilo del nombre de la Propiedad Predeterminada"

msgid "Default Float Step"
msgstr "Escalonado de Flotantes Predeterminado"

msgid "Disable Folding"
msgstr "Desactivar Plegado"

msgid "Auto Unfold Foreign Scenes"
msgstr "Despliegue Automático de Escenas Externas"

msgid "Horizontal Vector2 Editing"
msgstr "Edición Horizontal De Vector2"

msgid "Horizontal Vector Types Editing"
msgstr "Edición de Tipos de Vectores Horizontales"

msgid "Open Resources in Current Inspector"
msgstr "Recursos Abiertos en el Inspector Actual"

msgid "Resources to Open in New Inspector"
msgstr "Recursos Para Abrir En el Nuevo Inspector"

msgid "Default Color Picker Mode"
msgstr "Modo de Selector de Color Por Defecto"

msgid "Default Color Picker Shape"
msgstr "Forma de Selector de Color Por Defecto"

msgid "Theme"
msgstr "Theme"

msgid "Follow System Theme"
msgstr "Seguir Tema del Sistema"

msgid "Preset"
msgstr "Preestablecido"

msgid "Spacing Preset"
msgstr "Espaciado Preestablecido"

msgid "Icon and Font Color"
msgstr "Color de Fuente e Ícono"

msgid "Base Color"
msgstr "Color Base"

msgid "Accent Color"
msgstr "Color de Acento"

msgid "Use System Accent Color"
msgstr "Usar Color de Acento del Sistema"

msgid "Contrast"
msgstr "Contraste"

msgid "Draw Extra Borders"
msgstr "Dibujar Bordes extras"

msgid "Icon Saturation"
msgstr "Saturación de Ícono"

msgid "Relationship Line Opacity"
msgstr "Opacidad De Línea De Relación"

msgid "Border Size"
msgstr "Tamaño del Borde"

msgid "Corner Radius"
msgstr "Radio de Esquina"

msgid "Base Spacing"
msgstr "Espaciado Base"

msgid "Additional Spacing"
msgstr "Espacio Adicional"

msgid "Custom Theme"
msgstr "Tema Personalizado"

msgid "Touchscreen"
msgstr "Pantalla tactil"

msgid "Scale Gizmo Handles"
msgstr "Escalar las Asas del Gizmo"

msgid "Increase Scrollbar Touch Area"
msgstr "Aumentar el Área Táctil de la Barra de Desplazamiento"

msgid "Scene Tabs"
msgstr "Pestaña de Escena"

msgid "Display Close Button"
msgstr "Mostrar el Botón Cerrar"

msgid "Show Thumbnail on Hover"
msgstr "Mostrar Miniatura Al Pasar El Cursor"

msgid "Maximum Width"
msgstr "Ancho Mínimo"

msgid "Show Script Button"
msgstr "Mostrar Botón de Script"

msgid "Restore Scenes on Load"
msgstr "Restaurar Escenas al Cargar"

msgid "Multi Window"
msgstr "Múltiple Ventana"

msgid "Restore Windows on Load"
msgstr "Restaurar Ventanas al Inicio"

msgid "Maximize Window"
msgstr "Maximizar Ventana"

msgid "FileSystem"
msgstr "Sistema de Archivos"

msgid "External Programs"
msgstr "Programas Externos"

msgid "Raster Image Editor"
msgstr "Editor de Imagen Ráster"

msgid "Vector Image Editor"
msgstr "Editor de Imagen Vectorial"

msgid "Audio Editor"
msgstr "Editor de Audio"

msgid "3D Model Editor"
msgstr "Editor de Modelo 3D"

msgid "Terminal Emulator"
msgstr "Emulador de Terminal"

msgid "Terminal Emulator Flags"
msgstr "Indicadores del Emulador de Terminal"

msgid "Directories"
msgstr "Directorios"

msgid "Autoscan Project Path"
msgstr "Ruta de Proyecto de Autoescaneo"

msgid "Default Project Path"
msgstr "Ruta de Proyecto Por Defecto"

msgid "On Save"
msgstr "Al Guardar"

msgid "Compress Binary Resources"
msgstr "Comprimir Recursos Binarios"

msgid "Safe Save on Backup then Rename"
msgstr "Guardar con Seguridad en una Copia de Respaldo y luego Renombrar"

msgid "File Server"
msgstr "Servidor de Archivos"

msgid "Port"
msgstr "Puerto"

msgid "Password"
msgstr "Contraseña"

msgid "File Dialog"
msgstr "Diálogo de Archivo"

msgid "Show Hidden Files"
msgstr "Mostrar Archivos Ocultos"

msgid "Display Mode"
msgstr "Modo de Visualización"

msgid "Thumbnail Size"
msgstr "Tamaño de las Miniaturas"

msgid "Quick Open Dialog"
msgstr "Diálogo Abrir Rápido"

msgid "Max Results"
msgstr "Máximo Resultados"

msgid "Show Search Highlight"
msgstr "Mostrar Búsqueda Resaltado"

msgid "Enable Fuzzy Matching"
msgstr "Activar Coincidencia Difusa"

msgid "Max Fuzzy Misses"
msgstr "Máximo Errores Difusos"

msgid "Include Addons"
msgstr "Incluir Complementos"

msgid "Default Display Mode"
msgstr "Modo Predeterminado de Visualización"

msgid "Import"
msgstr "Importar"

msgid "Blender"
msgstr "Blender"

msgid "Blender Path"
msgstr "Ruta de Blender"

msgid "RPC Port"
msgstr "Puerto RPC"

msgid "RPC Server Uptime"
msgstr "Tiempo de actividad del servidor RPC"

msgid "FBX"
msgstr "FBX"

msgid "FBX2glTF Path"
msgstr "Ruta FBX2glTF"

msgid "Tools"
msgstr "Herramientas"

msgid "OIDN"
msgstr "OIDN"

msgid "OIDN Denoise Path"
msgstr "Ruta de Denoise OIDN"

msgid "Ask Before Deleting Related Animation Tracks"
msgstr "Preguntar Antes de Borrar Pistas de Animación Relacionadas"

msgid "Start Create Dialog Fully Expanded"
msgstr "Comenzar Diálogo de Creación Expandido"

msgid "Auto Expand to Selected"
msgstr "Auto Expandir a Seleccionado"

msgid "Center Node on Reparent"
msgstr "Centrar Nodo al Reemparentar"

msgid "Hide Filtered Out Parents"
msgstr "Ocultar Padres Filtrados"

msgid "Always Show Folders"
msgstr "Siempre Mostrar Carpetas"

msgid "TextFile Extensions"
msgstr "Extensiones de Archivos de Texto"

msgid "Other File Extensions"
msgstr "Otras Extensiones de Archivo"

msgid "Property Editor"
msgstr "Editor de Propiedades"

msgid "Auto Refresh Interval"
msgstr "Intervalo de Auto Refrescar"

msgid "Subresource Hue Tint"
msgstr "Subrecurso Tinte del Tono"

msgid "Text Editor"
msgstr "Editor de Textos"

msgid "Line Spacing"
msgstr "Espaciado de Línea"

msgid "Color Theme"
msgstr "Tema de Color"

msgid "Appearance"
msgstr "Apariencia"

msgid "Caret"
msgstr "Cursor"

msgid "Caret Blink"
msgstr "Parpadeo de Cursor"

msgid "Caret Blink Interval"
msgstr "Intervalo de Parpadeo del Cursor"

msgid "Highlight Current Line"
msgstr "Resaltar la Línea Actual"

msgid "Highlight All Occurrences"
msgstr "Resaltar Todas las Ocurrencias"

msgid "Guidelines"
msgstr "Directrices"

msgid "Show Line Length Guidelines"
msgstr "Mostrar Guías de Longitud de Línea"

msgid "Line Length Guideline Soft Column"
msgstr "Directriz de longitud de Línea de Columna Flexible"

msgid "Line Length Guideline Hard Column"
msgstr "Longitud de Línea de la Guía de la Columna Rígida"

msgid "Gutters"
msgstr "Separaciones"

msgid "Show Line Numbers"
msgstr "Mostrar Números de Línea"

msgid "Line Numbers Zero Padded"
msgstr "Números de Línea con Cero Relleno"

msgid "Highlight Type Safe Lines"
msgstr "Resaltar Líneas con Tipado Seguro"

msgid "Show Info Gutter"
msgstr "Mostrar Margen de Información"

msgid "Minimap"
msgstr "Minimapa"

msgid "Show Minimap"
msgstr "Mostrar Minimapa"

msgid "Minimap Width"
msgstr "Ancho del Minimapa"

msgid "Lines"
msgstr "Líneas"

msgid "Code Folding"
msgstr "Plegado de Código"

msgid "Word Wrap"
msgstr "Ajuste de Palabras"

msgid "Autowrap Mode"
msgstr "Modo de Ajuste Automático de Línea"

msgid "Whitespace"
msgstr "Espacio en blanco"

msgid "Draw Tabs"
msgstr "Dibujar Pestañas"

msgid "Draw Spaces"
msgstr "Dibujar Espacios"

msgid "Behavior"
msgstr "Comportamiento"

msgid "Empty Selection Clipboard"
msgstr "Selección de Portapapeles Vacío"

msgid "Navigation"
msgstr "Navegación"

msgid "Move Caret on Right Click"
msgstr "Mover el Cursor al Hacer Clic Derecho"

msgid "Scroll Past End of File"
msgstr "Desplazarse más allá del Final del Archivo"

msgid "Smooth Scrolling"
msgstr "Desplazamiento Suave"

msgid "V Scroll Speed"
msgstr "Velocidad Desplazamiento V"

msgid "Drag and Drop Selection"
msgstr "Arrastrar y Soltar la Selección"

msgid "Stay in Script Editor on Node Selected"
msgstr "Permanecer en el Editor de Script al Seleccionar un Nodo"

msgid "Open Script When Connecting Signal to Existing Method"
msgstr "Abrir Script cuando se Conecte Señal a Método Existente"

msgid "Use Default Word Separators"
msgstr "Uso de Separadores de Palabras Predeterminado"

msgid "Use Custom Word Separators"
msgstr "Usar Separadores de Palabras Personalizados"

msgid "Custom Word Separators"
msgstr "Separadores de Palabras Personalizados"

msgid "Indent"
msgstr "Indentar"

msgid "Auto Indent"
msgstr "Auto Sangría"

msgid "Indent Wrapped Lines"
msgstr "Sangrar Líneas Ajustadas"

msgid "Files"
msgstr "Archivos"

msgid "Trim Trailing Whitespace on Save"
msgstr "Eliminar Espacios en Blanco al Final de las Líneas al Guardar"

msgid "Trim Final Newlines on Save"
msgstr "Eliminar Espacios en Blanco al Final de las Líneas al Guardar"

msgid "Autosave Interval Secs"
msgstr "Segundos de Intervalo de Autoguardado"

msgid "Restore Scripts on Load"
msgstr "Restablecer Scripts al Cargar"

msgid "Convert Indent on Save"
msgstr "Convertir Sangría al Guardar"

msgid "Auto Reload Scripts on External Change"
msgstr "Recarga Automática de Scripts en caso de Cambio Externo"

msgid "Auto Reload and Parse Scripts on Save"
msgstr "Recarga Automática y Análisis de Scripts al Guardar"

msgid "Open Dominant Script on Scene Change"
msgstr "Abrir el Script Dominante en el Cambio de Escena"

msgid "Documentation"
msgstr "Documentación"

msgid "Enable Tooltips"
msgstr "Activar Tooltips"

msgid "Script List"
msgstr "Lista de Scripts"

msgid "Show Members Overview"
msgstr "Mostrar Vista General de Miembros"

msgid "Sort Members Outline Alphabetically"
msgstr "Ordenar el Esquema de Miembros Alfabéticamente"

msgid "Script Temperature Enabled"
msgstr "Temperatura del Script Activada"

msgid "Script Temperature History Size"
msgstr "Tamaño de Historial de Temperatura del Script"

msgid "Highlight Scene Scripts"
msgstr "Resaltar Scripts de Escena"

msgid "Group Help Pages"
msgstr "Páginas de Ayuda para Grupos"

msgid "Sort Scripts By"
msgstr "Ordenar Scripts por"

msgid "List Script Names As"
msgstr "Lista de Nombres de Script Como"

msgid "External"
msgstr "Externo"

msgid "Exec Path"
msgstr "Ruta de Ejecución"

msgid "Exec Flags"
msgstr "Indicadores de Ejecución"

msgid "Completion"
msgstr "Completar"

msgid "Idle Parse Delay"
msgstr "Espera de Análisis Después de Inactividad"

msgid "Idle Parse Delay With Errors Found"
msgstr "Retraso de Parseo Inactivo: Errores"

msgid "Auto Brace Complete"
msgstr "Autocompletar Paréntesis"

msgid "Code Complete Enabled"
msgstr "Completado de Código habilitado"

msgid "Code Complete Delay"
msgstr "Espera de Completado de Código"

msgid "Put Callhint Tooltip Below Current Line"
msgstr "Colocar Tooltip de Sugerencia Bajo la Línea Actual"

msgid "Complete File Paths"
msgstr "Completar Rutas de Archivos"

msgid "Add Type Hints"
msgstr "Añadir Sugerencias de Tipo"

msgid "Add String Name Literals"
msgstr "Agregar Literales de Nombre de Cadena"

msgid "Add Node Path Literals"
msgstr "Agregar Literal NodePath"

msgid "Use Single Quotes"
msgstr "Usar Comillas Simples"

msgid "Colorize Suggestions"
msgstr "Sugerencias de Color"

msgid "Use External Editor"
msgstr "Usar un Editor Externo"

msgid "Help"
msgstr "Ayuda"

msgid "Show Help Index"
msgstr "Mostrar Índice de Ayuda"

msgid "Help Font Size"
msgstr "Tamaño de Fuente de Ayuda"

msgid "Help Source Font Size"
msgstr "Tamaño de Fuente del Origen de la Ayuda"

msgid "Help Title Font Size"
msgstr "Tamaño de Fuente del Título de Ayuda"

msgid "Class Reference Examples"
msgstr "Ejemplos de Referencia de Clases"

msgid "Sort Functions Alphabetically"
msgstr "Ordenar Funciones Alfabéticamente"

msgid "Grid Map"
msgstr "Mapeo de Cuadrícula"

msgid "Pick Distance"
msgstr "Distancia de Selección"

msgid "Palette Min Width"
msgstr "Ancho Mínimo de la Paleta"

msgid "Preview Size"
msgstr "Tamaño de Vista Previa"

msgid "Primary Grid Color"
msgstr "Color Primario de Cuadrícula"

msgid "Secondary Grid Color"
msgstr "Color Secundario de Cuadrícula"

msgid "Selection Box Color"
msgstr "Color de Caja de Selección"

msgid "3D Gizmos"
msgstr "Gizmos 3D"

msgid "Gizmo Colors"
msgstr "Colores de Gizmo"

msgid "Instantiated"
msgstr "Instanciado"

msgid "Joint"
msgstr "Articulación"

msgid "AABB"
msgstr "AABB"

msgid "Stream Player 3D"
msgstr "Stream Player 3D"

msgid "Camera"
msgstr "Cámara"

msgid "Decal"
msgstr "Decal"

msgid "Fog Volume"
msgstr "Volumen de Niebla"

msgid "Particles"
msgstr "Partículas"

msgid "Particle Attractor"
msgstr "Atractor de Partículas"

msgid "Particle Collision"
msgstr "Colisión de Partículas"

msgid "Joint Body A"
msgstr "Unir cuerpo A"

msgid "Joint Body B"
msgstr "Unir cuerpo B"

msgid "Lightmap Lines"
msgstr "Líneas de Lightmap"

msgid "Lightprobe Lines"
msgstr "Lineas de Sondas de luz"

msgid "Occluder"
msgstr "Oclusor"

msgid "Reflection Probe"
msgstr "Sonda de Reflexión"

msgid "Visibility Notifier"
msgstr "Notificador de Visibilidad"

msgid "Voxel GI"
msgstr "Voxel GI"

msgid "Path Tilt"
msgstr "Inclinación del camino"

msgid "Skeleton"
msgstr "Esqueleto"

msgid "Selected Bone"
msgstr "Hueso Seleccionado"

msgid "CSG"
msgstr "CSG"

msgid "GridMap Grid"
msgstr "Cuadrícula GridMap"

msgid "Spring Bone Joint"
msgstr "Articulación de Hueso Muelle"

msgid "Spring Bone Collision"
msgstr "Colisión de Hueso Muelle"

msgid "Spring Bone Inside Collision"
msgstr "Hueso Resorte Colisión Interior"

msgid "Gizmo Settings"
msgstr "Configuración del Gizmo"

msgid "Bone Axis Length"
msgstr "Longitud de Ejes del Hueso"

msgid "Bone Shape"
msgstr "Forma del Hueso"

msgid "Path 3D Tilt Disk Size"
msgstr "Tamaño del Disco de Inclinación de Path 3D"

msgid "Primary Grid Steps"
msgstr "Pasos Primarios de Cuadrícula"

msgid "Grid Size"
msgstr "Tamaño de Cuadrícula"

msgid "Grid Division Level Max"
msgstr "Nivel Máximo de Subdivisión de Cuadrícula"

msgid "Grid Division Level Min"
msgstr "Nivel Mínimo de Subdivisión de Cuadrícula"

msgid "Grid Division Level Bias"
msgstr "Sesgo del Nivel de Subdivisión de Cuadrícula"

msgid "Grid XZ Plane"
msgstr "Cuadrícula Plano XZ"

msgid "Grid XY Plane"
msgstr "Cuadrícula Plano XY"

msgid "Grid YZ Plane"
msgstr "Cuadrícula Plano YZ"

msgid "Default FOV"
msgstr "Campo Visión Por Defecto"

msgid "Default Z Near"
msgstr "Z Cercano Por Defecto"

msgid "Default Z Far"
msgstr "Z Lejano Por Defecto"

msgid "Invert X Axis"
msgstr "Invertir Eje X"

msgid "Invert Y Axis"
msgstr "Invertir Eje Y"

msgid "Navigation Scheme"
msgstr "Esquema de Navegación"

msgid "Orbit Mouse Button"
msgstr "Botón de Ratón para Orbitar"

msgid "Pan Mouse Button"
msgstr "Botón de Ratón para Panear"

msgid "Zoom Mouse Button"
msgstr "Botón de Ratón para Zoom"

msgid "Zoom Style"
msgstr "Botón de Ratón para Zoom"

msgid "Emulate Numpad"
msgstr "Emular Teclado Numérico"

msgid "Emulate 3 Button Mouse"
msgstr "Emular Mouse de 3 Botones"

msgid "Warped Mouse Panning"
msgstr "Paneo del Mouse Deformado"

msgid "Navigation Feel"
msgstr "Sensación de Navegación"

msgid "Orbit Sensitivity"
msgstr "Sensibilidad de Órbita"

msgid "Translation Sensitivity"
msgstr "Sensibilidad de Traslación"

msgid "Orbit Inertia"
msgstr "Inercia de Órbita"

msgid "Translation Inertia"
msgstr "Inercia de Traslación"

msgid "Zoom Inertia"
msgstr "Inercia de Zoom"

msgid "Show Viewport Rotation Gizmo"
msgstr "Mostrar Gizmo de Rotación del Viewport"

msgid "Show Viewport Navigation Gizmo"
msgstr "Mostrar Gizmo de Navegación de la Vista"

msgid "Freelook"
msgstr "Vista Libre"

msgid "Freelook Navigation Scheme"
msgstr "Esquema de Navegación de Vista Libre"

msgid "Freelook Sensitivity"
msgstr "Sensibilidad de Vista Libre"

msgid "Freelook Inertia"
msgstr "Inercia de Vista Libre"

<<<<<<< HEAD
=======
msgid "Freelook Base Speed"
msgstr "Velocidad Base de Vista Libre"

>>>>>>> 49a5bc7b
msgid "Freelook Activation Modifier"
msgstr "Modificador de Activación de Vista Libre"

msgid "Freelook Speed Zoom Link"
msgstr "Velocidad de Zoom de Vista Libre"

msgid "Manipulator Gizmo Size"
msgstr "Tamaño del Gizmo Manipulador"

msgid "Manipulator Gizmo Opacity"
msgstr "Opacidad del Gizmo Manipulador"

msgid "Grid Color"
msgstr "Color de Cuadrícula"

msgid "Guides Color"
msgstr "Color de Guías"

msgid "Smart Snapping Line Color"
msgstr "Color de Línea de Snapping Inteligente"

msgid "Bone Width"
msgstr "Anchura de Hueso"

msgid "Bone Color 1"
msgstr "Color Hueso 1"

msgid "Bone Color 2"
msgstr "Color Hueso 2"

msgid "Bone Selected Color"
msgstr "Selección del Color de los Huesos"

msgid "Bone IK Color"
msgstr "Color del hueso IK"

msgid "Bone Outline Color"
msgstr "Color del Contorno del Hueso"

msgid "Bone Outline Size"
msgstr "Tamaño de Contorno de Hueso"

msgid "Viewport Border Color"
msgstr "Color del Borde del Viewport"

msgid "Use Integer Zoom by Default"
msgstr "Usar números naturales para el Zoom por defecto"

msgid "Zoom Speed Factor"
msgstr "Factor de Velocidad de Zoom"

msgid "Bone Mapper"
msgstr "Mapeador de Hueso"

msgid "Handle Colors"
msgstr "Manejador de Colors"

msgid "Unset"
msgstr "Desactivar"

msgid "Set"
msgstr "Asignar"

msgid "Missing"
msgstr "Faltante"

msgid "Error"
msgstr "Error"

msgid "Panning"
msgstr "Desplazamiento"

msgid "2D Editor Panning Scheme"
msgstr "Esquema de Paneo del Editor 2D"

msgid "Sub Editors Panning Scheme"
msgstr "Esquema de Paneo de Subeditores"

msgid "Animation Editors Panning Scheme"
msgstr "Esquema de Paneo de Editores de Animación"

msgid "Simple Panning"
msgstr "Paneo Simple"

msgid "2D Editor Pan Speed"
msgstr "Velocidad de Desplazamiento del Editor 2D"

msgid "Tiles Editor"
msgstr "Editor de Tiles"

msgid "Display Grid"
msgstr "Mostrar Cuadrícula"

msgid "Highlight Selected Layer"
msgstr "Resaltar la Línea Seleccionada"

msgid "Polygon Editor"
msgstr "Editor de Polígonos"

msgid "Point Grab Radius"
msgstr "Radio del Punto de Agarre"

msgid "Show Previous Outline"
msgstr "Mostrar Contorno Anterior"

msgid "Auto Bake Delay"
msgstr "Retraso de Bake Automático"

msgid "Autorename Animation Tracks"
msgstr "Autorrenombrar Pistas de Animación"

msgid "Confirm Insert Track"
msgstr "Confirmar Inserción de Pista"

msgid "Default Create Bezier Tracks"
msgstr "Crear Pistas Bézier Predeterminadas"

msgid "Default Create Reset Tracks"
msgstr "Crear Pistas de Reinicio Predeterminado"

msgid "Onion Layers Past Color"
msgstr "Color de Capas de Cebolla Pasadas"

msgid "Onion Layers Future Color"
msgstr "Color de Capas de Cebolla Futuras"

msgid "Shader Editor"
msgstr "Editor de Shader"

msgid "Restore Shaders on Load"
msgstr "Restaurar Shaders al Cargar"

msgid "Visual Editors"
msgstr "Editores Visuales"

msgid "Minimap Opacity"
msgstr "Opacidad del Minimapa"

msgid "Lines Curvature"
msgstr "Curvatura de Lineas"

msgid "Grid Pattern"
msgstr "Patrón de Cuadrícula"

msgid "Visual Shader"
msgstr "Visual Shader*"

msgid "Port Preview Size"
msgstr "Tamaño de la Vista Previa del Puerto"

msgid "Export"
msgstr "Exportar"

msgid "SSH"
msgstr "SSH"

msgid "SCP"
msgstr "SCP"

msgid "Window Placement"
msgstr "Ubicación de la Ventana"

msgid "Rect"
msgstr "Rect"

msgid "Rect Custom Position"
msgstr "Posición Personalizada del Rect"

msgid "Screen"
msgstr "Pantalla"

<<<<<<< HEAD
=======
msgid "Android Window"
msgstr "Ventana de Android"

msgid "Game Embed Mode"
msgstr "Modo de Incrustación de Juego"

>>>>>>> 49a5bc7b
msgid "Auto Save"
msgstr "Guardado Automático"

msgid "Save Before Running"
msgstr "Guardar Antes de Ejecutar"

msgid "Bottom Panel"
msgstr "Panel Inferior"

msgid "Action on Play"
msgstr "Acción al Reproducir"

msgid "Action on Stop"
msgstr "Acción al Detener"

msgid "Output"
msgstr "Salida"

msgid "Font Size"
msgstr "Tamaño de Fuente"

msgid "Always Clear Output on Play"
msgstr "Siempre Limpiar la Salida en la Reproducción"

msgid "Max Lines"
msgstr "Líneas Máximas"

msgid "Platforms"
msgstr "Plataformas"

msgid "Linux/*BSD"
msgstr "Linux/*BSD"

msgid "Prefer Wayland"
msgstr "Preferir Wayland"

msgid "Network Mode"
msgstr "Modo de Red"

msgid "HTTP Proxy"
msgstr "Proxy HTTP"

msgid "Host"
msgstr "Host"

msgid "Editor TLS Certificates"
msgstr "Editor de Certificados TLS"

msgid "Enable TLS V 1"
msgstr "Activar TLS Versión 1"

msgid "Remote Host"
msgstr "Host Remoto"

msgid "Debugger"
msgstr "Depurador"

msgid "Auto Switch to Remote Scene Tree"
msgstr "Cambio Automático al Árbol de Escenas Remoto"

msgid "Auto Switch to Stack Trace"
msgstr "Cambio Automático a la Traza de Pila"

msgid "Profiler Frame History Size"
msgstr "Tamaño del Historial del Perfilador de Fotogramas"

msgid "Profiler Frame Max Functions"
msgstr "Máximo de Funciones del Cuadro del Profiler"

msgid "Profiler Target FPS"
msgstr "FPS Objetivo del Profiler"

msgid "Remote Scene Tree Refresh Interval"
msgstr "Intervalo de Refresco del Árbol de Escenas Remoto"

msgid "Remote Inspect Refresh Interval"
msgstr "Intervalo de Refresco de la Inspección Remota"

msgid "Profile Native Calls"
msgstr "Perfilar Llamadas Nativas"

msgid "Version Control"
msgstr "Control de Versiones"

msgid "Username"
msgstr "Nombre de usuario"

msgid "SSH Public Key Path"
msgstr "Ruta de la clave pública SSH"

msgid "SSH Private Key Path"
msgstr "Ruta de la Clave Privada SSH"

msgid "Input"
msgstr "Entrada"

msgid "Buffering"
msgstr "Búfer"

msgid "Agile Event Flushing"
msgstr "Evento Ágil de Vaciado"

msgid "Project Manager"
msgstr "Administrador de Proyectos"

msgid "Sorting Order"
msgstr "Orden de Ordenamiento"

msgid "Directory Naming Convention"
msgstr "Convención de Nombres de Directorio"

<<<<<<< HEAD
=======
msgid "Default Renderer"
msgstr "Renderizador Por Defecto"

>>>>>>> 49a5bc7b
msgid "Highlighting"
msgstr "Resaltado"

msgid "Symbol Color"
msgstr "Color del Símbolo"

msgid "Keyword Color"
msgstr "Color de Palabra Clave"

msgid "Control Flow Keyword Color"
msgstr "Control de Flujo Color de Palabra Clave"

msgid "Base Type Color"
msgstr "Tipo de Color Base"

msgid "Engine Type Color"
msgstr "Tipo de Color del Engine"

msgid "User Type Color"
msgstr "Tipo de Color del Usuario"

msgid "Comment Color"
msgstr "Color de los Comentarios"

msgid "Doc Comment Color"
msgstr "Color del Comentario de Documentación"

msgid "String Color"
msgstr "Color del String"

msgid "Background Color"
msgstr "Color de Fondo"

msgid "Completion Background Color"
msgstr "Completar Color de Fondo"

msgid "Completion Selected Color"
msgstr "Completar Color Seleccionado"

msgid "Completion Existing Color"
msgstr "Completar Color Existente"

msgid "Completion Scroll Color"
msgstr "Completar Color de Scroll"

msgid "Completion Scroll Hovered Color"
msgstr "Color de Resaltado al Desplazamiento Completado"

msgid "Completion Font Color"
msgstr "Completar Color de la Fuente"

msgid "Text Color"
msgstr "Color del Texto"

msgid "Line Number Color"
msgstr "Color de Número de Línea"

msgid "Safe Line Number Color"
msgstr "Color de Número de Línea Seguro"

msgid "Caret Color"
msgstr "Color del Caret"

msgid "Caret Background Color"
msgstr "Color de Fondo del Caret"

msgid "Text Selected Color"
msgstr "Color de Texto Seleccionado"

msgid "Selection Color"
msgstr "Color de Selección"

msgid "Brace Mismatch Color"
msgstr "Color de Corchetes Incompletos"

msgid "Current Line Color"
msgstr "Color de Línea Actual"

msgid "Line Length Guideline Color"
msgstr "Color de Guía de la Línea de Longitud"

msgid "Word Highlighted Color"
msgstr "Color de la Palabra Resaltada"

msgid "Number Color"
msgstr "Color del Número"

msgid "Function Color"
msgstr "Color de la Función"

msgid "Member Variable Color"
msgstr "Color de la Variable Miembro"

msgid "Mark Color"
msgstr "Marcar Color"

msgid "Bookmark Color"
msgstr "Color del Marcador"

msgid "Breakpoint Color"
msgstr "Color de Puntos de Interrupción"

msgid "Executing Line Color"
msgstr "Color de la línea en ejecución"

msgid "Code Folding Color"
msgstr "Color del Código Plegado"

msgid "Folded Code Region Color"
msgstr "Color de la Región de Código Plegado"

msgid "Search Result Color"
msgstr "Color del Resultado de Búsqueda"

msgid "Search Result Border Color"
msgstr "Color de los Bordes del Resultado de Búsqueda"

msgid "Connection Colors"
msgstr "Colores de Conexión"

msgid "Scalar Color"
msgstr "Color Escalar"

msgid "Vector2 Color"
msgstr "Color del Vector2"

msgid "Vector 3 Color"
msgstr "Color del Vector 3"

msgid "Vector 4 Color"
msgstr "Color del Vector 4"

msgid "Boolean Color"
msgstr "Color del Booleano"

msgid "Transform Color"
msgstr "Color de Transformación"

msgid "Sampler Color"
msgstr "Color de Muestra"

msgid "Category Colors"
msgstr "Colores de Categoría"

msgid "Output Color"
msgstr "Color de Salida"

msgid "Color Color"
msgstr "Color del Color"

msgid "Conditional Color"
msgstr "Color Condicional"

msgid "Input Color"
msgstr "Color de Entrada"

msgid "Textures Color"
msgstr "Color de Texturas"

msgid "Utility Color"
msgstr "Color de Utilidad"

msgid "Vector Color"
msgstr "Color del Vector"

msgid "Special Color"
msgstr "Color Especial"

msgid "Particle Color"
msgstr "Color de Partícula"

msgid "Custom Template"
msgstr "Plantilla Personalizada"

msgid "Release"
msgstr "Release"

msgid "Export Console Wrapper"
msgstr "Envoltura de Consola de Exportación"

msgid "Binary Format"
msgstr "Formato Binario"

msgid "Embed PCK"
msgstr "PCK Embebido"

msgid "Texture Format"
msgstr "Formato de Textura"

msgid "S3TC BPTC"
msgstr "S3TC BPTC"

msgid "ETC2 ASTC"
msgstr "ETC2 ASTC"

msgid "Export Path"
msgstr "Ruta de Exportación"

msgid "Access"
msgstr "Acceso"

msgid "File Mode"
msgstr "Modo de Archivo"

msgid "Filters"
msgstr "Filtros"

msgid "Options"
msgstr "Opciones"

msgid "Disable Overwrite Warning"
msgstr "Deshabilitar La Advertencia De Sobrescritura"

msgid "Flat"
msgstr "Plano"

msgid "Hide Slider"
msgstr "Ocultar Deslizador"

msgid "Editing Integer"
msgstr "Edición de Entero"

msgid "Zoom"
msgstr "Zoom"

msgid "Retarget"
msgstr "Reorientar"

msgid "Bone Renamer"
msgstr "Renombrador de Huesos"

msgid "Rename Bones"
msgstr "Renombrar Huesos"

msgid "Unique Node"
msgstr "Nodo Único"

msgid "Make Unique"
msgstr "Hacer Único"

msgid "Skeleton Name"
msgstr "Nombre de Esqueleto"

msgid "Rest Fixer"
msgstr "Reparador de Descanso"

msgid "Apply Node Transforms"
msgstr "Aplicar Transformaciones al Nodo"

msgid "Normalize Position Tracks"
msgstr "Normalizar la Posición de las Pistas"

msgid "Reset All Bone Poses After Import"
msgstr "Restablecer Todas las Poses de Hueso Después de Importar"

msgid "Retarget Method"
msgstr "Método de Retargeting"

msgid "Keep Global Rest on Leftovers"
msgstr "Mantener el Descanso Global sobre las Sobras"

msgid "Use Global Pose"
msgstr "Usar Pose Global"

msgid "Original Skeleton Name"
msgstr "Nombre de Esqueleto Original"

msgid "Fix Silhouette"
msgstr "Reparar la Silueta"

msgid "Filter"
msgstr "Filtro"

msgid "Threshold"
msgstr "Umbral"

msgid "Base Height Adjustment"
msgstr "Ajustes a la Altura Base"

msgid "Remove Tracks"
msgstr "Eliminar Pistas"

msgid "Except Bone Transform"
msgstr "Excluir Transformación de Hueso"

msgid "Unimportant Positions"
msgstr "Posiciones no Importantes"

msgid "Unmapped Bones"
msgstr "Huesos no Mapeados"

msgid "Generate Tangents"
msgstr "Generar Tangentes"

msgid "Generate LODs"
msgstr "Generar LODs"

msgid "Generate Shadow Mesh"
msgstr "Generar Malla de Sombra"

msgid "Generate Lightmap UV2"
msgstr "Generar Lightmap UV2"

msgid "Generate Lightmap UV2 Texel Size"
msgstr "Generar Tamaño de Texel de Lightmap UV2"

msgid "Scale Mesh"
msgstr "Escalar Mesh"

msgid "Offset Mesh"
msgstr "Offset de Mesh"

msgid "Force Disable Mesh Compression"
msgstr "Forzar Desactivación de Compresión de Mesh"

msgid "Skip Import"
msgstr "Saltar Importación"

msgid "Generate"
msgstr "Generar"

msgid "NavMesh"
msgstr "NavMesh"

msgid "Body Type"
msgstr "Tipo de Cuerpo"

msgid "Shape Type"
msgstr "Tipo de Forma"

msgid "Physics Material Override"
msgstr "Reemplazar el material de físicas"

msgid "Layer"
msgstr "Capa"

msgid "Mask"
msgstr "Máscara"

msgid "Mesh Instance"
msgstr "Instancia de Mesh"

msgid "Layers"
msgstr "Capas"

msgid "Visibility Range Begin"
msgstr "Inicio del Rango de Visibilidad"

msgid "Visibility Range Begin Margin"
msgstr "Margen de Inicio del Rango de Visibilidad"

msgid "Visibility Range End"
msgstr "Fin del Rango de Visibilidad"

msgid "Visibility Range End Margin"
msgstr "Margen final del Rango de Visibilidad"

msgid "Visibility Range Fade Mode"
msgstr "Modo de desvanecimiento del Rango de Visibilidad"

msgid "Cast Shadow"
msgstr "Sombra Proyectada"

msgid "Decomposition"
msgstr "Descomposición"

msgid "Advanced"
msgstr "Avanzado"

msgid "Precision"
msgstr "Precisión"

msgid "Max Concavity"
msgstr "Máxima Cóncavidad"

msgid "Symmetry Planes Clipping Bias"
msgstr "Sesgo de Recorte en Planos de Simetría"

msgid "Revolution Axes Clipping Bias"
msgstr "Sesgo de Recorte en Ejes de Revolución"

msgid "Min Volume per Convex Hull"
msgstr "Volumen Mínimo por Envoltura Convexa"

msgid "Resolution"
msgstr "Resolución"

msgid "Max Num Vertices per Convex Hull"
msgstr "Número Máximo de Vertices por Envoltura Convexa"

msgid "Plane Downsampling"
msgstr "Reducción de Muestreo de Planos"

msgid "Convexhull Downsampling"
msgstr "Reducción de Muestreo de Envoltura Convexa"

msgid "Normalize Mesh"
msgstr "Normalizar Mesh"

msgid "Convexhull Approximation"
msgstr "Aproximación de Envoltura Convexa"

msgid "Max Convex Hulls"
msgstr "Envolturas Convexas Máximas"

msgid "Project Hull Vertices"
msgstr "Proyectar Vértices de la Envoltura Convexa"

msgid "Primitive"
msgstr "Primitivo"

msgid "Height"
msgstr "Altura"

msgid "Radius"
msgstr "Radio"

msgid "Simplification Distance"
msgstr "Distancia de Simplificación"

msgid "Save to File"
msgstr "Guardar en Archivo"

msgid "Enabled"
msgstr "Activado"

msgid "Shadow Meshes"
msgstr "Meshes de Sombra"

msgid "Lightmap UV"
msgstr "Lightmap UV"

msgid "LODs"
msgstr "LODs"

msgid "Normal Merge Angle"
msgstr "Ángulo de Union de Normales"

msgid "Use External"
msgstr "Usar Externo"

msgid "Loop Mode"
msgstr "Modo Bucle"

msgid "Keep Custom Tracks"
msgstr "Mantener Pistas Personalizadas"

msgid "Slices"
msgstr "Trozos"

msgid "Amount"
msgstr "Cantidad"

msgid "Optimizer"
msgstr "Optimizador"

msgid "Max Velocity Error"
msgstr "Error de Velocidad Máxima"

msgid "Max Angular Error"
msgstr "Error Angular Máximo"

msgid "Max Precision Error"
msgstr "Error de Presición Máxima"

msgid "Page Size"
msgstr "Tamaño de Página"

msgid "Import Tracks"
msgstr "Importar Pistas"

msgid "Rest Pose"
msgstr "Posición de Reposo"

msgid "Load Pose"
msgstr "Aplicar Pose"

msgid "External Animation Library"
msgstr "Biblioteca de Animación Externa"

msgid "Selected Animation"
msgstr "Animación Seleccionada"

msgid "Selected Timestamp"
msgstr "Marca de Tiempo Seleccionada"

msgid "Bone Map"
msgstr "Mapa de Huesos"

msgid "Nodes"
msgstr "Nodos"

msgid "Root Type"
msgstr "Tipo de Raíz"

msgid "Root Name"
msgstr "Nombre de Raíz"

msgid "Apply Root Scale"
msgstr "Aplicar Escala de Raíz"

msgid "Root Scale"
msgstr "Escala de Raíz"

msgid "Import as Skeleton Bones"
msgstr "Importar como Huesos de Esqueleto"

msgid "Use Node Type Suffixes"
msgstr "Usar Sufijos de Tipo de Nodo"

msgid "Meshes"
msgstr "Meshes"

msgid "Ensure Tangents"
msgstr "Asegurar Tangentes"

msgid "Create Shadow Meshes"
msgstr "Crear Meshes de Sombra"

msgid "Light Baking"
msgstr "Bakear Luces"

msgid "Lightmap Texel Size"
msgstr "Tamaño de Texel del Lightmap"

msgid "Force Disable Compression"
msgstr "Forzar Desactivación de Compresión"

msgid "Skins"
msgstr "Skins"

msgid "Use Named Skins"
msgstr "Usar Skins con Nombre"

msgid "FPS"
msgstr "FPS"

msgid "Trimming"
msgstr "Recortando"

msgid "Remove Immutable Tracks"
msgstr "Eliminar Pistas Inmutables"

msgid "Import Rest as Reset"
msgstr "Importar Descanso como RESET"

msgid "Import Script"
msgstr "Importar Script"

msgid "Antialiasing"
msgstr "Antialiasing"

msgid "Generate Mipmaps"
msgstr "Generar Mipmaps"

msgid "Disable Embedded Bitmaps"
msgstr "Deshabilitar Mapa de Bits Embebidos"

msgid "Multichannel Signed Distance Field"
msgstr "Campo de Distancia Firmado de Múltiples Canales"

msgid "MSDF Pixel Range"
msgstr "Rango de Pixel MSDF"

msgid "MSDF Size"
msgstr "Tamaño MSDF"

msgid "Allow System Fallback"
msgstr "Permitir Sustitución del Sistema"

msgid "Force Autohinter"
msgstr "Forzar Autohinter"

msgid "Hinting"
msgstr "Sugerencias"

msgid "Subpixel Positioning"
msgstr "Posicionamiento de Subpixeles"

msgid "Keep Rounding Remainders"
msgstr "Mantener Restos de Redondeo"

msgid "Oversampling"
msgstr "Sobremuestreo"

msgid "Metadata Overrides"
msgstr "Sustitucion de Metadatos"

msgid "Language Support"
msgstr "Soporte de Lenguaje"

msgid "Script Support"
msgstr "Soporte de Script"

msgid "OpenType Features"
msgstr "Características OpenType"

msgid "Fallbacks"
msgstr "Sustituciones"

msgid "Compress"
msgstr "Comprimir"

msgid "Language"
msgstr "Idioma"

msgid "Outline Size"
msgstr "Tamaño del Contorno"

msgid "Variation"
msgstr "Variación"

msgid "OpenType"
msgstr "OpenType"

msgid "Embolden"
msgstr "Engrosar"

msgid "Face Index"
msgstr "Índice de Cara"

msgid "Transform"
msgstr "Transformar"

msgid "Create From"
msgstr "Crear Desde"

msgid "Scaling Mode"
msgstr "Modo de Escalado"

msgid "Delimiter"
msgstr "Delimitador"

msgid "Character Ranges"
msgstr "Rangos de Caracter"

msgid "Kerning Pairs"
msgstr "Pares de Kernings"

msgid "Columns"
msgstr "Columnas"

msgid "Rows"
msgstr "Filas"

msgid "Image Margin"
msgstr "Margen de Imagenes"

msgid "Character Margin"
msgstr "Margen de Caracter"

msgid "Ascent"
msgstr "Ascenso"

msgid "Descent"
msgstr "Descenso"

msgid "High Quality"
msgstr "Alta Calidad"

msgid "Lossy Quality"
msgstr "Con Pérdidas de Calidad"

msgid "HDR Compression"
msgstr "Compresión HDR"

msgid "Channel Pack"
msgstr "Paquete de Canales"

msgid "Mipmaps"
msgstr "Mipmaps"

msgid "Limit"
msgstr "Limite"

msgid "Horizontal"
msgstr "Horizontal"

msgid "Vertical"
msgstr "Vertical"

msgid "Arrangement"
msgstr "Organización"

msgid "Layout"
msgstr "Layout"

msgid "Normal Map"
msgstr "Mapa de Normales"

msgid "Roughness"
msgstr "Aspereza"

msgid "Src Normal"
msgstr "Normal Src"

msgid "Process"
msgstr "Proceso"

msgid "Fix Alpha Border"
msgstr "Corregir Borde Alfa"

msgid "Premult Alpha"
msgstr "Alfa Premultiplicado"

msgid "Normal Map Invert Y"
msgstr "Invertir Y en Mapa Normal"

msgid "HDR as sRGB"
msgstr "HDR como sRGB"

msgid "HDR Clamp Exposure"
msgstr "Recorte de Exposición HDR"

msgid "Size Limit"
msgstr "Tamaño Límite"

msgid "Detect 3D"
msgstr "Detectar 3D"

msgid "Compress To"
msgstr "Comprimir A"

msgid "SVG"
msgstr "SVG"

msgid "Scale With Editor Scale"
msgstr "Escalar con Editor de Escala"

msgid "Convert Colors With Editor Theme"
msgstr "Convertir Colores con el Tema del Editor"

msgid "Atlas File"
msgstr "Archivo de Atlas"

msgid "Import Mode"
msgstr "Modo de Importación"

msgid "Crop to Region"
msgstr "Recorte a Región"

msgid "Trim Alpha Border From Region"
msgstr "Recortar Borde Alfa de la Región"

msgctxt "Enforce"
msgid "Force"
msgstr "Forzar"

msgid "8 Bit"
msgstr "8 Bit"

msgid "Mono"
msgstr "Mono"

msgid "Max Rate"
msgstr "Tasa Máxima"

msgid "Max Rate Hz"
msgstr "Tasa Máxima Hz"

msgid "Edit"
msgstr "Editar"

msgid "Trim"
msgstr "Recorte"

msgid "Normalize"
msgstr "Normalizar"

msgid "Loop Begin"
msgstr "Inicio del Bucle"

msgid "Loop End"
msgstr "Fin del Bucle"

msgid "Available URLs"
msgstr "URLs Disponibles"

msgid "Current Group Idx"
msgstr "Grupo Actual Idx"

msgid "Current Bone Idx"
msgstr "Hueso Actual Idx"

msgid "Particles Emission Shape"
msgstr "Forma de Emisión de Partículas"

msgid "ID"
msgstr "ID"

msgid "Texture"
msgstr "Textura"

msgid "Margins"
msgstr "Margenes"

msgid "Separation"
msgstr "Separación"

msgid "Texture Region Size"
msgstr "Tamaño de Región de Textura"

msgid "Use Texture Padding"
msgstr "Usar Relleno de Textura"

msgid "Atlas Coords"
msgstr "Coordenadas del Atlas"

msgid "Size in Atlas"
msgstr "Tamaño en Atlas"

msgid "Alternative ID"
msgstr "ID Alternativo"

msgid "Speed"
msgstr "Velocidad"

msgid "Frames Count"
msgstr "Conteo de Fotogramas"

msgid "Duration"
msgstr "Duración"

msgid "Main Run Args"
msgstr "Argumentos de la Ejecución Principal"

msgid "Script"
msgstr "Script"

msgid "Templates Search Path"
msgstr "Ruta de Búsqueda de Plantillas"

msgid "Naming"
msgstr "Nomenclatura"

msgid "Default Signal Callback Name"
msgstr "Nombre Predeterminado del Callback de Señal"

msgid "Default Signal Callback to Self Name"
msgstr "Nombre Propio Predeterminado del Callback de Señal"

msgid "Scene Name Casing"
msgstr "Convención de Nombres de Escenas"

msgid "Script Name Casing"
msgstr "Convención de Nombres de Scripts"

msgid "Reimport Missing Imported Files"
msgstr "Reimportar Archivos Importados Faltantes"

msgid "Use Multiple Threads"
msgstr "Usar Multiples Hilos"

msgid "Atlas Max Width"
msgstr "Ancho Máximo del Atlas"

msgid "Convert Text Resources to Binary"
msgstr "Convertir Recursos de Texto en Binarios"

msgid "Plugin Name"
msgstr "Nombre del Plugin"

msgid "Autoload on Startup"
msgstr "Carga Automática al Iniciar"

msgid "Flush stdout on Print"
msgstr "Vaciar stdout Al Imprimir"

msgid "Low Processor Mode"
msgstr "Modo Para Procesadores Lentos"

msgid "stdout"
msgstr "stdout"

msgid "Print FPS"
msgstr "Imprimir FPS"

msgid "Print GPU Profile"
msgstr "Imprimir el Perfil de la GPU"

msgid "Verbose stdout"
msgstr "Stdout Extendido"

msgid "Physics Interpolation"
msgstr "Interpolación de Física"

msgid "Enable Warnings"
msgstr "Activar Advertencias"

msgid "Max Chars per Second"
msgstr "Caracteres Máximos por Segundo"

msgid "Max Queued Messages"
msgstr "Máximo de Mensajes en Cola"

msgid "Max Errors per Second"
msgstr "Máximo de Errores por Segundo"

msgid "Max Warnings per Second"
msgstr "Advertencias Máximas por Segundo"

msgid "File Logging"
msgstr "Registro de Archivos"

msgid "Enable File Logging"
msgstr "Activar Registro de Archivos"

msgid "Log Path"
msgstr "Ruta del Registro"

msgid "Max Log Files"
msgstr "Archivos de Registro Máximo"

msgid "Driver"
msgstr "Controlador"

msgid "Fallback to Vulkan"
msgstr "Alternativa a Vulkan"

msgid "Fallback to D3D12"
msgstr "Alternativa a D3D12"

msgid "Fallback to OpenGL 3"
msgstr "Alternativa a OpenGL 3"

msgid "GL Compatibility"
msgstr "Compatibilidad GL"

msgid "Nvidia Disable Threaded Optimization"
msgstr "Desactivar la Optimización con Hilos de Nvidia"

msgid "Fallback to Angle"
msgstr "Alternativa a Angle"

msgid "Fallback to Native"
msgstr "Alternativa a Native"

msgid "Fallback to GLES"
msgstr "Alternativa a GLES"

msgid "Force Angle on Devices"
msgstr "Forzar Ángulo en Dispositivos"

msgid "Renderer"
msgstr "Renderizador"

msgid "Rendering Method"
msgstr "Método de Renderización"

msgid "Include Text Server Data"
msgstr "Incluir Datos del Servidor de Texto"

msgid "DPI"
msgstr "DPI"

msgid "Allow hiDPI"
msgstr "Permitir hiDPI"

msgid "Per Pixel Transparency"
msgstr "Transparencia Por Pixel"

msgid "Allowed"
msgstr "Permitido"

msgid "Threads"
msgstr "Hilos"

msgid "Thread Model"
msgstr "Modelo de Hilo"

msgid "Display Server"
msgstr "Servidor de Pantalla"

msgid "Handheld"
msgstr "Manipulador"

msgid "Orientation"
msgstr "Orientación"

msgid "Output Latency"
msgstr "Latencia de Salida"

msgid "Frame Delay Msec"
msgstr "Retraso de Fotograma en Msec"

msgid "Allow High Refresh Rate"
msgstr "Permitir Alta Tasa de Refresco"

msgid "Hide Home Indicator"
msgstr "Ocultar Indicador de Inicio"

msgid "Hide Status Bar"
msgstr "Ocultar Barra de Estado"

msgid "Suppress UI Gesture"
msgstr "Suprimir Gesto UI"

msgid "XR"
msgstr "XR"

msgid "OpenXR"
msgstr "OpenXR"

msgid "Default Action Map"
msgstr "Mapa de Acción Predeterminado"

msgid "Form Factor"
msgstr "Factor de Forma"

msgid "View Configuration"
msgstr "Configuración de la Vista"

msgid "Reference Space"
msgstr "Espacio de Referencia"

msgid "Environment Blend Mode"
msgstr "Modo mezcla del Entorno"

msgid "Foveation Level"
msgstr "Nivel de Foveación"

msgid "Foveation Dynamic"
msgstr "Foveación Dinámica"

msgid "Submit Depth Buffer"
msgstr "Enviar Búfer de Profundidad"

msgid "Startup Alert"
msgstr "Alerta de Inicio"

msgid "Extensions"
msgstr "Extensiones"

msgid "Debug Utils"
msgstr "Utilidades de Depuración"

msgid "Debug Message Types"
msgstr "Tipos de Mensajes de Depuración"

msgid "Hand Tracking"
msgstr "Seguimiento de Mano"

msgid "Hand Tracking Unobstructed Data Source"
msgstr "Fuente de Datos para Seguimiento de Manos sin Obstrucciones"

msgid "Hand Tracking Controller Data Source"
msgstr "Fuente de Datos para Seguimiento de Manos con Controlador"

msgid "Hand Interaction Profile"
msgstr "Interacción con la Ruta del Perfil"

msgid "Eye Gaze Interaction"
msgstr "Interacción por Mirada"

msgid "Binding Modifiers"
msgstr "Modificadores de Enlace"

msgid "Analog Threshold"
msgstr "Umbral Analógico"

msgid "Dpad Binding"
msgstr "Enlace de Dpad"

msgid "Boot Splash"
msgstr "Pantalla de Splash"

msgid "BG Color"
msgstr "Color de Fondo"

msgid "Pen Tablet"
msgstr "Tableta Gráfica"

msgid "Environment"
msgstr "Entorno"

msgid "Defaults"
msgstr "Predeterminados"

msgid "Default Clear Color"
msgstr "Color Claro Predeterminado"

msgid "Icon"
msgstr "Ícono"

msgid "macOS Native Icon"
msgstr "Ícono Nativo de macOS"

msgid "Windows Native Icon"
msgstr "Ícono Nativo de Windows"

msgid "Text Driver"
msgstr "Controlador de Texto"

msgid "Search in File Extensions"
msgstr "Buscar en Extensiones de Archivos"

msgid "Mouse Cursor"
msgstr "Cursor del Mouse"

msgid "Custom Image"
msgstr "Imagen Personalizada"

msgid "Custom Image Hotspot"
msgstr "Imagen personalizada para el Hotspot"

msgid "Tooltip Position Offset"
msgstr "Desplazamiento de Posición del Tooltip"

msgid "Show Image"
msgstr "Mostrar Imagen"

msgid "Fullsize"
msgstr "Tamaño completo"

msgid "Use Filter"
msgstr "Usar Filtro"

msgid "Image"
msgstr "imagen"

msgid "Minimum Display Time"
msgstr "Tiempo Mínimo de Visualización"

msgid "Dotnet"
msgstr "Dotnet"

msgid "Project"
msgstr "Proyecto"

msgid "Assembly Name"
msgstr "Nombre del Conjunto"

msgid "Solution Directory"
msgstr "Directorio de Soluciones"

msgid "Assembly Reload Attempts"
msgstr "Intentos de Recarga de Ensamblados"

msgid "Time"
msgstr "Tiempo"

msgid "Physics Process"
msgstr "Procesamiento de Físicas"

msgid "Navigation Process"
msgstr "Procesamiento de Navegación"

msgid "Static"
msgstr "Estático"

msgid "Static Max"
msgstr "Límite Estático"

msgid "Msg Buf Max"
msgstr "Máximo Búfer Mensajes"

msgid "Object"
msgstr "Objeto"

msgid "Objects"
msgstr "Objetos"

msgid "Resources"
msgstr "Recursos"

msgid "Orphan Nodes"
msgstr "Nodos huérfanos"

msgid "Raster"
msgstr "Raster"

msgid "Total Objects Drawn"
msgstr "Objetos dibujados totales"

msgid "Total Primitives Drawn"
msgstr "Primitivas dibujadas totales"

msgid "Total Draw Calls"
msgstr "Llamadas de Dibujo Totales"

msgid "Video"
msgstr "Video"

msgid "Video Mem"
msgstr "Memoria de Video"

msgid "Texture Mem"
msgstr "Memoria de Textura"

msgid "Buffer Mem"
msgstr "Memoria del Búfer"

msgid "Physics 2D"
msgstr "Físicas 2D"

msgid "Active Objects"
msgstr "Objetos Activos"

msgid "Collision Pairs"
msgstr "Pares de Colisiones"

msgid "Islands"
msgstr "Islas"

msgid "Physics 3D"
msgstr "Físicas 3D"

msgid "Active Maps"
msgstr "Mapas Activos"

msgid "Regions"
msgstr "Regiones"

msgid "Agents"
msgstr "Agentes"

msgid "Links"
msgstr "Enlaces"

msgid "Polygons"
msgstr "Polígonos"

msgid "Edges"
msgstr "Aristas"

msgid "Edges Merged"
msgstr "Bordes Combinados"

msgid "Edges Connected"
msgstr "Bordes Conectados"

msgid "Edges Free"
msgstr "Bordes Libres"

msgid "Obstacles"
msgstr "Obstáculos"

msgid "Pipeline"
msgstr "Pipeline"

msgid "Compilations Canvas"
msgstr "Compilaciones de Canvas"

msgid "Compilations Mesh"
msgstr "Compilaciones de Malla"

msgid "Compilations Surface"
msgstr "Compilaciones de Superficie"

msgid "Compilations Draw"
msgstr "Compilaciones de Dibujo"

msgid "Compilations Specialization"
msgstr "Compilaciones de Especialización"

msgid "Operation"
msgstr "Operación"

msgid "Calculate Tangents"
msgstr "Calcular Tangentes"

msgid "Collision"
msgstr "Colisión"

msgid "Use Collision"
msgstr "Usar Colisión"

msgid "Collision Layer"
msgstr "Capa de Colisión"

msgid "Collision Mask"
msgstr "Máscara de Colisión"

msgid "Collision Priority"
msgstr "Prioridad de Colisión"

msgid "Flip Faces"
msgstr "Voltear Caras"

msgid "Mesh"
msgstr "Mesh"

msgid "Material"
msgstr "Material"

msgid "Radial Segments"
msgstr "Segmentos Radiales"

msgid "Rings"
msgstr "Anillos"

msgid "Smooth Faces"
msgstr "Caras Suaves"

msgid "Sides"
msgstr "Lados"

msgid "Cone"
msgstr "Cono"

msgid "Inner Radius"
msgstr "Radio Interior"

msgid "Outer Radius"
msgstr "Radio Exterior"

msgid "Ring Sides"
msgstr "Lados del Anillo"

msgid "Polygon"
msgstr "Polígono"

msgid "Depth"
msgstr "Profundidad"

msgid "Spin Degrees"
msgstr "Grados de Giro"

msgid "Spin Sides"
msgstr "Lados de Giro"

msgid "Path Node"
msgstr "Ruta del Nodo"

msgid "Path Interval Type"
msgstr "Tipo de Intervalo de Ruta"

msgid "Path Interval"
msgstr "Intervalo de Ruta"

msgid "Path Simplify Angle"
msgstr "Simplificar Ángulo de Ruta"

msgid "Path Rotation"
msgstr "Rotación de Trayectoria"

msgid "Path Rotation Accurate"
msgstr "Rotación Precisa de Ruta"

msgid "Path Local"
msgstr "Ruta Local"

msgid "Path Continuous U"
msgstr "Ruta Continua U"

msgid "Path U Distance"
msgstr "Distancia de la Ruta U"

msgid "Path Joined"
msgstr "Ruta Unida"

msgid "Importer"
msgstr "Importador"

msgid "Allow Geometry Helper Nodes"
msgstr "Permitir Nodos Auxiliares de Geometría"

msgid "Embedded Image Handling"
msgstr "Manejo de Imágenes Embebidas"

msgid "FBX2glTF"
msgstr "FBX2glTF"

msgid "GDScript"
msgstr "GDScript"

msgid "Function Definition Color"
msgstr "Función Definición de Color"

msgid "Global Function Color"
msgstr "Color de la Función Global"

msgid "Node Path Color"
msgstr "Color de la Ruta del Nodo"

msgid "Node Reference Color"
msgstr "Color de Referencia del Nodo"

msgid "Annotation Color"
msgstr "Color de la Anotación"

msgid "String Name Color"
msgstr "Color del Nombre de la Cadena"

msgid "Comment Markers"
msgstr "Indicadores de Comentarios"

msgid "Critical Color"
msgstr "Color de críticos"

msgid "Warning Color"
msgstr "Color de advertencias"

msgid "Notice Color"
msgstr "Color de fuentes"

msgid "Critical List"
msgstr "Lista de Críticos"

msgid "Warning List"
msgstr "Lista de Advertencias"

msgid "Notice List"
msgstr "Lista de avisos"

msgid "Max Call Stack"
msgstr "Tamaño Máximo de la Pila de Llamadas"

msgid "Exclude Addons"
msgstr "Excluir Complementos"

msgid "Renamed in Godot 4 Hint"
msgstr "Renombrado en Godot 4 (Pista)"

msgid "Language Server"
msgstr "Servidor de Lenguaje"

msgid "Enable Smart Resolve"
msgstr "Activar Smart Resolve"

msgid "Show Native Symbols in Editor"
msgstr "Mostrar Símbolos Nativos en el Editor"

msgid "Use Thread"
msgstr "Usar Hilo"

msgid "Poll Limit (µsec)"
msgstr "Límite Sondeo (µseg)"

msgid "Copyright"
msgstr "Copyright"

msgid "Bake FPS"
msgstr "Bakear FPS"

msgid "glTF"
msgstr "glTF"

msgid "Naming Version"
msgstr "Versión de Nomenclatura"

msgid "Color"
msgstr "Color"

msgid "Intensity"
msgstr "Intensidad"

msgid "Light Type"
msgstr "Tipo de Luz"

msgid "Range"
msgstr "Rango"

msgid "Inner Cone Angle"
msgstr "Ángulo del Cono Interior"

msgid "Outer Cone Angle"
msgstr "Ángulo del Cono Exterior"

msgid "Diffuse Img"
msgstr "Imagen Difusa"

msgid "Diffuse Factor"
msgstr "Factor Difuso"

msgid "Gloss Factor"
msgstr "Factor de Brillo"

msgid "Specular Factor"
msgstr "Factor Specular"

msgid "Spec Gloss Img"
msgstr "Espec. Brillo Img"

msgid "Mass"
msgstr "Masa"

msgid "Linear Velocity"
msgstr "Velocidad Lineal"

msgid "Angular Velocity"
msgstr "Velocidad angular"

msgid "Center of Mass"
msgstr "Centro de Masa"

msgid "Inertia Diagonal"
msgstr "Diagonal de Inercia"

msgid "Inertia Orientation"
msgstr "Orientación de Inercia"

msgid "Inertia Tensor"
msgstr "Tensor de Inercia"

msgid "Is Trigger"
msgstr "Es Disparador"

msgid "Mesh Index"
msgstr "Índice de Mesh"

msgid "Importer Mesh"
msgstr "Importador de Mesh"

msgid "Image Format"
msgstr "Formato de imágen"

msgid "Root Node Mode"
msgstr "Modo de Nodo Raíz"

msgid "Json"
msgstr "Json"

msgid "Major Version"
msgstr "Versión Mayor"

msgid "Minor Version"
msgstr "Versión Menor"

msgid "GLB Data"
msgstr "Datos GLB"

msgid "Use Named Skin Binds"
msgstr "Usar Vínculos de Skins con Nombre"

msgid "Buffers"
msgstr "Búferes"

msgid "Buffer Views"
msgstr "Vistas del Búfer"

msgid "Accessors"
msgstr "Accesos"

msgid "Materials"
msgstr "Materiales"

msgid "Scene Name"
msgstr "Nombre de la Escena"

msgid "Base Path"
msgstr "Ruta Base"

msgid "Filename"
msgstr "Nombre de archivo"

msgid "Root Nodes"
msgstr "Nodos Raíz"

msgid "Texture Samplers"
msgstr "Muestreadores de Textura"

msgid "Images"
msgstr "Imágenes"

msgid "Cameras"
msgstr "Cámaras"

msgid "Lights"
msgstr "Luces"

msgid "Unique Names"
msgstr "Nombres Únicos"

msgid "Unique Animation Names"
msgstr "Nombres Únicos de Animación"

msgid "Skeletons"
msgstr "Esqueletos"

msgid "Create Animations"
msgstr "Crear Animaciónes"

msgid "Animations"
msgstr "Animaciones"

msgid "Handle Binary Image"
msgstr "Manejar Imagen Binaria"

msgid "Buffer View"
msgstr "Vista del Búfer"

msgid "Byte Offset"
msgstr "Offset de Byte"

msgid "Component Type"
msgstr "Tipo de Componente"

msgid "Normalized"
msgstr "Normalizado"

msgid "Count"
msgstr "Cuenta"

msgid "Accessor Type"
msgstr "Tipo de Acceso"

msgid "Min"
msgstr "Min"

msgid "Max"
msgstr "Max"

msgid "Sparse Count"
msgstr "Recuento Parcial"

msgid "Sparse Indices Buffer View"
msgstr "Vista del Búfer de Índices Dispersos"

msgid "Sparse Indices Byte Offset"
msgstr "Índices Dispersos del Offset de Bytes"

msgid "Sparse Indices Component Type"
msgstr "Índices Dispersos de Tipo de Componente"

msgid "Sparse Values Buffer View"
msgstr "Vista del Búfer de Valores Dispersos"

msgid "Sparse Values Byte Offset"
msgstr "Valores Dispersos del Offset de Bytes"

msgid "Original Name"
msgstr "Nombre Original"

msgid "Loop"
msgstr "Bucle"

msgid "Buffer"
msgstr "Búfer"

msgid "Byte Length"
msgstr "Longitud de Bytes"

msgid "Byte Stride"
msgstr "Cadencia de Byte"

msgid "Indices"
msgstr "Índices"

msgid "Vertex Attributes"
msgstr "Atributos de Vértice"

msgid "Perspective"
msgstr "Perspectiva"

msgid "FOV"
msgstr "FOV"

msgid "Size Mag"
msgstr "Tamaño del Mag"

msgid "Depth Far"
msgstr "Profundidad Lejana"

msgid "Depth Near"
msgstr "Profundidad Cercana"

msgid "Blend Weights"
msgstr "Mezcla de Pesos"

msgid "Instance Materials"
msgstr "Materiales de Instancia"

msgid "Parent"
msgstr "Padre"

msgid "Xform"
msgstr "Xform"

msgid "Skin"
msgstr "Skin"

msgid "Children"
msgstr "Hijos"

msgid "Light"
msgstr "Luz"

msgid "glTF to Godot Expression"
msgstr "Expresión glTF a Godot"

msgid "Godot to glTF Expression"
msgstr "Expresión Godot a glTF"

msgid "Node Paths"
msgstr "Rutas de Nodos"

msgid "Object Model Type"
msgstr "Tipo de Modelo de Objeto"

msgid "Json Pointers"
msgstr "Punteros JSON"

msgid "Variant Type"
msgstr "Tipo de Variant"

msgid "Joints"
msgstr "Articulaciones"

msgid "Roots"
msgstr "Raíces"

msgid "Godot Bone Node"
msgstr "Nodo de Huesos de Godot"

msgid "Skin Root"
msgstr "Raíz de la Skin"

msgid "Joints Original"
msgstr "Articulaciones Originales"

msgid "Non Joints"
msgstr "Sin Articulaciones"

msgid "Godot Skin"
msgstr "Skin de Godot"

msgid "Src Image"
msgstr "Origen de la Imagen"

msgid "Sampler"
msgstr "Muestreador"

msgid "Mag Filter"
msgstr "Filtro Mag"

msgid "Min Filter"
msgstr "Filtro Minimo"

msgid "Wrap S"
msgstr "Envolver S"

msgid "Wrap T"
msgstr "Envolver T"

msgid "Mesh Library"
msgstr "Librería de Mesh"

msgid "Physics Material"
msgstr "Material de Física"

msgid "Cell"
msgstr "Celda"

msgid "Octant Size"
msgstr "Tamaño del Octante"

msgid "Center X"
msgstr "Centro X"

msgid "Center Y"
msgstr "Centro Y"

msgid "Center Z"
msgstr "Centro Z"

msgid "Priority"
msgstr "Prioridad"

msgid "Bake Navigation"
msgstr "Bakear Navegación"

msgid "Clip Count"
msgstr "Conteo de Clips"

msgid "Initial Clip"
msgstr "Clip Inicial"

msgid "Shuffle"
msgstr "Revolver"

msgid "Fade Time"
msgstr "Tiempo de Desvanecimiento"

msgid "Stream Count"
msgstr "Conteo de Transmisiones"

msgid "Jolt Physics 3D"
msgstr "Jolt Physics 3D"

msgid "Simulation"
msgstr "Simulación"

msgid "Velocity Steps"
msgstr "Pasos de Velocidad"

msgid "Position Steps"
msgstr "Pasos de Posición"

msgid "Use Enhanced Internal Edge Removal"
msgstr "Usar Eliminación Mejorada de Bordes Internos"

msgid "Areas Detect Static Bodies"
msgstr "Áreas Detectan Cuerpos Estáticos"

msgid "Generate All Kinematic Contacts"
msgstr "Generar Todos los Contactos Cinemáticos"

msgid "Penetration Slop"
msgstr "Margen de Penetración"

msgid "Speculative Contact Distance"
msgstr "Distancia de Contacto Predictiva"

msgid "Baumgarte Stabilization Factor"
msgstr "Factor de Estabilización de Baumgarte"

msgid "Soft Body Point Radius"
msgstr "Radio de Punto de Cuerpo Blando"

msgid "Bounce Velocity Threshold"
msgstr "Umbral de Velocidad de Rebote"

msgid "Allow Sleep"
msgstr "Permitir Reposo"

msgid "Sleep Velocity Threshold"
msgstr "Umbral de Velocidad de Reposo"

msgid "Sleep Time Threshold"
msgstr "Tiempo Umbral de Reposo"

msgid "Continuous CD Movement Threshold"
msgstr "Umbral de Movimiento de Detección Continua de Colisiones"

msgid "Continuous CD Max Penetration"
msgstr "Penetración Máxima en Detección Continua de Colisiones"

msgid "Body Pair Contact Cache Enabled"
msgstr "Activar Caché de Contactos de Pares de Cuerpos"

msgid "Body Pair Contact Cache Distance Threshold"
msgstr "Umbral de Distancia del Caché de Contactos de Pares de Cuerpos"

msgid "Body Pair Contact Cache Angle Threshold"
msgstr "Umbral de Ángulo del Caché de Contactos de Pares de Cuerpos"

msgid "Queries"
msgstr "Consultas"

msgid "Enable Ray Cast Face Index"
msgstr "Activar Índice de Cara RayCast"

msgid "Motion Queries"
msgstr "Consultas de Movimiento"

msgid "Recovery Iterations"
msgstr "Iteraciones de Recuperación"

msgid "Recovery Amount"
msgstr "Cantidad de Recuperación"

msgid "Collisions"
msgstr "Colisiones"

msgid "Collision Margin Fraction"
msgstr "Fracción del Margen de Colisión"

msgid "Active Edge Threshold"
msgstr "Umbral de Borde Activa"

msgid "World Node"
msgstr "Nodo del Mundo"

msgid "Temporary Memory Buffer Size"
msgstr "Tamaño del Búfer de Memoria Temporal"

msgid "World Boundary Shape Size"
msgstr "Tamaño de la Forma del Límite del Mundo"

msgid "Max Linear Velocity"
msgstr "Máxima Velocidad Lineal"

msgid "Max Angular Velocity"
msgstr "Máxima Velocidad Angular"

msgid "Max Bodies"
msgstr "Máximo de Cuerpos"

msgid "Max Body Pairs"
msgstr "Máximo de Pares de Cuerpos"

msgid "Max Contact Constraints"
msgstr "Máximo de Restricciones de Contacto"

msgid "Lightmapping"
msgstr "Lightmapping"

msgid "Bake Quality"
msgstr "Calidad de Bakeo"

msgid "Low Quality Ray Count"
msgstr "Conteo de Rayos de Baja Calidad"

msgid "Medium Quality Ray Count"
msgstr "Conteo de Rayos de Calidad Media"

msgid "High Quality Ray Count"
msgstr "Conteo de Rayos de Calidad Alta"

msgid "Ultra Quality Ray Count"
msgstr "Conteo de Rayos de Calidad Ultra"

msgid "Bake Performance"
msgstr "Rendimiento de Bakeo"

msgid "Max Rays per Pass"
msgstr "Rayos Maximos por Pase"

msgid "Region Size"
msgstr "Tamaño de Region"

msgid "Max Transparency Rays"
msgstr "Máximo de Rayos de Transparencia"

msgid "Low Quality Probe Ray Count"
msgstr "Recuento de Rayos de Baja Calidad"

msgid "Medium Quality Probe Ray Count"
msgstr "Recuento de Rayos de Calidad Media"

msgid "High Quality Probe Ray Count"
msgstr "Recuento de Rayos de Calidad Alta"

msgid "Ultra Quality Probe Ray Count"
msgstr "Recuento de Rayos de Calidad Ultra"

msgid "Max Rays per Probe Pass"
msgstr "Máximo de Rayos por Pase de Sonda"

msgid "Denoising"
msgstr "Eliminación de Ruido"

msgid "Denoiser"
msgstr "Reductor de Ruido"

msgid "BPM"
msgstr "BPM"

msgid "Beat Count"
msgstr "Conteo de Tiempos"

msgid "Bar Beats"
msgstr "Compases y Tiempos"

msgid "Loop Offset"
msgstr "Offset de Bucle"

msgid "Eye Height"
msgstr "Altura Ocular"

msgid "IOD"
msgstr "IOD"

msgid "Display Width"
msgstr "Ancho de Pantalla"

msgid "Display to Lens"
msgstr "Pantalla a Lente"

msgid "Offset Rect"
msgstr "Desplazamiento del Rect"

msgid "Oversample"
msgstr "Sobremuestreo"

msgid "K1"
msgstr "K1"

msgid "K2"
msgstr "K2"

msgid "Vulkan VRS"
msgstr "Vulkan VRS"

msgid "Min Radius"
msgstr "Radio Mínimo"

msgid "Spawn Path"
msgstr "Ruta del Generador"

msgid "Spawn Limit"
msgstr "Límites del Generador"

msgid "Root Path"
msgstr "Ruta Raiz"

msgid "Replication Interval"
msgstr "Intervalo de Replicación"

msgid "Delta Interval"
msgstr "Intervalo Delta"

msgid "Visibility Update Mode"
msgstr "Modo de Actualización de Visibilidad"

msgid "Public Visibility"
msgstr "Visibilidad Pública"

msgid "Auth Callback"
msgstr "Autenticación de Callback"

msgid "Auth Timeout"
msgstr "Tiempo de Espera de Autenticación"

msgid "Allow Object Decoding"
msgstr "Permitir la Decodificación de Objetos"

msgid "Refuse New Connections"
msgstr "Rechazar Nuevas Conexiones"

msgid "Server Relay"
msgstr "Repetidor del Servidor"

msgid "Max Sync Packet Size"
msgstr "Tamaño Máximo de Paquete de Sincronización"

msgid "Max Delta Packet Size"
msgstr "Tamaño Máximo de Paquete Delta"

msgid "Noise Type"
msgstr "Tipo de Ruido"

msgid "Frequency"
msgstr "Frecuencia"

msgid "Fractal"
msgstr "Fractal"

msgid "Octaves"
msgstr "Octavas"

msgid "Lacunarity"
msgstr "Lacunaridad"

msgid "Gain"
msgstr "Ganancia"

msgid "Weighted Strength"
msgstr "Fuerza Pnderada"

msgid "Ping Pong Strength"
msgstr "Fuerza Ping Pong"

msgid "Cellular"
msgstr "Celular"

msgid "Distance Function"
msgstr "Función de Distancia"

msgid "Jitter"
msgstr "Fluctuación"

msgid "Return Type"
msgstr "Tipo de Retorno"

msgid "Domain Warp"
msgstr "Distorsión del Dominio"

msgid "Amplitude"
msgstr "Amplitud"

msgid "Fractal Type"
msgstr "Tipo de Fractal"

msgid "Fractal Octaves"
msgstr "Octavas de Fractal"

msgid "Fractal Lacunarity"
msgstr "Lacunaridad Fractal"

msgid "Fractal Gain"
msgstr "Ganancia Fractal"

msgid "Width"
msgstr "Anchura"

msgid "Invert"
msgstr "Invertir"

msgid "In 3D Space"
msgstr "En Espacio 3D"

msgid "Seamless"
msgstr "Sin costuras"

msgid "Seamless Blend Skirt"
msgstr "Mezcla Suave del Dobladillo"

msgid "As Normal Map"
msgstr "Como Mapa Normal"

msgid "Bump Strength"
msgstr "Fuerza de Choque"

msgid "Color Ramp"
msgstr "Rampa de Color"

msgid "Noise"
msgstr "Ruido"

msgid "Localized Name"
msgstr "Nombre Localizado"

msgid "Action Type"
msgstr "Tipo de Acción"

msgid "Toplevel Paths"
msgstr "Rutas de Alto nivel"

msgid "Binding Path"
msgstr "Ruta de Enlace"

msgid "Interaction Profile Path"
msgstr "Interacción con la Ruta del Perfil"

msgid "Runtime Paths"
msgstr "Rutas de Ejecución"

msgid "Action Set"
msgstr "Conjunto de Acciones"

msgid "Input Path"
msgstr "Ruta de Entrada"

msgid "Threshold Released"
msgstr "Umbral Superado"

msgid "Center Region"
msgstr "Región Central"

msgid "Wedge Angle"
msgstr "Ángulo de la Cuña"

msgid "Is Sticky"
msgstr "Es Pegajoso"

msgid "On Haptic"
msgstr "Activado Háptico"

msgid "Off Haptic"
msgstr "Desactivado Háptico"

msgid "On Threshold"
msgstr "Umbral Alcanzado"

msgid "Off Threshold"
msgstr "Debajo del Umbral"

msgid "Display Refresh Rate"
msgstr "Mostrar Tasa de Refresco"

msgid "Render Target Size Multiplier"
msgstr "Tamaño del Multiplicador del Objetivo a Renderizar"

msgid "Layer Viewport"
msgstr "Viewport de Capa"

msgid "Use Android Surface"
msgstr "Usar Superficie de Android"

msgid "Android Surface Size"
msgstr "Tamaño de la Superficie de Android"

msgid "Sort Order"
msgstr "Orden de Clasificación"

msgid "Alpha Blend"
msgstr "Mezcla Alpha"

msgid "Enable Hole Punch"
msgstr "Activar Perforación"

msgid "Aspect Ratio"
msgstr "Relación de Aspecto"

msgid "Central Angle"
msgstr "Ángulo Central"

msgid "Fallback Segments"
msgstr "Segmentos de Respaldo"

msgid "Central Horizontal Angle"
msgstr "Ángulo Horizontal Central"

msgid "Upper Vertical Angle"
msgstr "Ángulo Vertical Superior"

msgid "Lower Vertical Angle"
msgstr "Ángulo Vertical Inferior"

msgid "Quad Size"
msgstr "Tamaño del Cuadrante"

msgid "Hand"
msgstr "Mano"

msgid "Motion Range"
msgstr "Rango de Movimiento"

msgid "Hand Skeleton"
msgstr "Esqueleto de la Mano"

msgid "Skeleton Rig"
msgstr "Rig Básico"

msgid "Bone Update"
msgstr "Actualización de Hueso"

msgid "Subject"
msgstr "Asunto"

msgid "Names"
msgstr "Nombres"

msgid "Strings"
msgstr "Cadenas"

msgid "Discover Multicast If"
msgstr "Descubrir Multicast si"

msgid "Discover Local Port"
msgstr "Descubrir Puerto Local"

msgid "Discover IPv6"
msgstr "Descubrir IPV6"

msgid "Description URL"
msgstr "Descripción URL"

msgid "Service Type"
msgstr "Tipo de Servicio"

msgid "IGD Control URL"
msgstr "URL de control IGD"

msgid "IGD Service Type"
msgstr "Tipo de Servicio IGD"

msgid "IGD Our Addr"
msgstr "Dirección de IGD"

msgid "IGD Status"
msgstr "Estado del IGD"

msgid "WebRTC"
msgstr "WebRTC"

msgid "Max Channel in Buffer (KB)"
msgstr "Límite del Canal del Búfer (KB)"

msgid "Write Mode"
msgstr "Modo de Escritura"

msgid "Supported Protocols"
msgstr "Protocolos Soportados"

msgid "Handshake Headers"
msgstr "Encabezados de Handshake"

msgid "Inbound Buffer Size"
msgstr "Tamaño del Búfer de Entrada"

msgid "Outbound Buffer Size"
msgstr "Tamaño del Búfer de Salida"

msgid "Handshake Timeout"
msgstr "Tiempo de Espera del Handshake"

msgid "Max Queued Packets"
msgstr "Paquetes Máximos en Cola"

msgid "Heartbeat Interval"
msgstr "Intervalo de Pulso"

msgid "Session Mode"
msgstr "Modo de Sesión"

msgid "Required Features"
msgstr "Características Requeridas"

msgid "Optional Features"
msgstr "Características Opcionales"

msgid "Requested Reference Space Types"
msgstr "Tipos de Espacios de Referencia Requeridos"

msgid "Reference Space Type"
msgstr "Tipo de Espacio de Referencia"

msgid "Enabled Features"
msgstr "Características Activadas"

msgid "Visibility State"
msgstr "Estado de Visibilidad"

<<<<<<< HEAD
=======
msgid "Debug Keystore"
msgstr "Debug Keystore"

msgid "Debug Keystore User"
msgstr "Usuario Debug Keystore"

msgid "Debug Keystore Pass"
msgstr "Contraseña Debug Keystore"

>>>>>>> 49a5bc7b
msgid "Install Exported APK"
msgstr "Instalar APK Exportado"

msgid "Java SDK Path"
msgstr "Ruta del SDK de Java"

<<<<<<< HEAD
=======
msgid "Android SDK Path"
msgstr "Ruta del Android SDK"

>>>>>>> 49a5bc7b
msgid "Force System User"
msgstr "Forzar Usuario del Sistema"

msgid "Shutdown ADB on Exit"
msgstr "Apagar el ADB al Salir"

msgid "One Click Deploy Clear Previous Install"
msgstr "Despliegue con un clic - Borrar instalación previa"

msgid "Use Wi-Fi for Remote Debug"
msgstr "Usar Wi-Fi para depuración remota"

msgid "Wi-Fi Remote Debug Host"
msgstr "Host Remoto usando Wi-fi"

msgid "Launcher Icons"
msgstr "Ícono del Launcher"

msgid "Main 192 X 192"
msgstr "Principal 192 X 192"

msgid "Adaptive Foreground 432 X 432"
msgstr "Primer Plano Adaptativo 432 X 432"

msgid "Adaptive Background 432 X 432"
msgstr "Fondo Adaptativo 432 X 432"

msgid "Adaptive Monochrome 432 X 432"
msgstr "Monocromo Adaptativo 432 X 432"

msgid "Gradle Build"
msgstr "Compilación Gradle"

msgid "Use Gradle Build"
msgstr "Usar Compilación Gradle"

msgid "Gradle Build Directory"
msgstr "Directorio de Compilación de Gradle"

msgid "Android Source Template"
msgstr "Plantilla Fuente de Android"

msgid "Compress Native Libraries"
msgstr "Comprimir Librerías Nativas"

msgid "Export Format"
msgstr "Formato de Exportación"

msgid "Min SDK"
msgstr "SDK Mínimo"

msgid "Target SDK"
msgstr "SDK de Destino"

msgid "Plugins"
msgstr "Plugins"

msgid "Architectures"
msgstr "Arquitecturas"

msgid "Keystore"
msgstr "Keystore"

msgid "Debug User"
msgstr "Usuario de Depuración"

msgid "Debug Password"
msgstr "Contraseña de Depuración"

msgid "Release User"
msgstr "Usuario de Release"

msgid "Release Password"
msgstr "Contraseña de Release"

msgid "Code"
msgstr "Código"

msgid "Package"
msgstr "Paquete"

msgid "Unique Name"
msgstr "Nombre Único"

msgid "Signed"
msgstr "Firmado"

msgid "App Category"
msgstr "Categoría De La Aplicación"

msgid "Retain Data on Uninstall"
msgstr "Conservar Datos al Desinstalar"

msgid "Exclude From Recents"
msgstr "Excluir de los Recientes"

msgid "Show in Android TV"
msgstr "Mostrar en Android TV"

msgid "Show in App Library"
msgstr "Mostrar en la librería de Aplicaciones"

msgid "Show as Launcher App"
msgstr "Mostrar como Aplicación de Lanzador"

msgid "Graphics"
msgstr "Gráficos"

msgid "OpenGL Debug"
msgstr "Depuración de OpenGL"

msgid "XR Features"
msgstr "Características del XR"

msgid "XR Mode"
msgstr "Modo XR"

msgid "Gesture"
msgstr "Gesto"

msgid "Swipe to Dismiss"
msgstr "Deslizar para Descartar"

msgid "Immersive Mode"
msgstr "Modo Inmersivo"

msgid "Support Small"
msgstr "Soporte Corto"

msgid "Support Normal"
msgstr "Soporte Normal"

msgid "Support Large"
msgstr "Soporte Largo"

msgid "Support Xlarge"
msgstr "Soporte Xlarge"

msgid "User Data Backup"
msgstr "Backup de Datos del Usuario"

msgid "Allow"
msgstr "Permitir"

msgid "Command Line"
msgstr "Línea de Comandos"

msgid "Extra Args"
msgstr "Argumentos extras"

msgid "APK Expansion"
msgstr "Expansión del APK"

msgid "Salt"
msgstr "Sal"

msgid "Public Key"
msgstr "Clave Pública"

msgid "Permissions"
msgstr "Permisos"

msgid "Custom Permissions"
msgstr "Permisos Personalizados"

msgid "iOS Deploy"
msgstr "Despliegue de aplicaciones iOS"

msgid "Icons"
msgstr "Íconos"

msgid "Settings 58 X 58"
msgstr "Configuración 58 X 58"

msgid "Settings 87 X 87"
msgstr "Configuración 87 X 87"

msgid "Notification 40 X 40"
msgstr "Notificación 40 X 40"

msgid "Notification 60 X 60"
msgstr "Notificacion 60 X 60"

msgid "Notification 76 X 76"
msgstr "Notificación 76 X 76"

msgid "Notification 114 X 114"
msgstr "Notificación 114 X 114"

msgid "Spotlight 80 X 80"
msgstr "Foco 80 X 80"

msgid "Spotlight 120 X 120"
msgstr "Foco 120 X 120"

msgid "iPhone 120 X 120"
msgstr "iPhone 120 X 120"

msgid "iPhone 180 X 180"
msgstr "iPhone 180 X 180"

msgid "iPad 167 X 167"
msgstr "iPad 167 X 167"

msgid "iPad 152 X 152"
msgstr "iPad 152 X 152"

msgid "iOS 128 X 128"
msgstr "iOS 128 X 128"

msgid "iOS 192 X 192"
msgstr "iOS 192 X 192"

msgid "iOS 136 X 136"
msgstr "iOS 136 X 136"

msgid "App Store 1024 X 1024"
msgstr "App Store 1024 X 1024"

msgid "App Store Team ID"
msgstr "ID del Equipo de la App Store"

msgid "Export Method Debug"
msgstr "Exportar Método de Depuración"

msgid "Code Sign Identity Debug"
msgstr "Depuración de la Identidad del Código"

msgid "Code Sign Identity Release"
msgstr "Release de Código de Identidad"

msgid "Provisioning Profile UUID Debug"
msgstr "Depuración del Perfil de Aprovisionamiento UUID"

msgid "Provisioning Profile UUID Release"
msgstr "Release UUID del Perfil de Aprovisionamiento"

msgid "Provisioning Profile Specifier Debug"
msgstr "Especificador de Perfil de Aprovisionamiento de Depuración"

msgid "Provisioning Profile Specifier Release"
msgstr "Especificador de Perfil de Aprovisionamiento de Publicación"

msgid "Export Method Release"
msgstr "Método de Exportación de Release"

msgid "Targeted Device Family"
msgstr "Familia de Dispositivos de Destino"

msgid "Bundle Identifier"
msgstr "Identificador del Paquete"

msgid "Signature"
msgstr "Firma"

msgid "Short Version"
msgstr "Versión Corta"

msgid "Min iOS Version"
msgstr "Versión Minima de iOS"

msgid "Additional Plist Content"
msgstr "Espacio Adicional de Plist"

msgid "Icon Interpolation"
msgstr "Interpolación de Ícono"

msgid "Export Project Only"
msgstr "Exportar proyecto solamente"

msgid "Delete Old Export Files Unconditionally"
msgstr "Eliminar Archivos de Exportación Obsoletos Incondicionalmente"

msgid "Entitlements"
msgstr "Derechos"

msgid "Increased Memory Limit"
msgstr "Límite de Memoria Aumentado"

msgid "Game Center"
msgstr "Game Center"

msgid "Push Notifications"
msgstr "Notificaciones Push"

msgid "Additional"
msgstr "Adicional"

msgid "Capabilities"
msgstr "Capacidades"

msgid "Access Wi-Fi"
msgstr "Acceso Wi-Fi"

msgid "Performance Gaming Tier"
msgstr "Nivel de Rendimiento para Juegos"

msgid "Performance A 12"
msgstr "Rendimiento A 12"

msgid "User Data"
msgstr "Datos de Usuario"

msgid "Accessible From Files App"
msgstr "Accesible desde la Aplicación de Archivos"

msgid "Accessible From iTunes Sharing"
msgstr "Accesible desde iTunes Sharing"

msgid "Privacy"
msgstr "Privacidad"

msgid "Camera Usage Description"
msgstr "Descripción del Uso de la Cámara"

msgid "Camera Usage Description Localized"
msgstr "Descripción de Uso de la Cámara Localizada"

msgid "Microphone Usage Description"
msgstr "Descripción del Uso del Micrófono"

msgid "Microphone Usage Description Localized"
msgstr "Descripción de Uso del Micrófono Localizada"

msgid "Photolibrary Usage Description"
msgstr "Descripción del Uso de la Fotolibrería"

msgid "Photolibrary Usage Description Localized"
msgstr "Descripción de Uso de la Librería de Fotos Localizada"

msgid "Tracking Enabled"
msgstr "Seguimiento Activado"

msgid "Tracking Domains"
msgstr "Dominios de Seguimiento"

msgid "Icon 1024 X 1024"
msgstr "Ícono 1024 X 1024"

msgid "Icon 1024 X 1024 Dark"
msgstr "Ícono 1024 X 1024 Oscuro"

msgid "Icon 1024 X 1024 Tinted"
msgstr "Ícono 1024 X 1024 Tintado"

msgid "Storyboard"
msgstr "Storyboard"

msgid "Image Scale Mode"
msgstr "Modo de Escalado de Imagen"

msgid "Custom Image @2x"
msgstr "Imagen Personalizada @2x"

msgid "Custom Image @3x"
msgstr "Imagen Personalizada @3x"

msgid "Use Custom BG Color"
msgstr "Usar Color de Fondo Personalizado"

msgid "Custom BG Color"
msgstr "Color de Fondo Personalizado"

msgid "Architecture"
msgstr "Arquitectura"

msgid "SSH Remote Deploy"
msgstr "Despliegue Remoto SSH"

msgid "Extra Args SSH"
msgstr "Argumentos extras SSH"

msgid "Extra Args SCP"
msgstr "Argumentos extras SCP"

msgid "Run Script"
msgstr "Ejecutar Script"

msgid "Cleanup Script"
msgstr "Limpiar Script"

msgid "macOS"
msgstr "macOS"

<<<<<<< HEAD
=======
msgid "rcodesign"
msgstr "rcodesign"

>>>>>>> 49a5bc7b
msgid "Distribution Type"
msgstr "Tipo de Distribución"

msgid "Copyright Localized"
msgstr "Derechos de Autor Localizados"

msgid "Min macOS Version x86 64"
msgstr "Versión Mínima de macOS x86 64"

msgid "Min macOS Version arm64"
msgstr "Versión Mínima de macOS arm64"

msgid "Export Angle"
msgstr "Exportar Ángulo"

msgid "High Res"
msgstr "Alta Resolución"

msgid "Xcode"
msgstr "Xcode"

msgid "Platform Build"
msgstr "Compilación para Plataforma"

msgid "SDK Version"
msgstr "Versión del SDK"

msgid "SDK Build"
msgstr "Compilación del SDK"

msgid "SDK Name"
msgstr "Nombre del SDK"

msgid "Xcode Version"
msgstr "Versión de Xcode"

msgid "Xcode Build"
msgstr "Compilación de Xcode"

msgid "Codesign"
msgstr "Codesign"

msgid "Installer Identity"
msgstr "Identidad del Instalador"

msgid "Apple Team ID"
msgstr "ID del Equipo Apple"

msgid "Identity"
msgstr "Identidad"

msgid "Certificate File"
msgstr "Archivo de Certificado"

msgid "Certificate Password"
msgstr "Contraseña del Certificado"

msgid "Provisioning Profile"
msgstr "Perfil de Aprovisionamiento"

msgid "Custom File"
msgstr "Archivo Personalizado"

msgid "Allow JIT Code Execution"
msgstr "Permitir Ejecución de Código JIT"

msgid "Allow Unsigned Executable Memory"
msgstr "Permitir Memoria Ejecutable Desfasada"

msgid "Allow Dyld Environment Variables"
msgstr "Permitir Variables de Entorno Dyld"

msgid "Disable Library Validation"
msgstr "Desactivar Validación de Bibliotecas"

msgid "Audio Input"
msgstr "Entrada de Audio"

msgid "Address Book"
msgstr "Libreta de Direcciones"

msgid "Calendars"
msgstr "Calendarios"

msgid "Photos Library"
msgstr "Librería de Fotos"

msgid "Apple Events"
msgstr "Eventos de Apple"

msgid "Debugging"
msgstr "Depuración"

msgid "App Sandbox"
msgstr "Sandbox de App"

msgid "Network Server"
msgstr "Servidor de Red"

msgid "Network Client"
msgstr "Cliente de Red"

msgid "Device USB"
msgstr "Dispositivo USB"

msgid "Device Bluetooth"
msgstr "Dispositivo Bluetooth"

msgid "Files Downloads"
msgstr "Descargas de Archivos"

msgid "Files Pictures"
msgstr "Archivos de Imágenes"

msgid "Files Music"
msgstr "Archivos de Música"

msgid "Files Movies"
msgstr "Archivos de Video"

msgid "Files User Selected"
msgstr "Archivos del usuario seleccionados"

msgid "Helper Executables"
msgstr "Ejecutables Ayudantes"

msgid "Custom Options"
msgstr "Opciones Personalizadas"

msgid "Notarization"
msgstr "Notarización"

msgid "Apple ID Name"
msgstr "Nombre del ID de Apple"

msgid "Apple ID Password"
msgstr "Contraseña del ID de Apple"

msgid "API UUID"
msgstr "API UUID"

msgid "API Key"
msgstr "Clave de la API"

msgid "API Key ID"
msgstr "ID de la Clave de la API"

msgid "Location Usage Description"
msgstr "Ubicación de la Descripción de Uso"

msgid "Location Usage Description Localized"
msgstr "Descripción de Uso de la Ubicación Localizada"

msgid "Address Book Usage Description"
msgstr "Descripción de Uso de la Libreta de Direcciones"

msgid "Address Book Usage Description Localized"
msgstr "Descripción de Uso de la Libreta de Direcciones Localizada"

msgid "Calendar Usage Description"
msgstr "Descripción del Uso del Calendario"

msgid "Calendar Usage Description Localized"
msgstr "Descripción de Uso del Calendario Localizada"

msgid "Photos Library Usage Description"
msgstr "Descripción de Uso de la Librería de Fotos"

msgid "Photos Library Usage Description Localized"
msgstr "Descripción de Uso de la Librería de Fotos Localizada"

msgid "Desktop Folder Usage Description"
msgstr "Descripción de Uso de la Carpeta de Escritorio"

msgid "Desktop Folder Usage Description Localized"
msgstr "Descripción de Uso de la Carpeta de Escritorio Localizada"

msgid "Documents Folder Usage Description"
msgstr "Descripción de Uso de la Carpeta de Documentos"

msgid "Documents Folder Usage Description Localized"
msgstr "Descripción de Uso de la Carpeta de Documentos Localizada"

msgid "Downloads Folder Usage Description"
msgstr "Descripción de Uso de la Carpeta de Descargas"

msgid "Downloads Folder Usage Description Localized"
msgstr "Descripción de Uso de la Carpeta de Descargas Localizada"

msgid "Network Volumes Usage Description"
msgstr "Descripción de Uso de Volúmenes de Red"

msgid "Network Volumes Usage Description Localized"
msgstr "Descripción de Uso de Volúmenes de Red Localizada"

msgid "Removable Volumes Usage Description"
msgstr "Descripción de Uso de Volúmenes Extraíbles"

msgid "Removable Volumes Usage Description Localized"
msgstr "Descripción de Uso de Volúmenes Extraíbles Localizada"

msgid "Web"
msgstr "Web"

msgid "HTTP Host"
msgstr "HTTP Host"

msgid "HTTP Port"
msgstr "Puerto HTTP"

msgid "Use TLS"
msgstr "Usar TLS"

msgid "TLS Key"
msgstr "Clave TLS"

msgid "TLS Certificate"
msgstr "Certificado TLS"

msgid "Variant"
msgstr "Variante"

msgid "Extensions Support"
msgstr "Soporte de Extensiones"

msgid "Thread Support"
msgstr "Soporte de Hilos"

msgid "VRAM Texture Compression"
msgstr "Compresión de Texturas en la VRAM"

msgid "For Desktop"
msgstr "Para Escritorio"

msgid "For Mobile"
msgstr "Para Móviles"

msgid "HTML"
msgstr "HTML"

msgid "Export Icon"
msgstr "Ícono de Exportación"

msgid "Custom HTML Shell"
msgstr "HTML Shell Personalizado"

msgid "Head Include"
msgstr "Incluyendo Cabecera"

msgid "Canvas Resize Policy"
msgstr "Política de Redimensionamiento del Canvas"

msgid "Focus Canvas on Start"
msgstr "Enfocar Canvas al Inicio"

msgid "Experimental Virtual Keyboard"
msgstr "Teclado Virtual Experimental"

msgid "Progressive Web App"
msgstr "App Web Progresiva"

msgid "Ensure Cross Origin Isolation Headers"
msgstr "Asegurar Headers de Aislamiento de Origen Cruzado"

msgid "Offline Page"
msgstr "Página Offline"

msgid "Icon 144 X 144"
msgstr "Ícono 144 X 144"

msgid "Icon 180 X 180"
msgstr "Ícono 180 X 180"

msgid "Icon 512 X 512"
msgstr "Ícono 512 X 512"

msgid "Windows"
msgstr "Ventanas"

msgid "rcedit"
msgstr "rcedit"

msgid "signtool"
msgstr "signtool"

msgid "osslsigncode"
msgstr "osslsigncode"

msgid "wine"
msgstr "wine"

msgid "rcedit"
msgstr "rcedit"

msgid "signtool"
msgstr "signtool"

msgid "osslsigncode"
msgstr "osslsigncode"

msgid "wine"
msgstr "wine"

msgid "Identity Type"
msgstr "Tipo de Identidad"

msgid "Timestamp"
msgstr "Marca de Tiempo"

msgid "Timestamp Server URL"
msgstr "URL del Servidor de Marcas de Tiempo"

msgid "Digest Algorithm"
msgstr "Algoritmo de Compilación"

msgid "Modify Resources"
msgstr "Modificar Recursos"

msgid "Console Wrapper Icon"
msgstr "Ícono del envoltorio de consola"

msgid "File Version"
msgstr "Versión del Archivo"

msgid "Product Version"
msgstr "Versión de Producto"

msgid "Company Name"
msgstr "Nombre de la Empresa"

msgid "Product Name"
msgstr "Nombre del Producto"

msgid "File Description"
msgstr "Descripción del Archivo"

msgid "Trademarks"
msgstr "Marcas comerciales"

msgid "Export D3D12"
msgstr "Exportar D3D12"

msgid "D3D12 Agility SDK Multiarch"
msgstr "SDK de Agilidad D2D12 Multiarq"

msgid "Sprite Frames"
msgstr "Frames de Sprite"

msgid "Frame"
msgstr "Fotograma"

msgid "Speed Scale"
msgstr "Escala de Velocidad"

msgid "Centered"
msgstr "Centrado"

msgid "Flip H"
msgstr "Voltear H"

msgid "Flip V"
msgstr "Voltear V"

msgid "Current"
msgstr "Actual"

msgid "Volume dB"
msgstr "Volumen dB"

msgid "Pitch Scale"
msgstr "Escala de Tono"

msgid "Playing"
msgstr "Reproducir"

msgid "Autoplay"
msgstr "Reproducción Automática"

msgid "Stream Paused"
msgstr "Stream Pausado"

msgid "Max Distance"
msgstr "Distancia Maxima"

msgid "Attenuation"
msgstr "Atenuación"

msgid "Max Polyphony"
msgstr "Polifonía Máxima"

msgid "Panning Strength"
msgstr "Fuerza del Paneo"

msgid "Bus"
msgstr "Bus"

msgid "Area Mask"
msgstr "Máscara de Área"

msgid "Playback Type"
msgstr "Tipo de Reproducción"

msgid "Copy Mode"
msgstr "Modo de Copia"

msgid "Anchor Mode"
msgstr "Modo de Anclaje"

msgid "Ignore Rotation"
msgstr "Ignorar Rotación"

msgid "Process Callback"
msgstr "Procesar Callback"

msgid "Left"
msgstr "Izquierda"

msgid "Top"
msgstr "Superior"

msgid "Right"
msgstr "Derecha"

msgid "Bottom"
msgstr "Inferior"

msgid "Smoothed"
msgstr "Suavizado"

msgid "Position Smoothing"
msgstr "Suavizado de Posición"

msgid "Rotation Smoothing"
msgstr "Suavizado de Rotación"

msgid "Drag"
msgstr "Arrastrar"

msgid "Horizontal Enabled"
msgstr "Horizontal Activado"

msgid "Vertical Enabled"
msgstr "Vertical Activada"

msgid "Horizontal Offset"
msgstr "Ajuste Horizontal"

msgid "Vertical Offset"
msgstr "Ajuste Vertical"

msgid "Left Margin"
msgstr "Margen Izquierdo"

msgid "Top Margin"
msgstr "Margen Superior"

msgid "Right Margin"
msgstr "Margen Derecho"

msgid "Bottom Margin"
msgstr "Margen Inferior"

msgid "Draw Screen"
msgstr "Dibujar Pantalla"

msgid "Draw Limits"
msgstr "Límites de Dibujo"

msgid "Draw Drag Margin"
msgstr "Margen de Arrastre del Trazado"

msgid "Tweaks"
msgstr "Retoques"

msgid "Fit Margin"
msgstr "Ajustar Margen"

msgid "Clear Margin"
msgstr "Limpiar Margen"

msgid "Use Mipmaps"
msgstr "Usar Mipmaps"

msgid "Emitting"
msgstr "Emitiendo"

msgid "Lifetime"
msgstr "Tiempo de vida"

msgid "One Shot"
msgstr "Un Disparo"

msgid "Preprocess"
msgstr "Preproceso"

msgid "Explosiveness"
msgstr "Explosividad"

msgid "Randomness"
msgstr "Aleatoriedad"

msgid "Use Fixed Seed"
msgstr "Usar Semilla Fija"

msgid "Lifetime Randomness"
msgstr "Aleatoriedad para siempre"

msgid "Fixed FPS"
msgstr "FPS Fijos"

msgid "Fract Delta"
msgstr "Fracción Delta"

msgid "Drawing"
msgstr "Dibujo"

msgid "Local Coords"
msgstr "Coordenadas Locales"

msgid "Draw Order"
msgstr "Orden de dibujo"

msgid "Emission Shape"
msgstr "Forma de la Emisión"

msgid "Shape"
msgstr "Forma"

msgid "Sphere Radius"
msgstr "Radio de la Esfera"

msgid "Rect Extents"
msgstr "Extensión del Rect"

msgid "Points"
msgstr "Puntos"

msgid "Normals"
msgstr "Normales"

msgid "Colors"
msgstr "Colores"

msgid "Particle Flags"
msgstr "Marcador de Partículas"

msgid "Align Y"
msgstr "Alineación Y"

msgid "Direction"
msgstr "Dirección"

msgid "Spread"
msgstr "Propagación"

msgid "Gravity"
msgstr "Gravedad"

msgid "Initial Velocity"
msgstr "Velocidad Inicial"

msgid "Velocity Min"
msgstr "Velocidad Minima"

msgid "Velocity Max"
msgstr "Velocidad Máxima"

msgid "Velocity Curve"
msgstr "Curva de Velocidad"

msgid "Orbit Velocity"
msgstr "Velocidad de la Órbita"

msgid "Linear Accel"
msgstr "Aceleración Lineal"

msgid "Accel Min"
msgstr "Aceleración Mínima"

msgid "Accel Max"
msgstr "Aceleración Máxima"

msgid "Accel Curve"
msgstr "Curva de Aceleración"

msgid "Radial Accel"
msgstr "Aceleración radial"

msgid "Tangential Accel"
msgstr "Aceleración tangencial"

msgid "Damping"
msgstr "Amortiguación"

msgid "Damping Min"
msgstr "Amortiguación Mínima"

msgid "Damping Max"
msgstr "Amortiguación Máxima"

msgid "Damping Curve"
msgstr "Curva de Amortiguación"

msgid "Angle"
msgstr "Ángulo"

msgid "Angle Min"
msgstr "Ángulo Mínimo"

msgid "Angle Max"
msgstr "Ángulo Máximo"

msgid "Angle Curve"
msgstr "Curva de Ángulo"

msgid "Scale Amount Min"
msgstr "Cantidad de Escala Mínima"

msgid "Scale Amount Max"
msgstr "Cantidad de Escala Máxima"

msgid "Scale Amount Curve"
msgstr "Curva de Cantidad de Escala"

msgid "Split Scale"
msgstr "Escala de División"

msgid "Scale Curve X"
msgstr "Curva de Escala X"

msgid "Scale Curve Y"
msgstr "Curva de Escala Y"

msgid "Color Initial Ramp"
msgstr "Color Rampa Inicial"

msgid "Hue Variation"
msgstr "Variación de Hue"

msgid "Variation Min"
msgstr "Variación Mínima"

msgid "Variation Max"
msgstr "Variación Máxima"

msgid "Variation Curve"
msgstr "Curva de Variación"

msgid "Speed Min"
msgstr "Velocidad Mínima"

msgid "Speed Max"
msgstr "Velocidad Máxima"

msgid "Speed Curve"
msgstr "Curva de Velocidad"

msgid "Offset Min"
msgstr "Ajuste Mínimo"

msgid "Offset Max"
msgstr "Ajuste Máximo"

msgid "Offset Curve"
msgstr "Curva de Offset"

msgid "Amount Ratio"
msgstr "Proporción de Cantidad"

msgid "Sub Emitter"
msgstr "Sub Emisor"

msgid "Interp to End"
msgstr "Interpolar hasta el Final"

msgid "Interpolate"
msgstr "Interpolación"

msgid "Base Size"
msgstr "Tamaño Base"

msgid "Visibility Rect"
msgstr "Visibilidad del Rect"

msgid "Trails"
msgstr "Estelas"

msgid "Sections"
msgstr "Secciones"

msgid "Section Subdivisions"
msgstr "Subdivisiones de Sección"

msgid "Process Material"
msgstr "Material de Proceso"

msgid "Editor Only"
msgstr "Sólo para el Editor"

msgid "Energy"
msgstr "Energía"

msgid "Blend Mode"
msgstr "Modo de Fusión"

msgid "Z Min"
msgstr "Z Mín"

msgid "Z Max"
msgstr "Z Máx"

msgid "Layer Min"
msgstr "Capa Mínima"

msgid "Layer Max"
msgstr "Límite de Capa"

msgid "Item Cull Mask"
msgstr "Ítem Cull Mask"

msgid "Shadow"
msgstr "Sombra"

msgid "Filter Smooth"
msgstr "Filtro Suavizado"

msgid "Texture Scale"
msgstr "Escala de Textura"

msgid "Closed"
msgstr "Cerrado"

msgid "Cull Mode"
msgstr "Modo de Sacrificio"

msgid "SDF Collision"
msgstr "Colisión SDF"

msgid "Occluder Light Mask"
msgstr "Ocluder de Máscara de Luz"

msgid "Width Curve"
msgstr "Curva de Ancho"

msgid "Default Color"
msgstr "Color Predeterminado"

msgid "Fill"
msgstr "Rellenar"

msgid "Gradient"
msgstr "Gradiente"

msgid "Texture Mode"
msgstr "Modo de Textura"

msgid "Capping"
msgstr "Tapado"

msgid "Joint Mode"
msgstr "Modo de Unión"

msgid "Begin Cap Mode"
msgstr "Iniciar Modo Cap"

msgid "End Cap Mode"
msgstr "Modo Tapón"

msgid "Border"
msgstr "Borde"

msgid "Sharp Limit"
msgstr "Límite de nitidez"

msgid "Round Precision"
msgstr "Precisión redondeada"

msgid "Antialiased"
msgstr "Suavizado de bordes"

msgid "Gizmo Extents"
msgstr "Extensión de Gizmos"

msgid "Multimesh"
msgstr "Multimesh"

msgid "Pathfinding"
msgstr "Pathfinding"

msgid "Path Desired Distance"
msgstr "Ruta Distancia Deseada"

msgid "Target Desired Distance"
msgstr "Distancia Deseada del Objetivo"

msgid "Path Max Distance"
msgstr "Distancia Máxima de la Ruta"

msgid "Navigation Layers"
msgstr "Capas de Navegación"

msgid "Pathfinding Algorithm"
msgstr "Algoritmo de Búsqueda de Caminos"

msgid "Path Postprocessing"
msgstr "Ruta de Post procesado"

msgid "Path Metadata Flags"
msgstr "Marcador de Metadatos de Ruta"

msgid "Simplify Path"
msgstr "Simplificar Ruta"

msgid "Simplify Epsilon"
msgstr "Epsilon de Simplificación"

msgid "Avoidance"
msgstr "Evasión"

msgid "Avoidance Enabled"
msgstr "Evasión Activada"

msgid "Neighbor Distance"
msgstr "Distancia de Vecinos"

msgid "Max Neighbors"
msgstr "Máximo de Vecinos"

msgid "Time Horizon Agents"
msgstr "Agentes con Horizonte Temporal"

msgid "Time Horizon Obstacles"
msgstr "Obstáculos con Horizonte Temporal"

msgid "Max Speed"
msgstr "Velocidad Máxima"

msgid "Avoidance Layers"
msgstr "Capas de Evasión"

msgid "Avoidance Mask"
msgstr "Mascaras de Evasión"

msgid "Avoidance Priority"
msgstr "Prioridad de Evasión"

msgid "Use Custom"
msgstr "Usar Personalizado"

msgid "Path Custom Color"
msgstr "Color Personalizado del trayecto"

msgid "Path Custom Point Size"
msgstr "Tamaño de Punto Personalizado para Trayectos"

msgid "Path Custom Line Width"
msgstr "Ancho de Línea Personalizado para Trayectos"

msgid "Bidirectional"
msgstr "Bidireccional"

msgid "Start Position"
msgstr "Posición Inicial"

msgid "End Position"
msgstr "Posición Final"

msgid "Enter Cost"
msgstr "Introduce Costo"

msgid "Travel Cost"
msgstr "Costo del Viaje"

msgid "Vertices"
msgstr "Vértices"

msgid "NavigationMesh"
msgstr "NavigationMesh"

msgid "Affect Navigation Mesh"
msgstr "Afectar Mesh de Navegación"

msgid "Carve Navigation Mesh"
msgstr "Recortar Mesh de Navegación"

msgid "Navigation Polygon"
msgstr "Polígono de Navegación"

msgid "Use Edge Connections"
msgstr "Usar Conexiones de Borde"

msgid "Skew"
msgstr "Sesgo"

msgid "Scroll Scale"
msgstr "Escala de Desplazamiento"

msgid "Scroll Offset"
msgstr "Offset de Scroll"

msgid "Repeat"
msgstr "Repetir"

msgid "Repeat Size"
msgstr "Repetir Tamaño"

msgid "Autoscroll"
msgstr "Desplazamiento Automático"

msgid "Repeat Times"
msgstr "Veces de Repetición"

msgid "Begin"
msgstr "Comienzo"

msgid "End"
msgstr "Fin"

msgid "Follow Viewport"
msgstr "Seguir el Viewport"

msgid "Ignore Camera Scroll"
msgstr "Ignorar Desplazamiento de Cámara"

msgid "Screen Offset"
msgstr "Desplazamiento de Pantalla"

msgid "Scroll"
msgstr "Scroll"

msgid "Base Offset"
msgstr "Offset Base"

msgid "Base Scale"
msgstr "Escala Base"

msgid "Limit Begin"
msgstr "Inicio del Límite"

msgid "Limit End"
msgstr "Fin del Límite"

msgid "Ignore Camera Zoom"
msgstr "Ignorar Zoom de la Cámara"

msgid "Motion"
msgstr "Movimiento"

msgid "Mirroring"
msgstr "Reflejar"

msgid "Curve"
msgstr "Curva"

msgid "Progress"
msgstr "Progreso"

msgid "Progress Ratio"
msgstr "Tasa de Progreso"

msgid "H Offset"
msgstr "Offset H"

msgid "V Offset"
msgstr "Ajuste V"

msgid "Rotates"
msgstr "Rotar"

msgid "Cubic Interp"
msgstr "Interp. Cúbica"

msgid "Sync to Physics"
msgstr "Sincronizar con la Física\""

msgid "Monitoring"
msgstr "Monitorización"

msgid "Monitorable"
msgstr "Monitorizable"

msgid "Space Override"
msgstr "Anulación de Espacio"

msgid "Point"
msgstr "Punto"

msgid "Point Unit Distance"
msgstr "Distancia de Unidad de Punto"

msgid "Point Center"
msgstr "Centrar Punto"

msgid "Linear Damp"
msgstr "Amortiguación Lineal"

msgid "Angular Damp"
msgstr "Amortiguación Angular"

msgid "Audio Bus"
msgstr "Bus de Audio"

msgid "Motion Mode"
msgstr "Modo de Locomocion"

msgid "Up Direction"
msgstr "Dirección Arriba"

msgid "Slide on Ceiling"
msgstr "Deslizamiento en Techo"

msgid "Wall Min Slide Angle"
msgstr "Angulo Mínimo de Deslizamiento en Muro"

msgid "Floor"
msgstr "Suelo"

msgid "Stop on Slope"
msgstr "Detener en Pendiente"

msgid "Constant Speed"
msgstr "Velocidad Constante"

msgid "Block on Wall"
msgstr "Bloque en Muro"

msgid "Max Angle"
msgstr "Ángulo Máximo"

msgid "Snap Length"
msgstr "Longitud de Ajuste"

msgid "Moving Platform"
msgstr "Plataforma Móvil"

msgid "On Leave"
msgstr "Al Dejar"

msgid "Floor Layers"
msgstr "Capas de Suelo"

msgid "Wall Layers"
msgstr "Capas de Muro"

msgid "Safe Margin"
msgstr "Margen de Seguridad"

msgid "Disable Mode"
msgstr "Modo Desactivado"

msgid "Pickable"
msgstr "Seleccionable"

msgid "Build Mode"
msgstr "Modo de Compilación"

msgid "Disabled"
msgstr "Desactivado"

msgid "One Way Collision"
msgstr "Colisión en Una Dirección"

msgid "One Way Collision Margin"
msgstr "Margen de Colisión en Una Dirección"

msgid "Debug Color"
msgstr "Color de Depuración"

msgid "Length"
msgstr "Longitud"

msgid "Rest Length"
msgstr "Duración de Reposo"

msgid "Stiffness"
msgstr "Rigidez"

msgid "Initial Offset"
msgstr "Offset Inicial"

msgid "Node A"
msgstr "Nodo A"

msgid "Node B"
msgstr "Nodo B"

msgid "Bias"
msgstr "Tendencia"

msgid "Disable Collision"
msgstr "Desactivar Colisión"

msgid "Softness"
msgstr "Suavidad"

msgid "Angular Limit"
msgstr "Límite Angular"

msgid "Lower"
msgstr "Inferior"

msgid "Upper"
msgstr "Superior"

msgid "Motor"
msgstr "Motor"

msgid "Target Velocity"
msgstr "Velocidad del Objetivo"

msgid "Bone 2D Nodepath"
msgstr "Ruta del nodo de Hueso 2D"

msgid "Bone 2D Index"
msgstr "Índice de Huesos 2D"

msgid "Auto Configure Joint"
msgstr "Auto Configurar Junta"

msgid "Simulate Physics"
msgstr "Simular Físicas"

msgid "Follow Bone When Simulating"
msgstr "Seguimiento de Hueso Durante la Simulación"

msgid "Exclude Parent"
msgstr "Excluir Padre"

msgid "Target Position"
msgstr "Posición del Objetivo"

msgid "Hit From Inside"
msgstr "Golpea desde dentro"

msgid "Collide With"
msgstr "Colisionar con"

msgid "Areas"
msgstr "Áreas"

msgid "Bodies"
msgstr "Cuerpos"

msgid "Gravity Scale"
msgstr "Escala de gravedad"

msgid "Mass Distribution"
msgstr "Distribución en masa"

msgid "Center of Mass Mode"
msgstr "Modo de Centro de Masa"

msgid "Inertia"
msgstr "Inercia"

msgid "Deactivation"
msgstr "Desactivación"

msgid "Sleeping"
msgstr "Reposo"

msgid "Can Sleep"
msgstr "Puede Reposar"

msgid "Lock Rotation"
msgstr "Bloquear Rotación"

msgid "Freeze"
msgstr "Congelar"

msgid "Freeze Mode"
msgstr "Modo de Congelamiento"

msgid "Solver"
msgstr "Solucionador"

msgid "Custom Integrator"
msgstr "Integrador Personalizado"

msgid "Continuous CD"
msgstr "CD Continuo"

msgid "Contact Monitor"
msgstr "Monitor de Contacto"

msgid "Max Contacts Reported"
msgstr "Contactos Máximos Reportados"

msgid "Linear"
msgstr "Lineal"

msgid "Damp Mode"
msgstr "Modo de amortiguamiento"

msgid "Damp"
msgstr "Humedad"

msgid "Angular"
msgstr "Angular"

msgid "Constant Forces"
msgstr "Fuerzas Constantes"

msgctxt "Physics"
msgid "Force"
msgstr "Fuerza"

msgid "Torque"
msgstr "Torsión"

msgid "Margin"
msgstr "Margen"

msgid "Constant Linear Velocity"
msgstr "Velocidad Lineal Constante"

msgid "Constant Angular Velocity"
msgstr "Velocidad Angular Constante"

msgid "UV"
msgstr "UV"

msgid "Vertex Colors"
msgstr "Color de los Vértices"

msgid "Internal Vertex Count"
msgstr "Conteo de Vértices Internos"

msgid "Remote Path"
msgstr "Ruta Remota"

msgid "Use Global Coordinates"
msgstr "Usar Coordenadas Globales"

msgid "Update"
msgstr "Actualizar"

msgid "Auto Calculate Length and Angle"
msgstr "Auto Calcular la Longitud y el Ángulo"

msgid "Bone Angle"
msgstr "Ángulo del Hueso"

msgid "Editor Settings"
msgstr "Configuración del Editor"

msgid "Show Bone Gizmo"
msgstr "Mostrar Gizmo del Huesos"

msgid "Rest"
msgstr "Reposo"

msgid "Modification Stack"
msgstr "Pila de Modificación"

msgid "Hframes"
msgstr "Fotogramas H"

msgid "Vframes"
msgstr "Fotogramas V"

msgid "Frame Coords"
msgstr "Coordenadas del Marco"

msgid "Filter Clip Enabled"
msgstr "Filtrado de Clips Habilitado"

msgid "Tile Set"
msgstr "Tile Set"

msgid "Rendering Quadrant Size"
msgstr "Tamaño del Cuadrante de Renderizado"

msgid "Collision Animatable"
msgstr "Animable en Colisiones"

msgid "Collision Visibility Mode"
msgstr "Modo de Visibilidad de Colisión"

msgid "Navigation Visibility Mode"
msgstr "Modo de Visibilidad de Navegación"

msgid "Occlusion Enabled"
msgstr "Oclusión Activada"

msgid "Y Sort Origin"
msgstr "Origen de Ordenación Y"

msgid "X Draw Order Reversed"
msgstr "Orden de Dibujo en X Invertido"

msgid "Collision Enabled"
msgstr "Colisión Activada"

msgid "Use Kinematic Bodies"
msgstr "Usar Cuerpos Cinemáticos"

msgid "Navigation Enabled"
msgstr "Navegación Activada"

msgid "Texture Normal"
msgstr "Textura en estado Normal"

msgid "Texture Pressed"
msgstr "Textura en estado Presionado"

msgid "Bitmask"
msgstr "Máscara de bits"

msgid "Shape Centered"
msgstr "Forma Centrada"

msgid "Shape Visible"
msgstr "Forma Visible"

msgid "Passby Press"
msgstr "Prensa de paso"

msgid "Visibility Mode"
msgstr "Modo de Visibilidad"

msgid "Enabling"
msgstr "Habilitando"

msgid "Node Path"
msgstr "Ruta del Nodo"

msgid "Attenuation Model"
msgstr "Modelo de Atenuación"

msgid "Unit Size"
msgstr "Tamaño de la unidad"

msgid "Max dB"
msgstr "dB Máx"

msgid "Emission Angle"
msgstr "Ángulo de Emisión"

msgid "Degrees"
msgstr "Grados"

msgid "Filter Attenuation dB"
msgstr "Filtro de Atenuación dB"

msgid "Attenuation Filter"
msgstr "Filtro de atenuación"

msgid "Cutoff Hz"
msgstr "Hz de cierre"

msgid "dB"
msgstr "dB"

msgid "Doppler"
msgstr "Doppler"

msgid "Tracking"
msgstr "Seguimiento"

msgid "Bone Name"
msgstr "Nombre del Hueso"

msgid "Bone Idx"
msgstr "Hueso Idx"

msgid "Override Pose"
msgstr "Anulación de Pose"

msgid "Keep Aspect"
msgstr "Mantener aspecto"

msgid "Cull Mask"
msgstr "Máscara de Recorte"

msgid "Attributes"
msgstr "Atributos"

msgid "Compositor"
msgstr "Compositor"

msgid "Doppler Tracking"
msgstr "Seguimiento de Doppler"

msgid "Projection"
msgstr "Proyección"

msgid "Frustum Offset"
msgstr "Offset de Frustum"

msgid "Near"
msgstr "Cercano"

msgid "Far"
msgstr "Lejos"

msgid "Visibility AABB"
msgstr "Visibilidad AABB"

msgid "Box Extents"
msgstr "Extensión de Cajas"

msgid "Ring Axis"
msgstr "Eje del Anillo"

msgid "Ring Height"
msgstr "Altura del Anillo"

msgid "Ring Radius"
msgstr "Radio del Anillo"

msgid "Ring Inner Radius"
msgstr "Radio Interior del Anillo"

msgid "Ring Cone Angle"
msgstr "Ángulo del Cono Toroidal"

msgid "Rotate Y"
msgstr "Rotar Y"

msgid "Disable Z"
msgstr "Desactivar Z"

msgid "Flatness"
msgstr "Llanura"

msgid "Scale Curve Z"
msgstr "Curva de Escala Z"

msgid "Albedo"
msgstr "Albedo"

msgctxt "Geometry"
msgid "Normal"
msgstr "Normal"

msgid "Orm"
msgstr "Orm"

msgid "Emission"
msgstr "Emisión"

msgid "Parameters"
msgstr "Parámetros"

msgid "Emission Energy"
msgstr "Energia de Emisión"

msgid "Modulate"
msgstr "Modular"

msgid "Albedo Mix"
msgstr "Mezcla Albedo"

msgid "Normal Fade"
msgstr "Fundido de Normales"

msgid "Vertical Fade"
msgstr "Fundido Vertical"

msgid "Upper Fade"
msgstr "Fundido Superior"

msgid "Lower Fade"
msgstr "Fundido Inferior"

msgid "Distance Fade"
msgstr "Fade al Distanciarse"

msgid "Transform Align"
msgstr "Transformacion de Alineamiento"

msgid "Draw Passes"
msgstr "Pases de Dibujo"

msgid "Passes"
msgstr "Pases"

msgid "Thickness"
msgstr "Espesor"

msgid "Bake Mask"
msgstr "Máscara de Procesado"

msgid "Update Mode"
msgstr "Modo de Actualización"

msgid "Follow Camera Enabled"
msgstr "Seguimiento de Cámara Activado"

msgid "Heightfield Mask"
msgstr "Máscara de Campo de Altura"

msgid "Directionality"
msgstr "Direccionalidad"

msgid "Skeleton Path"
msgstr "Ruta de Esqueleto"

msgid "Layer Mask"
msgstr "Máscara de Capa"

msgid "Visibility Range"
msgstr "Rango de Visibilidad"

msgid "Begin Margin"
msgstr "Margen Inicial"

msgid "End Margin"
msgstr "Margen al Final"

msgid "Fade Mode"
msgstr "Modo de Fundido"

msgid "Pixel Size"
msgstr "Tamaño de Píxeles"

msgid "Flags"
msgstr "Marcadores"

msgid "Billboard"
msgstr "Billboard"

msgid "Shaded"
msgstr "Sombreado"

msgid "Double Sided"
msgstr "Doble cara"

msgid "No Depth Test"
msgstr "Sin test de profundidad"

msgid "Fixed Size"
msgstr "Tamaño Fijo"

msgid "Alpha Cut"
msgstr "Corte alfa"

msgid "Alpha Scissor Threshold"
msgstr "Umbral de recorte alfa"

msgid "Alpha Hash Scale"
msgstr "Escala del Hash Alfa"

msgid "Alpha Antialiasing Mode"
msgstr "Modo Antialiasing Alpha"

msgid "Alpha Antialiasing Edge"
msgstr "Bordes con Antialiasing Alpha"

msgid "Texture Filter"
msgstr "Filtrado de Textura"

msgid "Render Priority"
msgstr "Prioridad de Renderización"

msgid "Outline Render Priority"
msgstr "Prioridad de Renderización del Contorno"

msgid "Text"
msgstr "Texto"

msgid "Outline Modulate"
msgstr "Modular Contorno"

msgid "Font"
msgstr "Fuente"

msgid "Horizontal Alignment"
msgstr "Alineación Horizontal"

msgid "Vertical Alignment"
msgstr "Alineación Vertical"

msgid "Uppercase"
msgstr "Mayúsculas"

msgid "Justification Flags"
msgstr "Marcas de Justificación"

msgid "BiDi"
msgstr "BiDi"

msgid "Text Direction"
msgstr "Dirección de Texto"

msgid "Structured Text BiDi Override"
msgstr "Anulación BiDi de Texto Estructurado"

msgid "Structured Text BiDi Override Options"
msgstr "Opciones de Anulación BiDi de Texto Estructurado"

msgid "Intensity Lumens"
msgstr "Lumens de Intensidad"

msgid "Intensity Lux"
msgstr "Intensidad Lux"

msgid "Temperature"
msgstr "Temperatura"

msgid "Indirect Energy"
msgstr "Energía Indirecta"

msgid "Volumetric Fog Energy"
msgstr "Energia de Niebla Volumetrica"

msgid "Projector"
msgstr "Proyector"

msgid "Angular Distance"
msgstr "Distancia Angular"

msgid "Negative"
msgstr "Negativo"

msgid "Specular"
msgstr "Especular"

msgid "Bake Mode"
msgstr "Modo de Bakeo"

msgid "Normal Bias"
msgstr "Tendencia normal"

msgid "Reverse Cull Face"
msgstr "Eliminar Caras Invertidas"

msgid "Transmittance Bias"
msgstr "Compensación de Transmitancia"

msgid "Opacity"
msgstr "Opacidad"

msgid "Blur"
msgstr "Blur"

msgid "Caster Mask"
msgstr "Máscara de Caster"

msgid "Directional Shadow"
msgstr "Sombra Direccional"

msgid "Split 1"
msgstr "Dividir 1"

msgid "Split 2"
msgstr "Dividir 2"

msgid "Split 3"
msgstr "Dividir 3"

msgid "Blend Splits"
msgstr "Mezclar Divisiones"

msgid "Fade Start"
msgstr "Inicio de Fundido"

msgid "Pancake Size"
msgstr "Tamaño del Pancake"

msgid "Sky Mode"
msgstr "Modo del Cielo"

msgid "Omni"
msgstr "Omni"

msgid "Shadow Mode"
msgstr "Modo de Sombreado"

msgid "Spot"
msgstr "Ubicar"

msgid "Angle Attenuation"
msgstr "Atenuación del Ángulo"

msgid "Lightmap Textures"
msgstr "Texturas de Lightmap"

msgid "Shadowmask Textures"
msgstr "Texturas de Shadowmask"

msgid "Quality"
msgstr "Calidad"

msgid "Supersampling"
msgstr "Supermuestreo"

msgid "Supersampling Factor"
msgstr "Factor de Supermuestreo"

msgid "Bounces"
msgstr "Rebotes"

msgid "Bounce Indirect Energy"
msgstr "Rebote de Energía Indirecta"

msgid "Directional"
msgstr "Direccional"

msgid "Shadowmask Mode"
msgstr "Modo Shadowmask"

msgid "Use Texture for Bounces"
msgstr "Usar Textura para Rebotes"

msgid "Interior"
msgstr "Interior"

msgid "Use Denoiser"
msgstr "Usar Reducción de Ruido"

msgid "Denoiser Strength"
msgstr "Fuerza de Reducción de Ruido"

msgid "Denoiser Range"
msgstr "Rango de Reducción de Ruido"

msgid "Texel Scale"
msgstr "Escala de Texeles"

msgid "Max Texture Size"
msgstr "Tamaño Máximo de Textura"

msgid "Custom Sky"
msgstr "Cielo Personalizado"

msgid "Custom Color"
msgstr "Color Personalizado"

msgid "Custom Energy"
msgstr "Energía Personalizada"

msgid "Camera Attributes"
msgstr "Atributos de Cámara"

msgid "Gen Probes"
msgstr "Sonda Gen"

msgid "Subdiv"
msgstr "Subdividir"

msgid "Light Data"
msgstr "Datos de Iluminación"

msgid "Target Node"
msgstr "Nodo Objetivo"

msgid "Forward Axis"
msgstr "Eje Frontal"

msgid "Primary Rotation Axis"
msgstr "Eje de Rotación Principal"

msgid "Use Secondary Rotation"
msgstr "Usar Rotación Secundaria"

msgid "Origin Settings"
msgstr "Configuración de Origen"

msgid "From"
msgstr "Desde"

msgid "External Node"
msgstr "Nodo Externo"

msgid "Time Based Interpolation"
msgstr "Interpolación Basad en Tiempo"

msgid "Transition Type"
msgstr "Tipo de Transición"

msgid "Ease Type"
msgstr "Tipo de Suavizado"

msgid "Angle Limitation"
msgstr "Límite de Ángulo"

msgid "Use Angle Limitation"
msgstr "Usar Límite de Ángulo"

msgid "Symmetry Limitation"
msgstr "Limitación de Simetría"

msgid "Primary Limit Angle"
msgstr "Límite de Ángulo Principal"

msgid "Primary Damp Threshold"
msgstr "Umbral de Amortiguación Principal"

msgid "Primary Positive Limit Angle"
msgstr "Límite de Ángulo Primario Positivo"

msgid "Primary Positive Damp Threshold"
msgstr "Umbral de Amortiguación Positiva Principal"

msgid "Primary Negative Limit Angle"
msgstr "Límite de Ángulo Primario Negativo"

msgid "Primary Negative Damp Threshold"
msgstr "Umbral de Amortiguación Primario Negativo"

msgid "Secondary Limit Angle"
msgstr "Límite de Ángulo Secundario"

msgid "Secondary Damp Threshold"
msgstr "Umbral de Amortiguación Secundaria"

msgid "Secondary Positive Limit Angle"
msgstr "Límite de Ángulo Secundario Positivo"

msgid "Secondary Positive Damp Threshold"
msgstr "Umbral de Amortiguación Secundario Positivo"

msgid "Secondary Negative Limit Angle"
msgstr "Límite de Ángulo Secundario Negativo"

msgid "Secondary Negative Damp Threshold"
msgstr "Umbral de Amortiguación Secundario Negativo"

msgid "Surface Material Override"
msgstr "Anulación de Material de Superficie"

msgid "Path Height Offset"
msgstr "Compensación de Altura del Camino"

msgid "Use 3D Avoidance"
msgstr "Usar Evasión 3D"

msgid "Keep Y Velocity"
msgstr "Mantener Velocidad en Y"

msgid "Navigation Mesh"
msgstr "Mesh de Navegación"

msgid "Quaternion"
msgstr "Cuaternion"

msgid "Basis"
msgstr "Bases"

msgid "Rotation Edit Mode"
msgstr "Modo Edición de Rotación"

msgid "Rotation Order"
msgstr "Orden de Rotación"

msgid "Top Level"
msgstr "Nivel Superior"

msgid "Visibility"
msgstr "Visibilidad"

msgid "Visible"
msgstr "Visible"

msgid "Visibility Parent"
msgstr "Visibilidad del Padre"

msgid "Bake"
msgstr "Bakear"

msgid "Rotation Mode"
msgstr "Modo de Rotación"

msgid "Use Model Front"
msgstr "Usar Model Frontal"

msgid "Tilt Enabled"
msgstr "Activado de Inclinado"

msgid "Wind"
msgstr "Viento"

msgid "Force Magnitude"
msgstr "Magnitud de Fuerza"

msgid "Attenuation Factor"
msgstr "Factor de atenuación"

msgid "Source Path"
msgstr "Ruta de la Fuente"

msgid "Reverb Bus"
msgstr "Bus de reverberación"

msgid "Uniformity"
msgstr "Uniformidad"

msgid "Ray Pickable"
msgstr "Seleccionable por Rayo"

msgid "Capture on Drag"
msgstr "Captura Al Arrastrar"

msgid "Debug Fill"
msgstr "Relleno de Depuración"

msgid "Swing Span"
msgstr "Expansión de Swing"

msgid "Twist Span"
msgstr "Extensión de Torsión"

msgid "Relaxation"
msgstr "Relajación"

msgid "Linear Limit"
msgstr "Límite Lineal"

msgid "X"
msgstr "X"

msgid "Upper Distance"
msgstr "Distancia Superior"

msgid "Lower Distance"
msgstr "Distancia Inferior"

msgid "Restitution"
msgstr "Restitución"

msgid "Y"
msgstr "Y"

msgid "Z"
msgstr "Z"

msgid "Linear Motor"
msgstr "Motor Lineal"

msgid "Force Limit"
msgstr "Forzar Límite"

msgid "Linear Spring"
msgstr "Resorte Lineal"

msgid "Equilibrium Point"
msgstr "Punto de Equilibrio"

msgid "Upper Angle"
msgstr "Ángulo Superior"

msgid "Lower Angle"
msgstr "Ángulo Inferior"

msgid "ERP"
msgstr "ERP"

msgid "Angular Motor"
msgstr "Motor Angular"

msgid "Angular Spring"
msgstr "Resorte Angular"

msgid "Params"
msgstr "Parámetros"

msgid "Max Impulse"
msgstr "Impulso Máximo"

msgid "Solver Priority"
msgstr "Prioridad del Solucionador"

msgid "Exclude Nodes From Collision"
msgstr "Excluir Nodos Desde la Colisión"

msgid "Impulse Clamp"
msgstr "Restricción de Impulso"

msgid "Linear Motion"
msgstr "Movimiento Lineal"

msgid "Linear Ortho"
msgstr "Ortogonal Lineal"

msgid "Angular Motion"
msgstr "Movimiento Angular"

msgid "Angular Ortho"
msgstr "Ortogonal Angular"

msgid "Joint Constraints"
msgstr "Restringir Articulaciones"

msgid "Angular Limit Enabled"
msgstr "Límite Angular Activado"

msgid "Angular Limit Upper"
msgstr "Límite Angular Superior"

msgid "Angular Limit Lower"
msgstr "Límite Angular Inferior"

msgid "Angular Limit Bias"
msgstr "Sesgo de Límite Angular"

msgid "Angular Limit Softness"
msgstr "Límite Angular de Suavizado"

msgid "Angular Limit Relaxation"
msgstr "Relajación del Límite Angular"

msgid "Linear Limit Upper"
msgstr "Límite Lineal Superior"

msgid "Linear Limit Lower"
msgstr "Límite Lineal Inferior"

msgid "Linear Limit Softness"
msgstr "Límite Lineal de Suavizado"

msgid "Linear Limit Restitution"
msgstr "Restitución del Límite Lineal"

msgid "Linear Limit Damping"
msgstr "Amortiguación de Límite Lineal"

msgid "Angular Limit Restitution"
msgstr "Restitución del Límite Angular"

msgid "Angular Limit Damping"
msgstr "Amortiguación de Límite Angular"

msgid "Linear Limit Enabled"
msgstr "Límite Lineal Activado"

msgid "Linear Spring Enabled"
msgstr "Amortiguador Lineal Activado"

msgid "Linear Spring Stiffness"
msgstr "Rigidez Lineal del Amortiguador"

msgid "Linear Spring Damping"
msgstr "Atenuación Lineal del Amortiguador"

msgid "Linear Equilibrium Point"
msgstr "Punto de Equilibrio Lineal"

msgid "Linear Restitution"
msgstr "Restitución Lineal"

msgid "Linear Damping"
msgstr "Amortiguación Lineal"

msgid "Angular Restitution"
msgstr "Restitución Angular"

msgid "Angular Damping"
msgstr "Amortiguación Angular"

msgid "Angular Spring Enabled"
msgstr "Amortiguación Angular Activada"

msgid "Angular Spring Stiffness"
msgstr "Rigidez del Amortiguador Angular"

msgid "Angular Spring Damping"
msgstr "Amortiguación Angular del Muelle"

msgid "Angular Equilibrium Point"
msgstr "Punto de Equilibrio Angular"

msgid "Body Offset"
msgstr "Offset del Cuerpo"

msgid "Friction"
msgstr "Fricción"

msgid "Bounce"
msgstr "Rebotar"

msgid "Linear Damp Mode"
msgstr "Modo de Amortiguación Lineal"

msgid "Angular Damp Mode"
msgstr "Modo de Amortiguación Angular"

msgid "Axis Lock"
msgstr "Bloquear Ejes"

msgid "Linear X"
msgstr "Lineal X"

msgid "Linear Y"
msgstr "Lineal Y"

msgid "Linear Z"
msgstr "Lineal Z"

msgid "Angular X"
msgstr "Angular X"

msgid "Angular Y"
msgstr "Angular Y"

msgid "Angular Z"
msgstr "Angular Z"

msgid "Hit Back Faces"
msgstr "Golpear Caras Traseras"

msgid "Debug Shape"
msgstr "Depurar Shape"

msgid "Spring Length"
msgstr "Cantidad de Amortiguación"

msgid "Per-Wheel Motion"
msgstr "Movimiento por Rueda"

msgid "Engine Force"
msgstr "Fuerza del Motor"

msgid "Brake"
msgstr "Freno"

msgid "Steering"
msgstr "Dirección"

msgid "VehicleBody3D Motion"
msgstr "Movimiento del VehicleBody 3D"

msgid "Use as Traction"
msgstr "Usar Como Tracción"

msgid "Use as Steering"
msgstr "Usar Como Dirección"

msgid "Wheel"
msgstr "Rueda"

msgid "Roll Influence"
msgstr "Influencia del Rodaje"

msgid "Friction Slip"
msgstr "Deslizamiento por Fricción"

msgid "Suspension"
msgstr "Suspensión"

msgid "Travel"
msgstr "Viaje"

msgid "Max Force"
msgstr "Límite de Fuerza"

msgid "Blend Distance"
msgstr "Distancia de Mezcla"

msgid "Origin Offset"
msgstr "Offset de Origen"

msgid "Box Projection"
msgstr "Proyección de Cajas"

msgid "Enable Shadows"
msgstr "Activar Sombras"

msgid "Reflection Mask"
msgstr "Máscara de Reflexión"

msgid "Mesh LOD Threshold"
msgstr "Umbral LOD de Mesh"

msgid "Ambient"
msgstr "Ambiente"

msgid "Color Energy"
msgstr "Energía del Color"

msgid "Profile"
msgstr "Perfil"

msgid "Motion Scale"
msgstr "Escala de Movimiento"

msgid "Show Rest Only"
msgstr "Mostrar solo el descanso"

msgid "Modifier"
msgstr "Modificador"

msgid "Callback Mode Process"
msgstr "Modo de Proceso de Callback"

msgid "Deprecated"
msgstr "Obsoleto"

msgid "Animate Physical Bones"
msgstr "Animar Huesos Físicos"

msgid "Root Bone"
msgstr "Hueso Raíz"

msgid "Tip Bone"
msgstr "Punta del Hueso"

msgid "Target"
msgstr "Objetivo"

msgid "Override Tip Basis"
msgstr "Anular Base de la Punta"

msgid "Use Magnet"
msgstr "Usar Imán"

msgid "Magnet"
msgstr "Imán"

msgid "Min Distance"
msgstr "Distancia Mínima"

msgid "Max Iterations"
msgstr "Iteraciones Máximas"

msgid "Active"
msgstr "Activo"

msgid "Influence"
msgstr "Influencia"

msgid "Pinned Points"
msgstr "Puntos de Anclaje"

msgid "Attachments"
msgstr "Adjuntos"

msgid "Point Index"
msgstr "Índice de Puntos"

msgid "Spatial Attachment Path"
msgstr "Ruta del Adjunto Espacial"

msgid "Parent Collision Ignore"
msgstr "Ignorar Colisión de los Padres"

msgid "Simulation Precision"
msgstr "Simulación de Precisión"

msgid "Total Mass"
msgstr "Masa Total"

msgid "Linear Stiffness"
msgstr "Rigidez Lineal"

msgid "Pressure Coefficient"
msgstr "Coeficiente de Presión"

msgid "Damping Coefficient"
msgstr "Coeficiente de Amortización"

msgid "Drag Coefficient"
msgstr "Coeficiente de Arrastre"

msgid "Position Offset"
msgstr "Desplazamiento de Posición"

msgid "Rotation Offset"
msgstr "Desplazamiento de Rotación"

msgid "Inside"
msgstr "Interior"

msgid "Track Physics Step"
msgstr "Paso de Física de Pistas"

msgid "Sorting"
msgstr "Ordenar"

msgid "Use AABB Center"
msgstr "Usar Centro de AABB"

msgid "Geometry"
msgstr "Geometría"

msgid "Material Override"
msgstr "Material de Anulación"

msgid "Material Overlay"
msgstr "Material de Superposición"

msgid "Transparency"
msgstr "Transparencia"

msgid "Extra Cull Margin"
msgstr "Margen de Sacrificio Extra"

msgid "Custom AABB"
msgstr "AABB Personalizado"

msgid "LOD Bias"
msgstr "Compensación de LOD"

msgid "Ignore Occlusion Culling"
msgstr "Ignorar Occlusion Culling"

msgid "Global Illumination"
msgstr "Iluminación Global"

msgid "Lightmap Texel Scale"
msgstr "Escala de Texel del Lightmap"

msgid "Lightmap Scale"
msgstr "Escala de Lightmap"

msgid "Dynamic Range"
msgstr "Rango Dinámico"

msgid "Propagation"
msgstr "Propagación"

msgid "Use Two Bounces"
msgstr "Usar Dos Rebotes"

msgid "Body Tracker"
msgstr "Rastreador Corporal"

msgid "Body Update"
msgstr "Actualizar Cuerpo"

msgid "Face Tracker"
msgstr "Rastreador Facial"

msgid "Hand Tracker"
msgstr "Rastreador de Manos"

msgid "Tracker"
msgstr "Rastreador"

msgid "Pose"
msgstr "Pose"

msgid "Show When Tracked"
msgstr "Mostrar Cuando Rastreado"

msgid "World Scale"
msgstr "Escala del Mundo"

msgid "Play Mode"
msgstr "Modo de Reproducción"

msgid "Advance on Start"
msgstr "Avanzar al Iniciar"

msgid "Use Custom Timeline"
msgstr "Usar Línea de Tiempo Personalizada"

msgid "Timeline Length"
msgstr "Duración de la Línea de Tiempo"

msgid "Stretch Time Scale"
msgstr "Escala de Tiempo de Estiramiento"

msgid "Sync"
msgstr "Sincronizar"

msgid "Mix Mode"
msgstr "Modo Mix"

msgid "Fadein Time"
msgstr "Tiempo de Fundido"

msgid "Fadein Curve"
msgstr "Curva de Fundido de Entrada"

msgid "Fadeout Time"
msgstr "Tiempo de Desvanecimiento"

msgid "Fadeout Curve"
msgstr "Curva de Fundido de Salida"

msgid "Break Loop at End"
msgstr "Romper Bucle al Final"

msgid "Auto Restart"
msgstr "Reinicio Automático"

msgid "Autorestart"
msgstr "Reinicio Automático"

msgid "Delay"
msgstr "Retraso"

msgid "Random Delay"
msgstr "Retraso Aleatorio"

msgid "Explicit Elapse"
msgstr "Lapso Explícito"

msgid "Xfade Time"
msgstr "Tiempo de Fundido Cruzado"

msgid "Xfade Curve"
msgstr "Curva Xfade"

msgid "Allow Transition to Self"
msgstr "Permitir Transición a Si Mismo"

msgid "Input Count"
msgstr "Conteo de Entradas"

msgid "Request"
msgstr "Solicitud"

msgid "Internal Active"
msgstr "Activo Interno"

msgid "Add Amount"
msgstr "Añadir Cantidad"

msgid "Blend Amount"
msgstr "Cantidad de Mezcla"

msgid "Sub Amount"
msgstr "Sub Cantidad"

msgid "Seek Request"
msgstr "Solicitud de Busqueda"

msgid "Current Index"
msgstr "Indice Actual"

msgid "Current State"
msgstr "Estado Actual"

msgid "Transition Request"
msgstr "Solicitud de Transición"

msgid "Libraries"
msgstr "Librerias"

msgid "Deterministic"
msgstr "Determinista"

msgid "Reset on Save"
msgstr "Restablecer Al Guardar"

msgid "Root Node"
msgstr "Nodo Raíz"

msgid "Root Motion"
msgstr "Movimiento de la Raíz"

msgid "Track"
msgstr "Pista"

msgid "Local"
msgstr "Local"

msgid "Callback Mode"
msgstr "Modo de Callback"

msgid "Method"
msgstr "Método"

msgid "Discrete"
msgstr "Discreto"

msgid "Reset"
msgstr "Resetear"

msgid "Switch"
msgstr "Cambiar"

msgid "Switch Mode"
msgstr "Modo de Conmutación"

msgid "Advance"
msgstr "Avance"

msgid "Condition"
msgstr "Condición"

msgid "Expression"
msgstr "Expresión"

msgid "State Machine Type"
msgstr "Tipo de Maquina de Estado"

msgid "Reset Ends"
msgstr "Restablecer Finales"

msgid "Current Animation"
msgstr "Animación Actual"

msgid "Playback Options"
msgstr "Opciones de Reproducción"

msgid "Auto Capture"
msgstr "Captura Automática"

msgid "Auto Capture Duration"
msgstr "Duración de Captura Automática"

msgid "Auto Capture Transition Type"
msgstr "Tipo de Transición de Captura Automática"

msgid "Auto Capture Ease Type"
msgstr "Tipo de Suavizado de Captura Automática"

msgid "Default Blend Time"
msgstr "Tiempo de Mezcla Predeterminado"

msgid "Movie Quit on Finish"
msgstr "Cerrar la Película al Finalizar"

msgid "Tree Root"
msgstr "Raíz del Árbol"

msgid "Advance Expression Base Node"
msgstr "Nodo Base de Expresión Avanzada"

msgid "Anim Player"
msgstr "Reproductor de Animación"

msgid "Animation Path"
msgstr "Ruta de la Animación"

msgid "Zero Y"
msgstr "Cero Y"

msgid "Mix Target"
msgstr "Objetivo de la Mezcla"

msgid "Ratio"
msgstr "Proporción"

msgid "Stretch Mode"
msgstr "Modo de Estiramiento"

msgid "Alignment"
msgstr "Alineamiento"

msgid "Button Pressed"
msgstr "Botón Presionado"

msgid "Action Mode"
msgstr "Modo de Acción"

msgid "Keep Pressed Outside"
msgstr "Mantener presionado al exterior"

msgid "Button Group"
msgstr "Grupo de Botones"

msgid "Shortcut Feedback"
msgstr "Retroalimentación de Atajos"

msgid "Shortcut in Tooltip"
msgstr "Atajo en Tooltip"

msgid "Button Shortcut Feedback Highlight Time"
msgstr "Tiempo de Destacado de Retroalimentación del Atajo de Botón"

msgid "Allow Unpress"
msgstr "Permitir Despresionar"

msgid "Text Behavior"
msgstr "Comportamiento de Texto"

msgid "Text Overrun Behavior"
msgstr "Comportamiento de Desbordamiento de Texto"

msgid "Clip Text"
msgstr "Texto del Clip"

msgid "Icon Behavior"
msgstr "Comportamiento del Ícono"

msgid "Icon Alignment"
msgstr "Alineación del Ícono"

msgid "Vertical Icon Alignment"
msgstr "Alineación Vertical del Ícono"

msgid "Expand Icon"
msgstr "Expandir Ícono"

msgid "Use Top Left"
msgstr "Usar Superior Izquierda"

msgid "Symbol Lookup on Click"
msgstr "Búsqueda de Símbolos al Hacer Clic"

msgid "Symbol Tooltip on Hover"
msgstr "Tooltip del Símbolo al Pasar el Cursor"

msgid "Line Folding"
msgstr "Plegado de Linea"

msgid "Line Length Guidelines"
msgstr "Pautas de Longitud de Línea"

msgid "Draw Breakpoints Gutter"
msgstr "Dibujar Margen de Puntos de Interrupción"

msgid "Draw Bookmarks"
msgstr "Dibujar Marcadores"

msgid "Draw Executing Lines"
msgstr "Dibujar Líneas en Ejecución"

msgid "Draw Line Numbers"
msgstr "Dibujar Números de Línea"

msgid "Zero Pad Line Numbers"
msgstr "Completar con Ceros los Números de Línea"

msgid "Draw Fold Gutter"
msgstr "Mostrar Margen de Plegado"

msgid "Delimiters"
msgstr "Delimitadores"

msgid "Comments"
msgstr "Comentarios"

msgid "Code Completion"
msgstr "Autocompletado de Codigo"

msgid "Prefixes"
msgstr "Prefijos"

msgid "Indentation"
msgstr "Sangría"

msgid "Use Spaces"
msgstr "Usar Espacios"

msgid "Automatic"
msgstr "Automático"

msgid "Automatic Prefixes"
msgstr "Prefijos Automáticos"

msgid "Auto Brace Completion"
msgstr "Autocompletado de Llaves"

msgid "Highlight Matching"
msgstr "Resaltar Coincidencias"

msgid "Pairs"
msgstr "Pares"

msgid "Edit Alpha"
msgstr "Editar Alfa"

msgid "Color Mode"
msgstr "Modo de Color"

msgid "Deferred Mode"
msgstr "Modo Diferido"

msgid "Picker Shape"
msgstr "Forma del Selector"

msgid "Can Add Swatches"
msgstr "Puede Agregar Muestras"

msgid "Customization"
msgstr "Personalización"

msgid "Sampler Visible"
msgstr "Muestreador Visible"

msgid "Color Modes Visible"
msgstr "Modos de Color Visibles"

msgid "Sliders Visible"
msgstr "Controles Deslizantes Visibles"

msgid "Hex Visible"
msgstr "Hexadecimal Visible"

msgid "Presets Visible"
msgstr "Preajustes Visibles"

msgid "Theme Overrides"
msgstr "Anulaciones de Tema"

msgid "Constants"
msgstr "Constantes"

msgid "Font Sizes"
msgstr "Tamaños de Fuente"

msgid "Styles"
msgstr "Estilos"

msgid "Clip Contents"
msgstr "Contenidos del Clip"

msgid "Custom Minimum Size"
msgstr "Tamaño Mínimo Personalizado"

msgid "Layout Direction"
msgstr "Dirección del Layout"

msgid "Layout Mode"
msgstr "Modo de Diseño"

msgid "Anchors Preset"
msgstr "Preset de Anclajes"

msgid "Anchor Points"
msgstr "Puntos de Anclaje"

msgid "Anchor Offsets"
msgstr "Ajuste de Anclaje"

msgid "Grow Direction"
msgstr "Dirección de Crecimiento"

msgid "Pivot Offset"
msgstr "Pivote de Offset"

msgid "Container Sizing"
msgstr "Dimensionamiento del Contenedor"

msgid "Stretch Ratio"
msgstr "Relación de Estiramiento"

msgid "Localization"
msgstr "Localización"

msgid "Localize Numeral System"
msgstr "Localizar Sistema Numérico"

msgid "Tooltip"
msgstr "Tooltip"

msgid "Auto Translate Mode"
msgstr "Modo de Traducción Automática"

msgid "Focus"
msgstr "Foco"

msgid "Neighbor Left"
msgstr "Vecino Izquierdo"

msgid "Neighbor Top"
msgstr "Vecino Superior"

msgid "Neighbor Right"
msgstr "Vecino Derecho"

msgid "Neighbor Bottom"
msgstr "Vecino Inferior"

msgid "Next"
msgstr "Siguiente"

msgid "Previous"
msgstr "Anterior"

msgid "Mouse"
msgstr "Ratón"

msgid "Force Pass Scroll Events"
msgstr "Forzar el Pasaje de Eventos de Desplazamiento"

msgid "Default Cursor Shape"
msgstr "Forma del Cursor Predeterminado"

msgid "Shortcut Context"
msgstr "Contexto de Atajo"

msgid "Type Variation"
msgstr "Variante de Fuente"

msgid "OK Button Text"
msgstr "Texto del Botón Aceptar"

msgid "Dialog"
msgstr "Diálogo"

msgid "Hide on OK"
msgstr "Ocultar al Aceptar"

msgid "Close on Escape"
msgstr "Cerrar al Presionar Escape"

msgid "Autowrap"
msgstr "Envoltura Automática"

msgid "Cancel Button Text"
msgstr "Texto del Botón Cancelar"

msgid "Mode Overrides Title"
msgstr "Sobreescritura"

msgid "Root Subfolder"
msgstr "Subcarpeta raíz"

msgid "Filename Filter"
msgstr "Filtro de Nombres de Archivo"

msgid "Use Native Dialog"
msgstr "Usar diálogo nativo"

msgid "Last Wrap Alignment"
msgstr "Alineación del Último Ajuste"

msgid "Reverse Fill"
msgstr "Relleno Inverso"

msgid "Show Grid"
msgstr "Mostrar Cuadrícula"

msgid "Snapping Enabled"
msgstr "Ajuste a grilla habilitado"

msgid "Snapping Distance"
msgstr "Ajustar a distancia"

msgid "Panning Scheme"
msgstr "Esquema de Desplazamiento"

msgid "Right Disconnects"
msgstr "Desconexión Correcta"

msgid "Connection Lines"
msgstr "Lineas de Conexión"

msgid "Curvature"
msgstr "Curvatura"

msgid "Connections"
msgstr "Conexiones"

msgid "Zoom Min"
msgstr "Zoom Mínimo"

msgid "Zoom Max"
msgstr "Zoom Máximo"

msgid "Zoom Step"
msgstr "Paso Zoom"

msgid "Toolbar Menu"
msgstr "Menú de Herramientas"

msgid "Show Menu"
msgstr "Mostrar menú"

msgid "Show Zoom Label"
msgstr "Mostrar Etiqueta Zoom"

msgid "Show Zoom Buttons"
msgstr "Mostrar Botones de zoom"

msgid "Show Grid Buttons"
msgstr "Mostrar Botones de Cuadrícula"

msgid "Show Minimap Button"
msgstr "Botón para mostrar Minimapa"

msgid "Show Arrange Button"
msgstr "Mostrar Botón de Ordenar"

msgid "Draggable"
msgstr "Arrastrable"

msgid "Selected"
msgstr "Seleccionado"

msgid "Title"
msgstr "Título"

msgid "Autoshrink Enabled"
msgstr "Autoshrink Activado"

msgid "Autoshrink Margin"
msgstr "Margen de Autoshrink"

msgid "Drag Margin"
msgstr "Margen de Arrastre"

msgid "Tint Color Enabled"
msgstr "Color de Tinte Activado"

msgid "Tint Color"
msgstr "Color de Tinte"

msgid "Ignore Invalid Connection Type"
msgstr "Ignorar Tipo de Conexión Inválido"

msgid "Select Mode"
msgstr "Modo de Selección"

msgid "Allow Reselect"
msgstr "Permitir Reselección"

msgid "Allow RMB Select"
msgstr "Permitir Selección Con Botón Derecho Del Mouse"

msgid "Allow Search"
msgstr "Permitir Búsqueda"

msgid "Max Text Lines"
msgstr "Líneas de Texto Máximas"

msgid "Auto Width"
msgstr "Ancho Automático"

msgid "Auto Height"
msgstr "Altura Automática"

msgid "Wraparound Items"
msgstr "Ítems Envolventes"

msgid "Items"
msgstr "Ítems"

msgid "Max Columns"
msgstr "Columnas Máximas"

msgid "Same Column Width"
msgstr "Misma Anchura de Columna"

msgid "Fixed Column Width"
msgstr "Anchura de Columna Fija"

msgid "Icon Mode"
msgstr "Modo de Ícono"

msgid "Icon Scale"
msgstr "Escala de Ícono"

msgid "Fixed Icon Size"
msgstr "Tamaño Fijo de Ícono"

msgid "Label Settings"
msgstr "Opciones de Etiqueta"

msgid "Paragraph Separator"
msgstr "Separador de Parrafos"

msgid "Ellipsis Char"
msgstr "Carácter Puntos Suspensivos"

msgid "Tab Stops"
msgstr "Paradas de Tabulador"

msgid "Displayed Text"
msgstr "Texto Mostrado"

msgid "Lines Skipped"
msgstr "Líneas Omitidas"

msgid "Max Lines Visible"
msgstr "Máximo de Líneas Visibles"

msgid "Visible Characters"
msgstr "Caracteres Visibles"

msgid "Visible Characters Behavior"
msgstr "Comportamiento de Caracteres Visibles"

msgid "Visible Ratio"
msgstr "Tasa Visible"

msgid "Placeholder Text"
msgstr "Texto de Marcador de Posición"

msgid "Max Length"
msgstr "Máxima Longitud"

msgid "Keep Editing on Text Submit"
msgstr "Mantener Edición al Enviar Texto"

msgid "Expand to Text Length"
msgstr "Expandir a la Longitud del Texto"

msgid "Context Menu Enabled"
msgstr "Menú Contextual Activado"

msgid "Emoji Menu Enabled"
msgstr "Menú de Emoji Activado"

msgid "Virtual Keyboard Enabled"
msgstr "Teclado Virtual Activado"

msgid "Virtual Keyboard Type"
msgstr "Tipo de Teclado Virtual"

msgid "Clear Button Enabled"
msgstr "Botón de Borrado Activado"

msgid "Shortcut Keys Enabled"
msgstr "Atajos Activados"

msgid "Middle Mouse Paste Enabled"
msgstr "Pegar Con Botón Intermedio Ratón Activado"

msgid "Selecting Enabled"
msgstr "Selección Activada"

msgid "Deselect on Focus Loss Enabled"
msgstr "Habilitar Deselección al perder el Enfoque"

msgid "Drag and Drop Selection Enabled"
msgstr "Habilitar Selección con Arrastrar y Soltar"

msgid "Right Icon"
msgstr "Ícono Derecho"

msgid "Draw Control Chars"
msgstr "Dibujar Caracteres de Control"

msgid "Select All on Focus"
msgstr "Seleccionar todos al Enfocar"

msgid "Blink"
msgstr "Parpardeo"

msgid "Blink Interval"
msgstr "Intervalo de Parpadeo"

msgid "Column"
msgstr "Columna"

msgid "Force Displayed"
msgstr "Fuerza Mostrada"

msgid "Mid Grapheme"
msgstr "Medio Grafema"

msgid "Secret"
msgstr "Secreto"

msgid "Secret Character"
msgstr "Caracter Secreto"

msgid "Underline"
msgstr "Subrayar"

msgid "URI"
msgstr "URI"

msgid "Start Index"
msgstr "Índice Inicial"

msgid "Switch on Hover"
msgstr "Alternar Al Pasar Por Encima"

msgid "Prefer Global Menu"
msgstr "Preferir el Menú Global"

msgid "Draw Center"
msgstr "Dibujar al Centro"

msgid "Region Rect"
msgstr "Región del Rect"

msgid "Patch Margin"
msgstr "Parche de Margen"

msgid "Axis Stretch"
msgstr "Estiramiento de Eje"

msgid "Fit to Longest Item"
msgstr "Ajustar al Elemento más Largo"

msgid "Hide on Item Selection"
msgstr "Ocultar Al Seleccionar un Elemento"

msgid "Hide on Checkable Item Selection"
msgstr "Ocultar al Seleccionar un Elemento Verificable"

msgid "Hide on State Item Selection"
msgstr "Ocultar al Seleccionar Elemento con Estado"

msgid "Submenu Popup Delay"
msgstr "Retraso en la Aparición del Submenú"

msgid "System Menu ID"
msgstr "ID del menú del sistema"

msgid "Prefer Native Menu"
msgstr "Preferir Menú Nativo"

msgid "Fill Mode"
msgstr "Modo de Relleno"

msgid "Show Percentage"
msgstr "Mostrar Porcentaje"

msgid "Indeterminate"
msgstr "Indeterminado"

msgid "Preview Indeterminate"
msgstr "Vista Previa Indeterminada"

msgid "Min Value"
msgstr "Valor Mínimo"

msgid "Max Value"
msgstr "Valor Máximo"

msgid "Step"
msgstr "Paso"

msgid "Page"
msgstr "Página"

msgid "Exp Edit"
msgstr "Editar Exp"

msgid "Rounded"
msgstr "Redondeado"

msgid "Allow Greater"
msgstr "Permitir Más"

msgid "Allow Lesser"
msgstr "Permitir Menos"

msgid "Border Color"
msgstr "Color Del Borde"

msgid "Border Width"
msgstr "Anchura Del Borde"

msgid "Elapsed Time"
msgstr "Tiempo Transcurrido"

msgid "Outline"
msgstr "Contorno"

msgid "Env"
msgstr "Env"

msgid "Glyph Index"
msgstr "Índice Glifo"

msgid "Glyph Count"
msgstr "Conteo de Glifos"

msgid "Glyph Flags"
msgstr "Marcas de Glifos"

msgid "Relative Index"
msgstr "Índice Relativo"

msgid "BBCode Enabled"
msgstr "BBCode Habilitado"

msgid "Fit Content"
msgstr "Ajustar al Contenido"

msgid "Scroll Active"
msgstr "Scroll Activo"

msgid "Scroll Following"
msgstr "Seguir el Scroll"

msgid "Tab Size"
msgstr "Tamaño de Tabulación"

msgid "Markup"
msgstr "Marcado"

msgid "Custom Effects"
msgstr "Efectos Personalizados"

msgid "Meta Underlined"
msgstr "Meta Subrayados"

msgid "Hint Underlined"
msgstr "Sugerencia Subrayada"

msgid "Threaded"
msgstr "Con Hilos"

msgid "Progress Bar Delay"
msgstr "Retraso de Barra de Progreso"

msgid "Text Selection"
msgstr "Selección de Texto"

msgid "Selection Enabled"
msgstr "Selección Activada"

msgid "Custom Step"
msgstr "Paso Personalizado"

msgid "Follow Focus"
msgstr "Seguir Focus"

msgid "Draw Focus Border"
msgstr "Dibujar Borde de Enfoque"

msgid "Horizontal Custom Step"
msgstr "Paso Personalizado Horizontal"

msgid "Vertical Custom Step"
msgstr "Paso Personalizado Vertical"

msgid "Horizontal Scroll Mode"
msgstr "Modo de Desplazamiento Horizontal"

msgid "Vertical Scroll Mode"
msgstr "Modo de Desplazamiento Vertical"

msgid "Scroll Deadzone"
msgstr "Zona Muerta de Desplazamiento"

msgid "Default Scroll Deadzone"
msgstr "Zona Muerta Predeterminada del Scroll"

msgid "Scrollable"
msgstr "Desplazable"

msgid "Tick Count"
msgstr "Contador de Marcas"

msgid "Ticks on Borders"
msgstr "Marcas en los Bordes"

msgid "Update on Text Changed"
msgstr "Actualizar al Cambiar el Texto"

msgid "Custom Arrow Step"
msgstr "Paso de Flecha Personalizado"

msgid "Split Offset"
msgstr "Offset de División"

msgid "Collapsed"
msgstr "Colapsado"

msgid "Dragging Enabled"
msgstr "Arrastre Activado"

msgid "Dragger Visibility"
msgstr "Visibilidad de los Arrastradores"

msgid "Drag Area"
msgstr "Área de Arrastre"

msgid "Margin Begin"
msgstr "Margen Inicial"

msgid "Margin End"
msgstr "Margen Final"

msgid "Highlight in Editor"
msgstr "Resaltar en el Editor"

msgid "Stretch Shrink"
msgstr "Encogimiento por Estiramiento"

msgid "Mouse Target"
msgstr "Objetivo del Ratón"

msgid "Current Tab"
msgstr "Pestaña Actual"

msgid "Tab Alignment"
msgstr "Alineamiento de Pestaña"

msgid "Clip Tabs"
msgstr "Pestañas Recortadas"

msgid "Tab Close Display Policy"
msgstr "Política de Botón de Cerrar Pestaña"

msgid "Max Tab Width"
msgstr "Ancho Máximo de Pestaña"

msgid "Scrolling Enabled"
msgstr "Desplazamiento Activado"

msgid "Drag to Rearrange Enabled"
msgstr "Arrastrar para Reorganizar Habilitado"

msgid "Tabs Rearrange Group"
msgstr "Pestañas de Grupo de Reorganización"

msgid "Scroll to Selected"
msgstr "Deslizar al Seleccionar"

msgid "Select With RMB"
msgstr "Seleccionar Con RMB"

msgid "Deselect Enabled"
msgstr "Deseleccionar Habilitado"

msgid "Tabs"
msgstr "Pestañas"

msgid "Tabs Position"
msgstr "Posición de las Pestañas"

msgid "Tabs Visible"
msgstr "Pestañas Visibles"

msgid "All Tabs in Front"
msgstr "Todas las Pestañas al Frente"

msgid "Use Hidden Tabs for Min Size"
msgstr "Usar Pestañas Ocultas Para Tamaño Mínimo"

msgid "Tab Focus Mode"
msgstr "Modo de Foco por tabulación"

msgid "Empty Selection Clipboard Enabled"
msgstr "Portapapeles de Selección Vacía Activado"

msgid "Wrap Mode"
msgstr "Modo de Ajuste de Línea"

msgid "Smooth"
msgstr "Suavizado"

msgid "Past End of File"
msgstr "Más Allá del Final del Archivo"

msgid "Fit Content Height"
msgstr "Ajustar Altura Del Contenido"

msgid "Fit Content Width"
msgstr "Ajustar Ancho al Contenido"

msgid "Draw"
msgstr "Dibujar"

msgid "Draw When Editable Disabled"
msgstr "Dibujar Cuando la Edición Está Deshabilitada"

msgid "Move on Right Click"
msgstr "Mover Con Clic Derecho"

msgid "Multiple"
msgstr "Múltiple"

msgid "Syntax Highlighter"
msgstr "Resaltador de Sintaxis"

msgid "Visual Whitespace"
msgstr "Espacios Visuales"

msgid "Control Chars"
msgstr "Caracteres de Control"

msgid "Spaces"
msgstr "Espacios"

msgid "Text Edit Idle Detect (sec)"
msgstr "Detección de Inactividad en Edición de Texto (segundos)"

msgid "Text Edit Undo Stack Max Size"
msgstr "Tamaño Máximo de la Pila de Deshacer en el Editor de Texto"

msgctxt "Ordinary"
msgid "Normal"
msgstr "Normal"

msgid "Hover"
msgstr "Hover"

msgid "Focused"
msgstr "Enfocado"

msgid "Click Mask"
msgstr "Máscara de Clic"

msgid "Ignore Texture Size"
msgstr "Ignorar Tamaño de Textura"

msgid "Radial Fill"
msgstr "Relleno Radial"

msgid "Initial Angle"
msgstr "Ángulo Inicial"

msgid "Fill Degrees"
msgstr "Completar Grados"

msgid "Center Offset"
msgstr "Offset Central"

msgid "Nine Patch Stretch"
msgstr "Estiramiento de Nine Patch"

msgid "Stretch Margin"
msgstr "Margen de Estiramiento"

msgid "Under"
msgstr "Debajo"

msgid "Over"
msgstr "Sobre"

msgid "Progress Offset"
msgstr "Offset de Progreso"

msgid "Tint"
msgstr "Tinte"

msgid "Expand Mode"
msgstr "Modo de Expansión"

msgid "Custom Minimum Height"
msgstr "Altura Mínima Personalizada"

msgid "Column Titles Visible"
msgstr "Títulos de Columnas Visibles"

msgid "Hide Folding"
msgstr "Plegado de Pieles"

msgid "Enable Recursive Folding"
msgstr "Habilitar Plegado Recursivo"

msgid "Hide Root"
msgstr "Ocultar Raíz"

msgid "Drop Mode Flags"
msgstr "Indicadores del Modo de Caída"

msgid "Scroll Horizontal Enabled"
msgstr "Deslizamiento Horizontal Habilitado"

msgid "Scroll Vertical Enabled"
msgstr "Deslizamiento Vertical Habilitado"

msgid "Auto Tooltip"
msgstr "Tooltip Automático"

msgid "Audio Track"
msgstr "Pista de Audio"

msgid "Paused"
msgstr "Pausado"

msgid "Expand"
msgstr "Expandir"

msgid "Buffering Msec"
msgstr "Msec del Búfer"

msgid "Self Modulate"
msgstr "Modulación Automática"

msgid "Show Behind Parent"
msgstr "Mostrar detrás del padre"

msgid "Clip Children"
msgstr "Recortar contenido de los Hijos"

msgid "Light Mask"
msgstr "Máscara de Luz"

msgid "Visibility Layer"
msgstr "Capa de Visibilidad"

msgid "Ordering"
msgstr "Ordenamiento"

msgid "Z Index"
msgstr "Z Index"

msgid "Z as Relative"
msgstr "Z Como Relativo"

msgid "Y Sort Enabled"
msgstr "Orden Y Habilitado"

msgid "Use Parent Material"
msgstr "Usar el material del padre"

msgid "Diffuse"
msgstr "Difuso"

msgid "NormalMap"
msgstr "Mapa Normal"

msgid "Shininess"
msgstr "Luminosidad"

msgid "Download File"
msgstr "Descargar Archivo"

msgid "Download Chunk Size"
msgstr "Descargar Tamaño del Fragmento"

msgid "Accept Gzip"
msgstr "Aceptar GZip"

msgid "Body Size Limit"
msgstr "Límite del Tamaño del Cuerpo"

msgid "Max Redirects"
msgstr "Límite de Redirecciones"

msgid "Timeout"
msgstr "Tiempo de Espera"

msgid "Transfer Mode"
msgstr "Modo de Transferencia"

msgid "Transfer Channel"
msgstr "Canal de Transferencia"

msgid "Node Name Num Separator"
msgstr "Separador de Nombre y Número de Nodo"

msgid "Node Name Casing"
msgstr "Convención de Nombres de Nodos"

msgid "Physics Priority"
msgstr "Prioridad de Física"

msgid "Thread Group"
msgstr "Grupo de Hilo"

msgid "Group"
msgstr "Grupo"

msgid "Group Order"
msgstr "Orden de Grupo"

msgid "Messages"
msgstr "Mensajes"

msgid "Auto Translate"
msgstr "Auto Traducir"

msgid "Editor Description"
msgstr "Descripción del Editor"

msgid "Time Left"
msgstr "Tiempo Restante"

msgid "Debug Collisions Hint"
msgstr "Sugerencia de Depuración de Colisiones"

msgid "Debug Paths Hint"
msgstr "Indicación de Rutas de Depuración"

msgid "Debug Navigation Hint"
msgstr "Sugerencia de Depuración de Navegación"

msgid "Multiplayer Poll"
msgstr "Encuesta Multijugador"

msgid "Shapes"
msgstr "Formas"

msgid "Shape Color"
msgstr "Color de la Forma"

msgid "Contact Color"
msgstr "Color de Contacto"

msgid "Paths"
msgstr "Rutas"

msgid "Geometry Color"
msgstr "Color de la Geometría"

msgid "Geometry Width"
msgstr "Ancho de Geometría"

msgid "Max Contacts Displayed"
msgstr "Máximo de Contactos Mostrados"

msgid "Draw 2D Outlines"
msgstr "Dibujar Contornos 2D"

msgid "Viewport"
msgstr "Viewport"

msgid "Transparent Background"
msgstr "Fondo Transparente"

msgid "Anti Aliasing"
msgstr "Anti Aliasing"

msgid "Screen Space AA"
msgstr "Espacio de Pantalla AA"

msgid "Use TAA"
msgstr "Usar TAA"

msgid "Use Debanding"
msgstr "Usar Debanding"

msgid "Use Occlusion Culling"
msgstr "Usar Occlusion Culling"

msgid "Mesh LOD"
msgstr "LOD de Mesh"

msgid "LOD Change"
msgstr "Cambio de LOD"

msgid "Threshold Pixels"
msgstr "Umbral de Pixeles"

msgid "Snap"
msgstr "Ajuste"

msgid "Snap 2D Transforms to Pixel"
msgstr "Ajustar Transformaciones 2D a Píxeles"

msgid "Snap 2D Vertices to Pixel"
msgstr "Ajustar Vertices 2D a Píxeles"

msgid "VRS"
msgstr "VRS"

msgid "Lights and Shadows"
msgstr "Luces y Sombras"

msgid "Positional Shadow"
msgstr "Sombra Posicional"

msgid "Atlas Size"
msgstr "Tamaño de Atlas"

msgid "Atlas Quadrant 0 Subdiv"
msgstr "Subdivisión del Cuadrante 0 del Atlas"

msgid "Atlas Quadrant 1 Subdiv"
msgstr "Subdivisión del Cuadrante 1 del Atlas"

msgid "Atlas Quadrant 2 Subdiv"
msgstr "Subdivisión del Cuadrante 2 del Atlas"

msgid "Atlas Quadrant 3 Subdiv"
msgstr "Subdivisión del Cuadrante 3 del Atlas"

msgid "SDF"
msgstr "SDF"

msgid "Oversize"
msgstr "Sobredimensionado"

msgid "Default Environment"
msgstr "Entorno por Defecto"

msgid "Enable Object Picking"
msgstr "Activar Selección de Objetos"

msgid "Menu"
msgstr "Menú"

msgid "Wait Time"
msgstr "Tiempo de Espera"

msgid "Autostart"
msgstr "Inicio Automático"

msgid "Ignore Time Scale"
msgstr "Ignorar Escala de Tiempo"

msgid "Viewport Path"
msgstr "Ruta del Viewport"

msgid "Disable 3D"
msgstr "Desactivar 3D"

msgid "Use XR"
msgstr "Usar XR"

msgid "Own World 3D"
msgstr "Mundo 3D Propio"

msgid "World 3D"
msgstr "Mundo 3D"

msgid "Transparent BG"
msgstr "Fondo Transparente"

msgid "Handle Input Locally"
msgstr "Manejar Entradas Localmente"

msgid "MSAA 2D"
msgstr "MSAA 2D"

msgid "MSAA 3D"
msgstr "MSAA 3D"

msgid "Debug Draw"
msgstr "Depurar Dibujo"

msgid "Use HDR 2D"
msgstr "Usar Alto Rango Dinámico 2D (HDR)"

msgid "Scaling 3D"
msgstr "Escalado 3D"

msgid "Scaling 3D Mode"
msgstr "Modo de Escalado 3D"

msgid "Scaling 3D Scale"
msgstr "Escalando Escala 3D"

msgid "Texture Mipmap Bias"
msgstr "Sesgo de Mipmap de Textura"

msgid "Anisotropic Filtering Level"
msgstr "Nivel de Filtrado Anisotropico"

msgid "FSR Sharpness"
msgstr "Nitidez FSR"

msgid "Variable Rate Shading"
msgstr "Sombreado de Tasa Variable"

msgid "Canvas Items"
msgstr "Ítems del Canvas"

msgid "Audio Listener"
msgstr "Oyente de Audio"

msgid "Enable 2D"
msgstr "Activar 2D"

msgid "Enable 3D"
msgstr "Activar 3D"

msgid "Object Picking"
msgstr "Selección de Objetos"

msgid "Object Picking Sort"
msgstr "Orden de Selección de Objetos"

msgid "Object Picking First Only"
msgstr "Selección de Objeto Solo el Primero"

msgid "Disable Input"
msgstr "Desactivar Entrada"

msgid "Positional Shadow Atlas"
msgstr "Atlas Posicional de Sombras"

msgid "16 Bits"
msgstr "16 Bits"

msgid "Quad 0"
msgstr "Cuadrángulo 0"

msgid "Quad 1"
msgstr "Cuadrángulo 1"

msgid "Quad 2"
msgstr "Cuadrángulo 2"

msgid "Quad 3"
msgstr "Cuadrángulo 3"

msgid "Canvas Cull Mask"
msgstr "Máscara de Culling del Canvas"

msgid "Size 2D Override"
msgstr "Anulación de Tamaño 2D"

msgid "Size 2D Override Stretch"
msgstr "Anulación del Tamaño 2D de Estiramiento"

msgid "Render Target"
msgstr "Objetivo de Renderizado"

msgid "Clear Mode"
msgstr "Modo de Limpieza"

msgid "Current Screen"
msgstr "Pantalla Actual"

msgid "Mouse Passthrough Polygon"
msgstr "Polígono de Traspaso de Ratón"

msgid "Wrap Controls"
msgstr "Envolver Controles"

msgid "Transient"
msgstr "Transitorio"

msgid "Transient to Focused"
msgstr "Transitorio a Focalizado"

msgid "Exclusive"
msgstr "Exclusivo"

msgid "Unresizable"
msgstr "No Redimensionable"

msgid "Unfocusable"
msgstr "No Enfocable"

msgid "Popup Window"
msgstr "Ventana Emergente"

msgid "Mouse Passthrough"
msgstr "Pasar el Ratón"

msgid "Exclude From Capture"
msgstr "Excluir de la Captura"

msgid "Force Native"
msgstr "Forzar Nativo"

msgid "Min Size"
msgstr "Tamaño Mínimo"

msgid "Max Size"
msgstr "Tamaño Máximo"

msgid "Keep Title Visible"
msgstr "Mantener Título Visible"

msgid "Content Scale"
msgstr "Escala de Contenido"

msgid "Swap Cancel OK"
msgstr "Intercambiar Aceptar con Cancelar"

msgid "Layer Names"
msgstr "Nombres de las Capas"

msgid "2D Render"
msgstr "Renderización 2D"

msgid "3D Render"
msgstr "Renderización 3D"

msgid "2D Physics"
msgstr "Física 2D"

msgid "2D Navigation"
msgstr "Navegación 2D"

msgid "3D Physics"
msgstr "Física 3D"

msgid "3D Navigation"
msgstr "Navegación 3D"

msgid "Segments"
msgstr "Segmentos"

msgid "Sampling"
msgstr "Muestreo"

msgid "Partition Type"
msgstr "Tipo de Partición"

msgid "Parsed Geometry Type"
msgstr "Tipo de Geometría Parseada"

msgid "Parsed Collision Mask"
msgstr "Máscara de Colisión Analizada"

msgid "Source Geometry Mode"
msgstr "Modo de Geometría de Origen"

msgid "Source Geometry Group Name"
msgstr "Nombre del Grupo de Geometría de Origen"

msgid "Cells"
msgstr "Celdas"

msgid "Baking Rect"
msgstr "Bakear Rect"

msgid "Baking Rect Offset"
msgstr "Desplazamiento de Rect Bakeado"

msgid "A"
msgstr "A"

msgid "B"
msgstr "B"

msgid "Slide on Slope"
msgstr "Deslizar en Pendiente"

msgid "Custom Solver Bias"
msgstr "Bias de Solución Personalizado"

msgid "Execution Mode"
msgstr "Modo de Ejecución"

msgid "Target Nodepath"
msgstr "ruta de Nodo Objetivo"

msgid "Tip Nodepath"
msgstr "Pista de ruta de Nodo"

msgid "CCDIK Data Chain Length"
msgstr "Longitud de Cadena de Datos CCDIK"

msgid "FABRIK Data Chain Length"
msgstr "Longitud de Cadena de Datos FABRIK"

msgid "Jiggle Data Chain Length"
msgstr "Longitud de Cadena de Datos de Sacudida"

msgid "Default Joint Settings"
msgstr "Ajustes de Juntas por Defecto"

msgid "Use Gravity"
msgstr "Usar Gravedad"

msgid "Bone Index"
msgstr "Índice de Hueso"

msgid "Bone 2D Node"
msgstr "Nodo de Hueso 2D"

msgid "Physical Bone Chain Length"
msgstr "Longitud de Cadena de Huesos Físicos"

msgid "Target Minimum Distance"
msgstr "Distancia Mínima del Objetivo"

msgid "Target Maximum Distance"
msgstr "Distancia Máxima del Objetivo"

msgid "Flip Bend Direction"
msgstr "Invertir Dirección de Curvatura"

msgid "Modification Count"
msgstr "Conteo de Modificación"

msgid "Right Side"
msgstr "Lado Derecho"

msgid "Right Corner"
msgstr "Esquina Derecha"

msgid "Bottom Right Side"
msgstr "Lado Inferior Derecho"

msgid "Bottom Right Corner"
msgstr "Esquina Inferior Derecha"

msgid "Bottom Side"
msgstr "Lado Inferior"

msgid "Bottom Corner"
msgstr "Esquina Inferior"

msgid "Bottom Left Side"
msgstr "Lado Inferior Izquierdo"

msgid "Bottom Left Corner"
msgstr "Esquina Inferior Izquierda"

msgid "Left Side"
msgstr "Lado Izquierdo"

msgid "Left Corner"
msgstr "Esquina Izquierda"

msgid "Top Left Side"
msgstr "Lado Superior Izquierdo"

msgid "Top Left Corner"
msgstr "Esquina Superior Izquierda"

msgid "Top Side"
msgstr "Lado Superior"

msgid "Top Corner"
msgstr "Esquina Superior"

msgid "Top Right Side"
msgstr "Lado Superior Derecho"

msgid "Top Right Corner"
msgstr "Esquina Superior Derecha"

msgid "Terrains"
msgstr "Terrenos"

msgid "Custom Data"
msgstr "Datos Personalizados"

msgid "Tile Shape"
msgstr "Forma del Tile"

msgid "Tile Layout"
msgstr "Distribución de Tile"

msgid "Tile Offset Axis"
msgstr "Eje de Ajuste de Tile"

msgid "Tile Size"
msgstr "Tamaño de Tile"

msgid "UV Clipping"
msgstr "Recorte de UV"

msgid "Occlusion Layers"
msgstr "Capas de Oclusión"

msgid "Physics Layers"
msgstr "Capas Físicas"

msgid "Terrain Sets"
msgstr "Conjuntos de Terrenos"

msgid "Custom Data Layers"
msgstr "Capas de Datos Personalizados"

msgid "Scenes"
msgstr "Escenas"

msgid "Scene"
msgstr "Escena"

msgid "Display Placeholder"
msgstr "Mostrar Marcador"

msgid "Polygons Count"
msgstr "Conteo de Polígonos"

msgid "One Way"
msgstr "Unico Sentido"

msgid "One Way Margin"
msgstr "Margen de Unico Sentido"

msgid "Terrains Peering Bit"
msgstr "Bit de Emparejamiento de Terrenos"

msgid "Transpose"
msgstr "Transponer"

msgid "Texture Origin"
msgstr "Origen de Textura"

msgid "Terrain Set"
msgstr "Conjunto de Terreno"

msgid "Terrain"
msgstr "Terreno"

msgid "Miscellaneous"
msgstr "Miscelaneo"

msgid "Probability"
msgstr "Probabilidad"

msgid "Distance"
msgstr "Distancia"

msgid "Backface Collision"
msgstr "Colisión de Cara Trasera"

msgid "Density"
msgstr "Densidad"

msgid "Height Falloff"
msgstr "Atenuación de Altura"

msgid "Edge Fade"
msgstr "Fundido de Borde"

msgid "Density Texture"
msgstr "Densidad de Textura"

msgid "Map Width"
msgstr "Anchura del Mapa"

msgid "Map Depth"
msgstr "Mapa de Profundidad"

msgid "Map Data"
msgstr "Datos del Mapa"

msgid "Item"
msgstr "Elemento"

msgid "Mesh Transform"
msgstr "Transformación de Mesh"

msgid "Mesh Cast Shadow"
msgstr "Malla Proyecta Sombra"

msgid "Navigation Mesh Transform"
msgstr "Transformación de Mesh de Navegación"

msgid "Preview"
msgstr "Vista Previa"

msgid "Add UV2"
msgstr "Añadir UV2"

msgid "UV2 Padding"
msgstr "Relleno UV2"

msgid "Subdivide Width"
msgstr "Anchura de Subdivisión"

msgid "Subdivide Height"
msgstr "Altura de Subdivisión"

msgid "Subdivide Depth"
msgstr "Profundidad de Subdivisión"

msgid "Top Radius"
msgstr "Radio Superior"

msgid "Bottom Radius"
msgstr "Radio Inferior"

msgid "Cap Top"
msgstr "Tapa Superior"

msgid "Cap Bottom"
msgstr "Tapa Inferior"

msgid "Left to Right"
msgstr "De Izquierda a Derecha"

msgid "Is Hemisphere"
msgstr "Es Hemisfera"

msgid "Ring Segments"
msgstr "Segmentos en Anillo"

msgid "Radial Steps"
msgstr "Pasos Radiales"

msgid "Section Length"
msgstr "Longitud de Sección"

msgid "Section Rings"
msgstr "Anillos de Sección"

msgid "Section Segments"
msgstr "Segmentos de Sección"

msgid "Curve Step"
msgstr "Paso de Curva"

msgid "Bind Count"
msgstr "Conteo de Vinculaciones"

msgid "Bind"
msgstr "Vinculación"

msgid "Bone"
msgstr "Hueso"

msgid "Sky"
msgstr "Cielo"

msgid "Top Color"
msgstr "Color Superior"

msgid "Horizon Color"
msgstr "Color del Horizonte"

msgid "Energy Multiplier"
msgstr "Multiplicador de Energía"

msgid "Cover"
msgstr "Cubierta"

msgid "Cover Modulate"
msgstr "Modulación de Cubierta"

msgid "Ground"
msgstr "Suelo"

msgid "Bottom Color"
msgstr "Color Inferior"

msgid "Sun"
msgstr "Sol"

msgid "Panorama"
msgstr "Panorama"

msgid "Rayleigh"
msgstr "Rayleigh"

msgid "Coefficient"
msgstr "Coeficiente"

msgid "Mie"
msgstr "Mie"

msgid "Eccentricity"
msgstr "Excentricidad"

msgid "Turbidity"
msgstr "Turbidez"

msgid "Sun Disk Scale"
msgstr "Escala de Disco Solar"

msgid "Ground Color"
msgstr "Color del Suelo"

msgid "Night Sky"
msgstr "Cielo Nocturno"

msgid "Fallback Environment"
msgstr "Entorno de Respaldo"

msgid "Plane"
msgstr "Plano"

msgid "Frames"
msgstr "Fotogramas"

msgid "Pause"
msgstr "Pausa"

msgid "Atlas"
msgstr "Atlas"

msgid "Filter Clip"
msgstr "Filtrar Clips"

msgid "Polyphony"
msgstr "Polifonia"

msgid "Format"
msgstr "Formato"

msgid "Mix Rate"
msgstr "Tasa de Mezcla"

msgid "Stereo"
msgstr "Estéreo"

msgid "Bonemap"
msgstr "Bonemap"

msgid "Exposure"
msgstr "Exposición"

msgid "Sensitivity"
msgstr "Sensibilidad"

msgid "Multiplier"
msgstr "Multiplicador"

msgid "Auto Exposure"
msgstr "Exposición Auto"

msgid "DOF Blur"
msgstr "Desenfoque DOF"

msgid "Far Enabled"
msgstr "Lejano Habilitado"

msgid "Far Distance"
msgstr "Distancia Lejana"

msgid "Far Transition"
msgstr "Transición Lejana"

msgid "Near Enabled"
msgstr "Cercano Habilitado"

msgid "Near Distance"
msgstr "Distancia Cercana"

msgid "Near Transition"
msgstr "Transición Cercana"

msgid "Min Sensitivity"
msgstr "Sensibilidad Mínima"

msgid "Max Sensitivity"
msgstr "Sensibilidad Máxima"

msgid "Frustum"
msgstr "Frustum"

msgid "Focus Distance"
msgstr "Distancia de Enfoque"

msgid "Focal Length"
msgstr "Longitud Focal"

msgid "Aperture"
msgstr "Apertura"

msgid "Shutter Speed"
msgstr "Velocidad de Obturación"

msgid "Min Exposure Value"
msgstr "Valor Mínimo de Exposición"

msgid "Max Exposure Value"
msgstr "Valor Máximo de Exposición"

msgid "Camera Feed ID"
msgstr "Feed ID de la Cámara"

msgid "Which Feed"
msgstr "Cuál Feed"

msgid "Camera Is Active"
msgstr "Cámara Activa"

msgid "Light Mode"
msgstr "Modo de Iluminación"

msgid "Particles Animation"
msgstr "Animación de Partículas"

msgid "Particles Anim H Frames"
msgstr "Animación de partículas Fotogramas H"

msgid "Particles Anim V Frames"
msgstr "Animación de partículas Fotogramas V"

msgid "Particles Anim Loop"
msgstr "Bucle de Animación de Partículas"

msgid "Effect Callback Type"
msgstr "Tipo de Callback de Efecto"

msgid "Access Resolved Color"
msgstr "Acceso al Color Final"

msgid "Access Resolved Depth"
msgstr "Acceso a Profundidad Calculada"

msgid "Needs Motion Vectors"
msgstr "Necesita vectores de movimiento"

msgid "Needs Normal Roughness"
msgstr "Necesita Normal y Rugosidad"

msgid "Needs Separate Specular"
msgstr "Necesita Especular Separado"

msgid "Compositor Effects"
msgstr "Efectos de Compositor"

msgid "Load Path"
msgstr "Ruta de Carga"

msgid "Min Domain"
msgstr "Dominio Mínimo"

msgid "Max Domain"
msgstr "Dominio Máximo"

msgid "Bake Resolution"
msgstr "Bakear Resolución"

msgid "Bake Interval"
msgstr "Intervalo de Bakeo"

msgid "Up Vector"
msgstr "Vector Superior"

msgid "Curve X"
msgstr "Curva X"

msgid "Curve Y"
msgstr "Curva Y"

msgid "Curve Z"
msgstr "Curva Z"

msgid "Background"
msgstr "Fondo"

msgid "Canvas Max Layer"
msgstr "Límite de Capas del Canvas"

msgid "Custom FOV"
msgstr "FOV Personalizado"

msgid "Ambient Light"
msgstr "Luz Ambiental"

msgid "Source"
msgstr "Fuente"

msgid "Sky Contribution"
msgstr "Contribución del Cielo"

msgid "Reflected Light"
msgstr "Luz Reflejada"

msgid "Tonemap"
msgstr "Tonemap"

msgid "White"
msgstr "Blanco"

msgid "SSR"
msgstr "SSR"

msgid "Fade In"
msgstr "Fundido de Entrada"

msgid "Fade Out"
msgstr "Fundido de Salida"

msgid "Depth Tolerance"
msgstr "Tolerancia de Profundidad"

msgid "SSAO"
msgstr "SSAO"

msgid "Power"
msgstr "Potencia"

msgid "Detail"
msgstr "Detalle"

msgid "Horizon"
msgstr "Horizonte"

msgid "Sharpness"
msgstr "Nitidez"

msgid "Light Affect"
msgstr "Influencia de la Luz"

msgid "AO Channel Affect"
msgstr "Influencia del Canal AO"

msgid "SSIL"
msgstr "SSIL"

msgid "Normal Rejection"
msgstr "Rechazo Normal"

msgid "SDFGI"
msgstr "SDFGI"

msgid "Use Occlusion"
msgstr "Usar Oclusión"

msgid "Read Sky Light"
msgstr "Leer Luz del Cielo"

msgid "Bounce Feedback"
msgstr "Retroalimentación de Rebote"

msgid "Cascades"
msgstr "Cascadas"

msgid "Min Cell Size"
msgstr "Tamaño Mínimo de Celda"

msgid "Cascade 0 Distance"
msgstr "Distancia 0 de Cascada"

msgid "Y Scale"
msgstr "Escala Y"

msgid "Probe Bias"
msgstr "Sesgo de Prueba"

msgid "Glow"
msgstr "Brillo"

msgid "Levels"
msgstr "Niveles"

msgid "1"
msgstr "1"

msgid "2"
msgstr "2"

msgid "3"
msgstr "3"

msgid "4"
msgstr "4"

msgid "5"
msgstr "5"

msgid "6"
msgstr "6"

msgid "7"
msgstr "7"

msgid "Mix"
msgstr "Mezcla"

msgid "Bloom"
msgstr "Resplandor"

msgid "HDR Threshold"
msgstr "Umbral de HDR"

msgid "HDR Scale"
msgstr "Escala HDR"

msgid "HDR Luminance Cap"
msgstr "Luminancia de HDR Máxima"

msgid "Map Strength"
msgstr "Mapa de Fuerza"

msgid "Map"
msgstr "Mapa"

msgid "Fog"
msgstr "Niebla"

msgid "Light Color"
msgstr "Color de Luz"

msgid "Light Energy"
msgstr "Energía de Luz"

msgid "Sun Scatter"
msgstr "Dispersión Solar"

msgid "Aerial Perspective"
msgstr "Perspectiva Atmosferica"

msgid "Sky Affect"
msgstr "Influencia del Cielo"

msgid "Height Density"
msgstr "Densidad de Altura"

msgid "Depth Curve"
msgstr "Curva de Profundidad"

msgid "Depth Begin"
msgstr "Inicio de Profundidad"

msgid "Depth End"
msgstr "Fin de Profundidad"

msgid "Volumetric Fog"
msgstr "Niebla Volumetrica"

msgid "GI Inject"
msgstr "Inyección GI"

msgid "Anisotropy"
msgstr "Anisotropía"

msgid "Detail Spread"
msgstr "Dispersion del Detalle"

msgid "Ambient Inject"
msgstr "Inyección Ambiental"

msgid "Temporal Reprojection"
msgstr "Reproyección Temporal"

msgid "Adjustments"
msgstr "Ajustes"

msgid "Brightness"
msgstr "Luminosidad"

msgid "Saturation"
msgstr "Saturación"

msgid "Color Correction"
msgstr "Corrección del Color"

msgid "Base Font"
msgstr "Fuente Base"

msgid "Features"
msgstr "Características"

msgid "Extra Spacing"
msgstr "Espaciado Adicional"

msgid "Glyph"
msgstr "Glifo"

msgid "Space"
msgstr "Espacio"

msgid "Baseline"
msgstr "Línea base"

msgid "Font Names"
msgstr "Nombres de Fuentes"

msgid "Font Italic"
msgstr "Fuente Cursiva"

msgid "Font Weight"
msgstr "Peso de la Fuente"

msgid "Font Stretch"
msgstr "Estirar Fuente"

msgid "Interpolation"
msgstr "Interpolación"

msgid "Color Space"
msgstr "Espacio de Color"

msgid "Raw Data"
msgstr "Datos en Crudo"

msgid "Offsets"
msgstr "Offsets"

msgid "Use HDR"
msgstr "Usar HDR"

msgid "To"
msgstr "A"

msgid "Paragraph Spacing"
msgstr "Espaciado de Párrafo"

msgid "Next Pass"
msgstr "Siguiente Paso"

msgid "Shader"
msgstr "Shader"

msgid "Depth Draw Mode"
msgstr "Modo de Dibujo de Profundidad"

msgid "Shading"
msgstr "Sombreado"

msgid "Shading Mode"
msgstr "Modo de Sombreado"

msgid "Diffuse Mode"
msgstr "Modo Difuso"

msgid "Specular Mode"
msgstr "Modo Especular"

msgid "Disable Ambient Light"
msgstr "Desactivar Luz Ambiental"

msgid "Disable Fog"
msgstr "Deshabilitar Niebla"

msgid "Vertex Color"
msgstr "Color del Vértice"

msgid "Use as Albedo"
msgstr "Usar Como Albedo"

msgid "Is sRGB"
msgstr "Es sRGB"

msgid "Texture Force sRGB"
msgstr "Forzar sRGB en Textura"

msgid "Texture MSDF"
msgstr "Textura MSDF"

msgid "ORM"
msgstr "ORM"

msgid "Metallic"
msgstr "Metálico"

msgid "Texture Channel"
msgstr "Canal de Textura"

msgid "Operator"
msgstr "Operador"

msgid "On UV2"
msgstr "En UV2"

msgid "Rim"
msgstr "Borde"

msgid "Clearcoat"
msgstr "Transparencia"

msgid "Flowmap"
msgstr "Flowmap"

msgid "Ambient Occlusion"
msgstr "Oclusión Ambiental"

msgid "Deep Parallax"
msgstr "Paralaje Profundo"

msgid "Min Layers"
msgstr "Capas Mínimas"

msgid "Max Layers"
msgstr "Límite de Capas"

msgid "Flip Tangent"
msgstr "Voltear Tangente"

msgid "Flip Binormal"
msgstr "Voltear Binormal"

msgid "Flip Texture"
msgstr "Voltear Textura"

msgid "Subsurface Scattering"
msgstr "Dispersión Subsuperficial"

msgid "Skin Mode"
msgstr "Modo de Piel"

msgid "Transmittance"
msgstr "Transmitancia"

msgid "Boost"
msgstr "Impulso"

msgid "Back Lighting"
msgstr "Iluminación Posterior"

msgid "Backlight"
msgstr "Retroiluminación"

msgid "Refraction"
msgstr "Refracción"

msgid "UV Layer"
msgstr "Capa UV"

msgid "UV1"
msgstr "UV1"

msgid "Triplanar"
msgstr "Triplanar"

msgid "Triplanar Sharpness"
msgstr "Nitidez Triplanar"

msgid "World Triplanar"
msgstr "Triplanar Mundial"

msgid "UV2"
msgstr "UV2"

msgid "Shadows"
msgstr "Sombras"

msgid "Disable Receive Shadows"
msgstr "Deshabilitar Recibimiento de Sombras"

msgid "Shadow to Opacity"
msgstr "Sombra a Opacidad"

msgid "Keep Scale"
msgstr "Mantener Escala"

msgid "Particles Anim"
msgstr "Animación de Partículas"

msgid "H Frames"
msgstr "Cuadros H"

msgid "V Frames"
msgstr "Cuadros V"

msgid "Grow"
msgstr "Expandir"

msgid "Use Point Size"
msgstr "Usar Tamaño del Punto"

msgid "Point Size"
msgstr "Tamaño de Punto"

msgid "Use Particle Trails"
msgstr "Usar Estelas de Partículas"

msgid "Proximity Fade"
msgstr "Desvanecimiento de Proximidad"

msgid "MSDF"
msgstr "MSDF"

msgid "Pixel Range"
msgstr "Rango de Píxeles"

msgid "Convex Hull Downsampling"
msgstr "Muestreo de Envoltura Convexa"

msgid "Convex Hull Approximation"
msgstr "Aproximación de Envoltura Convexa"

msgid "Lightmap Size Hint"
msgstr "Sugerencia de Tamaño del Lightmap"

msgid "Blend Shape Mode"
msgstr "Modo de Mezcla de Forma"

msgid "Shadow Mesh"
msgstr "Mesh de Sombra"

msgid "Base Texture"
msgstr "Textura Base"

msgid "Image Size"
msgstr "Tamaño de la Imagen"

msgid "Transform Format"
msgstr "Formato de Transformación"

msgid "Use Colors"
msgstr "Usar Colores"

msgid "Use Custom Data"
msgstr "Usar Datos Personalizados"

msgid "Instance Count"
msgstr "Conteo de Instancias"

msgid "Visible Instance Count"
msgstr "Número de Instancias Visible"

msgid "Source Group Name"
msgstr "Nombre del Grupo de Origen"

msgid "Cell Height"
msgstr "Altura de Celda"

msgid "Max Climb"
msgstr "Escalada Máxima"

msgid "Max Slope"
msgstr "Pendiente Máxima"

msgid "Merge Size"
msgstr "Tamaño de Unión"

msgid "Max Error"
msgstr "Error Máximo"

msgid "Vertices per Polygon"
msgstr "Vértices por Polígono"

msgid "Details"
msgstr "Detalles"

msgid "Sample Distance"
msgstr "Distancia de Muestreo"

msgid "Sample Max Error"
msgstr "Error Máximo de Muestra"

msgid "Low Hanging Obstacles"
msgstr "Obstáculos Colgando Bajo"

msgid "Ledge Spans"
msgstr "Tramos de Cornisa"

msgid "Walkable Low Height Spans"
msgstr "Tramos de Baja Altura Transitable"

msgid "Baking AABB"
msgstr "Bakear AABB"

msgid "Baking AABB Offset"
msgstr "Bakear Offset AABB"

msgid "Damping as Friction"
msgstr "Amortiguación como Fricción"

msgid "Spawn"
msgstr "Spawn"

msgid "Emission Shape Offset"
msgstr "Desplazamiento Forma de Emisión"

msgid "Emission Shape Scale"
msgstr "Escala Forma de Emisión"

msgid "Emission Sphere Radius"
msgstr "Radio Esfera de Emisión"

msgid "Emission Box Extents"
msgstr "Extensión Caja de Emisión"

msgid "Emission Point Texture"
msgstr "Textura Puntos de Emisión"

msgid "Emission Normal Texture"
msgstr "Textura Normal de Emisión"

msgid "Emission Color Texture"
msgstr "Textura Color de Emisión"

msgid "Emission Point Count"
msgstr "Cantidad Puntos de Emisión"

msgid "Emission Ring Axis"
msgstr "Eje Anillo de Emisión"

msgid "Emission Ring Height"
msgstr "Altura Anillo de Emisión"

msgid "Emission Ring Radius"
msgstr "Radio Anillo de Emisión"

msgid "Emission Ring Inner Radius"
msgstr "Radio Interior Anillo de Emisión"

msgid "Emission Ring Cone Angle"
msgstr "Ángulo de Cono de Anillo de Emisión"

msgid "Inherit Velocity Ratio"
msgstr "Ratio de Herencia de Velocidad"

msgid "Velocity Pivot"
msgstr "Centro de Movimiento"

msgid "Animated Velocity"
msgstr "Velocidad de Animación"

msgid "Velocity Limit"
msgstr "Límite de Velocidad"

msgid "Directional Velocity"
msgstr "Velocidad Direccional"

msgid "Radial Velocity"
msgstr "Velocidad Radial"

msgid "Velocity Limit Curve"
msgstr "Curva de Límite de Velocidad"

msgid "Accelerations"
msgstr "Acceleraciones"

msgid "Attractor Interaction"
msgstr "Interacción con Atractor"

msgid "Scale Curve"
msgstr "Curva de Escala"

msgid "Scale Over Velocity"
msgstr "Escala en Función de la Velocidad"

msgid "Scale over Velocity Curve"
msgstr "Curva de Escala en Función de la Velocidad"

msgid "Color Curves"
msgstr "Curvas de Color"

msgid "Alpha Curve"
msgstr "Curva Alfa"

msgid "Emission Curve"
msgstr "Curva de Emisión"

msgid "Turbulence"
msgstr "Turbulencia"

msgid "Noise Strength"
msgstr "Fuerza del Ruido"

msgid "Noise Scale"
msgstr "Escala del Ruido"

msgid "Noise Speed"
msgstr "Velocidad del Ruido"

msgid "Noise Speed Random"
msgstr "Velocidad Aleatoria del Ruido"

msgid "Influence over Life"
msgstr "Influencia sobre la Vida"

msgid "Use Scale"
msgstr "Usar Escala"

msgid "Amount at End"
msgstr "Monto al Final"

msgid "Amount at Collision"
msgstr "Monto en la Colisión"

msgid "Amount at Start"
msgstr "Cantidad al Inicio"

msgid "Keep Velocity"
msgstr "Mantener Velocidad"

msgid "Rough"
msgstr "Áspero"

msgid "Absorbent"
msgstr "Absorbente"

msgid "Size Override"
msgstr "Anulación de Tamaño"

msgid "Keep Compressed Buffer"
msgstr "Mantener Búfer Comprimido"

msgid "Scale Base Bone"
msgstr "Escala del Hueso Base"

msgid "Group Size"
msgstr "Tamaño del Grupo"

msgid "Bone Size"
msgstr "Tamaño del Hueso"

msgid "Sky Material"
msgstr "Material del Cielo"

msgid "Process Mode"
msgstr "Modo de Proceso"

msgid "Radiance Size"
msgstr "Tamaño de Resplandor"

msgid "Content Margins"
msgstr "Margenes de Contenido"

msgid "Blend"
msgstr "Mezcla"

msgid "Top Left"
msgstr "Superior Izquierda"

msgid "Top Right"
msgstr "Superior Derecha"

msgid "Bottom Right"
msgstr "Inferior Derecha"

msgid "Bottom Left"
msgstr "Inferior Izquierda"

msgid "Corner Detail"
msgstr "Detalle de Esquina"

msgid "Expand Margins"
msgstr "Expandir Margenes"

msgid "Grow Begin"
msgstr "Inicio de Expansión"

msgid "Grow End"
msgstr "Fin de Expansión"

msgid "Texture Margins"
msgstr "Márgenes de Textura"

msgid "Sub-Region"
msgstr "Sub-Región"

msgid "Keyword Colors"
msgstr "Colores de Palabras Clave"

msgid "Member Keyword Colors"
msgstr "Colores de Palabras Clave de Miembro"

msgid "Color Regions"
msgstr "Regiones de Color"

msgid "Preserve Invalid"
msgstr "Preservar Inválido"

msgid "Preserve Control"
msgstr "Preservar Control"

msgid "Custom Punctuation"
msgstr "Puntuación Personalizada"

msgid "Break Flags"
msgstr "Indicadores de Interrupción"

msgid "Default Base Scale"
msgstr "Escala Base Predeterminado"

msgid "Default Font"
msgstr "Fuente Predeterminada"

msgid "Default Font Size"
msgstr "Tamaño Fuente Predeterminada"

msgid "File"
msgstr "Archivo"

msgid "Output Port for Preview"
msgstr "Puerto de Salida para Previsualización"

msgid "Modes"
msgstr "Modos"

msgid "Input Name"
msgstr "Nombre de Entrada"

msgid "Parameter Name"
msgstr "Nombre del Parámetro"

msgid "Qualifier"
msgstr "Calificador"

msgid "Autoshrink"
msgstr "Autoreducir"

msgid "Varying Name"
msgstr "Nombre de la Varying"

msgid "Varying Type"
msgstr "Tipo de Varying"

msgid "Op Type"
msgstr "Tipo de Operación"

msgid "Constant"
msgstr "Constante"

msgid "Texture Type"
msgstr "Tipo de Textura"

msgid "Texture Array"
msgstr "Array de Textura"

msgid "Cube Map"
msgstr "Mapa de Cubo"

msgid "Function"
msgstr "Función"

msgid "Hint"
msgstr "Indicio"

msgid "Default Value Enabled"
msgstr "Valor Predeterminado Activado"

msgid "Default Value"
msgstr "Valor Predeterminado"

msgid "Enum Names"
msgstr "Nombres de Enumeración"

msgid "Color Default"
msgstr "Color Predeterminado"

msgid "Texture Repeat"
msgstr "Repetir Textura"

msgid "Texture Source"
msgstr "Fuente de Textura"

msgid "Billboard Type"
msgstr "Tipo de Billboard"

msgid "Mode 2D"
msgstr "Modo 2D"

msgid "Use All Surfaces"
msgstr "Usar Todas las Superficies"

msgid "Surface Index"
msgstr "Índice de Superficie"

msgid "Degrees Mode"
msgstr "Modo de Grados"

msgid "Font Pressed Color"
msgstr "Color de la Fuente al Presionar"

msgid "Font Hover Color"
msgstr "Color de la Fuente al Señalar"

msgid "Font Focus Color"
msgstr "Color de la Fuente al Enfocar"

msgid "Font Hover Pressed Color"
msgstr "Color de Fuente Señalado y Presionado"

msgid "Font Disabled Color"
msgstr "Color de la Fuente Desabilitado"

msgid "Font Outline Color"
msgstr "Color del Contorno de la Fuente"

msgid "Icon Normal Color"
msgstr "Color De Ícono Normal"

msgid "Icon Pressed Color"
msgstr "Color De Ícono Presionado"

msgid "Icon Hover Color"
msgstr "Color del Ícono al Señalar"

msgid "Icon Hover Pressed Color"
msgstr "Color del Ícono al Presionar"

msgid "Icon Focus Color"
msgstr "Color De Ícono al Enfocar"

msgid "Icon Disabled Color"
msgstr "Color de Ícono al Desabilitar"

msgid "H Separation"
msgstr "Separación en H"

msgid "Icon Max Width"
msgstr "Ancho Máximo del Ícono"

msgid "Align to Largest Stylebox"
msgstr "Alinear al Cuadro de Estilo más Grande"

msgid "Underline Spacing"
msgstr "Espaciado del Subrayado"

msgid "Normal Mirrored"
msgstr "Normal Reflejado"

msgid "Hover Mirrored"
msgstr "Señalado Reflejado"

msgid "Pressed Mirrored"
msgstr "Presionado Reflejado"

msgid "Disabled Mirrored"
msgstr "Deshabilitado Reflejado"

msgid "Arrow"
msgstr "Flecha"

msgid "Arrow Margin"
msgstr "Margen de la Flecha"

msgid "Modulate Arrow"
msgstr "Modular Flecha"

msgid "Hover Pressed"
msgstr "Presionado por Encima"

msgid "Checked Disabled"
msgstr "Marcado Desactivado"

msgid "Unchecked"
msgstr "Sin marcar"

msgid "Unchecked Disabled"
msgstr "Sin marcar Desactivado"

msgid "Radio Checked"
msgstr "Radio Marcado"

msgid "Radio Checked Disabled"
msgstr "Radio Marcado Desactivado"

msgid "Radio Unchecked"
msgstr "Radio Desmarcado"

msgid "Radio Unchecked Disabled"
msgstr "Radio Desmarcado Desactivado"

msgid "Check V Offset"
msgstr "Ajuste V del Indicador"

msgid "Checked Mirrored"
msgstr "Marcado Reflejado"

msgid "Checked Disabled Mirrored"
msgstr "Marcado Desactivado Reflejado"

msgid "Unchecked Mirrored"
msgstr "Desmarcado Reflejado"

msgid "Unchecked Disabled Mirrored"
msgstr "Desmarcado Desactivado Reflejado"

msgid "Font Shadow Color"
msgstr "Color de Sombra de la Fuente"

msgid "Shadow Offset X"
msgstr "Offset de Sombra en X"

msgid "Shadow Offset Y"
msgstr "Offset de Sombra en Y"

msgid "Shadow Outline Size"
msgstr "Tamaño de Contorno de la Sombra"

msgid "Font Selected Color"
msgstr "Color de Fuente Seleccionado"

msgid "Font Uneditable Color"
msgstr "Color de Fuente No Editable"

msgid "Font Placeholder Color"
msgstr "Color de Fuente del Marcador de Posición"

msgid "Clear Button Color"
msgstr "Limpiar Color del Botón"

msgid "Clear Button Color Pressed"
msgstr "Limpiar Color del Botón Presionado"

msgid "Minimum Character Width"
msgstr "Ancho Mínimo de Caracter"

msgid "Caret Width"
msgstr "Anchura del Caret"

msgid "Clear"
msgstr "Limpiar"

msgid "Tab"
msgstr "Tab"

msgid "Font Readonly Color"
msgstr "Color de la Fuente en Solo Lectura"

msgid "Breakpoint"
msgstr "Punto de Ruptura"

msgid "Bookmark"
msgstr "Marcador"

msgid "Executing Line"
msgstr "Linea de Ejecución"

msgid "Can Fold"
msgstr "Puede Plegarse"

msgid "Folded"
msgstr "Plegado"

msgid "Can Fold Code Region"
msgstr "Puede Plegar Región de Código"

msgid "Folded Code Region"
msgstr "Región de Código Plegada"

msgid "Folded EOL Icon"
msgstr "Ícono de Fin de Línea Plegado"

msgid "Completion Color BG"
msgstr "Color de Fondo de Autocompletado"

msgid "Completion Lines"
msgstr "Finalización de Líneas"

msgid "Completion Max Width"
msgstr "Completar Ancho Máximo"

msgid "Completion Scroll Width"
msgstr "Completar Ancho de Scroll"

msgid "Scroll Focus"
msgstr "Enfoque de Scroll"

msgid "Grabber"
msgstr "Grabber"

msgid "Grabber Highlight"
msgstr "Agarre Resaltado"

msgid "Grabber Pressed"
msgstr "Agarre Presionado"

msgid "Increment"
msgstr "Incremento"

msgid "Increment Highlight"
msgstr "Incremento Resaltado"

msgid "Increment Pressed"
msgstr "Incremento Pulsado"

msgid "Decrement"
msgstr "Decremento"

msgid "Decrement Highlight"
msgstr "Decremento Resaltado"

msgid "Decrement Pressed"
msgstr "Decremento Pulsado"

msgid "Slider"
msgstr "Deslizador"

msgid "Grabber Area"
msgstr "Área de Grabber"

msgid "Grabber Area Highlight"
msgstr "Resaltado del Área de Grabber"

msgid "Grabber Disabled"
msgstr "Agarre Desactivado"

msgid "Tick"
msgstr "Marcar"

msgid "Center Grabber"
msgstr "Manija Central"

msgid "Grabber Offset"
msgstr "Ajuste de Manija"

msgid "Updown"
msgstr "Reducción"

msgid "Up"
msgstr "Arriba"

msgid "Up Hover"
msgstr "Arriba al Pasar"

msgid "Up Pressed"
msgstr "Arriba Presionado"

msgid "Up Disabled"
msgstr "Arriba Deshabilitado"

msgid "Down"
msgstr "Abajo"

msgid "Down Hover"
msgstr "Abajo al Pasar"

msgid "Down Pressed"
msgstr "Abajo Presionado"

msgid "Down Disabled"
msgstr "Abajo Deshabilitado"

msgid "Up Background"
msgstr "Fondo de Arriba"

msgid "Up Background Hovered"
msgstr "Fondo de Arriba al Pasar"

msgid "Up Background Pressed"
msgstr "Fondo de Arriba Presionado"

msgid "Up Background Disabled"
msgstr "Fondo de Arriba Deshabilitado"

msgid "Down Background"
msgstr "Fondo de Abajo"

msgid "Down Background Hovered"
msgstr "Fondo de Abajo al Pasar"

msgid "Down Background Pressed"
msgstr "Fondo de Abajo Presionado"

msgid "Down Background Disabled"
msgstr "Fondo de Abajo Deshabilitado"

msgid "Up Icon Modulate"
msgstr "Modulación del Ícono de Subida"

msgid "Up Hover Icon Modulate"
msgstr "Modulación del Ícono de Arriba al Pasar"

msgid "Up Pressed Icon Modulate"
msgstr "Modulación del Ícono de Subida Presionado"

msgid "Up Disabled Icon Modulate"
msgstr "Modulación del Ícono de Arriba Deshabilitado"

msgid "Down Icon Modulate"
msgstr "Modulación del Ícono de Bajada"

msgid "Down Hover Icon Modulate"
msgstr "Modulación del Ícono de Abajo al Pasar"

msgid "Down Pressed Icon Modulate"
msgstr "Modulación del Ícono de Abajo Presionado"

msgid "Down Disabled Icon Modulate"
msgstr "Modulación del Ícono de Abajo Deshabilitado"

msgid "Field and Buttons Separator"
msgstr "Separador de Campo y Botones"

msgid "Up Down Buttons Separator"
msgstr "Separador de Botones Arriba y Abajo"

msgid "Buttons Vertical Separation"
msgstr "Separación Vertical de Botones"

msgid "Field and Buttons Separation"
msgstr "Separación entre Campo y Botones"

msgid "Buttons Width"
msgstr "Ancho de los Botones"

msgid "Set Min Buttons Width From Icons"
msgstr "Establecer Ancho Mínimo de Botones a Partir de Íconos"

msgid "Embedded Border"
msgstr "Borde Enbebido"

msgid "Embedded Unfocused Border"
msgstr "Borde Incrustado sin Foco"

msgid "Title Font"
msgstr "Fuente del Título"

msgid "Title Font Size"
msgstr "Tamaño de Fuente del Título"

msgid "Title Color"
msgstr "Color del Título"

msgid "Title Outline Modulate"
msgstr "Modular Contorno del Título"

msgid "Title Outline Size"
msgstr "Tamaño de Contorno del Título"

msgid "Title Height"
msgstr "Altura del Título"

msgid "Resize Margin"
msgstr "Reescalar Margen"

msgid "Close"
msgstr "Cerrar"

msgid "Close Pressed"
msgstr "Cerrar Presionado"

msgid "Close H Offset"
msgstr "Cerrar Offset H"

msgid "Close V Offset"
msgstr "Ajuste V de Cerrar"

msgid "Buttons Separation"
msgstr "Separación de Botones"

msgid "Load"
msgstr "Cargar"

msgid "Save"
msgstr "Guardar"

msgid "Parent Folder"
msgstr "Carpeta Padre"

msgid "Back Folder"
msgstr "Carpeta Anterior"

msgid "Forward Folder"
msgstr "Carpeta Siguiente"

msgid "Reload"
msgstr "Recargar"

msgid "Toggle Hidden"
msgstr "Oculto"

msgid "Toggle Filename Filter"
msgstr "Alternar Filtro de Nombre de Archivo"

msgid "Folder"
msgstr "Carpeta"

msgid "Create Folder"
msgstr "Crear Carpeta"

msgid "Folder Icon Color"
msgstr "Color de Ícono de Carpeta"

msgid "File Icon Color"
msgstr "Color de Ícono de Archivo"

msgid "File Disabled Color"
msgstr "Color de Archivos Deshabilitado"

msgid "Separator"
msgstr "Separador"

msgid "Labeled Separator Left"
msgstr "Separador con Etiqueta a la Izquierda"

msgid "Labeled Separator Right"
msgstr "Separador con Etiqueta a la Derecha"

msgid "Submenu"
msgstr "Submenú"

msgid "Submenu Mirrored"
msgstr "Submenú Reflejado"

msgid "Font Separator"
msgstr "Separación de Fuente"

msgid "Font Separator Size"
msgstr "Tamaño del Separador de Fuente"

msgid "Font Accelerator Color"
msgstr "Color de Fuente del Acelerador"

msgid "Font Separator Color"
msgstr "Color de Separación de Fuente"

msgid "Font Separator Outline Color"
msgstr "Color del Contorno del Separador de Fuentes"

msgid "V Separation"
msgstr "Separación en V"

msgid "Separator Outline Size"
msgstr "Tamaño de Contorno del Separador"

msgid "Item Start Padding"
msgstr "Relleno de Inicio del Ítem"

msgid "Item End Padding"
msgstr "Relleno de Fin del Ítem"

msgid "Panel Selected"
msgstr "Panel Seleccionado"

msgid "Titlebar"
msgstr "Barra de Título"

msgid "Titlebar Selected"
msgstr "Barra de Título Seleccionada"

msgid "Slot"
msgstr "Ranura"

msgid "Resizer"
msgstr "Reajuste"

msgid "Resizer Color"
msgstr "Cambiar Color"

msgid "Port H Offset"
msgstr "Desplazamiento H del Puerto"

msgid "Hovered"
msgstr "Señalado"

msgid "Hovered Dimmed"
msgstr "Atenuado al Pasar"

msgid "Selected Focus"
msgstr "Enfoque Seleccionado"

msgid "Cursor"
msgstr "Cursor"

msgid "Cursor Unfocused"
msgstr "Cursor Desenfocado"

msgid "Button Hover"
msgstr "Botón al Pasar"

msgid "Title Button Normal"
msgstr "Botón del Título Normal"

msgid "Title Button Pressed"
msgstr "Botón del Título Presionado"

msgid "Title Button Hover"
msgstr "Botón de Título Hover"

msgid "Custom Button"
msgstr "Botón Personalizado"

msgid "Custom Button Pressed"
msgstr "Botón Personalizado Presionado"

msgid "Custom Button Hover"
msgstr "Botón Personalizado Hover"

msgid "Indeterminate Disabled"
msgstr "Indeterminado Desactivado"

msgid "Select Arrow"
msgstr "Seleccionar Flecha"

msgid "Arrow Collapsed"
msgstr "Flecha Colapsada"

msgid "Arrow Collapsed Mirrored"
msgstr "Flecha Colapsada Reflejada"

msgid "Title Button Font"
msgstr "Fuente del Título del Botón"

msgid "Title Button Font Size"
msgstr "Tamaño de la Fuente del Botón del Título"

msgid "Title Button Color"
msgstr "Color del Título del Botón"

msgid "Font Hovered Color"
msgstr "Color de la Fuente Señalada"

msgid "Font Hovered Dimmed Color"
msgstr "Color de Fuente Atenuado al Pasar"

msgid "Guide Color"
msgstr "Guía de Colores"

msgid "Drop Position Color"
msgstr "Posición del Gotero de Color"

msgid "Relationship Line Color"
msgstr "Color de la Línea de Relación"

msgid "Parent HL Line Color"
msgstr "Color de la Línea HL del Padre"

msgid "Children HL Line Color"
msgstr "Color de la Línea de Resaltado del Hijo"

msgid "Custom Button Font Highlight"
msgstr "Fuente Personalizada de Botón Resaltado"

msgid "Item Margin"
msgstr "Margen del Ítem"

msgid "Inner Item Margin Bottom"
msgstr "Margen Inferior del Ítem Interno"

msgid "Inner Item Margin Left"
msgstr "Margen Izquierdo del Ítem Interno"

msgid "Inner Item Margin Right"
msgstr "Margen Derecho del Ítem Interno"

msgid "Inner Item Margin Top"
msgstr "Margen Superior del Ítem Interno"

msgid "Button Margin"
msgstr "Margen del Botón"

msgid "Draw Relationship Lines"
msgstr "Dibujar Líneas de Relación"

msgid "Relationship Line Width"
msgstr "Relación de Ancho de Linea"

msgid "Parent HL Line Width"
msgstr "Ancho de Linea HL del Padre"

msgid "Children HL Line Width"
msgstr "Ancho de Línea HL del Hijo"

msgid "Parent HL Line Margin"
msgstr "Margen de Linea HL del Padre"

msgid "Draw Guides"
msgstr "Guías de Dibujo"

msgid "Scroll Border"
msgstr "Borde del Scroll"

msgid "Scroll Speed"
msgstr "Velocidad del Scroll"

msgid "Scrollbar Margin Left"
msgstr "Margen Izquierdo de Barra de Desplazamiento"

msgid "Scrollbar Margin Top"
msgstr "Margen Superior de Barra de Desplazamiento"

msgid "Scrollbar Margin Right"
msgstr "Margen Derecho de Barra de Desplazamiento"

msgid "Scrollbar Margin Bottom"
msgstr "Margen Inferior de Barra de Desplazamiento"

msgid "Scrollbar H Separation"
msgstr "Separación H de Barra de Desplazamiento"

msgid "Scrollbar V Separation"
msgstr "Separación V de Barra de Desplazamiento"

msgid "Icon Margin"
msgstr "Margen del Ícono"

msgid "Font Hovered Selected Color"
msgstr "Color de Fuente Seleccionado al Pasar"

msgid "Hovered Selected"
msgstr "Seleccionado al Pasar"

msgid "Hovered Selected Focus"
msgstr "Foco al Pasar sobre Seleccionado"

msgid "Tab Selected"
msgstr "Pestaña Seleccionada"

msgid "Tab Hovered"
msgstr "Pestaña Hover"

msgid "Tab Unselected"
msgstr "Pestaña No Seleccionada"

msgid "Tab Disabled"
msgstr "Pestaña Desactivada"

msgid "Tab Focus"
msgstr "Foco de Pestaña"

msgid "Tabbar Background"
msgstr "Fondo de la Barra de Pestañas"

msgid "Drop Mark"
msgstr "Marcador de Soltar"

msgid "Menu Highlight"
msgstr "Menú Resaltado"

msgid "Font Unselected Color"
msgstr "Color de Fuente No Seleccionado"

msgid "Drop Mark Color"
msgstr "Color de Marcador de Soltar"

msgid "Side Margin"
msgstr "Margen Lateral"

msgid "Icon Separation"
msgstr "Separación de Ícono"

msgid "Button Highlight"
msgstr "Resaltado de Botón"

msgid "SV Width"
msgstr "Ancho SV"

msgid "SV Height"
msgstr "Alto SV"

msgid "H Width"
msgstr "Ancho H"

msgid "Label Width"
msgstr "Ancho de Etiqueta"

msgid "Center Slider Grabbers"
msgstr "Manija Central del Deslizador"

msgid "Menu Option"
msgstr "Opción de Menú"

msgid "Folded Arrow"
msgstr "Flecha Plegada"

msgid "Expanded Arrow"
msgstr "Flecha Expandida"

msgid "Screen Picker"
msgstr "Selector de Pantalla"

msgid "Shape Circle"
msgstr "Forma de Círculo"

msgid "Shape Rect"
msgstr "Forma del Rect"

msgid "Shape Rect Wheel"
msgstr "Rueda de Forma Rectangular"

msgid "Add Preset"
msgstr "Añadir Preset"

msgid "Sample BG"
msgstr "Muestra BG"

msgid "Sample Revert"
msgstr "Revertir Muestra"

msgid "Overbright Indicator"
msgstr "Indicador de Exceso de Brillo"

msgid "Bar Arrow"
msgstr "Flecha de Barra"

msgid "Picker Cursor"
msgstr "Cursor Selector"

msgid "Picker Cursor BG"
msgstr "Fondo del Cursor del Selector"

msgid "Color Hue"
msgstr "Tono de Color"

msgid "BG"
msgstr "BG"

msgid "Preset FG"
msgstr "FG Preestablecido"

msgid "Preset BG"
msgstr "BG Preestablecido"

msgid "Normal Font"
msgstr "Fuente Normal"

msgid "Bold Font"
msgstr "Fuente Negrita"

msgid "Italics Font"
msgstr "Fuente Cursiva"

msgid "Bold Italics Font"
msgstr "Fuente Negrita y Cursiva"

msgid "Mono Font"
msgstr "Fuente Mono"

msgid "Normal Font Size"
msgstr "Tamaño de Fuente Normal"

msgid "Bold Font Size"
msgstr "Tamaño de Fuente En Negrilla"

msgid "Italics Font Size"
msgstr "Tamaño de Fuente Cursiva"

msgid "Bold Italics Font Size"
msgstr "Tamaño de Fuente en Negrita y Cursiva"

msgid "Mono Font Size"
msgstr "Tamaño de Fuente Monoespaciada"

msgid "Table H Separation"
msgstr "Separación H de Tabla"

msgid "Table V Separation"
msgstr "Separación V de Tabla"

msgid "Table Odd Row BG"
msgstr "BG de Fila Impar en la Tabla"

msgid "Table Even Row BG"
msgstr "BG de Fila Par en la Tabla"

msgid "Table Border"
msgstr "Borde de la Tabla"

msgid "Text Highlight H Padding"
msgstr "Relleno H de Texto Resaltado"

msgid "Text Highlight V Padding"
msgstr "Relleno V de Texto Resaltado"

msgid "H Grabber"
msgstr "Manija H"

msgid "V Grabber"
msgstr "Manija V"

msgid "Margin Left"
msgstr "Margen Izquierdo"

msgid "Margin Top"
msgstr "Margen Superior"

msgid "Margin Right"
msgstr "Margen Derecho"

msgid "Margin Bottom"
msgstr "Margen Inferior"

msgid "Minimum Grab Thickness"
msgstr "Grosor Mínimo de Agarre"

msgid "Autohide"
msgstr "Ocultar Automáticamente"

msgid "Split Bar Background"
msgstr "Fondo de la Barra Divisoria"

msgid "Zoom Out"
msgstr "Alejar"

msgid "Zoom In"
msgstr "Acercar"

msgid "Zoom Reset"
msgstr "Restablecer Zoom"

msgid "Grid Toggle"
msgstr "Act./Desact. Cuadrícula"

msgid "Minimap Toggle"
msgstr "Act./Desact. Minimapa"

msgid "Snapping Toggle"
msgstr "Act./Desact. Ajuste"

msgid "Menu Panel"
msgstr "Panel de Menú"

msgid "Grid Minor"
msgstr "Cuadrícula Menor"

msgid "Grid Major"
msgstr "Cuadrícula Mayor"

msgid "Selection Fill"
msgstr "Relleno de Selección"

msgid "Selection Stroke"
msgstr "Selección de Stroke"

msgid "Activity"
msgstr "Actividad"

msgid "Connection Hover Tint Color"
msgstr "Color de Tinte de Conexión al Pasar el Ratón"

msgid "Connection Hover Thickness"
msgstr "Grosor de la Conexión al Pasar"

msgid "Connection Valid Target Tint Color"
msgstr "Color de Tinte de Destino Válido de Conexión"

msgid "Connection Rim Color"
msgstr "Color del Borde de Conexión"

msgid "Port Hotzone Inner Extent"
msgstr "Extensión Interior de la Zona Caliente del Puerto"

msgid "Port Hotzone Outer Extent"
msgstr "Extensión Exterior de la Zona Caliente del Puerto"

msgid "Node"
msgstr "Nodos"

msgid "Default Theme Scale"
msgstr "Escala de Tema Predeterminado"

msgid "Custom"
msgstr "Personalizado"

msgid "Custom Font"
msgstr "Fuente Personalizada"

msgid "Default Font Antialiasing"
msgstr "Suavizado de Fuentes Predeterminado"

msgid "Default Font Hinting"
msgstr "Sugerencia de Fuente Predeterminada"

msgid "Default Font Subpixel Positioning"
msgstr "Posicionamiento de Subpixel de Fuente Personalizada"

msgid "Default Font Multichannel Signed Distance Field"
msgstr "Campo de Distancia con Firma Multicanal de Fuente Predeterminado"

msgid "Default Font Generate Mipmaps"
msgstr "Generar Mipmaps de Fuente Predeterminado"

msgid "LCD Subpixel Layout"
msgstr "Distribución de Subpixel LCD"

msgid "Fallback values"
msgstr "Valores de respaldo"

msgid "Playback Mode"
msgstr "Modo de Reproducción"

msgid "Random Pitch"
msgstr "Tono Aleatorio"

msgid "Random Volume Offset dB"
msgstr "Ajuste dB del Volúmen Aleatorio"

msgid "Streams"
msgstr "Flujos"

msgid "Buffer Length"
msgstr "Longitud de Búfer"

msgid "Voice Count"
msgstr "Número de Voces"

msgid "Dry"
msgstr "Seco"

msgid "Wet"
msgstr "Mojado"

msgid "Voice"
msgstr "Voz"

msgid "Delay (ms)"
msgstr "Retraso (ms)"

msgid "Rate Hz"
msgstr "Velocidad en Hz"

msgid "Depth (ms)"
msgstr "Profundidad (ms)"

msgid "Level dB"
msgstr "Nivel en dB"

msgid "Pan"
msgstr "Paneo"

msgid "Attack (µs)"
msgstr "Ataque (µs)"

msgid "Release (ms)"
msgstr "Release (ms)"

msgid "Sidechain"
msgstr "Sidechain"

msgid "Tap 1"
msgstr "Tap 1"

msgid "Tap 2"
msgstr "Tap 2"

msgid "Feedback"
msgstr "Feedback"

msgid "Low-pass"
msgstr "Paso Bajo"

msgid "Pre Gain"
msgstr "Pre-Ganancia"

msgid "Keep Hf Hz"
msgstr "Mantener Hf Hz"

msgid "Drive"
msgstr "Distorsión"

msgid "Post Gain"
msgstr "Ganancia Puntual"

msgid "Resonance"
msgstr "Resonancia"

msgid "Pre Gain dB"
msgstr "Pre-Ganancia en dB"

msgid "Ceiling dB"
msgstr "Límite de dB"

msgid "Threshold dB"
msgstr "Umbral de dB"

msgid "Soft Clip dB"
msgstr "Soft Clip dB"

msgid "Soft Clip Ratio"
msgstr "Soft Clip Ratio"

msgid "Range Min Hz"
msgstr "Rango Hz Mínimo"

msgid "Range Max Hz"
msgstr "Rango Hz Máximo"

msgid "FFT Size"
msgstr "Tamaño de FFT"

msgid "Predelay"
msgstr "Retraso"

msgid "Msec"
msgstr "Mseg"

msgid "Room Size"
msgstr "Tamaño de Habitación"

msgid "High-pass"
msgstr "Paso Alto"

msgid "Tap Back Pos"
msgstr "Posición de Retroceso al Toque"

msgid "Pan Pullout"
msgstr "Deslizamiento de Paneo"

msgid "Time Pullout (ms)"
msgstr "Tiempo de Extracción (ms)"

msgid "Surround"
msgstr "Envolvente"

msgid "Mix Rate Mode"
msgstr "Modo de Tasa de Mezcla"

msgid "Enable Input"
msgstr "Habilitar Entrada"

msgid "Channel Disable Threshold dB"
msgstr "Umbral dB de Deactivación de Canal"

msgid "Channel Disable Time"
msgstr "Tiempo de Deshabilitación de Canal"

msgid "Video Delay Compensation (ms)"
msgstr "Compensación de Retraso de Video (ms)"

msgid "Bus Count"
msgstr "Conteo de Buses"

msgid "Output Device"
msgstr "Dispositivos de Salida"

msgid "Input Device"
msgstr "Dispositivos de Entrada"

msgid "Playback Speed Scale"
msgstr "Escala de Velocidad de Reproducción"

msgid "Feed"
msgstr "Feed"

msgid "Is Active"
msgstr "Activo"

msgid "Movie Writer"
msgstr "Generador de Videos"

msgid "Speaker Mode"
msgstr "Modo Altavoz"

msgid "MJPEG Quality"
msgstr "Calidad MJPEG"

msgid "Movie File"
msgstr "Archivo de Video"

msgid "Disable V-Sync"
msgstr "Deshabilitar V-Sync"

msgid "Metadata Flags"
msgstr "Marcador de Metadatos"

msgid "Path Types"
msgstr "Tipos de Ruta"

msgid "Path Rids"
msgstr "Identificadores unicos de Ruta"

msgid "Path Owner IDs"
msgstr "Identificadores de Propietario de Ruta"

msgid "Default Cell Size"
msgstr "Vista Previa Predeterminada"

msgid "Default Edge Connection Margin"
msgstr "Margen de Conexión de Bordes Predeterminado"

msgid "Default Link Connection Radius"
msgstr "Radio de Conexión de Enlace Predeterminado"

msgid "Default Cell Height"
msgstr "Altura de Celda Predeterminada"

msgid "Default Up"
msgstr "Predeterminados"

msgid "Merge Rasterizer Cell Scale"
msgstr "Combinar Escala de Celdas del Rasterizador"

msgid "World"
msgstr "Mundo"

msgid "Map Use Async Iterations"
msgstr "Uso de Iteraciones Asíncronas en el Mapa"

msgid "Avoidance Use Multiple Threads"
msgstr "Evitar Uso de Multiples Hilos"

msgid "Avoidance Use High Priority Threads"
msgstr "Evitar el Uso de Hilos de Alta Prioridad"

msgid "Baking"
msgstr "Bakeo"

msgid "Use Crash Prevention Checks"
msgstr "Implementar Verificaciones de Estabilidad"

msgid "Baking Use Multiple Threads"
msgstr "Bakear Usando Múltiples Hilos"

msgid "Baking Use High Priority Threads"
msgstr "Bakear Usando Alta Prioridad de Hilos"

msgid "Edge Connection Color"
msgstr "Color de Conexión de Bordes"

msgid "Geometry Edge Color"
msgstr "Color de Bordes de Geometría"

msgid "Geometry Face Color"
msgstr "Color de la Cara de la Geometría"

msgid "Geometry Edge Disabled Color"
msgstr "Color Deshabilitado del Borde de la Geometría"

msgid "Geometry Face Disabled Color"
msgstr "Color Deshabilitado de la Cara de la Geometria"

msgid "Link Connection Color"
msgstr "Color de Enlace de Conexión"

msgid "Link Connection Disabled Color"
msgstr "Color Deshabilitade de Enlace de Conexión"

msgid "Agent Path Color"
msgstr "Color de la Ruta del Agente"

msgid "Enable Edge Connections"
msgstr "Habilitar Conexiones de Bordes"

msgid "Enable Edge Connections X-Ray"
msgstr "Habilitar de Conexión de Bordes X-Ray"

msgid "Enable Edge Lines"
msgstr "Habiliar Lineas de Bordes"

msgid "Enable Edge Lines X-Ray"
msgstr "Habilitar Lineas de Bordes X-Ray"

msgid "Enable Geometry Face Random Color"
msgstr "Habilitar Color Aleatorio en Caras de Geometría"

msgid "Enable Link Connections"
msgstr "Habilitar Enlaces a Conexiones"

msgid "Enable Link Connections X-Ray"
msgstr "Habilitar Enlaces a Conexiones X-Ray"

msgid "Enable Agent Paths"
msgstr "Habilitar Rutas de Agentes"

msgid "Enable Agent Paths X-Ray"
msgstr "Habilitar Rutas de Agentes X-Ray"

msgid "Agent Path Point Size"
msgstr "Tamaño del Punto de Ruta del Agente"

msgid "Agents Radius Color"
msgstr "Color del Radio de los Agentes"

msgid "Obstacles Radius Color"
msgstr "Color de Radio de los Obstaculos"

msgid "Obstacles Static Face Pushin Color"
msgstr "Color de Empuje de la Cara Estática de Obstáculos"

msgid "Obstacles Static Edge Pushin Color"
msgstr "Color de Empuje de los Bordes Estáticos de Obstáculos"

msgid "Obstacles Static Face Pushout Color"
msgstr "Color de Empuje hacia Afuera de la Cara Estática de Obstáculos"

msgid "Obstacles Static Edge Pushout Color"
msgstr "Color de Empuje hacia Afuera de los Bordes Estáticos de Obstáculos"

msgid "Enable Agents Radius"
msgstr "Habilitar Radio de Agentes"

msgid "Enable Obstacles Radius"
msgstr "Habilitar Radio de los Obstáculos"

msgid "Enable Obstacles Static"
msgstr "Habilitar Obstáculos Estáticos"

msgid "Inverse Mass"
msgstr "Masa Inversa"

msgid "Inverse Inertia"
msgstr "Inercia Inversa"

msgid "Total Angular Damp"
msgstr "Amortiguación Angular Total"

msgid "Total Linear Damp"
msgstr "Amortiguación Lineal Total"

msgid "Total Gravity"
msgstr "Gravedad Total"

msgid "Center of Mass Local"
msgstr "Centro de Masa Local"

msgid "Exclude"
msgstr "Excluir"

msgid "Collide With Bodies"
msgstr "Colisión de Cuerpos"

msgid "Collide With Areas"
msgstr "Colisionar Con Áreas"

msgid "Canvas Instance ID"
msgstr "ID de Instancia del Canvas"

msgid "Shape RID"
msgstr "RID de Forma"

msgid "Collide Separation Ray"
msgstr "Rayo de Separación de Colisión"

msgid "Exclude Bodies"
msgstr "Excluir Cuerpos"

msgid "Exclude Objects"
msgstr "Excluir Objetos"

msgid "Recovery as Collision"
msgstr "Recuperar como Colisión"

msgid "Default Gravity"
msgstr "Gravedad Predeterminada"

msgid "Default Gravity Vector"
msgstr "Vector de Gravedad Predeterminado"

msgid "Default Linear Damp"
msgstr "Amortiguación Lineal Predeterminado"

msgid "Default Angular Damp"
msgstr "Amortiguación Angular Predeterminado"

msgid "Sleep Threshold Linear"
msgstr "Umbral de Reposo Lineal"

msgid "Sleep Threshold Angular"
msgstr "Umbral de Reposo Angular"

msgid "Time Before Sleep"
msgstr "Tiempo Antes de Reposar"

msgid "Solver Iterations"
msgstr "Iteraciones del Solucionador"

msgid "Contact Recycle Radius"
msgstr "Radio de Reciclaje de Contacto"

msgid "Contact Max Separation"
msgstr "Separación Máxima de Contacto"

msgid "Contact Max Allowed Penetration"
msgstr "Penetración Máxima Permitida en el Contacto"

msgid "Default Contact Bias"
msgstr "Compensación de Contacto Predeterminada"

msgid "Default Constraint Bias"
msgstr "Compensación de Restricción Predeterminada"

msgid "Physics Engine"
msgstr "Motor de Física"

msgid "Inverse Inertia Tensor"
msgstr "Tensor de Inercia Inversa"

msgid "Principal Inertia Axes"
msgstr "Ejes de Inercia Principal"

msgid "Max Collisions"
msgstr "Colisiónes Máximas"

msgid "Debug Redraw Time"
msgstr "Tiempo de Redibujo en Depuración"

msgid "Debug Redraw Color"
msgstr "Color de Redibujo en Depuración"

msgid "Tighter Shadow Caster Culling"
msgstr "Culling Más Estricto de Proyectores de Sombras"

msgid "Vertex"
msgstr "Vértice"

msgid "Fragment"
msgstr "Fragmento"

msgid "Tesselation Control"
msgstr "Control de Teselación"

msgid "Tesselation Evaluation"
msgstr "Evaluación de Teselación"

msgid "Compute"
msgstr "Computar"

msgid "Syntax"
msgstr "Syntaxis"

msgid "Bytecode"
msgstr "Bytecode"

msgid "Compile Error"
msgstr "Compilar Error"

msgid "Base Error"
msgstr "Error Base"

msgid "IDs"
msgstr "IDs"

msgid "Constant ID"
msgstr "ID Constante"

msgid "Sample Masks"
msgstr "Mascaras de Muestra"

msgid "Depth Draw"
msgstr "Dibujo de Profundidad"

msgid "Depth Prepass Alpha"
msgstr "Pase Preliminar de Profundidad Alfa"

msgid "Depth Test Disabled"
msgstr "Prueba de Profundidad Desactivada"

msgid "SSS Mode Skin"
msgstr "Modo SSS para Piel"

msgid "Cull"
msgstr "Recorte"

msgid "Unshaded"
msgstr "Sin Sombreado"

msgid "Wireframe"
msgstr "Wireframe"

msgid "Skip Vertex Transform"
msgstr "Omitir Transformación de Vértices"

msgid "World Vertex Coords"
msgstr "Coordenadas de Vértices Mundiales"

msgid "Ensure Correct Normals"
msgstr "Asegurar Normales Correctas"

msgid "Shadows Disabled"
msgstr "Sombras Desactivadas"

msgid "Ambient Light Disabled"
msgstr "Luz Ambiental Desactivada"

msgid "Vertex Lighting"
msgstr "Iluminación de Vértices"

msgid "Particle Trails"
msgstr "Estelas Partículas"

msgid "Alpha to Coverage"
msgstr "Alfa a Covertura"

msgid "Alpha to Coverage and One"
msgstr "Alfa a Cobertura y Uno"

msgid "Debug Shadow Splits"
msgstr "Depurar Separacion de Sombras"

msgid "Fog Disabled"
msgstr "Niebla Desactivada"

msgid "Light Only"
msgstr "Solo Luz"

msgid "Collision Use Scale"
msgstr "Colisión Usa Escala"

msgid "Disable Force"
msgstr "Deshabilitar Fuerza"

msgid "Disable Velocity"
msgstr "Deshabilitar Velocidad"

msgid "Keep Data"
msgstr "Mantener Datos"

msgid "Use Half Res Pass"
msgstr "Usar Pase a Mitad de Resolución"

msgid "Use Quarter Res Pass"
msgstr "Usar Pase de un Cuarto de Resolución"

msgid "Internal Size"
msgstr "Tamaño Interno"

msgid "Target Size"
msgstr "Tamaño de Página"

msgid "View Count"
msgstr "Contador de Vistas"

msgid "Render Loop Enabled"
msgstr "Bucle de Renderización Activado"

msgid "VRAM Compression"
msgstr "Compresión VRAM"

msgid "Import S3TC BPTC"
msgstr "Importar S3TC BPTC"

msgid "Import ETC2 ASTC"
msgstr "Importar ETC2 ASTC"

msgid "Compress With GPU"
msgstr "Compresión Con GPU"

msgid "Cache GPU Compressor"
msgstr "Compresor de Caché GPU"

msgid "Lossless Compression"
msgstr "Compresión Sin Pérdidas"

msgid "Force PNG"
msgstr "Forzar PNG"

msgid "WebP Compression"
msgstr "Compresión WebP"

msgid "Compression Method"
msgstr "Método de Compresión"

msgid "Lossless Compression Factor"
msgstr "Factor de Compresión Sin Pérdidas"

msgid "Time Rollover Secs"
msgstr "Segundos de Reinicio de Tiempo"

msgid "Use Physical Light Units"
msgstr "Usar Unidades de Luz Física"

msgid "Soft Shadow Filter Quality"
msgstr "Calidad del Filtro de Sombras Suaves"

msgid "Atlas 16 Bits"
msgstr "Atlas de 16 Bits"

msgid "Shadow Atlas"
msgstr "Sombra del Atlas"

msgid "Batching"
msgstr "Procesamiento por Lotes"

msgid "Item Buffer Size"
msgstr "Tamaño del Búfer de Ítems"

msgid "Uniform Set Cache Size"
msgstr "Tamaño de Caché de Conjunto Uniforme"

msgid "Shader Compiler"
msgstr "Compilador de Shader"

msgid "Shader Cache"
msgstr "Cache de Shader"

msgid "Use Zstd Compression"
msgstr "Usar Compresión Zstd"

msgid "Strip Debug"
msgstr "Eliminar Depuración"

msgid "Reflections"
msgstr "Reflexiones"

msgid "Sky Reflections"
msgstr "Reflejos del Cielo"

msgid "Roughness Layers"
msgstr "Capas de Rugosidad"

msgid "Texture Array Reflections"
msgstr "Reflejos del Array de Texturas"

msgid "GGX Samples"
msgstr "Muestras GGX"

msgid "Fast Filter High Quality"
msgstr "Filtro Rapido de Calidad Alta"

msgid "Reflection Atlas"
msgstr "Atlas de Reflexion"

msgid "Reflection Size"
msgstr "Tamaño de Reflexión"

msgid "Reflection Count"
msgstr "Conteos de Reflexión"

msgid "GI"
msgstr "GI"

msgid "Use Half Resolution"
msgstr "Usar la Mitad de Resolución"

msgid "Overrides"
msgstr "Anulaciones"

msgid "Force Vertex Shading"
msgstr "Forzar Sombreado de Vértices"

msgid "Force Lambert over Burley"
msgstr "Forzar Lambert en lugar de Burley"

msgid "Depth Prepass"
msgstr "Pase Preliminar de Profundidad"

msgid "Disable for Vendors"
msgstr "Deshabilitar para Proveedores"

msgid "Default Filters"
msgstr "Filtros Predeterminados"

msgid "Use Nearest Mipmap Filter"
msgstr "Usar Filtro de Mapa MIP más Cercano"

msgid "Depth of Field"
msgstr "Profundidad de Campo"

msgid "Depth of Field Bokeh Shape"
msgstr "Forma Bokeh de Profundidad de Campo"

msgid "Depth of Field Bokeh Quality"
msgstr "Calidad Bokeh de Profundidad de Campo"

msgid "Depth of Field Use Jitter"
msgstr "Uso de Jitter en Profundidad de Campo"

msgid "Half Size"
msgstr "Tamaño Medio"

msgid "Adaptive Target"
msgstr "Objetivo adaptativo"

msgid "Blur Passes"
msgstr "Pases de Desenfoque"

msgid "Fadeout From"
msgstr "Desvanecimiento desde"

msgid "Fadeout To"
msgstr "Desvanecimiento hasta"

msgid "HDR 2D"
msgstr "Alto Rango Dinámico 2D (HDR)"

msgid "Screen Space Roughness Limiter"
msgstr "Limitador de Rugosidad en Espacio de Pantalla"

msgid "Decals"
msgstr "Decals"

msgid "Light Projectors"
msgstr "Proyectores de Luz"

msgid "Occlusion Rays per Thread"
msgstr "Rayos de Oclusión por hilo"

msgid "Upscale Mode"
msgstr "Modo de Escalado"

msgid "Screen Space Reflection"
msgstr "Reflejo en Espacio de Pantalla"

msgid "Roughness Quality"
msgstr "Calidad de Rugosidad"

msgid "Subsurface Scattering Quality"
msgstr "Calidad de Dispersión Subsuperficial"

msgid "Subsurface Scattering Scale"
msgstr "Escala de Dispersión Subsuperficial"

msgid "Subsurface Scattering Depth Scale"
msgstr "Escala de Profundidad de Dispersión Subsuperficial"

msgid "Global Shader Variables"
msgstr "Variable de Shader Global"

msgid "Buffer Size"
msgstr "Tamaño del Búfer"

msgid "Probe Capture"
msgstr "Captura de Sonda"

msgid "Update Speed"
msgstr "Velocidad de Actualización"

msgid "Primitive Meshes"
msgstr "Meshes Primitivos"

msgid "Texel Size"
msgstr "Tamaño del Texel"

msgid "Lightmap GI"
msgstr "Lightmap GI"

msgid "Use Bicubic Filter"
msgstr "Usar Filtro Bicúbico"

msgid "Probe Ray Count"
msgstr "Conteo de Rayos de Sonda"

msgid "Frames to Converge"
msgstr "Cuadros para Convergencia"

msgid "Frames to Update Lights"
msgstr "Cuadros para Actualizar Luces"

msgid "Volume Size"
msgstr "Tamaño del Volumen"

msgid "Volume Depth"
msgstr "Profundidad del Volumen"

msgid "Spatial Indexer"
msgstr "Indexador Espacial"

msgid "Update Iterations per Frame"
msgstr "Iteraciones de Actualización por Cuadro"

msgid "Threaded Cull Minimum Instances"
msgstr "Instancias Mínimas de Culling en Hilos"

msgid "Cluster Builder"
msgstr "Constructor de Clústeres"

msgid "Max Clustered Elements"
msgstr "Elementos Máximos Agrupados en Clúster"

msgid "OpenGL"
msgstr "OpenGL"

msgid "Max Renderable Elements"
msgstr "Elementos Renderizables Máximos"

msgid "Max Renderable Lights"
msgstr "Límite de Luces Renderizables"

msgid "Max Lights per Object"
msgstr "Límite de Luces por Objeto"

msgid "Shaders"
msgstr "Shaders"

msgid "Shader Language"
msgstr "Lenguaje de Shader"

msgid "Treat Warnings as Errors"
msgstr "Tratar las Advertencias como Errores"

msgid "Has Tracking Data"
msgstr "Tiene Datos de Seguimiento"

msgid "Body Flags"
msgstr "Marcadores de Cuerpo"

msgid "Blend Shapes"
msgstr "Formas de Mezcla"

msgid "Hand Tracking Source"
msgstr "Fuente de Rastreo de Mano"

msgid "Is Primary"
msgstr "Es Primario"

msgid "Play Area Mode"
msgstr "Modo de Área de Juego"

msgid "AR"
msgstr "AR"

msgid "Is Anchor Detection Enabled"
msgstr "Detección de Anclaje Está Activada"

msgid "Tracking Confidence"
msgstr "Confianza de Seguimiento"

msgid "VRS Min Radius"
msgstr "Radio Mínimo VRS"

msgid "VRS Strength"
msgstr "Fuerza VRS"

msgid "VRS Render Region"
msgstr "Región de Renderizado VRS"

msgid "World Origin"
msgstr "Origen del Mundo"

msgid "Camera Locked to Origin"
msgstr "Cámara Bloqueada al Origen"

msgid "Primary Interface"
msgstr "Interfaz Principal"<|MERGE_RESOLUTION|>--- conflicted
+++ resolved
@@ -115,11 +115,7 @@
 "Project-Id-Version: Godot Engine properties\n"
 "Report-Msgid-Bugs-To: https://github.com/godotengine/godot\n"
 "POT-Creation-Date: \n"
-<<<<<<< HEAD
-"PO-Revision-Date: 2025-03-18 06:06+0000\n"
-=======
 "PO-Revision-Date: 2025-03-19 23:10+0000\n"
->>>>>>> 49a5bc7b
 "Last-Translator: Javier <xavier.ocampos@gmail.com>\n"
 "Language-Team: Spanish <https://hosted.weblate.org/projects/godot-engine/"
 "godot-properties/es/>\n"
@@ -1882,12 +1878,9 @@
 msgid "Freelook Inertia"
 msgstr "Inercia de Vista Libre"
 
-<<<<<<< HEAD
-=======
 msgid "Freelook Base Speed"
 msgstr "Velocidad Base de Vista Libre"
 
->>>>>>> 49a5bc7b
 msgid "Freelook Activation Modifier"
 msgstr "Modificador de Activación de Vista Libre"
 
@@ -2059,15 +2052,12 @@
 msgid "Screen"
 msgstr "Pantalla"
 
-<<<<<<< HEAD
-=======
 msgid "Android Window"
 msgstr "Ventana de Android"
 
 msgid "Game Embed Mode"
 msgstr "Modo de Incrustación de Juego"
 
->>>>>>> 49a5bc7b
 msgid "Auto Save"
 msgstr "Guardado Automático"
 
@@ -2179,12 +2169,9 @@
 msgid "Directory Naming Convention"
 msgstr "Convención de Nombres de Directorio"
 
-<<<<<<< HEAD
-=======
 msgid "Default Renderer"
 msgstr "Renderizador Por Defecto"
 
->>>>>>> 49a5bc7b
 msgid "Highlighting"
 msgstr "Resaltado"
 
@@ -4481,8 +4468,6 @@
 msgid "Visibility State"
 msgstr "Estado de Visibilidad"
 
-<<<<<<< HEAD
-=======
 msgid "Debug Keystore"
 msgstr "Debug Keystore"
 
@@ -4492,19 +4477,15 @@
 msgid "Debug Keystore Pass"
 msgstr "Contraseña Debug Keystore"
 
->>>>>>> 49a5bc7b
 msgid "Install Exported APK"
 msgstr "Instalar APK Exportado"
 
 msgid "Java SDK Path"
 msgstr "Ruta del SDK de Java"
 
-<<<<<<< HEAD
-=======
 msgid "Android SDK Path"
 msgstr "Ruta del Android SDK"
 
->>>>>>> 49a5bc7b
 msgid "Force System User"
 msgstr "Forzar Usuario del Sistema"
 
@@ -4889,12 +4870,9 @@
 msgid "macOS"
 msgstr "macOS"
 
-<<<<<<< HEAD
-=======
 msgid "rcodesign"
 msgstr "rcodesign"
 
->>>>>>> 49a5bc7b
 msgid "Distribution Type"
 msgstr "Tipo de Distribución"
 
@@ -5173,18 +5151,6 @@
 
 msgid "Windows"
 msgstr "Ventanas"
-
-msgid "rcedit"
-msgstr "rcedit"
-
-msgid "signtool"
-msgstr "signtool"
-
-msgid "osslsigncode"
-msgstr "osslsigncode"
-
-msgid "wine"
-msgstr "wine"
 
 msgid "rcedit"
 msgstr "rcedit"
