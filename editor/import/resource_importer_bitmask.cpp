/**************************************************************************/
/*  resource_importer_bitmask.cpp                                         */
/**************************************************************************/
/*                         This file is part of:                          */
/*                             GODOT ENGINE                               */
/*                        https://godotengine.org                         */
/**************************************************************************/
/* Copyright (c) 2014-present Godot Engine contributors (see AUTHORS.md). */
/* Copyright (c) 2007-2014 Juan Linietsky, Ariel Manzur.                  */
/*                                                                        */
/* Permission is hereby granted, free of charge, to any person obtaining  */
/* a copy of this software and associated documentation files (the        */
/* "Software"), to deal in the Software without restriction, including    */
/* without limitation the rights to use, copy, modify, merge, publish,    */
/* distribute, sublicense, and/or sell copies of the Software, and to     */
/* permit persons to whom the Software is furnished to do so, subject to  */
/* the following conditions:                                              */
/*                                                                        */
/* The above copyright notice and this permission notice shall be         */
/* included in all copies or substantial portions of the Software.        */
/*                                                                        */
/* THE SOFTWARE IS PROVIDED "AS IS", WITHOUT WARRANTY OF ANY KIND,        */
/* EXPRESS OR IMPLIED, INCLUDING BUT NOT LIMITED TO THE WARRANTIES OF     */
/* MERCHANTABILITY, FITNESS FOR A PARTICULAR PURPOSE AND NONINFRINGEMENT. */
/* IN NO EVENT SHALL THE AUTHORS OR COPYRIGHT HOLDERS BE LIABLE FOR ANY   */
/* CLAIM, DAMAGES OR OTHER LIABILITY, WHETHER IN AN ACTION OF CONTRACT,   */
/* TORT OR OTHERWISE, ARISING FROM, OUT OF OR IN CONNECTION WITH THE      */
/* SOFTWARE OR THE USE OR OTHER DEALINGS IN THE SOFTWARE.                 */
/**************************************************************************/

#include "resource_importer_bitmask.h"

#include "core/io/image.h"
#include "core/io/image_loader.h"
#include "core/io/resource_saver.h"
#include "editor/editor_settings.h"
#include "scene/resources/bit_map.h"

String ResourceImporterBitMap::get_importer_name() const {
	return "bitmap";
}

String ResourceImporterBitMap::get_visible_name() const {
	return "BitMap";
}

void ResourceImporterBitMap::get_recognized_extensions(List<String> *p_extensions) const {
	ImageLoader::get_recognized_extensions(p_extensions);
}

String ResourceImporterBitMap::get_save_extension() const {
	return "res";
}

String ResourceImporterBitMap::get_resource_type() const {
	return "BitMap";
}

bool ResourceImporterBitMap::get_option_visibility(const String &p_path, const String &p_option, const HashMap<StringName, Variant> &p_options) const {
	return true;
}

int ResourceImporterBitMap::get_preset_count() const {
	return 0;
}

String ResourceImporterBitMap::get_preset_name(int p_idx) const {
	return String();
}

void ResourceImporterBitMap::get_import_options(const String &p_path, List<ImportOption> *r_options, int p_preset) const {
	r_options->push_back(ImportOption(PropertyInfo(Variant::INT, "create_from", PROPERTY_HINT_ENUM, "Black & White,Alpha"), 0));
	r_options->push_back(ImportOption(PropertyInfo(Variant::FLOAT, "threshold", PROPERTY_HINT_RANGE, "0,1,0.01"), 0.5));
}

Error ResourceImporterBitMap::import(ResourceUID::ID p_source_id, const String &p_source_file, const String &p_save_path, const HashMap<StringName, Variant> &p_options, List<String> *r_platform_variants, List<String> *r_gen_files, Variant *r_metadata) {
	int create_from = p_options["create_from"];
	float threshold = p_options["threshold"];
	Ref<Image> image;
	image.instantiate();
	Error err = ImageLoader::load_image(p_source_file, image);
	if (err != OK) {
		return err;
	}

	int w = image->get_width();
	int h = image->get_height();

	Ref<BitMap> bitmap;
	bitmap.instantiate();
	bitmap->create(Size2(w, h));

	for (int i = 0; i < h; i++) {
		for (int j = 0; j < w; j++) {
			bool bit;
			Color c = image->get_pixel(j, i);
			if (create_from == 0) { //b&W
				bit = c.get_v() > threshold;
			} else {
				bit = c.a > threshold;
			}

			bitmap->set_bit(j, i, bit);
		}
	}

<<<<<<< HEAD
	return ResourceSaver::save(bitmap, p_save_path + ".res");
=======
	int flags = 0;
	if (EDITOR_GET("filesystem/on_save/compress_binary_resources")) {
		flags |= ResourceSaver::FLAG_COMPRESS;
	}
	return ResourceSaver::save(bitmap, p_save_path + ".res", flags);
}

ResourceImporterBitMap::ResourceImporterBitMap() {
}

ResourceImporterBitMap::~ResourceImporterBitMap() {
>>>>>>> c93ecc2d
}<|MERGE_RESOLUTION|>--- conflicted
+++ resolved
@@ -104,19 +104,9 @@
 		}
 	}
 
-<<<<<<< HEAD
-	return ResourceSaver::save(bitmap, p_save_path + ".res");
-=======
 	int flags = 0;
 	if (EDITOR_GET("filesystem/on_save/compress_binary_resources")) {
 		flags |= ResourceSaver::FLAG_COMPRESS;
 	}
 	return ResourceSaver::save(bitmap, p_save_path + ".res", flags);
-}
-
-ResourceImporterBitMap::ResourceImporterBitMap() {
-}
-
-ResourceImporterBitMap::~ResourceImporterBitMap() {
->>>>>>> c93ecc2d
 }