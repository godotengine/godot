/**************************************************************************/
/*  game_view_plugin.h                                                    */
/**************************************************************************/
/*                         This file is part of:                          */
/*                             GODOT ENGINE                               */
/*                        https://godotengine.org                         */
/**************************************************************************/
/* Copyright (c) 2014-present Godot Engine contributors (see AUTHORS.md). */
/* Copyright (c) 2007-2014 Juan Linietsky, Ariel Manzur.                  */
/*                                                                        */
/* Permission is hereby granted, free of charge, to any person obtaining  */
/* a copy of this software and associated documentation files (the        */
/* "Software"), to deal in the Software without restriction, including    */
/* without limitation the rights to use, copy, modify, merge, publish,    */
/* distribute, sublicense, and/or sell copies of the Software, and to     */
/* permit persons to whom the Software is furnished to do so, subject to  */
/* the following conditions:                                              */
/*                                                                        */
/* The above copyright notice and this permission notice shall be         */
/* included in all copies or substantial portions of the Software.        */
/*                                                                        */
/* THE SOFTWARE IS PROVIDED "AS IS", WITHOUT WARRANTY OF ANY KIND,        */
/* EXPRESS OR IMPLIED, INCLUDING BUT NOT LIMITED TO THE WARRANTIES OF     */
/* MERCHANTABILITY, FITNESS FOR A PARTICULAR PURPOSE AND NONINFRINGEMENT. */
/* IN NO EVENT SHALL THE AUTHORS OR COPYRIGHT HOLDERS BE LIABLE FOR ANY   */
/* CLAIM, DAMAGES OR OTHER LIABILITY, WHETHER IN AN ACTION OF CONTRACT,   */
/* TORT OR OTHERWISE, ARISING FROM, OUT OF OR IN CONNECTION WITH THE      */
/* SOFTWARE OR THE USE OR OTHER DEALINGS IN THE SOFTWARE.                 */
/**************************************************************************/

#ifndef GAME_VIEW_PLUGIN_H
#define GAME_VIEW_PLUGIN_H

#include "editor/debugger/editor_debugger_node.h"
#include "editor/plugins/editor_debugger_plugin.h"
#include "editor/plugins/editor_plugin.h"
#include "editor/plugins/embedded_process.h"
<<<<<<< HEAD
#include "scene/debugger/scene_debugger.h"
#include "scene/gui/box_container.h"
=======
#include "editor/window_wrapper.h"
#include "scene/debugger/scene_debugger.h"
#include "scene/gui/box_container.h"
#include "scene/gui/dialogs.h"
>>>>>>> f9695ef8
#include "scene/gui/label.h"
#include "scene/gui/separator.h"

class GameViewDebugger : public EditorDebuggerPlugin {
	GDCLASS(GameViewDebugger, EditorDebuggerPlugin);

private:
	Vector<Ref<EditorDebuggerSession>> sessions;

	int node_type = RuntimeNodeSelect::NODE_TYPE_NONE;
	bool selection_visible = true;
	int select_mode = RuntimeNodeSelect::SELECT_MODE_SINGLE;
	EditorDebuggerNode::CameraOverride camera_override_mode = EditorDebuggerNode::OVERRIDE_INGAME;

	void _session_started(Ref<EditorDebuggerSession> p_session);
	void _session_stopped();

protected:
	static void _bind_methods();

public:
	void set_suspend(bool p_enabled);
	void next_frame();

	void set_node_type(int p_type);
	void set_select_mode(int p_mode);

	void set_selection_visible(bool p_visible);

	void set_camera_override(bool p_enabled);
	void set_camera_manipulate_mode(EditorDebuggerNode::CameraOverride p_mode);

	void reset_camera_2d_position();
	void reset_camera_3d_position();

	virtual void setup_session(int p_session_id) override;

	GameViewDebugger() {}
};

class GameView : public VBoxContainer {
	GDCLASS(GameView, VBoxContainer);

	enum {
		CAMERA_RESET_2D,
		CAMERA_RESET_3D,
		CAMERA_MODE_INGAME,
		CAMERA_MODE_EDITORS,
		EMBED_RUN_GAME_EMBEDDED,
		EMBED_MAKE_FLOATING_ON_PLAY
	};

	static GameView *singleton;
	Ref<GameViewDebugger> debugger;
	WindowWrapper *window_wrapper = nullptr;

	int active_sessions = 0;
	int screen_index_before_start = -1;
<<<<<<< HEAD
=======

	bool embed_on_play = true;
	bool make_floating_on_play = true;

	Rect2i floating_window_rect;
	int floating_window_screen = -1;
	Rect2i floating_window_screen_rect;
>>>>>>> f9695ef8

	Button *suspend_button = nullptr;
	Button *next_frame_button = nullptr;

	Button *node_type_button[RuntimeNodeSelect::NODE_TYPE_MAX];
	Button *select_mode_button[RuntimeNodeSelect::SELECT_MODE_MAX];
	VSeparator *embedding_separator;
	Button *embedded_button;
	Button *auto_focus_button;
	Button *keep_aspect_button;

	Button *hide_selection = nullptr;

	Button *camera_override_button = nullptr;
	MenuButton *camera_override_menu = nullptr;

	VSeparator *embedding_separator;
	Button *keep_aspect_button;
	MenuButton *embed_options_menu = nullptr;

	Button *make_floating = nullptr;

	Panel *panel = nullptr;
	EmbeddedProcess *embedded_process = nullptr;
	Label *state_label = nullptr;

	void _sessions_changed();

	void _update_debugger_buttons();

	void _suspend_button_toggled(bool p_pressed);

	void _node_type_pressed(int p_option);
	void _select_mode_pressed(int p_option);
<<<<<<< HEAD
	void _embedded_button_pressed();
	void _auto_focus_button_pressed();
=======
	void _embed_options_menu_menu_id_pressed(int p_id);
>>>>>>> f9695ef8
	void _keep_aspect_button_pressed();

	void _play_pressed();
	void _instance_starting(int p_idx, Array p_arguments);
	void _stop_pressed();
	void _embedding_completed();
	void _embedding_failed();
	void _project_settings_changed();

	void _update_ui();
<<<<<<< HEAD
=======
	void _update_embed_menu_options();
>>>>>>> f9695ef8
	void _update_embed_window_size();
	void _update_arguments_for_instance(int p_idx, Array p_arguments);

	void _hide_selection_toggled(bool p_pressed);

	void _camera_override_button_toggled(bool p_pressed);
	void _camera_override_menu_id_pressed(int p_id);

	void _window_before_closing();
	void _update_floating_window_settings();

protected:
	void _notification(int p_what);

public:
	void set_state(const Dictionary &p_state);
	Dictionary get_state() const;

<<<<<<< HEAD
	static GameView *get_singleton();

	GameView(Ref<GameViewDebugger> p_debugger);
	~GameView();
=======
	void set_window_layout(Ref<ConfigFile> p_layout);
	void get_window_layout(Ref<ConfigFile> p_layout);

	GameView(Ref<GameViewDebugger> p_debugger, WindowWrapper *p_wrapper);
>>>>>>> f9695ef8
};

class GameViewPlugin : public EditorPlugin {
	GDCLASS(GameViewPlugin, EditorPlugin);

	GameView *game_view = nullptr;
	WindowWrapper *window_wrapper = nullptr;

	Ref<GameViewDebugger> debugger;

	String last_editor;

	void _window_visibility_changed(bool p_visible);
	void _save_last_editor(const String &p_editor);
	void _focus_another_editor();

protected:
	void _notification(int p_what);

public:
	virtual String get_name() const override { return "Game"; }
	bool has_main_screen() const override { return true; }
	virtual void edit(Object *p_object) override {}
	virtual bool handles(Object *p_object) const override { return false; }
	virtual void make_visible(bool p_visible) override;
	virtual void selected_notify() override;

	virtual void set_window_layout(Ref<ConfigFile> p_layout) override;
	virtual void get_window_layout(Ref<ConfigFile> p_layout) override;

	virtual void set_state(const Dictionary &p_state) override;
	virtual Dictionary get_state() const override;

	GameViewPlugin();
	~GameViewPlugin();
};

#endif // GAME_VIEW_PLUGIN_H<|MERGE_RESOLUTION|>--- conflicted
+++ resolved
@@ -35,15 +35,10 @@
 #include "editor/plugins/editor_debugger_plugin.h"
 #include "editor/plugins/editor_plugin.h"
 #include "editor/plugins/embedded_process.h"
-<<<<<<< HEAD
-#include "scene/debugger/scene_debugger.h"
-#include "scene/gui/box_container.h"
-=======
 #include "editor/window_wrapper.h"
 #include "scene/debugger/scene_debugger.h"
 #include "scene/gui/box_container.h"
 #include "scene/gui/dialogs.h"
->>>>>>> f9695ef8
 #include "scene/gui/label.h"
 #include "scene/gui/separator.h"
 
@@ -102,8 +97,6 @@
 
 	int active_sessions = 0;
 	int screen_index_before_start = -1;
-<<<<<<< HEAD
-=======
 
 	bool embed_on_play = true;
 	bool make_floating_on_play = true;
@@ -111,7 +104,6 @@
 	Rect2i floating_window_rect;
 	int floating_window_screen = -1;
 	Rect2i floating_window_screen_rect;
->>>>>>> f9695ef8
 
 	Button *suspend_button = nullptr;
 	Button *next_frame_button = nullptr;
@@ -146,12 +138,7 @@
 
 	void _node_type_pressed(int p_option);
 	void _select_mode_pressed(int p_option);
-<<<<<<< HEAD
-	void _embedded_button_pressed();
-	void _auto_focus_button_pressed();
-=======
 	void _embed_options_menu_menu_id_pressed(int p_id);
->>>>>>> f9695ef8
 	void _keep_aspect_button_pressed();
 
 	void _play_pressed();
@@ -162,10 +149,7 @@
 	void _project_settings_changed();
 
 	void _update_ui();
-<<<<<<< HEAD
-=======
 	void _update_embed_menu_options();
->>>>>>> f9695ef8
 	void _update_embed_window_size();
 	void _update_arguments_for_instance(int p_idx, Array p_arguments);
 
@@ -184,17 +168,10 @@
 	void set_state(const Dictionary &p_state);
 	Dictionary get_state() const;
 
-<<<<<<< HEAD
-	static GameView *get_singleton();
-
-	GameView(Ref<GameViewDebugger> p_debugger);
-	~GameView();
-=======
 	void set_window_layout(Ref<ConfigFile> p_layout);
 	void get_window_layout(Ref<ConfigFile> p_layout);
 
 	GameView(Ref<GameViewDebugger> p_debugger, WindowWrapper *p_wrapper);
->>>>>>> f9695ef8
 };
 
 class GameViewPlugin : public EditorPlugin {
