--- conflicted
+++ resolved
@@ -54,11 +54,8 @@
 class EditorTranslationParserPlugin;
 class EditorUndoRedoManager;
 class ScriptCreateDialog;
-<<<<<<< HEAD
 class Script;
 class EditorContextMenuPlugin;
-=======
->>>>>>> a5666b4d
 
 class EditorPlugin : public Node {
 	GDCLASS(EditorPlugin, Node);
@@ -113,6 +110,7 @@
 	void _notification(int p_what);
 
 	static void _bind_methods();
+	EditorUndoRedoManager *get_undo_redo();
 
 	void add_custom_type(const String &p_type, const String &p_base, const Ref<Script> &p_script, const Ref<Texture2D> &p_icon);
 	void remove_custom_type(const String &p_type);
