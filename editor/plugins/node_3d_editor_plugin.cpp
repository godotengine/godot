/**************************************************************************/
/*  node_3d_editor_plugin.cpp                                             */
/**************************************************************************/
/*                         This file is part of:                          */
/*                             GODOT ENGINE                               */
/*                        https://godotengine.org                         */
/**************************************************************************/
/* Copyright (c) 2014-present Godot Engine contributors (see AUTHORS.md). */
/* Copyright (c) 2007-2014 Juan Linietsky, Ariel Manzur.                  */
/*                                                                        */
/* Permission is hereby granted, free of charge, to any person obtaining  */
/* a copy of this software and associated documentation files (the        */
/* "Software"), to deal in the Software without restriction, including    */
/* without limitation the rights to use, copy, modify, merge, publish,    */
/* distribute, sublicense, and/or sell copies of the Software, and to     */
/* permit persons to whom the Software is furnished to do so, subject to  */
/* the following conditions:                                              */
/*                                                                        */
/* The above copyright notice and this permission notice shall be         */
/* included in all copies or substantial portions of the Software.        */
/*                                                                        */
/* THE SOFTWARE IS PROVIDED "AS IS", WITHOUT WARRANTY OF ANY KIND,        */
/* EXPRESS OR IMPLIED, INCLUDING BUT NOT LIMITED TO THE WARRANTIES OF     */
/* MERCHANTABILITY, FITNESS FOR A PARTICULAR PURPOSE AND NONINFRINGEMENT. */
/* IN NO EVENT SHALL THE AUTHORS OR COPYRIGHT HOLDERS BE LIABLE FOR ANY   */
/* CLAIM, DAMAGES OR OTHER LIABILITY, WHETHER IN AN ACTION OF CONTRACT,   */
/* TORT OR OTHERWISE, ARISING FROM, OUT OF OR IN CONNECTION WITH THE      */
/* SOFTWARE OR THE USE OR OTHER DEALINGS IN THE SOFTWARE.                 */
/**************************************************************************/

#include "node_3d_editor_plugin.h"

#include "core/config/project_settings.h"
#include "core/input/input.h"
#include "core/input/input_map.h"
#include "core/math/math_funcs.h"
#include "core/math/projection.h"
#include "core/os/keyboard.h"
#include "editor/debugger/editor_debugger_node.h"
#include "editor/editor_main_screen.h"
#include "editor/editor_node.h"
#include "editor/editor_settings.h"
#include "editor/editor_string_names.h"
#include "editor/editor_undo_redo_manager.h"
#include "editor/gui/editor_run_bar.h"
#include "editor/gui/editor_spin_slider.h"
#include "editor/plugins/animation_player_editor_plugin.h"
#include "editor/plugins/gizmos/audio_listener_3d_gizmo_plugin.h"
#include "editor/plugins/gizmos/audio_stream_player_3d_gizmo_plugin.h"
#include "editor/plugins/gizmos/camera_3d_gizmo_plugin.h"
#include "editor/plugins/gizmos/collision_object_3d_gizmo_plugin.h"
#include "editor/plugins/gizmos/collision_polygon_3d_gizmo_plugin.h"
#include "editor/plugins/gizmos/collision_shape_3d_gizmo_plugin.h"
#include "editor/plugins/gizmos/cpu_particles_3d_gizmo_plugin.h"
#include "editor/plugins/gizmos/decal_gizmo_plugin.h"
#include "editor/plugins/gizmos/fog_volume_gizmo_plugin.h"
#include "editor/plugins/gizmos/geometry_instance_3d_gizmo_plugin.h"
#include "editor/plugins/gizmos/gpu_particles_3d_gizmo_plugin.h"
#include "editor/plugins/gizmos/gpu_particles_collision_3d_gizmo_plugin.h"
#include "editor/plugins/gizmos/joint_3d_gizmo_plugin.h"
#include "editor/plugins/gizmos/label_3d_gizmo_plugin.h"
#include "editor/plugins/gizmos/light_3d_gizmo_plugin.h"
#include "editor/plugins/gizmos/lightmap_gi_gizmo_plugin.h"
#include "editor/plugins/gizmos/lightmap_probe_gizmo_plugin.h"
#include "editor/plugins/gizmos/marker_3d_gizmo_plugin.h"
#include "editor/plugins/gizmos/mesh_instance_3d_gizmo_plugin.h"
#include "editor/plugins/gizmos/navigation_link_3d_gizmo_plugin.h"
#include "editor/plugins/gizmos/navigation_region_3d_gizmo_plugin.h"
#include "editor/plugins/gizmos/occluder_instance_3d_gizmo_plugin.h"
#include "editor/plugins/gizmos/physics_bone_3d_gizmo_plugin.h"
#include "editor/plugins/gizmos/ray_cast_3d_gizmo_plugin.h"
#include "editor/plugins/gizmos/reflection_probe_gizmo_plugin.h"
#include "editor/plugins/gizmos/shape_cast_3d_gizmo_plugin.h"
#include "editor/plugins/gizmos/soft_body_3d_gizmo_plugin.h"
#include "editor/plugins/gizmos/spring_arm_3d_gizmo_plugin.h"
#include "editor/plugins/gizmos/sprite_base_3d_gizmo_plugin.h"
#include "editor/plugins/gizmos/vehicle_body_3d_gizmo_plugin.h"
#include "editor/plugins/gizmos/visible_on_screen_notifier_3d_gizmo_plugin.h"
#include "editor/plugins/gizmos/voxel_gi_gizmo_plugin.h"
#include "editor/plugins/node_3d_editor_gizmos.h"
#include "editor/scene_tree_dock.h"
#include "scene/3d/audio_stream_player_3d.h"
#include "scene/3d/camera_3d.h"
#include "scene/3d/decal.h"
#include "scene/3d/light_3d.h"
#include "scene/3d/mesh_instance_3d.h"
#include "scene/3d/physics/collision_shape_3d.h"
#include "scene/3d/physics/physics_body_3d.h"
#include "scene/3d/sprite_3d.h"
#include "scene/3d/visual_instance_3d.h"
#include "scene/3d/world_environment.h"
#include "scene/gui/center_container.h"
#include "scene/gui/color_picker.h"
#include "scene/gui/flow_container.h"
#include "scene/gui/split_container.h"
#include "scene/gui/subviewport_container.h"
#include "scene/resources/3d/sky_material.h"
#include "scene/resources/packed_scene.h"
#include "scene/resources/surface_tool.h"

constexpr real_t DISTANCE_DEFAULT = 4;

constexpr real_t GIZMO_ARROW_SIZE = 0.35;
constexpr real_t GIZMO_RING_HALF_WIDTH = 0.1;
constexpr real_t GIZMO_PLANE_SIZE = 0.2;
constexpr real_t GIZMO_PLANE_DST = 0.3;
constexpr real_t GIZMO_CIRCLE_SIZE = 1.1;
constexpr real_t GIZMO_SCALE_OFFSET = GIZMO_CIRCLE_SIZE + 0.3;
constexpr real_t GIZMO_ARROW_OFFSET = GIZMO_CIRCLE_SIZE + 0.3;

constexpr real_t ZOOM_FREELOOK_MIN = 0.01;
constexpr real_t ZOOM_FREELOOK_MULTIPLIER = 1.08;
constexpr real_t ZOOM_FREELOOK_INDICATOR_DELAY_S = 1.5;

#ifdef REAL_T_IS_DOUBLE
constexpr double ZOOM_FREELOOK_MAX = 1'000'000'000'000;
#else
constexpr float ZOOM_FREELOOK_MAX = 10'000;
#endif

constexpr real_t MIN_Z = 0.01;
constexpr real_t MAX_Z = 1000000.0;

constexpr real_t MIN_FOV = 0.01;
constexpr real_t MAX_FOV = 179;

void ViewportNavigationControl::_notification(int p_what) {
	switch (p_what) {
		case NOTIFICATION_ENTER_TREE: {
			if (!is_connected(SceneStringName(mouse_exited), callable_mp(this, &ViewportNavigationControl::_on_mouse_exited))) {
				connect(SceneStringName(mouse_exited), callable_mp(this, &ViewportNavigationControl::_on_mouse_exited));
			}
			if (!is_connected(SceneStringName(mouse_entered), callable_mp(this, &ViewportNavigationControl::_on_mouse_entered))) {
				connect(SceneStringName(mouse_entered), callable_mp(this, &ViewportNavigationControl::_on_mouse_entered));
			}
		} break;

		case NOTIFICATION_DRAW: {
			if (viewport != nullptr) {
				_draw();
				_update_navigation();
			}
		} break;
	}
}

void ViewportNavigationControl::_draw() {
	if (nav_mode == Node3DEditorViewport::NAVIGATION_NONE) {
		return;
	}

	Vector2 center = get_size() / 2.0;
	float radius = get_size().x / 2.0;

	const bool focused = focused_index != -1;
	draw_circle(center, radius, Color(0.5, 0.5, 0.5, focused || hovered ? 0.35 : 0.15));

	const Color c = focused ? Color(0.9, 0.9, 0.9, 0.9) : Color(0.5, 0.5, 0.5, 0.25);

	Vector2 circle_pos = focused ? center.move_toward(focused_pos, radius) : center;

	draw_circle(circle_pos, AXIS_CIRCLE_RADIUS, c);
	draw_circle(circle_pos, AXIS_CIRCLE_RADIUS * 0.8, c.darkened(0.4));
}

void ViewportNavigationControl::_process_click(int p_index, Vector2 p_position, bool p_pressed) {
	hovered = false;
	queue_redraw();

	if (focused_index != -1 && focused_index != p_index) {
		return;
	}
	if (p_pressed) {
		if (p_position.distance_to(get_size() / 2.0) < get_size().x / 2.0) {
			focused_pos = p_position;
			focused_index = p_index;
			queue_redraw();
		}
	} else {
		focused_index = -1;
		if (Input::get_singleton()->get_mouse_mode() == Input::MOUSE_MODE_CAPTURED) {
			Input::get_singleton()->set_mouse_mode(Input::MOUSE_MODE_VISIBLE);
			Input::get_singleton()->warp_mouse(focused_mouse_start);
		}
	}
}

void ViewportNavigationControl::_process_drag(int p_index, Vector2 p_position, Vector2 p_relative_position) {
	if (focused_index == p_index) {
		if (Input::get_singleton()->get_mouse_mode() == Input::MOUSE_MODE_VISIBLE) {
			Input::get_singleton()->set_mouse_mode(Input::MOUSE_MODE_CAPTURED);
			focused_mouse_start = p_position;
		}
		focused_pos += p_relative_position;
		queue_redraw();
	}
}

void ViewportNavigationControl::gui_input(const Ref<InputEvent> &p_event) {
	// Mouse events
	const Ref<InputEventMouseButton> mouse_button = p_event;
	if (mouse_button.is_valid() && mouse_button->get_button_index() == MouseButton::LEFT) {
		_process_click(100, mouse_button->get_position(), mouse_button->is_pressed());
	}

	const Ref<InputEventMouseMotion> mouse_motion = p_event;
	if (mouse_motion.is_valid()) {
		_process_drag(100, mouse_motion->get_global_position(), viewport->_get_warped_mouse_motion(mouse_motion));
	}

	// Touch events
	const Ref<InputEventScreenTouch> screen_touch = p_event;
	if (screen_touch.is_valid()) {
		_process_click(screen_touch->get_index(), screen_touch->get_position(), screen_touch->is_pressed());
	}

	const Ref<InputEventScreenDrag> screen_drag = p_event;
	if (screen_drag.is_valid()) {
		_process_drag(screen_drag->get_index(), screen_drag->get_position(), screen_drag->get_relative());
	}
}

void ViewportNavigationControl::_update_navigation() {
	if (focused_index == -1) {
		return;
	}

	Vector2 delta = focused_pos - (get_size() / 2.0);
	Vector2 delta_normalized = delta.normalized();
	switch (nav_mode) {
		case Node3DEditorViewport::NavigationMode::NAVIGATION_MOVE: {
			real_t speed_multiplier = MIN(delta.length() / (get_size().x * 100.0), 3.0);
			real_t speed = viewport->freelook_speed * speed_multiplier;

			const Node3DEditorViewport::FreelookNavigationScheme navigation_scheme = (Node3DEditorViewport::FreelookNavigationScheme)EditorSettings::get_singleton()->get("editors/3d/freelook/freelook_navigation_scheme").operator int();

			Vector3 forward;
			if (navigation_scheme == Node3DEditorViewport::FreelookNavigationScheme::FREELOOK_FULLY_AXIS_LOCKED) {
				// Forward/backward keys will always go straight forward/backward, never moving on the Y axis.
				forward = Vector3(0, 0, delta_normalized.y).rotated(Vector3(0, 1, 0), viewport->camera->get_rotation().y);
			} else {
				// Forward/backward keys will be relative to the camera pitch.
				forward = viewport->camera->get_transform().basis.xform(Vector3(0, 0, delta_normalized.y));
			}

			const Vector3 right = viewport->camera->get_transform().basis.xform(Vector3(delta_normalized.x, 0, 0));

			const Vector3 direction = forward + right;
			const Vector3 motion = direction * speed;
			viewport->cursor.pos += motion;
			viewport->cursor.eye_pos += motion;
		} break;

		case Node3DEditorViewport::NavigationMode::NAVIGATION_LOOK: {
			real_t speed_multiplier = MIN(delta.length() / (get_size().x * 2.5), 3.0);
			real_t speed = viewport->freelook_speed * speed_multiplier;
			viewport->_nav_look(nullptr, delta_normalized * speed);
		} break;

		case Node3DEditorViewport::NAVIGATION_PAN: {
			real_t speed_multiplier = MIN(delta.length() / (get_size().x), 3.0);
			real_t speed = viewport->freelook_speed * speed_multiplier;
			viewport->_nav_pan(nullptr, -delta_normalized * speed);
		} break;
		case Node3DEditorViewport::NAVIGATION_ZOOM: {
			real_t speed_multiplier = MIN(delta.length() / (get_size().x), 3.0);
			real_t speed = viewport->freelook_speed * speed_multiplier;
			viewport->_nav_zoom(nullptr, delta_normalized * speed);
		} break;
		case Node3DEditorViewport::NAVIGATION_ORBIT: {
			real_t speed_multiplier = MIN(delta.length() / (get_size().x), 3.0);
			real_t speed = viewport->freelook_speed * speed_multiplier;
			viewport->_nav_orbit(nullptr, delta_normalized * speed);
		} break;
		case Node3DEditorViewport::NAVIGATION_NONE: {
		} break;
	}
}

void ViewportNavigationControl::_on_mouse_entered() {
	hovered = true;
	queue_redraw();
}

void ViewportNavigationControl::_on_mouse_exited() {
	hovered = false;
	queue_redraw();
}

void ViewportNavigationControl::set_navigation_mode(Node3DEditorViewport::NavigationMode p_nav_mode) {
	nav_mode = p_nav_mode;
}

void ViewportNavigationControl::set_viewport(Node3DEditorViewport *p_viewport) {
	viewport = p_viewport;
}

void ViewportRotationControl::_notification(int p_what) {
	switch (p_what) {
		case NOTIFICATION_ENTER_TREE: {
			axis_menu_options.clear();
			axis_menu_options.push_back(Node3DEditorViewport::VIEW_RIGHT);
			axis_menu_options.push_back(Node3DEditorViewport::VIEW_TOP);
			axis_menu_options.push_back(Node3DEditorViewport::VIEW_FRONT);
			axis_menu_options.push_back(Node3DEditorViewport::VIEW_LEFT);
			axis_menu_options.push_back(Node3DEditorViewport::VIEW_BOTTOM);
			axis_menu_options.push_back(Node3DEditorViewport::VIEW_REAR);

			axis_colors.clear();
			axis_colors.push_back(get_theme_color(SNAME("axis_x_color"), EditorStringName(Editor)));
			axis_colors.push_back(get_theme_color(SNAME("axis_y_color"), EditorStringName(Editor)));
			axis_colors.push_back(get_theme_color(SNAME("axis_z_color"), EditorStringName(Editor)));
			queue_redraw();

			if (!is_connected(SceneStringName(mouse_exited), callable_mp(this, &ViewportRotationControl::_on_mouse_exited))) {
				connect(SceneStringName(mouse_exited), callable_mp(this, &ViewportRotationControl::_on_mouse_exited));
			}
		} break;

		case NOTIFICATION_DRAW: {
			if (viewport != nullptr) {
				_draw();
			}
		} break;
	}
}

void ViewportRotationControl::_draw() {
	const Vector2 center = get_size() / 2.0;
	const real_t radius = get_size().x / 2.0;

	if (focused_axis > -2 || orbiting_index != -1) {
		draw_circle(center, radius, Color(0.5, 0.5, 0.5, 0.25), true, -1.0, true);
	}

	Vector<Axis2D> axis_to_draw;
	_get_sorted_axis(axis_to_draw);
	for (int i = 0; i < axis_to_draw.size(); ++i) {
		_draw_axis(axis_to_draw[i]);
	}
}

void ViewportRotationControl::_draw_axis(const Axis2D &p_axis) {
	const bool focused = focused_axis == p_axis.axis;
	const bool positive = p_axis.axis < 3;
	const int direction = p_axis.axis % 3;

	const Color axis_color = axis_colors[direction];
	const double min_alpha = 0.35;
	const double alpha = focused ? 1.0 : Math::remap((p_axis.z_axis + 1.0) / 2.0, 0, 0.5, min_alpha, 1.0);
	const Color c = focused ? Color(axis_color.lightened(0.75), 1.0) : Color(axis_color, alpha);

	if (positive) {
		// Draw axis lines for the positive axes.
		const Vector2 center = get_size() / 2.0;
		const Vector2 diff = p_axis.screen_point - center;
		const float line_length = MAX(diff.length() - AXIS_CIRCLE_RADIUS - 0.5 * EDSCALE, 0);

		draw_line(center + diff.limit_length(0.5 * EDSCALE), center + diff.limit_length(line_length), c, 1.5 * EDSCALE, true);

		draw_circle(p_axis.screen_point, AXIS_CIRCLE_RADIUS, c, true, -1.0, true);

		// Draw the axis letter for the positive axes.
		const String axis_name = direction == 0 ? "X" : (direction == 1 ? "Y" : "Z");
		const Ref<Font> &font = get_theme_font(SNAME("rotation_control"), EditorStringName(EditorFonts));
		const int font_size = get_theme_font_size(SNAME("rotation_control_size"), EditorStringName(EditorFonts));
		const Size2 char_size = font->get_char_size(axis_name[0], font_size);
		const Vector2 char_offset = Vector2(-char_size.width / 2.0, char_size.height * 0.25);
		draw_char(font, p_axis.screen_point + char_offset, axis_name, font_size, Color(0.0, 0.0, 0.0, alpha * 0.6));
	} else {
		// Draw an outline around the negative axes.
		draw_circle(p_axis.screen_point, AXIS_CIRCLE_RADIUS, c, true, -1.0, true);
		draw_circle(p_axis.screen_point, AXIS_CIRCLE_RADIUS * 0.8, c.darkened(0.4), true, -1.0, true);
	}
}

void ViewportRotationControl::_get_sorted_axis(Vector<Axis2D> &r_axis) {
	const Vector2 center = get_size() / 2.0;
	const real_t radius = get_size().x / 2.0 - AXIS_CIRCLE_RADIUS - 2.0 * EDSCALE;
	const Basis camera_basis = viewport->to_camera_transform(viewport->cursor).get_basis().inverse();

	for (int i = 0; i < 3; ++i) {
		Vector3 axis_3d = camera_basis.get_column(i);
		Vector2 axis_vector = Vector2(axis_3d.x, -axis_3d.y) * radius;

		if (Math::abs(axis_3d.z) <= 1.0) {
			Axis2D pos_axis;
			pos_axis.axis = i;
			pos_axis.screen_point = center + axis_vector;
			pos_axis.z_axis = axis_3d.z;
			r_axis.push_back(pos_axis);

			Axis2D neg_axis;
			neg_axis.axis = i + 3;
			neg_axis.screen_point = center - axis_vector;
			neg_axis.z_axis = -axis_3d.z;
			r_axis.push_back(neg_axis);
		} else {
			// Special case when the camera is aligned with one axis
			Axis2D axis;
			axis.axis = i + (axis_3d.z <= 0 ? 0 : 3);
			axis.screen_point = center;
			axis.z_axis = 1.0;
			r_axis.push_back(axis);
		}
	}

	r_axis.sort_custom<Axis2DCompare>();
}

void ViewportRotationControl::_process_click(int p_index, Vector2 p_position, bool p_pressed) {
	if (orbiting_index != -1 && orbiting_index != p_index) {
		return;
	}
	if (p_pressed) {
		if (p_position.distance_to(get_size() / 2.0) < get_size().x / 2.0) {
			orbiting_index = p_index;
		}
	} else {
		if (focused_axis > -1) {
			viewport->_menu_option(axis_menu_options[focused_axis]);
			_update_focus();
		}
		orbiting_index = -1;
		if (Input::get_singleton()->get_mouse_mode() == Input::MOUSE_MODE_CAPTURED) {
			Input::get_singleton()->set_mouse_mode(Input::MOUSE_MODE_VISIBLE);
			Input::get_singleton()->warp_mouse(orbiting_mouse_start);
		}
	}
}

void ViewportRotationControl::_process_drag(Ref<InputEventWithModifiers> p_event, int p_index, Vector2 p_position, Vector2 p_relative_position) {
	if (orbiting_index == p_index) {
		if (Input::get_singleton()->get_mouse_mode() == Input::MOUSE_MODE_VISIBLE) {
			Input::get_singleton()->set_mouse_mode(Input::MOUSE_MODE_CAPTURED);
			orbiting_mouse_start = p_position;
		}
		viewport->_nav_orbit(p_event, p_relative_position);
		focused_axis = -1;
	} else {
		_update_focus();
	}
}

void ViewportRotationControl::gui_input(const Ref<InputEvent> &p_event) {
	ERR_FAIL_COND(p_event.is_null());

	// Mouse events
	const Ref<InputEventMouseButton> mb = p_event;
	if (mb.is_valid() && mb->get_button_index() == MouseButton::LEFT) {
		_process_click(100, mb->get_position(), mb->is_pressed());
	}

	const Ref<InputEventMouseMotion> mm = p_event;
	if (mm.is_valid()) {
		_process_drag(mm, 100, mm->get_global_position(), viewport->_get_warped_mouse_motion(mm));
	}

	// Touch events
	const Ref<InputEventScreenTouch> screen_touch = p_event;
	if (screen_touch.is_valid()) {
		_process_click(screen_touch->get_index(), screen_touch->get_position(), screen_touch->is_pressed());
	}

	const Ref<InputEventScreenDrag> screen_drag = p_event;
	if (screen_drag.is_valid()) {
		_process_drag(screen_drag, screen_drag->get_index(), screen_drag->get_position(), screen_drag->get_relative());
	}
}

void ViewportRotationControl::_update_focus() {
	int original_focus = focused_axis;
	focused_axis = -2;
	Vector2 mouse_pos = get_local_mouse_position();

	if (mouse_pos.distance_to(get_size() / 2.0) < get_size().x / 2.0) {
		focused_axis = -1;
	}

	Vector<Axis2D> axes;
	_get_sorted_axis(axes);

	for (int i = 0; i < axes.size(); i++) {
		const Axis2D &axis = axes[i];
		if (mouse_pos.distance_to(axis.screen_point) < AXIS_CIRCLE_RADIUS) {
			focused_axis = axis.axis;
		}
	}

	if (focused_axis != original_focus) {
		queue_redraw();
	}
}

void ViewportRotationControl::_on_mouse_exited() {
	focused_axis = -2;
	queue_redraw();
}

void ViewportRotationControl::set_viewport(Node3DEditorViewport *p_viewport) {
	viewport = p_viewport;
}

void Node3DEditorViewport::_view_settings_confirmed(real_t p_interp_delta) {
	// Set FOV override multiplier back to the default, so that the FOV
	// setting specified in the View menu is correctly applied.
	cursor.fov_scale = 1.0;

	_update_camera(p_interp_delta);
}

void Node3DEditorViewport::_update_navigation_controls_visibility() {
	bool show_viewport_rotation_gizmo = EDITOR_GET("editors/3d/navigation/show_viewport_rotation_gizmo") && (!previewing_cinema && !previewing_camera);
	rotation_control->set_visible(show_viewport_rotation_gizmo);

	bool show_viewport_navigation_gizmo = EDITOR_GET("editors/3d/navigation/show_viewport_navigation_gizmo") && (!previewing_cinema && !previewing_camera);
	position_control->set_visible(show_viewport_navigation_gizmo);
	look_control->set_visible(show_viewport_navigation_gizmo);
}

void Node3DEditorViewport::_update_camera(real_t p_interp_delta) {
	bool is_orthogonal = camera->get_projection() == Camera3D::PROJECTION_ORTHOGONAL;

	Cursor old_camera_cursor = camera_cursor;
	camera_cursor = cursor;

	if (p_interp_delta > 0) {
		//-------
		// Perform smoothing

		if (is_freelook_active()) {
			// Higher inertia should increase "lag" (lerp with factor between 0 and 1)
			// Inertia of zero should produce instant movement (lerp with factor of 1) in this case it returns a really high value and gets clamped to 1.
			const real_t inertia = EDITOR_GET("editors/3d/freelook/freelook_inertia");
			real_t factor = (1.0 / inertia) * p_interp_delta;

			// We interpolate a different point here, because in freelook mode the focus point (cursor.pos) orbits around eye_pos
			camera_cursor.eye_pos = old_camera_cursor.eye_pos.lerp(cursor.eye_pos, CLAMP(factor, 0, 1));

			const real_t orbit_inertia = EDITOR_GET("editors/3d/navigation_feel/orbit_inertia");
			camera_cursor.x_rot = Math::lerp(old_camera_cursor.x_rot, cursor.x_rot, MIN(1.f, p_interp_delta * (1 / orbit_inertia)));
			camera_cursor.y_rot = Math::lerp(old_camera_cursor.y_rot, cursor.y_rot, MIN(1.f, p_interp_delta * (1 / orbit_inertia)));

			if (Math::abs(camera_cursor.x_rot - cursor.x_rot) < 0.1) {
				camera_cursor.x_rot = cursor.x_rot;
			}

			if (Math::abs(camera_cursor.y_rot - cursor.y_rot) < 0.1) {
				camera_cursor.y_rot = cursor.y_rot;
			}

			Vector3 forward = to_camera_transform(camera_cursor).basis.xform(Vector3(0, 0, -1));
			camera_cursor.pos = camera_cursor.eye_pos + forward * camera_cursor.distance;

		} else {
			const real_t orbit_inertia = EDITOR_GET("editors/3d/navigation_feel/orbit_inertia");
			const real_t translation_inertia = EDITOR_GET("editors/3d/navigation_feel/translation_inertia");
			const real_t zoom_inertia = EDITOR_GET("editors/3d/navigation_feel/zoom_inertia");

			camera_cursor.x_rot = Math::lerp(old_camera_cursor.x_rot, cursor.x_rot, MIN(1.f, p_interp_delta * (1 / orbit_inertia)));
			camera_cursor.y_rot = Math::lerp(old_camera_cursor.y_rot, cursor.y_rot, MIN(1.f, p_interp_delta * (1 / orbit_inertia)));

			if (Math::abs(camera_cursor.x_rot - cursor.x_rot) < 0.1) {
				camera_cursor.x_rot = cursor.x_rot;
			}

			if (Math::abs(camera_cursor.y_rot - cursor.y_rot) < 0.1) {
				camera_cursor.y_rot = cursor.y_rot;
			}

			camera_cursor.pos = old_camera_cursor.pos.lerp(cursor.pos, MIN(1.f, p_interp_delta * (1 / translation_inertia)));
			camera_cursor.distance = Math::lerp(old_camera_cursor.distance, cursor.distance, MIN((real_t)1.0, p_interp_delta * (1 / zoom_inertia)));
		}
	}

	//-------
	// Apply camera transform

	real_t tolerance = 0.001;
	bool equal = true;
	if (!Math::is_equal_approx(old_camera_cursor.x_rot, camera_cursor.x_rot, tolerance) || !Math::is_equal_approx(old_camera_cursor.y_rot, camera_cursor.y_rot, tolerance)) {
		equal = false;
	} else if (!old_camera_cursor.pos.is_equal_approx(camera_cursor.pos)) {
		equal = false;
	} else if (!Math::is_equal_approx(old_camera_cursor.distance, camera_cursor.distance, tolerance)) {
		equal = false;
	} else if (!Math::is_equal_approx(old_camera_cursor.fov_scale, camera_cursor.fov_scale, tolerance)) {
		equal = false;
	}

	if (!equal || p_interp_delta == 0 || is_orthogonal != orthogonal) {
		camera->set_global_transform(to_camera_transform(camera_cursor));

		if (orthogonal) {
			float half_fov = Math::deg_to_rad(get_fov()) / 2.0;
			float height = 2.0 * cursor.distance * Math::tan(half_fov);
			camera->set_orthogonal(height, get_znear(), get_zfar());
		} else {
			camera->set_perspective(get_fov(), get_znear(), get_zfar());
		}

		update_transform_gizmo_view();
		rotation_control->queue_redraw();
		position_control->queue_redraw();
		look_control->queue_redraw();
		spatial_editor->update_grid();
	}
}

Transform3D Node3DEditorViewport::to_camera_transform(const Cursor &p_cursor) const {
	Transform3D camera_transform;
	camera_transform.translate_local(p_cursor.pos);
	camera_transform.basis.rotate(Vector3(1, 0, 0), -p_cursor.x_rot);
	camera_transform.basis.rotate(Vector3(0, 1, 0), -p_cursor.y_rot);

	if (orthogonal) {
		camera_transform.translate_local(0, 0, (get_zfar() - get_znear()) / 2.0);
	} else {
		camera_transform.translate_local(0, 0, p_cursor.distance);
	}

	return camera_transform;
}

int Node3DEditorViewport::get_selected_count() const {
	const HashMap<Node *, Object *> &selection = editor_selection->get_selection();

	int count = 0;

	for (const KeyValue<Node *, Object *> &E : selection) {
		Node3D *sp = Object::cast_to<Node3D>(E.key);
		if (!sp) {
			continue;
		}

		Node3DEditorSelectedItem *se = editor_selection->get_node_editor_data<Node3DEditorSelectedItem>(sp);
		if (!se) {
			continue;
		}

		count++;
	}

	return count;
}

void Node3DEditorViewport::cancel_transform() {
	List<Node *> &selection = editor_selection->get_selected_node_list();

	for (List<Node *>::Element *E = selection.front(); E; E = E->next()) {
		Node3D *sp = Object::cast_to<Node3D>(E->get());
		if (!sp) {
			continue;
		}

		Node3DEditorSelectedItem *se = editor_selection->get_node_editor_data<Node3DEditorSelectedItem>(sp);
		if (!se) {
			continue;
		}

		if (se && se->gizmo.is_valid()) {
			Vector<int> ids;
			Vector<Transform3D> restore;

			for (const KeyValue<int, Transform3D> &GE : se->subgizmos) {
				ids.push_back(GE.key);
				restore.push_back(GE.value);
			}

			se->gizmo->commit_subgizmos(ids, restore, true);
		}

		sp->set_global_transform(se->original);
	}

	collision_reposition = false;
	finish_transform();
	set_message(TTR("Transform Aborted."), 3);
}

void Node3DEditorViewport::_update_shrink() {
	bool shrink = view_menu->get_popup()->is_item_checked(view_menu->get_popup()->get_item_index(VIEW_HALF_RESOLUTION));
	subviewport_container->set_stretch_shrink(shrink ? 2 : 1);
	subviewport_container->set_texture_filter(shrink ? TEXTURE_FILTER_NEAREST : TEXTURE_FILTER_PARENT_NODE);
}

float Node3DEditorViewport::get_znear() const {
	return CLAMP(spatial_editor->get_znear(), MIN_Z, MAX_Z);
}

float Node3DEditorViewport::get_zfar() const {
	return CLAMP(spatial_editor->get_zfar(), MIN_Z, MAX_Z);
}

float Node3DEditorViewport::get_fov() const {
	return CLAMP(spatial_editor->get_fov() * cursor.fov_scale, MIN_FOV, MAX_FOV);
}

Transform3D Node3DEditorViewport::_get_camera_transform() const {
	return camera->get_global_transform();
}

Vector3 Node3DEditorViewport::_get_camera_position() const {
	return _get_camera_transform().origin;
}

Point2 Node3DEditorViewport::point_to_screen(const Vector3 &p_point) {
	return camera->unproject_position(p_point) * subviewport_container->get_stretch_shrink();
}

Vector3 Node3DEditorViewport::get_ray_pos(const Vector2 &p_pos) const {
	return camera->project_ray_origin(p_pos / subviewport_container->get_stretch_shrink());
}

Vector3 Node3DEditorViewport::_get_camera_normal() const {
	return -_get_camera_transform().basis.get_column(2);
}

Vector3 Node3DEditorViewport::get_ray(const Vector2 &p_pos) const {
	return camera->project_ray_normal(p_pos / subviewport_container->get_stretch_shrink());
}

void Node3DEditorViewport::_clear_selected() {
	_edit.gizmo = Ref<EditorNode3DGizmo>();
	_edit.gizmo_handle = -1;
	_edit.gizmo_handle_secondary = false;
	_edit.gizmo_initial_value = Variant();

	Node3D *selected = spatial_editor->get_single_selected_node();
	Node3DEditorSelectedItem *se = selected ? editor_selection->get_node_editor_data<Node3DEditorSelectedItem>(selected) : nullptr;

	if (se && se->gizmo.is_valid()) {
		se->subgizmos.clear();
		se->gizmo->redraw();
		se->gizmo.unref();
		spatial_editor->update_transform_gizmo();
	} else {
		editor_selection->clear();
		Node3DEditor::get_singleton()->edit(nullptr);
	}
}

void Node3DEditorViewport::_select_clicked(bool p_allow_locked) {
	Node *node = Object::cast_to<Node3D>(ObjectDB::get_instance(clicked));
	Node3D *selected = Object::cast_to<Node3D>(node);
	clicked = ObjectID();

	if (!selected) {
		return;
	}

	Node *edited_scene = EditorNode::get_singleton()->get_edited_scene();

	// Prevent selection of nodes not owned by the edited scene.
	while (node && node != edited_scene->get_parent()) {
		Node *node_owner = node->get_owner();
		if (node_owner == edited_scene || node == edited_scene || (node_owner != nullptr && edited_scene->is_editable_instance(node_owner))) {
			break;
		}
		node = node->get_parent();
		selected = Object::cast_to<Node3D>(node);
	}

	if (!p_allow_locked) {
		// Replace the node by the group if grouped
		while (node && node != edited_scene->get_parent()) {
			Node3D *selected_tmp = Object::cast_to<Node3D>(node);
			if (selected_tmp && node->has_meta("_edit_group_")) {
				selected = selected_tmp;
			}
			node = node->get_parent();
		}
	}

	if (p_allow_locked || (selected != nullptr && !_is_node_locked(selected))) {
		if (clicked_wants_append) {
			if (editor_selection->is_selected(selected)) {
				editor_selection->remove_node(selected);
			} else {
				editor_selection->add_node(selected);
			}
		} else {
			if (!editor_selection->is_selected(selected)) {
				editor_selection->clear();
				editor_selection->add_node(selected);
				EditorNode::get_singleton()->edit_node(selected);
			}
		}

		if (editor_selection->get_selected_node_list().size() == 1) {
			EditorNode::get_singleton()->edit_node(editor_selection->get_selected_node_list().front()->get());
		}
	}
}

ObjectID Node3DEditorViewport::_select_ray(const Point2 &p_pos) const {
	Vector3 ray = get_ray(p_pos);
	Vector3 pos = get_ray_pos(p_pos);
	Vector2 shrinked_pos = p_pos / subviewport_container->get_stretch_shrink();

	if (viewport->get_debug_draw() == Viewport::DEBUG_DRAW_SDFGI_PROBES) {
		RS::get_singleton()->sdfgi_set_debug_probe_select(pos, ray);
	}

	HashSet<Ref<EditorNode3DGizmo>> found_gizmos;

	Node *edited_scene = get_tree()->get_edited_scene_root();
	ObjectID closest;
	Node *item = nullptr;
	float closest_dist = 1e20;

	Vector<Node3D *> nodes_with_gizmos = Node3DEditor::get_singleton()->gizmo_bvh_ray_query(pos, pos + ray * camera->get_far());

	for (Node3D *spat : nodes_with_gizmos) {
		if (!spat || _is_node_locked(spat)) {
			continue;
		}

		Vector<Ref<Node3DGizmo>> gizmos = spat->get_gizmos();

		for (int j = 0; j < gizmos.size(); j++) {
			Ref<EditorNode3DGizmo> seg = gizmos[j];

			if ((!seg.is_valid()) || found_gizmos.has(seg)) {
				continue;
			}

			found_gizmos.insert(seg);
			Vector3 point;
			Vector3 normal;

			bool inters = seg->intersect_ray(camera, shrinked_pos, point, normal);

			if (!inters) {
				continue;
			}

			const real_t dist = pos.distance_to(point);

			if (dist < 0) {
				continue;
			}

			if (dist < closest_dist) {
				item = Object::cast_to<Node>(spat);
				if (item != edited_scene) {
					item = edited_scene->get_deepest_editable_node(item);
				}

				closest = item->get_instance_id();
				closest_dist = dist;
			}
		}
	}

	if (!item) {
		return ObjectID();
	}

	return closest;
}

void Node3DEditorViewport::_find_items_at_pos(const Point2 &p_pos, Vector<_RayResult> &r_results, bool p_include_locked_nodes) {
	Vector3 ray = get_ray(p_pos);
	Vector3 pos = get_ray_pos(p_pos);

	Vector<Node3D *> nodes_with_gizmos = Node3DEditor::get_singleton()->gizmo_bvh_ray_query(pos, pos + ray * camera->get_far());

	HashSet<Node3D *> found_nodes;

	for (Node3D *spat : nodes_with_gizmos) {
		if (!spat) {
			continue;
		}

		if (found_nodes.has(spat)) {
			continue;
		}

		if (!p_include_locked_nodes && _is_node_locked(spat)) {
			continue;
		}

		Vector<Ref<Node3DGizmo>> gizmos = spat->get_gizmos();
		for (int j = 0; j < gizmos.size(); j++) {
			Ref<EditorNode3DGizmo> seg = gizmos[j];

			if (!seg.is_valid()) {
				continue;
			}

			Vector3 point;
			Vector3 normal;

			bool inters = seg->intersect_ray(camera, p_pos, point, normal);

			if (!inters) {
				continue;
			}

			const real_t dist = pos.distance_to(point);

			if (dist < 0) {
				continue;
			}

			found_nodes.insert(spat);

			_RayResult res;
			res.item = spat;
			res.depth = dist;
			r_results.push_back(res);
			break;
		}
	}

	r_results.sort();
}

Vector3 Node3DEditorViewport::_get_screen_to_space(const Vector3 &p_vector3) {
	Projection cm;
	if (orthogonal) {
		cm.set_orthogonal(camera->get_size(), get_size().aspect(), get_znear() + p_vector3.z, get_zfar());
	} else {
		cm.set_perspective(get_fov(), get_size().aspect(), get_znear() + p_vector3.z, get_zfar());
	}
	Vector2 screen_he = cm.get_viewport_half_extents();

	Transform3D camera_transform;
	camera_transform.translate_local(cursor.pos);
	camera_transform.basis.rotate(Vector3(1, 0, 0), -cursor.x_rot);
	camera_transform.basis.rotate(Vector3(0, 1, 0), -cursor.y_rot);
	camera_transform.translate_local(0, 0, cursor.distance);

	return camera_transform.xform(Vector3(((p_vector3.x / get_size().width) * 2.0 - 1.0) * screen_he.x, ((1.0 - (p_vector3.y / get_size().height)) * 2.0 - 1.0) * screen_he.y, -(get_znear() + p_vector3.z)));
}

void Node3DEditorViewport::_select_region() {
	if (cursor.region_begin == cursor.region_end) {
		if (!clicked_wants_append) {
			_clear_selected();
		}
		return; //nothing really
	}

	const real_t z_offset = MAX(0.0, 5.0 - get_znear());

	Vector3 box[4] = {
		Vector3(
				MIN(cursor.region_begin.x, cursor.region_end.x),
				MIN(cursor.region_begin.y, cursor.region_end.y),
				z_offset),
		Vector3(
				MAX(cursor.region_begin.x, cursor.region_end.x),
				MIN(cursor.region_begin.y, cursor.region_end.y),
				z_offset),
		Vector3(
				MAX(cursor.region_begin.x, cursor.region_end.x),
				MAX(cursor.region_begin.y, cursor.region_end.y),
				z_offset),
		Vector3(
				MIN(cursor.region_begin.x, cursor.region_end.x),
				MAX(cursor.region_begin.y, cursor.region_end.y),
				z_offset)
	};

	Vector<Plane> frustum;

	Vector3 cam_pos = _get_camera_position();

	for (int i = 0; i < 4; i++) {
		Vector3 a = _get_screen_to_space(box[i]);
		Vector3 b = _get_screen_to_space(box[(i + 1) % 4]);
		if (orthogonal) {
			frustum.push_back(Plane((a - b).normalized(), a));
		} else {
			frustum.push_back(Plane(a, b, cam_pos));
		}
	}

	Plane near_plane = Plane(-_get_camera_normal(), cam_pos);
	near_plane.d -= get_znear();
	frustum.push_back(near_plane);

	Plane far_plane = -near_plane;
	far_plane.d += get_zfar();
	frustum.push_back(far_plane);

	if (spatial_editor->get_single_selected_node()) {
		Node3D *single_selected = spatial_editor->get_single_selected_node();
		Node3DEditorSelectedItem *se = editor_selection->get_node_editor_data<Node3DEditorSelectedItem>(single_selected);

		if (se) {
			Ref<EditorNode3DGizmo> old_gizmo;
			if (!clicked_wants_append) {
				se->subgizmos.clear();
				old_gizmo = se->gizmo;
				se->gizmo.unref();
			}

			bool found_subgizmos = false;
			Vector<Ref<Node3DGizmo>> gizmos = single_selected->get_gizmos();
			for (int j = 0; j < gizmos.size(); j++) {
				Ref<EditorNode3DGizmo> seg = gizmos[j];
				if (!seg.is_valid()) {
					continue;
				}

				if (se->gizmo.is_valid() && se->gizmo != seg) {
					continue;
				}

				Vector<int> subgizmos = seg->subgizmos_intersect_frustum(camera, frustum);
				if (!subgizmos.is_empty()) {
					se->gizmo = seg;
					for (int i = 0; i < subgizmos.size(); i++) {
						int subgizmo_id = subgizmos[i];
						if (!se->subgizmos.has(subgizmo_id)) {
							se->subgizmos.insert(subgizmo_id, se->gizmo->get_subgizmo_transform(subgizmo_id));
						}
					}
					found_subgizmos = true;
					break;
				}
			}

			if (!clicked_wants_append || found_subgizmos) {
				if (se->gizmo.is_valid()) {
					se->gizmo->redraw();
				}

				if (old_gizmo != se->gizmo && old_gizmo.is_valid()) {
					old_gizmo->redraw();
				}

				spatial_editor->update_transform_gizmo();
			}

			if (found_subgizmos) {
				return;
			}
		}
	}

	if (!clicked_wants_append) {
		_clear_selected();
	}

	Vector<Node3D *> nodes_with_gizmos = Node3DEditor::get_singleton()->gizmo_bvh_frustum_query(frustum);
	HashSet<Node3D *> found_nodes;
	Vector<Node *> selected;

	Node *edited_scene = get_tree()->get_edited_scene_root();
	if (edited_scene == nullptr) {
		return;
	}

	for (Node3D *sp : nodes_with_gizmos) {
		if (!sp || _is_node_locked(sp)) {
			continue;
		}

		if (found_nodes.has(sp)) {
			continue;
		}
		found_nodes.insert(sp);

		Node *node = Object::cast_to<Node>(sp);

		// Selection requires that the node is the edited scene or its descendant, and has an owner.
		if (node != edited_scene) {
			if (!node->get_owner() || !edited_scene->is_ancestor_of(node)) {
				continue;
			}
			node = edited_scene->get_deepest_editable_node(node);
			while (node != edited_scene) {
				Node *node_owner = node->get_owner();
				if (node_owner == edited_scene || (node_owner != nullptr && edited_scene->is_editable_instance(node_owner))) {
					break;
				}
				node = node->get_parent();
			}
		}

		// Replace the node by the group if grouped
		if (node->is_class("Node3D")) {
			Node3D *sel = Object::cast_to<Node3D>(node);
			while (node && node != EditorNode::get_singleton()->get_edited_scene()->get_parent()) {
				Node3D *selected_tmp = Object::cast_to<Node3D>(node);
				if (selected_tmp && node->has_meta("_edit_group_")) {
					sel = selected_tmp;
				}
				node = node->get_parent();
			}
			node = sel;
		}

		if (_is_node_locked(node)) {
			continue;
		}

		Vector<Ref<Node3DGizmo>> gizmos = sp->get_gizmos();
		for (int j = 0; j < gizmos.size(); j++) {
			Ref<EditorNode3DGizmo> seg = gizmos[j];
			if (!seg.is_valid()) {
				continue;
			}

			if (seg->intersect_frustum(camera, frustum)) {
				selected.push_back(node);
			}
		}
	}

	for (int i = 0; i < selected.size(); i++) {
		if (!editor_selection->is_selected(selected[i])) {
			editor_selection->add_node(selected[i]);
		}
	}

	if (editor_selection->get_selected_node_list().size() == 1) {
		EditorNode::get_singleton()->edit_node(editor_selection->get_selected_node_list().front()->get());
	}
}

void Node3DEditorViewport::_update_name() {
	String name;

	switch (view_type) {
		case VIEW_TYPE_USER: {
			if (orthogonal) {
				name = TTR("Orthogonal");
			} else {
				name = TTR("Perspective");
			}
		} break;
		case VIEW_TYPE_TOP: {
			if (orthogonal) {
				name = TTR("Top Orthogonal");
			} else {
				name = TTR("Top Perspective");
			}
		} break;
		case VIEW_TYPE_BOTTOM: {
			if (orthogonal) {
				name = TTR("Bottom Orthogonal");
			} else {
				name = TTR("Bottom Perspective");
			}
		} break;
		case VIEW_TYPE_LEFT: {
			if (orthogonal) {
				name = TTR("Left Orthogonal");
			} else {
				name = TTR("Left Perspective");
			}
		} break;
		case VIEW_TYPE_RIGHT: {
			if (orthogonal) {
				name = TTR("Right Orthogonal");
			} else {
				name = TTR("Right Perspective");
			}
		} break;
		case VIEW_TYPE_FRONT: {
			if (orthogonal) {
				name = TTR("Front Orthogonal");
			} else {
				name = TTR("Front Perspective");
			}
		} break;
		case VIEW_TYPE_REAR: {
			if (orthogonal) {
				name = TTR("Rear Orthogonal");
			} else {
				name = TTR("Rear Perspective");
			}
		} break;
	}

	if (auto_orthogonal) {
		// TRANSLATORS: This will be appended to the view name when Auto Orthogonal is enabled.
		name += " " + TTR("[auto]");
	}

	view_menu->set_text(name);
	view_menu->reset_size();
}

void Node3DEditorViewport::_compute_edit(const Point2 &p_point) {
	_edit.original_local = spatial_editor->are_local_coords_enabled();
	_edit.click_ray = get_ray(p_point);
	_edit.click_ray_pos = get_ray_pos(p_point);
	_edit.plane = TRANSFORM_VIEW;
	spatial_editor->update_transform_gizmo();
	_edit.center = spatial_editor->get_gizmo_transform().origin;

	Node3D *selected = spatial_editor->get_single_selected_node();
	Node3DEditorSelectedItem *se = selected ? editor_selection->get_node_editor_data<Node3DEditorSelectedItem>(selected) : nullptr;

	if (se && se->gizmo.is_valid()) {
		for (const KeyValue<int, Transform3D> &E : se->subgizmos) {
			int subgizmo_id = E.key;
			se->subgizmos[subgizmo_id] = se->gizmo->get_subgizmo_transform(subgizmo_id);
		}
		se->original_local = selected->get_transform();
		se->original = selected->get_global_transform();
	} else {
		List<Node *> &selection = editor_selection->get_selected_node_list();

		for (List<Node *>::Element *E = selection.front(); E; E = E->next()) {
			Node3D *sp = Object::cast_to<Node3D>(E->get());
			if (!sp) {
				continue;
			}

			Node3DEditorSelectedItem *sel_item = editor_selection->get_node_editor_data<Node3DEditorSelectedItem>(sp);

			if (!sel_item) {
				continue;
			}

			sel_item->original_local = sel_item->sp->get_local_gizmo_transform();
			sel_item->original = sel_item->sp->get_global_gizmo_transform();
		}
	}
}

static Key _get_key_modifier_setting(const String &p_property) {
	switch (EDITOR_GET(p_property).operator int()) {
		case 0:
			return Key::NONE;
		case 1:
			return Key::SHIFT;
		case 2:
			return Key::ALT;
		case 3:
			return Key::META;
		case 4:
			return Key::CTRL;
	}
	return Key::NONE;
}

static Key _get_key_modifier(Ref<InputEventWithModifiers> e) {
	if (e->is_shift_pressed()) {
		return Key::SHIFT;
	}
	if (e->is_alt_pressed()) {
		return Key::ALT;
	}
	if (e->is_ctrl_pressed()) {
		return Key::CTRL;
	}
	if (e->is_meta_pressed()) {
		return Key::META;
	}
	return Key::NONE;
}

bool Node3DEditorViewport::_transform_gizmo_select(const Vector2 &p_screenpos, bool p_highlight_only) {
	if (!spatial_editor->is_gizmo_visible()) {
		return false;
	}
	if (get_selected_count() == 0) {
		if (p_highlight_only) {
			spatial_editor->select_gizmo_highlight_axis(-1);
		}
		return false;
	}

	Vector3 ray_pos = get_ray_pos(p_screenpos);
	Vector3 ray = get_ray(p_screenpos);

	Transform3D gt = spatial_editor->get_gizmo_transform();

	if (spatial_editor->get_tool_mode() == Node3DEditor::TOOL_MODE_SELECT || spatial_editor->get_tool_mode() == Node3DEditor::TOOL_MODE_MOVE) {
		int col_axis = -1;
		real_t col_d = 1e20;

		for (int i = 0; i < 3; i++) {
			const Vector3 grabber_pos = gt.origin + gt.basis.get_column(i).normalized() * gizmo_scale * (GIZMO_ARROW_OFFSET + (GIZMO_ARROW_SIZE * 0.5));
			const real_t grabber_radius = gizmo_scale * GIZMO_ARROW_SIZE;

			Vector3 r;

			if (Geometry3D::segment_intersects_sphere(ray_pos, ray_pos + ray * MAX_Z, grabber_pos, grabber_radius, &r)) {
				const real_t d = r.distance_to(ray_pos);
				if (d < col_d) {
					col_d = d;
					col_axis = i;
				}
			}
		}

		bool is_plane_translate = false;
		// plane select
		if (col_axis == -1) {
			col_d = 1e20;

			for (int i = 0; i < 3; i++) {
				Vector3 ivec2 = gt.basis.get_column((i + 1) % 3).normalized();
				Vector3 ivec3 = gt.basis.get_column((i + 2) % 3).normalized();

				// Allow some tolerance to make the plane easier to click,
				// even if the click is actually slightly outside the plane.
				const Vector3 grabber_pos = gt.origin + (ivec2 + ivec3) * gizmo_scale * (GIZMO_PLANE_SIZE + GIZMO_PLANE_DST * 0.6667);

				Vector3 r;
				Plane plane(gt.basis.get_column(i).normalized(), gt.origin);

				if (plane.intersects_ray(ray_pos, ray, &r)) {
					const real_t dist = r.distance_to(grabber_pos);
					// Allow some tolerance to make the plane easier to click,
					// even if the click is actually slightly outside the plane.
					if (dist < (gizmo_scale * GIZMO_PLANE_SIZE * 1.5)) {
						const real_t d = ray_pos.distance_to(r);
						if (d < col_d) {
							col_d = d;
							col_axis = i;

							is_plane_translate = true;
						}
					}
				}
			}
		}

		if (col_axis != -1) {
			if (p_highlight_only) {
				spatial_editor->select_gizmo_highlight_axis(col_axis + (is_plane_translate ? 6 : 0));

			} else {
				//handle plane translate
				_edit.mode = TRANSFORM_TRANSLATE;
				_compute_edit(p_screenpos);
				_edit.plane = TransformPlane(TRANSFORM_X_AXIS + col_axis + (is_plane_translate ? 3 : 0));
			}
			return true;
		}
	}

	if (spatial_editor->get_tool_mode() == Node3DEditor::TOOL_MODE_SELECT || spatial_editor->get_tool_mode() == Node3DEditor::TOOL_MODE_ROTATE) {
		int col_axis = -1;

		Vector3 hit_position;
		Vector3 hit_normal;
		real_t ray_length = gt.origin.distance_to(ray_pos) + (GIZMO_CIRCLE_SIZE * gizmo_scale) * 4.0f;
		if (Geometry3D::segment_intersects_sphere(ray_pos, ray_pos + ray * ray_length, gt.origin, gizmo_scale * (GIZMO_CIRCLE_SIZE), &hit_position, &hit_normal)) {
			if (hit_normal.dot(_get_camera_normal()) < 0.05) {
				hit_position = gt.xform_inv(hit_position).abs();
				int min_axis = hit_position.min_axis_index();
				if (hit_position[min_axis] < gizmo_scale * GIZMO_RING_HALF_WIDTH) {
					col_axis = min_axis;
				}
			}
		}

		if (col_axis == -1) {
			float col_d = 1e20;

			for (int i = 0; i < 3; i++) {
				Plane plane(gt.basis.get_column(i).normalized(), gt.origin);
				Vector3 r;
				if (!plane.intersects_ray(ray_pos, ray, &r)) {
					continue;
				}

				const real_t dist = r.distance_to(gt.origin);
				const Vector3 r_dir = (r - gt.origin).normalized();

				if (_get_camera_normal().dot(r_dir) <= 0.005) {
					if (dist > gizmo_scale * (GIZMO_CIRCLE_SIZE - GIZMO_RING_HALF_WIDTH) && dist < gizmo_scale * (GIZMO_CIRCLE_SIZE + GIZMO_RING_HALF_WIDTH)) {
						const real_t d = ray_pos.distance_to(r);
						if (d < col_d) {
							col_d = d;
							col_axis = i;
						}
					}
				}
			}
		}

		if (col_axis != -1) {
			if (p_highlight_only) {
				spatial_editor->select_gizmo_highlight_axis(col_axis + 3);
			} else {
				//handle rotate
				_edit.mode = TRANSFORM_ROTATE;
				_compute_edit(p_screenpos);
				_edit.plane = TransformPlane(TRANSFORM_X_AXIS + col_axis);
			}
			return true;
		}
	}

	if (spatial_editor->get_tool_mode() == Node3DEditor::TOOL_MODE_SCALE) {
		int col_axis = -1;
		float col_d = 1e20;

		for (int i = 0; i < 3; i++) {
			const Vector3 grabber_pos = gt.origin + gt.basis.get_column(i).normalized() * gizmo_scale * GIZMO_SCALE_OFFSET;
			const real_t grabber_radius = gizmo_scale * GIZMO_ARROW_SIZE;

			Vector3 r;

			if (Geometry3D::segment_intersects_sphere(ray_pos, ray_pos + ray * MAX_Z, grabber_pos, grabber_radius, &r)) {
				const real_t d = r.distance_to(ray_pos);
				if (d < col_d) {
					col_d = d;
					col_axis = i;
				}
			}
		}

		bool is_plane_scale = false;
		// plane select
		if (col_axis == -1) {
			col_d = 1e20;

			for (int i = 0; i < 3; i++) {
				const Vector3 ivec2 = gt.basis.get_column((i + 1) % 3).normalized();
				const Vector3 ivec3 = gt.basis.get_column((i + 2) % 3).normalized();

				// Allow some tolerance to make the plane easier to click,
				// even if the click is actually slightly outside the plane.
				const Vector3 grabber_pos = gt.origin + (ivec2 + ivec3) * gizmo_scale * (GIZMO_PLANE_SIZE + GIZMO_PLANE_DST * 0.6667);

				Vector3 r;
				Plane plane(gt.basis.get_column(i).normalized(), gt.origin);

				if (plane.intersects_ray(ray_pos, ray, &r)) {
					const real_t dist = r.distance_to(grabber_pos);
					// Allow some tolerance to make the plane easier to click,
					// even if the click is actually slightly outside the plane.
					if (dist < (gizmo_scale * GIZMO_PLANE_SIZE * 1.5)) {
						const real_t d = ray_pos.distance_to(r);
						if (d < col_d) {
							col_d = d;
							col_axis = i;

							is_plane_scale = true;
						}
					}
				}
			}
		}

		if (col_axis != -1) {
			if (p_highlight_only) {
				spatial_editor->select_gizmo_highlight_axis(col_axis + (is_plane_scale ? 12 : 9));

			} else {
				//handle scale
				_edit.mode = TRANSFORM_SCALE;
				_compute_edit(p_screenpos);
				_edit.plane = TransformPlane(TRANSFORM_X_AXIS + col_axis + (is_plane_scale ? 3 : 0));
			}
			return true;
		}
	}

	if (p_highlight_only) {
		spatial_editor->select_gizmo_highlight_axis(-1);
	}

	return false;
}

void Node3DEditorViewport::_transform_gizmo_apply(Node3D *p_node, const Transform3D &p_transform, bool p_local) {
	if (p_transform.basis.determinant() == 0) {
		return;
	}

	if (p_local) {
		p_node->set_transform(p_transform);
	} else {
		p_node->set_global_transform(p_transform);
	}
}

Transform3D Node3DEditorViewport::_compute_transform(TransformMode p_mode, const Transform3D &p_original, const Transform3D &p_original_local, Vector3 p_motion, double p_extra, bool p_local, bool p_orthogonal) {
	switch (p_mode) {
		case TRANSFORM_SCALE: {
			if (_edit.snap || spatial_editor->is_snap_enabled()) {
				p_motion.snapf(p_extra);
			}
			Transform3D s;
			if (p_local) {
				s.basis = p_original_local.basis.scaled_local(p_motion + Vector3(1, 1, 1));
				s.origin = p_original_local.origin;
			} else {
				s.basis.scale(p_motion + Vector3(1, 1, 1));
				Transform3D base = Transform3D(Basis(), _edit.center);
				s = base * (s * (base.inverse() * p_original));

				// Recalculate orthogonalized scale without moving origin.
				if (p_orthogonal) {
					s.basis = p_original.basis.scaled_orthogonal(p_motion + Vector3(1, 1, 1));
				}
			}

			return s;
		}
		case TRANSFORM_TRANSLATE: {
			if (_edit.snap || spatial_editor->is_snap_enabled()) {
				p_motion.snapf(p_extra);
			}

			if (p_local) {
				return p_original_local.translated_local(p_motion);
			}

			return p_original.translated(p_motion);
		}
		case TRANSFORM_ROTATE: {
			Transform3D r;

			if (p_local) {
				Vector3 axis = p_original_local.basis.xform(p_motion);
				r.basis = Basis(axis.normalized(), p_extra) * p_original_local.basis;
				r.origin = p_original_local.origin;
			} else {
				Basis local = p_original.basis * p_original_local.basis.inverse();
				Vector3 axis = local.xform_inv(p_motion);
				r.basis = local * Basis(axis.normalized(), p_extra) * p_original_local.basis;
				r.origin = Basis(p_motion, p_extra).xform(p_original.origin - _edit.center) + _edit.center;
			}

			return r;
		}
		default: {
			ERR_FAIL_V_MSG(Transform3D(), "Invalid mode in '_compute_transform'");
		}
	}
}

void Node3DEditorViewport::_surface_mouse_enter() {
	if (Input::get_singleton()->get_mouse_mode() == Input::MOUSE_MODE_CAPTURED) {
		return;
	}

	if (!surface->has_focus() && (!get_viewport()->gui_get_focus_owner() || !get_viewport()->gui_get_focus_owner()->is_text_field())) {
		surface->grab_focus();
	}
}

void Node3DEditorViewport::_surface_mouse_exit() {
	_remove_preview_node();
	_reset_preview_material();
	_remove_preview_material();
}

void Node3DEditorViewport::_surface_focus_enter() {
	view_menu->set_disable_shortcuts(false);
}

void Node3DEditorViewport::_surface_focus_exit() {
	view_menu->set_disable_shortcuts(true);
}

bool Node3DEditorViewport::_is_node_locked(const Node *p_node) const {
	return p_node->get_meta("_edit_lock_", false);
}

void Node3DEditorViewport::_list_select(Ref<InputEventMouseButton> b) {
	Vector<_RayResult> potential_selection_results;
	_find_items_at_pos(b->get_position(), potential_selection_results, spatial_editor->get_tool_mode() == Node3DEditor::TOOL_MODE_SELECT);

	Node *edited_scene = EditorNode::get_singleton()->get_edited_scene();

	// Filter to a list of nodes which include either the edited scene or nodes directly owned by the edited scene.
	// If a node has an invalid owner, recursively check their parents until a valid node is found.
	for (int i = 0; i < potential_selection_results.size(); i++) {
		Node3D *node = potential_selection_results[i].item;
		while (true) {
			if (node == nullptr || node == edited_scene->get_parent()) {
				break;
			} else {
				Node *node_owner = node->get_owner();
				if (node == edited_scene || node_owner == edited_scene || (node_owner != nullptr && edited_scene->is_editable_instance(node_owner))) {
					if (!selection_results.has(node)) {
						selection_results.append(node);
					}
					break;
				}
			}
			node = Object::cast_to<Node3D>(node->get_parent());
		}
	}

	clicked_wants_append = b->is_shift_pressed();

	if (selection_results.size() == 1) {
		clicked = selection_results[0]->get_instance_id();
		selection_results.clear();

		if (clicked.is_valid()) {
			_select_clicked(spatial_editor->get_tool_mode() == Node3DEditor::TOOL_MODE_SELECT);
		}
	} else if (!selection_results.is_empty()) {
		NodePath root_path = get_tree()->get_edited_scene_root()->get_path();
		StringName root_name = root_path.get_name(root_path.get_name_count() - 1);

		for (int i = 0; i < selection_results.size(); i++) {
			Node3D *spat = selection_results[i];

			Ref<Texture2D> icon = EditorNode::get_singleton()->get_object_icon(spat, "Node");

			String node_path = "/" + root_name + "/" + root_path.rel_path_to(spat->get_path());

			int locked = 0;
			if (_is_node_locked(spat)) {
				locked = 1;
			} else {
				Node *ed_scene = EditorNode::get_singleton()->get_edited_scene();
				Node *node = spat;

				while (node && node != ed_scene->get_parent()) {
					Node3D *selected_tmp = Object::cast_to<Node3D>(node);
					if (selected_tmp && node->has_meta("_edit_group_")) {
						locked = 2;
					}
					node = node->get_parent();
				}
			}

			String suffix;
			if (locked == 1) {
				suffix = " (" + TTR("Locked") + ")";
			} else if (locked == 2) {
				suffix = " (" + TTR("Grouped") + ")";
			}
			selection_menu->add_item((String)spat->get_name() + suffix);
			selection_menu->set_item_icon(i, icon);
			selection_menu->set_item_metadata(i, node_path);
			selection_menu->set_item_tooltip(i, String(spat->get_name()) + "\nType: " + spat->get_class() + "\nPath: " + node_path);
		}

		selection_results_menu = selection_results;
		selection_menu->set_position(get_screen_position() + b->get_position());
		selection_menu->reset_size();
		selection_menu->popup();
	}
}

// This is only active during instant transforms,
// to capture and wrap mouse events outside the control.
void Node3DEditorViewport::input(const Ref<InputEvent> &p_event) {
	ERR_FAIL_COND(!_edit.instant);
	Ref<InputEventMouseMotion> m = p_event;

	if (m.is_valid()) {
		_edit.mouse_pos += _get_warped_mouse_motion(p_event);
		update_transform(_get_key_modifier(m) == Key::SHIFT);
	}
}

void Node3DEditorViewport::_sinput(const Ref<InputEvent> &p_event) {
	if (previewing || get_viewport()->gui_get_drag_data()) {
		return; //do NONE
	}

	EditorPlugin::AfterGUIInput after = EditorPlugin::AFTER_GUI_INPUT_PASS;
	{
		EditorNode *en = EditorNode::get_singleton();
		EditorPluginList *force_input_forwarding_list = en->get_editor_plugins_force_input_forwarding();
		if (!force_input_forwarding_list->is_empty()) {
			EditorPlugin::AfterGUIInput discard = force_input_forwarding_list->forward_3d_gui_input(camera, p_event, true);
			if (discard == EditorPlugin::AFTER_GUI_INPUT_STOP) {
				return;
			}
			if (discard == EditorPlugin::AFTER_GUI_INPUT_CUSTOM) {
				after = EditorPlugin::AFTER_GUI_INPUT_CUSTOM;
			}
		}
	}
	{
		EditorNode *en = EditorNode::get_singleton();
		EditorPluginList *over_plugin_list = en->get_editor_plugins_over();
		if (!over_plugin_list->is_empty()) {
			EditorPlugin::AfterGUIInput discard = over_plugin_list->forward_3d_gui_input(camera, p_event, false);
			if (discard == EditorPlugin::AFTER_GUI_INPUT_STOP) {
				return;
			}
			if (discard == EditorPlugin::AFTER_GUI_INPUT_CUSTOM) {
				after = EditorPlugin::AFTER_GUI_INPUT_CUSTOM;
			}
		}
	}

	Ref<InputEventMouseButton> b = p_event;

	if (b.is_valid()) {
		emit_signal(SNAME("clicked"), this);

		ViewportNavMouseButton orbit_mouse_preference = (ViewportNavMouseButton)EDITOR_GET("editors/3d/navigation/orbit_mouse_button").operator int();
		ViewportNavMouseButton pan_mouse_preference = (ViewportNavMouseButton)EDITOR_GET("editors/3d/navigation/pan_mouse_button").operator int();
		ViewportNavMouseButton zoom_mouse_preference = (ViewportNavMouseButton)EDITOR_GET("editors/3d/navigation/zoom_mouse_button").operator int();

		const real_t zoom_factor = 1 + (ZOOM_FREELOOK_MULTIPLIER - 1) * b->get_factor();
		switch (b->get_button_index()) {
			case MouseButton::WHEEL_UP: {
				if (is_freelook_active()) {
					scale_freelook_speed(zoom_factor);
				} else {
					scale_cursor_distance(1.0 / zoom_factor);
				}
			} break;
			case MouseButton::WHEEL_DOWN: {
				if (is_freelook_active()) {
					scale_freelook_speed(1.0 / zoom_factor);
				} else {
					scale_cursor_distance(zoom_factor);
				}
			} break;
			case MouseButton::RIGHT: {
				if (b->is_pressed() && _edit.gizmo.is_valid()) {
					//restore
					_edit.gizmo->commit_handle(_edit.gizmo_handle, _edit.gizmo_handle_secondary, _edit.gizmo_initial_value, true);
					_edit.gizmo = Ref<EditorNode3DGizmo>();
				}

				if (_edit.mode == TRANSFORM_NONE && b->is_pressed()) {
					if (orbit_mouse_preference == NAVIGATION_RIGHT_MOUSE && _is_nav_modifier_pressed("spatial_editor/viewport_orbit_modifier_1") && _is_nav_modifier_pressed("spatial_editor/viewport_orbit_modifier_2")) {
						break;
					} else if (pan_mouse_preference == NAVIGATION_RIGHT_MOUSE && _is_nav_modifier_pressed("spatial_editor/viewport_pan_modifier_1") && _is_nav_modifier_pressed("spatial_editor/viewport_pan_modifier_2")) {
						break;
					} else if (zoom_mouse_preference == NAVIGATION_RIGHT_MOUSE && _is_nav_modifier_pressed("spatial_editor/viewport_zoom_modifier_1") && _is_nav_modifier_pressed("spatial_editor/viewport_zoom_modifier_2")) {
						break;
					}

					if (b->is_alt_pressed()) {
						_list_select(b);
						return;
					}
				}

				if (_edit.mode != TRANSFORM_NONE && b->is_pressed()) {
					cancel_transform();
					break;
				}

				if (b->is_pressed()) {
					const Key mod = _get_key_modifier(b);
					if (!orthogonal) {
						if (mod == _get_key_modifier_setting("editors/3d/freelook/freelook_activation_modifier")) {
							set_freelook_active(true);
						}
					}
				} else {
					set_freelook_active(false);
				}

				if (freelook_active && !surface->has_focus()) {
					// Focus usually doesn't trigger on right-click, but in case of freelook it should,
					// otherwise using keyboard navigation would misbehave
					surface->grab_focus();
				}

			} break;
			case MouseButton::MIDDLE: {
				if (b->is_pressed() && _edit.mode != TRANSFORM_NONE) {
					if (orbit_mouse_preference == NAVIGATION_MIDDLE_MOUSE && _is_nav_modifier_pressed("spatial_editor/viewport_orbit_modifier_1") && _is_nav_modifier_pressed("spatial_editor/viewport_orbit_modifier_2")) {
						break;
					} else if (pan_mouse_preference == NAVIGATION_MIDDLE_MOUSE && _is_nav_modifier_pressed("spatial_editor/viewport_pan_modifier_1") && _is_nav_modifier_pressed("spatial_editor/viewport_pan_modifier_2")) {
						break;
					} else if (zoom_mouse_preference == NAVIGATION_MIDDLE_MOUSE && _is_nav_modifier_pressed("spatial_editor/viewport_zoom_modifier_1") && _is_nav_modifier_pressed("spatial_editor/viewport_zoom_modifier_2")) {
						break;
					}

					switch (_edit.plane) {
						case TRANSFORM_VIEW: {
							_edit.plane = TRANSFORM_X_AXIS;
							set_message(TTR("X-Axis Transform."), 2);
							view_type = VIEW_TYPE_USER;
							_update_name();
						} break;
						case TRANSFORM_X_AXIS: {
							_edit.plane = TRANSFORM_Y_AXIS;
							set_message(TTR("Y-Axis Transform."), 2);

						} break;
						case TRANSFORM_Y_AXIS: {
							_edit.plane = TRANSFORM_Z_AXIS;
							set_message(TTR("Z-Axis Transform."), 2);

						} break;
						case TRANSFORM_Z_AXIS: {
							_edit.plane = TRANSFORM_VIEW;
							// TRANSLATORS: This refers to the transform of the view plane.
							set_message(TTR("View Plane Transform."), 2);

						} break;
						case TRANSFORM_YZ:
						case TRANSFORM_XZ:
						case TRANSFORM_XY: {
						} break;
					}
				}
			} break;
			case MouseButton::LEFT: {
				if (b->is_pressed()) {
					clicked_wants_append = b->is_shift_pressed();

					if (_edit.mode != TRANSFORM_NONE && (_edit.instant || collision_reposition)) {
						commit_transform();
						break; // just commit the edit, stop processing the event so we don't deselect the object
					}
					if (orbit_mouse_preference == NAVIGATION_LEFT_MOUSE && _is_nav_modifier_pressed("spatial_editor/viewport_orbit_modifier_1") && _is_nav_modifier_pressed("spatial_editor/viewport_orbit_modifier_2")) {
						break;
					} else if (pan_mouse_preference == NAVIGATION_LEFT_MOUSE && _is_nav_modifier_pressed("spatial_editor/viewport_pan_modifier_1") && _is_nav_modifier_pressed("spatial_editor/viewport_pan_modifier_2")) {
						break;
					} else if (zoom_mouse_preference == NAVIGATION_LEFT_MOUSE && _is_nav_modifier_pressed("spatial_editor/viewport_zoom_modifier_1") && _is_nav_modifier_pressed("spatial_editor/viewport_zoom_modifier_2")) {
						break;
					}

					if (spatial_editor->get_tool_mode() == Node3DEditor::TOOL_MODE_LIST_SELECT) {
						_list_select(b);
						break;
					}

					_edit.mouse_pos = b->get_position();
					_edit.original_mouse_pos = b->get_position();
					_edit.snap = spatial_editor->is_snap_enabled();
					_edit.mode = TRANSFORM_NONE;
					_edit.original = spatial_editor->get_gizmo_transform(); // To prevent to break when flipping with scale.

					bool can_select_gizmos = spatial_editor->get_single_selected_node();

					{
						int idx = view_menu->get_popup()->get_item_index(VIEW_GIZMOS);
						int idx2 = view_menu->get_popup()->get_item_index(VIEW_TRANSFORM_GIZMO);
						can_select_gizmos = can_select_gizmos && view_menu->get_popup()->is_item_checked(idx);
						transform_gizmo_visible = view_menu->get_popup()->is_item_checked(idx2);
					}

					// Gizmo handles
					if (can_select_gizmos) {
						Vector<Ref<Node3DGizmo>> gizmos = spatial_editor->get_single_selected_node()->get_gizmos();

						bool intersected_handle = false;
						for (int i = 0; i < gizmos.size(); i++) {
							Ref<EditorNode3DGizmo> seg = gizmos[i];

							if ((!seg.is_valid())) {
								continue;
							}

							int gizmo_handle = -1;
							bool gizmo_secondary = false;
							seg->handles_intersect_ray(camera, _edit.mouse_pos, b->is_shift_pressed(), gizmo_handle, gizmo_secondary);
							if (gizmo_handle != -1) {
								_edit.gizmo = seg;
								seg->begin_handle_action(gizmo_handle, gizmo_secondary);
								_edit.gizmo_handle = gizmo_handle;
								_edit.gizmo_handle_secondary = gizmo_secondary;
								_edit.gizmo_initial_value = seg->get_handle_value(gizmo_handle, gizmo_secondary);
								intersected_handle = true;
								break;
							}
						}

						if (intersected_handle) {
							break;
						}
					}

					// Transform gizmo
					if (_transform_gizmo_select(_edit.mouse_pos)) {
						break;
					}

					// Subgizmos
					if (can_select_gizmos) {
						Node3DEditorSelectedItem *se = editor_selection->get_node_editor_data<Node3DEditorSelectedItem>(spatial_editor->get_single_selected_node());
						Vector<Ref<Node3DGizmo>> gizmos = spatial_editor->get_single_selected_node()->get_gizmos();

						bool intersected_subgizmo = false;
						for (int i = 0; i < gizmos.size(); i++) {
							Ref<EditorNode3DGizmo> seg = gizmos[i];

							if ((!seg.is_valid())) {
								continue;
							}

							int subgizmo_id = seg->subgizmos_intersect_ray(camera, _edit.mouse_pos);
							if (subgizmo_id != -1) {
								ERR_CONTINUE(!se);
								if (b->is_shift_pressed()) {
									if (se->subgizmos.has(subgizmo_id)) {
										se->subgizmos.erase(subgizmo_id);
									} else {
										se->subgizmos.insert(subgizmo_id, seg->get_subgizmo_transform(subgizmo_id));
									}
								} else {
									se->subgizmos.clear();
									se->subgizmos.insert(subgizmo_id, seg->get_subgizmo_transform(subgizmo_id));
								}

								if (se->subgizmos.is_empty()) {
									se->gizmo = Ref<EditorNode3DGizmo>();
								} else {
									se->gizmo = seg;
								}

								seg->redraw();
								spatial_editor->update_transform_gizmo();
								intersected_subgizmo = true;
								break;
							}
						}

						if (intersected_subgizmo) {
							break;
						}
					}

					clicked = ObjectID();

					bool node_selected = get_selected_count() > 0;

					if (node_selected && ((spatial_editor->get_tool_mode() == Node3DEditor::TOOL_MODE_SELECT && b->is_command_or_control_pressed()) || spatial_editor->get_tool_mode() == Node3DEditor::TOOL_MODE_ROTATE)) {
						begin_transform(TRANSFORM_ROTATE, false);
						break;
					}

					if (node_selected && spatial_editor->get_tool_mode() == Node3DEditor::TOOL_MODE_MOVE) {
						begin_transform(TRANSFORM_TRANSLATE, false);
						break;
					}

					if (node_selected && spatial_editor->get_tool_mode() == Node3DEditor::TOOL_MODE_SCALE) {
						begin_transform(TRANSFORM_SCALE, false);
						break;
					}

					if (after != EditorPlugin::AFTER_GUI_INPUT_CUSTOM) {
						// Single item selection.
						clicked = _select_ray(b->get_position());

						selection_in_progress = true;

						if (clicked.is_null()) {
							// Default to region select.
							cursor.region_select = true;
							cursor.region_begin = b->get_position();
							cursor.region_end = b->get_position();
						}
					}

					surface->queue_redraw();
				} else {
					if (_edit.gizmo.is_valid()) {
						_edit.gizmo->commit_handle(_edit.gizmo_handle, _edit.gizmo_handle_secondary, _edit.gizmo_initial_value, false);
						spatial_editor->get_single_selected_node()->update_gizmos();
						_edit.gizmo = Ref<EditorNode3DGizmo>();
						break;
					}

					if (after != EditorPlugin::AFTER_GUI_INPUT_CUSTOM) {
						selection_in_progress = false;

						if (clicked.is_valid()) {
							_select_clicked(false);
						}

						if (cursor.region_select) {
							_select_region();
							cursor.region_select = false;
							surface->queue_redraw();
						}
					}

					if (!_edit.instant && _edit.mode != TRANSFORM_NONE) {
						Node3D *selected = spatial_editor->get_single_selected_node();
						Node3DEditorSelectedItem *se = selected ? editor_selection->get_node_editor_data<Node3DEditorSelectedItem>(selected) : nullptr;

						if (se && se->gizmo.is_valid()) {
							Vector<int> ids;
							Vector<Transform3D> restore;

							for (const KeyValue<int, Transform3D> &GE : se->subgizmos) {
								ids.push_back(GE.key);
								restore.push_back(GE.value);
							}

							se->gizmo->commit_subgizmos(ids, restore, false);
						} else {
							if (_edit.original_mouse_pos != _edit.mouse_pos) {
								commit_transform();
							}
						}
						_edit.mode = TRANSFORM_NONE;
						set_message("");
						spatial_editor->update_transform_gizmo();
					}
					surface->queue_redraw();
				}

			} break;
			default:
				break;
		}
	}

	ViewportNavMouseButton orbit_mouse_preference = (ViewportNavMouseButton)EDITOR_GET("editors/3d/navigation/orbit_mouse_button").operator int();
	ViewportNavMouseButton pan_mouse_preference = (ViewportNavMouseButton)EDITOR_GET("editors/3d/navigation/pan_mouse_button").operator int();
	ViewportNavMouseButton zoom_mouse_preference = (ViewportNavMouseButton)EDITOR_GET("editors/3d/navigation/zoom_mouse_button").operator int();
	bool orbit_mod_pressed = _is_nav_modifier_pressed("spatial_editor/viewport_orbit_modifier_1") && _is_nav_modifier_pressed("spatial_editor/viewport_orbit_modifier_2");
	bool pan_mod_pressed = _is_nav_modifier_pressed("spatial_editor/viewport_pan_modifier_1") && _is_nav_modifier_pressed("spatial_editor/viewport_pan_modifier_2");
	bool zoom_mod_pressed = _is_nav_modifier_pressed("spatial_editor/viewport_zoom_modifier_1") && _is_nav_modifier_pressed("spatial_editor/viewport_zoom_modifier_2");
	int orbit_mod_input_count = _get_shortcut_input_count("spatial_editor/viewport_orbit_modifier_1") + _get_shortcut_input_count("spatial_editor/viewport_orbit_modifier_2");
	int pan_mod_input_count = _get_shortcut_input_count("spatial_editor/viewport_pan_modifier_1") + _get_shortcut_input_count("spatial_editor/viewport_pan_modifier_2");
	int zoom_mod_input_count = _get_shortcut_input_count("spatial_editor/viewport_zoom_modifier_1") + _get_shortcut_input_count("spatial_editor/viewport_zoom_modifier_2");
	bool orbit_not_empty = !_is_shortcut_empty("spatial_editor/viewport_orbit_modifier_1") || !_is_shortcut_empty("spatial_editor/viewport_orbit_modifier_2");
	bool pan_not_empty = !_is_shortcut_empty("spatial_editor/viewport_pan_modifier_1") || !_is_shortcut_empty("spatial_editor/viewport_pan_modifier_2");
	bool zoom_not_empty = !_is_shortcut_empty("spatial_editor/viewport_zoom_modifier_1") || !_is_shortcut_empty("spatial_editor/viewport_zoom_modifier_2");
	Vector<ShortcutCheckSet> shortcut_check_sets;
	shortcut_check_sets.push_back(ShortcutCheckSet(orbit_mod_pressed, orbit_not_empty, orbit_mod_input_count, orbit_mouse_preference, NAVIGATION_ORBIT));
	shortcut_check_sets.push_back(ShortcutCheckSet(pan_mod_pressed, pan_not_empty, pan_mod_input_count, pan_mouse_preference, NAVIGATION_PAN));
	shortcut_check_sets.push_back(ShortcutCheckSet(zoom_mod_pressed, zoom_not_empty, zoom_mod_input_count, zoom_mouse_preference, NAVIGATION_ZOOM));
	shortcut_check_sets.sort_custom<ShortcutCheckSetComparator>();

	Ref<InputEventMouseMotion> m = p_event;

	// Instant transforms process mouse motion in input() to handle wrapping.
	if (m.is_valid() && !_edit.instant) {
		_edit.mouse_pos = m->get_position();

		if (spatial_editor->get_single_selected_node()) {
			Vector<Ref<Node3DGizmo>> gizmos = spatial_editor->get_single_selected_node()->get_gizmos();

			Ref<EditorNode3DGizmo> found_gizmo;
			int found_handle = -1;
			bool found_handle_secondary = false;

			for (int i = 0; i < gizmos.size(); i++) {
				Ref<EditorNode3DGizmo> seg = gizmos[i];
				if (!seg.is_valid()) {
					continue;
				}

				seg->handles_intersect_ray(camera, _edit.mouse_pos, false, found_handle, found_handle_secondary);

				if (found_handle != -1) {
					found_gizmo = seg;
					break;
				}
			}

			if (found_gizmo.is_valid()) {
				spatial_editor->select_gizmo_highlight_axis(-1);
			}

			bool current_hover_handle_secondary = false;
			int curreny_hover_handle = spatial_editor->get_current_hover_gizmo_handle(current_hover_handle_secondary);
			if (found_gizmo != spatial_editor->get_current_hover_gizmo() || found_handle != curreny_hover_handle || found_handle_secondary != current_hover_handle_secondary) {
				spatial_editor->set_current_hover_gizmo(found_gizmo);
				spatial_editor->set_current_hover_gizmo_handle(found_handle, found_handle_secondary);
				spatial_editor->get_single_selected_node()->update_gizmos();
			}
		}

		if (spatial_editor->get_current_hover_gizmo().is_null() && !m->get_button_mask().has_flag(MouseButtonMask::LEFT) && !_edit.gizmo.is_valid()) {
			_transform_gizmo_select(_edit.mouse_pos, true);
		}

		NavigationMode nav_mode = NAVIGATION_NONE;

		if (_edit.gizmo.is_valid()) {
			_edit.gizmo->set_handle(_edit.gizmo_handle, _edit.gizmo_handle_secondary, camera, m->get_position());
			Variant v = _edit.gizmo->get_handle_value(_edit.gizmo_handle, _edit.gizmo_handle_secondary);
			String n = _edit.gizmo->get_handle_name(_edit.gizmo_handle, _edit.gizmo_handle_secondary);
			set_message(n + ": " + String(v));

		} else if (m->get_button_mask().has_flag(MouseButtonMask::LEFT)) {
			NavigationMode change_nav_from_shortcut = _get_nav_mode_from_shortcut_check(NAVIGATION_LEFT_MOUSE, shortcut_check_sets, false);
			if (change_nav_from_shortcut != NAVIGATION_NONE) {
				nav_mode = change_nav_from_shortcut;
			} else {
				const bool movement_threshold_passed = _edit.original_mouse_pos.distance_to(_edit.mouse_pos) > 8 * EDSCALE;

				if (selection_in_progress && movement_threshold_passed && clicked.is_valid()) {
					if (clicked_wants_append || !editor_selection->is_selected(Object::cast_to<Node>(ObjectDB::get_instance(clicked)))) {
						cursor.region_select = true;
						cursor.region_begin = _edit.original_mouse_pos;
						clicked = ObjectID();
					}
				}

				if (cursor.region_select) {
					cursor.region_end = m->get_position();
					surface->queue_redraw();
					return;
				}

				if (clicked.is_valid() && movement_threshold_passed) {
					_compute_edit(_edit.original_mouse_pos);
					clicked = ObjectID();
					_edit.mode = TRANSFORM_TRANSLATE;
				}

				if (_edit.mode == TRANSFORM_NONE || _edit.numeric_input != 0 || _edit.numeric_next_decimal != 0) {
					return;
				}

				update_transform(_get_key_modifier(m) == Key::SHIFT);
			}
		} else if (m->get_button_mask().has_flag(MouseButtonMask::RIGHT) || freelook_active) {
			NavigationMode change_nav_from_shortcut = _get_nav_mode_from_shortcut_check(NAVIGATION_RIGHT_MOUSE, shortcut_check_sets, false);
			if (m->get_button_mask().has_flag(MouseButtonMask::RIGHT) && change_nav_from_shortcut != NAVIGATION_NONE) {
				nav_mode = change_nav_from_shortcut;
			} else if (freelook_active) {
				nav_mode = NAVIGATION_LOOK;
			} else if (orthogonal) {
				nav_mode = NAVIGATION_PAN;
			}

		} else if (m->get_button_mask().has_flag(MouseButtonMask::MIDDLE)) {
			NavigationMode change_nav_from_shortcut = _get_nav_mode_from_shortcut_check(NAVIGATION_MIDDLE_MOUSE, shortcut_check_sets, false);
			if (change_nav_from_shortcut != NAVIGATION_NONE) {
				nav_mode = change_nav_from_shortcut;
			}

		} else if (EDITOR_GET("editors/3d/navigation/emulate_3_button_mouse")) {
			// Handle trackpad (no external mouse) use case
			NavigationMode change_nav_from_shortcut = _get_nav_mode_from_shortcut_check(NAVIGATION_LEFT_MOUSE, shortcut_check_sets, true);
			if (change_nav_from_shortcut != NAVIGATION_NONE) {
				nav_mode = change_nav_from_shortcut;
			}
		}

		switch (nav_mode) {
			case NAVIGATION_PAN: {
				_nav_pan(m, _get_warped_mouse_motion(m));

			} break;

			case NAVIGATION_ZOOM: {
				_nav_zoom(m, m->get_relative());

			} break;

			case NAVIGATION_ORBIT: {
				_nav_orbit(m, _get_warped_mouse_motion(m));

			} break;

			case NAVIGATION_LOOK: {
				_nav_look(m, _get_warped_mouse_motion(m));

			} break;

			default: {
			}
		}
	}

	Ref<InputEventMagnifyGesture> magnify_gesture = p_event;
	if (magnify_gesture.is_valid()) {
		if (is_freelook_active()) {
			scale_freelook_speed(magnify_gesture->get_factor());
		} else {
			scale_cursor_distance(1.0 / magnify_gesture->get_factor());
		}
	}

	Ref<InputEventPanGesture> pan_gesture = p_event;
	if (pan_gesture.is_valid()) {
		NavigationMode nav_mode = NAVIGATION_NONE;

		for (const ShortcutCheckSet &shortcut_check_set : shortcut_check_sets) {
			if (shortcut_check_set.mod_pressed) {
				nav_mode = shortcut_check_set.result_nav_mode;
				break;
			}
		}

		switch (nav_mode) {
			case NAVIGATION_PAN: {
				_nav_pan(pan_gesture, -pan_gesture->get_delta());

			} break;

			case NAVIGATION_ZOOM: {
				_nav_zoom(pan_gesture, pan_gesture->get_delta());

			} break;

			case NAVIGATION_ORBIT: {
				_nav_orbit(pan_gesture, -pan_gesture->get_delta());

			} break;

			case NAVIGATION_LOOK: {
				_nav_look(pan_gesture, pan_gesture->get_delta());

			} break;

			default: {
			}
		}
	}

	Ref<InputEventKey> k = p_event;

	if (k.is_valid()) {
		if (!k->is_pressed()) {
			return;
		}

		if (_edit.instant) {
			// In a Blender-style transform, numbers set the magnitude of the transform.
			// E.g. pressing g4.5x means "translate 4.5 units along the X axis".
			// Use the Unicode value because we care about the text, not the actual keycode.
			// This ensures numbers work consistently across different keyboard language layouts.
			bool processed = true;
			Key key = k->get_physical_keycode();
			char32_t unicode = k->get_unicode();
			if (unicode >= '0' && unicode <= '9') {
				uint32_t value = uint32_t(unicode - Key::KEY_0);
				if (_edit.numeric_next_decimal < 0) {
					_edit.numeric_input = _edit.numeric_input + value * Math::pow(10.0, _edit.numeric_next_decimal--);
				} else {
					_edit.numeric_input = _edit.numeric_input * 10 + value;
				}
				update_transform_numeric();
			} else if (unicode == '-') {
				_edit.numeric_negate = !_edit.numeric_negate;
				update_transform_numeric();
			} else if (unicode == '.') {
				if (_edit.numeric_next_decimal == 0) {
					_edit.numeric_next_decimal = -1;
				}
			} else if (key == Key::ENTER || key == Key::KP_ENTER || key == Key::SPACE) {
				commit_transform();
			} else {
				processed = false;
			}

			if (processed) {
				// Ignore mouse inputs once we receive a numeric input.
				set_process_input(false);
				accept_event();
				return;
			}
		}

		if (EDITOR_GET("editors/3d/navigation/emulate_numpad")) {
			const Key code = k->get_physical_keycode();
			if (code >= Key::KEY_0 && code <= Key::KEY_9) {
				k->set_keycode(code - Key::KEY_0 + Key::KP_0);
			}
		}

		if (_edit.mode == TRANSFORM_NONE) {
			if (_edit.gizmo.is_null() && is_freelook_active() && k->get_keycode() == Key::ESCAPE) {
				set_freelook_active(false);
				return;
			}

			if (_edit.gizmo.is_valid() && (k->get_keycode() == Key::ESCAPE || k->get_keycode() == Key::BACKSPACE)) {
				// Restore.
				_edit.gizmo->commit_handle(_edit.gizmo_handle, _edit.gizmo_handle_secondary, _edit.gizmo_initial_value, true);
				_edit.gizmo = Ref<EditorNode3DGizmo>();
			}
			if (k->get_keycode() == Key::ESCAPE && !cursor.region_select) {
				_clear_selected();
				return;
			}
		} else {
			// We're actively transforming, handle keys specially
			TransformPlane new_plane = TRANSFORM_VIEW;
			if (ED_IS_SHORTCUT("spatial_editor/lock_transform_x", p_event)) {
				new_plane = TRANSFORM_X_AXIS;
			} else if (ED_IS_SHORTCUT("spatial_editor/lock_transform_y", p_event)) {
				new_plane = TRANSFORM_Y_AXIS;
			} else if (ED_IS_SHORTCUT("spatial_editor/lock_transform_z", p_event)) {
				new_plane = TRANSFORM_Z_AXIS;
			} else if (_edit.mode != TRANSFORM_ROTATE) { // rotating on a plane doesn't make sense
				if (ED_IS_SHORTCUT("spatial_editor/lock_transform_yz", p_event)) {
					new_plane = TRANSFORM_YZ;
				} else if (ED_IS_SHORTCUT("spatial_editor/lock_transform_xz", p_event)) {
					new_plane = TRANSFORM_XZ;
				} else if (ED_IS_SHORTCUT("spatial_editor/lock_transform_xy", p_event)) {
					new_plane = TRANSFORM_XY;
				}
			}

			if (new_plane != TRANSFORM_VIEW) {
				if (new_plane != _edit.plane) {
					// lock me once and get a global constraint
					_edit.plane = new_plane;
					spatial_editor->set_local_coords_enabled(false);
				} else if (!spatial_editor->are_local_coords_enabled()) {
					// lock me twice and get a local constraint
					spatial_editor->set_local_coords_enabled(true);
				} else {
					// lock me thrice and we're back where we started
					_edit.plane = TRANSFORM_VIEW;
					spatial_editor->set_local_coords_enabled(false);
				}
				if (_edit.numeric_input != 0 || _edit.numeric_next_decimal != 0) {
					update_transform_numeric();
				} else {
					update_transform(Input::get_singleton()->is_key_pressed(Key::SHIFT));
				}
				accept_event();
				return;
			}
		}
		if (ED_IS_SHORTCUT("spatial_editor/snap", p_event)) {
			if (_edit.mode != TRANSFORM_NONE) {
				_edit.snap = !_edit.snap;
			}
		}
		if (ED_IS_SHORTCUT("spatial_editor/bottom_view", p_event)) {
			_menu_option(VIEW_BOTTOM);
		}
		if (ED_IS_SHORTCUT("spatial_editor/top_view", p_event)) {
			_menu_option(VIEW_TOP);
		}
		if (ED_IS_SHORTCUT("spatial_editor/rear_view", p_event)) {
			_menu_option(VIEW_REAR);
		}
		if (ED_IS_SHORTCUT("spatial_editor/front_view", p_event)) {
			_menu_option(VIEW_FRONT);
		}
		if (ED_IS_SHORTCUT("spatial_editor/left_view", p_event)) {
			_menu_option(VIEW_LEFT);
		}
		if (ED_IS_SHORTCUT("spatial_editor/right_view", p_event)) {
			_menu_option(VIEW_RIGHT);
		}
		if (ED_IS_SHORTCUT("spatial_editor/orbit_view_down", p_event)) {
			// Clamp rotation to roughly -90..90 degrees so the user can't look upside-down and end up disoriented.
			cursor.x_rot = CLAMP(cursor.x_rot - Math_PI / 12.0, -1.57, 1.57);
			view_type = VIEW_TYPE_USER;
			_update_name();
		}
		if (ED_IS_SHORTCUT("spatial_editor/orbit_view_up", p_event)) {
			// Clamp rotation to roughly -90..90 degrees so the user can't look upside-down and end up disoriented.
			cursor.x_rot = CLAMP(cursor.x_rot + Math_PI / 12.0, -1.57, 1.57);
			view_type = VIEW_TYPE_USER;
			_update_name();
		}
		if (ED_IS_SHORTCUT("spatial_editor/orbit_view_right", p_event)) {
			cursor.y_rot -= Math_PI / 12.0;
			view_type = VIEW_TYPE_USER;
			_update_name();
		}
		if (ED_IS_SHORTCUT("spatial_editor/orbit_view_left", p_event)) {
			cursor.y_rot += Math_PI / 12.0;
			view_type = VIEW_TYPE_USER;
			_update_name();
		}
		if (ED_IS_SHORTCUT("spatial_editor/orbit_view_180", p_event)) {
			cursor.y_rot += Math_PI;
			view_type = VIEW_TYPE_USER;
			_update_name();
		}
		if (ED_IS_SHORTCUT("spatial_editor/focus_origin", p_event)) {
			_menu_option(VIEW_CENTER_TO_ORIGIN);
		}
		if (ED_IS_SHORTCUT("spatial_editor/focus_selection", p_event)) {
			_menu_option(VIEW_CENTER_TO_SELECTION);
		}
		if (ED_IS_SHORTCUT("spatial_editor/align_transform_with_view", p_event)) {
			_menu_option(VIEW_ALIGN_TRANSFORM_WITH_VIEW);
		}
		if (ED_IS_SHORTCUT("spatial_editor/align_rotation_with_view", p_event)) {
			_menu_option(VIEW_ALIGN_ROTATION_WITH_VIEW);
		}
		if (ED_IS_SHORTCUT("spatial_editor/insert_anim_key", p_event)) {
			if (!get_selected_count() || _edit.mode != TRANSFORM_NONE) {
				return;
			}

			if (!AnimationPlayerEditor::get_singleton()->get_track_editor()->has_keying()) {
				set_message(TTR("Keying is disabled (no key inserted)."));
				return;
			}

			List<Node *> &selection = editor_selection->get_selected_node_list();

			for (Node *E : selection) {
				Node3D *sp = Object::cast_to<Node3D>(E);
				if (!sp) {
					continue;
				}

				spatial_editor->emit_signal(SNAME("transform_key_request"), sp, "", sp->get_transform());
			}

			set_message(TTR("Animation Key Inserted."));
		}
		if (ED_IS_SHORTCUT("spatial_editor/cancel_transform", p_event) && _edit.mode != TRANSFORM_NONE) {
			cancel_transform();
		}
		if (!is_freelook_active() && !k->is_echo()) {
			if (ED_IS_SHORTCUT("spatial_editor/instant_translate", p_event) && (_edit.mode != TRANSFORM_TRANSLATE || collision_reposition)) {
				if (_edit.mode == TRANSFORM_NONE) {
					begin_transform(TRANSFORM_TRANSLATE, true);
				} else if (_edit.instant || collision_reposition) {
					commit_transform();
					begin_transform(TRANSFORM_TRANSLATE, true);
				}
			}
			if (ED_IS_SHORTCUT("spatial_editor/instant_rotate", p_event) && _edit.mode != TRANSFORM_ROTATE) {
				if (_edit.mode == TRANSFORM_NONE) {
					begin_transform(TRANSFORM_ROTATE, true);
				} else if (_edit.instant || collision_reposition) {
					commit_transform();
					begin_transform(TRANSFORM_ROTATE, true);
				}
			}
			if (ED_IS_SHORTCUT("spatial_editor/instant_scale", p_event) && _edit.mode != TRANSFORM_SCALE) {
				if (_edit.mode == TRANSFORM_NONE) {
					begin_transform(TRANSFORM_SCALE, true);
				} else if (_edit.instant || collision_reposition) {
					commit_transform();
					begin_transform(TRANSFORM_SCALE, true);
				}
			}
			if (ED_IS_SHORTCUT("spatial_editor/collision_reposition", p_event) && editor_selection->get_selected_node_list().size() == 1 && !collision_reposition) {
				if (_edit.mode == TRANSFORM_NONE || _edit.instant) {
					if (_edit.mode == TRANSFORM_NONE) {
						_compute_edit(_edit.mouse_pos);
					} else {
						commit_transform();
						_compute_edit(_edit.mouse_pos);
					}
					_edit.mode = TRANSFORM_TRANSLATE;
					collision_reposition = true;
				}
			}
		}

		// Freelook doesn't work in orthogonal mode.
		if (!orthogonal && ED_IS_SHORTCUT("spatial_editor/freelook_toggle", p_event)) {
			set_freelook_active(!is_freelook_active());

		} else if (k->get_keycode() == Key::ESCAPE) {
			set_freelook_active(false);
		}

		if (k->get_keycode() == Key::SPACE) {
			if (!k->is_pressed()) {
				emit_signal(SNAME("toggle_maximize_view"), this);
			}
		}

		if (ED_IS_SHORTCUT("spatial_editor/decrease_fov", p_event)) {
			scale_fov(-0.05);
		}

		if (ED_IS_SHORTCUT("spatial_editor/increase_fov", p_event)) {
			scale_fov(0.05);
		}

		if (ED_IS_SHORTCUT("spatial_editor/reset_fov", p_event)) {
			reset_fov();
		}
	}

	// freelook uses most of the useful shortcuts, like save, so its ok
	// to consider freelook active as end of the line for future events.
	if (freelook_active) {
		accept_event();
	}
}

int Node3DEditorViewport::_get_shortcut_input_count(const String &p_name) {
	Ref<Shortcut> check_shortcut = ED_GET_SHORTCUT(p_name);

	ERR_FAIL_COND_V_MSG(check_shortcut.is_null(), 0, "The Shortcut was null, possible name mismatch.");

	return check_shortcut->get_events().size();
}

Node3DEditorViewport::NavigationMode Node3DEditorViewport::_get_nav_mode_from_shortcut_check(ViewportNavMouseButton p_mouse_button, Vector<ShortcutCheckSet> p_shortcut_check_sets, bool p_use_not_empty) {
	if (p_use_not_empty) {
		for (const ShortcutCheckSet &shortcut_check_set : p_shortcut_check_sets) {
			if (shortcut_check_set.mod_pressed && shortcut_check_set.shortcut_not_empty) {
				return shortcut_check_set.result_nav_mode;
			}
		}
	} else {
		for (const ShortcutCheckSet &shortcut_check_set : p_shortcut_check_sets) {
			if (shortcut_check_set.mouse_preference == p_mouse_button && shortcut_check_set.mod_pressed) {
				return shortcut_check_set.result_nav_mode;
			}
		}
	}

	return NAVIGATION_NONE;
}

void Node3DEditorViewport::_nav_pan(Ref<InputEventWithModifiers> p_event, const Vector2 &p_relative) {
	const NavigationScheme nav_scheme = (NavigationScheme)EDITOR_GET("editors/3d/navigation/navigation_scheme").operator int();

	real_t pan_speed = 1 / 150.0;
	if (p_event.is_valid() && nav_scheme == NAVIGATION_MAYA && p_event->is_shift_pressed()) {
		pan_speed *= 10;
	}

	Transform3D camera_transform;

	camera_transform.translate_local(cursor.pos);
	camera_transform.basis.rotate(Vector3(1, 0, 0), -cursor.x_rot);
	camera_transform.basis.rotate(Vector3(0, 1, 0), -cursor.y_rot);
	const bool invert_x_axis = EDITOR_GET("editors/3d/navigation/invert_x_axis");
	const bool invert_y_axis = EDITOR_GET("editors/3d/navigation/invert_y_axis");
	Vector3 translation(
			(invert_x_axis ? -1 : 1) * -p_relative.x * pan_speed,
			(invert_y_axis ? -1 : 1) * p_relative.y * pan_speed,
			0);
	translation *= cursor.distance / DISTANCE_DEFAULT;
	camera_transform.translate_local(translation);
	cursor.pos = camera_transform.origin;
}

void Node3DEditorViewport::_nav_zoom(Ref<InputEventWithModifiers> p_event, const Vector2 &p_relative) {
	const NavigationScheme nav_scheme = (NavigationScheme)EDITOR_GET("editors/3d/navigation/navigation_scheme").operator int();

	real_t zoom_speed = 1 / 80.0;
	if (p_event.is_valid() && nav_scheme == NAVIGATION_MAYA && p_event->is_shift_pressed()) {
		zoom_speed *= 10;
	}

	NavigationZoomStyle zoom_style = (NavigationZoomStyle)EDITOR_GET("editors/3d/navigation/zoom_style").operator int();
	if (zoom_style == NAVIGATION_ZOOM_HORIZONTAL) {
		if (p_relative.x > 0) {
			scale_cursor_distance(1 - p_relative.x * zoom_speed);
		} else if (p_relative.x < 0) {
			scale_cursor_distance(1.0 / (1 + p_relative.x * zoom_speed));
		}
	} else {
		if (p_relative.y > 0) {
			scale_cursor_distance(1 + p_relative.y * zoom_speed);
		} else if (p_relative.y < 0) {
			scale_cursor_distance(1.0 / (1 - p_relative.y * zoom_speed));
		}
	}
}

void Node3DEditorViewport::_nav_orbit(Ref<InputEventWithModifiers> p_event, const Vector2 &p_relative) {
	if (lock_rotation) {
		_nav_pan(p_event, p_relative);
		return;
	}

	if (orthogonal && auto_orthogonal) {
		_menu_option(VIEW_PERSPECTIVE);
	}

	const real_t degrees_per_pixel = EDITOR_GET("editors/3d/navigation_feel/orbit_sensitivity");
	const real_t radians_per_pixel = Math::deg_to_rad(degrees_per_pixel);
	const bool invert_y_axis = EDITOR_GET("editors/3d/navigation/invert_y_axis");
	const bool invert_x_axis = EDITOR_GET("editors/3d/navigation/invert_x_axis");

	if (invert_y_axis) {
		cursor.x_rot -= p_relative.y * radians_per_pixel;
	} else {
		cursor.x_rot += p_relative.y * radians_per_pixel;
	}
	// Clamp the Y rotation to roughly -90..90 degrees so the user can't look upside-down and end up disoriented.
	cursor.x_rot = CLAMP(cursor.x_rot, -1.57, 1.57);

	if (invert_x_axis) {
		cursor.y_rot -= p_relative.x * radians_per_pixel;
	} else {
		cursor.y_rot += p_relative.x * radians_per_pixel;
	}
	view_type = VIEW_TYPE_USER;
	_update_name();
}

void Node3DEditorViewport::_nav_look(Ref<InputEventWithModifiers> p_event, const Vector2 &p_relative) {
	if (orthogonal) {
		_nav_pan(p_event, p_relative);
		return;
	}

	if (orthogonal && auto_orthogonal) {
		_menu_option(VIEW_PERSPECTIVE);
	}

	// Scale mouse sensitivity with camera FOV scale when zoomed in to make it easier to point at things.
	const real_t degrees_per_pixel = real_t(EDITOR_GET("editors/3d/freelook/freelook_sensitivity")) * MIN(1.0, cursor.fov_scale);
	const real_t radians_per_pixel = Math::deg_to_rad(degrees_per_pixel);
	const bool invert_y_axis = EDITOR_GET("editors/3d/navigation/invert_y_axis");

	// Note: do NOT assume the camera has the "current" transform, because it is interpolated and may have "lag".
	const Transform3D prev_camera_transform = to_camera_transform(cursor);

	if (invert_y_axis) {
		cursor.x_rot -= p_relative.y * radians_per_pixel;
	} else {
		cursor.x_rot += p_relative.y * radians_per_pixel;
	}
	// Clamp the Y rotation to roughly -90..90 degrees so the user can't look upside-down and end up disoriented.
	cursor.x_rot = CLAMP(cursor.x_rot, -1.57, 1.57);

	cursor.y_rot += p_relative.x * radians_per_pixel;

	// Look is like the opposite of Orbit: the focus point rotates around the camera
	Transform3D camera_transform = to_camera_transform(cursor);
	Vector3 pos = camera_transform.xform(Vector3(0, 0, 0));
	Vector3 prev_pos = prev_camera_transform.xform(Vector3(0, 0, 0));
	Vector3 diff = prev_pos - pos;
	cursor.pos += diff;

	view_type = VIEW_TYPE_USER;
	_update_name();
}

void Node3DEditorViewport::set_freelook_active(bool active_now) {
	if (!freelook_active && active_now) {
		// Sync camera cursor to cursor to "cut" interpolation jumps due to changing referential
		cursor = camera_cursor;

		// Make sure eye_pos is synced, because freelook referential is eye pos rather than orbit pos
		Vector3 forward = to_camera_transform(cursor).basis.xform(Vector3(0, 0, -1));
		cursor.eye_pos = cursor.pos - cursor.distance * forward;
		// Also sync the camera cursor, otherwise switching to freelook will be trippy if inertia is active
		camera_cursor.eye_pos = cursor.eye_pos;

		if (EDITOR_GET("editors/3d/freelook/freelook_speed_zoom_link")) {
			// Re-adjust freelook speed from the current zoom level
			real_t base_speed = EDITOR_GET("editors/3d/freelook/freelook_base_speed");
			freelook_speed = base_speed * cursor.distance;
		}

		previous_mouse_position = get_local_mouse_position();

		// Hide mouse like in an FPS (warping doesn't work)
		Input::get_singleton()->set_mouse_mode(Input::MOUSE_MODE_CAPTURED);

	} else if (freelook_active && !active_now) {
		// Sync camera cursor to cursor to "cut" interpolation jumps due to changing referential
		cursor = camera_cursor;

		// Restore mouse
		Input::get_singleton()->set_mouse_mode(Input::MOUSE_MODE_VISIBLE);

		// Restore the previous mouse position when leaving freelook mode.
		// This is done because leaving `Input.MOUSE_MODE_CAPTURED` will center the cursor
		// due to OS limitations.
		warp_mouse(previous_mouse_position);
	}

	freelook_active = active_now;
}

void Node3DEditorViewport::scale_fov(real_t p_fov_offset) {
	cursor.fov_scale = CLAMP(cursor.fov_scale + p_fov_offset, 0.1, 2.5);
	surface->queue_redraw();
}

void Node3DEditorViewport::reset_fov() {
	cursor.fov_scale = 1.0;
	surface->queue_redraw();
}

void Node3DEditorViewport::scale_cursor_distance(real_t scale) {
	real_t min_distance = MAX(camera->get_near() * 4, ZOOM_FREELOOK_MIN);
	real_t max_distance = MIN(camera->get_far() / 4, ZOOM_FREELOOK_MAX);
	if (unlikely(min_distance > max_distance)) {
		cursor.distance = (min_distance + max_distance) / 2;
	} else {
		cursor.distance = CLAMP(cursor.distance * scale, min_distance, max_distance);
	}

	if (cursor.distance == max_distance || cursor.distance == min_distance) {
		zoom_failed_attempts_count++;
	} else {
		zoom_failed_attempts_count = 0;
	}

	zoom_indicator_delay = ZOOM_FREELOOK_INDICATOR_DELAY_S;
	surface->queue_redraw();
}

void Node3DEditorViewport::scale_freelook_speed(real_t scale) {
	real_t min_speed = MAX(camera->get_near() * 4, ZOOM_FREELOOK_MIN);
	real_t max_speed = MIN(camera->get_far() / 4, ZOOM_FREELOOK_MAX);
	if (unlikely(min_speed > max_speed)) {
		freelook_speed = (min_speed + max_speed) / 2;
	} else {
		freelook_speed = CLAMP(freelook_speed * scale, min_speed, max_speed);
	}

	zoom_indicator_delay = ZOOM_FREELOOK_INDICATOR_DELAY_S;
	surface->queue_redraw();
}

bool Node3DEditorViewport::_is_nav_modifier_pressed(const String &p_name) {
	return _is_shortcut_empty(p_name) || Input::get_singleton()->is_action_pressed(p_name);
}

bool Node3DEditorViewport::_is_shortcut_empty(const String &p_name) {
	Ref<Shortcut> check_shortcut = ED_GET_SHORTCUT(p_name);

	ERR_FAIL_COND_V_MSG(check_shortcut.is_null(), true, "The Shortcut was null, possible name mismatch.");

	return check_shortcut->get_events().is_empty();
}

Point2 Node3DEditorViewport::_get_warped_mouse_motion(const Ref<InputEventMouseMotion> &p_ev_mouse_motion) const {
	Point2 relative;
	if (bool(EDITOR_GET("editors/3d/navigation/warped_mouse_panning"))) {
		relative = Input::get_singleton()->warp_mouse_motion(p_ev_mouse_motion, surface->get_global_rect());
	} else {
		relative = p_ev_mouse_motion->get_relative();
	}
	return relative;
}

void Node3DEditorViewport::_update_freelook(real_t delta) {
	if (!is_freelook_active()) {
		return;
	}

	const FreelookNavigationScheme navigation_scheme = (FreelookNavigationScheme)EDITOR_GET("editors/3d/freelook/freelook_navigation_scheme").operator int();

	Vector3 forward;
	if (navigation_scheme == FREELOOK_FULLY_AXIS_LOCKED) {
		// Forward/backward keys will always go straight forward/backward, never moving on the Y axis.
		forward = Vector3(0, 0, -1).rotated(Vector3(0, 1, 0), camera->get_rotation().y);
	} else {
		// Forward/backward keys will be relative to the camera pitch.
		forward = camera->get_transform().basis.xform(Vector3(0, 0, -1));
	}

	const Vector3 right = camera->get_transform().basis.xform(Vector3(1, 0, 0));

	Vector3 up;
	if (navigation_scheme == FREELOOK_PARTIALLY_AXIS_LOCKED || navigation_scheme == FREELOOK_FULLY_AXIS_LOCKED) {
		// Up/down keys will always go up/down regardless of camera pitch.
		up = Vector3(0, 1, 0);
	} else {
		// Up/down keys will be relative to the camera pitch.
		up = camera->get_transform().basis.xform(Vector3(0, 1, 0));
	}

	Vector3 direction;

	// Use actions from the inputmap, as this is the only way to reliably detect input in this method.
	// See #54469 for more discussion and explanation.
	Input *inp = Input::get_singleton();
	if (inp->is_action_pressed("spatial_editor/freelook_left")) {
		direction -= right;
	}
	if (inp->is_action_pressed("spatial_editor/freelook_right")) {
		direction += right;
	}
	if (inp->is_action_pressed("spatial_editor/freelook_forward")) {
		direction += forward;
	}
	if (inp->is_action_pressed("spatial_editor/freelook_backwards")) {
		direction -= forward;
	}
	if (inp->is_action_pressed("spatial_editor/freelook_up")) {
		direction += up;
	}
	if (inp->is_action_pressed("spatial_editor/freelook_down")) {
		direction -= up;
	}

	real_t speed = freelook_speed;

	if (inp->is_action_pressed("spatial_editor/freelook_speed_modifier")) {
		speed *= 3.0;
	}
	if (inp->is_action_pressed("spatial_editor/freelook_slow_modifier")) {
		speed *= 0.333333;
	}

	const Vector3 motion = direction * speed * delta;
	cursor.pos += motion;
	cursor.eye_pos += motion;
}

void Node3DEditorViewport::set_message(const String &p_message, float p_time) {
	message = p_message;
	message_time = p_time;
}

void Node3DEditorPlugin::edited_scene_changed() {
	for (uint32_t i = 0; i < Node3DEditor::VIEWPORTS_COUNT; i++) {
		Node3DEditorViewport *viewport = Node3DEditor::get_singleton()->get_editor_viewport(i);
		if (viewport->is_visible()) {
			viewport->notification(Control::NOTIFICATION_VISIBILITY_CHANGED);
		}
	}
}

void Node3DEditorViewport::_project_settings_changed() {
	// Update shadow atlas if changed.
	int shadowmap_size = GLOBAL_GET("rendering/lights_and_shadows/positional_shadow/atlas_size");
	bool shadowmap_16_bits = GLOBAL_GET("rendering/lights_and_shadows/positional_shadow/atlas_16_bits");
	int atlas_q0 = GLOBAL_GET("rendering/lights_and_shadows/positional_shadow/atlas_quadrant_0_subdiv");
	int atlas_q1 = GLOBAL_GET("rendering/lights_and_shadows/positional_shadow/atlas_quadrant_1_subdiv");
	int atlas_q2 = GLOBAL_GET("rendering/lights_and_shadows/positional_shadow/atlas_quadrant_2_subdiv");
	int atlas_q3 = GLOBAL_GET("rendering/lights_and_shadows/positional_shadow/atlas_quadrant_3_subdiv");

	viewport->set_positional_shadow_atlas_size(shadowmap_size);
	viewport->set_positional_shadow_atlas_16_bits(shadowmap_16_bits);
	viewport->set_positional_shadow_atlas_quadrant_subdiv(0, Viewport::PositionalShadowAtlasQuadrantSubdiv(atlas_q0));
	viewport->set_positional_shadow_atlas_quadrant_subdiv(1, Viewport::PositionalShadowAtlasQuadrantSubdiv(atlas_q1));
	viewport->set_positional_shadow_atlas_quadrant_subdiv(2, Viewport::PositionalShadowAtlasQuadrantSubdiv(atlas_q2));
	viewport->set_positional_shadow_atlas_quadrant_subdiv(3, Viewport::PositionalShadowAtlasQuadrantSubdiv(atlas_q3));

	_update_shrink();

	// Update MSAA, screen-space AA and debanding if changed

	const int msaa_mode = GLOBAL_GET("rendering/anti_aliasing/quality/msaa_3d");
	viewport->set_msaa_3d(Viewport::MSAA(msaa_mode));
	const int ssaa_mode = GLOBAL_GET("rendering/anti_aliasing/quality/screen_space_aa");
	viewport->set_screen_space_aa(Viewport::ScreenSpaceAA(ssaa_mode));
	const bool use_taa = GLOBAL_GET("rendering/anti_aliasing/quality/use_taa");
	viewport->set_use_taa(use_taa);

	const bool transparent_background = GLOBAL_GET("rendering/viewport/transparent_background");
	viewport->set_transparent_background(transparent_background);

	const bool use_hdr_2d = GLOBAL_GET("rendering/viewport/hdr_2d");
	viewport->set_use_hdr_2d(use_hdr_2d);

	const bool use_debanding = GLOBAL_GET("rendering/anti_aliasing/quality/use_debanding");
	viewport->set_use_debanding(use_debanding);

	const bool use_occlusion_culling = GLOBAL_GET("rendering/occlusion_culling/use_occlusion_culling");
	viewport->set_use_occlusion_culling(use_occlusion_culling);

	const float mesh_lod_threshold = GLOBAL_GET("rendering/mesh_lod/lod_change/threshold_pixels");
	viewport->set_mesh_lod_threshold(mesh_lod_threshold);

	const Viewport::Scaling3DMode scaling_3d_mode = Viewport::Scaling3DMode(int(GLOBAL_GET("rendering/scaling_3d/mode")));
	viewport->set_scaling_3d_mode(scaling_3d_mode);

	const float scaling_3d_scale = GLOBAL_GET("rendering/scaling_3d/scale");
	viewport->set_scaling_3d_scale(scaling_3d_scale);

	const float fsr_sharpness = GLOBAL_GET("rendering/scaling_3d/fsr_sharpness");
	viewport->set_fsr_sharpness(fsr_sharpness);

	const float texture_mipmap_bias = GLOBAL_GET("rendering/textures/default_filters/texture_mipmap_bias");
	viewport->set_texture_mipmap_bias(texture_mipmap_bias);
}

void Node3DEditorViewport::_notification(int p_what) {
	switch (p_what) {
		case NOTIFICATION_READY: {
			ProjectSettings::get_singleton()->connect("settings_changed", callable_mp(this, &Node3DEditorViewport::_project_settings_changed));
		} break;

		case NOTIFICATION_VISIBILITY_CHANGED: {
			bool vp_visible = is_visible_in_tree();

			set_process(vp_visible);
			set_physics_process(vp_visible);

			if (vp_visible) {
				orthogonal = view_menu->get_popup()->is_item_checked(view_menu->get_popup()->get_item_index(VIEW_ORTHOGONAL));
				_update_name();
				_update_camera(0);
			} else {
				set_freelook_active(false);
			}
			callable_mp(this, &Node3DEditorViewport::update_transform_gizmo_view).call_deferred();
		} break;

		case NOTIFICATION_RESIZED: {
			callable_mp(this, &Node3DEditorViewport::update_transform_gizmo_view).call_deferred();
		} break;

		case NOTIFICATION_PROCESS: {
			real_t delta = get_process_delta_time();

			if (zoom_indicator_delay > 0) {
				zoom_indicator_delay -= delta;
				if (zoom_indicator_delay <= 0) {
					surface->queue_redraw();
					zoom_limit_label->hide();
				}
			}

			_update_navigation_controls_visibility();
			_update_freelook(delta);

			Node *scene_root = SceneTreeDock::get_singleton()->get_editor_data()->get_edited_scene_root();
			if (previewing_cinema && scene_root != nullptr) {
				Camera3D *cam = scene_root->get_viewport()->get_camera_3d();
				if (cam != nullptr && cam != previewing) {
					//then switch the viewport's camera to the scene's viewport camera
					if (previewing != nullptr) {
						previewing->disconnect(SceneStringName(tree_exited), callable_mp(this, &Node3DEditorViewport::_preview_exited_scene));
					}
					previewing = cam;
					previewing->connect(SceneStringName(tree_exited), callable_mp(this, &Node3DEditorViewport::_preview_exited_scene));
					RS::get_singleton()->viewport_attach_camera(viewport->get_viewport_rid(), cam->get_camera());
					surface->queue_redraw();
				}
			}

			_update_camera(delta);

			const HashMap<Node *, Object *> &selection = editor_selection->get_selection();

			bool changed = false;
			bool exist = false;

			for (const KeyValue<Node *, Object *> &E : selection) {
				Node3D *sp = Object::cast_to<Node3D>(E.key);
				if (!sp) {
					continue;
				}

				Node3DEditorSelectedItem *se = editor_selection->get_node_editor_data<Node3DEditorSelectedItem>(sp);
				if (!se) {
					continue;
				}

				Transform3D t = sp->get_global_gizmo_transform();
				AABB new_aabb = _calculate_spatial_bounds(sp);

				exist = true;
				if (se->last_xform == t && se->aabb == new_aabb && !se->last_xform_dirty) {
					continue;
				}
				changed = true;
				se->last_xform_dirty = false;
				se->last_xform = t;

				se->aabb = new_aabb;

				Transform3D t_offset = t;

				// apply AABB scaling before item's global transform
				{
					const Vector3 offset(0.005, 0.005, 0.005);
					Basis aabb_s;
					aabb_s.scale(se->aabb.size + offset);
					t.translate_local(se->aabb.position - offset / 2);
					t.basis = t.basis * aabb_s;
				}
				{
					const Vector3 offset(0.01, 0.01, 0.01);
					Basis aabb_s;
					aabb_s.scale(se->aabb.size + offset);
					t_offset.translate_local(se->aabb.position - offset / 2);
					t_offset.basis = t_offset.basis * aabb_s;
				}

				RenderingServer::get_singleton()->instance_set_transform(se->sbox_instance, t);
				RenderingServer::get_singleton()->instance_set_transform(se->sbox_instance_offset, t_offset);
				RenderingServer::get_singleton()->instance_set_transform(se->sbox_instance_xray, t);
				RenderingServer::get_singleton()->instance_set_transform(se->sbox_instance_xray_offset, t_offset);
			}

			if (changed || (spatial_editor->is_gizmo_visible() && !exist)) {
				spatial_editor->update_transform_gizmo();
			}

			if (message_time > 0) {
				if (message != last_message) {
					surface->queue_redraw();
					last_message = message;
				}

				message_time -= get_process_delta_time();
				if (message_time < 0) {
					surface->queue_redraw();
				}
			}

			bool show_info = view_menu->get_popup()->is_item_checked(view_menu->get_popup()->get_item_index(VIEW_INFORMATION));
			if (show_info != info_panel->is_visible()) {
				info_panel->set_visible(show_info);
			}

			Camera3D *current_camera;

			if (previewing) {
				current_camera = previewing;
			} else {
				current_camera = camera;
			}

			if (show_info) {
				const String viewport_size = vformat(U"%d × %d", viewport->get_size().x, viewport->get_size().y);
				String text;
				text += vformat(TTR("X: %s\n"), rtos(current_camera->get_position().x).pad_decimals(1));
				text += vformat(TTR("Y: %s\n"), rtos(current_camera->get_position().y).pad_decimals(1));
				text += vformat(TTR("Z: %s\n"), rtos(current_camera->get_position().z).pad_decimals(1));
				text += "\n";
				text += vformat(
						TTR("Size: %s (%.1fMP)\n"),
						viewport_size,
						viewport->get_size().x * viewport->get_size().y * 0.000001);

				text += "\n";
				text += vformat(TTR("Objects: %d\n"), viewport->get_render_info(Viewport::RENDER_INFO_TYPE_VISIBLE, Viewport::RENDER_INFO_OBJECTS_IN_FRAME));
				text += vformat(TTR("Primitives: %d\n"), viewport->get_render_info(Viewport::RENDER_INFO_TYPE_VISIBLE, Viewport::RENDER_INFO_PRIMITIVES_IN_FRAME));
				text += vformat(TTR("Draw Calls: %d"), viewport->get_render_info(Viewport::RENDER_INFO_TYPE_VISIBLE, Viewport::RENDER_INFO_DRAW_CALLS_IN_FRAME));

				info_label->set_text(text);
			}

			// FPS Counter.
			bool show_fps = view_menu->get_popup()->is_item_checked(view_menu->get_popup()->get_item_index(VIEW_FRAME_TIME));

			if (show_fps != frame_time_panel->is_visible()) {
				frame_time_panel->set_visible(show_fps);
				RS::get_singleton()->viewport_set_measure_render_time(viewport->get_viewport_rid(), show_fps);
				for (int i = 0; i < FRAME_TIME_HISTORY; i++) {
					// Initialize to 120 FPS, so that the initial estimation until we get enough data is always reasonable.
					cpu_time_history[i] = 8.333333;
					gpu_time_history[i] = 8.333333;
				}
				cpu_time_history_index = 0;
				gpu_time_history_index = 0;
			}
			if (show_fps) {
				cpu_time_history[cpu_time_history_index] = RS::get_singleton()->viewport_get_measured_render_time_cpu(viewport->get_viewport_rid());
				cpu_time_history_index = (cpu_time_history_index + 1) % FRAME_TIME_HISTORY;
				double cpu_time = 0.0;
				for (int i = 0; i < FRAME_TIME_HISTORY; i++) {
					cpu_time += cpu_time_history[i];
				}
				cpu_time /= FRAME_TIME_HISTORY;
				// Prevent unrealistically low values.
				cpu_time = MAX(0.01, cpu_time);

				gpu_time_history[gpu_time_history_index] = RS::get_singleton()->viewport_get_measured_render_time_gpu(viewport->get_viewport_rid());
				gpu_time_history_index = (gpu_time_history_index + 1) % FRAME_TIME_HISTORY;
				double gpu_time = 0.0;
				for (int i = 0; i < FRAME_TIME_HISTORY; i++) {
					gpu_time += gpu_time_history[i];
				}
				gpu_time /= FRAME_TIME_HISTORY;
				// Prevent division by zero for the FPS counter (and unrealistically low values).
				// This limits the reported FPS to 100000.
				gpu_time = MAX(0.01, gpu_time);

				// Color labels depending on performance level ("good" = green, "OK" = yellow, "bad" = red).
				// Middle point is at 15 ms.
				cpu_time_label->set_text(vformat(TTR("CPU Time: %s ms"), rtos(cpu_time).pad_decimals(2)));
				cpu_time_label->add_theme_color_override(
						SceneStringName(font_color),
						frame_time_gradient->get_color_at_offset(
								Math::remap(cpu_time, 0, 30, 0, 1)));

				gpu_time_label->set_text(vformat(TTR("GPU Time: %s ms"), rtos(gpu_time).pad_decimals(2)));
				// Middle point is at 15 ms.
				gpu_time_label->add_theme_color_override(
						SceneStringName(font_color),
						frame_time_gradient->get_color_at_offset(
								Math::remap(gpu_time, 0, 30, 0, 1)));

				const double fps = 1000.0 / gpu_time;
				fps_label->set_text(vformat(TTR("FPS: %d"), fps));
				// Middle point is at 60 FPS.
				fps_label->add_theme_color_override(
						SceneStringName(font_color),
						frame_time_gradient->get_color_at_offset(
								Math::remap(fps, 110, 10, 0, 1)));
			}

			bool show_cinema = view_menu->get_popup()->is_item_checked(view_menu->get_popup()->get_item_index(VIEW_CINEMATIC_PREVIEW));
			cinema_label->set_visible(show_cinema);
			if (show_cinema) {
				float cinema_half_width = cinema_label->get_size().width / 2.0f;
				cinema_label->set_anchor_and_offset(SIDE_LEFT, 0.5f, -cinema_half_width);
			}

			if (lock_rotation) {
				float locked_half_width = locked_label->get_size().width / 2.0f;
				locked_label->set_anchor_and_offset(SIDE_LEFT, 0.5f, -locked_half_width);
			}
		} break;

		case NOTIFICATION_PHYSICS_PROCESS: {
			if (collision_reposition) {
				List<Node *> &selection = editor_selection->get_selected_node_list();

				if (selection.size() == 1) {
					Node3D *first_selected_node = Object::cast_to<Node3D>(selection.front()->get());
					double snap = EDITOR_GET("interface/inspector/default_float_step");
					int snap_step_decimals = Math::range_step_decimals(snap);
					set_message(TTR("Translating:") + " (" + String::num(first_selected_node->get_global_position().x, snap_step_decimals) + ", " +
							String::num(first_selected_node->get_global_position().y, snap_step_decimals) + ", " + String::num(first_selected_node->get_global_position().z, snap_step_decimals) + ")");
					first_selected_node->set_global_position(spatial_editor->snap_point(_get_instance_position(_edit.mouse_pos, first_selected_node)));
				}
			}

			if (!update_preview_node) {
				return;
			}
			if (preview_node->is_inside_tree()) {
				preview_node_pos = spatial_editor->snap_point(_get_instance_position(preview_node_viewport_pos, preview_node));
				double snap = EDITOR_GET("interface/inspector/default_float_step");
				int snap_step_decimals = Math::range_step_decimals(snap);
				set_message(TTR("Instantiating:") + " (" + String::num(preview_node_pos.x, snap_step_decimals) + ", " +
						String::num(preview_node_pos.y, snap_step_decimals) + ", " + String::num(preview_node_pos.z, snap_step_decimals) + ")");
				Transform3D preview_gl_transform = Transform3D(Basis(), preview_node_pos);
				preview_node->set_global_transform(preview_gl_transform);
				if (!preview_node->is_visible()) {
					preview_node->show();
				}
			}
			update_preview_node = false;
		} break;

		case NOTIFICATION_APPLICATION_FOCUS_OUT:
		case NOTIFICATION_WM_WINDOW_FOCUS_OUT: {
			set_freelook_active(false);
			cursor.region_select = false;
			surface->queue_redraw();
		} break;

		case NOTIFICATION_ENTER_TREE: {
			surface->connect(SceneStringName(draw), callable_mp(this, &Node3DEditorViewport::_draw));
			surface->connect(SceneStringName(gui_input), callable_mp(this, &Node3DEditorViewport::_sinput));
			surface->connect(SceneStringName(mouse_entered), callable_mp(this, &Node3DEditorViewport::_surface_mouse_enter));
			surface->connect(SceneStringName(mouse_exited), callable_mp(this, &Node3DEditorViewport::_surface_mouse_exit));
			surface->connect(SceneStringName(focus_entered), callable_mp(this, &Node3DEditorViewport::_surface_focus_enter));
			surface->connect(SceneStringName(focus_exited), callable_mp(this, &Node3DEditorViewport::_surface_focus_exit));

			_init_gizmo_instance(index);
		} break;

		case NOTIFICATION_EXIT_TREE: {
			_finish_gizmo_instances();
		} break;

		case NOTIFICATION_THEME_CHANGED: {
			view_menu->set_icon(get_editor_theme_icon(SNAME("GuiTabMenuHl")));
			preview_camera->set_icon(get_editor_theme_icon(SNAME("Camera3D")));
			Control *gui_base = EditorNode::get_singleton()->get_gui_base();

			const Ref<StyleBox> &information_3d_stylebox = gui_base->get_theme_stylebox(SNAME("Information3dViewport"), EditorStringName(EditorStyles));

			view_menu->begin_bulk_theme_override();
			view_menu->add_theme_style_override(CoreStringName(normal), information_3d_stylebox);
			view_menu->add_theme_style_override("normal_mirrored", information_3d_stylebox);
			view_menu->add_theme_style_override("hover", information_3d_stylebox);
			view_menu->add_theme_style_override("hover_mirrored", information_3d_stylebox);
			view_menu->add_theme_style_override("hover_pressed", information_3d_stylebox);
			view_menu->add_theme_style_override("hover_pressed_mirrored", information_3d_stylebox);
			view_menu->add_theme_style_override(SceneStringName(pressed), information_3d_stylebox);
			view_menu->add_theme_style_override("pressed_mirrored", information_3d_stylebox);
			view_menu->add_theme_style_override("focus", information_3d_stylebox);
			view_menu->add_theme_style_override("focus_mirrored", information_3d_stylebox);
			view_menu->add_theme_style_override("disabled", information_3d_stylebox);
			view_menu->add_theme_style_override("disabled_mirrored", information_3d_stylebox);
			view_menu->end_bulk_theme_override();

			preview_camera->begin_bulk_theme_override();
			preview_camera->add_theme_style_override(CoreStringName(normal), information_3d_stylebox);
			preview_camera->add_theme_style_override("normal_mirrored", information_3d_stylebox);
			preview_camera->add_theme_style_override("hover", information_3d_stylebox);
			preview_camera->add_theme_style_override("hover_mirrored", information_3d_stylebox);
			preview_camera->add_theme_style_override("hover_pressed", information_3d_stylebox);
			preview_camera->add_theme_style_override("hover_pressed_mirrored", information_3d_stylebox);
			preview_camera->add_theme_style_override(SceneStringName(pressed), information_3d_stylebox);
			preview_camera->add_theme_style_override("pressed_mirrored", information_3d_stylebox);
			preview_camera->add_theme_style_override("focus", information_3d_stylebox);
			preview_camera->add_theme_style_override("focus_mirrored", information_3d_stylebox);
			preview_camera->add_theme_style_override("disabled", information_3d_stylebox);
			preview_camera->add_theme_style_override("disabled_mirrored", information_3d_stylebox);
			preview_camera->end_bulk_theme_override();

			frame_time_gradient->set_color(0, get_theme_color(SNAME("success_color"), EditorStringName(Editor)));
			frame_time_gradient->set_color(1, get_theme_color(SNAME("warning_color"), EditorStringName(Editor)));
			frame_time_gradient->set_color(2, get_theme_color(SNAME("error_color"), EditorStringName(Editor)));

			info_panel->add_theme_style_override(SceneStringName(panel), information_3d_stylebox);

			frame_time_panel->add_theme_style_override(SceneStringName(panel), information_3d_stylebox);
			// Set a minimum width to prevent the width from changing all the time
			// when numbers vary rapidly. This minimum width is set based on a
			// GPU time of 999.99 ms in the current editor language.
			const float min_width = get_theme_font(SNAME("main"), EditorStringName(EditorFonts))->get_string_size(vformat(TTR("GPU Time: %s ms"), 999.99)).x;
			frame_time_panel->set_custom_minimum_size(Size2(min_width, 0) * EDSCALE);
			frame_time_vbox->add_theme_constant_override("separation", Math::round(-1 * EDSCALE));

			cinema_label->add_theme_style_override(CoreStringName(normal), information_3d_stylebox);
			locked_label->add_theme_style_override(CoreStringName(normal), information_3d_stylebox);
		} break;

		case NOTIFICATION_DRAG_END: {
			// Clear preview material when dropped outside applicable object.
			if (spatial_editor->get_preview_material().is_valid() && !is_drag_successful()) {
				_reset_preview_material();
				_remove_preview_material();
			} else {
				_remove_preview_node();
			}
		} break;
	}
}

static void draw_indicator_bar(Control &p_surface, real_t p_fill, const Ref<Texture2D> p_icon, const Ref<Font> p_font, int p_font_size, const String &p_text, const Color &p_color) {
	// Adjust bar size from control height
	const Vector2 surface_size = p_surface.get_size();
	const real_t h = surface_size.y / 2.0;
	const real_t y = (surface_size.y - h) / 2.0;

	const Rect2 r(10 * EDSCALE, y, 6 * EDSCALE, h);
	const real_t sy = r.size.y * p_fill;

	// Note: because this bar appears over the viewport, it has to stay readable for any background color
	// Draw both neutral dark and bright colors to account this
	p_surface.draw_rect(r, p_color * Color(1, 1, 1, 0.2));
	p_surface.draw_rect(Rect2(r.position.x, r.position.y + r.size.y - sy, r.size.x, sy), p_color * Color(1, 1, 1, 0.6));
	p_surface.draw_rect(r.grow(1), Color(0, 0, 0, 0.7), false, Math::round(EDSCALE));

	const Vector2 icon_size = p_icon->get_size();
	const Vector2 icon_pos = Vector2(r.position.x - (icon_size.x - r.size.x) / 2, r.position.y + r.size.y + 2 * EDSCALE);
	p_surface.draw_texture(p_icon, icon_pos, p_color);

	// Draw text below the bar (for speed/zoom information).
	p_surface.draw_string_outline(p_font, Vector2(icon_pos.x, icon_pos.y + icon_size.y + 16 * EDSCALE), p_text, HORIZONTAL_ALIGNMENT_LEFT, -1.f, p_font_size, Math::round(2 * EDSCALE), Color(0, 0, 0));
	p_surface.draw_string(p_font, Vector2(icon_pos.x, icon_pos.y + icon_size.y + 16 * EDSCALE), p_text, HORIZONTAL_ALIGNMENT_LEFT, -1.f, p_font_size, p_color);
}

void Node3DEditorViewport::_draw() {
	EditorPluginList *over_plugin_list = EditorNode::get_singleton()->get_editor_plugins_over();
	if (!over_plugin_list->is_empty()) {
		over_plugin_list->forward_3d_draw_over_viewport(surface);
	}

	EditorPluginList *force_over_plugin_list = EditorNode::get_singleton()->get_editor_plugins_force_over();
	if (!force_over_plugin_list->is_empty()) {
		force_over_plugin_list->forward_3d_force_draw_over_viewport(surface);
	}

	if (surface->has_focus()) {
		Size2 size = surface->get_size();
		Rect2 r = Rect2(Point2(), size);
		get_theme_stylebox(SNAME("FocusViewport"), EditorStringName(EditorStyles))->draw(surface->get_canvas_item(), r);
	}

	if (cursor.region_select) {
		const Rect2 selection_rect = Rect2(cursor.region_begin, cursor.region_end - cursor.region_begin);

		surface->draw_rect(
				selection_rect,
				get_theme_color(SNAME("box_selection_fill_color"), EditorStringName(Editor)));

		surface->draw_rect(
				selection_rect,
				get_theme_color(SNAME("box_selection_stroke_color"), EditorStringName(Editor)),
				false,
				Math::round(EDSCALE));
	}

	RID ci = surface->get_canvas_item();

	if (message_time > 0) {
		Ref<Font> font = get_theme_font(SceneStringName(font), SNAME("Label"));
		int font_size = get_theme_font_size(SceneStringName(font_size), SNAME("Label"));
		Point2 msgpos = Point2(5, get_size().y - 20);
		font->draw_string(ci, msgpos + Point2(1, 1), message, HORIZONTAL_ALIGNMENT_LEFT, -1, font_size, Color(0, 0, 0, 0.8));
		font->draw_string(ci, msgpos + Point2(-1, -1), message, HORIZONTAL_ALIGNMENT_LEFT, -1, font_size, Color(0, 0, 0, 0.8));
		font->draw_string(ci, msgpos, message, HORIZONTAL_ALIGNMENT_LEFT, -1, font_size, Color(1, 1, 1, 1));
	}

	if (_edit.mode == TRANSFORM_ROTATE && _edit.show_rotation_line) {
		Point2 center = point_to_screen(_edit.center);

		Color handle_color;
		switch (_edit.plane) {
			case TRANSFORM_X_AXIS:
				handle_color = get_theme_color(SNAME("axis_x_color"), EditorStringName(Editor));
				break;
			case TRANSFORM_Y_AXIS:
				handle_color = get_theme_color(SNAME("axis_y_color"), EditorStringName(Editor));
				break;
			case TRANSFORM_Z_AXIS:
				handle_color = get_theme_color(SNAME("axis_z_color"), EditorStringName(Editor));
				break;
			default:
				handle_color = get_theme_color(SNAME("accent_color"), EditorStringName(Editor));
				break;
		}
		handle_color = handle_color.from_hsv(handle_color.get_h(), 0.25, 1.0, 1);

		RenderingServer::get_singleton()->canvas_item_add_line(
				ci,
				_edit.mouse_pos,
				center,
				handle_color,
				Math::round(2 * EDSCALE));
	}
	if (previewing) {
		Size2 ss = Size2(GLOBAL_GET("display/window/size/viewport_width"), GLOBAL_GET("display/window/size/viewport_height"));
		float aspect = ss.aspect();
		Size2 s = get_size();

		Rect2 draw_rect;

		switch (previewing->get_keep_aspect_mode()) {
			case Camera3D::KEEP_WIDTH: {
				draw_rect.size = Size2(s.width, s.width / aspect);
				draw_rect.position.x = 0;
				draw_rect.position.y = (s.height - draw_rect.size.y) * 0.5;

			} break;
			case Camera3D::KEEP_HEIGHT: {
				draw_rect.size = Size2(s.height * aspect, s.height);
				draw_rect.position.y = 0;
				draw_rect.position.x = (s.width - draw_rect.size.x) * 0.5;

			} break;
		}

		draw_rect = Rect2(Vector2(), s).intersection(draw_rect);

		surface->draw_rect(draw_rect, Color(0.6, 0.6, 0.1, 0.5), false, Math::round(2 * EDSCALE));

	} else {
		if (zoom_indicator_delay > 0.0) {
			if (is_freelook_active()) {
				// Show speed

				real_t min_speed = MAX(camera->get_near() * 4, ZOOM_FREELOOK_MIN);
				real_t max_speed = MIN(camera->get_far() / 4, ZOOM_FREELOOK_MAX);
				real_t scale_length = (max_speed - min_speed);

				if (!Math::is_zero_approx(scale_length)) {
					real_t logscale_t = 1.0 - Math::log1p(freelook_speed - min_speed) / Math::log1p(scale_length);

					// Display the freelook speed to help the user get a better sense of scale.
					const int precision = freelook_speed < 1.0 ? 2 : 1;
					draw_indicator_bar(
							*surface,
							1.0 - logscale_t,
							get_editor_theme_icon(SNAME("ViewportSpeed")),
							get_theme_font(SceneStringName(font), SNAME("Label")),
							get_theme_font_size(SceneStringName(font_size), SNAME("Label")),
							vformat("%s m/s", String::num(freelook_speed).pad_decimals(precision)),
							Color(1.0, 0.95, 0.7));
				}

			} else {
				// Show zoom
				zoom_limit_label->set_visible(zoom_failed_attempts_count > 15);

				real_t min_distance = MAX(camera->get_near() * 4, ZOOM_FREELOOK_MIN);
				real_t max_distance = MIN(camera->get_far() / 4, ZOOM_FREELOOK_MAX);
				real_t scale_length = (max_distance - min_distance);

				if (!Math::is_zero_approx(scale_length)) {
					real_t logscale_t = 1.0 - Math::log1p(cursor.distance - min_distance) / Math::log1p(scale_length);

					// Display the zoom center distance to help the user get a better sense of scale.
					const int precision = cursor.distance < 1.0 ? 2 : 1;
					draw_indicator_bar(
							*surface,
							logscale_t,
							get_editor_theme_icon(SNAME("ViewportZoom")),
							get_theme_font(SceneStringName(font), SNAME("Label")),
							get_theme_font_size(SceneStringName(font_size), SNAME("Label")),
							vformat("%s m", String::num(cursor.distance).pad_decimals(precision)),
							Color(0.7, 0.95, 1.0));
				}
			}
		}
	}
}

void Node3DEditorViewport::_menu_option(int p_option) {
	EditorUndoRedoManager *undo_redo = EditorUndoRedoManager::get_singleton();
	switch (p_option) {
		case VIEW_TOP: {
			cursor.y_rot = 0;
			cursor.x_rot = Math_PI / 2.0;
			set_message(TTR("Top View."), 2);
			view_type = VIEW_TYPE_TOP;
			_set_auto_orthogonal();
			_update_name();

		} break;
		case VIEW_BOTTOM: {
			cursor.y_rot = 0;
			cursor.x_rot = -Math_PI / 2.0;
			set_message(TTR("Bottom View."), 2);
			view_type = VIEW_TYPE_BOTTOM;
			_set_auto_orthogonal();
			_update_name();

		} break;
		case VIEW_LEFT: {
			cursor.x_rot = 0;
			cursor.y_rot = Math_PI / 2.0;
			set_message(TTR("Left View."), 2);
			view_type = VIEW_TYPE_LEFT;
			_set_auto_orthogonal();
			_update_name();

		} break;
		case VIEW_RIGHT: {
			cursor.x_rot = 0;
			cursor.y_rot = -Math_PI / 2.0;
			set_message(TTR("Right View."), 2);
			view_type = VIEW_TYPE_RIGHT;
			_set_auto_orthogonal();
			_update_name();

		} break;
		case VIEW_FRONT: {
			cursor.x_rot = 0;
			cursor.y_rot = 0;
			set_message(TTR("Front View."), 2);
			view_type = VIEW_TYPE_FRONT;
			_set_auto_orthogonal();
			_update_name();

		} break;
		case VIEW_REAR: {
			cursor.x_rot = 0;
			cursor.y_rot = Math_PI;
			set_message(TTR("Rear View."), 2);
			view_type = VIEW_TYPE_REAR;
			_set_auto_orthogonal();
			_update_name();

		} break;
		case VIEW_CENTER_TO_ORIGIN: {
			cursor.pos = Vector3(0, 0, 0);

		} break;
		case VIEW_CENTER_TO_SELECTION: {
			focus_selection();

		} break;
		case VIEW_ALIGN_TRANSFORM_WITH_VIEW: {
			if (!get_selected_count()) {
				break;
			}

			Transform3D camera_transform = camera->get_global_transform();

			List<Node *> &selection = editor_selection->get_selected_node_list();

			undo_redo->create_action(TTR("Align Transform with View"));

			for (Node *E : selection) {
				Node3D *sp = Object::cast_to<Node3D>(E);
				if (!sp) {
					continue;
				}

				Node3DEditorSelectedItem *se = editor_selection->get_node_editor_data<Node3DEditorSelectedItem>(sp);
				if (!se) {
					continue;
				}

				Transform3D xform;
				if (orthogonal) {
					xform = sp->get_global_transform();
					xform.basis = Basis::from_euler(camera_transform.basis.get_euler());
				} else {
					xform = camera_transform;
					xform.scale_basis(sp->get_scale());
				}

				if (Object::cast_to<Decal>(E)) {
					// Adjust rotation to match Decal's default orientation.
					// This makes the decal "look" in the same direction as the camera,
					// rather than pointing down relative to the camera orientation.
					xform.basis.rotate_local(Vector3(1, 0, 0), Math_TAU * 0.25);
				}

				Node3D *parent = sp->get_parent_node_3d();
				Transform3D local_xform = parent ? parent->get_global_transform().affine_inverse() * xform : xform;
				undo_redo->add_do_method(sp, "set_transform", local_xform);
				undo_redo->add_undo_method(sp, "set_transform", sp->get_local_gizmo_transform());
			}
			undo_redo->commit_action();

		} break;
		case VIEW_ALIGN_ROTATION_WITH_VIEW: {
			if (!get_selected_count()) {
				break;
			}

			Transform3D camera_transform = camera->get_global_transform();

			List<Node *> &selection = editor_selection->get_selected_node_list();

			undo_redo->create_action(TTR("Align Rotation with View"));
			for (Node *E : selection) {
				Node3D *sp = Object::cast_to<Node3D>(E);
				if (!sp) {
					continue;
				}

				Node3DEditorSelectedItem *se = editor_selection->get_node_editor_data<Node3DEditorSelectedItem>(sp);
				if (!se) {
					continue;
				}

				Basis basis = camera_transform.basis;

				if (Object::cast_to<Decal>(E)) {
					// Adjust rotation to match Decal's default orientation.
					// This makes the decal "look" in the same direction as the camera,
					// rather than pointing down relative to the camera orientation.
					basis.rotate_local(Vector3(1, 0, 0), Math_TAU * 0.25);
				}

				undo_redo->add_do_method(sp, "set_rotation", basis.get_euler_normalized());
				undo_redo->add_undo_method(sp, "set_rotation", sp->get_rotation());
			}
			undo_redo->commit_action();

		} break;
		case VIEW_ENVIRONMENT: {
			int idx = view_menu->get_popup()->get_item_index(VIEW_ENVIRONMENT);
			bool current = view_menu->get_popup()->is_item_checked(idx);
			current = !current;
			if (current) {
				camera->set_environment(Ref<Resource>());
			} else {
				camera->set_environment(Node3DEditor::get_singleton()->get_viewport_environment());
			}

			view_menu->get_popup()->set_item_checked(idx, current);

		} break;
		case VIEW_PERSPECTIVE: {
			view_menu->get_popup()->set_item_checked(view_menu->get_popup()->get_item_index(VIEW_PERSPECTIVE), true);
			view_menu->get_popup()->set_item_checked(view_menu->get_popup()->get_item_index(VIEW_ORTHOGONAL), false);
			orthogonal = false;
			auto_orthogonal = false;
			callable_mp(this, &Node3DEditorViewport::update_transform_gizmo_view).call_deferred();
			_update_camera(0);
			_update_name();

		} break;
		case VIEW_ORTHOGONAL: {
			view_menu->get_popup()->set_item_checked(view_menu->get_popup()->get_item_index(VIEW_PERSPECTIVE), false);
			view_menu->get_popup()->set_item_checked(view_menu->get_popup()->get_item_index(VIEW_ORTHOGONAL), true);
			orthogonal = true;
			auto_orthogonal = false;
			callable_mp(this, &Node3DEditorViewport::update_transform_gizmo_view).call_deferred();
			_update_camera(0);
			_update_name();
		} break;
		case VIEW_SWITCH_PERSPECTIVE_ORTHOGONAL: {
			_menu_option(orthogonal ? VIEW_PERSPECTIVE : VIEW_ORTHOGONAL);

		} break;
		case VIEW_AUTO_ORTHOGONAL: {
			int idx = view_menu->get_popup()->get_item_index(VIEW_AUTO_ORTHOGONAL);
			bool current = view_menu->get_popup()->is_item_checked(idx);
			current = !current;
			view_menu->get_popup()->set_item_checked(idx, current);
			if (auto_orthogonal) {
				auto_orthogonal = false;
				_update_name();
			}
		} break;
		case VIEW_LOCK_ROTATION: {
			int idx = view_menu->get_popup()->get_item_index(VIEW_LOCK_ROTATION);
			bool current = view_menu->get_popup()->is_item_checked(idx);
			_set_lock_view_rotation(!current);

		} break;
		case VIEW_AUDIO_LISTENER: {
			int idx = view_menu->get_popup()->get_item_index(VIEW_AUDIO_LISTENER);
			bool current = view_menu->get_popup()->is_item_checked(idx);
			current = !current;
			viewport->set_as_audio_listener_3d(current);
			view_menu->get_popup()->set_item_checked(idx, current);

		} break;
		case VIEW_AUDIO_DOPPLER: {
			int idx = view_menu->get_popup()->get_item_index(VIEW_AUDIO_DOPPLER);
			bool current = view_menu->get_popup()->is_item_checked(idx);
			current = !current;
			camera->set_doppler_tracking(current ? Camera3D::DOPPLER_TRACKING_IDLE_STEP : Camera3D::DOPPLER_TRACKING_DISABLED);
			view_menu->get_popup()->set_item_checked(idx, current);

		} break;
		case VIEW_CINEMATIC_PREVIEW: {
			int idx = view_menu->get_popup()->get_item_index(VIEW_CINEMATIC_PREVIEW);
			bool current = view_menu->get_popup()->is_item_checked(idx);
			current = !current;
			view_menu->get_popup()->set_item_checked(idx, current);
			previewing_cinema = true;
			_toggle_cinema_preview(current);

			if (current) {
				preview_camera->hide();
			} else {
				if (previewing != nullptr) {
					preview_camera->show();
				}
			}
		} break;
		case VIEW_GIZMOS: {
			int idx = view_menu->get_popup()->get_item_index(VIEW_GIZMOS);
			bool current = view_menu->get_popup()->is_item_checked(idx);
			current = !current;
			uint32_t layers = camera->get_cull_mask();
			layers &= ~(1 << GIZMO_EDIT_LAYER);
			if (current) {
				layers |= (1 << GIZMO_EDIT_LAYER);
			}
			camera->set_cull_mask(layers);
			view_menu->get_popup()->set_item_checked(idx, current);

		} break;
		case VIEW_TRANSFORM_GIZMO: {
			int idx = view_menu->get_popup()->get_item_index(VIEW_TRANSFORM_GIZMO);
			bool current = view_menu->get_popup()->is_item_checked(idx);
			current = !current;
			transform_gizmo_visible = current;

			spatial_editor->update_transform_gizmo();
			view_menu->get_popup()->set_item_checked(idx, current);
		} break;
		case VIEW_HALF_RESOLUTION: {
			int idx = view_menu->get_popup()->get_item_index(VIEW_HALF_RESOLUTION);
			bool current = view_menu->get_popup()->is_item_checked(idx);
			view_menu->get_popup()->set_item_checked(idx, !current);
			_update_shrink();
		} break;
		case VIEW_INFORMATION: {
			int idx = view_menu->get_popup()->get_item_index(VIEW_INFORMATION);
			bool current = view_menu->get_popup()->is_item_checked(idx);
			view_menu->get_popup()->set_item_checked(idx, !current);

		} break;
		case VIEW_FRAME_TIME: {
			int idx = view_menu->get_popup()->get_item_index(VIEW_FRAME_TIME);
			bool current = view_menu->get_popup()->is_item_checked(idx);
			view_menu->get_popup()->set_item_checked(idx, !current);
		} break;
		case VIEW_GRID: {
			int idx = view_menu->get_popup()->get_item_index(VIEW_GRID);
			bool current = view_menu->get_popup()->is_item_checked(idx);
			current = !current;
			uint32_t layers = camera->get_cull_mask();
			layers &= ~(1 << GIZMO_GRID_LAYER);
			if (current) {
				layers |= (1 << GIZMO_GRID_LAYER);
			}
			camera->set_cull_mask(layers);
			view_menu->get_popup()->set_item_checked(idx, current);
		} break;
		case VIEW_DISPLAY_NORMAL:
		case VIEW_DISPLAY_WIREFRAME:
		case VIEW_DISPLAY_OVERDRAW:
		case VIEW_DISPLAY_UNSHADED:
		case VIEW_DISPLAY_LIGHTING:
		case VIEW_DISPLAY_NORMAL_BUFFER:
		case VIEW_DISPLAY_DEBUG_SHADOW_ATLAS:
		case VIEW_DISPLAY_DEBUG_DIRECTIONAL_SHADOW_ATLAS:
		case VIEW_DISPLAY_DEBUG_VOXEL_GI_ALBEDO:
		case VIEW_DISPLAY_DEBUG_VOXEL_GI_LIGHTING:
		case VIEW_DISPLAY_DEBUG_VOXEL_GI_EMISSION:
		case VIEW_DISPLAY_DEBUG_SCENE_LUMINANCE:
		case VIEW_DISPLAY_DEBUG_SSAO:
		case VIEW_DISPLAY_DEBUG_SSIL:
		case VIEW_DISPLAY_DEBUG_PSSM_SPLITS:
		case VIEW_DISPLAY_DEBUG_DECAL_ATLAS:
		case VIEW_DISPLAY_DEBUG_SDFGI:
		case VIEW_DISPLAY_DEBUG_SDFGI_PROBES:
		case VIEW_DISPLAY_DEBUG_GI_BUFFER:
		case VIEW_DISPLAY_DEBUG_DISABLE_LOD:
		case VIEW_DISPLAY_DEBUG_CLUSTER_OMNI_LIGHTS:
		case VIEW_DISPLAY_DEBUG_CLUSTER_SPOT_LIGHTS:
		case VIEW_DISPLAY_DEBUG_CLUSTER_DECALS:
		case VIEW_DISPLAY_DEBUG_CLUSTER_REFLECTION_PROBES:
		case VIEW_DISPLAY_DEBUG_OCCLUDERS:
		case VIEW_DISPLAY_MOTION_VECTORS:
		case VIEW_DISPLAY_INTERNAL_BUFFER: {
			static const int display_options[] = {
				VIEW_DISPLAY_NORMAL,
				VIEW_DISPLAY_WIREFRAME,
				VIEW_DISPLAY_OVERDRAW,
				VIEW_DISPLAY_UNSHADED,
				VIEW_DISPLAY_LIGHTING,
				VIEW_DISPLAY_NORMAL_BUFFER,
				VIEW_DISPLAY_DEBUG_SHADOW_ATLAS,
				VIEW_DISPLAY_DEBUG_DIRECTIONAL_SHADOW_ATLAS,
				VIEW_DISPLAY_DEBUG_VOXEL_GI_ALBEDO,
				VIEW_DISPLAY_DEBUG_VOXEL_GI_LIGHTING,
				VIEW_DISPLAY_DEBUG_VOXEL_GI_EMISSION,
				VIEW_DISPLAY_DEBUG_SCENE_LUMINANCE,
				VIEW_DISPLAY_DEBUG_SSAO,
				VIEW_DISPLAY_DEBUG_SSIL,
				VIEW_DISPLAY_DEBUG_GI_BUFFER,
				VIEW_DISPLAY_DEBUG_DISABLE_LOD,
				VIEW_DISPLAY_DEBUG_PSSM_SPLITS,
				VIEW_DISPLAY_DEBUG_DECAL_ATLAS,
				VIEW_DISPLAY_DEBUG_SDFGI,
				VIEW_DISPLAY_DEBUG_SDFGI_PROBES,
				VIEW_DISPLAY_DEBUG_CLUSTER_OMNI_LIGHTS,
				VIEW_DISPLAY_DEBUG_CLUSTER_SPOT_LIGHTS,
				VIEW_DISPLAY_DEBUG_CLUSTER_DECALS,
				VIEW_DISPLAY_DEBUG_CLUSTER_REFLECTION_PROBES,
				VIEW_DISPLAY_DEBUG_OCCLUDERS,
				VIEW_DISPLAY_MOTION_VECTORS,
				VIEW_DISPLAY_INTERNAL_BUFFER,
				VIEW_MAX
			};
			static const Viewport::DebugDraw debug_draw_modes[] = {
				Viewport::DEBUG_DRAW_DISABLED,
				Viewport::DEBUG_DRAW_WIREFRAME,
				Viewport::DEBUG_DRAW_OVERDRAW,
				Viewport::DEBUG_DRAW_UNSHADED,
				Viewport::DEBUG_DRAW_LIGHTING,
				Viewport::DEBUG_DRAW_NORMAL_BUFFER,
				Viewport::DEBUG_DRAW_SHADOW_ATLAS,
				Viewport::DEBUG_DRAW_DIRECTIONAL_SHADOW_ATLAS,
				Viewport::DEBUG_DRAW_VOXEL_GI_ALBEDO,
				Viewport::DEBUG_DRAW_VOXEL_GI_LIGHTING,
				Viewport::DEBUG_DRAW_VOXEL_GI_EMISSION,
				Viewport::DEBUG_DRAW_SCENE_LUMINANCE,
				Viewport::DEBUG_DRAW_SSAO,
				Viewport::DEBUG_DRAW_SSIL,
				Viewport::DEBUG_DRAW_GI_BUFFER,
				Viewport::DEBUG_DRAW_DISABLE_LOD,
				Viewport::DEBUG_DRAW_PSSM_SPLITS,
				Viewport::DEBUG_DRAW_DECAL_ATLAS,
				Viewport::DEBUG_DRAW_SDFGI,
				Viewport::DEBUG_DRAW_SDFGI_PROBES,
				Viewport::DEBUG_DRAW_CLUSTER_OMNI_LIGHTS,
				Viewport::DEBUG_DRAW_CLUSTER_SPOT_LIGHTS,
				Viewport::DEBUG_DRAW_CLUSTER_DECALS,
				Viewport::DEBUG_DRAW_CLUSTER_REFLECTION_PROBES,
				Viewport::DEBUG_DRAW_OCCLUDERS,
				Viewport::DEBUG_DRAW_MOTION_VECTORS,
				Viewport::DEBUG_DRAW_INTERNAL_BUFFER,
			};

			for (int idx = 0; display_options[idx] != VIEW_MAX; idx++) {
				int id = display_options[idx];
				int item_idx = view_menu->get_popup()->get_item_index(id);
				if (item_idx != -1) {
					view_menu->get_popup()->set_item_checked(item_idx, id == p_option);
				}
				item_idx = display_submenu->get_item_index(id);
				if (item_idx != -1) {
					display_submenu->set_item_checked(item_idx, id == p_option);
				}

				if (id == p_option) {
					viewport->set_debug_draw(debug_draw_modes[idx]);
				}
			}
		} break;
	}
}

void Node3DEditorViewport::_set_auto_orthogonal() {
	if (!orthogonal && view_menu->get_popup()->is_item_checked(view_menu->get_popup()->get_item_index(VIEW_AUTO_ORTHOGONAL))) {
		_menu_option(VIEW_ORTHOGONAL);
		auto_orthogonal = true;
	}
}

void Node3DEditorViewport::_preview_exited_scene() {
	preview_camera->disconnect(SceneStringName(toggled), callable_mp(this, &Node3DEditorViewport::_toggle_camera_preview));
	preview_camera->set_pressed(false);
	_toggle_camera_preview(false);
	preview_camera->connect(SceneStringName(toggled), callable_mp(this, &Node3DEditorViewport::_toggle_camera_preview));
	view_menu->show();
}

void Node3DEditorViewport::_init_gizmo_instance(int p_idx) {
	uint32_t layer = 1 << (GIZMO_BASE_LAYER + p_idx);

	for (int i = 0; i < 3; i++) {
		move_gizmo_instance[i] = RS::get_singleton()->instance_create();
		RS::get_singleton()->instance_set_base(move_gizmo_instance[i], spatial_editor->get_move_gizmo(i)->get_rid());
		RS::get_singleton()->instance_set_scenario(move_gizmo_instance[i], get_tree()->get_root()->get_world_3d()->get_scenario());
		RS::get_singleton()->instance_set_visible(move_gizmo_instance[i], false);
		RS::get_singleton()->instance_geometry_set_cast_shadows_setting(move_gizmo_instance[i], RS::SHADOW_CASTING_SETTING_OFF);
		RS::get_singleton()->instance_set_layer_mask(move_gizmo_instance[i], layer);
		RS::get_singleton()->instance_geometry_set_flag(move_gizmo_instance[i], RS::INSTANCE_FLAG_IGNORE_OCCLUSION_CULLING, true);
		RS::get_singleton()->instance_geometry_set_flag(move_gizmo_instance[i], RS::INSTANCE_FLAG_USE_BAKED_LIGHT, false);

		move_plane_gizmo_instance[i] = RS::get_singleton()->instance_create();
		RS::get_singleton()->instance_set_base(move_plane_gizmo_instance[i], spatial_editor->get_move_plane_gizmo(i)->get_rid());
		RS::get_singleton()->instance_set_scenario(move_plane_gizmo_instance[i], get_tree()->get_root()->get_world_3d()->get_scenario());
		RS::get_singleton()->instance_set_visible(move_plane_gizmo_instance[i], false);
		RS::get_singleton()->instance_geometry_set_cast_shadows_setting(move_plane_gizmo_instance[i], RS::SHADOW_CASTING_SETTING_OFF);
		RS::get_singleton()->instance_set_layer_mask(move_plane_gizmo_instance[i], layer);
		RS::get_singleton()->instance_geometry_set_flag(move_plane_gizmo_instance[i], RS::INSTANCE_FLAG_IGNORE_OCCLUSION_CULLING, true);
		RS::get_singleton()->instance_geometry_set_flag(move_plane_gizmo_instance[i], RS::INSTANCE_FLAG_USE_BAKED_LIGHT, false);

		rotate_gizmo_instance[i] = RS::get_singleton()->instance_create();
		RS::get_singleton()->instance_set_base(rotate_gizmo_instance[i], spatial_editor->get_rotate_gizmo(i)->get_rid());
		RS::get_singleton()->instance_set_scenario(rotate_gizmo_instance[i], get_tree()->get_root()->get_world_3d()->get_scenario());
		RS::get_singleton()->instance_set_visible(rotate_gizmo_instance[i], false);
		RS::get_singleton()->instance_geometry_set_cast_shadows_setting(rotate_gizmo_instance[i], RS::SHADOW_CASTING_SETTING_OFF);
		RS::get_singleton()->instance_set_layer_mask(rotate_gizmo_instance[i], layer);
		RS::get_singleton()->instance_geometry_set_flag(rotate_gizmo_instance[i], RS::INSTANCE_FLAG_IGNORE_OCCLUSION_CULLING, true);
		RS::get_singleton()->instance_geometry_set_flag(rotate_gizmo_instance[i], RS::INSTANCE_FLAG_USE_BAKED_LIGHT, false);

		scale_gizmo_instance[i] = RS::get_singleton()->instance_create();
		RS::get_singleton()->instance_set_base(scale_gizmo_instance[i], spatial_editor->get_scale_gizmo(i)->get_rid());
		RS::get_singleton()->instance_set_scenario(scale_gizmo_instance[i], get_tree()->get_root()->get_world_3d()->get_scenario());
		RS::get_singleton()->instance_set_visible(scale_gizmo_instance[i], false);
		RS::get_singleton()->instance_geometry_set_cast_shadows_setting(scale_gizmo_instance[i], RS::SHADOW_CASTING_SETTING_OFF);
		RS::get_singleton()->instance_set_layer_mask(scale_gizmo_instance[i], layer);
		RS::get_singleton()->instance_geometry_set_flag(scale_gizmo_instance[i], RS::INSTANCE_FLAG_IGNORE_OCCLUSION_CULLING, true);
		RS::get_singleton()->instance_geometry_set_flag(scale_gizmo_instance[i], RS::INSTANCE_FLAG_USE_BAKED_LIGHT, false);

		scale_plane_gizmo_instance[i] = RS::get_singleton()->instance_create();
		RS::get_singleton()->instance_set_base(scale_plane_gizmo_instance[i], spatial_editor->get_scale_plane_gizmo(i)->get_rid());
		RS::get_singleton()->instance_set_scenario(scale_plane_gizmo_instance[i], get_tree()->get_root()->get_world_3d()->get_scenario());
		RS::get_singleton()->instance_set_visible(scale_plane_gizmo_instance[i], false);
		RS::get_singleton()->instance_geometry_set_cast_shadows_setting(scale_plane_gizmo_instance[i], RS::SHADOW_CASTING_SETTING_OFF);
		RS::get_singleton()->instance_set_layer_mask(scale_plane_gizmo_instance[i], layer);
		RS::get_singleton()->instance_geometry_set_flag(scale_plane_gizmo_instance[i], RS::INSTANCE_FLAG_IGNORE_OCCLUSION_CULLING, true);
		RS::get_singleton()->instance_geometry_set_flag(scale_plane_gizmo_instance[i], RS::INSTANCE_FLAG_USE_BAKED_LIGHT, false);

		axis_gizmo_instance[i] = RS::get_singleton()->instance_create();
		RS::get_singleton()->instance_set_base(axis_gizmo_instance[i], spatial_editor->get_axis_gizmo(i)->get_rid());
		RS::get_singleton()->instance_set_scenario(axis_gizmo_instance[i], get_tree()->get_root()->get_world_3d()->get_scenario());
		RS::get_singleton()->instance_set_visible(axis_gizmo_instance[i], true);
		RS::get_singleton()->instance_geometry_set_cast_shadows_setting(axis_gizmo_instance[i], RS::SHADOW_CASTING_SETTING_OFF);
		RS::get_singleton()->instance_set_layer_mask(axis_gizmo_instance[i], layer);
		RS::get_singleton()->instance_geometry_set_flag(axis_gizmo_instance[i], RS::INSTANCE_FLAG_IGNORE_OCCLUSION_CULLING, true);
		RS::get_singleton()->instance_geometry_set_flag(axis_gizmo_instance[i], RS::INSTANCE_FLAG_USE_BAKED_LIGHT, false);
	}

	// Rotation white outline
	rotate_gizmo_instance[3] = RS::get_singleton()->instance_create();
	RS::get_singleton()->instance_set_base(rotate_gizmo_instance[3], spatial_editor->get_rotate_gizmo(3)->get_rid());
	RS::get_singleton()->instance_set_scenario(rotate_gizmo_instance[3], get_tree()->get_root()->get_world_3d()->get_scenario());
	RS::get_singleton()->instance_set_visible(rotate_gizmo_instance[3], false);
	RS::get_singleton()->instance_geometry_set_cast_shadows_setting(rotate_gizmo_instance[3], RS::SHADOW_CASTING_SETTING_OFF);
	RS::get_singleton()->instance_set_layer_mask(rotate_gizmo_instance[3], layer);
	RS::get_singleton()->instance_geometry_set_flag(rotate_gizmo_instance[3], RS::INSTANCE_FLAG_IGNORE_OCCLUSION_CULLING, true);
	RS::get_singleton()->instance_geometry_set_flag(rotate_gizmo_instance[3], RS::INSTANCE_FLAG_USE_BAKED_LIGHT, false);
}

void Node3DEditorViewport::_finish_gizmo_instances() {
	ERR_FAIL_NULL(RenderingServer::get_singleton());
	for (int i = 0; i < 3; i++) {
		RS::get_singleton()->free(move_gizmo_instance[i]);
		RS::get_singleton()->free(move_plane_gizmo_instance[i]);
		RS::get_singleton()->free(rotate_gizmo_instance[i]);
		RS::get_singleton()->free(scale_gizmo_instance[i]);
		RS::get_singleton()->free(scale_plane_gizmo_instance[i]);
		RS::get_singleton()->free(axis_gizmo_instance[i]);
	}
	// Rotation white outline
	RS::get_singleton()->free(rotate_gizmo_instance[3]);
}

void Node3DEditorViewport::_toggle_camera_preview(bool p_activate) {
	ERR_FAIL_COND(p_activate && !preview);
	ERR_FAIL_COND(!p_activate && !previewing);

	previewing_camera = p_activate;
	_update_navigation_controls_visibility();

	if (!p_activate) {
		previewing->disconnect(SceneStringName(tree_exiting), callable_mp(this, &Node3DEditorViewport::_preview_exited_scene));
		previewing = nullptr;
		RS::get_singleton()->viewport_attach_camera(viewport->get_viewport_rid(), camera->get_camera()); //restore
		if (!preview) {
			preview_camera->hide();
		}
		surface->queue_redraw();

	} else {
		previewing = preview;
		previewing->connect(SceneStringName(tree_exiting), callable_mp(this, &Node3DEditorViewport::_preview_exited_scene));
		RS::get_singleton()->viewport_attach_camera(viewport->get_viewport_rid(), preview->get_camera()); //replace
		surface->queue_redraw();
	}
}

void Node3DEditorViewport::_toggle_cinema_preview(bool p_activate) {
	previewing_cinema = p_activate;
	_update_navigation_controls_visibility();

	if (!previewing_cinema) {
		if (previewing != nullptr) {
			previewing->disconnect(SceneStringName(tree_exited), callable_mp(this, &Node3DEditorViewport::_preview_exited_scene));
		}

		previewing = nullptr;
		RS::get_singleton()->viewport_attach_camera(viewport->get_viewport_rid(), camera->get_camera()); //restore
		preview_camera->set_pressed(false);
		if (!preview) {
			preview_camera->hide();
		} else {
			preview_camera->show();
		}
		view_menu->show();
		surface->queue_redraw();
	}
}

void Node3DEditorViewport::_selection_result_pressed(int p_result) {
	if (selection_results_menu.size() <= p_result) {
		return;
	}

	clicked = selection_results_menu[p_result]->get_instance_id();

	if (clicked.is_valid()) {
		_select_clicked(spatial_editor->get_tool_mode() == Node3DEditor::TOOL_MODE_SELECT);
	}

	selection_results_menu.clear();
}

void Node3DEditorViewport::_selection_menu_hide() {
	selection_results.clear();
	selection_menu->clear();
	selection_menu->reset_size();
}

void Node3DEditorViewport::set_can_preview(Camera3D *p_preview) {
	preview = p_preview;

	if (!preview_camera->is_pressed() && !previewing_cinema) {
		preview_camera->set_visible(p_preview);
	}
}

void Node3DEditorViewport::update_transform_gizmo_view() {
	if (!is_visible_in_tree()) {
		return;
	}

	Transform3D xform = spatial_editor->get_gizmo_transform();

	Transform3D camera_xform = camera->get_transform();

	if (xform.origin.is_equal_approx(camera_xform.origin)) {
		for (int i = 0; i < 3; i++) {
			RenderingServer::get_singleton()->instance_set_visible(move_gizmo_instance[i], false);
			RenderingServer::get_singleton()->instance_set_visible(move_plane_gizmo_instance[i], false);
			RenderingServer::get_singleton()->instance_set_visible(rotate_gizmo_instance[i], false);
			RenderingServer::get_singleton()->instance_set_visible(scale_gizmo_instance[i], false);
			RenderingServer::get_singleton()->instance_set_visible(scale_plane_gizmo_instance[i], false);
			RenderingServer::get_singleton()->instance_set_visible(axis_gizmo_instance[i], false);
		}
		// Rotation white outline
		RenderingServer::get_singleton()->instance_set_visible(rotate_gizmo_instance[3], false);
		return;
	}

	const Vector3 camz = -camera_xform.get_basis().get_column(2).normalized();
	const Vector3 camy = -camera_xform.get_basis().get_column(1).normalized();
	const Plane p = Plane(camz, camera_xform.origin);
	const real_t gizmo_d = MAX(Math::abs(p.distance_to(xform.origin)), CMP_EPSILON);
	const real_t d0 = camera->unproject_position(camera_xform.origin + camz * gizmo_d).y;
	const real_t d1 = camera->unproject_position(camera_xform.origin + camz * gizmo_d + camy).y;
	const real_t dd = MAX(Math::abs(d0 - d1), CMP_EPSILON);

	const real_t gizmo_size = EDITOR_GET("editors/3d/manipulator_gizmo_size");
	// At low viewport heights, multiply the gizmo scale based on the viewport height.
	// This prevents the gizmo from growing very large and going outside the viewport.
	const int viewport_base_height = 400 * MAX(1, EDSCALE);
	gizmo_scale =
			(gizmo_size / Math::abs(dd)) * MAX(1, EDSCALE) *
			MIN(viewport_base_height, subviewport_container->get_size().height) / viewport_base_height /
			subviewport_container->get_stretch_shrink();
	Vector3 scale = Vector3(1, 1, 1) * gizmo_scale;

	// if the determinant is zero, we should disable the gizmo from being rendered
	// this prevents supplying bad values to the renderer and then having to filter it out again
	if (xform.basis.determinant() == 0) {
		for (int i = 0; i < 3; i++) {
			RenderingServer::get_singleton()->instance_set_visible(move_gizmo_instance[i], false);
			RenderingServer::get_singleton()->instance_set_visible(move_plane_gizmo_instance[i], false);
			RenderingServer::get_singleton()->instance_set_visible(rotate_gizmo_instance[i], false);
			RenderingServer::get_singleton()->instance_set_visible(scale_gizmo_instance[i], false);
			RenderingServer::get_singleton()->instance_set_visible(scale_plane_gizmo_instance[i], false);
		}
		// Rotation white outline
		RenderingServer::get_singleton()->instance_set_visible(rotate_gizmo_instance[3], false);
		return;
	}

	bool show_gizmo = spatial_editor->is_gizmo_visible() && !_edit.instant && transform_gizmo_visible && !collision_reposition;
	for (int i = 0; i < 3; i++) {
		Transform3D axis_angle;
		if (xform.basis.get_column(i).normalized().dot(xform.basis.get_column((i + 1) % 3).normalized()) < 1.0) {
			axis_angle = axis_angle.looking_at(xform.basis.get_column(i).normalized(), xform.basis.get_column((i + 1) % 3).normalized());
		}
		axis_angle.basis.scale(scale);
		axis_angle.origin = xform.origin;
		RenderingServer::get_singleton()->instance_set_transform(move_gizmo_instance[i], axis_angle);
		RenderingServer::get_singleton()->instance_set_visible(move_gizmo_instance[i], show_gizmo && (spatial_editor->get_tool_mode() == Node3DEditor::TOOL_MODE_SELECT || spatial_editor->get_tool_mode() == Node3DEditor::TOOL_MODE_MOVE));
		RenderingServer::get_singleton()->instance_set_transform(move_plane_gizmo_instance[i], axis_angle);
		RenderingServer::get_singleton()->instance_set_visible(move_plane_gizmo_instance[i], show_gizmo && (spatial_editor->get_tool_mode() == Node3DEditor::TOOL_MODE_SELECT || spatial_editor->get_tool_mode() == Node3DEditor::TOOL_MODE_MOVE));
		RenderingServer::get_singleton()->instance_set_transform(rotate_gizmo_instance[i], axis_angle);
		RenderingServer::get_singleton()->instance_set_visible(rotate_gizmo_instance[i], show_gizmo && (spatial_editor->get_tool_mode() == Node3DEditor::TOOL_MODE_SELECT || spatial_editor->get_tool_mode() == Node3DEditor::TOOL_MODE_ROTATE));
		RenderingServer::get_singleton()->instance_set_transform(scale_gizmo_instance[i], axis_angle);
		RenderingServer::get_singleton()->instance_set_visible(scale_gizmo_instance[i], show_gizmo && (spatial_editor->get_tool_mode() == Node3DEditor::TOOL_MODE_SCALE));
		RenderingServer::get_singleton()->instance_set_transform(scale_plane_gizmo_instance[i], axis_angle);
		RenderingServer::get_singleton()->instance_set_visible(scale_plane_gizmo_instance[i], show_gizmo && (spatial_editor->get_tool_mode() == Node3DEditor::TOOL_MODE_SCALE));
		RenderingServer::get_singleton()->instance_set_transform(axis_gizmo_instance[i], xform);
	}

	bool show_axes = spatial_editor->is_gizmo_visible() && _edit.mode != TRANSFORM_NONE;
	RenderingServer *rs = RenderingServer::get_singleton();
	rs->instance_set_visible(axis_gizmo_instance[0], show_axes && (_edit.plane == TRANSFORM_X_AXIS || _edit.plane == TRANSFORM_XY || _edit.plane == TRANSFORM_XZ));
	rs->instance_set_visible(axis_gizmo_instance[1], show_axes && (_edit.plane == TRANSFORM_Y_AXIS || _edit.plane == TRANSFORM_XY || _edit.plane == TRANSFORM_YZ));
	rs->instance_set_visible(axis_gizmo_instance[2], show_axes && (_edit.plane == TRANSFORM_Z_AXIS || _edit.plane == TRANSFORM_XZ || _edit.plane == TRANSFORM_YZ));

	// Rotation white outline
	xform.orthonormalize();
	xform.basis.scale(scale);
	RenderingServer::get_singleton()->instance_set_transform(rotate_gizmo_instance[3], xform);
	RenderingServer::get_singleton()->instance_set_visible(rotate_gizmo_instance[3], spatial_editor->is_gizmo_visible() && !_edit.instant && transform_gizmo_visible && !collision_reposition && (spatial_editor->get_tool_mode() == Node3DEditor::TOOL_MODE_SELECT || spatial_editor->get_tool_mode() == Node3DEditor::TOOL_MODE_ROTATE));
}

void Node3DEditorViewport::set_state(const Dictionary &p_state) {
	if (p_state.has("position")) {
		cursor.pos = p_state["position"];
	}
	if (p_state.has("x_rotation")) {
		cursor.x_rot = p_state["x_rotation"];
	}
	if (p_state.has("y_rotation")) {
		cursor.y_rot = p_state["y_rotation"];
	}
	if (p_state.has("distance")) {
		cursor.distance = p_state["distance"];
	}
	if (p_state.has("orthogonal")) {
		bool orth = p_state["orthogonal"];
		_menu_option(orth ? VIEW_ORTHOGONAL : VIEW_PERSPECTIVE);
	}
	if (p_state.has("view_type")) {
		view_type = ViewType(p_state["view_type"].operator int());
		_update_name();
	}
	if (p_state.has("auto_orthogonal")) {
		auto_orthogonal = p_state["auto_orthogonal"];
		_update_name();
	}
	if (p_state.has("auto_orthogonal_enabled")) {
		bool enabled = p_state["auto_orthogonal_enabled"];
		view_menu->get_popup()->set_item_checked(view_menu->get_popup()->get_item_index(VIEW_AUTO_ORTHOGONAL), enabled);
	}
	if (p_state.has("display_mode")) {
		int display = p_state["display_mode"];

		int idx = view_menu->get_popup()->get_item_index(display);
		if (idx != -1 && !view_menu->get_popup()->is_item_checked(idx)) {
			_menu_option(display);
		} else {
			idx = display_submenu->get_item_index(display);
			if (idx != -1 && !display_submenu->is_item_checked(idx)) {
				_menu_option(display);
			}
		}
	}
	if (p_state.has("lock_rotation")) {
		_set_lock_view_rotation(p_state["lock_rotation"]);
	}
	if (p_state.has("use_environment")) {
		bool env = p_state["use_environment"];

		if (env != camera->get_environment().is_valid()) {
			_menu_option(VIEW_ENVIRONMENT);
		}
	}
	if (p_state.has("listener")) {
		bool listener = p_state["listener"];

		int idx = view_menu->get_popup()->get_item_index(VIEW_AUDIO_LISTENER);
		viewport->set_as_audio_listener_3d(listener);
		view_menu->get_popup()->set_item_checked(idx, listener);
	}
	if (p_state.has("doppler")) {
		bool doppler = p_state["doppler"];

		int idx = view_menu->get_popup()->get_item_index(VIEW_AUDIO_DOPPLER);
		camera->set_doppler_tracking(doppler ? Camera3D::DOPPLER_TRACKING_IDLE_STEP : Camera3D::DOPPLER_TRACKING_DISABLED);
		view_menu->get_popup()->set_item_checked(idx, doppler);
	}
	if (p_state.has("gizmos")) {
		bool gizmos = p_state["gizmos"];

		int idx = view_menu->get_popup()->get_item_index(VIEW_GIZMOS);
		if (view_menu->get_popup()->is_item_checked(idx) != gizmos) {
			_menu_option(VIEW_GIZMOS);
		}
	}
	if (p_state.has("transform_gizmo")) {
		bool transform_gizmo = p_state["transform_gizmo"];

		int idx = view_menu->get_popup()->get_item_index(VIEW_TRANSFORM_GIZMO);
		if (view_menu->get_popup()->is_item_checked(idx) != transform_gizmo) {
			_menu_option(VIEW_TRANSFORM_GIZMO);
		}
	}
	if (p_state.has("grid")) {
		bool grid = p_state["grid"];

		int idx = view_menu->get_popup()->get_item_index(VIEW_GRID);
		if (view_menu->get_popup()->is_item_checked(idx) != grid) {
			_menu_option(VIEW_GRID);
		}
	}
	if (p_state.has("information")) {
		bool information = p_state["information"];

		int idx = view_menu->get_popup()->get_item_index(VIEW_INFORMATION);
		if (view_menu->get_popup()->is_item_checked(idx) != information) {
			_menu_option(VIEW_INFORMATION);
		}
	}
	if (p_state.has("frame_time")) {
		bool fps = p_state["frame_time"];

		int idx = view_menu->get_popup()->get_item_index(VIEW_FRAME_TIME);
		if (view_menu->get_popup()->is_item_checked(idx) != fps) {
			_menu_option(VIEW_FRAME_TIME);
		}
	}
	if (p_state.has("half_res")) {
		bool half_res = p_state["half_res"];

		int idx = view_menu->get_popup()->get_item_index(VIEW_HALF_RESOLUTION);
		view_menu->get_popup()->set_item_checked(idx, half_res);
		_update_shrink();
	}
	if (p_state.has("cinematic_preview")) {
		previewing_cinema = p_state["cinematic_preview"];

		int idx = view_menu->get_popup()->get_item_index(VIEW_CINEMATIC_PREVIEW);
		view_menu->get_popup()->set_item_checked(idx, previewing_cinema);
	}

	if (preview_camera->is_connected(SceneStringName(toggled), callable_mp(this, &Node3DEditorViewport::_toggle_camera_preview))) {
		preview_camera->disconnect(SceneStringName(toggled), callable_mp(this, &Node3DEditorViewport::_toggle_camera_preview));
	}
	if (p_state.has("previewing")) {
		Node *pv = EditorNode::get_singleton()->get_edited_scene()->get_node(p_state["previewing"]);
		if (Object::cast_to<Camera3D>(pv)) {
			previewing = Object::cast_to<Camera3D>(pv);
			previewing->connect(SceneStringName(tree_exiting), callable_mp(this, &Node3DEditorViewport::_preview_exited_scene));
			RS::get_singleton()->viewport_attach_camera(viewport->get_viewport_rid(), previewing->get_camera()); //replace
			surface->queue_redraw();
			preview_camera->set_pressed(true);
			preview_camera->show();
		}
	}
	preview_camera->connect(SceneStringName(toggled), callable_mp(this, &Node3DEditorViewport::_toggle_camera_preview));
}

Dictionary Node3DEditorViewport::get_state() const {
	Dictionary d;
	d["position"] = cursor.pos;
	d["x_rotation"] = cursor.x_rot;
	d["y_rotation"] = cursor.y_rot;
	d["distance"] = cursor.distance;
	d["use_environment"] = camera->get_environment().is_valid();
	d["orthogonal"] = camera->get_projection() == Camera3D::PROJECTION_ORTHOGONAL;
	d["view_type"] = view_type;
	d["auto_orthogonal"] = auto_orthogonal;
	d["auto_orthogonal_enabled"] = view_menu->get_popup()->is_item_checked(view_menu->get_popup()->get_item_index(VIEW_AUTO_ORTHOGONAL));

	// Find selected display mode.
	int display_mode = VIEW_DISPLAY_NORMAL;
	for (int i = VIEW_DISPLAY_NORMAL; i < VIEW_DISPLAY_ADVANCED; i++) {
		if (view_menu->get_popup()->is_item_checked(view_menu->get_popup()->get_item_index(i))) {
			display_mode = i;
			break;
		}
	}
	for (int i = VIEW_DISPLAY_ADVANCED + 1; i < VIEW_DISPLAY_MAX; i++) {
		if (display_submenu->is_item_checked(display_submenu->get_item_index(i))) {
			display_mode = i;
			break;
		}
	}
	d["display_mode"] = display_mode;

	d["listener"] = viewport->is_audio_listener_3d();
	d["doppler"] = view_menu->get_popup()->is_item_checked(view_menu->get_popup()->get_item_index(VIEW_AUDIO_DOPPLER));
	d["gizmos"] = view_menu->get_popup()->is_item_checked(view_menu->get_popup()->get_item_index(VIEW_GIZMOS));
	d["transform_gizmo"] = view_menu->get_popup()->is_item_checked(view_menu->get_popup()->get_item_index(VIEW_TRANSFORM_GIZMO));
	d["grid"] = view_menu->get_popup()->is_item_checked(view_menu->get_popup()->get_item_index(VIEW_GRID));
	d["information"] = view_menu->get_popup()->is_item_checked(view_menu->get_popup()->get_item_index(VIEW_INFORMATION));
	d["frame_time"] = view_menu->get_popup()->is_item_checked(view_menu->get_popup()->get_item_index(VIEW_FRAME_TIME));
	d["half_res"] = subviewport_container->get_stretch_shrink() > 1;
	d["cinematic_preview"] = view_menu->get_popup()->is_item_checked(view_menu->get_popup()->get_item_index(VIEW_CINEMATIC_PREVIEW));
	if (previewing) {
		d["previewing"] = EditorNode::get_singleton()->get_edited_scene()->get_path_to(previewing);
	}
	d["lock_rotation"] = lock_rotation;

	return d;
}

void Node3DEditorViewport::_bind_methods() {
	ADD_SIGNAL(MethodInfo("toggle_maximize_view", PropertyInfo(Variant::OBJECT, "viewport")));
	ADD_SIGNAL(MethodInfo("clicked", PropertyInfo(Variant::OBJECT, "viewport")));
}

void Node3DEditorViewport::reset() {
	orthogonal = false;
	auto_orthogonal = false;
	lock_rotation = false;
	message_time = 0;
	message = "";
	last_message = "";
	view_type = VIEW_TYPE_USER;

	cursor = Cursor();
	_update_name();
}

void Node3DEditorViewport::focus_selection() {
	Vector3 center;
	int count = 0;

	const List<Node *> &selection = editor_selection->get_selected_node_list();

	for (Node *E : selection) {
		Node3D *sp = Object::cast_to<Node3D>(E);
		if (!sp) {
			continue;
		}

		Node3DEditorSelectedItem *se = editor_selection->get_node_editor_data<Node3DEditorSelectedItem>(sp);
		if (!se) {
			continue;
		}

		if (se->gizmo.is_valid()) {
			for (const KeyValue<int, Transform3D> &GE : se->subgizmos) {
				center += se->gizmo->get_subgizmo_transform(GE.key).origin;
				count++;
			}
		}

		center += sp->get_global_gizmo_transform().origin;
		count++;
	}

	if (count != 0) {
		center /= count;
	}

	cursor.pos = center;
}

void Node3DEditorViewport::assign_pending_data_pointers(Node3D *p_preview_node, AABB *p_preview_bounds, AcceptDialog *p_accept) {
	preview_node = p_preview_node;
	preview_bounds = p_preview_bounds;
	accept = p_accept;
}

void _insert_rid_recursive(Node *node, HashSet<RID> &rids) {
	CollisionObject3D *co = Object::cast_to<CollisionObject3D>(node);
	if (co) {
		rids.insert(co->get_rid());
	}

	for (int i = 0; i < node->get_child_count(); i++) {
		Node *child = node->get_child(i);
		_insert_rid_recursive(child, rids);
	}
}

Vector3 Node3DEditorViewport::_get_instance_position(const Point2 &p_pos, Node3D *p_node) const {
	const float MAX_DISTANCE = 50.0;
	const float FALLBACK_DISTANCE = 5.0;

	Vector3 world_ray = get_ray(p_pos);
	Vector3 world_pos = get_ray_pos(p_pos);

	PhysicsDirectSpaceState3D *ss = get_tree()->get_root()->get_world_3d()->get_direct_space_state();

	HashSet<RID> rids;

	if (!preview_node->is_inside_tree()) {
		List<Node *> &selection = editor_selection->get_selected_node_list();

		Node3D *first_selected_node = Object::cast_to<Node3D>(selection.front()->get());

		Array children = first_selected_node->get_children();

		if (first_selected_node) {
			_insert_rid_recursive(first_selected_node, rids);
		}
	}

	PhysicsDirectSpaceState3D::RayParameters ray_params;
	ray_params.exclude = rids;
	ray_params.from = world_pos;
	ray_params.to = world_pos + world_ray * camera->get_far();

	PhysicsDirectSpaceState3D::RayResult result;
	if (ss->intersect_ray(ray_params, result) && (preview_node->get_child_count() > 0 || !preview_node->is_inside_tree())) {
		// Calculate an offset for the `p_node` such that the its bounding box is on top of and touching the contact surface's plane.

		// Use the Gram-Schmidt process to get an orthonormal Basis aligned with the surface normal.
		const Vector3 bb_basis_x = result.normal;
		Vector3 bb_basis_y = Vector3(0, 1, 0);
		bb_basis_y = bb_basis_y - bb_basis_y.project(bb_basis_x);
		if (bb_basis_y.is_zero_approx()) {
			bb_basis_y = Vector3(0, 0, 1);
			bb_basis_y = bb_basis_y - bb_basis_y.project(bb_basis_x);
		}
		bb_basis_y = bb_basis_y.normalized();
		const Vector3 bb_basis_z = bb_basis_x.cross(bb_basis_y);
		const Basis bb_basis = Basis(bb_basis_x, bb_basis_y, bb_basis_z);

		// This normal-aligned Basis allows us to create an AABB that can fit on the surface plane as snugly as possible.
		const Transform3D bb_transform = Transform3D(bb_basis, p_node->get_transform().origin);
		const AABB p_node_bb = _calculate_spatial_bounds(p_node, true, &bb_transform);
		// The x-axis's alignment with the surface normal also makes it trivial to get the distance from `p_node`'s origin at (0, 0, 0) to the correct AABB face.
		const float offset_distance = -p_node_bb.position.x;

		// `result_offset` is in global space.
		const Vector3 result_offset = result.position + result.normal * offset_distance;

		return result_offset;
	}

	const bool is_orthogonal = camera->get_projection() == Camera3D::PROJECTION_ORTHOGONAL;

	// The XZ plane.
	Vector3 intersection;
	Plane plane(Vector3(0, 1, 0));
	if (plane.intersects_ray(world_pos, world_ray, &intersection)) {
		if (is_orthogonal || world_pos.distance_to(intersection) <= MAX_DISTANCE) {
			return intersection;
		}
	}

	// Plane facing the camera using fallback distance.
	if (is_orthogonal) {
		plane = Plane(world_ray, cursor.pos - world_ray * (cursor.distance - FALLBACK_DISTANCE));
	} else {
		plane = Plane(world_ray, world_pos + world_ray * FALLBACK_DISTANCE);
	}
	if (plane.intersects_ray(world_pos, world_ray, &intersection)) {
		return intersection;
	}

	// Not likely, but just in case...
	return world_pos + world_ray * FALLBACK_DISTANCE;
}

AABB Node3DEditorViewport::_calculate_spatial_bounds(const Node3D *p_parent, bool p_omit_top_level, const Transform3D *p_bounds_orientation) {
	AABB bounds;

	Transform3D bounds_orientation;
	if (p_bounds_orientation) {
		bounds_orientation = *p_bounds_orientation;
	} else {
		bounds_orientation = p_parent->get_global_transform();
	}

	if (!p_parent) {
		return AABB(Vector3(-0.2, -0.2, -0.2), Vector3(0.4, 0.4, 0.4));
	}

	const Transform3D xform_to_top_level_parent_space = bounds_orientation.affine_inverse() * p_parent->get_global_transform();

	const VisualInstance3D *visual_instance = Object::cast_to<VisualInstance3D>(p_parent);
	if (visual_instance) {
		bounds = visual_instance->get_aabb();
	} else {
		bounds = AABB();
	}
	bounds = xform_to_top_level_parent_space.xform(bounds);

	for (int i = 0; i < p_parent->get_child_count(); i++) {
		const Node3D *child = Object::cast_to<Node3D>(p_parent->get_child(i));
		if (child && !(p_omit_top_level && child->is_set_as_top_level())) {
			const AABB child_bounds = _calculate_spatial_bounds(child, p_omit_top_level, &bounds_orientation);
			bounds.merge_with(child_bounds);
		}
	}

	return bounds;
}

Node *Node3DEditorViewport::_sanitize_preview_node(Node *p_node) const {
	Node3D *node_3d = Object::cast_to<Node3D>(p_node);
	if (node_3d == nullptr) {
		Node3D *replacement_node = memnew(Node3D);
		replacement_node->set_name(p_node->get_name());
		p_node->replace_by(replacement_node);
		memdelete(p_node);
		p_node = replacement_node;
	} else {
		VisualInstance3D *visual_instance = Object::cast_to<VisualInstance3D>(node_3d);
		if (visual_instance == nullptr) {
			Node3D *replacement_node = memnew(Node3D);
			replacement_node->set_name(node_3d->get_name());
			replacement_node->set_visible(node_3d->is_visible());
			replacement_node->set_transform(node_3d->get_transform());
			replacement_node->set_rotation_edit_mode(node_3d->get_rotation_edit_mode());
			replacement_node->set_rotation_order(node_3d->get_rotation_order());
			replacement_node->set_as_top_level(node_3d->is_set_as_top_level());
			p_node->replace_by(replacement_node);
			memdelete(p_node);
			p_node = replacement_node;
		}
	}

	for (int i = 0; i < p_node->get_child_count(); i++) {
		_sanitize_preview_node(p_node->get_child(i));
	}

	return p_node;
}

void Node3DEditorViewport::_create_preview_node(const Vector<String> &files) const {
	bool add_preview = false;
	for (const String &path : files) {
		Ref<Resource> res = ResourceLoader::load(path);
		ERR_CONTINUE(res.is_null());

		Ref<PackedScene> scene = res;
		if (scene.is_valid()) {
			Node *instance = scene->instantiate();
			if (instance) {
				instance = _sanitize_preview_node(instance);
				preview_node->add_child(instance);
				Node3D *node_3d = Object::cast_to<Node3D>(instance);
				if (node_3d) {
					node_3d->set_as_top_level(false);
				}
			}
			add_preview = true;
		}

		Ref<Mesh> mesh = res;
		if (mesh.is_valid()) {
			MeshInstance3D *mesh_instance = memnew(MeshInstance3D);
			mesh_instance->set_mesh(mesh);
			preview_node->add_child(mesh_instance);
			add_preview = true;
		}

		Ref<AudioStream> audio = res;
		if (audio.is_valid()) {
			Sprite3D *sprite = memnew(Sprite3D);
			sprite->set_texture(get_editor_theme_icon(SNAME("Gizmo3DSamplePlayer")));
			sprite->set_billboard_mode(StandardMaterial3D::BILLBOARD_ENABLED);
			sprite->set_pixel_size(0.005);
			preview_node->add_child(sprite);
			add_preview = true;
		}
	}
	if (add_preview) {
		EditorNode::get_singleton()->get_scene_root()->add_child(preview_node);
	}

	*preview_bounds = _calculate_spatial_bounds(preview_node);
}

void Node3DEditorViewport::_remove_preview_node() {
	set_message("");
	if (preview_node->get_parent()) {
		for (int i = preview_node->get_child_count() - 1; i >= 0; i--) {
			Node *node = preview_node->get_child(i);
			node->queue_free();
			preview_node->remove_child(node);
		}
		EditorNode::get_singleton()->get_scene_root()->remove_child(preview_node);
	}
}

bool Node3DEditorViewport::_apply_preview_material(ObjectID p_target, const Point2 &p_point) const {
	_reset_preview_material();

	if (p_target.is_null()) {
		return false;
	}

	spatial_editor->set_preview_material_target(p_target);

	Object *target_inst = ObjectDB::get_instance(p_target);

	bool is_ctrl = Input::get_singleton()->is_key_pressed(Key::CTRL);

	MeshInstance3D *mesh_instance = Object::cast_to<MeshInstance3D>(target_inst);
	if (is_ctrl && mesh_instance) {
		Ref<Mesh> mesh = mesh_instance->get_mesh();
		int surface_count = mesh->get_surface_count();

		Vector3 world_ray = get_ray(p_point);
		Vector3 world_pos = get_ray_pos(p_point);

		int closest_surface = -1;
		float closest_dist = 1e20;

		Transform3D gt = mesh_instance->get_global_transform();

		Transform3D ai = gt.affine_inverse();
		Vector3 xform_ray = ai.basis.xform(world_ray).normalized();
		Vector3 xform_pos = ai.xform(world_pos);

		for (int surface_idx = 0; surface_idx < surface_count; surface_idx++) {
			Ref<TriangleMesh> surface_mesh = mesh->generate_surface_triangle_mesh(surface_idx);

			Vector3 rpos, rnorm;
			if (surface_mesh->intersect_ray(xform_pos, xform_ray, rpos, rnorm)) {
				Vector3 hitpos = gt.xform(rpos);

				const real_t dist = world_pos.distance_to(hitpos);

				if (dist < 0) {
					continue;
				}

				if (dist < closest_dist) {
					closest_surface = surface_idx;
					closest_dist = dist;
				}
			}
		}

		if (closest_surface == -1) {
			return false;
		}

		spatial_editor->set_preview_material_surface(closest_surface);
		spatial_editor->set_preview_reset_material(mesh_instance->get_surface_override_material(closest_surface));
		mesh_instance->set_surface_override_material(closest_surface, spatial_editor->get_preview_material());

		return true;
	}

	GeometryInstance3D *geometry_instance = Object::cast_to<GeometryInstance3D>(target_inst);
	if (geometry_instance) {
		spatial_editor->set_preview_material_surface(-1);
		spatial_editor->set_preview_reset_material(geometry_instance->get_material_override());
		geometry_instance->set_material_override(spatial_editor->get_preview_material());
		return true;
	}

	return false;
}

void Node3DEditorViewport::_reset_preview_material() const {
	ObjectID last_target = spatial_editor->get_preview_material_target();
	if (last_target.is_null()) {
		return;
	}
	Object *last_target_inst = ObjectDB::get_instance(last_target);

	MeshInstance3D *mesh_instance = Object::cast_to<MeshInstance3D>(last_target_inst);
	GeometryInstance3D *geometry_instance = Object::cast_to<GeometryInstance3D>(last_target_inst);
	if (mesh_instance && spatial_editor->get_preview_material_surface() != -1) {
		mesh_instance->set_surface_override_material(spatial_editor->get_preview_material_surface(), spatial_editor->get_preview_reset_material());
	} else if (geometry_instance) {
		geometry_instance->set_material_override(spatial_editor->get_preview_reset_material());
	}
}

void Node3DEditorViewport::_remove_preview_material() {
	preview_material_label->hide();
	preview_material_label_desc->hide();

	spatial_editor->set_preview_material(Ref<Material>());
	spatial_editor->set_preview_reset_material(Ref<Material>());
	spatial_editor->set_preview_material_target(ObjectID());
	spatial_editor->set_preview_material_surface(-1);
}

bool Node3DEditorViewport::_cyclical_dependency_exists(const String &p_target_scene_path, Node *p_desired_node) const {
	if (p_desired_node->get_scene_file_path() == p_target_scene_path) {
		return true;
	}

	int childCount = p_desired_node->get_child_count();
	for (int i = 0; i < childCount; i++) {
		Node *child = p_desired_node->get_child(i);
		if (_cyclical_dependency_exists(p_target_scene_path, child)) {
			return true;
		}
	}
	return false;
}

bool Node3DEditorViewport::_create_instance(Node *p_parent, const String &p_path, const Point2 &p_point) {
	Ref<Resource> res = ResourceLoader::load(p_path);
	ERR_FAIL_COND_V(res.is_null(), false);

	Ref<PackedScene> scene = res;
	Ref<Mesh> mesh = res;

	Node *instantiated_scene = nullptr;

	if (mesh.is_valid() || scene.is_valid()) {
		if (mesh.is_valid()) {
			MeshInstance3D *mesh_instance = memnew(MeshInstance3D);
			mesh_instance->set_mesh(mesh);

			// Adjust casing according to project setting. The file name is expected to be in snake_case, but will work for others.
			const String &node_name = Node::adjust_name_casing(p_path.get_file().get_basename());
			if (!node_name.is_empty()) {
				mesh_instance->set_name(node_name);
			}

			instantiated_scene = mesh_instance;
		} else {
			if (!scene.is_valid()) { // invalid scene
				return false;
			} else {
				instantiated_scene = scene->instantiate(PackedScene::GEN_EDIT_STATE_INSTANCE);
			}
		}
	}

	if (instantiated_scene == nullptr) {
		return false;
	}

	if (!EditorNode::get_singleton()->get_edited_scene()->get_scene_file_path().is_empty()) { // Cyclic instantiation.
		if (_cyclical_dependency_exists(EditorNode::get_singleton()->get_edited_scene()->get_scene_file_path(), instantiated_scene)) {
			memdelete(instantiated_scene);
			return false;
		}
	}

	if (scene.is_valid()) {
		instantiated_scene->set_scene_file_path(ProjectSettings::get_singleton()->localize_path(p_path));
	}

	EditorUndoRedoManager *undo_redo = EditorUndoRedoManager::get_singleton();
	undo_redo->add_do_method(p_parent, "add_child", instantiated_scene, true);
	undo_redo->add_do_method(instantiated_scene, "set_owner", EditorNode::get_singleton()->get_edited_scene());
	undo_redo->add_do_reference(instantiated_scene);
	undo_redo->add_undo_method(p_parent, "remove_child", instantiated_scene);
	undo_redo->add_do_method(editor_selection, "add_node", instantiated_scene);

	String new_name = p_parent->validate_child_name(instantiated_scene);
	EditorDebuggerNode *ed = EditorDebuggerNode::get_singleton();
	undo_redo->add_do_method(ed, "live_debug_instantiate_node", EditorNode::get_singleton()->get_edited_scene()->get_path_to(p_parent), p_path, new_name);
	undo_redo->add_undo_method(ed, "live_debug_remove_node", NodePath(String(EditorNode::get_singleton()->get_edited_scene()->get_path_to(p_parent)) + "/" + new_name));

	Node3D *node3d = Object::cast_to<Node3D>(instantiated_scene);
	if (node3d) {
		Transform3D parent_tf;
		Node3D *parent_node3d = Object::cast_to<Node3D>(p_parent);
		if (parent_node3d) {
			parent_tf = parent_node3d->get_global_gizmo_transform();
		}

		Transform3D new_tf = node3d->get_transform();
		if (node3d->is_set_as_top_level()) {
			new_tf.origin += preview_node_pos;
		} else {
			new_tf.origin = parent_tf.affine_inverse().xform(preview_node_pos + node3d->get_position());
			new_tf.basis = parent_tf.affine_inverse().basis * new_tf.basis;
		}

		undo_redo->add_do_method(instantiated_scene, "set_transform", new_tf);
	}

	return true;
}

bool Node3DEditorViewport::_create_audio_node(Node *p_parent, const String &p_path, const Point2 &p_point) {
	Ref<AudioStream> audio = ResourceLoader::load(p_path);
	ERR_FAIL_COND_V(audio.is_null(), false);

	AudioStreamPlayer3D *audio_player = memnew(AudioStreamPlayer3D);
	audio_player->set_stream(audio);

	// Adjust casing according to project setting. The file name is expected to be in snake_case, but will work for others.
	const String &node_name = Node::adjust_name_casing(p_path.get_file().get_basename());
	if (!node_name.is_empty()) {
		audio_player->set_name(node_name);
	}

	EditorUndoRedoManager *undo_redo = EditorUndoRedoManager::get_singleton();
	undo_redo->add_do_method(p_parent, "add_child", audio_player, true);
	undo_redo->add_do_method(audio_player, "set_owner", EditorNode::get_singleton()->get_edited_scene());
	undo_redo->add_do_reference(audio_player);
	undo_redo->add_undo_method(p_parent, "remove_child", audio_player);
	undo_redo->add_do_method(editor_selection, "add_node", audio_player);

	const String new_name = p_parent->validate_child_name(audio_player);
	EditorDebuggerNode *ed = EditorDebuggerNode::get_singleton();
	undo_redo->add_do_method(ed, "live_debug_create_node", EditorNode::get_singleton()->get_edited_scene()->get_path_to(p_parent), audio_player->get_class(), new_name);
	undo_redo->add_undo_method(ed, "live_debug_remove_node", NodePath(String(EditorNode::get_singleton()->get_edited_scene()->get_path_to(p_parent)) + "/" + new_name));

	Transform3D parent_tf;
	Node3D *parent_node3d = Object::cast_to<Node3D>(p_parent);
	if (parent_node3d) {
		parent_tf = parent_node3d->get_global_gizmo_transform();
	}

	Transform3D new_tf = audio_player->get_transform();
	new_tf.origin = parent_tf.affine_inverse().xform(preview_node_pos + audio_player->get_position());
	new_tf.basis = parent_tf.affine_inverse().basis * new_tf.basis;

	undo_redo->add_do_method(audio_player, "set_transform", new_tf);

	return true;
}

void Node3DEditorViewport::_perform_drop_data() {
	EditorUndoRedoManager *undo_redo = EditorUndoRedoManager::get_singleton();
	if (spatial_editor->get_preview_material_target().is_valid()) {
		GeometryInstance3D *geometry_instance = Object::cast_to<GeometryInstance3D>(ObjectDB::get_instance(spatial_editor->get_preview_material_target()));
		MeshInstance3D *mesh_instance = Object::cast_to<MeshInstance3D>(ObjectDB::get_instance(spatial_editor->get_preview_material_target()));
		if (mesh_instance && spatial_editor->get_preview_material_surface() != -1) {
			undo_redo->create_action(vformat(TTR("Set Surface %d Override Material"), spatial_editor->get_preview_material_surface()));
			undo_redo->add_do_method(geometry_instance, "set_surface_override_material", spatial_editor->get_preview_material_surface(), spatial_editor->get_preview_material());
			undo_redo->add_undo_method(geometry_instance, "set_surface_override_material", spatial_editor->get_preview_material_surface(), spatial_editor->get_preview_reset_material());
			undo_redo->commit_action();
		} else if (geometry_instance) {
			undo_redo->create_action(TTR("Set Material Override"));
			undo_redo->add_do_method(geometry_instance, "set_material_override", spatial_editor->get_preview_material());
			undo_redo->add_undo_method(geometry_instance, "set_material_override", spatial_editor->get_preview_reset_material());
			undo_redo->commit_action();
		}

		_remove_preview_material();
		return;
	}

	_remove_preview_node();

	PackedStringArray error_files;

	undo_redo->create_action(TTR("Create Node"), UndoRedo::MERGE_DISABLE, target_node);
	undo_redo->add_do_method(editor_selection, "clear");

	for (int i = 0; i < selected_files.size(); i++) {
		String path = selected_files[i];
		Ref<Resource> res = ResourceLoader::load(path);
		if (res.is_null()) {
			continue;
		}

		Ref<PackedScene> scene = res;
		Ref<Mesh> mesh = res;
		if (mesh.is_valid() || scene.is_valid()) {
			if (!_create_instance(target_node, path, drop_pos)) {
				error_files.push_back(path.get_file());
			}
		}

		Ref<AudioStream> audio = res;
		if (audio.is_valid()) {
			if (!_create_audio_node(target_node, path, drop_pos)) {
				error_files.push_back(path.get_file());
			}
		}
	}

	undo_redo->commit_action();

	if (error_files.size() > 0) {
		accept->set_text(vformat(TTR("Error instantiating scene from %s."), String(", ").join(error_files)));
		accept->popup_centered();
	}
}

bool Node3DEditorViewport::can_drop_data_fw(const Point2 &p_point, const Variant &p_data, Control *p_from) {
	preview_node_viewport_pos = p_point;

	bool can_instantiate = false;
	bool is_cyclical_dep = false;
	String error_file;

	if (!preview_node->is_inside_tree() && spatial_editor->get_preview_material().is_null()) {
		Dictionary d = p_data;
		if (d.has("type") && (String(d["type"]) == "files")) {
			Vector<String> files = d["files"];

			// Track whether a type other than PackedScene is valid to stop checking them and only
			// continue to check if the rest of the scenes are valid (don't have cyclic dependencies).
			bool is_other_valid = false;
			// Check if at least one of the dragged files is a mesh, material, texture or scene.
			for (int i = 0; i < files.size(); i++) {
				const String &res_type = ResourceLoader::get_resource_type(files[i]);
				bool is_scene = ClassDB::is_parent_class(res_type, "PackedScene");
				bool is_mesh = ClassDB::is_parent_class(res_type, "Mesh");
				bool is_material = ClassDB::is_parent_class(res_type, "Material");
				bool is_texture = ClassDB::is_parent_class(res_type, "Texture");
				bool is_audio = ClassDB::is_parent_class(res_type, "AudioStream");

				if (is_mesh || is_scene || is_material || is_texture || is_audio) {
					Ref<Resource> res = ResourceLoader::load(files[i]);
					if (res.is_null()) {
						continue;
					}
					Ref<PackedScene> scn = res;
					Ref<Mesh> mesh = res;
					Ref<Material> mat = res;
					Ref<Texture2D> tex = res;
					Ref<AudioStream> audio = res;
					if (scn.is_valid()) {
						Node *instantiated_scene = scn->instantiate(PackedScene::GEN_EDIT_STATE_INSTANCE);
						if (!instantiated_scene) {
							continue;
						}
						Node *edited_scene = EditorNode::get_singleton()->get_edited_scene();
						if (edited_scene && !edited_scene->get_scene_file_path().is_empty() && _cyclical_dependency_exists(edited_scene->get_scene_file_path(), instantiated_scene)) {
							memdelete(instantiated_scene);
							can_instantiate = false;
							is_cyclical_dep = true;
							error_file = files[i].get_file();
							break;
						}
						memdelete(instantiated_scene);
					} else if (!is_other_valid && mat.is_valid()) {
						Ref<BaseMaterial3D> base_mat = res;
						Ref<ShaderMaterial> shader_mat = res;

						if (base_mat.is_null() && shader_mat.is_null()) {
							continue;
						}

						spatial_editor->set_preview_material(mat);
						is_other_valid = true;
						continue;
					} else if (!is_other_valid && mesh.is_valid()) {
						// Let the mesh pass.
						is_other_valid = true;
					} else if (!is_other_valid && tex.is_valid()) {
						Ref<StandardMaterial3D> new_mat = memnew(StandardMaterial3D);
						new_mat->set_texture(BaseMaterial3D::TEXTURE_ALBEDO, tex);

						spatial_editor->set_preview_material(new_mat);
						is_other_valid = true;
						continue;
					} else if (!is_other_valid && audio.is_valid()) {
						is_other_valid = true;
					} else {
						continue;
					}
					can_instantiate = true;
				}
			}
			if (can_instantiate) {
				_create_preview_node(files);
				preview_node->hide();
			}
		}
	} else {
		if (preview_node->is_inside_tree()) {
			can_instantiate = true;
		}
	}

	if (is_cyclical_dep) {
		set_message(vformat(TTR("Can't instantiate: %s."), vformat(TTR("Circular dependency found at %s"), error_file)));
		return false;
	}

	if (can_instantiate) {
		update_preview_node = true;
		return true;
	}

	if (spatial_editor->get_preview_material().is_valid()) {
		preview_material_label->show();
		preview_material_label_desc->show();

		ObjectID new_preview_material_target = _select_ray(p_point);
		return _apply_preview_material(new_preview_material_target, p_point);
	}

	return false;
}

void Node3DEditorViewport::drop_data_fw(const Point2 &p_point, const Variant &p_data, Control *p_from) {
	if (!can_drop_data_fw(p_point, p_data, p_from)) {
		return;
	}

	bool is_shift = Input::get_singleton()->is_key_pressed(Key::SHIFT);
	bool is_alt = Input::get_singleton()->is_key_pressed(Key::ALT);

	selected_files.clear();
	Dictionary d = p_data;
	if (d.has("type") && String(d["type"]) == "files") {
		selected_files = d["files"];
	}

	List<Node *> selected_nodes = EditorNode::get_singleton()->get_editor_selection()->get_selected_node_list();
	Node *root_node = EditorNode::get_singleton()->get_edited_scene();
	if (selected_nodes.size() > 0) {
		Node *selected_node = selected_nodes.front()->get();
		if (is_alt) {
			target_node = root_node;
		} else if (is_shift) {
			target_node = selected_node;
		} else { // Default behavior.
			target_node = (selected_node != root_node) ? selected_node->get_parent() : root_node;
		}
	} else {
		if (root_node) {
			target_node = root_node;
		} else {
			// Create a root node so we can add child nodes to it.
			SceneTreeDock::get_singleton()->add_root_node(memnew(Node3D));
			target_node = get_tree()->get_edited_scene_root();
		}
	}

	drop_pos = p_point;

	_perform_drop_data();
}

void Node3DEditorViewport::begin_transform(TransformMode p_mode, bool instant) {
	if (get_selected_count() > 0) {
		_edit.mode = p_mode;
		_compute_edit(_edit.mouse_pos);
		_edit.instant = instant;
		_edit.snap = spatial_editor->is_snap_enabled();
		update_transform_gizmo_view();
		set_process_input(instant);
	}
}

// Apply the current transform operation.
void Node3DEditorViewport::commit_transform() {
	ERR_FAIL_COND(_edit.mode == TRANSFORM_NONE);
	static const char *_transform_name[4] = {
		TTRC("None"),
		TTRC("Rotate"),
		// TRANSLATORS: This refers to the movement that changes the position of an object.
		TTRC("Translate"),
		TTRC("Scale"),
	};
	EditorUndoRedoManager *undo_redo = EditorUndoRedoManager::get_singleton();
	undo_redo->create_action(_transform_name[_edit.mode]);

	List<Node *> &selection = editor_selection->get_selected_node_list();

	for (List<Node *>::Element *E = selection.front(); E; E = E->next()) {
		Node3D *sp = Object::cast_to<Node3D>(E->get());
		if (!sp) {
			continue;
		}

		Node3DEditorSelectedItem *se = editor_selection->get_node_editor_data<Node3DEditorSelectedItem>(sp);
		if (!se) {
			continue;
		}

		undo_redo->add_do_method(sp, "set_transform", sp->get_local_gizmo_transform());
		undo_redo->add_undo_method(sp, "set_transform", se->original_local);
	}
	undo_redo->commit_action();

	collision_reposition = false;
	finish_transform();
	set_message("");
}

void Node3DEditorViewport::apply_transform(Vector3 p_motion, double p_snap) {
	bool local_coords = (spatial_editor->are_local_coords_enabled() && _edit.plane != TRANSFORM_VIEW);
	List<Node *> &selection = editor_selection->get_selected_node_list();
	for (Node *E : selection) {
		Node3D *sp = Object::cast_to<Node3D>(E);
		if (!sp) {
			continue;
		}

		Node3DEditorSelectedItem *se = editor_selection->get_node_editor_data<Node3DEditorSelectedItem>(sp);
		if (!se) {
			continue;
		}

		if (sp->has_meta("_edit_lock_")) {
			continue;
		}

		if (se->gizmo.is_valid()) {
			for (KeyValue<int, Transform3D> &GE : se->subgizmos) {
				Transform3D xform = GE.value;
				Transform3D new_xform = _compute_transform(_edit.mode, se->original * xform, xform, p_motion, p_snap, local_coords, _edit.plane != TRANSFORM_VIEW); // Force orthogonal with subgizmo.
				if (!local_coords) {
					new_xform = se->original.affine_inverse() * new_xform;
				}
				se->gizmo->set_subgizmo_transform(GE.key, new_xform);
			}
		} else {
			Transform3D new_xform = _compute_transform(_edit.mode, se->original, se->original_local, p_motion, p_snap, local_coords, sp->get_rotation_edit_mode() != Node3D::ROTATION_EDIT_MODE_BASIS && _edit.plane != TRANSFORM_VIEW);
			_transform_gizmo_apply(se->sp, new_xform, local_coords);
		}
	}

	spatial_editor->update_transform_gizmo();
	surface->queue_redraw();
}

// Update the current transform operation in response to an input.
void Node3DEditorViewport::update_transform(bool p_shift) {
	Vector3 ray_pos = get_ray_pos(_edit.mouse_pos);
	Vector3 ray = get_ray(_edit.mouse_pos);
	double snap = EDITOR_GET("interface/inspector/default_float_step");
	int snap_step_decimals = Math::range_step_decimals(snap);

	switch (_edit.mode) {
		case TRANSFORM_SCALE: {
			Vector3 motion_mask;
			Plane plane;
			bool plane_mv = false;

			switch (_edit.plane) {
				case TRANSFORM_VIEW:
					motion_mask = Vector3(0, 0, 0);
					plane = Plane(_get_camera_normal(), _edit.center);
					break;
				case TRANSFORM_X_AXIS:
					motion_mask = spatial_editor->get_gizmo_transform().basis.get_column(0).normalized();
					plane = Plane(motion_mask.cross(motion_mask.cross(_get_camera_normal())).normalized(), _edit.center);
					break;
				case TRANSFORM_Y_AXIS:
					motion_mask = spatial_editor->get_gizmo_transform().basis.get_column(1).normalized();
					plane = Plane(motion_mask.cross(motion_mask.cross(_get_camera_normal())).normalized(), _edit.center);
					break;
				case TRANSFORM_Z_AXIS:
					motion_mask = spatial_editor->get_gizmo_transform().basis.get_column(2).normalized();
					plane = Plane(motion_mask.cross(motion_mask.cross(_get_camera_normal())).normalized(), _edit.center);
					break;
				case TRANSFORM_YZ:
					motion_mask = spatial_editor->get_gizmo_transform().basis.get_column(2).normalized() + spatial_editor->get_gizmo_transform().basis.get_column(1).normalized();
					plane = Plane(spatial_editor->get_gizmo_transform().basis.get_column(0).normalized(), _edit.center);
					plane_mv = true;
					break;
				case TRANSFORM_XZ:
					motion_mask = spatial_editor->get_gizmo_transform().basis.get_column(2).normalized() + spatial_editor->get_gizmo_transform().basis.get_column(0).normalized();
					plane = Plane(spatial_editor->get_gizmo_transform().basis.get_column(1).normalized(), _edit.center);
					plane_mv = true;
					break;
				case TRANSFORM_XY:
					motion_mask = spatial_editor->get_gizmo_transform().basis.get_column(0).normalized() + spatial_editor->get_gizmo_transform().basis.get_column(1).normalized();
					plane = Plane(spatial_editor->get_gizmo_transform().basis.get_column(2).normalized(), _edit.center);
					plane_mv = true;
					break;
			}

			Vector3 intersection;
			if (!plane.intersects_ray(ray_pos, ray, &intersection)) {
				break;
			}

			Vector3 click;
			if (!plane.intersects_ray(_edit.click_ray_pos, _edit.click_ray, &click)) {
				break;
			}

			Vector3 motion = intersection - click;
			if (_edit.plane != TRANSFORM_VIEW) {
				if (!plane_mv) {
					motion = motion_mask.dot(motion) * motion_mask;

				} else {
					// Alternative planar scaling mode
					if (p_shift) {
						motion = motion_mask.dot(motion) * motion_mask;
					}
				}

			} else {
				const real_t center_click_dist = click.distance_to(_edit.center);
				const real_t center_inters_dist = intersection.distance_to(_edit.center);
				if (center_click_dist == 0) {
					break;
				}

				const real_t scale = center_inters_dist - center_click_dist;
				motion = Vector3(scale, scale, scale);
			}

			motion /= click.distance_to(_edit.center);

			// Disable local transformation for TRANSFORM_VIEW
			bool local_coords = (spatial_editor->are_local_coords_enabled() && _edit.plane != TRANSFORM_VIEW);

			if (_edit.snap || spatial_editor->is_snap_enabled()) {
				snap = spatial_editor->get_scale_snap() / 100;
			}
			Vector3 motion_snapped = motion;
			motion_snapped.snapf(snap);
			// This might not be necessary anymore after issue #288 is solved (in 4.0?).
			// TRANSLATORS: Refers to changing the scale of a node in the 3D editor.
			set_message(TTR("Scaling:") + " (" + String::num(motion_snapped.x, snap_step_decimals) + ", " +
					String::num(motion_snapped.y, snap_step_decimals) + ", " + String::num(motion_snapped.z, snap_step_decimals) + ")");
			if (local_coords) {
				// TODO: needed?
				motion = _edit.original.basis.inverse().xform(motion);
			}

			apply_transform(motion, snap);
		} break;

		case TRANSFORM_TRANSLATE: {
			Vector3 motion_mask;
			Plane plane;
			bool plane_mv = false;

			switch (_edit.plane) {
				case TRANSFORM_VIEW:
					plane = Plane(_get_camera_normal(), _edit.center);
					break;
				case TRANSFORM_X_AXIS:
					motion_mask = spatial_editor->get_gizmo_transform().basis.get_column(0).normalized();
					plane = Plane(motion_mask.cross(motion_mask.cross(_get_camera_normal())).normalized(), _edit.center);
					break;
				case TRANSFORM_Y_AXIS:
					motion_mask = spatial_editor->get_gizmo_transform().basis.get_column(1).normalized();
					plane = Plane(motion_mask.cross(motion_mask.cross(_get_camera_normal())).normalized(), _edit.center);
					break;
				case TRANSFORM_Z_AXIS:
					motion_mask = spatial_editor->get_gizmo_transform().basis.get_column(2).normalized();
					plane = Plane(motion_mask.cross(motion_mask.cross(_get_camera_normal())).normalized(), _edit.center);
					break;
				case TRANSFORM_YZ:
					plane = Plane(spatial_editor->get_gizmo_transform().basis.get_column(0).normalized(), _edit.center);
					plane_mv = true;
					break;
				case TRANSFORM_XZ:
					plane = Plane(spatial_editor->get_gizmo_transform().basis.get_column(1).normalized(), _edit.center);
					plane_mv = true;
					break;
				case TRANSFORM_XY:
					plane = Plane(spatial_editor->get_gizmo_transform().basis.get_column(2).normalized(), _edit.center);
					plane_mv = true;
					break;
			}

			Vector3 intersection;
			if (!plane.intersects_ray(ray_pos, ray, &intersection)) {
				break;
			}

			Vector3 click;
			if (!plane.intersects_ray(_edit.click_ray_pos, _edit.click_ray, &click)) {
				break;
			}

			Vector3 motion = intersection - click;
			if (_edit.plane != TRANSFORM_VIEW) {
				if (!plane_mv) {
					motion = motion_mask.dot(motion) * motion_mask;
				}
			}

			// Disable local transformation for TRANSFORM_VIEW
			bool local_coords = (spatial_editor->are_local_coords_enabled() && _edit.plane != TRANSFORM_VIEW);

			if (_edit.snap || spatial_editor->is_snap_enabled()) {
				snap = spatial_editor->get_translate_snap();
			}
			Vector3 motion_snapped = motion;
			motion_snapped.snapf(snap);
			// TRANSLATORS: Refers to changing the position of a node in the 3D editor.
			set_message(TTR("Translating:") + " (" + String::num(motion_snapped.x, snap_step_decimals) + ", " +
					String::num(motion_snapped.y, snap_step_decimals) + ", " + String::num(motion_snapped.z, snap_step_decimals) + ")");
			if (local_coords) {
				motion = spatial_editor->get_gizmo_transform().basis.inverse().xform(motion);
			}

			apply_transform(motion, snap);
		} break;

		case TRANSFORM_ROTATE: {
			Plane plane;
			if (camera->get_projection() == Camera3D::PROJECTION_PERSPECTIVE) {
				Vector3 cam_to_obj = _edit.center - _get_camera_position();
				if (!cam_to_obj.is_zero_approx()) {
					plane = Plane(cam_to_obj.normalized(), _edit.center);
				} else {
					plane = Plane(_get_camera_normal(), _edit.center);
				}
			} else {
				plane = Plane(_get_camera_normal(), _edit.center);
			}

			Vector3 local_axis;
			Vector3 global_axis;
			switch (_edit.plane) {
				case TRANSFORM_VIEW:
					// local_axis unused
					global_axis = plane.normal;
					break;
				case TRANSFORM_X_AXIS:
					local_axis = Vector3(1, 0, 0);
					break;
				case TRANSFORM_Y_AXIS:
					local_axis = Vector3(0, 1, 0);
					break;
				case TRANSFORM_Z_AXIS:
					local_axis = Vector3(0, 0, 1);
					break;
				case TRANSFORM_YZ:
				case TRANSFORM_XZ:
				case TRANSFORM_XY:
					break;
			}

			if (_edit.plane != TRANSFORM_VIEW) {
				global_axis = spatial_editor->get_gizmo_transform().basis.xform(local_axis).normalized();
			}

			Vector3 intersection;
			if (!plane.intersects_ray(ray_pos, ray, &intersection)) {
				break;
			}

			Vector3 click;
			if (!plane.intersects_ray(_edit.click_ray_pos, _edit.click_ray, &click)) {
				break;
			}

			static const float orthogonal_threshold = Math::cos(Math::deg_to_rad(85.0f));
			bool axis_is_orthogonal = ABS(plane.normal.dot(global_axis)) < orthogonal_threshold;

			double angle = 0.0f;
			if (axis_is_orthogonal) {
				_edit.show_rotation_line = false;
				Vector3 projection_axis = plane.normal.cross(global_axis);
				Vector3 delta = intersection - click;
				float projection = delta.dot(projection_axis);
				angle = (projection * (Math_PI / 2.0f)) / (gizmo_scale * GIZMO_CIRCLE_SIZE);
			} else {
				_edit.show_rotation_line = true;
				Vector3 click_axis = (click - _edit.center).normalized();
				Vector3 current_axis = (intersection - _edit.center).normalized();
				angle = click_axis.signed_angle_to(current_axis, global_axis);
			}

			if (_edit.snap || spatial_editor->is_snap_enabled()) {
				snap = spatial_editor->get_rotate_snap();
			}
			angle = Math::snapped(Math::rad_to_deg(angle), snap);
			set_message(vformat(TTR("Rotating %s degrees."), String::num(angle, snap_step_decimals)));
			angle = Math::deg_to_rad(angle);

			bool local_coords = (spatial_editor->are_local_coords_enabled() && _edit.plane != TRANSFORM_VIEW); // Disable local transformation for TRANSFORM_VIEW

			Vector3 compute_axis = local_coords ? local_axis : global_axis;
			apply_transform(compute_axis, angle);
		} break;
		default: {
		}
	}
}

void Node3DEditorViewport::update_transform_numeric() {
	Vector3 motion;
	switch (_edit.plane) {
		case TRANSFORM_VIEW: {
			switch (_edit.mode) {
				case TRANSFORM_TRANSLATE:
					motion = Vector3(1, 0, 0);
					break;
				case TRANSFORM_ROTATE:
					motion = spatial_editor->get_gizmo_transform().basis.xform_inv(_get_camera_normal()).normalized();
					break;
				case TRANSFORM_SCALE:
					motion = Vector3(1, 1, 1);
					break;
				case TRANSFORM_NONE:
					ERR_FAIL_MSG("_edit.mode cannot be TRANSFORM_NONE in update_transform_numeric.");
			}
			break;
		}
		case TRANSFORM_X_AXIS:
			motion = Vector3(1, 0, 0);
			break;
		case TRANSFORM_Y_AXIS:
			motion = Vector3(0, 1, 0);
			break;
		case TRANSFORM_Z_AXIS:
			motion = Vector3(0, 0, 1);
			break;
		case TRANSFORM_XY:
			motion = Vector3(1, 1, 0);
			break;
		case TRANSFORM_XZ:
			motion = Vector3(1, 0, 1);
			break;
		case TRANSFORM_YZ:
			motion = Vector3(0, 1, 1);
			break;
	}

	double value = _edit.numeric_input * (_edit.numeric_negate ? -1 : 1);
	double extra = 0.0;
	switch (_edit.mode) {
		case TRANSFORM_TRANSLATE:
			motion *= value;
			set_message(vformat(TTR("Translating %s."), motion));
			break;
		case TRANSFORM_ROTATE:
			extra = Math::deg_to_rad(value);
			set_message(vformat(TTR("Rotating %f degrees."), value));
			break;
		case TRANSFORM_SCALE:
			// To halve the size of an object in Blender, you scale it by 0.5.
			// Doing the same in Godot is considered scaling it by -0.5.
			motion *= (value - 1.0);
			set_message(vformat(TTR("Scaling %s."), motion));
			break;
		case TRANSFORM_NONE:
			ERR_FAIL_MSG("_edit.mode cannot be TRANSFORM_NONE in update_transform_numeric.");
	}

	apply_transform(motion, extra);
}

// Perform cleanup after a transform operation is committed or canceled.
void Node3DEditorViewport::finish_transform() {
	_edit.mode = TRANSFORM_NONE;
	_edit.instant = false;
	_edit.numeric_input = 0;
	_edit.numeric_next_decimal = 0;
	_edit.numeric_negate = false;
	spatial_editor->set_local_coords_enabled(_edit.original_local);
	spatial_editor->update_transform_gizmo();
	surface->queue_redraw();
	set_process_input(false);
}

// Register a shortcut and also add it as an input action with the same events.
void Node3DEditorViewport::register_shortcut_action(const String &p_path, const String &p_name, Key p_keycode, bool p_physical) {
	Ref<Shortcut> sc = ED_SHORTCUT(p_path, p_name, p_keycode, p_physical);
	shortcut_changed_callback(sc, p_path);
	// Connect to the change event on the shortcut so the input binding can be updated.
	sc->connect_changed(callable_mp(this, &Node3DEditorViewport::shortcut_changed_callback).bind(sc, p_path));
}

// Update the action in the InputMap to the provided shortcut events.
void Node3DEditorViewport::shortcut_changed_callback(const Ref<Shortcut> p_shortcut, const String &p_shortcut_path) {
	InputMap *im = InputMap::get_singleton();
	if (im->has_action(p_shortcut_path)) {
		im->action_erase_events(p_shortcut_path);
	} else {
		im->add_action(p_shortcut_path);
	}

	for (int i = 0; i < p_shortcut->get_events().size(); i++) {
		im->action_add_event(p_shortcut_path, p_shortcut->get_events()[i]);
	}
}

void Node3DEditorViewport::_set_lock_view_rotation(bool p_lock_rotation) {
	lock_rotation = p_lock_rotation;
	int idx = view_menu->get_popup()->get_item_index(VIEW_LOCK_ROTATION);
	view_menu->get_popup()->set_item_checked(idx, p_lock_rotation);
	if (p_lock_rotation) {
		locked_label->show();
	} else {
		locked_label->hide();
	}
}

Node3DEditorViewport::Node3DEditorViewport(Node3DEditor *p_spatial_editor, int p_index) {
	cpu_time_history_index = 0;
	gpu_time_history_index = 0;

	_edit.mode = TRANSFORM_NONE;
	_edit.plane = TRANSFORM_VIEW;
	_edit.snap = true;
	_edit.show_rotation_line = true;
	_edit.instant = false;
	_edit.gizmo_handle = -1;
	_edit.gizmo_handle_secondary = false;

	index = p_index;
	editor_selection = EditorNode::get_singleton()->get_editor_selection();

	orthogonal = false;
	auto_orthogonal = false;
	lock_rotation = false;
	message_time = 0;
	zoom_indicator_delay = 0.0;

	spatial_editor = p_spatial_editor;
	SubViewportContainer *c = memnew(SubViewportContainer);
	subviewport_container = c;
	c->set_stretch(true);
	add_child(c);
	c->set_anchors_and_offsets_preset(Control::PRESET_FULL_RECT);
	viewport = memnew(SubViewport);
	viewport->set_disable_input(true);

	c->add_child(viewport);
	surface = memnew(Control);
	SET_DRAG_FORWARDING_CD(surface, Node3DEditorViewport);
	add_child(surface);
	surface->set_anchors_and_offsets_preset(Control::PRESET_FULL_RECT);
	surface->set_clip_contents(true);
	camera = memnew(Camera3D);
	camera->set_disable_gizmos(true);
	camera->set_cull_mask(((1 << 20) - 1) | (1 << (GIZMO_BASE_LAYER + p_index)) | (1 << GIZMO_EDIT_LAYER) | (1 << GIZMO_GRID_LAYER) | (1 << MISC_TOOL_LAYER));
	viewport->add_child(camera);
	camera->make_current();
	surface->set_focus_mode(FOCUS_ALL);

	VBoxContainer *vbox = memnew(VBoxContainer);
	surface->add_child(vbox);
	vbox->set_offset(SIDE_LEFT, 10 * EDSCALE);
	vbox->set_offset(SIDE_TOP, 10 * EDSCALE);

	view_menu = memnew(MenuButton);
	view_menu->set_flat(false);
	view_menu->set_h_size_flags(0);
	view_menu->set_shortcut_context(this);
	vbox->add_child(view_menu);

	view_menu->get_popup()->set_hide_on_checkable_item_selection(false);

	view_menu->get_popup()->add_shortcut(ED_GET_SHORTCUT("spatial_editor/top_view"), VIEW_TOP);
	view_menu->get_popup()->add_shortcut(ED_GET_SHORTCUT("spatial_editor/bottom_view"), VIEW_BOTTOM);
	view_menu->get_popup()->add_shortcut(ED_GET_SHORTCUT("spatial_editor/left_view"), VIEW_LEFT);
	view_menu->get_popup()->add_shortcut(ED_GET_SHORTCUT("spatial_editor/right_view"), VIEW_RIGHT);
	view_menu->get_popup()->add_shortcut(ED_GET_SHORTCUT("spatial_editor/front_view"), VIEW_FRONT);
	view_menu->get_popup()->add_shortcut(ED_GET_SHORTCUT("spatial_editor/rear_view"), VIEW_REAR);
	view_menu->get_popup()->add_separator();
	view_menu->get_popup()->add_shortcut(ED_GET_SHORTCUT("spatial_editor/switch_perspective_orthogonal"), VIEW_SWITCH_PERSPECTIVE_ORTHOGONAL);
	view_menu->get_popup()->add_radio_check_item(TTR("Perspective"), VIEW_PERSPECTIVE);
	view_menu->get_popup()->add_radio_check_item(TTR("Orthogonal"), VIEW_ORTHOGONAL);
	view_menu->get_popup()->set_item_checked(view_menu->get_popup()->get_item_index(VIEW_PERSPECTIVE), true);
	view_menu->get_popup()->add_check_item(TTR("Auto Orthogonal Enabled"), VIEW_AUTO_ORTHOGONAL);
	view_menu->get_popup()->set_item_checked(view_menu->get_popup()->get_item_index(VIEW_AUTO_ORTHOGONAL), true);
	view_menu->get_popup()->add_separator();
	view_menu->get_popup()->add_check_shortcut(ED_SHORTCUT("spatial_editor/view_lock_rotation", TTR("Lock View Rotation")), VIEW_LOCK_ROTATION);
	view_menu->get_popup()->add_separator();
	// TRANSLATORS: "Normal" as in "normal life", not "normal vector".
	view_menu->get_popup()->add_radio_check_shortcut(ED_SHORTCUT("spatial_editor/view_display_normal", TTR("Display Normal")), VIEW_DISPLAY_NORMAL);
	view_menu->get_popup()->add_radio_check_shortcut(ED_SHORTCUT("spatial_editor/view_display_wireframe", TTR("Display Wireframe")), VIEW_DISPLAY_WIREFRAME);
	view_menu->get_popup()->add_radio_check_shortcut(ED_SHORTCUT("spatial_editor/view_display_overdraw", TTR("Display Overdraw")), VIEW_DISPLAY_OVERDRAW);
	view_menu->get_popup()->add_radio_check_shortcut(ED_SHORTCUT("spatial_editor/view_display_lighting", TTR("Display Lighting")), VIEW_DISPLAY_LIGHTING);
	view_menu->get_popup()->add_radio_check_shortcut(ED_SHORTCUT("spatial_editor/view_display_unshaded", TTR("Display Unshaded")), VIEW_DISPLAY_UNSHADED);
	view_menu->get_popup()->set_item_checked(view_menu->get_popup()->get_item_index(VIEW_DISPLAY_NORMAL), true);

	display_submenu = memnew(PopupMenu);
	display_submenu->set_hide_on_checkable_item_selection(false);
	display_submenu->add_radio_check_item(TTR("Directional Shadow Splits"), VIEW_DISPLAY_DEBUG_PSSM_SPLITS);
	display_submenu->add_separator();
	display_submenu->add_radio_check_item(TTR("Normal Buffer"), VIEW_DISPLAY_NORMAL_BUFFER);
	display_submenu->add_separator();
	display_submenu->add_radio_check_item(TTR("Shadow Atlas"), VIEW_DISPLAY_DEBUG_SHADOW_ATLAS);
	display_submenu->add_radio_check_item(TTR("Directional Shadow Map"), VIEW_DISPLAY_DEBUG_DIRECTIONAL_SHADOW_ATLAS);
	display_submenu->add_separator();
	display_submenu->add_radio_check_item(TTR("Decal Atlas"), VIEW_DISPLAY_DEBUG_DECAL_ATLAS);
	display_submenu->add_separator();
	display_submenu->add_radio_check_item(TTR("VoxelGI Lighting"), VIEW_DISPLAY_DEBUG_VOXEL_GI_LIGHTING);
	display_submenu->add_radio_check_item(TTR("VoxelGI Albedo"), VIEW_DISPLAY_DEBUG_VOXEL_GI_ALBEDO);
	display_submenu->add_radio_check_item(TTR("VoxelGI Emission"), VIEW_DISPLAY_DEBUG_VOXEL_GI_EMISSION);
	display_submenu->add_separator();
	display_submenu->add_radio_check_item(TTR("SDFGI Cascades"), VIEW_DISPLAY_DEBUG_SDFGI);
	display_submenu->add_radio_check_item(TTR("SDFGI Probes"), VIEW_DISPLAY_DEBUG_SDFGI_PROBES);
	display_submenu->add_separator();
	display_submenu->add_radio_check_item(TTR("Scene Luminance"), VIEW_DISPLAY_DEBUG_SCENE_LUMINANCE);
	display_submenu->add_separator();
	display_submenu->add_radio_check_item(TTR("SSAO"), VIEW_DISPLAY_DEBUG_SSAO);
	display_submenu->add_radio_check_item(TTR("SSIL"), VIEW_DISPLAY_DEBUG_SSIL);
	display_submenu->add_separator();
	display_submenu->add_radio_check_item(TTR("VoxelGI/SDFGI Buffer"), VIEW_DISPLAY_DEBUG_GI_BUFFER);
	display_submenu->add_separator();
	display_submenu->add_radio_check_item(TTR("Disable Mesh LOD"), VIEW_DISPLAY_DEBUG_DISABLE_LOD);
	display_submenu->add_separator();
	display_submenu->add_radio_check_item(TTR("OmniLight3D Cluster"), VIEW_DISPLAY_DEBUG_CLUSTER_OMNI_LIGHTS);
	display_submenu->add_radio_check_item(TTR("SpotLight3D Cluster"), VIEW_DISPLAY_DEBUG_CLUSTER_SPOT_LIGHTS);
	display_submenu->add_radio_check_item(TTR("Decal Cluster"), VIEW_DISPLAY_DEBUG_CLUSTER_DECALS);
	display_submenu->add_radio_check_item(TTR("ReflectionProbe Cluster"), VIEW_DISPLAY_DEBUG_CLUSTER_REFLECTION_PROBES);
	display_submenu->add_radio_check_item(TTR("Occlusion Culling Buffer"), VIEW_DISPLAY_DEBUG_OCCLUDERS);
	display_submenu->add_radio_check_item(TTR("Motion Vectors"), VIEW_DISPLAY_MOTION_VECTORS);
	display_submenu->add_radio_check_item(TTR("Internal Buffer"), VIEW_DISPLAY_INTERNAL_BUFFER);
	view_menu->get_popup()->add_submenu_node_item(TTR("Display Advanced..."), display_submenu, VIEW_DISPLAY_ADVANCED);

	view_menu->get_popup()->add_separator();
	view_menu->get_popup()->add_check_shortcut(ED_SHORTCUT("spatial_editor/view_environment", TTR("View Environment")), VIEW_ENVIRONMENT);
	view_menu->get_popup()->add_check_shortcut(ED_SHORTCUT("spatial_editor/view_gizmos", TTR("View Gizmos")), VIEW_GIZMOS);
	view_menu->get_popup()->add_check_shortcut(ED_SHORTCUT("spatial_editor/view_transform_gizmo", TTR("View Transform Gizmo")), VIEW_TRANSFORM_GIZMO);
	view_menu->get_popup()->add_check_shortcut(ED_SHORTCUT("spatial_editor/view_grid_lines", TTR("View Grid")), VIEW_GRID);
	view_menu->get_popup()->add_check_shortcut(ED_SHORTCUT("spatial_editor/view_information", TTR("View Information")), VIEW_INFORMATION);
	view_menu->get_popup()->add_check_shortcut(ED_SHORTCUT("spatial_editor/view_fps", TTR("View Frame Time")), VIEW_FRAME_TIME);
	view_menu->get_popup()->set_item_checked(view_menu->get_popup()->get_item_index(VIEW_ENVIRONMENT), true);
	view_menu->get_popup()->add_separator();
	view_menu->get_popup()->add_check_shortcut(ED_SHORTCUT("spatial_editor/view_half_resolution", TTR("Half Resolution")), VIEW_HALF_RESOLUTION);
	view_menu->get_popup()->add_separator();
	view_menu->get_popup()->add_check_shortcut(ED_SHORTCUT("spatial_editor/view_audio_listener", TTR("Audio Listener")), VIEW_AUDIO_LISTENER);
	view_menu->get_popup()->add_check_shortcut(ED_SHORTCUT("spatial_editor/view_audio_doppler", TTR("Enable Doppler")), VIEW_AUDIO_DOPPLER);
	view_menu->get_popup()->set_item_checked(view_menu->get_popup()->get_item_index(VIEW_GIZMOS), true);
	view_menu->get_popup()->set_item_checked(view_menu->get_popup()->get_item_index(VIEW_TRANSFORM_GIZMO), true);
	view_menu->get_popup()->set_item_checked(view_menu->get_popup()->get_item_index(VIEW_GRID), true);

	view_menu->get_popup()->add_separator();
	view_menu->get_popup()->add_check_shortcut(ED_SHORTCUT("spatial_editor/view_cinematic_preview", TTR("Cinematic Preview")), VIEW_CINEMATIC_PREVIEW);

	view_menu->get_popup()->add_separator();
	view_menu->get_popup()->add_shortcut(ED_GET_SHORTCUT("spatial_editor/focus_origin"), VIEW_CENTER_TO_ORIGIN);
	view_menu->get_popup()->add_shortcut(ED_GET_SHORTCUT("spatial_editor/focus_selection"), VIEW_CENTER_TO_SELECTION);
	view_menu->get_popup()->add_shortcut(ED_GET_SHORTCUT("spatial_editor/align_transform_with_view"), VIEW_ALIGN_TRANSFORM_WITH_VIEW);
	view_menu->get_popup()->add_shortcut(ED_GET_SHORTCUT("spatial_editor/align_rotation_with_view"), VIEW_ALIGN_ROTATION_WITH_VIEW);
	view_menu->get_popup()->connect(SceneStringName(id_pressed), callable_mp(this, &Node3DEditorViewport::_menu_option));
	display_submenu->connect(SceneStringName(id_pressed), callable_mp(this, &Node3DEditorViewport::_menu_option));
	view_menu->set_disable_shortcuts(true);

	// TODO: Re-evaluate with new OpenGL3 renderer, and implement.
	//if (OS::get_singleton()->get_current_video_driver() == OS::RENDERING_DRIVER_OPENGL3) {
	if (false) {
		// Alternate display modes only work when using the Vulkan renderer; make this explicit.
		const int normal_idx = view_menu->get_popup()->get_item_index(VIEW_DISPLAY_NORMAL);
		const int wireframe_idx = view_menu->get_popup()->get_item_index(VIEW_DISPLAY_WIREFRAME);
		const int overdraw_idx = view_menu->get_popup()->get_item_index(VIEW_DISPLAY_OVERDRAW);
		const int shadeless_idx = view_menu->get_popup()->get_item_index(VIEW_DISPLAY_UNSHADED);
		const String unsupported_tooltip = TTR("Not available when using the OpenGL renderer.");

		view_menu->get_popup()->set_item_disabled(normal_idx, true);
		view_menu->get_popup()->set_item_tooltip(normal_idx, unsupported_tooltip);
		view_menu->get_popup()->set_item_disabled(wireframe_idx, true);
		view_menu->get_popup()->set_item_tooltip(wireframe_idx, unsupported_tooltip);
		view_menu->get_popup()->set_item_disabled(overdraw_idx, true);
		view_menu->get_popup()->set_item_tooltip(overdraw_idx, unsupported_tooltip);
		view_menu->get_popup()->set_item_disabled(shadeless_idx, true);
		view_menu->get_popup()->set_item_tooltip(shadeless_idx, unsupported_tooltip);
	}

	// Registering with Key::NONE intentionally creates an empty Array.
	register_shortcut_action("spatial_editor/viewport_orbit_modifier_1", TTR("Viewport Orbit Modifier 1"), Key::NONE);
	register_shortcut_action("spatial_editor/viewport_orbit_modifier_2", TTR("Viewport Orbit Modifier 2"), Key::NONE);
	register_shortcut_action("spatial_editor/viewport_pan_modifier_1", TTR("Viewport Pan Modifier 1"), Key::SHIFT);
	register_shortcut_action("spatial_editor/viewport_pan_modifier_2", TTR("Viewport Pan Modifier 2"), Key::NONE);
	register_shortcut_action("spatial_editor/viewport_zoom_modifier_1", TTR("Viewport Zoom Modifier 1"), Key::SHIFT);
	register_shortcut_action("spatial_editor/viewport_zoom_modifier_2", TTR("Viewport Zoom Modifier 2"), Key::CTRL);

	register_shortcut_action("spatial_editor/freelook_left", TTR("Freelook Left"), Key::A, true);
	register_shortcut_action("spatial_editor/freelook_right", TTR("Freelook Right"), Key::D, true);
	register_shortcut_action("spatial_editor/freelook_forward", TTR("Freelook Forward"), Key::W, true);
	register_shortcut_action("spatial_editor/freelook_backwards", TTR("Freelook Backwards"), Key::S, true);
	register_shortcut_action("spatial_editor/freelook_up", TTR("Freelook Up"), Key::E, true);
	register_shortcut_action("spatial_editor/freelook_down", TTR("Freelook Down"), Key::Q, true);
	register_shortcut_action("spatial_editor/freelook_speed_modifier", TTR("Freelook Speed Modifier"), Key::SHIFT);
	register_shortcut_action("spatial_editor/freelook_slow_modifier", TTR("Freelook Slow Modifier"), Key::ALT);

	ED_SHORTCUT("spatial_editor/lock_transform_x", TTR("Lock Transformation to X axis"), Key::X);
	ED_SHORTCUT("spatial_editor/lock_transform_y", TTR("Lock Transformation to Y axis"), Key::Y);
	ED_SHORTCUT("spatial_editor/lock_transform_z", TTR("Lock Transformation to Z axis"), Key::Z);
	ED_SHORTCUT("spatial_editor/lock_transform_yz", TTR("Lock Transformation to YZ plane"), KeyModifierMask::SHIFT | Key::X);
	ED_SHORTCUT("spatial_editor/lock_transform_xz", TTR("Lock Transformation to XZ plane"), KeyModifierMask::SHIFT | Key::Y);
	ED_SHORTCUT("spatial_editor/lock_transform_xy", TTR("Lock Transformation to XY plane"), KeyModifierMask::SHIFT | Key::Z);
	ED_SHORTCUT("spatial_editor/cancel_transform", TTR("Cancel Transformation"), Key::ESCAPE);
	ED_SHORTCUT("spatial_editor/instant_translate", TTR("Begin Translate Transformation"));
	ED_SHORTCUT("spatial_editor/instant_rotate", TTR("Begin Rotate Transformation"));
	ED_SHORTCUT("spatial_editor/instant_scale", TTR("Begin Scale Transformation"));
	ED_SHORTCUT("spatial_editor/collision_reposition", TTR("Reposition Using Collisions"), KeyModifierMask::SHIFT | Key::G);

	preview_camera = memnew(CheckBox);
	preview_camera->set_text(TTR("Preview"));
	// Using Control even on macOS to avoid conflict with Quick Open shortcut.
	preview_camera->set_shortcut(ED_SHORTCUT("spatial_editor/toggle_camera_preview", TTR("Toggle Camera Preview"), KeyModifierMask::CTRL | Key::P));
	vbox->add_child(preview_camera);
	preview_camera->set_h_size_flags(0);
	preview_camera->hide();
	preview_camera->connect(SceneStringName(toggled), callable_mp(this, &Node3DEditorViewport::_toggle_camera_preview));
	previewing = nullptr;
	gizmo_scale = 1.0;

	preview_node = nullptr;

	bottom_center_vbox = memnew(VBoxContainer);
	bottom_center_vbox->set_anchors_preset(LayoutPreset::PRESET_CENTER);
	bottom_center_vbox->set_anchor_and_offset(SIDE_TOP, ANCHOR_END, -20 * EDSCALE);
	bottom_center_vbox->set_anchor_and_offset(SIDE_BOTTOM, ANCHOR_END, -10 * EDSCALE);
	bottom_center_vbox->set_h_grow_direction(GROW_DIRECTION_BOTH);
	bottom_center_vbox->set_v_grow_direction(GROW_DIRECTION_BEGIN);
	surface->add_child(bottom_center_vbox);

	info_panel = memnew(PanelContainer);
	info_panel->set_anchor_and_offset(SIDE_LEFT, ANCHOR_END, -90 * EDSCALE);
	info_panel->set_anchor_and_offset(SIDE_TOP, ANCHOR_END, -90 * EDSCALE);
	info_panel->set_anchor_and_offset(SIDE_RIGHT, ANCHOR_END, -10 * EDSCALE);
	info_panel->set_anchor_and_offset(SIDE_BOTTOM, ANCHOR_END, -10 * EDSCALE);
	info_panel->set_h_grow_direction(GROW_DIRECTION_BEGIN);
	info_panel->set_v_grow_direction(GROW_DIRECTION_BEGIN);
	info_panel->set_mouse_filter(MOUSE_FILTER_IGNORE);
	surface->add_child(info_panel);
	info_panel->hide();

	info_label = memnew(Label);
	info_panel->add_child(info_label);

	cinema_label = memnew(Label);
	cinema_label->set_anchor_and_offset(SIDE_TOP, ANCHOR_BEGIN, 10 * EDSCALE);
	cinema_label->set_h_grow_direction(GROW_DIRECTION_END);
	cinema_label->set_horizontal_alignment(HORIZONTAL_ALIGNMENT_CENTER);
	cinema_label->set_vertical_alignment(VERTICAL_ALIGNMENT_CENTER);
	surface->add_child(cinema_label);
	cinema_label->set_text(TTR("Cinematic Preview"));
	cinema_label->hide();
	previewing_cinema = false;

	locked_label = memnew(Label);
	locked_label->set_horizontal_alignment(HORIZONTAL_ALIGNMENT_CENTER);
	locked_label->set_vertical_alignment(VERTICAL_ALIGNMENT_CENTER);
	locked_label->set_h_size_flags(SIZE_SHRINK_CENTER);
	bottom_center_vbox->add_child(locked_label);
	locked_label->set_text(TTR("View Rotation Locked"));
	locked_label->hide();

	zoom_limit_label = memnew(Label);
	zoom_limit_label->set_text(TTR("To zoom further, change the camera's clipping planes (View -> Settings...)"));
	zoom_limit_label->set_name("ZoomLimitMessageLabel");
	zoom_limit_label->add_theme_color_override(SceneStringName(font_color), Color(1, 1, 1, 1));
	zoom_limit_label->hide();
	bottom_center_vbox->add_child(zoom_limit_label);

	preview_material_label = memnew(Label);
	preview_material_label->set_anchors_and_offsets_preset(LayoutPreset::PRESET_BOTTOM_LEFT);
	preview_material_label->set_offset(Side::SIDE_TOP, -70 * EDSCALE);
	preview_material_label->set_text(TTR("Overriding material..."));
	preview_material_label->add_theme_color_override(SceneStringName(font_color), Color(1, 1, 1, 1));
	preview_material_label->hide();
	surface->add_child(preview_material_label);

	preview_material_label_desc = memnew(Label);
	preview_material_label_desc->set_anchors_and_offsets_preset(LayoutPreset::PRESET_BOTTOM_LEFT);
	preview_material_label_desc->set_offset(Side::SIDE_TOP, -50 * EDSCALE);
	Key key = (OS::get_singleton()->has_feature("macos") || OS::get_singleton()->has_feature("web_macos") || OS::get_singleton()->has_feature("web_ios")) ? Key::META : Key::CTRL;
	preview_material_label_desc->set_text(vformat(TTR("Drag and drop to override the material of any geometry node.\nHold %s when dropping to override a specific surface."), find_keycode_name(key)));
	preview_material_label_desc->add_theme_color_override(SceneStringName(font_color), Color(0.8, 0.8, 0.8, 1));
	preview_material_label_desc->add_theme_constant_override("line_spacing", 0);
	preview_material_label_desc->hide();
	surface->add_child(preview_material_label_desc);

	frame_time_gradient = memnew(Gradient);
	// The color is set when the theme changes.
	frame_time_gradient->add_point(0.5, Color());

	top_right_vbox = memnew(VBoxContainer);
	top_right_vbox->add_theme_constant_override("separation", 10.0 * EDSCALE);
	top_right_vbox->set_anchors_and_offsets_preset(PRESET_TOP_RIGHT, PRESET_MODE_MINSIZE, 10.0 * EDSCALE);
	top_right_vbox->set_h_grow_direction(GROW_DIRECTION_BEGIN);

	const int navigation_control_size = 150;

	position_control = memnew(ViewportNavigationControl);
	position_control->set_navigation_mode(Node3DEditorViewport::NAVIGATION_MOVE);
	position_control->set_custom_minimum_size(Size2(navigation_control_size, navigation_control_size) * EDSCALE);
	position_control->set_h_size_flags(SIZE_SHRINK_END);
	position_control->set_anchor_and_offset(SIDE_LEFT, ANCHOR_BEGIN, 0);
	position_control->set_anchor_and_offset(SIDE_TOP, ANCHOR_END, -navigation_control_size * EDSCALE);
	position_control->set_anchor_and_offset(SIDE_RIGHT, ANCHOR_BEGIN, navigation_control_size * EDSCALE);
	position_control->set_anchor_and_offset(SIDE_BOTTOM, ANCHOR_END, 0);
	position_control->set_viewport(this);
	surface->add_child(position_control);

	look_control = memnew(ViewportNavigationControl);
	look_control->set_navigation_mode(Node3DEditorViewport::NAVIGATION_LOOK);
	look_control->set_custom_minimum_size(Size2(navigation_control_size, navigation_control_size) * EDSCALE);
	look_control->set_h_size_flags(SIZE_SHRINK_END);
	look_control->set_anchor_and_offset(SIDE_LEFT, ANCHOR_END, -navigation_control_size * EDSCALE);
	look_control->set_anchor_and_offset(SIDE_TOP, ANCHOR_END, -navigation_control_size * EDSCALE);
	look_control->set_anchor_and_offset(SIDE_RIGHT, ANCHOR_END, 0);
	look_control->set_anchor_and_offset(SIDE_BOTTOM, ANCHOR_END, 0);
	look_control->set_viewport(this);
	surface->add_child(look_control);

	rotation_control = memnew(ViewportRotationControl);
	rotation_control->set_custom_minimum_size(Size2(80, 80) * EDSCALE);
	rotation_control->set_h_size_flags(SIZE_SHRINK_END);
	rotation_control->set_viewport(this);
	top_right_vbox->add_child(rotation_control);

	frame_time_panel = memnew(PanelContainer);
	frame_time_panel->set_mouse_filter(MOUSE_FILTER_IGNORE);
	top_right_vbox->add_child(frame_time_panel);
	frame_time_panel->hide();

	frame_time_vbox = memnew(VBoxContainer);
	frame_time_panel->add_child(frame_time_vbox);

	// Individual Labels are used to allow coloring each label with its own color.
	cpu_time_label = memnew(Label);
	frame_time_vbox->add_child(cpu_time_label);

	gpu_time_label = memnew(Label);
	frame_time_vbox->add_child(gpu_time_label);

	fps_label = memnew(Label);
	frame_time_vbox->add_child(fps_label);

	surface->add_child(top_right_vbox);

	accept = nullptr;

	freelook_active = false;
	freelook_speed = EDITOR_GET("editors/3d/freelook/freelook_base_speed");

	selection_menu = memnew(PopupMenu);
	add_child(selection_menu);
	selection_menu->set_min_size(Size2(100, 0) * EDSCALE);
	selection_menu->connect(SceneStringName(id_pressed), callable_mp(this, &Node3DEditorViewport::_selection_result_pressed));
	selection_menu->connect("popup_hide", callable_mp(this, &Node3DEditorViewport::_selection_menu_hide));

	if (p_index == 0) {
		view_menu->get_popup()->set_item_checked(view_menu->get_popup()->get_item_index(VIEW_AUDIO_LISTENER), true);
		viewport->set_as_audio_listener_3d(true);
	}

	view_type = VIEW_TYPE_USER;
	_update_name();

	EditorSettings::get_singleton()->connect("settings_changed", callable_mp(this, &Node3DEditorViewport::update_transform_gizmo_view));
}

Node3DEditorViewport::~Node3DEditorViewport() {
	memdelete(frame_time_gradient);
}

//////////////////////////////////////////////////////////////

void Node3DEditorViewportContainer::gui_input(const Ref<InputEvent> &p_event) {
	ERR_FAIL_COND(p_event.is_null());

	Ref<InputEventMouseButton> mb = p_event;

	if (mb.is_valid() && mb->get_button_index() == MouseButton::LEFT) {
		if (mb->is_pressed()) {
			Vector2 size = get_size();

			int h_sep = get_theme_constant(SNAME("separation"), SNAME("HSplitContainer"));
			int v_sep = get_theme_constant(SNAME("separation"), SNAME("VSplitContainer"));

			int mid_w = size.width * ratio_h;
			int mid_h = size.height * ratio_v;

			dragging_h = mb->get_position().x > (mid_w - h_sep / 2) && mb->get_position().x < (mid_w + h_sep / 2);
			dragging_v = mb->get_position().y > (mid_h - v_sep / 2) && mb->get_position().y < (mid_h + v_sep / 2);

			drag_begin_pos = mb->get_position();
			drag_begin_ratio.x = ratio_h;
			drag_begin_ratio.y = ratio_v;

			switch (view) {
				case VIEW_USE_1_VIEWPORT: {
					dragging_h = false;
					dragging_v = false;

				} break;
				case VIEW_USE_2_VIEWPORTS: {
					dragging_h = false;

				} break;
				case VIEW_USE_2_VIEWPORTS_ALT: {
					dragging_v = false;

				} break;
				case VIEW_USE_3_VIEWPORTS:
				case VIEW_USE_3_VIEWPORTS_ALT:
				case VIEW_USE_4_VIEWPORTS: {
					// Do nothing.

				} break;
			}
		} else {
			dragging_h = false;
			dragging_v = false;
		}
	}

	Ref<InputEventMouseMotion> mm = p_event;

	if (mm.is_valid()) {
		if (view == VIEW_USE_3_VIEWPORTS || view == VIEW_USE_3_VIEWPORTS_ALT || view == VIEW_USE_4_VIEWPORTS) {
			Vector2 size = get_size();

			int h_sep = get_theme_constant(SNAME("separation"), SNAME("HSplitContainer"));
			int v_sep = get_theme_constant(SNAME("separation"), SNAME("VSplitContainer"));

			int mid_w = size.width * ratio_h;
			int mid_h = size.height * ratio_v;

			bool was_hovering_h = hovering_h;
			bool was_hovering_v = hovering_v;
			hovering_h = mm->get_position().x > (mid_w - h_sep / 2) && mm->get_position().x < (mid_w + h_sep / 2);
			hovering_v = mm->get_position().y > (mid_h - v_sep / 2) && mm->get_position().y < (mid_h + v_sep / 2);

			if (was_hovering_h != hovering_h || was_hovering_v != hovering_v) {
				queue_redraw();
			}
		}

		if (dragging_h) {
			real_t new_ratio = drag_begin_ratio.x + (mm->get_position().x - drag_begin_pos.x) / get_size().width;
			new_ratio = CLAMP(new_ratio, 40 / get_size().width, (get_size().width - 40) / get_size().width);
			ratio_h = new_ratio;
			queue_sort();
			queue_redraw();
		}
		if (dragging_v) {
			real_t new_ratio = drag_begin_ratio.y + (mm->get_position().y - drag_begin_pos.y) / get_size().height;
			new_ratio = CLAMP(new_ratio, 40 / get_size().height, (get_size().height - 40) / get_size().height);
			ratio_v = new_ratio;
			queue_sort();
			queue_redraw();
		}
	}
}

void Node3DEditorViewportContainer::_notification(int p_what) {
	switch (p_what) {
		case NOTIFICATION_MOUSE_ENTER:
		case NOTIFICATION_MOUSE_EXIT: {
			mouseover = (p_what == NOTIFICATION_MOUSE_ENTER);
			queue_redraw();
		} break;

		case NOTIFICATION_DRAW: {
			if (mouseover) {
				Ref<Texture2D> h_grabber = get_theme_icon(SNAME("grabber"), SNAME("HSplitContainer"));
				Ref<Texture2D> v_grabber = get_theme_icon(SNAME("grabber"), SNAME("VSplitContainer"));

				Ref<Texture2D> hdiag_grabber = get_editor_theme_icon(SNAME("GuiViewportHdiagsplitter"));
				Ref<Texture2D> vdiag_grabber = get_editor_theme_icon(SNAME("GuiViewportVdiagsplitter"));
				Ref<Texture2D> vh_grabber = get_editor_theme_icon(SNAME("GuiViewportVhsplitter"));

				Vector2 size = get_size();

				int h_sep = get_theme_constant(SNAME("separation"), SNAME("HSplitContainer"));

				int v_sep = get_theme_constant(SNAME("separation"), SNAME("VSplitContainer"));

				int mid_w = size.width * ratio_h;
				int mid_h = size.height * ratio_v;

				int size_left = mid_w - h_sep / 2;
				int size_bottom = size.height - mid_h - v_sep / 2;

				switch (view) {
					case VIEW_USE_1_VIEWPORT: {
						// Nothing to show.

					} break;
					case VIEW_USE_2_VIEWPORTS: {
						draw_texture(v_grabber, Vector2((size.width - v_grabber->get_width()) / 2, mid_h - v_grabber->get_height() / 2));
						set_default_cursor_shape(CURSOR_VSPLIT);

					} break;
					case VIEW_USE_2_VIEWPORTS_ALT: {
						draw_texture(h_grabber, Vector2(mid_w - h_grabber->get_width() / 2, (size.height - h_grabber->get_height()) / 2));
						set_default_cursor_shape(CURSOR_HSPLIT);

					} break;
					case VIEW_USE_3_VIEWPORTS: {
						if ((hovering_v && hovering_h && !dragging_v && !dragging_h) || (dragging_v && dragging_h)) {
							draw_texture(hdiag_grabber, Vector2(mid_w - hdiag_grabber->get_width() / 2, mid_h - v_grabber->get_height() / 4));
							set_default_cursor_shape(CURSOR_DRAG);
						} else if ((hovering_v && !dragging_h) || dragging_v) {
							draw_texture(v_grabber, Vector2((size.width - v_grabber->get_width()) / 2, mid_h - v_grabber->get_height() / 2));
							set_default_cursor_shape(CURSOR_VSPLIT);
						} else if (hovering_h || dragging_h) {
							draw_texture(h_grabber, Vector2(mid_w - h_grabber->get_width() / 2, mid_h + v_grabber->get_height() / 2 + (size_bottom - h_grabber->get_height()) / 2));
							set_default_cursor_shape(CURSOR_HSPLIT);
						}

					} break;
					case VIEW_USE_3_VIEWPORTS_ALT: {
						if ((hovering_v && hovering_h && !dragging_v && !dragging_h) || (dragging_v && dragging_h)) {
							draw_texture(vdiag_grabber, Vector2(mid_w - vdiag_grabber->get_width() + v_grabber->get_height() / 4, mid_h - vdiag_grabber->get_height() / 2));
							set_default_cursor_shape(CURSOR_DRAG);
						} else if ((hovering_v && !dragging_h) || dragging_v) {
							draw_texture(v_grabber, Vector2((size_left - v_grabber->get_width()) / 2, mid_h - v_grabber->get_height() / 2));
							set_default_cursor_shape(CURSOR_VSPLIT);
						} else if (hovering_h || dragging_h) {
							draw_texture(h_grabber, Vector2(mid_w - h_grabber->get_width() / 2, (size.height - h_grabber->get_height()) / 2));
							set_default_cursor_shape(CURSOR_HSPLIT);
						}

					} break;
					case VIEW_USE_4_VIEWPORTS: {
						Vector2 half(mid_w, mid_h);
						if ((hovering_v && hovering_h && !dragging_v && !dragging_h) || (dragging_v && dragging_h)) {
							draw_texture(vh_grabber, half - vh_grabber->get_size() / 2.0);
							set_default_cursor_shape(CURSOR_DRAG);
						} else if ((hovering_v && !dragging_h) || dragging_v) {
							draw_texture(v_grabber, half - v_grabber->get_size() / 2.0);
							set_default_cursor_shape(CURSOR_VSPLIT);
						} else if (hovering_h || dragging_h) {
							draw_texture(h_grabber, half - h_grabber->get_size() / 2.0);
							set_default_cursor_shape(CURSOR_HSPLIT);
						}

					} break;
				}
			}
		} break;

		case NOTIFICATION_SORT_CHILDREN: {
			Node3DEditorViewport *viewports[4];
			int vc = 0;
			for (int i = 0; i < get_child_count(); i++) {
				viewports[vc] = Object::cast_to<Node3DEditorViewport>(get_child(i));
				if (viewports[vc]) {
					vc++;
				}
			}

			ERR_FAIL_COND(vc != 4);

			Size2 size = get_size();

			if (size.x < 10 || size.y < 10) {
				for (int i = 0; i < 4; i++) {
					viewports[i]->hide();
				}
				return;
			}
			int h_sep = get_theme_constant(SNAME("separation"), SNAME("HSplitContainer"));

			int v_sep = get_theme_constant(SNAME("separation"), SNAME("VSplitContainer"));

			int mid_w = size.width * ratio_h;
			int mid_h = size.height * ratio_v;

			int size_left = mid_w - h_sep / 2;
			int size_right = size.width - mid_w - h_sep / 2;

			int size_top = mid_h - v_sep / 2;
			int size_bottom = size.height - mid_h - v_sep / 2;

			switch (view) {
				case VIEW_USE_1_VIEWPORT: {
					viewports[0]->show();
					for (int i = 1; i < 4; i++) {
						viewports[i]->hide();
					}

					fit_child_in_rect(viewports[0], Rect2(Vector2(), size));

				} break;
				case VIEW_USE_2_VIEWPORTS: {
					for (int i = 0; i < 4; i++) {
						if (i == 1 || i == 3) {
							viewports[i]->hide();
						} else {
							viewports[i]->show();
						}
					}

					fit_child_in_rect(viewports[0], Rect2(Vector2(), Vector2(size.width, size_top)));
					fit_child_in_rect(viewports[2], Rect2(Vector2(0, mid_h + v_sep / 2), Vector2(size.width, size_bottom)));

				} break;
				case VIEW_USE_2_VIEWPORTS_ALT: {
					for (int i = 0; i < 4; i++) {
						if (i == 1 || i == 3) {
							viewports[i]->hide();
						} else {
							viewports[i]->show();
						}
					}
					fit_child_in_rect(viewports[0], Rect2(Vector2(), Vector2(size_left, size.height)));
					fit_child_in_rect(viewports[2], Rect2(Vector2(mid_w + h_sep / 2, 0), Vector2(size_right, size.height)));

				} break;
				case VIEW_USE_3_VIEWPORTS: {
					for (int i = 0; i < 4; i++) {
						if (i == 1) {
							viewports[i]->hide();
						} else {
							viewports[i]->show();
						}
					}

					fit_child_in_rect(viewports[0], Rect2(Vector2(), Vector2(size.width, size_top)));
					fit_child_in_rect(viewports[2], Rect2(Vector2(0, mid_h + v_sep / 2), Vector2(size_left, size_bottom)));
					fit_child_in_rect(viewports[3], Rect2(Vector2(mid_w + h_sep / 2, mid_h + v_sep / 2), Vector2(size_right, size_bottom)));

				} break;
				case VIEW_USE_3_VIEWPORTS_ALT: {
					for (int i = 0; i < 4; i++) {
						if (i == 1) {
							viewports[i]->hide();
						} else {
							viewports[i]->show();
						}
					}

					fit_child_in_rect(viewports[0], Rect2(Vector2(), Vector2(size_left, size_top)));
					fit_child_in_rect(viewports[2], Rect2(Vector2(0, mid_h + v_sep / 2), Vector2(size_left, size_bottom)));
					fit_child_in_rect(viewports[3], Rect2(Vector2(mid_w + h_sep / 2, 0), Vector2(size_right, size.height)));

				} break;
				case VIEW_USE_4_VIEWPORTS: {
					for (int i = 0; i < 4; i++) {
						viewports[i]->show();
					}

					fit_child_in_rect(viewports[0], Rect2(Vector2(), Vector2(size_left, size_top)));
					fit_child_in_rect(viewports[1], Rect2(Vector2(mid_w + h_sep / 2, 0), Vector2(size_right, size_top)));
					fit_child_in_rect(viewports[2], Rect2(Vector2(0, mid_h + v_sep / 2), Vector2(size_left, size_bottom)));
					fit_child_in_rect(viewports[3], Rect2(Vector2(mid_w + h_sep / 2, mid_h + v_sep / 2), Vector2(size_right, size_bottom)));

				} break;
			}
		} break;
	}
}

void Node3DEditorViewportContainer::set_view(View p_view) {
	view = p_view;
	queue_sort();
}

Node3DEditorViewportContainer::View Node3DEditorViewportContainer::get_view() {
	return view;
}

Node3DEditorViewportContainer::Node3DEditorViewportContainer() {
	set_clip_contents(true);
	view = VIEW_USE_1_VIEWPORT;
	mouseover = false;
	ratio_h = 0.5;
	ratio_v = 0.5;
	hovering_v = false;
	hovering_h = false;
	dragging_v = false;
	dragging_h = false;
}

///////////////////////////////////////////////////////////////////

Node3DEditor *Node3DEditor::singleton = nullptr;

Node3DEditorSelectedItem::~Node3DEditorSelectedItem() {
	ERR_FAIL_NULL(RenderingServer::get_singleton());
	if (sbox_instance.is_valid()) {
		RenderingServer::get_singleton()->free(sbox_instance);
	}
	if (sbox_instance_offset.is_valid()) {
		RenderingServer::get_singleton()->free(sbox_instance_offset);
	}
	if (sbox_instance_xray.is_valid()) {
		RenderingServer::get_singleton()->free(sbox_instance_xray);
	}
	if (sbox_instance_xray_offset.is_valid()) {
		RenderingServer::get_singleton()->free(sbox_instance_xray_offset);
	}
}

void Node3DEditor::select_gizmo_highlight_axis(int p_axis) {
	for (int i = 0; i < 3; i++) {
		move_gizmo[i]->surface_set_material(0, i == p_axis ? gizmo_color_hl[i] : gizmo_color[i]);
		move_plane_gizmo[i]->surface_set_material(0, (i + 6) == p_axis ? plane_gizmo_color_hl[i] : plane_gizmo_color[i]);
		rotate_gizmo[i]->surface_set_material(0, (i + 3) == p_axis ? rotate_gizmo_color_hl[i] : rotate_gizmo_color[i]);
		scale_gizmo[i]->surface_set_material(0, (i + 9) == p_axis ? gizmo_color_hl[i] : gizmo_color[i]);
		scale_plane_gizmo[i]->surface_set_material(0, (i + 12) == p_axis ? plane_gizmo_color_hl[i] : plane_gizmo_color[i]);
	}
}

void Node3DEditor::update_transform_gizmo() {
	int count = 0;
	bool local_gizmo_coords = are_local_coords_enabled();

	Vector3 gizmo_center;
	Basis gizmo_basis;

	Node3DEditorSelectedItem *se = selected ? editor_selection->get_node_editor_data<Node3DEditorSelectedItem>(selected) : nullptr;

	if (se && se->gizmo.is_valid()) {
		for (const KeyValue<int, Transform3D> &E : se->subgizmos) {
			Transform3D xf = se->sp->get_global_transform() * se->gizmo->get_subgizmo_transform(E.key);
			gizmo_center += xf.origin;
			if (count == 0 && local_gizmo_coords) {
				gizmo_basis = xf.basis;
			}
			count++;
		}
	} else {
		List<Node *> &selection = editor_selection->get_selected_node_list();
		for (List<Node *>::Element *E = selection.front(); E; E = E->next()) {
			Node3D *sp = Object::cast_to<Node3D>(E->get());
			if (!sp) {
				continue;
			}

			if (sp->has_meta("_edit_lock_")) {
				continue;
			}

			Node3DEditorSelectedItem *sel_item = editor_selection->get_node_editor_data<Node3DEditorSelectedItem>(sp);
			if (!sel_item) {
				continue;
			}

			Transform3D xf = sel_item->sp->get_global_transform();
			gizmo_center += xf.origin;
			if (count == 0 && local_gizmo_coords) {
				gizmo_basis = xf.basis;
			}
			count++;
		}
	}

	gizmo.visible = count > 0;
	gizmo.transform.origin = (count > 0) ? gizmo_center / count : Vector3();
	gizmo.transform.basis = (count == 1) ? gizmo_basis : Basis();

	for (uint32_t i = 0; i < VIEWPORTS_COUNT; i++) {
		viewports[i]->update_transform_gizmo_view();
	}
}

void _update_all_gizmos(Node *p_node) {
	for (int i = p_node->get_child_count() - 1; 0 <= i; --i) {
		Node3D *spatial_node = Object::cast_to<Node3D>(p_node->get_child(i));
		if (spatial_node) {
			spatial_node->update_gizmos();
		}

		_update_all_gizmos(p_node->get_child(i));
	}
}

void Node3DEditor::update_all_gizmos(Node *p_node) {
	if (!p_node && is_inside_tree()) {
		p_node = get_tree()->get_edited_scene_root();
	}

	if (!p_node) {
		// No edited scene, so nothing to update.
		return;
	}
	_update_all_gizmos(p_node);
}

Object *Node3DEditor::_get_editor_data(Object *p_what) {
	Node3D *sp = Object::cast_to<Node3D>(p_what);
	if (!sp) {
		return nullptr;
	}

	Node3DEditorSelectedItem *si = memnew(Node3DEditorSelectedItem);

	si->sp = sp;
	si->sbox_instance = RenderingServer::get_singleton()->instance_create2(
			selection_box->get_rid(),
			sp->get_world_3d()->get_scenario());
	si->sbox_instance_offset = RenderingServer::get_singleton()->instance_create2(
			selection_box->get_rid(),
			sp->get_world_3d()->get_scenario());
	RS::get_singleton()->instance_geometry_set_cast_shadows_setting(
			si->sbox_instance,
			RS::SHADOW_CASTING_SETTING_OFF);
	RS::get_singleton()->instance_geometry_set_cast_shadows_setting(
			si->sbox_instance_offset,
			RS::SHADOW_CASTING_SETTING_OFF);
	// Use the Edit layer to hide the selection box when View Gizmos is disabled, since it is a bit distracting.
	// It's still possible to approximately guess what is selected by looking at the manipulation gizmo position.
	RS::get_singleton()->instance_set_layer_mask(si->sbox_instance, 1 << Node3DEditorViewport::GIZMO_EDIT_LAYER);
	RS::get_singleton()->instance_set_layer_mask(si->sbox_instance_offset, 1 << Node3DEditorViewport::GIZMO_EDIT_LAYER);
	RS::get_singleton()->instance_geometry_set_flag(si->sbox_instance, RS::INSTANCE_FLAG_IGNORE_OCCLUSION_CULLING, true);
	RS::get_singleton()->instance_geometry_set_flag(si->sbox_instance, RS::INSTANCE_FLAG_USE_BAKED_LIGHT, false);
	RS::get_singleton()->instance_geometry_set_flag(si->sbox_instance_offset, RS::INSTANCE_FLAG_IGNORE_OCCLUSION_CULLING, true);
	RS::get_singleton()->instance_geometry_set_flag(si->sbox_instance_offset, RS::INSTANCE_FLAG_USE_BAKED_LIGHT, false);
	si->sbox_instance_xray = RenderingServer::get_singleton()->instance_create2(
			selection_box_xray->get_rid(),
			sp->get_world_3d()->get_scenario());
	si->sbox_instance_xray_offset = RenderingServer::get_singleton()->instance_create2(
			selection_box_xray->get_rid(),
			sp->get_world_3d()->get_scenario());
	RS::get_singleton()->instance_geometry_set_cast_shadows_setting(
			si->sbox_instance_xray,
			RS::SHADOW_CASTING_SETTING_OFF);
	RS::get_singleton()->instance_geometry_set_cast_shadows_setting(
			si->sbox_instance_xray_offset,
			RS::SHADOW_CASTING_SETTING_OFF);
	// Use the Edit layer to hide the selection box when View Gizmos is disabled, since it is a bit distracting.
	// It's still possible to approximately guess what is selected by looking at the manipulation gizmo position.
	RS::get_singleton()->instance_set_layer_mask(si->sbox_instance_xray, 1 << Node3DEditorViewport::GIZMO_EDIT_LAYER);
	RS::get_singleton()->instance_set_layer_mask(si->sbox_instance_xray_offset, 1 << Node3DEditorViewport::GIZMO_EDIT_LAYER);
	RS::get_singleton()->instance_geometry_set_flag(si->sbox_instance_xray, RS::INSTANCE_FLAG_IGNORE_OCCLUSION_CULLING, true);
	RS::get_singleton()->instance_geometry_set_flag(si->sbox_instance_xray, RS::INSTANCE_FLAG_USE_BAKED_LIGHT, false);
	RS::get_singleton()->instance_geometry_set_flag(si->sbox_instance_xray_offset, RS::INSTANCE_FLAG_IGNORE_OCCLUSION_CULLING, true);
	RS::get_singleton()->instance_geometry_set_flag(si->sbox_instance_xray_offset, RS::INSTANCE_FLAG_USE_BAKED_LIGHT, false);

	return si;
}

void Node3DEditor::_generate_selection_boxes() {
	// Use two AABBs to create the illusion of a slightly thicker line.
	AABB aabb(Vector3(), Vector3(1, 1, 1));

	// Create a x-ray (visible through solid surfaces) and standard version of the selection box.
	// Both will be drawn at the same position, but with different opacity.
	// This lets the user see where the selection is while still having a sense of depth.
	Ref<SurfaceTool> st = memnew(SurfaceTool);
	Ref<SurfaceTool> st_xray = memnew(SurfaceTool);

	st->begin(Mesh::PRIMITIVE_LINES);
	st_xray->begin(Mesh::PRIMITIVE_LINES);
	for (int i = 0; i < 12; i++) {
		Vector3 a, b;
		aabb.get_edge(i, a, b);

		st->add_vertex(a);
		st->add_vertex(b);
		st_xray->add_vertex(a);
		st_xray->add_vertex(b);
	}

	Ref<StandardMaterial3D> mat = memnew(StandardMaterial3D);
	mat->set_shading_mode(StandardMaterial3D::SHADING_MODE_UNSHADED);
	mat->set_flag(StandardMaterial3D::FLAG_DISABLE_FOG, true);
	const Color selection_box_color = EDITOR_GET("editors/3d/selection_box_color");
	mat->set_albedo(selection_box_color);
	mat->set_transparency(StandardMaterial3D::TRANSPARENCY_ALPHA);
	st->set_material(mat);
	selection_box = st->commit();

	Ref<StandardMaterial3D> mat_xray = memnew(StandardMaterial3D);
	mat_xray->set_shading_mode(StandardMaterial3D::SHADING_MODE_UNSHADED);
	mat_xray->set_flag(StandardMaterial3D::FLAG_DISABLE_FOG, true);
	mat_xray->set_flag(StandardMaterial3D::FLAG_DISABLE_DEPTH_TEST, true);
	mat_xray->set_albedo(selection_box_color * Color(1, 1, 1, 0.15));
	mat_xray->set_transparency(StandardMaterial3D::TRANSPARENCY_ALPHA);
	st_xray->set_material(mat_xray);
	selection_box_xray = st_xray->commit();
}

Dictionary Node3DEditor::get_state() const {
	Dictionary d;

	d["snap_enabled"] = snap_enabled;
	d["translate_snap"] = snap_translate_value;
	d["rotate_snap"] = snap_rotate_value;
	d["scale_snap"] = snap_scale_value;

	d["local_coords"] = tool_option_button[TOOL_OPT_LOCAL_COORDS]->is_pressed();

	int vc = 0;
	if (view_menu->get_popup()->is_item_checked(view_menu->get_popup()->get_item_index(MENU_VIEW_USE_1_VIEWPORT))) {
		vc = 1;
	} else if (view_menu->get_popup()->is_item_checked(view_menu->get_popup()->get_item_index(MENU_VIEW_USE_2_VIEWPORTS))) {
		vc = 2;
	} else if (view_menu->get_popup()->is_item_checked(view_menu->get_popup()->get_item_index(MENU_VIEW_USE_3_VIEWPORTS))) {
		vc = 3;
	} else if (view_menu->get_popup()->is_item_checked(view_menu->get_popup()->get_item_index(MENU_VIEW_USE_4_VIEWPORTS))) {
		vc = 4;
	} else if (view_menu->get_popup()->is_item_checked(view_menu->get_popup()->get_item_index(MENU_VIEW_USE_2_VIEWPORTS_ALT))) {
		vc = 5;
	} else if (view_menu->get_popup()->is_item_checked(view_menu->get_popup()->get_item_index(MENU_VIEW_USE_3_VIEWPORTS_ALT))) {
		vc = 6;
	}

	d["viewport_mode"] = vc;
	Array vpdata;
	for (int i = 0; i < 4; i++) {
		vpdata.push_back(viewports[i]->get_state());
	}

	d["viewports"] = vpdata;

	d["hide_subscenes"] = view_menu->get_popup()->is_item_checked(view_menu->get_popup()->get_item_index(MENU_HIDE_SUBSCENES));
	d["show_grid"] = view_menu->get_popup()->is_item_checked(view_menu->get_popup()->get_item_index(MENU_VIEW_GRID));
	d["show_origin"] = view_menu->get_popup()->is_item_checked(view_menu->get_popup()->get_item_index(MENU_VIEW_ORIGIN));
	d["fov"] = get_fov();
	d["znear"] = get_znear();
	d["zfar"] = get_zfar();

	Dictionary gizmos_status;
	for (int i = 0; i < gizmo_plugins_by_name.size(); i++) {
		if (!gizmo_plugins_by_name[i]->can_be_hidden()) {
			continue;
		}
		int state = gizmos_menu->get_item_state(gizmos_menu->get_item_index(i));
		String name = gizmo_plugins_by_name[i]->get_gizmo_name();
		gizmos_status[name] = state;
	}

	d["gizmos_status"] = gizmos_status;
	{
		Dictionary pd;

		pd["sun_rotation"] = sun_rotation;

		pd["environ_sky_color"] = environ_sky_color->get_pick_color();
		pd["environ_ground_color"] = environ_ground_color->get_pick_color();
		pd["environ_energy"] = environ_energy->get_value();
		pd["environ_glow_enabled"] = environ_glow_button->is_pressed();
		pd["environ_tonemap_enabled"] = environ_tonemap_button->is_pressed();
		pd["environ_ao_enabled"] = environ_ao_button->is_pressed();
		pd["environ_gi_enabled"] = environ_gi_button->is_pressed();
		pd["sun_max_distance"] = sun_max_distance->get_value();

		pd["sun_color"] = sun_color->get_pick_color();
		pd["sun_energy"] = sun_energy->get_value();

		pd["sun_enabled"] = sun_button->is_pressed();
		pd["environ_enabled"] = environ_button->is_pressed();

		d["preview_sun_env"] = pd;
	}

	return d;
}

void Node3DEditor::set_state(const Dictionary &p_state) {
	Dictionary d = p_state;

	if (d.has("snap_enabled")) {
		snap_enabled = d["snap_enabled"];
		tool_option_button[TOOL_OPT_USE_SNAP]->set_pressed(d["snap_enabled"]);
	}

	if (d.has("translate_snap")) {
		snap_translate_value = d["translate_snap"];
	}

	if (d.has("rotate_snap")) {
		snap_rotate_value = d["rotate_snap"];
	}

	if (d.has("scale_snap")) {
		snap_scale_value = d["scale_snap"];
	}

	_snap_update();

	if (d.has("local_coords")) {
		tool_option_button[TOOL_OPT_LOCAL_COORDS]->set_pressed(d["local_coords"]);
		update_transform_gizmo();
	}

	if (d.has("viewport_mode")) {
		int vc = d["viewport_mode"];

		if (vc == 1) {
			_menu_item_pressed(MENU_VIEW_USE_1_VIEWPORT);
		} else if (vc == 2) {
			_menu_item_pressed(MENU_VIEW_USE_2_VIEWPORTS);
		} else if (vc == 3) {
			_menu_item_pressed(MENU_VIEW_USE_3_VIEWPORTS);
		} else if (vc == 4) {
			_menu_item_pressed(MENU_VIEW_USE_4_VIEWPORTS);
		} else if (vc == 5) {
			_menu_item_pressed(MENU_VIEW_USE_2_VIEWPORTS_ALT);
		} else if (vc == 6) {
			_menu_item_pressed(MENU_VIEW_USE_3_VIEWPORTS_ALT);
		}
	}

	if (d.has("viewports")) {
		Array vp = d["viewports"];
		uint32_t vp_size = static_cast<uint32_t>(vp.size());
		if (vp_size > VIEWPORTS_COUNT) {
			WARN_PRINT("Ignoring superfluous viewport settings from spatial editor state.");
			vp_size = VIEWPORTS_COUNT;
		}

		for (uint32_t i = 0; i < vp_size; i++) {
			viewports[i]->set_state(vp[i]);
		}
	}

	if (d.has("zfar")) {
		settings_zfar->set_value(double(d["zfar"]));
	}
	if (d.has("znear")) {
		settings_znear->set_value(double(d["znear"]));
	}
	if (d.has("fov")) {
		settings_fov->set_value(double(d["fov"]));
	}
	if (d.has("hide_subscenes")) {
		bool use = d["hide_subscenes"];

		if (use != view_menu->get_popup()->is_item_checked(view_menu->get_popup()->get_item_index(MENU_HIDE_SUBSCENES))) {
			_menu_item_pressed(MENU_HIDE_SUBSCENES);
		}
		for (int j = 0; j < gizmo_plugins_by_name.size(); ++j) {
			if (!gizmo_plugins_by_name[j]->can_be_hidden()) {
				continue;
			}
			gizmo_plugins_by_name.write[j]->set_state_subscenes(view_menu->get_popup()->is_item_checked(view_menu->get_popup()->get_item_index(MENU_HIDE_SUBSCENES)));
		}
	}
	if (d.has("show_grid")) {
		bool use = d["show_grid"];

		if (use != view_menu->get_popup()->is_item_checked(view_menu->get_popup()->get_item_index(MENU_VIEW_GRID))) {
			_menu_item_pressed(MENU_VIEW_GRID);
		}
	}

	if (d.has("show_origin")) {
		bool use = d["show_origin"];

		if (use != view_menu->get_popup()->is_item_checked(view_menu->get_popup()->get_item_index(MENU_VIEW_ORIGIN))) {
			view_menu->get_popup()->set_item_checked(view_menu->get_popup()->get_item_index(MENU_VIEW_ORIGIN), use);
			RenderingServer::get_singleton()->instance_set_visible(origin_instance, use);
		}
	}

	if (d.has("gizmos_status")) {
		Dictionary gizmos_status = d["gizmos_status"];
		List<Variant> keys;
		gizmos_status.get_key_list(&keys);

		for (int j = 0; j < gizmo_plugins_by_name.size(); ++j) {
			if (!gizmo_plugins_by_name[j]->can_be_hidden()) {
				continue;
			}
			int state = EditorNode3DGizmoPlugin::VISIBLE;
			for (const Variant &key : keys) {
				if (gizmo_plugins_by_name.write[j]->get_gizmo_name() == String(key)) {
					state = gizmos_status[key];
					break;
				}
			}

			gizmo_plugins_by_name.write[j]->set_state(state);
			gizmo_plugins_by_name.write[j]->set_state_subscenes(hide_subscene_gizmos);
		}
		_update_gizmos_menu();
	}

	if (d.has("preview_sun_env")) {
		sun_environ_updating = true;
		Dictionary pd = d["preview_sun_env"];
		sun_rotation = pd["sun_rotation"];

		environ_sky_color->set_pick_color(pd["environ_sky_color"]);
		environ_ground_color->set_pick_color(pd["environ_ground_color"]);
		environ_energy->set_value(pd["environ_energy"]);
		environ_glow_button->set_pressed(pd["environ_glow_enabled"]);
		environ_tonemap_button->set_pressed(pd["environ_tonemap_enabled"]);
		environ_ao_button->set_pressed(pd["environ_ao_enabled"]);
		environ_gi_button->set_pressed(pd["environ_gi_enabled"]);
		sun_max_distance->set_value(pd["sun_max_distance"]);

		sun_color->set_pick_color(pd["sun_color"]);
		sun_energy->set_value(pd["sun_energy"]);

		sun_button->set_pressed(pd["sun_enabled"]);
		environ_button->set_pressed(pd["environ_enabled"]);

		sun_environ_updating = false;

		_preview_settings_changed();
		_update_preview_environment();
	} else {
		_load_default_preview_settings();
		sun_button->set_pressed(true);
		environ_button->set_pressed(true);
		_preview_settings_changed();
		_update_preview_environment();
	}
}

void Node3DEditor::edit(Node3D *p_spatial) {
	if (p_spatial != selected) {
		if (selected) {
			Vector<Ref<Node3DGizmo>> gizmos = selected->get_gizmos();
			for (int i = 0; i < gizmos.size(); i++) {
				Ref<EditorNode3DGizmo> seg = gizmos[i];
				if (!seg.is_valid()) {
					continue;
				}
				seg->set_selected(false);
			}

			Node3DEditorSelectedItem *se = editor_selection->get_node_editor_data<Node3DEditorSelectedItem>(selected);
			if (se) {
				se->gizmo.unref();
				se->subgizmos.clear();
			}

			selected->update_gizmos();
		}

		selected = p_spatial;
		current_hover_gizmo = Ref<EditorNode3DGizmo>();
		current_hover_gizmo_handle = -1;
		current_hover_gizmo_handle_secondary = false;

		if (selected) {
			Vector<Ref<Node3DGizmo>> gizmos = selected->get_gizmos();
			for (int i = 0; i < gizmos.size(); i++) {
				Ref<EditorNode3DGizmo> seg = gizmos[i];
				if (!seg.is_valid()) {
					continue;
				}
				seg->set_selected(true);
			}
			selected->update_gizmos();
		}
	}
}

void Node3DEditor::_snap_changed() {
	snap_translate_value = snap_translate->get_text().to_float();
	snap_rotate_value = snap_rotate->get_text().to_float();
	snap_scale_value = snap_scale->get_text().to_float();

	EditorSettings::get_singleton()->set_project_metadata("3d_editor", "snap_translate_value", snap_translate_value);
	EditorSettings::get_singleton()->set_project_metadata("3d_editor", "snap_rotate_value", snap_rotate_value);
	EditorSettings::get_singleton()->set_project_metadata("3d_editor", "snap_scale_value", snap_scale_value);
}

void Node3DEditor::_snap_update() {
	snap_translate->set_text(String::num(snap_translate_value));
	snap_rotate->set_text(String::num(snap_rotate_value));
	snap_scale->set_text(String::num(snap_scale_value));
}

void Node3DEditor::_xform_dialog_action() {
	Transform3D t;
	//translation
	Vector3 scale;
	Vector3 rotate;
	Vector3 translate;

	for (int i = 0; i < 3; i++) {
		translate[i] = xform_translate[i]->get_text().to_float();
		rotate[i] = Math::deg_to_rad(xform_rotate[i]->get_text().to_float());
		scale[i] = xform_scale[i]->get_text().to_float();
	}

	t.basis.scale(scale);
	t.basis.rotate(rotate);
	t.origin = translate;

	EditorUndoRedoManager *undo_redo = EditorUndoRedoManager::get_singleton();
	undo_redo->create_action(TTR("XForm Dialog"));

	const List<Node *> &selection = editor_selection->get_selected_node_list();

	for (Node *E : selection) {
		Node3D *sp = Object::cast_to<Node3D>(E);
		if (!sp) {
			continue;
		}

		Node3DEditorSelectedItem *se = editor_selection->get_node_editor_data<Node3DEditorSelectedItem>(sp);
		if (!se) {
			continue;
		}

		bool post = xform_type->get_selected() > 0;

		Transform3D tr = sp->get_global_gizmo_transform();
		if (post) {
			tr = tr * t;
		} else {
			tr.basis = t.basis * tr.basis;
			tr.origin += t.origin;
		}

		Node3D *parent = sp->get_parent_node_3d();
		Transform3D local_tr = parent ? parent->get_global_transform().affine_inverse() * tr : tr;
		undo_redo->add_do_method(sp, "set_transform", local_tr);
		undo_redo->add_undo_method(sp, "set_transform", sp->get_transform());
	}
	undo_redo->commit_action();
}

void Node3DEditor::_menu_item_toggled(bool pressed, int p_option) {
	switch (p_option) {
		case MENU_TOOL_LOCAL_COORDS: {
			tool_option_button[TOOL_OPT_LOCAL_COORDS]->set_pressed(pressed);
			update_transform_gizmo();
		} break;

		case MENU_TOOL_USE_SNAP: {
			tool_option_button[TOOL_OPT_USE_SNAP]->set_pressed(pressed);
			snap_enabled = pressed;
		} break;

		case MENU_TOOL_OVERRIDE_CAMERA: {
			EditorDebuggerNode *const debugger = EditorDebuggerNode::get_singleton();

			using Override = EditorDebuggerNode::CameraOverride;
			if (pressed) {
				debugger->set_camera_override((Override)(Override::OVERRIDE_3D_1 + camera_override_viewport_id));
			} else {
				debugger->set_camera_override(Override::OVERRIDE_NONE);
			}

		} break;
	}
}

void Node3DEditor::_menu_gizmo_toggled(int p_option) {
	const int idx = gizmos_menu->get_item_index(p_option);
	gizmos_menu->toggle_item_multistate(idx);
	// Change icon
	const int state = gizmos_menu->get_item_state(idx);
	switch (state) {
		case EditorNode3DGizmoPlugin::VISIBLE:
			gizmos_menu->set_item_icon(idx, view_menu->get_popup()->get_theme_icon(SNAME("visibility_visible")));
			break;
		case EditorNode3DGizmoPlugin::ON_TOP:
			gizmos_menu->set_item_icon(idx, view_menu->get_popup()->get_theme_icon(SNAME("visibility_xray")));
			break;
		case EditorNode3DGizmoPlugin::HIDDEN:
			gizmos_menu->set_item_icon(idx, view_menu->get_popup()->get_theme_icon(SNAME("visibility_hidden")));
			break;
	}

<<<<<<< HEAD
=======
	if (p_option < gizmo_plugins_by_name.size()) {
		gizmo_plugins_by_name.write[p_option]->set_state(state);
	} else {
		hide_subscene_gizmos = !hide_subscene_gizmos;
	}
	for (int i = 0; i < gizmo_plugins_by_name.size(); ++i) {
		gizmo_plugins_by_name.write[i]->set_state_subscenes(hide_subscene_gizmos);
	}

>>>>>>> c5de0270
	update_all_gizmos();
}

void Node3DEditor::_update_camera_override_button(bool p_game_running) {
	Button *const button = tool_option_button[TOOL_OPT_OVERRIDE_CAMERA];

	if (p_game_running) {
		button->set_disabled(false);
		button->set_tooltip_text(TTR("Project Camera Override\nOverrides the running project's camera with the editor viewport camera."));
	} else {
		button->set_disabled(true);
		button->set_pressed(false);
		button->set_tooltip_text(TTR("Project Camera Override\nNo project instance running. Run the project from the editor to use this feature."));
	}
}

void Node3DEditor::_update_camera_override_viewport(Object *p_viewport) {
	Node3DEditorViewport *current_viewport = Object::cast_to<Node3DEditorViewport>(p_viewport);

	if (!current_viewport) {
		return;
	}

	EditorDebuggerNode *const debugger = EditorDebuggerNode::get_singleton();

	camera_override_viewport_id = current_viewport->index;
	if (debugger->get_camera_override() >= EditorDebuggerNode::OVERRIDE_3D_1) {
		using Override = EditorDebuggerNode::CameraOverride;

		debugger->set_camera_override((Override)(Override::OVERRIDE_3D_1 + camera_override_viewport_id));
	}
}

void Node3DEditor::_menu_item_pressed(int p_option) {
	EditorUndoRedoManager *undo_redo = EditorUndoRedoManager::get_singleton();
	switch (p_option) {
		case MENU_TOOL_SELECT:
		case MENU_TOOL_MOVE:
		case MENU_TOOL_ROTATE:
		case MENU_TOOL_SCALE:
		case MENU_TOOL_LIST_SELECT: {
			for (int i = 0; i < TOOL_MAX; i++) {
				tool_button[i]->set_pressed(i == p_option);
			}
			tool_mode = (ToolMode)p_option;
			update_transform_gizmo();

		} break;
		case MENU_TRANSFORM_CONFIGURE_SNAP: {
			snap_dialog->popup_centered(Size2(200, 180));
		} break;
		case MENU_TRANSFORM_DIALOG: {
			for (int i = 0; i < 3; i++) {
				xform_translate[i]->set_text("0");
				xform_rotate[i]->set_text("0");
				xform_scale[i]->set_text("1");
			}

			xform_dialog->popup_centered(Size2(320, 240) * EDSCALE);

		} break;
		case MENU_VIEW_USE_1_VIEWPORT: {
			viewport_base->set_view(Node3DEditorViewportContainer::VIEW_USE_1_VIEWPORT);

			view_menu->get_popup()->set_item_checked(view_menu->get_popup()->get_item_index(MENU_VIEW_USE_1_VIEWPORT), true);
			view_menu->get_popup()->set_item_checked(view_menu->get_popup()->get_item_index(MENU_VIEW_USE_2_VIEWPORTS), false);
			view_menu->get_popup()->set_item_checked(view_menu->get_popup()->get_item_index(MENU_VIEW_USE_3_VIEWPORTS), false);
			view_menu->get_popup()->set_item_checked(view_menu->get_popup()->get_item_index(MENU_VIEW_USE_4_VIEWPORTS), false);
			view_menu->get_popup()->set_item_checked(view_menu->get_popup()->get_item_index(MENU_VIEW_USE_2_VIEWPORTS_ALT), false);
			view_menu->get_popup()->set_item_checked(view_menu->get_popup()->get_item_index(MENU_VIEW_USE_3_VIEWPORTS_ALT), false);

		} break;
		case MENU_VIEW_USE_2_VIEWPORTS: {
			viewport_base->set_view(Node3DEditorViewportContainer::VIEW_USE_2_VIEWPORTS);

			view_menu->get_popup()->set_item_checked(view_menu->get_popup()->get_item_index(MENU_VIEW_USE_1_VIEWPORT), false);
			view_menu->get_popup()->set_item_checked(view_menu->get_popup()->get_item_index(MENU_VIEW_USE_2_VIEWPORTS), true);
			view_menu->get_popup()->set_item_checked(view_menu->get_popup()->get_item_index(MENU_VIEW_USE_3_VIEWPORTS), false);
			view_menu->get_popup()->set_item_checked(view_menu->get_popup()->get_item_index(MENU_VIEW_USE_4_VIEWPORTS), false);
			view_menu->get_popup()->set_item_checked(view_menu->get_popup()->get_item_index(MENU_VIEW_USE_2_VIEWPORTS_ALT), false);
			view_menu->get_popup()->set_item_checked(view_menu->get_popup()->get_item_index(MENU_VIEW_USE_3_VIEWPORTS_ALT), false);

		} break;
		case MENU_VIEW_USE_2_VIEWPORTS_ALT: {
			viewport_base->set_view(Node3DEditorViewportContainer::VIEW_USE_2_VIEWPORTS_ALT);

			view_menu->get_popup()->set_item_checked(view_menu->get_popup()->get_item_index(MENU_VIEW_USE_1_VIEWPORT), false);
			view_menu->get_popup()->set_item_checked(view_menu->get_popup()->get_item_index(MENU_VIEW_USE_2_VIEWPORTS), false);
			view_menu->get_popup()->set_item_checked(view_menu->get_popup()->get_item_index(MENU_VIEW_USE_3_VIEWPORTS), false);
			view_menu->get_popup()->set_item_checked(view_menu->get_popup()->get_item_index(MENU_VIEW_USE_4_VIEWPORTS), false);
			view_menu->get_popup()->set_item_checked(view_menu->get_popup()->get_item_index(MENU_VIEW_USE_2_VIEWPORTS_ALT), true);
			view_menu->get_popup()->set_item_checked(view_menu->get_popup()->get_item_index(MENU_VIEW_USE_3_VIEWPORTS_ALT), false);

		} break;
		case MENU_VIEW_USE_3_VIEWPORTS: {
			viewport_base->set_view(Node3DEditorViewportContainer::VIEW_USE_3_VIEWPORTS);

			view_menu->get_popup()->set_item_checked(view_menu->get_popup()->get_item_index(MENU_VIEW_USE_1_VIEWPORT), false);
			view_menu->get_popup()->set_item_checked(view_menu->get_popup()->get_item_index(MENU_VIEW_USE_2_VIEWPORTS), false);
			view_menu->get_popup()->set_item_checked(view_menu->get_popup()->get_item_index(MENU_VIEW_USE_3_VIEWPORTS), true);
			view_menu->get_popup()->set_item_checked(view_menu->get_popup()->get_item_index(MENU_VIEW_USE_4_VIEWPORTS), false);
			view_menu->get_popup()->set_item_checked(view_menu->get_popup()->get_item_index(MENU_VIEW_USE_2_VIEWPORTS_ALT), false);
			view_menu->get_popup()->set_item_checked(view_menu->get_popup()->get_item_index(MENU_VIEW_USE_3_VIEWPORTS_ALT), false);

		} break;
		case MENU_VIEW_USE_3_VIEWPORTS_ALT: {
			viewport_base->set_view(Node3DEditorViewportContainer::VIEW_USE_3_VIEWPORTS_ALT);

			view_menu->get_popup()->set_item_checked(view_menu->get_popup()->get_item_index(MENU_VIEW_USE_1_VIEWPORT), false);
			view_menu->get_popup()->set_item_checked(view_menu->get_popup()->get_item_index(MENU_VIEW_USE_2_VIEWPORTS), false);
			view_menu->get_popup()->set_item_checked(view_menu->get_popup()->get_item_index(MENU_VIEW_USE_3_VIEWPORTS), false);
			view_menu->get_popup()->set_item_checked(view_menu->get_popup()->get_item_index(MENU_VIEW_USE_4_VIEWPORTS), false);
			view_menu->get_popup()->set_item_checked(view_menu->get_popup()->get_item_index(MENU_VIEW_USE_2_VIEWPORTS_ALT), false);
			view_menu->get_popup()->set_item_checked(view_menu->get_popup()->get_item_index(MENU_VIEW_USE_3_VIEWPORTS_ALT), true);

		} break;
		case MENU_VIEW_USE_4_VIEWPORTS: {
			viewport_base->set_view(Node3DEditorViewportContainer::VIEW_USE_4_VIEWPORTS);

			view_menu->get_popup()->set_item_checked(view_menu->get_popup()->get_item_index(MENU_VIEW_USE_1_VIEWPORT), false);
			view_menu->get_popup()->set_item_checked(view_menu->get_popup()->get_item_index(MENU_VIEW_USE_2_VIEWPORTS), false);
			view_menu->get_popup()->set_item_checked(view_menu->get_popup()->get_item_index(MENU_VIEW_USE_3_VIEWPORTS), false);
			view_menu->get_popup()->set_item_checked(view_menu->get_popup()->get_item_index(MENU_VIEW_USE_4_VIEWPORTS), true);
			view_menu->get_popup()->set_item_checked(view_menu->get_popup()->get_item_index(MENU_VIEW_USE_2_VIEWPORTS_ALT), false);
			view_menu->get_popup()->set_item_checked(view_menu->get_popup()->get_item_index(MENU_VIEW_USE_3_VIEWPORTS_ALT), false);

		} break;
		case MENU_HIDE_SUBSCENES: {
			bool is_checked = view_menu->get_popup()->is_item_checked(view_menu->get_popup()->get_item_index(p_option));
			hide_gizmo_subscenes = !is_checked;
			for (int i = 0; i < gizmo_plugins_by_name.size(); ++i) {
				gizmo_plugins_by_name.write[i]->set_state_subscenes(hide_gizmo_subscenes);
			}
			view_menu->get_popup()->set_item_checked(view_menu->get_popup()->get_item_index(p_option), hide_gizmo_subscenes);

		} break;
		case MENU_VIEW_ORIGIN: {
			bool is_checked = view_menu->get_popup()->is_item_checked(view_menu->get_popup()->get_item_index(p_option));

			origin_enabled = !is_checked;
			RenderingServer::get_singleton()->instance_set_visible(origin_instance, origin_enabled);
			// Update the grid since its appearance depends on whether the origin is enabled
			_finish_grid();
			_init_grid();

			view_menu->get_popup()->set_item_checked(view_menu->get_popup()->get_item_index(p_option), origin_enabled);
		} break;
		case MENU_VIEW_GRID: {
			bool is_checked = view_menu->get_popup()->is_item_checked(view_menu->get_popup()->get_item_index(p_option));

			grid_enabled = !is_checked;

			for (int i = 0; i < 3; ++i) {
				if (grid_enable[i]) {
					grid_visible[i] = grid_enabled;
				}
			}
			_finish_grid();
			_init_grid();

			view_menu->get_popup()->set_item_checked(view_menu->get_popup()->get_item_index(p_option), grid_enabled);

		} break;
		case MENU_VIEW_CAMERA_SETTINGS: {
			settings_dialog->popup_centered(settings_vbc->get_combined_minimum_size() + Size2(50, 50));
		} break;
		case MENU_SNAP_TO_FLOOR: {
			snap_selected_nodes_to_floor();
		} break;
		case MENU_LOCK_SELECTED: {
			undo_redo->create_action(TTR("Lock Selected"));

			List<Node *> &selection = editor_selection->get_selected_node_list();

			for (Node *E : selection) {
				Node3D *spatial = Object::cast_to<Node3D>(E);
				if (!spatial || !spatial->is_inside_tree()) {
					continue;
				}

				if (spatial->get_viewport() != EditorNode::get_singleton()->get_scene_root()) {
					continue;
				}

				undo_redo->add_do_method(spatial, "set_meta", "_edit_lock_", true);
				undo_redo->add_undo_method(spatial, "remove_meta", "_edit_lock_");
				undo_redo->add_do_method(this, "emit_signal", "item_lock_status_changed");
				undo_redo->add_undo_method(this, "emit_signal", "item_lock_status_changed");
			}

			undo_redo->add_do_method(this, "_refresh_menu_icons");
			undo_redo->add_undo_method(this, "_refresh_menu_icons");
			undo_redo->commit_action();
		} break;
		case MENU_UNLOCK_SELECTED: {
			undo_redo->create_action(TTR("Unlock Selected"));

			List<Node *> &selection = editor_selection->get_selected_node_list();

			for (Node *E : selection) {
				Node3D *spatial = Object::cast_to<Node3D>(E);
				if (!spatial || !spatial->is_inside_tree()) {
					continue;
				}

				if (spatial->get_viewport() != EditorNode::get_singleton()->get_scene_root()) {
					continue;
				}

				undo_redo->add_do_method(spatial, "remove_meta", "_edit_lock_");
				undo_redo->add_undo_method(spatial, "set_meta", "_edit_lock_", true);
				undo_redo->add_do_method(this, "emit_signal", "item_lock_status_changed");
				undo_redo->add_undo_method(this, "emit_signal", "item_lock_status_changed");
			}

			undo_redo->add_do_method(this, "_refresh_menu_icons");
			undo_redo->add_undo_method(this, "_refresh_menu_icons");
			undo_redo->commit_action();
		} break;
		case MENU_GROUP_SELECTED: {
			undo_redo->create_action(TTR("Group Selected"));

			List<Node *> &selection = editor_selection->get_selected_node_list();

			for (Node *E : selection) {
				Node3D *spatial = Object::cast_to<Node3D>(E);
				if (!spatial || !spatial->is_inside_tree()) {
					continue;
				}

				if (spatial->get_viewport() != EditorNode::get_singleton()->get_scene_root()) {
					continue;
				}

				undo_redo->add_do_method(spatial, "set_meta", "_edit_group_", true);
				undo_redo->add_undo_method(spatial, "remove_meta", "_edit_group_");
				undo_redo->add_do_method(this, "emit_signal", "item_group_status_changed");
				undo_redo->add_undo_method(this, "emit_signal", "item_group_status_changed");
			}

			undo_redo->add_do_method(this, "_refresh_menu_icons");
			undo_redo->add_undo_method(this, "_refresh_menu_icons");
			undo_redo->commit_action();
		} break;
		case MENU_UNGROUP_SELECTED: {
			undo_redo->create_action(TTR("Ungroup Selected"));
			List<Node *> &selection = editor_selection->get_selected_node_list();

			for (Node *E : selection) {
				Node3D *spatial = Object::cast_to<Node3D>(E);
				if (!spatial || !spatial->is_inside_tree()) {
					continue;
				}

				if (spatial->get_viewport() != EditorNode::get_singleton()->get_scene_root()) {
					continue;
				}

				undo_redo->add_do_method(spatial, "remove_meta", "_edit_group_");
				undo_redo->add_undo_method(spatial, "set_meta", "_edit_group_", true);
				undo_redo->add_do_method(this, "emit_signal", "item_group_status_changed");
				undo_redo->add_undo_method(this, "emit_signal", "item_group_status_changed");
			}

			undo_redo->add_do_method(this, "_refresh_menu_icons");
			undo_redo->add_undo_method(this, "_refresh_menu_icons");
			undo_redo->commit_action();
		} break;
	}
}

void Node3DEditor::_init_indicators() {
	{
		origin_enabled = true;
		grid_enabled = true;

		Ref<Shader> origin_shader = memnew(Shader);
		origin_shader->set_code(R"(
// 3D editor origin line shader.

shader_type spatial;
render_mode blend_mix, cull_disabled, unshaded, fog_disabled;

void vertex() {
	vec3 point_a = MODEL_MATRIX[3].xyz;
	// Encoded in scale.
	vec3 point_b = vec3(MODEL_MATRIX[0].x, MODEL_MATRIX[1].y, MODEL_MATRIX[2].z);

	// Points are already in world space, so no need for MODEL_MATRIX anymore.
	vec4 clip_a = PROJECTION_MATRIX * (VIEW_MATRIX * vec4(point_a, 1.0));
	vec4 clip_b = PROJECTION_MATRIX * (VIEW_MATRIX * vec4(point_b, 1.0));

	vec2 screen_a = VIEWPORT_SIZE * (0.5 * clip_a.xy / clip_a.w + 0.5);
	vec2 screen_b = VIEWPORT_SIZE * (0.5 * clip_b.xy / clip_b.w + 0.5);

	vec2 x_basis = normalize(screen_b - screen_a);
	vec2 y_basis = vec2(-x_basis.y, x_basis.x);

	float width = 3.0;
	vec2 screen_point_a = screen_a + width * (VERTEX.x * x_basis + VERTEX.y * y_basis);
	vec2 screen_point_b = screen_b + width * (VERTEX.x * x_basis + VERTEX.y * y_basis);
	vec2 screen_point_final = mix(screen_point_a, screen_point_b, VERTEX.z);

	vec4 clip_final = mix(clip_a, clip_b, VERTEX.z);

	POSITION = vec4(clip_final.w * ((2.0 * screen_point_final) / VIEWPORT_SIZE - 1.0), clip_final.z, clip_final.w);
	UV = VERTEX.yz * clip_final.w;

	if (!OUTPUT_IS_SRGB) {
		COLOR.rgb = mix(pow((COLOR.rgb + vec3(0.055)) * (1.0 / (1.0 + 0.055)), vec3(2.4)), COLOR.rgb * (1.0 / 12.92), lessThan(COLOR.rgb, vec3(0.04045)));
	}
}

void fragment() {
	// Multiply by 0.5 since UV is actually UV is [-1, 1].
	float line_width = fwidth(UV.x * 0.5);
	float line_uv = abs(UV.x * 0.5);
	float line = smoothstep(line_width * 1.0, line_width * 0.25, line_uv);

	ALBEDO = COLOR.rgb;
	ALPHA *= COLOR.a * line;
}
)");

		origin_mat.instantiate();
		origin_mat->set_shader(origin_shader);

		Vector<Vector3> origin_points;
		origin_points.resize(6);

		origin_points.set(0, Vector3(0.0, -0.5, 0.0));
		origin_points.set(1, Vector3(0.0, -0.5, 1.0));
		origin_points.set(2, Vector3(0.0, 0.5, 1.0));

		origin_points.set(3, Vector3(0.0, -0.5, 0.0));
		origin_points.set(4, Vector3(0.0, 0.5, 1.0));
		origin_points.set(5, Vector3(0.0, 0.5, 0.0));

		Array d;
		d.resize(RS::ARRAY_MAX);
		d[RenderingServer::ARRAY_VERTEX] = origin_points;

		origin_mesh = RenderingServer::get_singleton()->mesh_create();

		RenderingServer::get_singleton()->mesh_add_surface_from_arrays(origin_mesh, RenderingServer::PRIMITIVE_TRIANGLES, d);
		RenderingServer::get_singleton()->mesh_surface_set_material(origin_mesh, 0, origin_mat->get_rid());

		origin_multimesh = RenderingServer::get_singleton()->multimesh_create();
		RenderingServer::get_singleton()->multimesh_set_mesh(origin_multimesh, origin_mesh);
		RenderingServer::get_singleton()->multimesh_allocate_data(origin_multimesh, 12, RS::MultimeshTransformFormat::MULTIMESH_TRANSFORM_3D, true, false);
		RenderingServer::get_singleton()->multimesh_set_visible_instances(origin_multimesh, -1);

		LocalVector<float> distances;
		distances.resize(5);
		distances[0] = -1000000.0;
		distances[1] = -1000.0;
		distances[2] = 0.0;
		distances[3] = 1000.0;
		distances[4] = 1000000.0;

		for (int i = 0; i < 3; i++) {
			Color origin_color;
			switch (i) {
				case 0:
					origin_color = get_theme_color(SNAME("axis_x_color"), EditorStringName(Editor));
					break;
				case 1:
					origin_color = get_theme_color(SNAME("axis_y_color"), EditorStringName(Editor));
					break;
				case 2:
					origin_color = get_theme_color(SNAME("axis_z_color"), EditorStringName(Editor));
					break;
				default:
					origin_color = Color();
					break;
			}

			Vector3 axis;
			axis[i] = 1;

			for (int j = 0; j < 4; j++) {
				Transform3D t = Transform3D();
				if (distances[j] > 0.0) {
					t = t.scaled(axis * distances[j + 1]);
					t = t.translated(axis * distances[j]);
				} else {
					t = t.scaled(axis * distances[j]);
					t = t.translated(axis * distances[j + 1]);
				}
				RenderingServer::get_singleton()->multimesh_instance_set_transform(origin_multimesh, i * 4 + j, t);
				RenderingServer::get_singleton()->multimesh_instance_set_color(origin_multimesh, i * 4 + j, origin_color);
			}
		}

		origin_instance = RenderingServer::get_singleton()->instance_create2(origin_multimesh, get_tree()->get_root()->get_world_3d()->get_scenario());
		RS::get_singleton()->instance_set_layer_mask(origin_instance, 1 << Node3DEditorViewport::GIZMO_GRID_LAYER);
		RS::get_singleton()->instance_geometry_set_flag(origin_instance, RS::INSTANCE_FLAG_IGNORE_OCCLUSION_CULLING, true);
		RS::get_singleton()->instance_geometry_set_flag(origin_instance, RS::INSTANCE_FLAG_USE_BAKED_LIGHT, false);

		RenderingServer::get_singleton()->instance_geometry_set_cast_shadows_setting(origin_instance, RS::SHADOW_CASTING_SETTING_OFF);

		Ref<Shader> grid_shader = memnew(Shader);
		grid_shader->set_code(R"(
// 3D editor grid shader.

shader_type spatial;

render_mode unshaded, fog_disabled;

uniform bool orthogonal;
uniform float grid_size;

void vertex() {
	// From FLAG_SRGB_VERTEX_COLOR.
	if (!OUTPUT_IS_SRGB) {
		COLOR.rgb = mix(pow((COLOR.rgb + vec3(0.055)) * (1.0 / (1.0 + 0.055)), vec3(2.4)), COLOR.rgb * (1.0 / 12.92), lessThan(COLOR.rgb, vec3(0.04045)));
	}
}

void fragment() {
	ALBEDO = COLOR.rgb;
	vec3 dir = orthogonal ? -vec3(0, 0, 1) : VIEW;
	float angle_fade = abs(dot(dir, NORMAL));
	angle_fade = smoothstep(0.05, 0.2, angle_fade);

	vec3 world_pos = (INV_VIEW_MATRIX * vec4(VERTEX, 1.0)).xyz;
	vec3 world_normal = (INV_VIEW_MATRIX * vec4(NORMAL, 0.0)).xyz;
	vec3 camera_world_pos = INV_VIEW_MATRIX[3].xyz;
	vec3 camera_world_pos_on_plane = camera_world_pos * (1.0 - world_normal);
	float dist_fade = 1.0 - (distance(world_pos, camera_world_pos_on_plane) / grid_size);
	dist_fade = smoothstep(0.02, 0.3, dist_fade);

	ALPHA = COLOR.a * dist_fade * angle_fade;
}
)");

		for (int i = 0; i < 3; i++) {
			grid_mat[i].instantiate();
			grid_mat[i]->set_shader(grid_shader);
		}

		grid_enable[0] = EDITOR_GET("editors/3d/grid_xy_plane");
		grid_enable[1] = EDITOR_GET("editors/3d/grid_yz_plane");
		grid_enable[2] = EDITOR_GET("editors/3d/grid_xz_plane");
		grid_visible[0] = grid_enable[0];
		grid_visible[1] = grid_enable[1];
		grid_visible[2] = grid_enable[2];

		_init_grid();
	}

	{
		//move gizmo

		// Inverted zxy.
		Vector3 ivec = Vector3(0, 0, -1);
		Vector3 nivec = Vector3(-1, -1, 0);
		Vector3 ivec2 = Vector3(-1, 0, 0);
		Vector3 ivec3 = Vector3(0, -1, 0);

		for (int i = 0; i < 3; i++) {
			Color col;
			switch (i) {
				case 0:
					col = get_theme_color(SNAME("axis_x_color"), EditorStringName(Editor));
					break;
				case 1:
					col = get_theme_color(SNAME("axis_y_color"), EditorStringName(Editor));
					break;
				case 2:
					col = get_theme_color(SNAME("axis_z_color"), EditorStringName(Editor));
					break;
				default:
					col = Color();
					break;
			}

			col.a = EDITOR_GET("editors/3d/manipulator_gizmo_opacity");

			move_gizmo[i] = Ref<ArrayMesh>(memnew(ArrayMesh));
			move_plane_gizmo[i] = Ref<ArrayMesh>(memnew(ArrayMesh));
			rotate_gizmo[i] = Ref<ArrayMesh>(memnew(ArrayMesh));
			scale_gizmo[i] = Ref<ArrayMesh>(memnew(ArrayMesh));
			scale_plane_gizmo[i] = Ref<ArrayMesh>(memnew(ArrayMesh));
			axis_gizmo[i] = Ref<ArrayMesh>(memnew(ArrayMesh));

			Ref<StandardMaterial3D> mat = memnew(StandardMaterial3D);
			mat->set_shading_mode(StandardMaterial3D::SHADING_MODE_UNSHADED);
			mat->set_flag(StandardMaterial3D::FLAG_DISABLE_FOG, true);
			mat->set_on_top_of_alpha();
			mat->set_transparency(StandardMaterial3D::TRANSPARENCY_ALPHA);
			mat->set_albedo(col);
			gizmo_color[i] = mat;

			Ref<StandardMaterial3D> mat_hl = mat->duplicate();
			const Color albedo = col.from_hsv(col.get_h(), 0.25, 1.0, 1);
			mat_hl->set_albedo(albedo);
			gizmo_color_hl[i] = mat_hl;

			//translate
			{
				Ref<SurfaceTool> surftool = memnew(SurfaceTool);
				surftool->begin(Mesh::PRIMITIVE_TRIANGLES);

				// Arrow profile
				const int arrow_points = 5;
				Vector3 arrow[5] = {
					nivec * 0.0 + ivec * 0.0,
					nivec * 0.01 + ivec * 0.0,
					nivec * 0.01 + ivec * GIZMO_ARROW_OFFSET,
					nivec * 0.065 + ivec * GIZMO_ARROW_OFFSET,
					nivec * 0.0 + ivec * (GIZMO_ARROW_OFFSET + GIZMO_ARROW_SIZE),
				};

				int arrow_sides = 16;

				const real_t arrow_sides_step = Math_TAU / arrow_sides;
				for (int k = 0; k < arrow_sides; k++) {
					Basis ma(ivec, k * arrow_sides_step);
					Basis mb(ivec, (k + 1) * arrow_sides_step);

					for (int j = 0; j < arrow_points - 1; j++) {
						Vector3 points[4] = {
							ma.xform(arrow[j]),
							mb.xform(arrow[j]),
							mb.xform(arrow[j + 1]),
							ma.xform(arrow[j + 1]),
						};
						surftool->add_vertex(points[0]);
						surftool->add_vertex(points[1]);
						surftool->add_vertex(points[2]);

						surftool->add_vertex(points[0]);
						surftool->add_vertex(points[2]);
						surftool->add_vertex(points[3]);
					}
				}

				surftool->set_material(mat);
				surftool->commit(move_gizmo[i]);
			}

			// Plane Translation
			{
				Ref<SurfaceTool> surftool = memnew(SurfaceTool);
				surftool->begin(Mesh::PRIMITIVE_TRIANGLES);

				Vector3 vec = ivec2 - ivec3;
				Vector3 plane[4] = {
					vec * GIZMO_PLANE_DST,
					vec * GIZMO_PLANE_DST + ivec2 * GIZMO_PLANE_SIZE,
					vec * (GIZMO_PLANE_DST + GIZMO_PLANE_SIZE),
					vec * GIZMO_PLANE_DST - ivec3 * GIZMO_PLANE_SIZE
				};

				Basis ma(ivec, Math_PI / 2);

				Vector3 points[4] = {
					ma.xform(plane[0]),
					ma.xform(plane[1]),
					ma.xform(plane[2]),
					ma.xform(plane[3]),
				};
				surftool->add_vertex(points[0]);
				surftool->add_vertex(points[1]);
				surftool->add_vertex(points[2]);

				surftool->add_vertex(points[0]);
				surftool->add_vertex(points[2]);
				surftool->add_vertex(points[3]);

				Ref<StandardMaterial3D> plane_mat = memnew(StandardMaterial3D);
				plane_mat->set_shading_mode(StandardMaterial3D::SHADING_MODE_UNSHADED);
				plane_mat->set_flag(StandardMaterial3D::FLAG_DISABLE_FOG, true);
				plane_mat->set_on_top_of_alpha();
				plane_mat->set_transparency(StandardMaterial3D::TRANSPARENCY_ALPHA);
				plane_mat->set_cull_mode(StandardMaterial3D::CULL_DISABLED);
				plane_mat->set_albedo(col);
				plane_gizmo_color[i] = plane_mat; // needed, so we can draw planes from both sides
				surftool->set_material(plane_mat);
				surftool->commit(move_plane_gizmo[i]);

				Ref<StandardMaterial3D> plane_mat_hl = plane_mat->duplicate();
				plane_mat_hl->set_albedo(albedo);
				plane_gizmo_color_hl[i] = plane_mat_hl; // needed, so we can draw planes from both sides
			}

			// Rotate
			{
				Ref<SurfaceTool> surftool = memnew(SurfaceTool);
				surftool->begin(Mesh::PRIMITIVE_TRIANGLES);

				int n = 128; // number of circle segments
				int m = 3; // number of thickness segments

				real_t step = Math_TAU / n;
				for (int j = 0; j < n; ++j) {
					Basis basis = Basis(ivec, j * step);

					Vector3 vertex = basis.xform(ivec2 * GIZMO_CIRCLE_SIZE);

					for (int k = 0; k < m; ++k) {
						Vector2 ofs = Vector2(Math::cos((Math_TAU * k) / m), Math::sin((Math_TAU * k) / m));
						Vector3 normal = ivec * ofs.x + ivec2 * ofs.y;

						surftool->set_normal(basis.xform(normal));
						surftool->add_vertex(vertex);
					}
				}

				for (int j = 0; j < n; ++j) {
					for (int k = 0; k < m; ++k) {
						int current_ring = j * m;
						int next_ring = ((j + 1) % n) * m;
						int current_segment = k;
						int next_segment = (k + 1) % m;

						surftool->add_index(current_ring + next_segment);
						surftool->add_index(current_ring + current_segment);
						surftool->add_index(next_ring + current_segment);

						surftool->add_index(next_ring + current_segment);
						surftool->add_index(next_ring + next_segment);
						surftool->add_index(current_ring + next_segment);
					}
				}

				Ref<Shader> rotate_shader = memnew(Shader);

				rotate_shader->set_code(R"(
// 3D editor rotation manipulator gizmo shader.

shader_type spatial;

render_mode unshaded, depth_test_disabled, fog_disabled;

uniform vec4 albedo;

mat3 orthonormalize(mat3 m) {
	vec3 x = normalize(m[0]);
	vec3 y = normalize(m[1] - x * dot(x, m[1]));
	vec3 z = m[2] - x * dot(x, m[2]);
	z = normalize(z - y * (dot(y, m[2])));
	return mat3(x,y,z);
}

void vertex() {
	mat3 mv = orthonormalize(mat3(MODELVIEW_MATRIX));
	vec3 n = mv * VERTEX;
	float orientation = dot(vec3(0.0, 0.0, -1.0), n);
	if (orientation <= 0.005) {
		VERTEX += NORMAL * 0.02;
	}
}

void fragment() {
	ALBEDO = albedo.rgb;
	ALPHA = albedo.a;
}
)");

				Ref<ShaderMaterial> rotate_mat = memnew(ShaderMaterial);
				rotate_mat->set_render_priority(Material::RENDER_PRIORITY_MAX);
				rotate_mat->set_shader(rotate_shader);
				rotate_mat->set_shader_parameter("albedo", col);
				rotate_gizmo_color[i] = rotate_mat;

				Array arrays = surftool->commit_to_arrays();
				rotate_gizmo[i]->add_surface_from_arrays(Mesh::PRIMITIVE_TRIANGLES, arrays);
				rotate_gizmo[i]->surface_set_material(0, rotate_mat);

				Ref<ShaderMaterial> rotate_mat_hl = rotate_mat->duplicate();
				rotate_mat_hl->set_shader_parameter("albedo", albedo);
				rotate_gizmo_color_hl[i] = rotate_mat_hl;

				if (i == 2) { // Rotation white outline
					Ref<ShaderMaterial> border_mat = rotate_mat->duplicate();

					Ref<Shader> border_shader = memnew(Shader);
					border_shader->set_code(R"(
// 3D editor rotation manipulator gizmo shader (white outline).

shader_type spatial;

render_mode unshaded, depth_test_disabled, fog_disabled;

uniform vec4 albedo;

mat3 orthonormalize(mat3 m) {
	vec3 x = normalize(m[0]);
	vec3 y = normalize(m[1] - x * dot(x, m[1]));
	vec3 z = m[2] - x * dot(x, m[2]);
	z = normalize(z - y * (dot(y, m[2])));
	return mat3(x, y, z);
}

void vertex() {
	mat3 mv = orthonormalize(mat3(MODELVIEW_MATRIX));
	mv = inverse(mv);
	VERTEX += NORMAL * 0.008;
	vec3 camera_dir_local = mv * vec3(0.0, 0.0, 1.0);
	vec3 camera_up_local = mv * vec3(0.0, 1.0, 0.0);
	mat3 rotation_matrix = mat3(cross(camera_dir_local, camera_up_local), camera_up_local, camera_dir_local);
	VERTEX = rotation_matrix * VERTEX;
}

void fragment() {
	ALBEDO = albedo.rgb;
	ALPHA = albedo.a;
}
)");

					border_mat->set_shader(border_shader);
					border_mat->set_shader_parameter("albedo", Color(0.75, 0.75, 0.75, col.a / 3.0));

					rotate_gizmo[3] = Ref<ArrayMesh>(memnew(ArrayMesh));
					rotate_gizmo[3]->add_surface_from_arrays(Mesh::PRIMITIVE_TRIANGLES, arrays);
					rotate_gizmo[3]->surface_set_material(0, border_mat);
				}
			}

			// Scale
			{
				Ref<SurfaceTool> surftool = memnew(SurfaceTool);
				surftool->begin(Mesh::PRIMITIVE_TRIANGLES);

				// Cube arrow profile
				const int arrow_points = 6;
				Vector3 arrow[6] = {
					nivec * 0.0 + ivec * 0.0,
					nivec * 0.01 + ivec * 0.0,
					nivec * 0.01 + ivec * 1.0 * GIZMO_SCALE_OFFSET,
					nivec * 0.07 + ivec * 1.0 * GIZMO_SCALE_OFFSET,
					nivec * 0.07 + ivec * 1.11 * GIZMO_SCALE_OFFSET,
					nivec * 0.0 + ivec * 1.11 * GIZMO_SCALE_OFFSET,
				};

				int arrow_sides = 4;

				const real_t arrow_sides_step = Math_TAU / arrow_sides;
				for (int k = 0; k < 4; k++) {
					Basis ma(ivec, k * arrow_sides_step);
					Basis mb(ivec, (k + 1) * arrow_sides_step);

					for (int j = 0; j < arrow_points - 1; j++) {
						Vector3 points[4] = {
							ma.xform(arrow[j]),
							mb.xform(arrow[j]),
							mb.xform(arrow[j + 1]),
							ma.xform(arrow[j + 1]),
						};
						surftool->add_vertex(points[0]);
						surftool->add_vertex(points[1]);
						surftool->add_vertex(points[2]);

						surftool->add_vertex(points[0]);
						surftool->add_vertex(points[2]);
						surftool->add_vertex(points[3]);
					}
				}

				surftool->set_material(mat);
				surftool->commit(scale_gizmo[i]);
			}

			// Plane Scale
			{
				Ref<SurfaceTool> surftool = memnew(SurfaceTool);
				surftool->begin(Mesh::PRIMITIVE_TRIANGLES);

				Vector3 vec = ivec2 - ivec3;
				Vector3 plane[4] = {
					vec * GIZMO_PLANE_DST,
					vec * GIZMO_PLANE_DST + ivec2 * GIZMO_PLANE_SIZE,
					vec * (GIZMO_PLANE_DST + GIZMO_PLANE_SIZE),
					vec * GIZMO_PLANE_DST - ivec3 * GIZMO_PLANE_SIZE
				};

				Basis ma(ivec, Math_PI / 2);

				Vector3 points[4] = {
					ma.xform(plane[0]),
					ma.xform(plane[1]),
					ma.xform(plane[2]),
					ma.xform(plane[3]),
				};
				surftool->add_vertex(points[0]);
				surftool->add_vertex(points[1]);
				surftool->add_vertex(points[2]);

				surftool->add_vertex(points[0]);
				surftool->add_vertex(points[2]);
				surftool->add_vertex(points[3]);

				Ref<StandardMaterial3D> plane_mat = memnew(StandardMaterial3D);
				plane_mat->set_shading_mode(StandardMaterial3D::SHADING_MODE_UNSHADED);
				plane_mat->set_flag(StandardMaterial3D::FLAG_DISABLE_FOG, true);
				plane_mat->set_on_top_of_alpha();
				plane_mat->set_transparency(StandardMaterial3D::TRANSPARENCY_ALPHA);
				plane_mat->set_cull_mode(StandardMaterial3D::CULL_DISABLED);
				plane_mat->set_albedo(col);
				plane_gizmo_color[i] = plane_mat; // needed, so we can draw planes from both sides
				surftool->set_material(plane_mat);
				surftool->commit(scale_plane_gizmo[i]);

				Ref<StandardMaterial3D> plane_mat_hl = plane_mat->duplicate();
				plane_mat_hl->set_albedo(col.from_hsv(col.get_h(), 0.25, 1.0, 1));
				plane_gizmo_color_hl[i] = plane_mat_hl; // needed, so we can draw planes from both sides
			}

			// Lines to visualize transforms locked to an axis/plane
			{
				Ref<SurfaceTool> surftool = memnew(SurfaceTool);
				surftool->begin(Mesh::PRIMITIVE_LINE_STRIP);

				Vector3 vec;
				vec[i] = 1;

				// line extending through infinity(ish)
				surftool->add_vertex(vec * -1048576);
				surftool->add_vertex(Vector3());
				surftool->add_vertex(vec * 1048576);
				surftool->set_material(mat_hl);
				surftool->commit(axis_gizmo[i]);
			}
		}
	}

	_generate_selection_boxes();
}

void Node3DEditor::_update_gizmos_menu() {
	gizmos_menu->clear();
<<<<<<< HEAD
=======

	gizmos_menu->add_multistate_item("Nested Gizmos", 2, 0, gizmo_plugins_by_name.size());
	const int id = gizmos_menu->get_item_index(gizmo_plugins_by_name.size());
	gizmos_menu->set_item_tooltip(
			id,
			TTR("Click to toggle between visibility states.\n\nOpen eye: Subscenes are visible.\nClosed eye: Subscenes invisible."));
	if (!hide_subscene_gizmos) {
		gizmos_menu->set_item_icon(id, gizmos_menu->get_theme_icon(SNAME("visibility_visible")));
	} else {
		gizmos_menu->set_item_icon(id, gizmos_menu->get_theme_icon(SNAME("visibility_hidden")));
	}
>>>>>>> c5de0270
	for (int i = 0; i < gizmo_plugins_by_name.size(); ++i) {
		if (!gizmo_plugins_by_name[i]->can_be_hidden()) {
			continue;
		}
		String plugin_name = gizmo_plugins_by_name[i]->get_gizmo_name();
		const int plugin_state = gizmo_plugins_by_name[i]->get_state();
		gizmos_menu->add_multistate_item(plugin_name, 3, plugin_state, i);
		const int idx = gizmos_menu->get_item_index(i);
		gizmos_menu->set_item_tooltip(
				idx,
				TTR("Click to toggle between visibility states.\n\nOpen eye: Gizmo is visible.\nClosed eye: Gizmo is hidden.\nHalf-open eye: Gizmo is also visible through opaque surfaces (\"x-ray\")."));
		switch (plugin_state) {
			case EditorNode3DGizmoPlugin::VISIBLE:
				gizmos_menu->set_item_icon(idx, gizmos_menu->get_theme_icon(SNAME("visibility_visible")));
				break;
			case EditorNode3DGizmoPlugin::ON_TOP:
				gizmos_menu->set_item_icon(idx, gizmos_menu->get_theme_icon(SNAME("visibility_xray")));
				break;
			case EditorNode3DGizmoPlugin::HIDDEN:
				gizmos_menu->set_item_icon(idx, gizmos_menu->get_theme_icon(SNAME("visibility_hidden")));
				break;
		}
	}
}

void Node3DEditor::_update_gizmos_menu_theme() {
	const int id = gizmos_menu->get_item_index(gizmo_plugins_by_name.size());
	if (!hide_subscene_gizmos) {
		gizmos_menu->set_item_icon(id, gizmos_menu->get_theme_icon(SNAME("visibility_visible")));
	} else {
		gizmos_menu->set_item_icon(id, gizmos_menu->get_theme_icon(SNAME("visibility_hidden")));
	}
	for (int i = 0; i < gizmo_plugins_by_name.size(); ++i) {
		if (!gizmo_plugins_by_name[i]->can_be_hidden()) {
			continue;
		}
		const int plugin_state = gizmo_plugins_by_name[i]->get_state();
		const int idx = gizmos_menu->get_item_index(i);
		switch (plugin_state) {
			case EditorNode3DGizmoPlugin::VISIBLE:
				gizmos_menu->set_item_icon(idx, gizmos_menu->get_theme_icon(SNAME("visibility_visible")));
				break;
			case EditorNode3DGizmoPlugin::ON_TOP:
				gizmos_menu->set_item_icon(idx, gizmos_menu->get_theme_icon(SNAME("visibility_xray")));
				break;
			case EditorNode3DGizmoPlugin::HIDDEN:
				gizmos_menu->set_item_icon(idx, gizmos_menu->get_theme_icon(SNAME("visibility_hidden")));
				break;
		}
	}
}

void Node3DEditor::_init_grid() {
	if (!grid_enabled) {
		return;
	}
	Camera3D *camera = get_editor_viewport(0)->camera;
	Vector3 camera_position = camera->get_position();
	if (camera_position == Vector3()) {
		return; // Camera3D is invalid, don't draw the grid.
	}

	bool orthogonal = camera->get_projection() == Camera3D::PROJECTION_ORTHOGONAL;

	static LocalVector<Color> grid_colors[3];
	static LocalVector<Vector3> grid_points[3];
	static LocalVector<Vector3> grid_normals[3];

	for (uint32_t n = 0; n < 3; n++) {
		grid_colors[n].clear();
		grid_points[n].clear();
		grid_normals[n].clear();
	}

	Color primary_grid_color = EDITOR_GET("editors/3d/primary_grid_color");
	Color secondary_grid_color = EDITOR_GET("editors/3d/secondary_grid_color");
	int grid_size = EDITOR_GET("editors/3d/grid_size");
	int primary_grid_steps = EDITOR_GET("editors/3d/primary_grid_steps");

	// Which grid planes are enabled? Which should we generate?
	grid_enable[0] = grid_visible[0] = orthogonal || EDITOR_GET("editors/3d/grid_xy_plane");
	grid_enable[1] = grid_visible[1] = orthogonal || EDITOR_GET("editors/3d/grid_yz_plane");
	grid_enable[2] = grid_visible[2] = orthogonal || EDITOR_GET("editors/3d/grid_xz_plane");

	// Offsets division_level for bigger or smaller grids.
	// Default value is -0.2. -1.0 gives Blender-like behavior, 0.5 gives huge grids.
	real_t division_level_bias = EDITOR_GET("editors/3d/grid_division_level_bias");
	// Default largest grid size is 8^2 (default value is 2) when primary_grid_steps is 8 (64m apart, so primary grid lines are 512m apart).
	int division_level_max = EDITOR_GET("editors/3d/grid_division_level_max");
	// Default smallest grid size is 8^0 (default value is 0) when primary_grid_steps is 8.
	int division_level_min = EDITOR_GET("editors/3d/grid_division_level_min");
	ERR_FAIL_COND_MSG(division_level_max < division_level_min, "The 3D grid's maximum division level cannot be lower than its minimum division level.");

	if (primary_grid_steps != 10) { // Log10 of 10 is 1.
		// Change of base rule, divide by ln(10).
		real_t div = Math::log((real_t)primary_grid_steps) / (real_t)2.302585092994045901094;
		// Truncation (towards zero) is intentional.
		division_level_max = (int)(division_level_max / div);
		division_level_min = (int)(division_level_min / div);
	}

	for (int a = 0; a < 3; a++) {
		if (!grid_enable[a]) {
			continue; // If this grid plane is disabled, skip generation.
		}
		int b = (a + 1) % 3;
		int c = (a + 2) % 3;

		Vector3 normal;
		normal[c] = 1.0;

		real_t camera_distance = Math::abs(camera_position[c]);

		if (orthogonal) {
			camera_distance = camera->get_size() / 2.0;
			Vector3 camera_direction = -camera->get_global_transform().get_basis().get_column(2);
			Plane grid_plane = Plane(normal);
			Vector3 intersection;
			if (grid_plane.intersects_ray(camera_position, camera_direction, &intersection)) {
				camera_position = intersection;
			}
		}

		real_t division_level = Math::log(Math::abs(camera_distance)) / Math::log((double)primary_grid_steps) + division_level_bias;

		real_t clamped_division_level = CLAMP(division_level, division_level_min, division_level_max);
		real_t division_level_floored = Math::floor(clamped_division_level);
		real_t division_level_decimals = clamped_division_level - division_level_floored;

		real_t small_step_size = Math::pow(primary_grid_steps, division_level_floored);
		real_t large_step_size = small_step_size * primary_grid_steps;
		real_t center_a = large_step_size * (int)(camera_position[a] / large_step_size);
		real_t center_b = large_step_size * (int)(camera_position[b] / large_step_size);

		real_t bgn_a = center_a - grid_size * small_step_size;
		real_t end_a = center_a + grid_size * small_step_size;
		real_t bgn_b = center_b - grid_size * small_step_size;
		real_t end_b = center_b + grid_size * small_step_size;

		real_t fade_size = Math::pow(primary_grid_steps, division_level - 1.0);
		real_t min_fade_size = Math::pow(primary_grid_steps, float(division_level_min));
		real_t max_fade_size = Math::pow(primary_grid_steps, float(division_level_max));
		fade_size = CLAMP(fade_size, min_fade_size, max_fade_size);

		real_t grid_fade_size = (grid_size - primary_grid_steps) * fade_size;
		grid_mat[c]->set_shader_parameter("grid_size", grid_fade_size);
		grid_mat[c]->set_shader_parameter("orthogonal", orthogonal);

		LocalVector<Vector3> &ref_grid = grid_points[c];
		LocalVector<Vector3> &ref_grid_normals = grid_normals[c];
		LocalVector<Color> &ref_grid_colors = grid_colors[c];

		// Count our elements same as code below it.
		int expected_size = 0;
		for (int i = -grid_size; i <= grid_size; i++) {
			const real_t position_a = center_a + i * small_step_size;
			const real_t position_b = center_b + i * small_step_size;

			// Don't draw lines over the origin if it's enabled.
			if (!(origin_enabled && Math::is_zero_approx(position_a))) {
				expected_size += 2;
			}

			if (!(origin_enabled && Math::is_zero_approx(position_b))) {
				expected_size += 2;
			}
		}

		int idx = 0;
		ref_grid.resize(expected_size);
		ref_grid_normals.resize(expected_size);
		ref_grid_colors.resize(expected_size);

		// In each iteration of this loop, draw one line in each direction (so two lines per loop, in each if statement).
		for (int i = -grid_size; i <= grid_size; i++) {
			Color line_color;
			// Is this a primary line? Set the appropriate color.
			if (i % primary_grid_steps == 0) {
				line_color = primary_grid_color.lerp(secondary_grid_color, division_level_decimals);
			} else {
				line_color = secondary_grid_color;
				line_color.a = line_color.a * (1 - division_level_decimals);
			}

			real_t position_a = center_a + i * small_step_size;
			real_t position_b = center_b + i * small_step_size;

			// Don't draw lines over the origin if it's enabled.
			if (!(origin_enabled && Math::is_zero_approx(position_a))) {
				Vector3 line_bgn;
				Vector3 line_end;
				line_bgn[a] = position_a;
				line_end[a] = position_a;
				line_bgn[b] = bgn_b;
				line_end[b] = end_b;
				ref_grid[idx] = line_bgn;
				ref_grid[idx + 1] = line_end;
				ref_grid_colors[idx] = line_color;
				ref_grid_colors[idx + 1] = line_color;
				ref_grid_normals[idx] = normal;
				ref_grid_normals[idx + 1] = normal;
				idx += 2;
			}

			if (!(origin_enabled && Math::is_zero_approx(position_b))) {
				Vector3 line_bgn;
				Vector3 line_end;
				line_bgn[b] = position_b;
				line_end[b] = position_b;
				line_bgn[a] = bgn_a;
				line_end[a] = end_a;
				ref_grid[idx] = line_bgn;
				ref_grid[idx + 1] = line_end;
				ref_grid_colors[idx] = line_color;
				ref_grid_colors[idx + 1] = line_color;
				ref_grid_normals[idx] = normal;
				ref_grid_normals[idx + 1] = normal;
				idx += 2;
			}
		}

		// Create a mesh from the pushed vector points and colors.
		grid[c] = RenderingServer::get_singleton()->mesh_create();
		Array d;
		d.resize(RS::ARRAY_MAX);
		d[RenderingServer::ARRAY_VERTEX] = (Vector<Vector3>)grid_points[c];
		d[RenderingServer::ARRAY_COLOR] = (Vector<Color>)grid_colors[c];
		d[RenderingServer::ARRAY_NORMAL] = (Vector<Vector3>)grid_normals[c];
		RenderingServer::get_singleton()->mesh_add_surface_from_arrays(grid[c], RenderingServer::PRIMITIVE_LINES, d);
		RenderingServer::get_singleton()->mesh_surface_set_material(grid[c], 0, grid_mat[c]->get_rid());
		grid_instance[c] = RenderingServer::get_singleton()->instance_create2(grid[c], get_tree()->get_root()->get_world_3d()->get_scenario());

		// Yes, the end of this line is supposed to be a.
		RenderingServer::get_singleton()->instance_set_visible(grid_instance[c], grid_visible[a]);
		RenderingServer::get_singleton()->instance_geometry_set_cast_shadows_setting(grid_instance[c], RS::SHADOW_CASTING_SETTING_OFF);
		RS::get_singleton()->instance_set_layer_mask(grid_instance[c], 1 << Node3DEditorViewport::GIZMO_GRID_LAYER);
		RS::get_singleton()->instance_geometry_set_flag(grid_instance[c], RS::INSTANCE_FLAG_IGNORE_OCCLUSION_CULLING, true);
		RS::get_singleton()->instance_geometry_set_flag(grid_instance[c], RS::INSTANCE_FLAG_USE_BAKED_LIGHT, false);
	}
}

void Node3DEditor::_finish_indicators() {
	RenderingServer::get_singleton()->free(origin_instance);
	RenderingServer::get_singleton()->free(origin_multimesh);
	RenderingServer::get_singleton()->free(origin_mesh);

	_finish_grid();
}

void Node3DEditor::_finish_grid() {
	for (int i = 0; i < 3; i++) {
		RenderingServer::get_singleton()->free(grid_instance[i]);
		RenderingServer::get_singleton()->free(grid[i]);
	}
}

void Node3DEditor::update_grid() {
	const Camera3D::ProjectionType current_projection = viewports[0]->camera->get_projection();

	if (current_projection != grid_camera_last_update_perspective) {
		grid_init_draw = false; // redraw
		grid_camera_last_update_perspective = current_projection;
	}

	// Gets a orthogonal or perspective position correctly (for the grid comparison)
	const Vector3 camera_position = get_editor_viewport(0)->camera->get_position();

	if (!grid_init_draw || grid_camera_last_update_position.distance_squared_to(camera_position) >= 100.0f) {
		_finish_grid();
		_init_grid();
		grid_init_draw = true;
		grid_camera_last_update_position = camera_position;
	}
}

void Node3DEditor::_selection_changed() {
	_refresh_menu_icons();
	if (selected && editor_selection->get_selected_node_list().size() != 1) {
		Vector<Ref<Node3DGizmo>> gizmos = selected->get_gizmos();
		for (int i = 0; i < gizmos.size(); i++) {
			Ref<EditorNode3DGizmo> seg = gizmos[i];
			if (!seg.is_valid()) {
				continue;
			}
			seg->set_selected(false);
		}

		Node3DEditorSelectedItem *se = editor_selection->get_node_editor_data<Node3DEditorSelectedItem>(selected);
		if (se) {
			se->gizmo.unref();
			se->subgizmos.clear();
		}
		selected->update_gizmos();
		selected = nullptr;
	}
	update_transform_gizmo();
}

void Node3DEditor::_refresh_menu_icons() {
	bool all_locked = true;
	bool all_grouped = true;
	bool has_node3d_item = false;

	List<Node *> &selection = editor_selection->get_selected_node_list();

	if (selection.is_empty()) {
		all_locked = false;
		all_grouped = false;
	} else {
		for (Node *E : selection) {
			Node3D *node = Object::cast_to<Node3D>(E);
			if (node) {
				if (all_locked && !node->has_meta("_edit_lock_")) {
					all_locked = false;
				}
				if (all_grouped && !node->has_meta("_edit_group_")) {
					all_grouped = false;
				}
				has_node3d_item = true;
			}
			if (!all_locked && !all_grouped) {
				break;
			}
		}
	}

	all_locked = all_locked && has_node3d_item;
	all_grouped = all_grouped && has_node3d_item;

	tool_button[TOOL_LOCK_SELECTED]->set_visible(!all_locked);
	tool_button[TOOL_LOCK_SELECTED]->set_disabled(!has_node3d_item);
	tool_button[TOOL_UNLOCK_SELECTED]->set_visible(all_locked);
	tool_button[TOOL_UNLOCK_SELECTED]->set_disabled(!has_node3d_item);

	tool_button[TOOL_GROUP_SELECTED]->set_visible(!all_grouped);
	tool_button[TOOL_GROUP_SELECTED]->set_disabled(!has_node3d_item);
	tool_button[TOOL_UNGROUP_SELECTED]->set_visible(all_grouped);
	tool_button[TOOL_UNGROUP_SELECTED]->set_disabled(!has_node3d_item);
}

template <typename T>
HashSet<T *> _get_child_nodes(Node *parent_node) {
	HashSet<T *> nodes = HashSet<T *>();
	T *node = Node::cast_to<T>(parent_node);
	if (node) {
		nodes.insert(node);
	}

	for (int i = 0; i < parent_node->get_child_count(); i++) {
		Node *child_node = parent_node->get_child(i);
		HashSet<T *> child_nodes = _get_child_nodes<T>(child_node);
		for (T *I : child_nodes) {
			nodes.insert(I);
		}
	}

	return nodes;
}

HashSet<RID> _get_physics_bodies_rid(Node *node) {
	HashSet<RID> rids = HashSet<RID>();
	PhysicsBody3D *pb = Node::cast_to<PhysicsBody3D>(node);
	if (pb) {
		rids.insert(pb->get_rid());
	}
	HashSet<PhysicsBody3D *> child_nodes = _get_child_nodes<PhysicsBody3D>(node);
	for (const PhysicsBody3D *I : child_nodes) {
		rids.insert(I->get_rid());
	}

	return rids;
}

void Node3DEditor::snap_selected_nodes_to_floor() {
	do_snap_selected_nodes_to_floor = true;
}

void Node3DEditor::_snap_selected_nodes_to_floor() {
	const List<Node *> &selection = editor_selection->get_selected_node_list();
	Dictionary snap_data;

	for (Node *E : selection) {
		Node3D *sp = Object::cast_to<Node3D>(E);
		if (sp) {
			Vector3 from;
			Vector3 position_offset;

			// Priorities for snapping to floor are CollisionShapes, VisualInstances and then origin
			HashSet<VisualInstance3D *> vi = _get_child_nodes<VisualInstance3D>(sp);
			HashSet<CollisionShape3D *> cs = _get_child_nodes<CollisionShape3D>(sp);
			bool found_valid_shape = false;

			if (cs.size()) {
				AABB aabb;
				HashSet<CollisionShape3D *>::Iterator I = cs.begin();
				if ((*I)->get_shape().is_valid()) {
					CollisionShape3D *collision_shape = *cs.begin();
					aabb = collision_shape->get_global_transform().xform(collision_shape->get_shape()->get_debug_mesh()->get_aabb());
					found_valid_shape = true;
				}

				for (++I; I; ++I) {
					CollisionShape3D *col_shape = *I;
					if (col_shape->get_shape().is_valid()) {
						aabb.merge_with(col_shape->get_global_transform().xform(col_shape->get_shape()->get_debug_mesh()->get_aabb()));
						found_valid_shape = true;
					}
				}
				if (found_valid_shape) {
					Vector3 size = aabb.size * Vector3(0.5, 0.0, 0.5);
					from = aabb.position + size;
					position_offset.y = from.y - sp->get_global_transform().origin.y;
				}
			}
			if (!found_valid_shape && vi.size()) {
				VisualInstance3D *begin = *vi.begin();
				AABB aabb = begin->get_global_transform().xform(begin->get_aabb());
				for (const VisualInstance3D *I : vi) {
					aabb.merge_with(I->get_global_transform().xform(I->get_aabb()));
				}
				Vector3 size = aabb.size * Vector3(0.5, 0.0, 0.5);
				from = aabb.position + size;
				position_offset.y = from.y - sp->get_global_transform().origin.y;
			} else if (!found_valid_shape) {
				from = sp->get_global_transform().origin;
			}

			// We add a bit of margin to the from position to avoid it from snapping
			// when the spatial is already on a floor and there's another floor under
			// it
			from = from + Vector3(0.0, 1, 0.0);

			Dictionary d;

			d["from"] = from;
			d["position_offset"] = position_offset;
			snap_data[sp] = d;
		}
	}

	PhysicsDirectSpaceState3D *ss = get_tree()->get_root()->get_world_3d()->get_direct_space_state();
	PhysicsDirectSpaceState3D::RayResult result;

	Array keys = snap_data.keys();

	// The maximum height an object can travel to be snapped
	const float max_snap_height = 500.0;

	// Will be set to `true` if at least one node from the selection was successfully snapped
	bool snapped_to_floor = false;

	if (keys.size()) {
		// For snapping to be performed, there must be solid geometry under at least one of the selected nodes.
		// We need to check this before snapping to register the undo/redo action only if needed.
		for (int i = 0; i < keys.size(); i++) {
			Node *node = Object::cast_to<Node>(keys[i]);
			Node3D *sp = Object::cast_to<Node3D>(node);
			Dictionary d = snap_data[node];
			Vector3 from = d["from"];
			Vector3 to = from - Vector3(0.0, max_snap_height, 0.0);
			HashSet<RID> excluded = _get_physics_bodies_rid(sp);

			PhysicsDirectSpaceState3D::RayParameters ray_params;
			ray_params.from = from;
			ray_params.to = to;
			ray_params.exclude = excluded;

			if (ss->intersect_ray(ray_params, result)) {
				snapped_to_floor = true;
			}
		}

		if (snapped_to_floor) {
			EditorUndoRedoManager *undo_redo = EditorUndoRedoManager::get_singleton();
			undo_redo->create_action(TTR("Snap Nodes to Floor"));

			// Perform snapping if at least one node can be snapped
			for (int i = 0; i < keys.size(); i++) {
				Node *node = Object::cast_to<Node>(keys[i]);
				Node3D *sp = Object::cast_to<Node3D>(node);
				Dictionary d = snap_data[node];
				Vector3 from = d["from"];
				Vector3 to = from - Vector3(0.0, max_snap_height, 0.0);
				HashSet<RID> excluded = _get_physics_bodies_rid(sp);

				PhysicsDirectSpaceState3D::RayParameters ray_params;
				ray_params.from = from;
				ray_params.to = to;
				ray_params.exclude = excluded;

				if (ss->intersect_ray(ray_params, result)) {
					Vector3 position_offset = d["position_offset"];
					Transform3D new_transform = sp->get_global_transform();

					new_transform.origin.y = result.position.y;
					new_transform.origin = new_transform.origin - position_offset;

					Node3D *parent = sp->get_parent_node_3d();
					Transform3D new_local_xform = parent ? parent->get_global_transform().affine_inverse() * new_transform : new_transform;
					undo_redo->add_do_method(sp, "set_transform", new_local_xform);
					undo_redo->add_undo_method(sp, "set_transform", sp->get_transform());
				}
			}

			undo_redo->commit_action();
		} else {
			EditorNode::get_singleton()->show_warning(TTR("Couldn't find a solid floor to snap the selection to."));
		}
	}
}

void Node3DEditor::shortcut_input(const Ref<InputEvent> &p_event) {
	ERR_FAIL_COND(p_event.is_null());

	if (!is_visible_in_tree()) {
		return;
	}

	snap_key_enabled = Input::get_singleton()->is_key_pressed(Key::CTRL);
}

void Node3DEditor::_sun_environ_settings_pressed() {
	Vector2 pos = sun_environ_settings->get_screen_position() + sun_environ_settings->get_size();
	sun_environ_popup->set_position(pos - Vector2(sun_environ_popup->get_contents_minimum_size().width / 2, 0));
	sun_environ_popup->reset_size();
	sun_environ_popup->popup();
	// Grabbing the focus is required for Shift modifier checking to be functional
	// (when the Add sun/environment buttons are pressed).
	sun_environ_popup->grab_focus();
}

void Node3DEditor::_add_sun_to_scene(bool p_already_added_environment) {
	sun_environ_popup->hide();

	if (!p_already_added_environment && world_env_count == 0 && Input::get_singleton()->is_key_pressed(Key::SHIFT)) {
		// Prevent infinite feedback loop between the sun and environment methods.
		_add_environment_to_scene(true);
	}

	Node *base = get_tree()->get_edited_scene_root();
	if (!base) {
		// Create a root node so we can add child nodes to it.
		SceneTreeDock::get_singleton()->add_root_node(memnew(Node3D));
		base = get_tree()->get_edited_scene_root();
	}
	ERR_FAIL_NULL(base);
	Node *new_sun = preview_sun->duplicate();

	EditorUndoRedoManager *undo_redo = EditorUndoRedoManager::get_singleton();
	undo_redo->create_action(TTR("Add Preview Sun to Scene"));
	undo_redo->add_do_method(base, "add_child", new_sun, true);
	// Move to the beginning of the scene tree since more "global" nodes
	// generally look better when placed at the top.
	undo_redo->add_do_method(base, "move_child", new_sun, 0);
	undo_redo->add_do_method(new_sun, "set_owner", base);
	undo_redo->add_undo_method(base, "remove_child", new_sun);
	undo_redo->add_do_reference(new_sun);
	undo_redo->commit_action();
}

void Node3DEditor::_add_environment_to_scene(bool p_already_added_sun) {
	sun_environ_popup->hide();

	if (!p_already_added_sun && directional_light_count == 0 && Input::get_singleton()->is_key_pressed(Key::SHIFT)) {
		// Prevent infinite feedback loop between the sun and environment methods.
		_add_sun_to_scene(true);
	}

	Node *base = get_tree()->get_edited_scene_root();
	if (!base) {
		// Create a root node so we can add child nodes to it.
		SceneTreeDock::get_singleton()->add_root_node(memnew(Node3D));
		base = get_tree()->get_edited_scene_root();
	}
	ERR_FAIL_NULL(base);

	WorldEnvironment *new_env = memnew(WorldEnvironment);
	new_env->set_environment(preview_environment->get_environment()->duplicate(true));
	if (GLOBAL_GET("rendering/lights_and_shadows/use_physical_light_units")) {
		new_env->set_camera_attributes(preview_environment->get_camera_attributes()->duplicate(true));
	}

	EditorUndoRedoManager *undo_redo = EditorUndoRedoManager::get_singleton();
	undo_redo->create_action(TTR("Add Preview Environment to Scene"));
	undo_redo->add_do_method(base, "add_child", new_env, true);
	// Move to the beginning of the scene tree since more "global" nodes
	// generally look better when placed at the top.
	undo_redo->add_do_method(base, "move_child", new_env, 0);
	undo_redo->add_do_method(new_env, "set_owner", base);
	undo_redo->add_undo_method(base, "remove_child", new_env);
	undo_redo->add_do_reference(new_env);
	undo_redo->commit_action();
}

void Node3DEditor::_update_theme() {
	tool_button[TOOL_MODE_SELECT]->set_icon(get_editor_theme_icon(SNAME("ToolSelect")));
	tool_button[TOOL_MODE_MOVE]->set_icon(get_editor_theme_icon(SNAME("ToolMove")));
	tool_button[TOOL_MODE_ROTATE]->set_icon(get_editor_theme_icon(SNAME("ToolRotate")));
	tool_button[TOOL_MODE_SCALE]->set_icon(get_editor_theme_icon(SNAME("ToolScale")));
	tool_button[TOOL_MODE_LIST_SELECT]->set_icon(get_editor_theme_icon(SNAME("ListSelect")));
	tool_button[TOOL_LOCK_SELECTED]->set_icon(get_editor_theme_icon(SNAME("Lock")));
	tool_button[TOOL_UNLOCK_SELECTED]->set_icon(get_editor_theme_icon(SNAME("Unlock")));
	tool_button[TOOL_GROUP_SELECTED]->set_icon(get_editor_theme_icon(SNAME("Group")));
	tool_button[TOOL_UNGROUP_SELECTED]->set_icon(get_editor_theme_icon(SNAME("Ungroup")));

	tool_option_button[TOOL_OPT_LOCAL_COORDS]->set_icon(get_editor_theme_icon(SNAME("Object")));
	tool_option_button[TOOL_OPT_USE_SNAP]->set_icon(get_editor_theme_icon(SNAME("Snap")));
	tool_option_button[TOOL_OPT_OVERRIDE_CAMERA]->set_icon(get_editor_theme_icon(SNAME("Camera3D")));

	view_menu->get_popup()->set_item_icon(view_menu->get_popup()->get_item_index(MENU_VIEW_USE_1_VIEWPORT), get_editor_theme_icon(SNAME("Panels1")));
	view_menu->get_popup()->set_item_icon(view_menu->get_popup()->get_item_index(MENU_VIEW_USE_2_VIEWPORTS), get_editor_theme_icon(SNAME("Panels2")));
	view_menu->get_popup()->set_item_icon(view_menu->get_popup()->get_item_index(MENU_VIEW_USE_2_VIEWPORTS_ALT), get_editor_theme_icon(SNAME("Panels2Alt")));
	view_menu->get_popup()->set_item_icon(view_menu->get_popup()->get_item_index(MENU_VIEW_USE_3_VIEWPORTS), get_editor_theme_icon(SNAME("Panels3")));
	view_menu->get_popup()->set_item_icon(view_menu->get_popup()->get_item_index(MENU_VIEW_USE_3_VIEWPORTS_ALT), get_editor_theme_icon(SNAME("Panels3Alt")));
	view_menu->get_popup()->set_item_icon(view_menu->get_popup()->get_item_index(MENU_VIEW_USE_4_VIEWPORTS), get_editor_theme_icon(SNAME("Panels4")));

	sun_button->set_icon(get_editor_theme_icon(SNAME("PreviewSun")));
	environ_button->set_icon(get_editor_theme_icon(SNAME("PreviewEnvironment")));
	sun_environ_settings->set_icon(get_editor_theme_icon(SNAME("GuiTabMenuHl")));

	sun_title->add_theme_font_override(SceneStringName(font), get_theme_font(SNAME("title_font"), SNAME("Window")));
	environ_title->add_theme_font_override(SceneStringName(font), get_theme_font(SNAME("title_font"), SNAME("Window")));

	sun_color->set_custom_minimum_size(Size2(0, get_theme_constant(SNAME("color_picker_button_height"), EditorStringName(Editor))));
	environ_sky_color->set_custom_minimum_size(Size2(0, get_theme_constant(SNAME("color_picker_button_height"), EditorStringName(Editor))));
	environ_ground_color->set_custom_minimum_size(Size2(0, get_theme_constant(SNAME("color_picker_button_height"), EditorStringName(Editor))));

	context_toolbar_panel->add_theme_style_override(SceneStringName(panel), get_theme_stylebox(SNAME("ContextualToolbar"), EditorStringName(EditorStyles)));
}

void Node3DEditor::_notification(int p_what) {
	switch (p_what) {
		case NOTIFICATION_READY: {
			_menu_item_pressed(MENU_VIEW_USE_1_VIEWPORT);

			_refresh_menu_icons();

			get_tree()->connect("node_removed", callable_mp(this, &Node3DEditor::_node_removed));
			get_tree()->connect("node_added", callable_mp(this, &Node3DEditor::_node_added));
			SceneTreeDock::get_singleton()->get_tree_editor()->connect("node_changed", callable_mp(this, &Node3DEditor::_refresh_menu_icons));
			editor_selection->connect("selection_changed", callable_mp(this, &Node3DEditor::_selection_changed));

			EditorRunBar::get_singleton()->connect("stop_pressed", callable_mp(this, &Node3DEditor::_update_camera_override_button).bind(false));
			EditorRunBar::get_singleton()->connect("play_pressed", callable_mp(this, &Node3DEditor::_update_camera_override_button).bind(true));

			_update_preview_environment();

			sun_state->set_custom_minimum_size(sun_vb->get_combined_minimum_size());
			environ_state->set_custom_minimum_size(environ_vb->get_combined_minimum_size());

			ProjectSettings::get_singleton()->connect("settings_changed", callable_mp(this, &Node3DEditor::update_all_gizmos).bind(Variant()));
		} break;

		case NOTIFICATION_ENTER_TREE: {
			_update_theme();
			_register_all_gizmos();
			_update_gizmos_menu();
			_init_indicators();
			update_all_gizmos();
		} break;

		case NOTIFICATION_EXIT_TREE: {
			_finish_indicators();
		} break;

		case NOTIFICATION_THEME_CHANGED: {
			_update_theme();
			_update_gizmos_menu_theme();
			sun_title->add_theme_font_override(SceneStringName(font), get_theme_font(SNAME("title_font"), SNAME("Window")));
			environ_title->add_theme_font_override(SceneStringName(font), get_theme_font(SNAME("title_font"), SNAME("Window")));
		} break;

		case EditorSettings::NOTIFICATION_EDITOR_SETTINGS_CHANGED: {
			// Update grid color by rebuilding grid.
			if (EditorSettings::get_singleton()->check_changed_settings_in_group("editors/3d")) {
				_finish_grid();
				_init_grid();
			}
		} break;

		case NOTIFICATION_VISIBILITY_CHANGED: {
			if (!is_visible() && tool_option_button[TOOL_OPT_OVERRIDE_CAMERA]->is_pressed()) {
				EditorDebuggerNode *debugger = EditorDebuggerNode::get_singleton();

				debugger->set_camera_override(EditorDebuggerNode::OVERRIDE_NONE);
				tool_option_button[TOOL_OPT_OVERRIDE_CAMERA]->set_pressed(false);
			}
		} break;

		case NOTIFICATION_PHYSICS_PROCESS: {
			if (do_snap_selected_nodes_to_floor) {
				_snap_selected_nodes_to_floor();
				do_snap_selected_nodes_to_floor = false;
			}
		}
	}
}

bool Node3DEditor::is_subgizmo_selected(int p_id) {
	Node3DEditorSelectedItem *se = selected ? editor_selection->get_node_editor_data<Node3DEditorSelectedItem>(selected) : nullptr;
	if (se) {
		return se->subgizmos.has(p_id);
	}
	return false;
}

bool Node3DEditor::is_current_selected_gizmo(const EditorNode3DGizmo *p_gizmo) {
	Node3DEditorSelectedItem *se = selected ? editor_selection->get_node_editor_data<Node3DEditorSelectedItem>(selected) : nullptr;
	if (se) {
		return se->gizmo == p_gizmo;
	}
	return false;
}

Vector<int> Node3DEditor::get_subgizmo_selection() {
	Node3DEditorSelectedItem *se = selected ? editor_selection->get_node_editor_data<Node3DEditorSelectedItem>(selected) : nullptr;

	Vector<int> ret;
	if (se) {
		for (const KeyValue<int, Transform3D> &E : se->subgizmos) {
			ret.push_back(E.key);
		}
	}
	return ret;
}

void Node3DEditor::clear_subgizmo_selection(Object *p_obj) {
	_clear_subgizmo_selection(p_obj);
}

void Node3DEditor::add_control_to_menu_panel(Control *p_control) {
	ERR_FAIL_NULL(p_control);
	ERR_FAIL_COND(p_control->get_parent());

	VSeparator *sep = memnew(VSeparator);
	context_toolbar_hbox->add_child(sep);
	context_toolbar_hbox->add_child(p_control);
	context_toolbar_separators[p_control] = sep;

	p_control->connect(SceneStringName(visibility_changed), callable_mp(this, &Node3DEditor::_update_context_toolbar));

	_update_context_toolbar();
}

void Node3DEditor::remove_control_from_menu_panel(Control *p_control) {
	ERR_FAIL_NULL(p_control);
	ERR_FAIL_COND(p_control->get_parent() != context_toolbar_hbox);

	p_control->disconnect(SceneStringName(visibility_changed), callable_mp(this, &Node3DEditor::_update_context_toolbar));

	VSeparator *sep = context_toolbar_separators[p_control];
	context_toolbar_hbox->remove_child(sep);
	context_toolbar_hbox->remove_child(p_control);
	context_toolbar_separators.erase(p_control);
	memdelete(sep);

	_update_context_toolbar();
}

void Node3DEditor::_update_context_toolbar() {
	bool has_visible = false;
	bool first_visible = false;

	for (int i = 0; i < context_toolbar_hbox->get_child_count(); i++) {
		Control *child = Object::cast_to<Control>(context_toolbar_hbox->get_child(i));
		if (!child || !context_toolbar_separators.has(child)) {
			continue;
		}
		if (child->is_visible()) {
			first_visible = !has_visible;
			has_visible = true;
		}

		VSeparator *sep = context_toolbar_separators[child];
		sep->set_visible(!first_visible && child->is_visible());
	}

	context_toolbar_panel->set_visible(has_visible);
}

void Node3DEditor::set_can_preview(Camera3D *p_preview) {
	for (int i = 0; i < 4; i++) {
		viewports[i]->set_can_preview(p_preview);
	}
}

VSplitContainer *Node3DEditor::get_shader_split() {
	return shader_split;
}

void Node3DEditor::add_control_to_left_panel(Control *p_control) {
	left_panel_split->add_child(p_control);
	left_panel_split->move_child(p_control, 0);
}

void Node3DEditor::add_control_to_right_panel(Control *p_control) {
	right_panel_split->add_child(p_control);
	right_panel_split->move_child(p_control, 1);
}

void Node3DEditor::remove_control_from_left_panel(Control *p_control) {
	left_panel_split->remove_child(p_control);
}

void Node3DEditor::remove_control_from_right_panel(Control *p_control) {
	right_panel_split->remove_child(p_control);
}

void Node3DEditor::move_control_to_left_panel(Control *p_control) {
	ERR_FAIL_NULL(p_control);
	if (p_control->get_parent() == left_panel_split) {
		return;
	}

	ERR_FAIL_COND(p_control->get_parent() != right_panel_split);
	right_panel_split->remove_child(p_control);

	add_control_to_left_panel(p_control);
}

void Node3DEditor::move_control_to_right_panel(Control *p_control) {
	ERR_FAIL_NULL(p_control);
	if (p_control->get_parent() == right_panel_split) {
		return;
	}

	ERR_FAIL_COND(p_control->get_parent() != left_panel_split);
	left_panel_split->remove_child(p_control);

	add_control_to_right_panel(p_control);
}

void Node3DEditor::_request_gizmo(Object *p_obj) {
	Node3D *sp = Object::cast_to<Node3D>(p_obj);
	if (!sp) {
		return;
	}

	bool is_selected = (sp == selected);

	Node *edited_scene = EditorNode::get_singleton()->get_edited_scene();
	if (edited_scene && (sp == edited_scene || (sp->get_owner() && edited_scene->is_ancestor_of(sp)))) {
		for (int i = 0; i < gizmo_plugins_by_priority.size(); ++i) {
			Ref<EditorNode3DGizmo> seg = gizmo_plugins_by_priority.write[i]->get_gizmo(sp);

			if (seg.is_valid()) {
				sp->add_gizmo(seg);

				if (is_selected != seg->is_selected()) {
					seg->set_selected(is_selected);
				}
			}
		}
		if (!sp->get_gizmos().is_empty()) {
			sp->update_gizmos();
		}
	}
}

void Node3DEditor::_request_gizmo_for_id(ObjectID p_id) {
	Node3D *node = Object::cast_to<Node3D>(ObjectDB::get_instance(p_id));
	if (node) {
		_request_gizmo(node);
	}
}

void Node3DEditor::_set_subgizmo_selection(Object *p_obj, Ref<Node3DGizmo> p_gizmo, int p_id, Transform3D p_transform) {
	if (p_id == -1) {
		_clear_subgizmo_selection(p_obj);
		return;
	}

	Node3D *sp = nullptr;
	if (p_obj) {
		sp = Object::cast_to<Node3D>(p_obj);
	} else {
		sp = selected;
	}

	if (!sp) {
		return;
	}

	Node3DEditorSelectedItem *se = editor_selection->get_node_editor_data<Node3DEditorSelectedItem>(sp);
	if (se) {
		se->subgizmos.clear();
		se->subgizmos.insert(p_id, p_transform);
		se->gizmo = p_gizmo;
		sp->update_gizmos();
		update_transform_gizmo();
	}
}

void Node3DEditor::_clear_subgizmo_selection(Object *p_obj) {
	Node3D *sp = nullptr;
	if (p_obj) {
		sp = Object::cast_to<Node3D>(p_obj);
	} else {
		sp = selected;
	}

	if (!sp) {
		return;
	}

	Node3DEditorSelectedItem *se = editor_selection->get_node_editor_data<Node3DEditorSelectedItem>(sp);
	if (se) {
		se->subgizmos.clear();
		se->gizmo.unref();
		sp->update_gizmos();
		update_transform_gizmo();
	}
}

void Node3DEditor::_toggle_maximize_view(Object *p_viewport) {
	if (!p_viewport) {
		return;
	}
	Node3DEditorViewport *current_viewport = Object::cast_to<Node3DEditorViewport>(p_viewport);
	if (!current_viewport) {
		return;
	}

	int index = -1;
	bool maximized = false;
	for (int i = 0; i < 4; i++) {
		if (viewports[i] == current_viewport) {
			index = i;
			if (current_viewport->get_global_rect() == viewport_base->get_global_rect()) {
				maximized = true;
			}
			break;
		}
	}
	if (index == -1) {
		return;
	}

	if (!maximized) {
		for (uint32_t i = 0; i < VIEWPORTS_COUNT; i++) {
			if (i == (uint32_t)index) {
				viewports[i]->set_anchors_and_offsets_preset(Control::PRESET_FULL_RECT);
			} else {
				viewports[i]->hide();
			}
		}
	} else {
		for (uint32_t i = 0; i < VIEWPORTS_COUNT; i++) {
			viewports[i]->show();
		}

		if (view_menu->get_popup()->is_item_checked(view_menu->get_popup()->get_item_index(MENU_VIEW_USE_1_VIEWPORT))) {
			_menu_item_pressed(MENU_VIEW_USE_1_VIEWPORT);
		} else if (view_menu->get_popup()->is_item_checked(view_menu->get_popup()->get_item_index(MENU_VIEW_USE_2_VIEWPORTS))) {
			_menu_item_pressed(MENU_VIEW_USE_2_VIEWPORTS);
		} else if (view_menu->get_popup()->is_item_checked(view_menu->get_popup()->get_item_index(MENU_VIEW_USE_2_VIEWPORTS_ALT))) {
			_menu_item_pressed(MENU_VIEW_USE_2_VIEWPORTS_ALT);
		} else if (view_menu->get_popup()->is_item_checked(view_menu->get_popup()->get_item_index(MENU_VIEW_USE_3_VIEWPORTS))) {
			_menu_item_pressed(MENU_VIEW_USE_3_VIEWPORTS);
		} else if (view_menu->get_popup()->is_item_checked(view_menu->get_popup()->get_item_index(MENU_VIEW_USE_3_VIEWPORTS_ALT))) {
			_menu_item_pressed(MENU_VIEW_USE_3_VIEWPORTS_ALT);
		} else if (view_menu->get_popup()->is_item_checked(view_menu->get_popup()->get_item_index(MENU_VIEW_USE_4_VIEWPORTS))) {
			_menu_item_pressed(MENU_VIEW_USE_4_VIEWPORTS);
		}
	}
}

void Node3DEditor::_node_added(Node *p_node) {
	if (EditorNode::get_singleton()->get_scene_root()->is_ancestor_of(p_node)) {
		if (Object::cast_to<WorldEnvironment>(p_node)) {
			world_env_count++;
			if (world_env_count == 1) {
				_update_preview_environment();
			}
		} else if (Object::cast_to<DirectionalLight3D>(p_node)) {
			directional_light_count++;
			if (directional_light_count == 1) {
				_update_preview_environment();
			}
		}
	}
}

void Node3DEditor::_node_removed(Node *p_node) {
	if (EditorNode::get_singleton()->get_scene_root()->is_ancestor_of(p_node)) {
		if (Object::cast_to<WorldEnvironment>(p_node)) {
			world_env_count--;
			if (world_env_count == 0) {
				_update_preview_environment();
			}
		} else if (Object::cast_to<DirectionalLight3D>(p_node)) {
			directional_light_count--;
			if (directional_light_count == 0) {
				_update_preview_environment();
			}
		}
	}

	if (p_node == selected) {
		Node3DEditorSelectedItem *se = editor_selection->get_node_editor_data<Node3DEditorSelectedItem>(selected);
		if (se) {
			se->gizmo.unref();
			se->subgizmos.clear();
		}
		selected = nullptr;
		update_transform_gizmo();
	}
}

void Node3DEditor::_register_all_gizmos() {
	add_gizmo_plugin(Ref<Camera3DGizmoPlugin>(memnew(Camera3DGizmoPlugin)));
	add_gizmo_plugin(Ref<Light3DGizmoPlugin>(memnew(Light3DGizmoPlugin)));
	add_gizmo_plugin(Ref<AudioStreamPlayer3DGizmoPlugin>(memnew(AudioStreamPlayer3DGizmoPlugin)));
	add_gizmo_plugin(Ref<AudioListener3DGizmoPlugin>(memnew(AudioListener3DGizmoPlugin)));
	add_gizmo_plugin(Ref<MeshInstance3DGizmoPlugin>(memnew(MeshInstance3DGizmoPlugin)));
	add_gizmo_plugin(Ref<OccluderInstance3DGizmoPlugin>(memnew(OccluderInstance3DGizmoPlugin)));
	add_gizmo_plugin(Ref<SoftBody3DGizmoPlugin>(memnew(SoftBody3DGizmoPlugin)));
	add_gizmo_plugin(Ref<SpriteBase3DGizmoPlugin>(memnew(SpriteBase3DGizmoPlugin)));
	add_gizmo_plugin(Ref<Label3DGizmoPlugin>(memnew(Label3DGizmoPlugin)));
	add_gizmo_plugin(Ref<GeometryInstance3DGizmoPlugin>(memnew(GeometryInstance3DGizmoPlugin)));
	add_gizmo_plugin(Ref<Marker3DGizmoPlugin>(memnew(Marker3DGizmoPlugin)));
	add_gizmo_plugin(Ref<RayCast3DGizmoPlugin>(memnew(RayCast3DGizmoPlugin)));
	add_gizmo_plugin(Ref<ShapeCast3DGizmoPlugin>(memnew(ShapeCast3DGizmoPlugin)));
	add_gizmo_plugin(Ref<SpringArm3DGizmoPlugin>(memnew(SpringArm3DGizmoPlugin)));
	add_gizmo_plugin(Ref<VehicleWheel3DGizmoPlugin>(memnew(VehicleWheel3DGizmoPlugin)));
	add_gizmo_plugin(Ref<VisibleOnScreenNotifier3DGizmoPlugin>(memnew(VisibleOnScreenNotifier3DGizmoPlugin)));
	add_gizmo_plugin(Ref<GPUParticles3DGizmoPlugin>(memnew(GPUParticles3DGizmoPlugin)));
	add_gizmo_plugin(Ref<GPUParticlesCollision3DGizmoPlugin>(memnew(GPUParticlesCollision3DGizmoPlugin)));
	add_gizmo_plugin(Ref<CPUParticles3DGizmoPlugin>(memnew(CPUParticles3DGizmoPlugin)));
	add_gizmo_plugin(Ref<ReflectionProbeGizmoPlugin>(memnew(ReflectionProbeGizmoPlugin)));
	add_gizmo_plugin(Ref<DecalGizmoPlugin>(memnew(DecalGizmoPlugin)));
	add_gizmo_plugin(Ref<VoxelGIGizmoPlugin>(memnew(VoxelGIGizmoPlugin)));
	add_gizmo_plugin(Ref<LightmapGIGizmoPlugin>(memnew(LightmapGIGizmoPlugin)));
	add_gizmo_plugin(Ref<LightmapProbeGizmoPlugin>(memnew(LightmapProbeGizmoPlugin)));
	add_gizmo_plugin(Ref<CollisionObject3DGizmoPlugin>(memnew(CollisionObject3DGizmoPlugin)));
	add_gizmo_plugin(Ref<CollisionShape3DGizmoPlugin>(memnew(CollisionShape3DGizmoPlugin)));
	add_gizmo_plugin(Ref<CollisionPolygon3DGizmoPlugin>(memnew(CollisionPolygon3DGizmoPlugin)));
	add_gizmo_plugin(Ref<NavigationLink3DGizmoPlugin>(memnew(NavigationLink3DGizmoPlugin)));
	add_gizmo_plugin(Ref<NavigationRegion3DGizmoPlugin>(memnew(NavigationRegion3DGizmoPlugin)));
	add_gizmo_plugin(Ref<Joint3DGizmoPlugin>(memnew(Joint3DGizmoPlugin)));
	add_gizmo_plugin(Ref<PhysicalBone3DGizmoPlugin>(memnew(PhysicalBone3DGizmoPlugin)));
	add_gizmo_plugin(Ref<FogVolumeGizmoPlugin>(memnew(FogVolumeGizmoPlugin)));
}

void Node3DEditor::_bind_methods() {
	ClassDB::bind_method("_get_editor_data", &Node3DEditor::_get_editor_data);
	ClassDB::bind_method("_request_gizmo", &Node3DEditor::_request_gizmo);
	ClassDB::bind_method("_request_gizmo_for_id", &Node3DEditor::_request_gizmo_for_id);
	ClassDB::bind_method("_set_subgizmo_selection", &Node3DEditor::_set_subgizmo_selection);
	ClassDB::bind_method("_clear_subgizmo_selection", &Node3DEditor::_clear_subgizmo_selection);
	ClassDB::bind_method("_refresh_menu_icons", &Node3DEditor::_refresh_menu_icons);

	ClassDB::bind_method("update_all_gizmos", &Node3DEditor::update_all_gizmos);
	ClassDB::bind_method("update_transform_gizmo", &Node3DEditor::update_transform_gizmo);

	ADD_SIGNAL(MethodInfo("transform_key_request"));
	ADD_SIGNAL(MethodInfo("item_lock_status_changed"));
	ADD_SIGNAL(MethodInfo("item_group_status_changed"));
}

void Node3DEditor::clear() {
	settings_fov->set_value(EDITOR_GET("editors/3d/default_fov"));
	settings_znear->set_value(EDITOR_GET("editors/3d/default_z_near"));
	settings_zfar->set_value(EDITOR_GET("editors/3d/default_z_far"));

	snap_translate_value = EditorSettings::get_singleton()->get_project_metadata("3d_editor", "snap_translate_value", 1);
	snap_rotate_value = EditorSettings::get_singleton()->get_project_metadata("3d_editor", "snap_rotate_value", 15);
	snap_scale_value = EditorSettings::get_singleton()->get_project_metadata("3d_editor", "snap_scale_value", 10);
	_snap_update();

	for (uint32_t i = 0; i < VIEWPORTS_COUNT; i++) {
		viewports[i]->reset();
	}

	if (origin_instance.is_valid()) {
		RenderingServer::get_singleton()->instance_set_visible(origin_instance, true);
	}

	view_menu->get_popup()->set_item_checked(view_menu->get_popup()->get_item_index(MENU_VIEW_ORIGIN), true);
	for (int i = 0; i < 3; ++i) {
		if (grid_enable[i]) {
			grid_visible[i] = true;
		}
	}

	for (uint32_t i = 0; i < VIEWPORTS_COUNT; i++) {
		viewports[i]->view_menu->get_popup()->set_item_checked(view_menu->get_popup()->get_item_index(Node3DEditorViewport::VIEW_AUDIO_LISTENER), i == 0);
		viewports[i]->viewport->set_as_audio_listener_3d(i == 0);
	}

	view_menu->get_popup()->set_item_checked(view_menu->get_popup()->get_item_index(MENU_VIEW_GRID), true);
	grid_enabled = true;
	grid_init_draw = false;
}

void Node3DEditor::_sun_direction_draw() {
	sun_direction->draw_rect(Rect2(Vector2(), sun_direction->get_size()), Color(1, 1, 1, 1));
	Vector3 z_axis = preview_sun->get_transform().basis.get_column(Vector3::AXIS_Z);
	z_axis = get_editor_viewport(0)->camera->get_camera_transform().basis.xform_inv(z_axis);
	sun_direction_material->set_shader_parameter("sun_direction", Vector3(z_axis.x, -z_axis.y, z_axis.z));
	Color color = sun_color->get_pick_color() * sun_energy->get_value();
	sun_direction_material->set_shader_parameter("sun_color", Vector3(color.r, color.g, color.b));
}

void Node3DEditor::_preview_settings_changed() {
	if (sun_environ_updating) {
		return;
	}

	{ // preview sun
		Transform3D t;
		t.basis = Basis::from_euler(Vector3(sun_rotation.x, sun_rotation.y, 0));
		preview_sun->set_transform(t);
		sun_direction->queue_redraw();
		preview_sun->set_param(Light3D::PARAM_ENERGY, sun_energy->get_value());
		preview_sun->set_param(Light3D::PARAM_SHADOW_MAX_DISTANCE, sun_max_distance->get_value());
		preview_sun->set_color(sun_color->get_pick_color());
	}

	{ //preview env
		sky_material->set_sky_energy_multiplier(environ_energy->get_value());
		Color hz_color = environ_sky_color->get_pick_color().lerp(environ_ground_color->get_pick_color(), 0.5).lerp(Color(1, 1, 1), 0.5);
		sky_material->set_sky_top_color(environ_sky_color->get_pick_color());
		sky_material->set_sky_horizon_color(hz_color);
		sky_material->set_ground_bottom_color(environ_ground_color->get_pick_color());
		sky_material->set_ground_horizon_color(hz_color);

		environment->set_ssao_enabled(environ_ao_button->is_pressed());
		environment->set_glow_enabled(environ_glow_button->is_pressed());
		environment->set_sdfgi_enabled(environ_gi_button->is_pressed());
		environment->set_tonemapper(environ_tonemap_button->is_pressed() ? Environment::TONE_MAPPER_FILMIC : Environment::TONE_MAPPER_LINEAR);
	}
}

void Node3DEditor::_load_default_preview_settings() {
	sun_environ_updating = true;

	// These default rotations place the preview sun at an angular altitude
	// of 60 degrees (must be negative) and an azimuth of 30 degrees clockwise
	// from north (or 150 CCW from south), from north east, facing south west.
	// On any not-tidally-locked planet, a sun would have an angular altitude
	// of 60 degrees as the average of all points on the sphere at noon.
	// The azimuth choice is arbitrary, but ideally shouldn't be on an axis.
	sun_rotation = Vector2(-Math::deg_to_rad(60.0), Math::deg_to_rad(150.0));

	sun_angle_altitude->set_value(-Math::rad_to_deg(sun_rotation.x));
	sun_angle_azimuth->set_value(180.0 - Math::rad_to_deg(sun_rotation.y));
	sun_direction->queue_redraw();
	environ_sky_color->set_pick_color(Color(0.385, 0.454, 0.55));
	environ_ground_color->set_pick_color(Color(0.2, 0.169, 0.133));
	environ_energy->set_value(1.0);
	if (OS::get_singleton()->get_current_rendering_method() != "gl_compatibility") {
		environ_glow_button->set_pressed(true);
	}
	environ_tonemap_button->set_pressed(true);
	environ_ao_button->set_pressed(false);
	environ_gi_button->set_pressed(false);
	sun_max_distance->set_value(100);

	sun_color->set_pick_color(Color(1, 1, 1));
	sun_energy->set_value(1.0);

	sun_environ_updating = false;
}

void Node3DEditor::_update_preview_environment() {
	bool disable_light = directional_light_count > 0 || !sun_button->is_pressed();

	sun_button->set_disabled(directional_light_count > 0);

	if (disable_light) {
		if (preview_sun->get_parent()) {
			preview_sun->get_parent()->remove_child(preview_sun);
			sun_state->show();
			sun_vb->hide();
			preview_sun_dangling = true;
		}

		if (directional_light_count > 0) {
			sun_state->set_text(TTR("Scene contains\nDirectionalLight3D.\nPreview disabled."));
		} else {
			sun_state->set_text(TTR("Preview disabled."));
		}

	} else {
		if (!preview_sun->get_parent()) {
			add_child(preview_sun, true);
			sun_state->hide();
			sun_vb->show();
			preview_sun_dangling = false;
		}
	}

	sun_angle_altitude->set_value(-Math::rad_to_deg(sun_rotation.x));
	sun_angle_azimuth->set_value(180.0 - Math::rad_to_deg(sun_rotation.y));

	bool disable_env = world_env_count > 0 || !environ_button->is_pressed();

	environ_button->set_disabled(world_env_count > 0);

	if (disable_env) {
		if (preview_environment->get_parent()) {
			preview_environment->get_parent()->remove_child(preview_environment);
			environ_state->show();
			environ_vb->hide();
			preview_env_dangling = true;
		}
		if (world_env_count > 0) {
			environ_state->set_text(TTR("Scene contains\nWorldEnvironment.\nPreview disabled."));
		} else {
			environ_state->set_text(TTR("Preview disabled."));
		}

	} else {
		if (!preview_environment->get_parent()) {
			add_child(preview_environment);
			environ_state->hide();
			environ_vb->show();
			preview_env_dangling = false;
		}
	}
}

void Node3DEditor::_sun_direction_input(const Ref<InputEvent> &p_event) {
	Ref<InputEventMouseMotion> mm = p_event;
	if (mm.is_valid() && (mm->get_button_mask().has_flag(MouseButtonMask::LEFT))) {
		sun_rotation.x += mm->get_relative().y * (0.02 * EDSCALE);
		sun_rotation.y -= mm->get_relative().x * (0.02 * EDSCALE);
		sun_rotation.x = CLAMP(sun_rotation.x, -Math_TAU / 4, Math_TAU / 4);
		sun_angle_altitude->set_value(-Math::rad_to_deg(sun_rotation.x));
		sun_angle_azimuth->set_value(180.0 - Math::rad_to_deg(sun_rotation.y));
		_preview_settings_changed();
	}
}

void Node3DEditor::_sun_direction_angle_set() {
	sun_rotation.x = Math::deg_to_rad(-sun_angle_altitude->get_value());
	sun_rotation.y = Math::deg_to_rad(180.0 - sun_angle_azimuth->get_value());
	_preview_settings_changed();
}

Node3DEditor::Node3DEditor() {
	gizmo.visible = true;
	gizmo.scale = 1.0;

	viewport_environment = Ref<Environment>(memnew(Environment));
	VBoxContainer *vbc = this;

	custom_camera = nullptr;
	ERR_FAIL_COND_MSG(singleton != nullptr, "A Node3DEditor singleton already exists.");
	singleton = this;
	editor_selection = EditorNode::get_singleton()->get_editor_selection();
	editor_selection->add_editor_plugin(this);

	snap_enabled = false;
	snap_key_enabled = false;
	tool_mode = TOOL_MODE_SELECT;

	camera_override_viewport_id = 0;

	// Add some margin to the sides for better aesthetics.
	// This prevents the first button's hover/pressed effect from "touching" the panel's border,
	// which looks ugly.
	MarginContainer *toolbar_margin = memnew(MarginContainer);
	toolbar_margin->add_theme_constant_override("margin_left", 4 * EDSCALE);
	toolbar_margin->add_theme_constant_override("margin_right", 4 * EDSCALE);
	vbc->add_child(toolbar_margin);

	// A fluid container for all toolbars.
	HFlowContainer *main_flow = memnew(HFlowContainer);
	toolbar_margin->add_child(main_flow);

	// Main toolbars.
	HBoxContainer *main_menu_hbox = memnew(HBoxContainer);
	main_flow->add_child(main_menu_hbox);

	String sct;

	tool_button[TOOL_MODE_SELECT] = memnew(Button);
	main_menu_hbox->add_child(tool_button[TOOL_MODE_SELECT]);
	tool_button[TOOL_MODE_SELECT]->set_toggle_mode(true);
	tool_button[TOOL_MODE_SELECT]->set_theme_type_variation("FlatButton");
	tool_button[TOOL_MODE_SELECT]->set_pressed(true);
	tool_button[TOOL_MODE_SELECT]->connect(SceneStringName(pressed), callable_mp(this, &Node3DEditor::_menu_item_pressed).bind(MENU_TOOL_SELECT));
	tool_button[TOOL_MODE_SELECT]->set_shortcut(ED_SHORTCUT("spatial_editor/tool_select", TTR("Select Mode"), Key::Q));
	tool_button[TOOL_MODE_SELECT]->set_shortcut_context(this);
	tool_button[TOOL_MODE_SELECT]->set_tooltip_text(keycode_get_string((Key)KeyModifierMask::CMD_OR_CTRL) + TTR("Drag: Rotate selected node around pivot.") + "\n" + TTR("Alt+RMB: Show list of all nodes at position clicked, including locked."));
	main_menu_hbox->add_child(memnew(VSeparator));

	tool_button[TOOL_MODE_MOVE] = memnew(Button);
	main_menu_hbox->add_child(tool_button[TOOL_MODE_MOVE]);
	tool_button[TOOL_MODE_MOVE]->set_toggle_mode(true);
	tool_button[TOOL_MODE_MOVE]->set_theme_type_variation("FlatButton");

	tool_button[TOOL_MODE_MOVE]->connect(SceneStringName(pressed), callable_mp(this, &Node3DEditor::_menu_item_pressed).bind(MENU_TOOL_MOVE));
	tool_button[TOOL_MODE_MOVE]->set_shortcut(ED_SHORTCUT("spatial_editor/tool_move", TTR("Move Mode"), Key::W));
	tool_button[TOOL_MODE_MOVE]->set_shortcut_context(this);
	tool_button[TOOL_MODE_MOVE]->set_tooltip_text(keycode_get_string((Key)KeyModifierMask::CMD_OR_CTRL) + TTR("Drag: Use snap.") + "\n" + TTR("Alt+RMB: Show list of all nodes at position clicked, including locked."));

	tool_button[TOOL_MODE_ROTATE] = memnew(Button);
	main_menu_hbox->add_child(tool_button[TOOL_MODE_ROTATE]);
	tool_button[TOOL_MODE_ROTATE]->set_toggle_mode(true);
	tool_button[TOOL_MODE_ROTATE]->set_theme_type_variation("FlatButton");
	tool_button[TOOL_MODE_ROTATE]->connect(SceneStringName(pressed), callable_mp(this, &Node3DEditor::_menu_item_pressed).bind(MENU_TOOL_ROTATE));
	tool_button[TOOL_MODE_ROTATE]->set_shortcut(ED_SHORTCUT("spatial_editor/tool_rotate", TTR("Rotate Mode"), Key::E));
	tool_button[TOOL_MODE_ROTATE]->set_shortcut_context(this);
	tool_button[TOOL_MODE_ROTATE]->set_tooltip_text(keycode_get_string((Key)KeyModifierMask::CMD_OR_CTRL) + TTR("Drag: Use snap.") + "\n" + TTR("Alt+RMB: Show list of all nodes at position clicked, including locked."));

	tool_button[TOOL_MODE_SCALE] = memnew(Button);
	main_menu_hbox->add_child(tool_button[TOOL_MODE_SCALE]);
	tool_button[TOOL_MODE_SCALE]->set_toggle_mode(true);
	tool_button[TOOL_MODE_SCALE]->set_theme_type_variation("FlatButton");
	tool_button[TOOL_MODE_SCALE]->connect(SceneStringName(pressed), callable_mp(this, &Node3DEditor::_menu_item_pressed).bind(MENU_TOOL_SCALE));
	tool_button[TOOL_MODE_SCALE]->set_shortcut(ED_SHORTCUT("spatial_editor/tool_scale", TTR("Scale Mode"), Key::R));
	tool_button[TOOL_MODE_SCALE]->set_shortcut_context(this);
	tool_button[TOOL_MODE_SCALE]->set_tooltip_text(keycode_get_string((Key)KeyModifierMask::CMD_OR_CTRL) + TTR("Drag: Use snap.") + "\n" + TTR("Alt+RMB: Show list of all nodes at position clicked, including locked."));

	main_menu_hbox->add_child(memnew(VSeparator));

	tool_button[TOOL_MODE_LIST_SELECT] = memnew(Button);
	main_menu_hbox->add_child(tool_button[TOOL_MODE_LIST_SELECT]);
	tool_button[TOOL_MODE_LIST_SELECT]->set_toggle_mode(true);
	tool_button[TOOL_MODE_LIST_SELECT]->set_theme_type_variation("FlatButton");
	tool_button[TOOL_MODE_LIST_SELECT]->connect(SceneStringName(pressed), callable_mp(this, &Node3DEditor::_menu_item_pressed).bind(MENU_TOOL_LIST_SELECT));
	tool_button[TOOL_MODE_LIST_SELECT]->set_tooltip_text(TTR("Show list of selectable nodes at position clicked."));

	tool_button[TOOL_LOCK_SELECTED] = memnew(Button);
	main_menu_hbox->add_child(tool_button[TOOL_LOCK_SELECTED]);
	tool_button[TOOL_LOCK_SELECTED]->set_theme_type_variation("FlatButton");
	tool_button[TOOL_LOCK_SELECTED]->connect(SceneStringName(pressed), callable_mp(this, &Node3DEditor::_menu_item_pressed).bind(MENU_LOCK_SELECTED));
	tool_button[TOOL_LOCK_SELECTED]->set_tooltip_text(TTR("Lock selected node, preventing selection and movement."));
	// Define the shortcut globally (without a context) so that it works if the Scene tree dock is currently focused.
	tool_button[TOOL_LOCK_SELECTED]->set_shortcut(ED_GET_SHORTCUT("editor/lock_selected_nodes"));

	tool_button[TOOL_UNLOCK_SELECTED] = memnew(Button);
	main_menu_hbox->add_child(tool_button[TOOL_UNLOCK_SELECTED]);
	tool_button[TOOL_UNLOCK_SELECTED]->set_theme_type_variation("FlatButton");
	tool_button[TOOL_UNLOCK_SELECTED]->connect(SceneStringName(pressed), callable_mp(this, &Node3DEditor::_menu_item_pressed).bind(MENU_UNLOCK_SELECTED));
	tool_button[TOOL_UNLOCK_SELECTED]->set_tooltip_text(TTR("Unlock selected node, allowing selection and movement."));
	// Define the shortcut globally (without a context) so that it works if the Scene tree dock is currently focused.
	tool_button[TOOL_UNLOCK_SELECTED]->set_shortcut(ED_GET_SHORTCUT("editor/unlock_selected_nodes"));

	tool_button[TOOL_GROUP_SELECTED] = memnew(Button);
	main_menu_hbox->add_child(tool_button[TOOL_GROUP_SELECTED]);
	tool_button[TOOL_GROUP_SELECTED]->set_theme_type_variation("FlatButton");
	tool_button[TOOL_GROUP_SELECTED]->connect(SceneStringName(pressed), callable_mp(this, &Node3DEditor::_menu_item_pressed).bind(MENU_GROUP_SELECTED));
	tool_button[TOOL_GROUP_SELECTED]->set_tooltip_text(TTR("Groups the selected node with its children. This selects the parent when any child node is clicked in 2D and 3D view."));
	// Define the shortcut globally (without a context) so that it works if the Scene tree dock is currently focused.
	tool_button[TOOL_GROUP_SELECTED]->set_shortcut(ED_GET_SHORTCUT("editor/group_selected_nodes"));

	tool_button[TOOL_UNGROUP_SELECTED] = memnew(Button);
	main_menu_hbox->add_child(tool_button[TOOL_UNGROUP_SELECTED]);
	tool_button[TOOL_UNGROUP_SELECTED]->set_theme_type_variation("FlatButton");
	tool_button[TOOL_UNGROUP_SELECTED]->connect(SceneStringName(pressed), callable_mp(this, &Node3DEditor::_menu_item_pressed).bind(MENU_UNGROUP_SELECTED));
	tool_button[TOOL_UNGROUP_SELECTED]->set_tooltip_text(TTR("Ungroups the selected node from its children. Child nodes will be individual items in 2D and 3D view."));
	// Define the shortcut globally (without a context) so that it works if the Scene tree dock is currently focused.
	tool_button[TOOL_UNGROUP_SELECTED]->set_shortcut(ED_GET_SHORTCUT("editor/ungroup_selected_nodes"));

	main_menu_hbox->add_child(memnew(VSeparator));

	tool_option_button[TOOL_OPT_LOCAL_COORDS] = memnew(Button);
	main_menu_hbox->add_child(tool_option_button[TOOL_OPT_LOCAL_COORDS]);
	tool_option_button[TOOL_OPT_LOCAL_COORDS]->set_toggle_mode(true);
	tool_option_button[TOOL_OPT_LOCAL_COORDS]->set_theme_type_variation("FlatButton");
	tool_option_button[TOOL_OPT_LOCAL_COORDS]->connect(SceneStringName(toggled), callable_mp(this, &Node3DEditor::_menu_item_toggled).bind(MENU_TOOL_LOCAL_COORDS));
	tool_option_button[TOOL_OPT_LOCAL_COORDS]->set_shortcut(ED_SHORTCUT("spatial_editor/local_coords", TTR("Use Local Space"), Key::T));
	tool_option_button[TOOL_OPT_LOCAL_COORDS]->set_shortcut_context(this);

	tool_option_button[TOOL_OPT_USE_SNAP] = memnew(Button);
	main_menu_hbox->add_child(tool_option_button[TOOL_OPT_USE_SNAP]);
	tool_option_button[TOOL_OPT_USE_SNAP]->set_toggle_mode(true);
	tool_option_button[TOOL_OPT_USE_SNAP]->set_theme_type_variation("FlatButton");
	tool_option_button[TOOL_OPT_USE_SNAP]->connect(SceneStringName(toggled), callable_mp(this, &Node3DEditor::_menu_item_toggled).bind(MENU_TOOL_USE_SNAP));
	tool_option_button[TOOL_OPT_USE_SNAP]->set_shortcut(ED_SHORTCUT("spatial_editor/snap", TTR("Use Snap"), Key::Y));
	tool_option_button[TOOL_OPT_USE_SNAP]->set_shortcut_context(this);

	main_menu_hbox->add_child(memnew(VSeparator));

	tool_option_button[TOOL_OPT_OVERRIDE_CAMERA] = memnew(Button);
	main_menu_hbox->add_child(tool_option_button[TOOL_OPT_OVERRIDE_CAMERA]);
	tool_option_button[TOOL_OPT_OVERRIDE_CAMERA]->set_toggle_mode(true);
	tool_option_button[TOOL_OPT_OVERRIDE_CAMERA]->set_theme_type_variation("FlatButton");
	tool_option_button[TOOL_OPT_OVERRIDE_CAMERA]->set_disabled(true);
	tool_option_button[TOOL_OPT_OVERRIDE_CAMERA]->connect(SceneStringName(toggled), callable_mp(this, &Node3DEditor::_menu_item_toggled).bind(MENU_TOOL_OVERRIDE_CAMERA));
	_update_camera_override_button(false);

	main_menu_hbox->add_child(memnew(VSeparator));
	sun_button = memnew(Button);
	sun_button->set_tooltip_text(TTR("Toggle preview sunlight.\nIf a DirectionalLight3D node is added to the scene, preview sunlight is disabled."));
	sun_button->set_toggle_mode(true);
	sun_button->set_theme_type_variation("FlatButton");
	sun_button->connect(SceneStringName(pressed), callable_mp(this, &Node3DEditor::_update_preview_environment), CONNECT_DEFERRED);
	// Preview is enabled by default - ensure this applies on editor startup when there is no state yet.
	sun_button->set_pressed(true);

	main_menu_hbox->add_child(sun_button);

	environ_button = memnew(Button);
	environ_button->set_tooltip_text(TTR("Toggle preview environment.\nIf a WorldEnvironment node is added to the scene, preview environment is disabled."));
	environ_button->set_toggle_mode(true);
	environ_button->set_theme_type_variation("FlatButton");
	environ_button->connect(SceneStringName(pressed), callable_mp(this, &Node3DEditor::_update_preview_environment), CONNECT_DEFERRED);
	// Preview is enabled by default - ensure this applies on editor startup when there is no state yet.
	environ_button->set_pressed(true);

	main_menu_hbox->add_child(environ_button);

	sun_environ_settings = memnew(Button);
	sun_environ_settings->set_tooltip_text(TTR("Edit Sun and Environment settings."));
	sun_environ_settings->set_theme_type_variation("FlatButton");
	sun_environ_settings->connect(SceneStringName(pressed), callable_mp(this, &Node3DEditor::_sun_environ_settings_pressed));

	main_menu_hbox->add_child(sun_environ_settings);

	main_menu_hbox->add_child(memnew(VSeparator));

	// Drag and drop support;
	preview_node = memnew(Node3D);
	preview_bounds = AABB();

	ED_SHORTCUT("spatial_editor/bottom_view", TTR("Bottom View"), KeyModifierMask::ALT + Key::KP_7);
	ED_SHORTCUT("spatial_editor/top_view", TTR("Top View"), Key::KP_7);
	ED_SHORTCUT("spatial_editor/rear_view", TTR("Rear View"), KeyModifierMask::ALT + Key::KP_1);
	ED_SHORTCUT("spatial_editor/front_view", TTR("Front View"), Key::KP_1);
	ED_SHORTCUT("spatial_editor/left_view", TTR("Left View"), KeyModifierMask::ALT + Key::KP_3);
	ED_SHORTCUT("spatial_editor/right_view", TTR("Right View"), Key::KP_3);
	ED_SHORTCUT("spatial_editor/orbit_view_down", TTR("Orbit View Down"), Key::KP_2);
	ED_SHORTCUT("spatial_editor/orbit_view_left", TTR("Orbit View Left"), Key::KP_4);
	ED_SHORTCUT("spatial_editor/orbit_view_right", TTR("Orbit View Right"), Key::KP_6);
	ED_SHORTCUT("spatial_editor/orbit_view_up", TTR("Orbit View Up"), Key::KP_8);
	ED_SHORTCUT("spatial_editor/orbit_view_180", TTR("Orbit View 180"), Key::KP_9);
	ED_SHORTCUT("spatial_editor/switch_perspective_orthogonal", TTR("Switch Perspective/Orthogonal View"), Key::KP_5);
	ED_SHORTCUT("spatial_editor/insert_anim_key", TTR("Insert Animation Key"), Key::K);
	ED_SHORTCUT("spatial_editor/focus_origin", TTR("Focus Origin"), Key::O);
	ED_SHORTCUT("spatial_editor/focus_selection", TTR("Focus Selection"), Key::F);
	ED_SHORTCUT_ARRAY("spatial_editor/align_transform_with_view", TTR("Align Transform with View"),
			{ int32_t(KeyModifierMask::ALT | KeyModifierMask::CMD_OR_CTRL | Key::KP_0), int32_t(KeyModifierMask::ALT | KeyModifierMask::CMD_OR_CTRL | Key::M) });
	ED_SHORTCUT("spatial_editor/align_rotation_with_view", TTR("Align Rotation with View"), KeyModifierMask::ALT + KeyModifierMask::CMD_OR_CTRL + Key::F);
	ED_SHORTCUT("spatial_editor/freelook_toggle", TTR("Toggle Freelook"), KeyModifierMask::SHIFT + Key::F);
	ED_SHORTCUT("spatial_editor/decrease_fov", TTR("Decrease Field of View"), KeyModifierMask::CMD_OR_CTRL + Key::EQUAL); // Usually direct access key for `KEY_PLUS`.
	ED_SHORTCUT("spatial_editor/increase_fov", TTR("Increase Field of View"), KeyModifierMask::CMD_OR_CTRL + Key::MINUS);
	ED_SHORTCUT("spatial_editor/reset_fov", TTR("Reset Field of View to Default"), KeyModifierMask::CMD_OR_CTRL + Key::KEY_0);

	PopupMenu *p;

	transform_menu = memnew(MenuButton);
	transform_menu->set_flat(false);
	transform_menu->set_theme_type_variation("FlatMenuButton");
	transform_menu->set_text(TTR("Transform"));
	transform_menu->set_switch_on_hover(true);
	transform_menu->set_shortcut_context(this);
	main_menu_hbox->add_child(transform_menu);

	p = transform_menu->get_popup();
	p->add_shortcut(ED_SHORTCUT("spatial_editor/snap_to_floor", TTR("Snap Object to Floor"), Key::PAGEDOWN), MENU_SNAP_TO_FLOOR);
	p->add_shortcut(ED_SHORTCUT("spatial_editor/transform_dialog", TTR("Transform Dialog...")), MENU_TRANSFORM_DIALOG);

	p->add_separator();
	p->add_shortcut(ED_SHORTCUT("spatial_editor/configure_snap", TTR("Configure Snap...")), MENU_TRANSFORM_CONFIGURE_SNAP);

	p->connect(SceneStringName(id_pressed), callable_mp(this, &Node3DEditor::_menu_item_pressed));

	view_menu = memnew(MenuButton);
	view_menu->set_flat(false);
	view_menu->set_theme_type_variation("FlatMenuButton");
	// TRANSLATORS: Noun, name of the 2D/3D View menus.
	view_menu->set_text(TTR("View"));
	view_menu->set_switch_on_hover(true);
	view_menu->set_shortcut_context(this);
	main_menu_hbox->add_child(view_menu);

	main_menu_hbox->add_child(memnew(VSeparator));

	context_toolbar_panel = memnew(PanelContainer);
	context_toolbar_hbox = memnew(HBoxContainer);
	context_toolbar_panel->add_child(context_toolbar_hbox);
	main_flow->add_child(context_toolbar_panel);

	// Get the view menu popup and have it stay open when a checkable item is selected
	p = view_menu->get_popup();
	p->set_hide_on_checkable_item_selection(false);

	accept = memnew(AcceptDialog);
	EditorNode::get_singleton()->get_gui_base()->add_child(accept);

	p->add_radio_check_shortcut(ED_SHORTCUT("spatial_editor/1_viewport", TTR("1 Viewport"), KeyModifierMask::CMD_OR_CTRL + Key::KEY_1), MENU_VIEW_USE_1_VIEWPORT);
	p->add_radio_check_shortcut(ED_SHORTCUT("spatial_editor/2_viewports", TTR("2 Viewports"), KeyModifierMask::CMD_OR_CTRL + Key::KEY_2), MENU_VIEW_USE_2_VIEWPORTS);
	p->add_radio_check_shortcut(ED_SHORTCUT("spatial_editor/2_viewports_alt", TTR("2 Viewports (Alt)"), KeyModifierMask::ALT + KeyModifierMask::CMD_OR_CTRL + Key::KEY_2), MENU_VIEW_USE_2_VIEWPORTS_ALT);
	p->add_radio_check_shortcut(ED_SHORTCUT("spatial_editor/3_viewports", TTR("3 Viewports"), KeyModifierMask::CMD_OR_CTRL + Key::KEY_3), MENU_VIEW_USE_3_VIEWPORTS);
	p->add_radio_check_shortcut(ED_SHORTCUT("spatial_editor/3_viewports_alt", TTR("3 Viewports (Alt)"), KeyModifierMask::ALT + KeyModifierMask::CMD_OR_CTRL + Key::KEY_3), MENU_VIEW_USE_3_VIEWPORTS_ALT);
	p->add_radio_check_shortcut(ED_SHORTCUT("spatial_editor/4_viewports", TTR("4 Viewports"), KeyModifierMask::CMD_OR_CTRL + Key::KEY_4), MENU_VIEW_USE_4_VIEWPORTS);
	p->add_separator();

	gizmos_menu = memnew(PopupMenu);
	gizmos_menu->set_hide_on_checkable_item_selection(false);
	p->add_submenu_node_item(TTR("Gizmos"), gizmos_menu);
	gizmos_menu->connect(SceneStringName(id_pressed), callable_mp(this, &Node3DEditor::_menu_gizmo_toggled));

	p->add_check_shortcut(ED_SHORTCUT("spatial_editor/hide_subscenes", TTR("Hide Subscenes")), MENU_HIDE_SUBSCENES);
	p->set_item_checked(p->get_item_index(MENU_HIDE_SUBSCENES), false);

	p->add_separator();
	p->add_check_shortcut(ED_SHORTCUT("spatial_editor/view_origin", TTR("View Origin")), MENU_VIEW_ORIGIN);
	p->add_check_shortcut(ED_SHORTCUT("spatial_editor/view_grid", TTR("View Grid"), Key::NUMBERSIGN), MENU_VIEW_GRID);

	p->add_separator();
	p->add_shortcut(ED_SHORTCUT("spatial_editor/settings", TTR("Settings...")), MENU_VIEW_CAMERA_SETTINGS);

	p->set_item_checked(p->get_item_index(MENU_VIEW_ORIGIN), true);
	p->set_item_checked(p->get_item_index(MENU_VIEW_GRID), true);

	p->connect(SceneStringName(id_pressed), callable_mp(this, &Node3DEditor::_menu_item_pressed));

	/* REST OF MENU */

	left_panel_split = memnew(HSplitContainer);
	left_panel_split->set_v_size_flags(SIZE_EXPAND_FILL);
	vbc->add_child(left_panel_split);

	right_panel_split = memnew(HSplitContainer);
	right_panel_split->set_v_size_flags(SIZE_EXPAND_FILL);
	left_panel_split->add_child(right_panel_split);

	shader_split = memnew(VSplitContainer);
	shader_split->set_h_size_flags(SIZE_EXPAND_FILL);
	right_panel_split->add_child(shader_split);
	viewport_base = memnew(Node3DEditorViewportContainer);
	shader_split->add_child(viewport_base);
	viewport_base->set_v_size_flags(SIZE_EXPAND_FILL);
	for (uint32_t i = 0; i < VIEWPORTS_COUNT; i++) {
		viewports[i] = memnew(Node3DEditorViewport(this, i));
		viewports[i]->connect("toggle_maximize_view", callable_mp(this, &Node3DEditor::_toggle_maximize_view));
		viewports[i]->connect("clicked", callable_mp(this, &Node3DEditor::_update_camera_override_viewport));
		viewports[i]->assign_pending_data_pointers(preview_node, &preview_bounds, accept);
		viewport_base->add_child(viewports[i]);
	}

	/* SNAP DIALOG */

	snap_dialog = memnew(ConfirmationDialog);
	snap_dialog->set_title(TTR("Snap Settings"));
	add_child(snap_dialog);
	snap_dialog->connect(SceneStringName(confirmed), callable_mp(this, &Node3DEditor::_snap_changed));
	snap_dialog->get_cancel_button()->connect(SceneStringName(pressed), callable_mp(this, &Node3DEditor::_snap_update));

	VBoxContainer *snap_dialog_vbc = memnew(VBoxContainer);
	snap_dialog->add_child(snap_dialog_vbc);

	snap_translate = memnew(LineEdit);
	snap_translate->set_select_all_on_focus(true);
	snap_dialog_vbc->add_margin_child(TTR("Translate Snap:"), snap_translate);

	snap_rotate = memnew(LineEdit);
	snap_rotate->set_select_all_on_focus(true);
	snap_dialog_vbc->add_margin_child(TTR("Rotate Snap (deg.):"), snap_rotate);

	snap_scale = memnew(LineEdit);
	snap_scale->set_select_all_on_focus(true);
	snap_dialog_vbc->add_margin_child(TTR("Scale Snap (%):"), snap_scale);

	/* SETTINGS DIALOG */

	settings_dialog = memnew(ConfirmationDialog);
	settings_dialog->set_title(TTR("Viewport Settings"));
	add_child(settings_dialog);
	settings_vbc = memnew(VBoxContainer);
	settings_vbc->set_custom_minimum_size(Size2(200, 0) * EDSCALE);
	settings_dialog->add_child(settings_vbc);

	settings_fov = memnew(SpinBox);
	settings_fov->set_max(MAX_FOV);
	settings_fov->set_min(MIN_FOV);
	settings_fov->set_step(0.1);
	settings_fov->set_value(EDITOR_GET("editors/3d/default_fov"));
	settings_fov->set_select_all_on_focus(true);
	settings_fov->set_tooltip_text(TTR("FOV is defined as a vertical value, as the editor camera always uses the Keep Height aspect mode."));
	settings_vbc->add_margin_child(TTR("Perspective VFOV (deg.):"), settings_fov);

	settings_znear = memnew(SpinBox);
	settings_znear->set_max(MAX_Z);
	settings_znear->set_min(MIN_Z);
	settings_znear->set_step(0.01);
	settings_znear->set_value(EDITOR_GET("editors/3d/default_z_near"));
	settings_znear->set_select_all_on_focus(true);
	settings_vbc->add_margin_child(TTR("View Z-Near:"), settings_znear);

	settings_zfar = memnew(SpinBox);
	settings_zfar->set_max(MAX_Z);
	settings_zfar->set_min(MIN_Z);
	settings_zfar->set_step(0.1);
	settings_zfar->set_value(EDITOR_GET("editors/3d/default_z_far"));
	settings_zfar->set_select_all_on_focus(true);
	settings_vbc->add_margin_child(TTR("View Z-Far:"), settings_zfar);

	for (uint32_t i = 0; i < VIEWPORTS_COUNT; ++i) {
		settings_dialog->connect(SceneStringName(confirmed), callable_mp(viewports[i], &Node3DEditorViewport::_view_settings_confirmed).bind(0.0));
	}

	/* XFORM DIALOG */

	xform_dialog = memnew(ConfirmationDialog);
	xform_dialog->set_title(TTR("Transform Change"));
	add_child(xform_dialog);

	VBoxContainer *xform_vbc = memnew(VBoxContainer);
	xform_dialog->add_child(xform_vbc);

	Label *l = memnew(Label);
	l->set_text(TTR("Translate:"));
	xform_vbc->add_child(l);

	HBoxContainer *xform_hbc = memnew(HBoxContainer);
	xform_vbc->add_child(xform_hbc);

	for (int i = 0; i < 3; i++) {
		xform_translate[i] = memnew(LineEdit);
		xform_translate[i]->set_h_size_flags(SIZE_EXPAND_FILL);
		xform_translate[i]->set_select_all_on_focus(true);
		xform_hbc->add_child(xform_translate[i]);
	}

	l = memnew(Label);
	l->set_text(TTR("Rotate (deg.):"));
	xform_vbc->add_child(l);

	xform_hbc = memnew(HBoxContainer);
	xform_vbc->add_child(xform_hbc);

	for (int i = 0; i < 3; i++) {
		xform_rotate[i] = memnew(LineEdit);
		xform_rotate[i]->set_h_size_flags(SIZE_EXPAND_FILL);
		xform_rotate[i]->set_select_all_on_focus(true);
		xform_hbc->add_child(xform_rotate[i]);
	}

	l = memnew(Label);
	l->set_text(TTR("Scale (ratio):"));
	xform_vbc->add_child(l);

	xform_hbc = memnew(HBoxContainer);
	xform_vbc->add_child(xform_hbc);

	for (int i = 0; i < 3; i++) {
		xform_scale[i] = memnew(LineEdit);
		xform_scale[i]->set_h_size_flags(SIZE_EXPAND_FILL);
		xform_scale[i]->set_select_all_on_focus(true);
		xform_hbc->add_child(xform_scale[i]);
	}

	l = memnew(Label);
	l->set_text(TTR("Transform Type"));
	xform_vbc->add_child(l);

	xform_type = memnew(OptionButton);
	xform_type->set_h_size_flags(SIZE_EXPAND_FILL);
	xform_type->add_item(TTR("Pre"));
	xform_type->add_item(TTR("Post"));
	xform_vbc->add_child(xform_type);

	xform_dialog->connect(SceneStringName(confirmed), callable_mp(this, &Node3DEditor::_xform_dialog_action));

	selected = nullptr;

	set_process_shortcut_input(true);
	add_to_group(SceneStringName(_spatial_editor_group));

	current_hover_gizmo_handle = -1;
	current_hover_gizmo_handle_secondary = false;
	{
		// Sun/preview environment popup.
		sun_environ_popup = memnew(PopupPanel);
		add_child(sun_environ_popup);

		HBoxContainer *sun_environ_hb = memnew(HBoxContainer);

		sun_environ_popup->add_child(sun_environ_hb);

		sun_vb = memnew(VBoxContainer);
		sun_environ_hb->add_child(sun_vb);
		sun_vb->set_custom_minimum_size(Size2(200 * EDSCALE, 0));
		sun_vb->hide();

		sun_title = memnew(Label);
		sun_title->set_theme_type_variation("HeaderMedium");
		sun_vb->add_child(sun_title);
		sun_title->set_text(TTR("Preview Sun"));
		sun_title->set_horizontal_alignment(HORIZONTAL_ALIGNMENT_CENTER);

		CenterContainer *sun_direction_center = memnew(CenterContainer);
		sun_direction = memnew(Control);
		sun_direction->set_custom_minimum_size(Size2(128, 128) * EDSCALE);
		sun_direction_center->add_child(sun_direction);
		sun_vb->add_margin_child(TTR("Sun Direction"), sun_direction_center);
		sun_direction->connect(SceneStringName(gui_input), callable_mp(this, &Node3DEditor::_sun_direction_input));
		sun_direction->connect(SceneStringName(draw), callable_mp(this, &Node3DEditor::_sun_direction_draw));
		sun_direction->set_default_cursor_shape(CURSOR_MOVE);

		sun_direction_shader.instantiate();
		sun_direction_shader->set_code(R"(
// 3D editor Preview Sun direction shader.

shader_type canvas_item;

uniform vec3 sun_direction;
uniform vec3 sun_color;

void fragment() {
	vec3 n;
	n.xy = UV * 2.0 - 1.0;
	n.z = sqrt(max(0.0, 1.0 - dot(n.xy, n.xy)));
	COLOR.rgb = dot(n, sun_direction) * sun_color;
	COLOR.a = 1.0 - smoothstep(0.99, 1.0, length(n.xy));
}
)");
		sun_direction_material.instantiate();
		sun_direction_material->set_shader(sun_direction_shader);
		sun_direction_material->set_shader_parameter("sun_direction", Vector3(0, 0, 1));
		sun_direction_material->set_shader_parameter("sun_color", Vector3(1, 1, 1));
		sun_direction->set_material(sun_direction_material);

		HBoxContainer *sun_angle_hbox = memnew(HBoxContainer);
		sun_angle_hbox->set_h_size_flags(SIZE_EXPAND_FILL);
		VBoxContainer *sun_angle_altitude_vbox = memnew(VBoxContainer);
		sun_angle_altitude_vbox->set_h_size_flags(SIZE_EXPAND_FILL);
		Label *sun_angle_altitude_label = memnew(Label);
		sun_angle_altitude_label->set_text(TTR("Angular Altitude"));
		sun_angle_altitude_vbox->add_child(sun_angle_altitude_label);
		sun_angle_altitude = memnew(EditorSpinSlider);
		sun_angle_altitude->set_suffix(U"\u00B0");
		sun_angle_altitude->set_max(90);
		sun_angle_altitude->set_min(-90);
		sun_angle_altitude->set_step(0.1);
		sun_angle_altitude->connect(SceneStringName(value_changed), callable_mp(this, &Node3DEditor::_sun_direction_angle_set).unbind(1));
		sun_angle_altitude_vbox->add_child(sun_angle_altitude);
		sun_angle_hbox->add_child(sun_angle_altitude_vbox);
		VBoxContainer *sun_angle_azimuth_vbox = memnew(VBoxContainer);
		sun_angle_azimuth_vbox->set_h_size_flags(SIZE_EXPAND_FILL);
		sun_angle_azimuth_vbox->set_custom_minimum_size(Vector2(100, 0));
		Label *sun_angle_azimuth_label = memnew(Label);
		sun_angle_azimuth_label->set_text(TTR("Azimuth"));
		sun_angle_azimuth_vbox->add_child(sun_angle_azimuth_label);
		sun_angle_azimuth = memnew(EditorSpinSlider);
		sun_angle_azimuth->set_suffix(U"\u00B0");
		sun_angle_azimuth->set_max(180);
		sun_angle_azimuth->set_min(-180);
		sun_angle_azimuth->set_step(0.1);
		sun_angle_azimuth->set_allow_greater(true);
		sun_angle_azimuth->set_allow_lesser(true);
		sun_angle_azimuth->connect(SceneStringName(value_changed), callable_mp(this, &Node3DEditor::_sun_direction_angle_set).unbind(1));
		sun_angle_azimuth_vbox->add_child(sun_angle_azimuth);
		sun_angle_hbox->add_child(sun_angle_azimuth_vbox);
		sun_angle_hbox->add_theme_constant_override("separation", 10);
		sun_vb->add_child(sun_angle_hbox);

		sun_color = memnew(ColorPickerButton);
		sun_color->set_edit_alpha(false);
		sun_vb->add_margin_child(TTR("Sun Color"), sun_color);
		sun_color->connect("color_changed", callable_mp(this, &Node3DEditor::_preview_settings_changed).unbind(1));
		sun_color->get_popup()->connect("about_to_popup", callable_mp(EditorNode::get_singleton(), &EditorNode::setup_color_picker).bind(sun_color->get_picker()));

		sun_energy = memnew(EditorSpinSlider);
		sun_energy->set_max(64.0);
		sun_energy->set_min(0);
		sun_energy->set_step(0.05);
		sun_vb->add_margin_child(TTR("Sun Energy"), sun_energy);
		sun_energy->connect(SceneStringName(value_changed), callable_mp(this, &Node3DEditor::_preview_settings_changed).unbind(1));

		sun_max_distance = memnew(EditorSpinSlider);
		sun_vb->add_margin_child(TTR("Shadow Max Distance"), sun_max_distance);
		sun_max_distance->connect(SceneStringName(value_changed), callable_mp(this, &Node3DEditor::_preview_settings_changed).unbind(1));
		sun_max_distance->set_min(1);
		sun_max_distance->set_max(4096);

		sun_add_to_scene = memnew(Button);
		sun_add_to_scene->set_text(TTR("Add Sun to Scene"));
		sun_add_to_scene->set_tooltip_text(TTR("Adds a DirectionalLight3D node matching the preview sun settings to the current scene.\nHold Shift while clicking to also add the preview environment to the current scene."));
		sun_add_to_scene->connect(SceneStringName(pressed), callable_mp(this, &Node3DEditor::_add_sun_to_scene).bind(false));
		sun_vb->add_spacer();
		sun_vb->add_child(sun_add_to_scene);

		sun_state = memnew(Label);
		sun_environ_hb->add_child(sun_state);
		sun_state->set_horizontal_alignment(HORIZONTAL_ALIGNMENT_CENTER);
		sun_state->set_vertical_alignment(VERTICAL_ALIGNMENT_CENTER);
		sun_state->set_h_size_flags(SIZE_EXPAND_FILL);

		VSeparator *sc = memnew(VSeparator);
		sc->set_custom_minimum_size(Size2(10 * EDSCALE, 0));
		sc->set_v_size_flags(SIZE_EXPAND_FILL);
		sun_environ_hb->add_child(sc);

		environ_vb = memnew(VBoxContainer);
		sun_environ_hb->add_child(environ_vb);
		environ_vb->set_custom_minimum_size(Size2(200 * EDSCALE, 0));
		environ_vb->hide();

		environ_title = memnew(Label);
		environ_title->set_theme_type_variation("HeaderMedium");

		environ_vb->add_child(environ_title);
		environ_title->set_text(TTR("Preview Environment"));
		environ_title->set_horizontal_alignment(HORIZONTAL_ALIGNMENT_CENTER);

		environ_sky_color = memnew(ColorPickerButton);
		environ_sky_color->set_edit_alpha(false);
		environ_sky_color->connect("color_changed", callable_mp(this, &Node3DEditor::_preview_settings_changed).unbind(1));
		environ_sky_color->get_popup()->connect("about_to_popup", callable_mp(EditorNode::get_singleton(), &EditorNode::setup_color_picker).bind(environ_sky_color->get_picker()));
		environ_vb->add_margin_child(TTR("Sky Color"), environ_sky_color);
		environ_ground_color = memnew(ColorPickerButton);
		environ_ground_color->connect("color_changed", callable_mp(this, &Node3DEditor::_preview_settings_changed).unbind(1));
		environ_ground_color->set_edit_alpha(false);
		environ_ground_color->get_popup()->connect("about_to_popup", callable_mp(EditorNode::get_singleton(), &EditorNode::setup_color_picker).bind(environ_ground_color->get_picker()));
		environ_vb->add_margin_child(TTR("Ground Color"), environ_ground_color);
		environ_energy = memnew(EditorSpinSlider);
		environ_energy->set_max(8.0);
		environ_energy->set_min(0);
		environ_energy->set_step(0.05);
		environ_energy->connect(SceneStringName(value_changed), callable_mp(this, &Node3DEditor::_preview_settings_changed).unbind(1));
		environ_vb->add_margin_child(TTR("Sky Energy"), environ_energy);
		HBoxContainer *fx_vb = memnew(HBoxContainer);
		fx_vb->set_h_size_flags(SIZE_EXPAND_FILL);

		environ_ao_button = memnew(Button);
		environ_ao_button->set_text(TTR("AO"));
		environ_ao_button->set_h_size_flags(SIZE_EXPAND_FILL);
		environ_ao_button->set_toggle_mode(true);
		environ_ao_button->connect(SceneStringName(pressed), callable_mp(this, &Node3DEditor::_preview_settings_changed), CONNECT_DEFERRED);
		fx_vb->add_child(environ_ao_button);
		environ_glow_button = memnew(Button);
		environ_glow_button->set_text(TTR("Glow"));
		environ_glow_button->set_h_size_flags(SIZE_EXPAND_FILL);
		environ_glow_button->set_toggle_mode(true);
		environ_glow_button->connect(SceneStringName(pressed), callable_mp(this, &Node3DEditor::_preview_settings_changed), CONNECT_DEFERRED);
		fx_vb->add_child(environ_glow_button);
		environ_tonemap_button = memnew(Button);
		environ_tonemap_button->set_text(TTR("Tonemap"));
		environ_tonemap_button->set_h_size_flags(SIZE_EXPAND_FILL);
		environ_tonemap_button->set_toggle_mode(true);
		environ_tonemap_button->connect(SceneStringName(pressed), callable_mp(this, &Node3DEditor::_preview_settings_changed), CONNECT_DEFERRED);
		fx_vb->add_child(environ_tonemap_button);
		environ_gi_button = memnew(Button);
		environ_gi_button->set_text(TTR("GI"));
		environ_gi_button->set_h_size_flags(SIZE_EXPAND_FILL);
		environ_gi_button->set_toggle_mode(true);
		environ_gi_button->connect(SceneStringName(pressed), callable_mp(this, &Node3DEditor::_preview_settings_changed), CONNECT_DEFERRED);
		fx_vb->add_child(environ_gi_button);
		environ_vb->add_margin_child(TTR("Post Process"), fx_vb);

		environ_add_to_scene = memnew(Button);
		environ_add_to_scene->set_text(TTR("Add Environment to Scene"));
		environ_add_to_scene->set_tooltip_text(TTR("Adds a WorldEnvironment node matching the preview environment settings to the current scene.\nHold Shift while clicking to also add the preview sun to the current scene."));
		environ_add_to_scene->connect(SceneStringName(pressed), callable_mp(this, &Node3DEditor::_add_environment_to_scene).bind(false));
		environ_vb->add_spacer();
		environ_vb->add_child(environ_add_to_scene);

		environ_state = memnew(Label);
		sun_environ_hb->add_child(environ_state);
		environ_state->set_horizontal_alignment(HORIZONTAL_ALIGNMENT_CENTER);
		environ_state->set_vertical_alignment(VERTICAL_ALIGNMENT_CENTER);
		environ_state->set_h_size_flags(SIZE_EXPAND_FILL);

		preview_sun = memnew(DirectionalLight3D);
		preview_sun->set_shadow(true);
		preview_sun->set_shadow_mode(DirectionalLight3D::SHADOW_PARALLEL_4_SPLITS);
		preview_environment = memnew(WorldEnvironment);
		environment.instantiate();
		preview_environment->set_environment(environment);
		if (GLOBAL_GET("rendering/lights_and_shadows/use_physical_light_units")) {
			camera_attributes.instantiate();
			preview_environment->set_camera_attributes(camera_attributes);
		}
		Ref<Sky> sky;
		sky.instantiate();
		sky_material.instantiate();
		sky->set_material(sky_material);
		environment->set_sky(sky);
		environment->set_background(Environment::BG_SKY);

		_load_default_preview_settings();
		_preview_settings_changed();
	}
	clear(); // Make sure values are initialized. Will call _snap_update() for us.
}
Node3DEditor::~Node3DEditor() {
	singleton = nullptr;
	memdelete(preview_node);
	if (preview_sun_dangling && preview_sun) {
		memdelete(preview_sun);
	}
	if (preview_env_dangling && preview_environment) {
		memdelete(preview_environment);
	}
}

void Node3DEditorPlugin::make_visible(bool p_visible) {
	if (p_visible) {
		spatial_editor->show();
		spatial_editor->set_process(true);
		spatial_editor->set_physics_process(true);

	} else {
		spatial_editor->hide();
		spatial_editor->set_process(false);
		spatial_editor->set_physics_process(false);
	}
}

void Node3DEditorPlugin::edit(Object *p_object) {
	spatial_editor->edit(Object::cast_to<Node3D>(p_object));
}

bool Node3DEditorPlugin::handles(Object *p_object) const {
	return p_object->is_class("Node3D");
}

Dictionary Node3DEditorPlugin::get_state() const {
	return spatial_editor->get_state();
}

void Node3DEditorPlugin::set_state(const Dictionary &p_state) {
	spatial_editor->set_state(p_state);
}

Vector3 Node3DEditor::snap_point(Vector3 p_target, Vector3 p_start) const {
	if (is_snap_enabled()) {
		real_t snap = get_translate_snap();
		p_target.snapf(snap);
	}
	return p_target;
}

bool Node3DEditor::is_gizmo_visible() const {
	if (selected) {
		return gizmo.visible && selected->is_transform_gizmo_visible();
	}
	return gizmo.visible;
}

real_t Node3DEditor::get_translate_snap() const {
	real_t snap_value = snap_translate_value;
	if (Input::get_singleton()->is_key_pressed(Key::SHIFT)) {
		snap_value /= 10.0f;
	}
	return snap_value;
}

real_t Node3DEditor::get_rotate_snap() const {
	real_t snap_value = snap_rotate_value;
	if (Input::get_singleton()->is_key_pressed(Key::SHIFT)) {
		snap_value /= 3.0f;
	}
	return snap_value;
}

real_t Node3DEditor::get_scale_snap() const {
	real_t snap_value = snap_scale_value;
	if (Input::get_singleton()->is_key_pressed(Key::SHIFT)) {
		snap_value /= 2.0f;
	}
	return snap_value;
}

struct _GizmoPluginPriorityComparator {
	bool operator()(const Ref<EditorNode3DGizmoPlugin> &p_a, const Ref<EditorNode3DGizmoPlugin> &p_b) const {
		if (p_a->get_priority() == p_b->get_priority()) {
			return p_a->get_gizmo_name() < p_b->get_gizmo_name();
		}
		return p_a->get_priority() > p_b->get_priority();
	}
};

struct _GizmoPluginNameComparator {
	bool operator()(const Ref<EditorNode3DGizmoPlugin> &p_a, const Ref<EditorNode3DGizmoPlugin> &p_b) const {
		return p_a->get_gizmo_name() < p_b->get_gizmo_name();
	}
};

void Node3DEditor::add_gizmo_plugin(Ref<EditorNode3DGizmoPlugin> p_plugin) {
	ERR_FAIL_COND(p_plugin.is_null());

	gizmo_plugins_by_priority.push_back(p_plugin);
	gizmo_plugins_by_priority.sort_custom<_GizmoPluginPriorityComparator>();

	gizmo_plugins_by_name.push_back(p_plugin);
	gizmo_plugins_by_name.sort_custom<_GizmoPluginNameComparator>();

	_update_gizmos_menu();
}

void Node3DEditor::remove_gizmo_plugin(Ref<EditorNode3DGizmoPlugin> p_plugin) {
	gizmo_plugins_by_priority.erase(p_plugin);
	gizmo_plugins_by_name.erase(p_plugin);
	_update_gizmos_menu();
}

DynamicBVH::ID Node3DEditor::insert_gizmo_bvh_node(Node3D *p_node, const AABB &p_aabb) {
	return gizmo_bvh.insert(p_aabb, p_node);
}

void Node3DEditor::update_gizmo_bvh_node(DynamicBVH::ID p_id, const AABB &p_aabb) {
	gizmo_bvh.update(p_id, p_aabb);
	gizmo_bvh.optimize_incremental(1);
}

void Node3DEditor::remove_gizmo_bvh_node(DynamicBVH::ID p_id) {
	gizmo_bvh.remove(p_id);
}

Vector<Node3D *> Node3DEditor::gizmo_bvh_ray_query(const Vector3 &p_ray_start, const Vector3 &p_ray_end) {
	struct Result {
		Vector<Node3D *> nodes;
		bool operator()(void *p_data) {
			nodes.append((Node3D *)p_data);
			return false;
		}
	} result;

	gizmo_bvh.ray_query(p_ray_start, p_ray_end, result);

	return result.nodes;
}

Vector<Node3D *> Node3DEditor::gizmo_bvh_frustum_query(const Vector<Plane> &p_frustum) {
	Vector<Vector3> points = Geometry3D::compute_convex_mesh_points(&p_frustum[0], p_frustum.size());

	struct Result {
		Vector<Node3D *> nodes;
		bool operator()(void *p_data) {
			nodes.append((Node3D *)p_data);
			return false;
		}
	} result;

	gizmo_bvh.convex_query(p_frustum.ptr(), p_frustum.size(), points.ptr(), points.size(), result);

	return result.nodes;
}

Node3DEditorPlugin::Node3DEditorPlugin() {
	spatial_editor = memnew(Node3DEditor);
	spatial_editor->set_v_size_flags(Control::SIZE_EXPAND_FILL);
	EditorNode::get_singleton()->get_editor_main_screen()->get_control()->add_child(spatial_editor);

	spatial_editor->hide();
}

Node3DEditorPlugin::~Node3DEditorPlugin() {
}<|MERGE_RESOLUTION|>--- conflicted
+++ resolved
@@ -6619,8 +6619,6 @@
 			break;
 	}
 
-<<<<<<< HEAD
-=======
 	if (p_option < gizmo_plugins_by_name.size()) {
 		gizmo_plugins_by_name.write[p_option]->set_state(state);
 	} else {
@@ -6630,7 +6628,6 @@
 		gizmo_plugins_by_name.write[i]->set_state_subscenes(hide_subscene_gizmos);
 	}
 
->>>>>>> c5de0270
 	update_all_gizmos();
 }
 
@@ -7464,8 +7461,6 @@
 
 void Node3DEditor::_update_gizmos_menu() {
 	gizmos_menu->clear();
-<<<<<<< HEAD
-=======
 
 	gizmos_menu->add_multistate_item("Nested Gizmos", 2, 0, gizmo_plugins_by_name.size());
 	const int id = gizmos_menu->get_item_index(gizmo_plugins_by_name.size());
@@ -7477,7 +7472,6 @@
 	} else {
 		gizmos_menu->set_item_icon(id, gizmos_menu->get_theme_icon(SNAME("visibility_hidden")));
 	}
->>>>>>> c5de0270
 	for (int i = 0; i < gizmo_plugins_by_name.size(); ++i) {
 		if (!gizmo_plugins_by_name[i]->can_be_hidden()) {
 			continue;
