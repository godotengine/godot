--- conflicted
+++ resolved
@@ -229,10 +229,6 @@
 				Point2 begin = p_canvas_item->get_global_transform_with_canvas().xform(_anchor_to_position(c, Point2(0, 0)));
 				Point2 end = p_canvas_item->get_global_transform_with_canvas().xform(_anchor_to_position(c, Point2(1, 1)));
 				_snap_if_closer_point(p_target, begin, output, snapped, rotation);
-<<<<<<< HEAD
-=======
-				_snap_if_closer_point(p_target, (begin + end) / 2.0, output, snapped, rotation);
->>>>>>> 4adcd55c
 				_snap_if_closer_point(p_target, end, output, snapped, rotation);
 			} else if (const CanvasItem *parent_ci = Object::cast_to<CanvasItem>(p_canvas_item->get_parent())) {
 				if (parent_ci->_edit_use_rect()) {
@@ -548,7 +544,6 @@
 		return;
 	if (Object::cast_to<Viewport>(p_node))
 		return;
-<<<<<<< HEAD
 
 	const real_t grab_distance = EDITOR_DEF("editors/poly_editor/point_grab_radius", 8);
 	CanvasItem *canvas_item = Object::cast_to<CanvasItem>(p_node);
@@ -577,38 +572,6 @@
 			r_items.push_back(res);
 		}
 	}
-=======
-
-	const real_t grab_distance = EDITOR_DEF("editors/poly_editor/point_grab_radius", 8);
-	CanvasItem *canvas_item = Object::cast_to<CanvasItem>(p_node);
-
-	for (int i = p_node->get_child_count() - 1; i >= 0; i--) {
-		if (canvas_item && !canvas_item->is_set_as_toplevel()) {
-			_find_canvas_items_at_pos(p_pos, p_node->get_child(i), r_items, p_limit, p_parent_xform * canvas_item->get_transform(), p_canvas_xform);
-		} else {
-			CanvasLayer *cl = Object::cast_to<CanvasLayer>(p_node);
-			_find_canvas_items_at_pos(p_pos, p_node->get_child(i), r_items, p_limit, Transform2D(), cl ? cl->get_transform() : p_canvas_xform);
-		}
-		if (p_limit != 0 && r_items.size() >= p_limit)
-			return;
-	}
-
-	if (canvas_item && canvas_item->is_visible_in_tree()) {
-		Transform2D xform = (p_parent_xform * p_canvas_xform * canvas_item->get_transform()).affine_inverse();
-		const real_t local_grab_distance = xform.basis_xform(Vector2(grab_distance, 0)).length();
-		if (canvas_item->_edit_is_selected_on_click(xform.xform(p_pos), local_grab_distance)) {
-			Node2D *node = Object::cast_to<Node2D>(canvas_item);
-
-			_SelectResult res;
-			res.item = canvas_item;
-			res.z_index = node ? node->get_z_index() : 0;
-			res.has_z = node;
-			r_items.push_back(res);
-		}
-	}
-
-	return;
->>>>>>> 4adcd55c
 }
 
 void CanvasItemEditor::_get_canvas_items_at_pos(const Point2 &p_pos, Vector<_SelectResult> &r_items, int p_limit) {
@@ -762,7 +725,6 @@
 
 	if (canvas_item && canvas_item->is_visible_in_tree() && !locked && editable) {
 		Transform2D xform = p_parent_xform * p_canvas_xform * canvas_item->get_transform();
-<<<<<<< HEAD
 
 		if (canvas_item->_edit_use_rect()) {
 			Rect2 rect = canvas_item->_edit_get_rect();
@@ -771,16 +733,6 @@
 					p_rect.has_point(xform.xform(rect.position + Vector2(rect.size.x, rect.size.y))) &&
 					p_rect.has_point(xform.xform(rect.position + Vector2(0, rect.size.y)))) {
 
-=======
-
-		if (canvas_item->_edit_use_rect()) {
-			Rect2 rect = canvas_item->_edit_get_rect();
-			if (p_rect.has_point(xform.xform(rect.position)) &&
-					p_rect.has_point(xform.xform(rect.position + Vector2(rect.size.x, 0))) &&
-					p_rect.has_point(xform.xform(rect.position + Vector2(rect.size.x, rect.size.y))) &&
-					p_rect.has_point(xform.xform(rect.position + Vector2(0, rect.size.y)))) {
-
->>>>>>> 4adcd55c
 				r_items->push_back(canvas_item);
 			}
 		} else {
@@ -828,7 +780,6 @@
 			}
 		}
 	}
-<<<<<<< HEAD
 
 	if (remove_canvas_item_if_parent_in_selection) {
 		List<CanvasItem *> filtered_selection;
@@ -929,108 +880,6 @@
 	for (List<CanvasItem *>::Element *E = p_canvas_items.front(); E; E = E->next()) {
 		CanvasItem *canvas_item = E->get();
 		CanvasItemEditorSelectedItem *se = editor_selection->get_node_editor_data<CanvasItemEditorSelectedItem>(canvas_item);
-=======
-
-	if (remove_canvas_item_if_parent_in_selection) {
-		List<CanvasItem *> filtered_selection;
-		for (List<CanvasItem *>::Element *E = selection.front(); E; E = E->next()) {
-			if (!selection.find(E->get()->get_parent())) {
-				filtered_selection.push_back(E->get());
-			}
-		}
-		return filtered_selection;
-	} else {
-		return selection;
-	}
-}
-
-Vector2 CanvasItemEditor::_anchor_to_position(const Control *p_control, Vector2 anchor) {
-	ERR_FAIL_COND_V(!p_control, Vector2());
-
-	Transform2D parent_transform = p_control->get_transform().affine_inverse();
-	Rect2 parent_rect = p_control->get_parent_anchorable_rect();
-
-	return parent_transform.xform(parent_rect.position + Vector2(parent_rect.size.x * anchor.x, parent_rect.size.y * anchor.y));
-}
-
-Vector2 CanvasItemEditor::_position_to_anchor(const Control *p_control, Vector2 position) {
-	ERR_FAIL_COND_V(!p_control, Vector2());
-
-	Rect2 parent_rect = p_control->get_parent_anchorable_rect();
-
-	return (p_control->get_transform().xform(position) - parent_rect.position) / parent_rect.size;
-}
-
-void CanvasItemEditor::_save_canvas_item_state(List<CanvasItem *> p_canvas_items, bool save_bones) {
-	for (List<CanvasItem *>::Element *E = p_canvas_items.front(); E; E = E->next()) {
-		CanvasItem *canvas_item = E->get();
-		CanvasItemEditorSelectedItem *se = editor_selection->get_node_editor_data<CanvasItemEditorSelectedItem>(canvas_item);
-		if (se) {
-			se->undo_state = canvas_item->_edit_get_state();
-			se->pre_drag_xform = canvas_item->get_global_transform_with_canvas();
-			if (canvas_item->_edit_use_rect()) {
-				se->pre_drag_rect = canvas_item->_edit_get_rect();
-			} else {
-				se->pre_drag_rect = Rect2();
-			}
-			se->pre_drag_bones_length = List<float>();
-			se->pre_drag_bones_undo_state = List<Dictionary>();
-
-			// If we have a bone, save the state of all nodes in the IK chain
-			Node2D *bone = Object::cast_to<Node2D>(canvas_item);
-			if (bone && bone->has_meta("_edit_bone_")) {
-				// Check if we have an IK chain
-				List<Node2D *> bone_ik_list;
-				bool ik_found = false;
-				bone = Object::cast_to<Node2D>(bone->get_parent());
-				while (bone) {
-					bone_ik_list.push_back(bone);
-					if (bone->has_meta("_edit_ik_")) {
-						ik_found = true;
-						break;
-					} else if (!bone->has_meta("_edit_bone_")) {
-						break;
-					}
-					bone = Object::cast_to<Node2D>(bone->get_parent());
-				}
-
-				//Save the bone state and length if we have an IK chain
-				if (ik_found) {
-					bone = Object::cast_to<Node2D>(canvas_item);
-					Transform2D bone_xform = bone->get_global_transform();
-					for (List<Node2D *>::Element *bone_E = bone_ik_list.front(); bone_E; bone_E = bone_E->next()) {
-						bone_xform = bone_xform * bone->get_transform().affine_inverse();
-						Node2D *parent_bone = bone_E->get();
-						se->pre_drag_bones_length.push_back(parent_bone->get_global_transform().get_origin().distance_to(bone->get_global_position()));
-						se->pre_drag_bones_undo_state.push_back(parent_bone->_edit_get_state());
-						bone = parent_bone;
-					}
-				}
-			}
-		}
-	}
-}
-
-void CanvasItemEditor::_restore_canvas_item_state(List<CanvasItem *> p_canvas_items, bool restore_bones) {
-	for (List<CanvasItem *>::Element *E = drag_selection.front(); E; E = E->next()) {
-		CanvasItem *canvas_item = E->get();
-		CanvasItemEditorSelectedItem *se = editor_selection->get_node_editor_data<CanvasItemEditorSelectedItem>(canvas_item);
-		canvas_item->_edit_set_state(se->undo_state);
-		if (restore_bones) {
-			for (List<Dictionary>::Element *E = se->pre_drag_bones_undo_state.front(); E; E = E->next()) {
-				canvas_item = Object::cast_to<CanvasItem>(canvas_item->get_parent());
-				canvas_item->_edit_set_state(E->get());
-			}
-		}
-	}
-}
-
-void CanvasItemEditor::_commit_canvas_item_state(List<CanvasItem *> p_canvas_items, String action_name, bool commit_bones) {
-	undo_redo->create_action(action_name);
-	for (List<CanvasItem *>::Element *E = p_canvas_items.front(); E; E = E->next()) {
-		CanvasItem *canvas_item = E->get();
-		CanvasItemEditorSelectedItem *se = editor_selection->get_node_editor_data<CanvasItemEditorSelectedItem>(canvas_item);
->>>>>>> 4adcd55c
 		undo_redo->add_do_method(canvas_item, "_edit_set_state", canvas_item->_edit_get_state());
 		undo_redo->add_undo_method(canvas_item, "_edit_set_state", se->undo_state);
 		if (commit_bones) {
@@ -1260,7 +1109,6 @@
 				_zoom_on_position(zoom * (1 - (0.05 * b->get_factor())), b->get_position());
 			}
 			return true;
-<<<<<<< HEAD
 		}
 
 		if (b->is_pressed() && b->get_button_index() == BUTTON_WHEEL_UP) {
@@ -1274,21 +1122,6 @@
 			}
 			return true;
 		}
-=======
-		}
-
-		if (b->is_pressed() && b->get_button_index() == BUTTON_WHEEL_UP) {
-			// Scroll or pan up
-			if (bool(EditorSettings::get_singleton()->get("editors/2d/scroll_to_pan"))) {
-				view_offset.y -= int(EditorSettings::get_singleton()->get("editors/2d/pan_speed")) / zoom * b->get_factor();
-				_update_scrollbars();
-				viewport->update();
-			} else {
-				_zoom_on_position(zoom * ((0.95 + (0.05 * b->get_factor())) / 0.95), b->get_position());
-			}
-			return true;
-		}
->>>>>>> 4adcd55c
 
 		if (b->is_pressed() && b->get_button_index() == BUTTON_WHEEL_LEFT) {
 			// Pan left
@@ -1298,7 +1131,6 @@
 				viewport->update();
 				return true;
 			}
-<<<<<<< HEAD
 		}
 	}
 	return false;
@@ -1311,17 +1143,12 @@
 				_update_scrollbars();
 				viewport->update();
 				return true;
-=======
-		}
-
-		if (b->is_pressed() && b->get_button_index() == BUTTON_WHEEL_RIGHT) {
-			// Pan right
-			if (bool(EditorSettings::get_singleton()->get("editors/2d/scroll_to_pan"))) {
-				view_offset.x += int(EditorSettings::get_singleton()->get("editors/2d/pan_speed")) / zoom * b->get_factor();
-				_update_scrollbars();
-				viewport->update();
-				return true;
-			}
+			}
+			view_offset.x -= relative.x / zoom;
+			view_offset.y -= relative.y / zoom;
+			_update_scrollbars();
+			viewport->update();
+			return true;
 		}
 
 		if (drag_type == DRAG_NONE) {
@@ -1368,59 +1195,6 @@
 				relative = Input::get_singleton()->warp_mouse_motion(m, viewport->get_global_rect());
 			} else {
 				relative = m->get_relative();
->>>>>>> 4adcd55c
-			}
-			view_offset.x -= relative.x / zoom;
-			view_offset.y -= relative.y / zoom;
-			_update_scrollbars();
-			viewport->update();
-			return true;
-		}
-
-		if (drag_type == DRAG_NONE) {
-			if (b->is_pressed() &&
-					(b->get_button_index() == BUTTON_MIDDLE ||
-							(b->get_button_index() == BUTTON_LEFT && tool == TOOL_PAN) ||
-							(b->get_button_index() == BUTTON_LEFT && !EditorSettings::get_singleton()->get("editors/2d/simple_spacebar_panning") && Input::get_singleton()->is_key_pressed(KEY_SPACE)))) {
-				// Pan the viewport
-				drag_type = DRAG_PAN;
-			}
-		}
-
-		if (drag_type == DRAG_PAN) {
-			if (!b->is_pressed()) {
-				// Stop panning the viewport (for any mouse button press)
-				drag_type = DRAG_NONE;
-			}
-		}
-	}
-
-	Ref<InputEventKey> k = p_event;
-	if (k.is_valid()) {
-		if (k->get_scancode() == KEY_SPACE && EditorSettings::get_singleton()->get("editors/2d/simple_spacebar_panning")) {
-			if (drag_type == DRAG_NONE) {
-				if (k->is_pressed() && !k->is_echo()) {
-					//Pan the viewport
-					drag_type = DRAG_PAN;
-				}
-			} else if (drag_type == DRAG_PAN) {
-				if (!k->is_pressed()) {
-					// Stop panning the viewport (for any mouse button press)
-					drag_type = DRAG_NONE;
-				}
-			}
-		}
-	}
-
-	Ref<InputEventMouseMotion> m = p_event;
-	if (m.is_valid()) {
-		if (drag_type == DRAG_PAN) {
-			// Pan the viewport
-			Point2i relative;
-			if (bool(EditorSettings::get_singleton()->get("editors/2d/warped_mouse_panning"))) {
-				relative = Input::get_singleton()->warp_mouse_motion(m, viewport->get_global_rect());
-			} else {
-				relative = m->get_relative();
 			}
 			view_offset.x -= relative.x / zoom;
 			view_offset.y -= relative.y / zoom;
@@ -1470,7 +1244,6 @@
 					drag_selection.push_back(canvas_item);
 				}
 			}
-<<<<<<< HEAD
 		}
 	}
 
@@ -1487,22 +1260,6 @@
 					canvas_item->_edit_set_pivot(canvas_item->get_global_transform_with_canvas().affine_inverse().xform(new_pos));
 				}
 
-=======
-
-			// Start dragging if we still have nodes
-			if (drag_selection.size() > 0) {
-				drag_from = transform.affine_inverse().xform((b.is_valid()) ? b->get_position() : viewport->get_local_mouse_position());
-				Vector2 new_pos;
-				if (drag_selection.size() == 1)
-					new_pos = snap_point(drag_from, SNAP_NODE_SIDES | SNAP_NODE_CENTER | SNAP_NODE_ANCHORS | SNAP_OTHER_NODES | SNAP_GRID | SNAP_PIXEL, drag_selection[0]);
-				else
-					new_pos = snap_point(drag_from, SNAP_OTHER_NODES | SNAP_GRID | SNAP_PIXEL);
-				for (List<CanvasItem *>::Element *E = drag_selection.front(); E; E = E->next()) {
-					CanvasItem *canvas_item = E->get();
-					canvas_item->_edit_set_pivot(canvas_item->get_global_transform_with_canvas().affine_inverse().xform(new_pos));
-				}
-
->>>>>>> 4adcd55c
 				drag_type = DRAG_PIVOT;
 				_save_canvas_item_state(drag_selection);
 			}
@@ -1638,11 +1395,8 @@
 				_save_canvas_item_state(drag_selection);
 				return true;
 			}
-<<<<<<< HEAD
 			canvas_item->_edit_set_rect(Rect2(current_begin, current_end - current_begin));
 			return true;
-=======
->>>>>>> 4adcd55c
 		}
 	}
 
@@ -1862,7 +1616,6 @@
 						ofs += (endpoints[next] - endpoints[i]).tangent().normalized() * (select_handle->get_size().width / 2);
 						if (ofs.distance_to(b->get_position()) < radius)
 							resize_drag = dragger[i * 2 + 1];
-<<<<<<< HEAD
 					}
 
 					if (resize_drag != DRAG_NONE) {
@@ -1955,89 +1708,6 @@
 				}
 			}
 
-=======
-					}
-
-					if (resize_drag != DRAG_NONE) {
-						drag_type = resize_drag;
-						drag_from = transform.affine_inverse().xform(b->get_position());
-						drag_selection = List<CanvasItem *>();
-						drag_selection.push_back(canvas_item);
-						_save_canvas_item_state(drag_selection);
-						return true;
-					}
-				}
-			}
-		}
-	}
-
-	if (drag_type == DRAG_LEFT || drag_type == DRAG_RIGHT || drag_type == DRAG_TOP || drag_type == DRAG_BOTTOM ||
-			drag_type == DRAG_TOP_LEFT || drag_type == DRAG_TOP_RIGHT || drag_type == DRAG_BOTTOM_LEFT || drag_type == DRAG_BOTTOM_RIGHT) {
-		// Resize the node
-		if (m.is_valid()) {
-			CanvasItem *canvas_item = drag_selection[0];
-			CanvasItemEditorSelectedItem *se = editor_selection->get_node_editor_data<CanvasItemEditorSelectedItem>(canvas_item);
-			//Reset state
-			canvas_item->_edit_set_state(se->undo_state);
-
-			bool uniform = m->get_shift();
-			bool symmetric = m->get_alt();
-
-			Rect2 local_rect = canvas_item->_edit_get_rect();
-			float aspect = local_rect.get_size().y / local_rect.get_size().x;
-			Point2 current_begin = local_rect.get_position();
-			Point2 current_end = local_rect.get_position() + local_rect.get_size();
-			Point2 max_begin = (symmetric) ? (current_begin + current_end - canvas_item->_edit_get_minimum_size()) / 2.0 : current_end - canvas_item->_edit_get_minimum_size();
-			Point2 min_end = (symmetric) ? (current_begin + current_end + canvas_item->_edit_get_minimum_size()) / 2.0 : current_begin + canvas_item->_edit_get_minimum_size();
-			Point2 center = (current_begin + current_end) / 2.0;
-
-			drag_to = transform.affine_inverse().xform(m->get_position());
-
-			Transform2D xform = canvas_item->get_global_transform_with_canvas().affine_inverse();
-
-			Point2 drag_to_snapped_begin = snap_point(xform.affine_inverse().xform(current_begin) + (drag_to - drag_from), SNAP_NODE_ANCHORS | SNAP_NODE_PARENT | SNAP_OTHER_NODES | SNAP_GRID | SNAP_PIXEL, canvas_item);
-			Point2 drag_to_snapped_end = snap_point(xform.affine_inverse().xform(current_end) + (drag_to - drag_from), SNAP_NODE_ANCHORS | SNAP_NODE_PARENT | SNAP_OTHER_NODES | SNAP_GRID | SNAP_PIXEL, canvas_item);
-			Point2 drag_begin = xform.xform(drag_to_snapped_begin);
-			Point2 drag_end = xform.xform(drag_to_snapped_end);
-
-			// Horizontal resize
-			if (drag_type == DRAG_LEFT || drag_type == DRAG_TOP_LEFT || drag_type == DRAG_BOTTOM_LEFT) {
-				current_begin.x = MIN(drag_begin.x, max_begin.x);
-			} else if (drag_type == DRAG_RIGHT || drag_type == DRAG_TOP_RIGHT || drag_type == DRAG_BOTTOM_RIGHT) {
-				current_end.x = MAX(drag_end.x, min_end.x);
-			}
-
-			// Vertical resize
-			if (drag_type == DRAG_TOP || drag_type == DRAG_TOP_LEFT || drag_type == DRAG_TOP_RIGHT) {
-				current_begin.y = MIN(drag_begin.y, max_begin.y);
-			} else if (drag_type == DRAG_BOTTOM || drag_type == DRAG_BOTTOM_LEFT || drag_type == DRAG_BOTTOM_RIGHT) {
-				current_end.y = MAX(drag_end.y, min_end.y);
-			}
-
-			// Uniform resize
-			if (uniform) {
-				if (drag_type == DRAG_LEFT || drag_type == DRAG_RIGHT) {
-					current_end.y = current_begin.y + aspect * (current_end.x - current_begin.x);
-				} else if (drag_type == DRAG_TOP || drag_type == DRAG_BOTTOM) {
-					current_end.x = current_begin.x + (current_end.y - current_begin.y) / aspect;
-				} else {
-					if (aspect >= 1.0) {
-						if (drag_type == DRAG_TOP_LEFT || drag_type == DRAG_TOP_RIGHT) {
-							current_begin.y = current_end.y - aspect * (current_end.x - current_begin.x);
-						} else {
-							current_end.y = current_begin.y + aspect * (current_end.x - current_begin.x);
-						}
-					} else {
-						if (drag_type == DRAG_TOP_LEFT || drag_type == DRAG_BOTTOM_LEFT) {
-							current_begin.x = current_end.x - (current_end.y - current_begin.y) / aspect;
-						} else {
-							current_end.x = current_begin.x + (current_end.y - current_begin.y) / aspect;
-						}
-					}
-				}
-			}
-
->>>>>>> 4adcd55c
 			// Symmetric resize
 			if (symmetric) {
 				if (drag_type == DRAG_LEFT || drag_type == DRAG_TOP_LEFT || drag_type == DRAG_BOTTOM_LEFT) {
@@ -2247,7 +1917,6 @@
 	}
 	return false;
 }
-<<<<<<< HEAD
 
 bool CanvasItemEditor::_gui_input_select(const Ref<InputEvent> &p_event) {
 	Ref<InputEventMouseButton> b = p_event;
@@ -2293,60 +1962,12 @@
 					selection_menu->set_item_tooltip(i, String(item->get_name()) + "\nType: " + item->get_class() + "\nPath: " + node_path);
 				}
 
-=======
-
-bool CanvasItemEditor::_gui_input_select(const Ref<InputEvent> &p_event) {
-	Ref<InputEventMouseButton> b = p_event;
-	Ref<InputEventMouseMotion> m = p_event;
-	Ref<InputEventKey> k = p_event;
-
-	if (drag_type == DRAG_NONE) {
-		if (b.is_valid() &&
-				((b->get_button_index() == BUTTON_RIGHT && b->get_alt() && tool == TOOL_SELECT) ||
-						(b->get_button_index() == BUTTON_LEFT && tool == TOOL_LIST_SELECT))) {
-			// Popup the selection menu list
-			Point2 click = transform.affine_inverse().xform(b->get_position());
-
-			_get_canvas_items_at_pos(click, selection_results);
-
-			if (selection_results.size() == 1) {
-				CanvasItem *item = selection_results[0].item;
-				selection_results.clear();
-
-				_select_click_on_item(item, click, b->get_shift());
-
-				return true;
-			} else if (!selection_results.empty()) {
-				// Sorts items according the their z-index
-				selection_results.sort();
-
-				NodePath root_path = get_tree()->get_edited_scene_root()->get_path();
-				StringName root_name = root_path.get_name(root_path.get_name_count() - 1);
-
-				for (int i = 0; i < selection_results.size(); i++) {
-					CanvasItem *item = selection_results[i].item;
-
-					Ref<Texture> icon;
-					if (item->has_meta("_editor_icon"))
-						icon = item->get_meta("_editor_icon");
-					else
-						icon = get_icon(has_icon(item->get_class(), "EditorIcons") ? item->get_class() : String("Object"), "EditorIcons");
-					String node_path = "/" + root_name + "/" + root_path.rel_path_to(item->get_path());
-
-					selection_menu->add_item(item->get_name());
-					selection_menu->set_item_icon(i, icon);
-					selection_menu->set_item_metadata(i, node_path);
-					selection_menu->set_item_tooltip(i, String(item->get_name()) + "\nType: " + item->get_class() + "\nPath: " + node_path);
-				}
-
->>>>>>> 4adcd55c
 				selection_menu_additive_selection = b->get_shift();
 				selection_menu->set_global_position(b->get_global_position());
 				selection_menu->popup();
 				return true;
 			}
 		}
-<<<<<<< HEAD
 
 		if (b.is_valid() && b->get_button_index() == BUTTON_LEFT && b->is_pressed() && tool == TOOL_SELECT) {
 			// Single item selection
@@ -2564,225 +2185,6 @@
 				default:
 					break;
 			}
-=======
-
-		if (b.is_valid() && b->get_button_index() == BUTTON_LEFT && b->is_pressed() && tool == TOOL_SELECT) {
-			// Single item selection
-			Point2 click = transform.affine_inverse().xform(b->get_position());
-
-			Node *scene = editor->get_edited_scene();
-			if (!scene)
-				return true;
-
-			// Find the item to select
-			CanvasItem *canvas_item = NULL;
-			Vector<_SelectResult> selection;
-
-			// Retrieve the items
-			_get_canvas_items_at_pos(click, selection, editor_selection->get_selection().empty() ? 1 : 0);
-
-			// Retrieve the bones
-			_get_bones_at_pos(click, selection);
-
-			for (int i = 0; i < selection.size(); i++) {
-				if (editor_selection->is_selected(selection[i].item)) {
-					// Drag the node(s) if requested
-					List<CanvasItem *> selection = _get_edited_canvas_items();
-
-					drag_type = DRAG_ALL;
-					drag_selection = selection;
-					drag_from = click;
-					_save_canvas_item_state(drag_selection);
-
-					return true;
-				}
-			}
-
-			if (!selection.empty())
-				canvas_item = selection[0].item;
-
-			if (!canvas_item) {
-				// Start a box selection
-				if (!b->get_shift()) {
-					// Clear the selection if not additive
-					editor_selection->clear();
-					viewport->update();
-				};
-
-				drag_from = click;
-				drag_type = DRAG_BOX_SELECTION;
-				box_selecting_to = drag_from;
-				return true;
-			} else {
-				bool still_selected = _select_click_on_item(canvas_item, click, b->get_shift());
-				// Start dragging
-				if (still_selected) {
-					// Drag the node(s) if requested
-					List<CanvasItem *> selection = _get_edited_canvas_items();
-
-					drag_type = DRAG_ALL;
-					drag_selection = selection;
-					drag_from = click;
-					_save_canvas_item_state(drag_selection);
-				}
-				// Select the item
-				return true;
-			}
-		}
-	}
-
-	if (drag_type == DRAG_BOX_SELECTION) {
-		if (b.is_valid() && !b->is_pressed() && b->get_button_index() == BUTTON_LEFT) {
-			// Confirms box selection
-			Node *scene = editor->get_edited_scene();
-			if (scene) {
-				List<CanvasItem *> selitems;
-
-				Point2 bsfrom = drag_from;
-				Point2 bsto = box_selecting_to;
-				if (bsfrom.x > bsto.x)
-					SWAP(bsfrom.x, bsto.x);
-				if (bsfrom.y > bsto.y)
-					SWAP(bsfrom.y, bsto.y);
-
-				_find_canvas_items_in_rect(Rect2(bsfrom, bsto - bsfrom), scene, &selitems);
-				for (List<CanvasItem *>::Element *E = selitems.front(); E; E = E->next()) {
-					editor_selection->add_node(E->get());
-				}
-			}
-
-			drag_type = DRAG_NONE;
-			viewport->update();
-			return true;
-		}
-
-		if (b.is_valid() && b->is_pressed() && b->get_button_index() == BUTTON_RIGHT) {
-			// Cancel box selection
-			drag_type = DRAG_NONE;
-			viewport->update();
-			return true;
-		}
-
-		if (m.is_valid()) {
-			// Update box selection
-			box_selecting_to = transform.affine_inverse().xform(m->get_position());
-			viewport->update();
-			return true;
-		}
-	}
-
-	if (k.is_valid() && k->is_pressed() && k->get_scancode() == KEY_ESCAPE && drag_type == DRAG_NONE && tool == TOOL_SELECT) {
-		// Unselect everything
-		editor_selection->clear();
-		viewport->update();
-	}
-	return false;
-}
-
-bool CanvasItemEditor::_gui_input_hover(const Ref<InputEvent> &p_event) {
-
-	Ref<InputEventMouseMotion> m = p_event;
-	if (m.is_valid()) {
-		Point2 click = transform.affine_inverse().xform(m->get_position());
-
-		// Checks if the hovered items changed, update the viewport if so
-		Vector<_SelectResult> hovering_results_items;
-		_get_canvas_items_at_pos(click, hovering_results_items);
-		hovering_results_items.sort();
-
-		// Compute the nodes names and icon position
-		Vector<_HoverResult> hovering_results_tmp;
-		for (int i = 0; i < hovering_results_items.size(); i++) {
-			CanvasItem *canvas_item = hovering_results_items[i].item;
-
-			if (canvas_item->_edit_use_rect())
-				continue;
-
-			_HoverResult hover_result;
-			hover_result.position = canvas_item->get_global_transform_with_canvas().get_origin();
-			if (has_icon(canvas_item->get_class(), "EditorIcons"))
-				hover_result.icon = get_icon(canvas_item->get_class(), "EditorIcons");
-			else
-				hover_result.icon = get_icon("Object", "EditorIcons");
-			hover_result.name = canvas_item->get_name();
-
-			hovering_results_tmp.push_back(hover_result);
-		}
-
-		// Check if changed, if so, update.
-		bool changed = false;
-		if (hovering_results_tmp.size() == hovering_results.size()) {
-			for (int i = 0; i < hovering_results_tmp.size(); i++) {
-				_HoverResult a = hovering_results_tmp[i];
-				_HoverResult b = hovering_results[i];
-				if (a.icon != b.icon || a.name != b.name || a.position != b.position) {
-					changed = true;
-					break;
-				}
-			}
-		} else {
-			changed = true;
-		}
-
-		if (changed) {
-			hovering_results = hovering_results_tmp;
-			viewport->update();
-		}
-
-		return true;
-	}
-
-	return false;
-}
-
-void CanvasItemEditor::_gui_input_viewport(const Ref<InputEvent> &p_event) {
-	bool accepted = false;
-	if ((accepted = _gui_input_rulers_and_guides(p_event))) {
-		//printf("Rulers and guides\n");
-	} else if ((accepted = editor->get_editor_plugins_over()->forward_gui_input(p_event))) {
-		//printf("Plugin\n");
-	} else if ((accepted = _gui_input_open_scene_on_double_click(p_event))) {
-		//printf("Open scene on double click\n");
-	} else if ((accepted = _gui_input_anchors(p_event))) {
-		//printf("Anchors\n");
-	} else if ((accepted = _gui_input_pivot(p_event))) {
-		//printf("Set pivot\n");
-	} else if ((accepted = _gui_input_resize(p_event))) {
-		//printf("Resize\n");
-	} else if ((accepted = _gui_input_rotate(p_event))) {
-		//printf("Rotate\n");
-	} else if ((accepted = _gui_input_move(p_event))) {
-		//printf("Move\n");
-	} else if ((accepted = _gui_input_zoom_or_pan(p_event))) {
-		//printf("Zoom or pan\n");
-	} else if ((accepted = _gui_input_select(p_event))) {
-		//printf("Selection\n");
-	}
-
-	if (accepted)
-		accept_event();
-
-	// Handles the mouse hovering
-	_gui_input_hover(p_event);
-
-	// Change the cursor
-	CursorShape c = CURSOR_ARROW;
-	switch (drag_type) {
-		case DRAG_NONE:
-			switch (tool) {
-				case TOOL_MOVE:
-					c = CURSOR_MOVE;
-					break;
-				case TOOL_EDIT_PIVOT:
-					c = CURSOR_CROSS;
-					break;
-				case TOOL_PAN:
-					c = CURSOR_DRAG;
-					break;
-				default:
-					break;
-			}
->>>>>>> 4adcd55c
 			break;
 		case DRAG_LEFT:
 		case DRAG_RIGHT:
@@ -3193,21 +2595,12 @@
 					float node_pos_in_parent[4];
 
 					Rect2 parent_rect = control->get_parent_anchorable_rect();
-<<<<<<< HEAD
 
 					node_pos_in_parent[0] = control->get_anchor(MARGIN_LEFT) * parent_rect.size.width + control->get_margin(MARGIN_LEFT) + parent_rect.position.x;
 					node_pos_in_parent[1] = control->get_anchor(MARGIN_TOP) * parent_rect.size.height + control->get_margin(MARGIN_TOP) + parent_rect.position.y;
 					node_pos_in_parent[2] = control->get_anchor(MARGIN_RIGHT) * parent_rect.size.width + control->get_margin(MARGIN_RIGHT) + parent_rect.position.x;
 					node_pos_in_parent[3] = control->get_anchor(MARGIN_BOTTOM) * parent_rect.size.height + control->get_margin(MARGIN_BOTTOM) + parent_rect.position.y;
 
-=======
-
-					node_pos_in_parent[0] = control->get_anchor(MARGIN_LEFT) * parent_rect.size.width + control->get_margin(MARGIN_LEFT) + parent_rect.position.x;
-					node_pos_in_parent[1] = control->get_anchor(MARGIN_TOP) * parent_rect.size.height + control->get_margin(MARGIN_TOP) + parent_rect.position.y;
-					node_pos_in_parent[2] = control->get_anchor(MARGIN_RIGHT) * parent_rect.size.width + control->get_margin(MARGIN_RIGHT) + parent_rect.position.x;
-					node_pos_in_parent[3] = control->get_anchor(MARGIN_BOTTOM) * parent_rect.size.height + control->get_margin(MARGIN_BOTTOM) + parent_rect.position.y;
-
->>>>>>> 4adcd55c
 					Point2 start, end;
 					switch (drag_type) {
 						case DRAG_LEFT:
@@ -3347,15 +2740,9 @@
 	if (show_viewport) {
 
 		RID ci = viewport->get_canvas_item();
-<<<<<<< HEAD
 
 		Color area_axis_color(0.4, 0.4, 1.0, 0.4);
 
-=======
-
-		Color area_axis_color(0.4, 0.4, 1.0, 0.4);
-
->>>>>>> 4adcd55c
 		Size2 screen_size = Size2(ProjectSettings::get_singleton()->get("display/window/size/width"), ProjectSettings::get_singleton()->get("display/window/size/height"));
 
 		Vector2 screen_endpoints[4] = {
@@ -3426,7 +2813,6 @@
 			VisualServer::get_singleton()->canvas_item_add_polygon(ci, bone_shape_outline, outline_colors);
 			VisualServer::get_singleton()->canvas_item_add_primitive(ci, bone_shape, colors, Vector<Vector2>(), RID());
 		}
-<<<<<<< HEAD
 
 		previous_rects.push_back(Rect2(pos, item_size));
 
@@ -3441,14 +2827,6 @@
 void CanvasItemEditor::_draw_invisible_nodes_positions(Node *p_node, const Transform2D &p_parent_xform, const Transform2D &p_canvas_xform) {
 	ERR_FAIL_COND(!p_node);
 
-=======
-	}
-}
-
-void CanvasItemEditor::_draw_invisible_nodes_positions(Node *p_node, const Transform2D &p_parent_xform, const Transform2D &p_canvas_xform) {
-	ERR_FAIL_COND(!p_node);
-
->>>>>>> 4adcd55c
 	Node *scene = editor->get_edited_scene();
 	if (p_node != scene && p_node->get_owner() != scene && !scene->is_editable_instance(p_node->get_owner()))
 		return;
