/*************************************************************************/
/*  tile_set_editor_plugin.cpp                                           */
/*************************************************************************/
/*                       This file is part of:                           */
/*                           GODOT ENGINE                                */
/*                      https://godotengine.org                          */
/*************************************************************************/
/* Copyright (c) 2007-2018 Juan Linietsky, Ariel Manzur.                 */
/* Copyright (c) 2014-2018 Godot Engine contributors (cf. AUTHORS.md)    */
/*                                                                       */
/* Permission is hereby granted, free of charge, to any person obtaining */
/* a copy of this software and associated documentation files (the       */
/* "Software"), to deal in the Software without restriction, including   */
/* without limitation the rights to use, copy, modify, merge, publish,   */
/* distribute, sublicense, and/or sell copies of the Software, and to    */
/* permit persons to whom the Software is furnished to do so, subject to */
/* the following conditions:                                             */
/*                                                                       */
/* The above copyright notice and this permission notice shall be        */
/* included in all copies or substantial portions of the Software.       */
/*                                                                       */
/* THE SOFTWARE IS PROVIDED "AS IS", WITHOUT WARRANTY OF ANY KIND,       */
/* EXPRESS OR IMPLIED, INCLUDING BUT NOT LIMITED TO THE WARRANTIES OF    */
/* MERCHANTABILITY, FITNESS FOR A PARTICULAR PURPOSE AND NONINFRINGEMENT.*/
/* IN NO EVENT SHALL THE AUTHORS OR COPYRIGHT HOLDERS BE LIABLE FOR ANY  */
/* CLAIM, DAMAGES OR OTHER LIABILITY, WHETHER IN AN ACTION OF CONTRACT,  */
/* TORT OR OTHERWISE, ARISING FROM, OUT OF OR IN CONNECTION WITH THE     */
/* SOFTWARE OR THE USE OR OTHER DEALINGS IN THE SOFTWARE.                */
/*************************************************************************/
#include "tile_set_editor_plugin.h"

#include "editor/plugins/canvas_item_editor_plugin.h"
#include "scene/2d/physics_body_2d.h"
#include "scene/2d/sprite.h"

void TileSetEditor::edit(const Ref<TileSet> &p_tileset) {

	tileset = p_tileset;
	helper->set_tileset(tileset);
	update_item();
}

void TileSetEditor::update_item() {
	tileset_list->clear();
	List<int> ids;
	tileset->get_tile_list(&ids);
	for (List<int>::Element *E = ids.front(); E; E = E->next()) {
		tileset_list->add_item(tileset->tile_get_name(E->get()));
		tileset_list->set_item_metadata(tileset_list->get_item_count() - 1, E->get());
		tileset_list->set_item_icon(tileset_list->get_item_count() - 1, tileset->tile_get_texture(E->get()));
		Rect2 region = tileset->tile_get_region(E->get());
		if (tileset->tile_get_is_autotile(E->get())) {
			region.size = tileset->autotile_get_size(E->get());
			Vector2 pos = tileset->autotile_get_icon_coordinate(E->get());
			pos.x *= (tileset->autotile_get_spacing(E->get()) + region.size.x);
			pos.y *= (tileset->autotile_get_spacing(E->get()) + region.size.y);
			region.position += pos;
		}
		tileset_list->set_item_icon_region(tileset_list->get_item_count() - 1, region);
	}
	if (tileset_list->get_item_count() > 0) {
		tileset_list->select(0);
		_on_tileset_selected(0);
	}
	helper->_change_notify("");
}

void TileSetEditor::_import_node(Node *p_node, Ref<TileSet> p_library) {

	for (int i = 0; i < p_node->get_child_count(); i++) {

		Node *child = p_node->get_child(i);

		if (!Object::cast_to<Sprite>(child)) {
			if (child->get_child_count() > 0) {
				_import_node(child, p_library);
			}

			continue;
		}

		Sprite *mi = Object::cast_to<Sprite>(child);
		Ref<Texture> texture = mi->get_texture();
		Ref<Texture> normal_map = mi->get_normal_map();
		Ref<ShaderMaterial> material = mi->get_material();

		if (texture.is_null())
			continue;

		int id = p_library->find_tile_by_name(mi->get_name());
		if (id < 0) {

			id = p_library->get_last_unused_tile_id();
			p_library->create_tile(id);
			p_library->tile_set_name(id, mi->get_name());
		}

		p_library->tile_set_texture(id, texture);
		p_library->tile_set_normal_map(id, normal_map);
		p_library->tile_set_material(id, material);

		p_library->tile_set_modulate(id, mi->get_modulate());

		Vector2 phys_offset;
		Size2 s;

		if (mi->is_region()) {
			s = mi->get_region_rect().size;
			p_library->tile_set_region(id, mi->get_region_rect());
		} else {
			const int frame = mi->get_frame();
			const int hframes = mi->get_hframes();
			s = texture->get_size() / Size2(hframes, mi->get_vframes());
			p_library->tile_set_region(id, Rect2(Vector2(frame % hframes, frame / hframes) * s, s));
		}

		if (mi->is_centered()) {
			phys_offset += -s / 2;
		}

		Vector<TileSet::ShapeData> collisions;
		Ref<NavigationPolygon> nav_poly;
		Ref<OccluderPolygon2D> occluder;
		bool found_collisions = false;

		for (int j = 0; j < mi->get_child_count(); j++) {

			Node *child2 = mi->get_child(j);

			if (Object::cast_to<NavigationPolygonInstance>(child2))
				nav_poly = Object::cast_to<NavigationPolygonInstance>(child2)->get_navigation_polygon();

			if (Object::cast_to<LightOccluder2D>(child2))
				occluder = Object::cast_to<LightOccluder2D>(child2)->get_occluder_polygon();

			if (!Object::cast_to<StaticBody2D>(child2))
				continue;

			found_collisions = true;

			StaticBody2D *sb = Object::cast_to<StaticBody2D>(child2);

			List<uint32_t> shapes;
			sb->get_shape_owners(&shapes);

			for (List<uint32_t>::Element *E = shapes.front(); E; E = E->next()) {
				if (sb->is_shape_owner_disabled(E->get())) continue;

				Transform2D shape_transform = sb->shape_owner_get_transform(E->get());
				bool one_way = sb->is_shape_owner_one_way_collision_enabled(E->get());

				shape_transform.set_origin(shape_transform.get_origin() - phys_offset);

				for (int k = 0; k < sb->shape_owner_get_shape_count(E->get()); k++) {

					Ref<Shape2D> shape = sb->shape_owner_get_shape(E->get(), k);
					TileSet::ShapeData shape_data;
					shape_data.shape = shape;
					shape_data.shape_transform = shape_transform;
					shape_data.one_way_collision = one_way;
					collisions.push_back(shape_data);
				}
			}
		}

		if (found_collisions) {
			p_library->tile_set_shapes(id, collisions);
		}

		p_library->tile_set_texture_offset(id, mi->get_offset());
		p_library->tile_set_navigation_polygon(id, nav_poly);
		p_library->tile_set_light_occluder(id, occluder);
		p_library->tile_set_occluder_offset(id, -phys_offset);
		p_library->tile_set_navigation_polygon_offset(id, -phys_offset);
	}
}

void TileSetEditor::_import_scene(Node *p_scene, Ref<TileSet> p_library, bool p_merge) {

	if (!p_merge)
		p_library->clear();

	_import_node(p_scene, p_library);
}

void TileSetEditor::_menu_confirm() {

	switch (option) {

		case MENU_OPTION_MERGE_FROM_SCENE:
		case MENU_OPTION_CREATE_FROM_SCENE: {

			EditorNode *en = editor;
			Node *scene = en->get_edited_scene();
			if (!scene)
				break;

			_import_scene(scene, tileset, option == MENU_OPTION_MERGE_FROM_SCENE);

		} break;
	}
}

void TileSetEditor::_name_dialog_confirm(const String &name) {

	switch (option) {

		case MENU_OPTION_REMOVE_ITEM: {

			int id = tileset->find_tile_by_name(name);

			if (id < 0 && name.is_valid_integer())
				id = name.to_int();

			if (tileset->has_tile(id)) {
				tileset->remove_tile(id);
				edit(tileset);
			} else {
				err_dialog->set_text(TTR("Could not find tile:") + " " + name);
				err_dialog->popup_centered(Size2(300, 60));
			}
		} break;
	}
}

void TileSetEditor::_menu_cbk(int p_option) {

	option = p_option;
	switch (p_option) {

		case MENU_OPTION_ADD_ITEM: {
			Variant id = tileset->get_last_unused_tile_id();
			tileset->create_tile(id);
			tileset->tile_set_name(id, id);
			edit(tileset);
		} break;
		case MENU_OPTION_REMOVE_ITEM: {

			nd->set_title(TTR("Remove Item"));
			nd->set_text(TTR("Item name or ID:"));
			nd->popup_centered(Size2(300, 95));
		} break;
		case MENU_OPTION_CREATE_FROM_SCENE: {

			cd->set_text(TTR("Create from scene?"));
			cd->popup_centered(Size2(300, 60));
		} break;
		case MENU_OPTION_MERGE_FROM_SCENE: {

			cd->set_text(TTR("Merge from scene?"));
			cd->popup_centered(Size2(300, 60));
		} break;
	}
}

Error TileSetEditor::update_library_file(Node *p_base_scene, Ref<TileSet> ml, bool p_merge) {

	_import_scene(p_base_scene, ml, p_merge);
	return OK;
}

void TileSetEditor::_bind_methods() {

	ClassDB::bind_method("_menu_cbk", &TileSetEditor::_menu_cbk);
	ClassDB::bind_method("_menu_confirm", &TileSetEditor::_menu_confirm);
	ClassDB::bind_method("_name_dialog_confirm", &TileSetEditor::_name_dialog_confirm);

	ClassDB::bind_method("_on_tileset_selected", &TileSetEditor::_on_tileset_selected);
	ClassDB::bind_method("_on_edit_mode_changed", &TileSetEditor::_on_edit_mode_changed);
	ClassDB::bind_method("_on_workspace_draw", &TileSetEditor::_on_workspace_draw);
	ClassDB::bind_method("_on_workspace_input", &TileSetEditor::_on_workspace_input);
	ClassDB::bind_method("_on_tool_clicked", &TileSetEditor::_on_tool_clicked);
	ClassDB::bind_method("_on_priority_changed", &TileSetEditor::_on_priority_changed);
	ClassDB::bind_method("_on_grid_snap_toggled", &TileSetEditor::_on_grid_snap_toggled);
	ClassDB::bind_method("_set_snap_step_x", &TileSetEditor::_set_snap_step_x);
	ClassDB::bind_method("_set_snap_step_y", &TileSetEditor::_set_snap_step_y);
	ClassDB::bind_method("_set_snap_off_x", &TileSetEditor::_set_snap_off_x);
	ClassDB::bind_method("_set_snap_off_y", &TileSetEditor::_set_snap_off_y);
	ClassDB::bind_method("_set_snap_sep_x", &TileSetEditor::_set_snap_sep_x);
	ClassDB::bind_method("_set_snap_sep_y", &TileSetEditor::_set_snap_sep_y);
}

TileSetEditor::TileSetEditor(EditorNode *p_editor) {

	MenuButton *options = memnew(MenuButton);
	CanvasItemEditor::get_singleton()->add_control_to_menu_panel(options);
	options->set_position(Point2(1, 1));
	options->set_text(TTR("Tile Set"));
	options->get_popup()->add_item(TTR("Add Item"), MENU_OPTION_ADD_ITEM);
	options->get_popup()->add_item(TTR("Remove Item"), MENU_OPTION_REMOVE_ITEM);
	options->get_popup()->add_separator();
	options->get_popup()->add_item(TTR("Create from Scene"), MENU_OPTION_CREATE_FROM_SCENE);
	options->get_popup()->add_item(TTR("Merge from Scene"), MENU_OPTION_MERGE_FROM_SCENE);
	options->get_popup()->connect("id_pressed", this, "_menu_cbk");
	editor = p_editor;
	cd = memnew(ConfirmationDialog);
	add_child(cd);
	cd->get_ok()->connect("pressed", this, "_menu_confirm");

	nd = memnew(EditorNameDialog);
	add_child(nd);
	nd->set_hide_on_ok(true);
	nd->get_line_edit()->set_margin(MARGIN_TOP, 28);
	nd->connect("name_confirmed", this, "_name_dialog_confirm");

	err_dialog = memnew(AcceptDialog);
	add_child(err_dialog);
	err_dialog->set_title(TTR("Error"));
}

void TileSetEditor::init_tileset_side_panel(EditorNode *p_editor) {

	//Side Panel
	side_panel = memnew(Control);
	side_panel->set_name("Tileset Side Panel");

	VSplitContainer *split = memnew(VSplitContainer);
	side_panel->add_child(split);
	split->set_anchors_and_margins_preset(Control::PRESET_WIDE);

<<<<<<< HEAD
	tileset_list = memnew(ItemList);
	tileset_list->set_v_size_flags(SIZE_EXPAND_FILL);
	tileset_list->set_h_size_flags(SIZE_EXPAND_FILL);
	tileset_list->set_custom_minimum_size(Size2(10, 200));
	tileset_list->connect("item_selected", this, "_on_tileset_selected");
	split->add_child(tileset_list);
=======
	autotile_list = memnew(ItemList);
	autotile_list->set_v_size_flags(SIZE_EXPAND_FILL);
	autotile_list->set_h_size_flags(SIZE_EXPAND_FILL);
	autotile_list->set_custom_minimum_size(Size2(10, 200));
	autotile_list->connect("item_selected", this, "_on_autotile_selected");
	split->add_child(autotile_list);
>>>>>>> 914f5103

	property_editor = memnew(PropertyEditor);
	property_editor->set_v_size_flags(SIZE_EXPAND_FILL);
	property_editor->set_h_size_flags(SIZE_EXPAND_FILL);
	split->add_child(property_editor);

	helper = memnew(TileSetEditorHelper(this));
	property_editor->edit(helper);
}

<<<<<<< HEAD
void TileSetEditor::init_tileset_bottom_panel(EditorNode *p_editor) {
	tileset_bottom_panel = memnew(Control);
	tileset_bottom_panel->set_name("Tileset Bottom Panel");
=======
	//Editor
>>>>>>> 914f5103

	dragging_point = -1;
	creating_shape = false;
	snap_step = Vector2(32, 32);

	VBoxContainer *main_vb = memnew(VBoxContainer);
	tileset_bottom_panel->add_child(main_vb);
	main_vb->set_anchors_and_margins_preset(Control::PRESET_WIDE);

	HBoxContainer *tool_hb = memnew(HBoxContainer);
	Ref<ButtonGroup> g(memnew(ButtonGroup));

	String label[EDITMODE_MAX] = { "Icon", "Bitmask", "Collision", "Occlusion", "Navigation", "Priority" };

	for (int i = 0; i < (int)EDITMODE_MAX; i++) {
		tool_editmode[i] = memnew(Button);
		tool_editmode[i]->set_text(label[i]);
		tool_editmode[i]->set_toggle_mode(true);
		tool_editmode[i]->set_button_group(g);
		Vector<Variant> args;
		args.push_back(i);
		tool_editmode[i]->connect("pressed", this, "_on_edit_mode_changed", args);
		tool_hb->add_child(tool_editmode[i]);
	}

	main_vb->add_child(tool_hb);
	main_vb->add_child(memnew(HSeparator));

	toolbar = memnew(HBoxContainer);
	for (int i = 0; i < (int)TOOLBAR_MAX; i++) {
		tool_containers[i] = memnew(HBoxContainer);
		toolbar->add_child(tool_containers[i]);
		tool_containers[i]->hide();
	}

	Ref<ButtonGroup> tg(memnew(ButtonGroup));

	tools[TOOL_SELECT] = memnew(ToolButton);
	tool_containers[TOOLBAR_DUMMY]->add_child(tools[TOOL_SELECT]);
	tools[TOOL_SELECT]->set_tooltip(TTR("Select sub-tile to use as icon, this will be also used on invalid autotile bindings."));
	tools[TOOL_SELECT]->set_toggle_mode(true);
	tools[TOOL_SELECT]->set_button_group(tg);
	tools[TOOL_SELECT]->set_pressed(true);
	tool_containers[TOOLBAR_DUMMY]->show();

	Vector<Variant> p;
	tools[BITMASK_COPY] = memnew(ToolButton);
	p.push_back((int)BITMASK_COPY);
	tools[BITMASK_COPY]->connect("pressed", this, "_on_tool_clicked", p);
	tool_containers[TOOLBAR_BITMASK]->add_child(tools[BITMASK_COPY]);
	tools[BITMASK_PASTE] = memnew(ToolButton);
	p = Vector<Variant>();
	p.push_back((int)BITMASK_PASTE);
	tools[BITMASK_PASTE]->connect("pressed", this, "_on_tool_clicked", p);
	tool_containers[TOOLBAR_BITMASK]->add_child(tools[BITMASK_PASTE]);
	tools[BITMASK_CLEAR] = memnew(ToolButton);
	p = Vector<Variant>();
	p.push_back((int)BITMASK_CLEAR);
	tools[BITMASK_CLEAR]->connect("pressed", this, "_on_tool_clicked", p);
	tool_containers[TOOLBAR_BITMASK]->add_child(tools[BITMASK_CLEAR]);

	tools[SHAPE_NEW_POLYGON] = memnew(ToolButton);
	tool_containers[TOOLBAR_SHAPE]->add_child(tools[SHAPE_NEW_POLYGON]);
	tools[SHAPE_NEW_POLYGON]->set_toggle_mode(true);
	tools[SHAPE_NEW_POLYGON]->set_button_group(tg);
	tool_containers[TOOLBAR_SHAPE]->add_child(memnew(VSeparator));
	tools[SHAPE_DELETE] = memnew(ToolButton);
	p = Vector<Variant>();
	p.push_back((int)SHAPE_DELETE);
	tools[SHAPE_DELETE]->connect("pressed", this, "_on_tool_clicked", p);
	tool_containers[TOOLBAR_SHAPE]->add_child(tools[SHAPE_DELETE]);
	tool_containers[TOOLBAR_SHAPE]->add_change_receptor(memnew(VSeparator));
	tools[SHAPE_KEEP_INSIDE_TILE] = memnew(ToolButton);
	tools[SHAPE_KEEP_INSIDE_TILE]->set_toggle_mode(true);
	tools[SHAPE_KEEP_INSIDE_TILE]->set_pressed(true);
	tool_containers[TOOLBAR_SHAPE]->add_child(tools[SHAPE_KEEP_INSIDE_TILE]);
	tools[SHAPE_GRID_SNAP] = memnew(ToolButton);
	tools[SHAPE_GRID_SNAP]->set_toggle_mode(true);
	tools[SHAPE_GRID_SNAP]->connect("toggled", this, "_on_grid_snap_toggled");
	tool_containers[TOOLBAR_SHAPE]->add_child(tools[SHAPE_GRID_SNAP]);

	hb_grid = memnew(HBoxContainer);
	tool_containers[TOOLBAR_SHAPE]->add_child(hb_grid);

	hb_grid->add_child(memnew(VSeparator));
	hb_grid->add_child(memnew(Label(TTR("Offset:"))));

	sb_off_x = memnew(SpinBox);
	sb_off_x->set_min(-256);
	sb_off_x->set_max(256);
	sb_off_x->set_step(1);
	sb_off_x->set_value(snap_offset.x);
	sb_off_x->set_suffix("px");
	sb_off_x->connect("value_changed", this, "_set_snap_off_x");
	hb_grid->add_child(sb_off_x);

	sb_off_y = memnew(SpinBox);
	sb_off_y->set_min(-256);
	sb_off_y->set_max(256);
	sb_off_y->set_step(1);
	sb_off_y->set_value(snap_offset.y);
	sb_off_y->set_suffix("px");
	sb_off_y->connect("value_changed", this, "_set_snap_off_y");
	hb_grid->add_child(sb_off_y);

	hb_grid->add_child(memnew(VSeparator));
	hb_grid->add_child(memnew(Label(TTR("Step:"))));

	sb_step_x = memnew(SpinBox);
	sb_step_x->set_min(-256);
	sb_step_x->set_max(256);
	sb_step_x->set_step(1);
	sb_step_x->set_value(snap_step.x);
	sb_step_x->set_suffix("px");
	sb_step_x->connect("value_changed", this, "_set_snap_step_x");
	hb_grid->add_child(sb_step_x);

	sb_step_y = memnew(SpinBox);
	sb_step_y->set_min(-256);
	sb_step_y->set_max(256);
	sb_step_y->set_step(1);
	sb_step_y->set_value(snap_step.y);
	sb_step_y->set_suffix("px");
	sb_step_y->connect("value_changed", this, "_set_snap_step_y");
	hb_grid->add_child(sb_step_y);

	hb_grid->add_child(memnew(VSeparator));
	hb_grid->add_child(memnew(Label(TTR("Separation:"))));

	sb_sep_x = memnew(SpinBox);
	sb_sep_x->set_min(0);
	sb_sep_x->set_max(256);
	sb_sep_x->set_step(1);
	sb_sep_x->set_value(snap_separation.x);
	sb_sep_x->set_suffix("px");
	sb_sep_x->connect("value_changed", this, "_set_snap_sep_x");
	hb_grid->add_child(sb_sep_x);

	sb_sep_y = memnew(SpinBox);
	sb_sep_y->set_min(0);
	sb_sep_y->set_max(256);
	sb_sep_y->set_step(1);
	sb_sep_y->set_value(snap_separation.y);
	sb_sep_y->set_suffix("px");
	sb_sep_y->connect("value_changed", this, "_set_snap_sep_y");
	hb_grid->add_child(sb_sep_y);

	hb_grid->hide();

	spin_priority = memnew(SpinBox);
	spin_priority->set_min(1);
	spin_priority->set_max(255);
	spin_priority->set_step(1);
	spin_priority->set_custom_minimum_size(Size2(100, 0));
	spin_priority->connect("value_changed", this, "_on_priority_changed");
	spin_priority->hide();
	toolbar->add_child(spin_priority);

	Control *separator = memnew(Control);
	separator->set_h_size_flags(SIZE_EXPAND_FILL);
	toolbar->add_child(separator);

	tools[ZOOM_OUT] = memnew(ToolButton);
	p = Vector<Variant>();
	p.push_back((int)ZOOM_OUT);
	tools[ZOOM_OUT]->connect("pressed", this, "_on_tool_clicked", p);
	toolbar->add_child(tools[ZOOM_OUT]);
	tools[ZOOM_1] = memnew(ToolButton);
	p = Vector<Variant>();
	p.push_back((int)ZOOM_1);
	tools[ZOOM_1]->connect("pressed", this, "_on_tool_clicked", p);
	toolbar->add_child(tools[ZOOM_1]);
	tools[ZOOM_IN] = memnew(ToolButton);
	p = Vector<Variant>();
	p.push_back((int)ZOOM_IN);
	tools[ZOOM_IN]->connect("pressed", this, "_on_tool_clicked", p);
	toolbar->add_child(tools[ZOOM_IN]);

	main_vb->add_child(toolbar);

	scroll = memnew(ScrollContainer);
	main_vb->add_child(scroll);
	scroll->set_v_size_flags(SIZE_EXPAND_FILL);

	workspace_container = memnew(Control);
	scroll->add_child(workspace_container);

	workspace = memnew(Control);
	workspace->connect("draw", this, "_on_workspace_draw");
	workspace->connect("gui_input", this, "_on_workspace_input");
	workspace_container->add_child(workspace);

	preview = memnew(Sprite);
	workspace->add_child(preview);
	preview->set_centered(false);
	preview->set_draw_behind_parent(true);
	preview->set_region(true);

	tool_editmode[EDITMODE_COLLISION]->set_pressed(true);
	workspace->update();
}

void TileSetEditor::_notification(int p_what) {

	if (p_what == NOTIFICATION_ENTER_TREE) {
		tools[TOOL_SELECT]->set_icon(get_icon("ToolSelect", "EditorIcons"));
		tools[BITMASK_COPY]->set_icon(get_icon("Duplicate", "EditorIcons"));
		tools[BITMASK_PASTE]->set_icon(get_icon("Override", "EditorIcons"));
		tools[BITMASK_CLEAR]->set_icon(get_icon("Clear", "EditorIcons"));
		tools[SHAPE_NEW_POLYGON]->set_icon(get_icon("CollisionPolygon2D", "EditorIcons"));
		tools[SHAPE_DELETE]->set_icon(get_icon("Remove", "EditorIcons"));
		tools[SHAPE_KEEP_INSIDE_TILE]->set_icon(get_icon("Snap", "EditorIcons"));
		tools[SHAPE_GRID_SNAP]->set_icon(get_icon("SnapGrid", "EditorIcons"));
		tools[ZOOM_OUT]->set_icon(get_icon("ZoomLess", "EditorIcons"));
		tools[ZOOM_1]->set_icon(get_icon("ZoomReset", "EditorIcons"));
		tools[ZOOM_IN]->set_icon(get_icon("ZoomMore", "EditorIcons"));
	}
}

void TileSetEditor::_changed_callback(Object *p_changed, const char *p_prop) {
	if (p_prop == StringName("texture")) {
		edit(Ref<TileSet>(p_changed));
	}
}

void TileSetEditor::_on_tileset_selected(int p_index) {

	if (get_current_tile() >= 0) {
		current_item_index = p_index;
		preview->set_texture(tileset->tile_get_texture(get_current_tile()));
		preview->set_region_rect(tileset->tile_get_region(get_current_tile()));
		workspace->set_custom_minimum_size(tileset->tile_get_region(get_current_tile()).size);
		texture_region_editor->edit(tileset.ptr());
		texture_region_editor->_change_notify("");

		if (tileset->tile_get_is_autotile(get_current_tile())) {
			tool_editmode[EDITMODE_ICON]->show();
			tool_editmode[EDITMODE_BITMASK]->show();
			tool_editmode[EDITMODE_PRIORITY]->show();
			property_editor->show();
		} else {
			if (tool_editmode[EDITMODE_ICON]->is_pressed() || tool_editmode[EDITMODE_PRIORITY]->is_pressed() || tool_editmode[EDITMODE_BITMASK]->is_pressed())
				tool_editmode[EDITMODE_COLLISION]->set_pressed(true);

			tool_editmode[EDITMODE_ICON]->hide();
			tool_editmode[EDITMODE_BITMASK]->hide();
			tool_editmode[EDITMODE_PRIORITY]->hide();
			property_editor->hide();
		}
	} else {
		current_item_index = -1;
		preview->set_texture(NULL);
		workspace->set_custom_minimum_size(Size2i());
	}
	helper->_change_notify("");
	workspace->update();
}

void TileSetEditor::_on_edit_mode_changed(int p_edit_mode) {

	edit_mode = (EditMode)p_edit_mode;
	switch (edit_mode) {
		case EDITMODE_BITMASK: {
			tool_containers[TOOLBAR_DUMMY]->show();
			tool_containers[TOOLBAR_BITMASK]->show();
			tool_containers[TOOLBAR_SHAPE]->hide();
			tools[TOOL_SELECT]->set_pressed(true);
			tools[TOOL_SELECT]->set_tooltip(TTR("LMB: set bit on.\nRMB: set bit off."));
			spin_priority->hide();
		} break;
		case EDITMODE_COLLISION:
		case EDITMODE_NAVIGATION:
		case EDITMODE_OCCLUSION: {
			tool_containers[TOOLBAR_DUMMY]->show();
			tool_containers[TOOLBAR_BITMASK]->hide();
			tool_containers[TOOLBAR_SHAPE]->show();
			tools[TOOL_SELECT]->set_tooltip(TTR("Select current edited sub-tile."));
			current_shape = PoolVector2Array();
			spin_priority->hide();

			if (!tileset->tile_get_is_autotile(get_current_tile())) {
				if (edited_collision_shape != tileset->tile_get_shape(get_current_tile(), 0))
					edited_collision_shape = tileset->tile_get_shape(get_current_tile(), 0);
				if (edited_occlusion_shape != tileset->tile_get_light_occluder(get_current_tile()))
					edited_occlusion_shape = tileset->tile_get_light_occluder(get_current_tile());
				if (edited_navigation_shape != tileset->tile_get_navigation_polygon(get_current_tile()))
					edited_navigation_shape = tileset->tile_get_navigation_polygon(get_current_tile());

				if (edit_mode == EDITMODE_COLLISION) {
					current_shape.resize(0);
					if (edited_collision_shape.is_valid()) {
						for (int i = 0; i < edited_collision_shape->get_points().size(); i++) {
							current_shape.push_back(edited_collision_shape->get_points()[i]);
						}
					}
				} else if (edit_mode == EDITMODE_OCCLUSION) {
					current_shape.resize(0);
					if (edited_occlusion_shape.is_valid()) {
						for (int i = 0; i < edited_occlusion_shape->get_polygon().size(); i++) {
							current_shape.push_back(edited_occlusion_shape->get_polygon()[i]);
						}
					}
				} else if (edit_mode == EDITMODE_NAVIGATION) {
					current_shape.resize(0);
					if (edited_navigation_shape.is_valid()) {
						if (edited_navigation_shape->get_polygon_count() > 0) {
							PoolVector<Vector2> vertices = edited_navigation_shape->get_vertices();
							for (int i = 0; i < edited_navigation_shape->get_polygon(0).size(); i++) {
								current_shape.push_back(vertices[edited_navigation_shape->get_polygon(0)[i]]);
							}
						}
					}
				}
			}
		} break;
		default: {
			tool_containers[TOOLBAR_DUMMY]->show();
			tool_containers[TOOLBAR_BITMASK]->hide();
			tool_containers[TOOLBAR_SHAPE]->hide();
			if (edit_mode == EDITMODE_ICON) {
				tools[TOOL_SELECT]->set_tooltip(TTR("Select sub-tile to use as icon, this will be also used on invalid autotile bindings."));
				spin_priority->hide();
			} else {
				tools[TOOL_SELECT]->set_tooltip(TTR("Select sub-tile to change it's priority."));
				spin_priority->show();
			}
		} break;
	}
	workspace->update();
}

void TileSetEditor::_on_workspace_draw() {

	if (get_current_tile() >= 0 && !tileset.is_null()) {
		int spacing = tileset->autotile_get_spacing(get_current_tile());
		Vector2 size = tileset->autotile_get_size(get_current_tile());
		Rect2i region = tileset->tile_get_region(get_current_tile());
		Color c(0.347214, 0.722656, 0.617063);

		switch (edit_mode) {
			case EDITMODE_ICON: {
				Vector2 coord = tileset->autotile_get_icon_coordinate(get_current_tile());
				draw_highlight_tile(coord);
			} break;
			case EDITMODE_BITMASK: {
				c = Color(1, 0, 0, 0.5);
				for (float x = 0; x < region.size.x / (spacing + size.x); x++) {
					for (float y = 0; y < region.size.y / (spacing + size.y); y++) {
						Vector2 coord(x, y);
						Point2 anchor(coord.x * (spacing + size.x), coord.y * (spacing + size.y));
						uint16_t mask = tileset->autotile_get_bitmask(get_current_tile(), coord);
						if (tileset->autotile_get_bitmask_mode(get_current_tile()) == TileSet::BITMASK_2X2) {
							if (mask & TileSet::BIND_TOPLEFT) {
								workspace->draw_rect(Rect2(anchor, size / 2), c);
							}
							if (mask & TileSet::BIND_TOPRIGHT) {
								workspace->draw_rect(Rect2(anchor + Vector2(size.x / 2, 0), size / 2), c);
							}
							if (mask & TileSet::BIND_BOTTOMLEFT) {
								workspace->draw_rect(Rect2(anchor + Vector2(0, size.y / 2), size / 2), c);
							}
							if (mask & TileSet::BIND_BOTTOMRIGHT) {
								workspace->draw_rect(Rect2(anchor + size / 2, size / 2), c);
							}
						} else if (tileset->autotile_get_bitmask_mode(get_current_tile()) == TileSet::BITMASK_3X3) {
							if (mask & TileSet::BIND_TOPLEFT) {
								workspace->draw_rect(Rect2(anchor, size / 3), c);
							}
							if (mask & TileSet::BIND_TOP) {
								workspace->draw_rect(Rect2(anchor + Vector2(size.x / 3, 0), size / 3), c);
							}
							if (mask & TileSet::BIND_TOPRIGHT) {
								workspace->draw_rect(Rect2(anchor + Vector2((size.x / 3) * 2, 0), size / 3), c);
							}
							if (mask & TileSet::BIND_LEFT) {
								workspace->draw_rect(Rect2(anchor + Vector2(0, size.y / 3), size / 3), c);
							}
							if (mask & TileSet::BIND_CENTER) {
								workspace->draw_rect(Rect2(anchor + Vector2(size.x / 3, size.y / 3), size / 3), c);
							}
							if (mask & TileSet::BIND_RIGHT) {
								workspace->draw_rect(Rect2(anchor + Vector2((size.x / 3) * 2, size.y / 3), size / 3), c);
							}
							if (mask & TileSet::BIND_BOTTOMLEFT) {
								workspace->draw_rect(Rect2(anchor + Vector2(0, (size.y / 3) * 2), size / 3), c);
							}
							if (mask & TileSet::BIND_BOTTOM) {
								workspace->draw_rect(Rect2(anchor + Vector2(size.x / 3, (size.y / 3) * 2), size / 3), c);
							}
							if (mask & TileSet::BIND_BOTTOMRIGHT) {
								workspace->draw_rect(Rect2(anchor + (size / 3) * 2, size / 3), c);
							}
						}
					}
				}
			} break;
			case EDITMODE_COLLISION:
			case EDITMODE_OCCLUSION:
			case EDITMODE_NAVIGATION: {
				if (tileset->tile_get_is_autotile(get_current_tile())) {
					Vector2 coord = edited_shape_coord;
					draw_highlight_tile(coord);
				}
				draw_polygon_shapes();
				draw_grid_snap();
			} break;
			case EDITMODE_PRIORITY: {
				spin_priority->set_value(tileset->autotile_get_subtile_priority(get_current_tile(), edited_shape_coord));
				uint16_t mask = tileset->autotile_get_bitmask(get_current_tile(), edited_shape_coord);
				Vector<Vector2> queue_others;
				int total = 0;
				for (Map<Vector2, uint16_t>::Element *E = tileset->autotile_get_bitmask_map(get_current_tile()).front(); E; E = E->next()) {
					if (E->value() == mask) {
						total += tileset->autotile_get_subtile_priority(get_current_tile(), E->key());
						if (E->key() != edited_shape_coord) {
							queue_others.push_back(E->key());
						}
					}
				}
				spin_priority->set_suffix(" / " + String::num(total, 0));
				draw_highlight_tile(edited_shape_coord, queue_others);
			} break;
		}

		if (tileset->tile_get_is_autotile(get_current_tile())) {
			float j = -size.x; //make sure to draw at 0
			while (j < region.size.x) {
				j += size.x;
				if (spacing <= 0) {
					workspace->draw_line(Point2(j, 0), Point2(j, region.size.y), c);
				} else {
					workspace->draw_rect(Rect2(Point2(j, 0), Size2(spacing, region.size.y)), c);
				}
				j += spacing;
			}
			j = -size.y; //make sure to draw at 0
			while (j < region.size.y) {
				j += size.y;
				if (spacing <= 0) {
					workspace->draw_line(Point2(0, j), Point2(region.size.x, j), c);
				} else {
					workspace->draw_rect(Rect2(Point2(0, j), Size2(region.size.x, spacing)), c);
				}
				j += spacing;
			}
		}
	}
}

#define MIN_DISTANCE_SQUARED 10
void TileSetEditor::_on_workspace_input(const Ref<InputEvent> &p_ie) {

	if (get_current_tile() >= 0 && !tileset.is_null()) {
		Ref<InputEventMouseButton> mb = p_ie;
		Ref<InputEventMouseMotion> mm = p_ie;

		static bool dragging;
		static bool erasing;

		int spacing = tileset->autotile_get_spacing(get_current_tile());
		Vector2 size = tileset->autotile_get_size(get_current_tile());
		switch (edit_mode) {
			case EDITMODE_ICON: {
				if (mb.is_valid()) {
					if (mb->is_pressed() && mb->get_button_index() == BUTTON_LEFT) {
						Vector2 coord((int)(mb->get_position().x / (spacing + size.x)), (int)(mb->get_position().y / (spacing + size.y)));
						tileset->autotile_set_icon_coordinate(get_current_tile(), coord);
						Rect2 region = tileset->tile_get_region(get_current_tile());
						region.size = size;
						coord.x *= (spacing + size.x);
						coord.y *= (spacing + size.y);
						region.position += coord;
						tileset_list->set_item_icon_region(current_item_index, region);
						workspace->update();
					}
				}
			} break;
			case EDITMODE_BITMASK: {
				if (mb.is_valid()) {
					if (mb->is_pressed()) {
						if (dragging) {
							return;
						}
						if (mb->get_button_index() == BUTTON_RIGHT || mb->get_button_index() == BUTTON_LEFT) {
							dragging = true;
							erasing = (mb->get_button_index() == BUTTON_RIGHT);
							Vector2 coord((int)(mb->get_position().x / (spacing + size.x)), (int)(mb->get_position().y / (spacing + size.y)));
							Vector2 pos(coord.x * (spacing + size.x), coord.y * (spacing + size.y));
							pos = mb->get_position() - pos;
							uint16_t bit;
							if (tileset->autotile_get_bitmask_mode(get_current_tile()) == TileSet::BITMASK_2X2) {
								if (pos.x < size.x / 2) {
									if (pos.y < size.y / 2) {
										bit = TileSet::BIND_TOPLEFT;
									} else {
										bit = TileSet::BIND_BOTTOMLEFT;
									}
								} else {
									if (pos.y < size.y / 2) {
										bit = TileSet::BIND_TOPRIGHT;
									} else {
										bit = TileSet::BIND_BOTTOMRIGHT;
									}
								}
							} else if (tileset->autotile_get_bitmask_mode(get_current_tile()) == TileSet::BITMASK_3X3) {
								if (pos.x < size.x / 3) {
									if (pos.y < size.y / 3) {
										bit = TileSet::BIND_TOPLEFT;
									} else if (pos.y > (size.y / 3) * 2) {
										bit = TileSet::BIND_BOTTOMLEFT;
									} else {
										bit = TileSet::BIND_LEFT;
									}
								} else if (pos.x > (size.x / 3) * 2) {
									if (pos.y < size.y / 3) {
										bit = TileSet::BIND_TOPRIGHT;
									} else if (pos.y > (size.y / 3) * 2) {
										bit = TileSet::BIND_BOTTOMRIGHT;
									} else {
										bit = TileSet::BIND_RIGHT;
									}
								} else {
									if (pos.y < size.y / 3) {
										bit = TileSet::BIND_TOP;
									} else if (pos.y > (size.y / 3) * 2) {
										bit = TileSet::BIND_BOTTOM;
									} else {
										bit = TileSet::BIND_CENTER;
									}
								}
							}
							uint16_t mask = tileset->autotile_get_bitmask(get_current_tile(), coord);
							if (erasing) {
								mask &= ~bit;
							} else {
								mask |= bit;
							}
							tileset->autotile_set_bitmask(get_current_tile(), coord, mask);
							workspace->update();
						}
					} else {
						if ((erasing && mb->get_button_index() == BUTTON_RIGHT) || (!erasing && mb->get_button_index() == BUTTON_LEFT)) {
							dragging = false;
							erasing = false;
						}
					}
				}
				if (mm.is_valid()) {
					if (dragging) {
						Vector2 coord((int)(mm->get_position().x / (spacing + size.x)), (int)(mm->get_position().y / (spacing + size.y)));
						Vector2 pos(coord.x * (spacing + size.x), coord.y * (spacing + size.y));
						pos = mm->get_position() - pos;
						uint16_t bit;
						if (tileset->autotile_get_bitmask_mode(get_current_tile()) == TileSet::BITMASK_2X2) {
							if (pos.x < size.x / 2) {
								if (pos.y < size.y / 2) {
									bit = TileSet::BIND_TOPLEFT;
								} else {
									bit = TileSet::BIND_BOTTOMLEFT;
								}
							} else {
								if (pos.y < size.y / 2) {
									bit = TileSet::BIND_TOPRIGHT;
								} else {
									bit = TileSet::BIND_BOTTOMRIGHT;
								}
							}
						} else if (tileset->autotile_get_bitmask_mode(get_current_tile()) == TileSet::BITMASK_3X3) {
							if (pos.x < size.x / 3) {
								if (pos.y < size.y / 3) {
									bit = TileSet::BIND_TOPLEFT;
								} else if (pos.y > (size.y / 3) * 2) {
									bit = TileSet::BIND_BOTTOMLEFT;
								} else {
									bit = TileSet::BIND_LEFT;
								}
							} else if (pos.x > (size.x / 3) * 2) {
								if (pos.y < size.y / 3) {
									bit = TileSet::BIND_TOPRIGHT;
								} else if (pos.y > (size.y / 3) * 2) {
									bit = TileSet::BIND_BOTTOMRIGHT;
								} else {
									bit = TileSet::BIND_RIGHT;
								}
							} else {
								if (pos.y < size.y / 3) {
									bit = TileSet::BIND_TOP;
								} else if (pos.y > (size.y / 3) * 2) {
									bit = TileSet::BIND_BOTTOM;
								} else {
									bit = TileSet::BIND_CENTER;
								}
							}
						}
						uint16_t mask = tileset->autotile_get_bitmask(get_current_tile(), coord);
						if (erasing) {
							mask &= ~bit;
						} else {
							mask |= bit;
						}
						tileset->autotile_set_bitmask(get_current_tile(), coord, mask);
						workspace->update();
					}
				}
			} break;
			case EDITMODE_COLLISION:
			case EDITMODE_OCCLUSION:
			case EDITMODE_NAVIGATION:
			case EDITMODE_PRIORITY: {
				Vector2 shape_anchor = Vector2(0, 0);
				if (tileset->tile_get_is_autotile(get_current_tile())) {
					shape_anchor = edited_shape_coord;
					shape_anchor.x *= (size.x + spacing);
					shape_anchor.y *= (size.y + spacing);
				}
				if (tools[TOOL_SELECT]->is_pressed()) {
					if (mb.is_valid()) {
						if (mb->is_pressed() && mb->get_button_index() == BUTTON_LEFT) {
							if (edit_mode != EDITMODE_PRIORITY && current_shape.size() > 0) {
								for (int i = 0; i < current_shape.size(); i++) {
									if ((current_shape[i] - mb->get_position()).length_squared() <= MIN_DISTANCE_SQUARED) {
										dragging_point = i;
										workspace->update();
										return;
									}
								}
							}
							if (tileset->tile_get_is_autotile(get_current_tile())) {
								//FIX ME : Occlusion and navigation selection will directly edit the shape, but collision need to click again to edit the shapes. Make the collision directly edit the shape when selecting the tile
								Vector2 coord((int)(mb->get_position().x / (spacing + size.x)), (int)(mb->get_position().y / (spacing + size.y)));
								if (edited_shape_coord != coord) {
									edited_shape_coord = coord;
									edited_occlusion_shape = tileset->autotile_get_light_occluder(get_current_tile(), edited_shape_coord);
									edited_navigation_shape = tileset->autotile_get_navigation_polygon(get_current_tile(), edited_shape_coord);
									shape_anchor = edited_shape_coord;
									shape_anchor.x *= (size.x + spacing);
									shape_anchor.y *= (size.y + spacing);
									if (edit_mode == EDITMODE_OCCLUSION) {
										current_shape.resize(0);
										if (edited_occlusion_shape.is_valid()) {
											for (int i = 0; i < edited_occlusion_shape->get_polygon().size(); i++) {
												current_shape.push_back(edited_occlusion_shape->get_polygon()[i] + shape_anchor);
											}
										}
									} else if (edit_mode == EDITMODE_NAVIGATION) {
										current_shape.resize(0);
										if (edited_navigation_shape.is_valid()) {
											if (edited_navigation_shape->get_polygon_count() > 0) {
												PoolVector<Vector2> vertices = edited_navigation_shape->get_vertices();
												for (int i = 0; i < edited_navigation_shape->get_polygon(0).size(); i++) {
													current_shape.push_back(vertices[edited_navigation_shape->get_polygon(0)[i]] + shape_anchor);
												}
											}
										}
									}
								} else {
									if (edit_mode == EDITMODE_COLLISION) {
										Vector<TileSet::ShapeData> sd = tileset->tile_get_shapes(get_current_tile());
										for (int i = 0; i < sd.size(); i++) {
											if (sd[i].autotile_coord == coord) {
												Ref<ConvexPolygonShape2D> shape = sd[i].shape;
												if (shape.is_valid()) {

													Rect2 bounding_rect;
													PoolVector2Array polygon;
													bounding_rect.position = shape->get_points()[0];
													for (int j = 0; j < shape->get_points().size(); j++) {
														polygon.push_back(shape->get_points()[j] + shape_anchor);
														bounding_rect.expand_to(shape->get_points()[j] + shape_anchor);
													}
													if (bounding_rect.has_point(mb->get_position())) {
														current_shape = polygon;
														edited_collision_shape = shape;
													}
												}
											}
										}
									}
								}
							} else {
							}
							/*
							else {
								if (edit_mode == EDITMODE_COLLISION && edited_collision_shape != tileset->tile_get_shape(get_current_tile(), 0)) {
									edited_collision_shape = tileset->tile_get_shape(get_current_tile(), 0);
									if (edited_collision_shape.is_valid()){
										current_shape.resize(0);
										PoolVector2Array polygon;
										for (int j = 0; j < edited_collision_shape->get_points().size(); j++) 
											polygon.push_back(edited_collision_shape->get_points()[j] + shape_anchor);
										current_shape = polygon;
									}
								}
								else if (edit_mode == EDITMODE_OCCLUSION) {
									edited_occlusion_shape = tileset->tile_get_light_occluder(get_current_tile());
									if (edited_occlusion_shape.is_valid()) {
										current_shape.resize(0);
										PoolVector<Vector2> vertices = edited_navigation_shape->get_vertices();
										for (int i = 0; i < edited_navigation_shape->get_polygon(0).size(); i++) {
											current_shape.push_back(vertices[edited_navigation_shape->get_polygon(0)[i]] + shape_anchor);
										}
									}
								} else if (edit_mode == EDITMODE_NAVIGATION) {
									if (edited_navigation_shape.is_valid()) {
										edited_navigation_shape = tileset->tile_get_navigation_polygon(get_current_tile());
										current_shape.resize(0);
										PoolVector<Vector2> vertices = edited_navigation_shape->get_vertices();
										for (int i = 0; i < edited_navigation_shape->get_polygon(0).size(); i++) {
											current_shape.push_back(vertices[edited_navigation_shape->get_polygon(0)[i]] + shape_anchor);
										}
									}
								}
							}
								*/
							workspace->update();
						} else if (!mb->is_pressed() && mb->get_button_index() == BUTTON_LEFT) {
							if (edit_mode == EDITMODE_COLLISION) {
								if (dragging_point >= 0) {
									dragging_point = -1;

									Vector<Vector2> points;

									for (int i = 0; i < current_shape.size(); i++) {
										Vector2 p = current_shape[i];
										if (tools[SHAPE_GRID_SNAP]->is_pressed() || tools[SHAPE_KEEP_INSIDE_TILE]->is_pressed()) {
											p = snap_point(p);
										}
										points.push_back(p - shape_anchor);
									}

									edited_collision_shape->set_points(points);

									workspace->update();
								}
							} else if (edit_mode == EDITMODE_OCCLUSION) {
								if (dragging_point >= 0) {
									dragging_point = -1;

									PoolVector<Vector2> polygon;
									polygon.resize(current_shape.size());
									PoolVector<Vector2>::Write w = polygon.write();

									for (int i = 0; i < current_shape.size(); i++) {
										w[i] = current_shape[i] - shape_anchor;
									}

									w = PoolVector<Vector2>::Write();
									edited_occlusion_shape->set_polygon(polygon);

									workspace->update();
								}
							} else if (edit_mode == EDITMODE_NAVIGATION) {
								if (dragging_point >= 0) {
									dragging_point = -1;

									PoolVector<Vector2> polygon;
									Vector<int> indices;
									polygon.resize(current_shape.size());
									PoolVector<Vector2>::Write w = polygon.write();

									for (int i = 0; i < current_shape.size(); i++) {
										w[i] = current_shape[i] - shape_anchor;
										indices.push_back(i);
									}

									w = PoolVector<Vector2>::Write();
									edited_navigation_shape->set_vertices(polygon);
									edited_navigation_shape->add_polygon(indices);

									workspace->update();
								}
							}
						}
					} else if (mm.is_valid()) {
						if (dragging_point >= 0) {
							current_shape.set(dragging_point, snap_point(mm->get_position()));
							workspace->update();
						}
					}
				} else if (tools[SHAPE_NEW_POLYGON]->is_pressed()) {
					if (mb.is_valid()) {
						if (mb->is_pressed() && mb->get_button_index() == BUTTON_LEFT) {
							Vector2 pos = mb->get_position();
							pos = snap_point(pos);
							if (creating_shape) {
								if (current_shape.size() > 0) {
									if ((pos - current_shape[0]).length_squared() <= MIN_DISTANCE_SQUARED) {
										if (current_shape.size() > 2) {
											close_shape(shape_anchor);
											workspace->update();
											return;
										}
									}
								}
								current_shape.push_back(pos);
								workspace->update();
							} else {
								int t_id = get_current_tile();
								if (t_id >= 0) {
									if (edit_mode == EDITMODE_COLLISION) {
<<<<<<< HEAD
										Vector<TileSet::ShapeData> sd = tileset->tile_get_shapes(t_id);
										for (int i = 0; i < sd.size(); i++) {
											if (!tileset->tile_get_is_autotile(get_current_tile()) || sd[i].autotile_coord == edited_shape_coord) {
=======
										Vector<TileSet::ShapeData> sd = tile_set->tile_get_shapes(t_id);
										for (int i = 0; i < sd.size(); i++) {
											if (sd[i].autotile_coord == edited_shape_coord) {
>>>>>>> 914f5103
												Ref<ConvexPolygonShape2D> shape = sd[i].shape;

												if (!shape.is_null()) {
													sd.remove(i);
<<<<<<< HEAD
													tileset->tile_set_shapes(get_current_tile(), sd);
=======
													tile_set->tile_set_shapes(get_current_tile(), sd);
>>>>>>> 914f5103
													edited_collision_shape = Ref<Shape2D>();
													workspace->update();
												}
												break;
<<<<<<< HEAD
											}
										}
									} else if (edit_mode == EDITMODE_OCCLUSION) {
										if (tileset->tile_get_is_autotile(t_id)) {
											Map<Vector2, Ref<OccluderPolygon2D> > map = tileset->autotile_get_light_occluder_map(t_id);
											for (Map<Vector2, Ref<OccluderPolygon2D> >::Element *E = map.front(); E; E = E->next()) {
												if (E->key() == edited_shape_coord) {
													tileset->autotile_set_light_occluder(get_current_tile(), Ref<OccluderPolygon2D>(), edited_shape_coord);
													break;
												}
											}
										} else
											tileset->tile_set_light_occluder(t_id, Ref<OccluderPolygon2D>());

										edited_occlusion_shape = Ref<OccluderPolygon2D>();
										workspace->update();
									} else if (edit_mode == EDITMODE_NAVIGATION) {
										if (tileset->tile_get_is_autotile(t_id)) {
											Map<Vector2, Ref<NavigationPolygon> > map = tileset->autotile_get_navigation_map(t_id);
											for (Map<Vector2, Ref<NavigationPolygon> >::Element *E = map.front(); E; E = E->next()) {
												if (E->key() == edited_shape_coord) {
													tileset->autotile_set_navigation_polygon(t_id, Ref<NavigationPolygon>(), edited_shape_coord);
													break;
												}
											}
										} else
											tileset->tile_set_navigation_polygon(t_id, Ref<NavigationPolygon>());
=======
											}
										}
									} else if (edit_mode == EDITMODE_OCCLUSION) {
										Map<Vector2, Ref<OccluderPolygon2D> > map = tile_set->autotile_get_light_oclusion_map(t_id);
										for (Map<Vector2, Ref<OccluderPolygon2D> >::Element *E = map.front(); E; E = E->next()) {
											if (E->key() == edited_shape_coord) {
												tile_set->autotile_set_light_occluder(get_current_tile(), Ref<OccluderPolygon2D>(), edited_shape_coord);
												break;
											}
										}

										edited_occlusion_shape = Ref<OccluderPolygon2D>();
										workspace->update();
									} else if (edit_mode == EDITMODE_NAVIGATION) {
										Map<Vector2, Ref<NavigationPolygon> > map = tile_set->autotile_get_navigation_map(t_id);
										for (Map<Vector2, Ref<NavigationPolygon> >::Element *E = map.front(); E; E = E->next()) {
											if (E->key() == edited_shape_coord) {
												tile_set->autotile_set_navigation_polygon(t_id, Ref<NavigationPolygon>(), edited_shape_coord);
												break;
											}
										}
>>>>>>> 914f5103

										edited_navigation_shape = Ref<NavigationPolygon>();
										workspace->update();
									}
								}

								creating_shape = true;
								current_shape.resize(0);
								current_shape.push_back(snap_point(pos));
							}
						} else if (mb->is_pressed() && mb->get_button_index() == BUTTON_RIGHT && current_shape.size() > 2) {
							if (creating_shape) {
								close_shape(shape_anchor);
							}
						}
					} else if (mm.is_valid()) {
						if (creating_shape) {
							workspace->update();
						}
					}
				}
			} break;
		}

		//Drag Middle Mouse
		if (mm.is_valid()) {
			if (mm->get_button_mask() & BUTTON_MASK_MIDDLE) {

				Vector2 dragged(mm->get_relative().x, mm->get_relative().y);
				scroll->set_h_scroll(scroll->get_h_scroll() - dragged.x * workspace->get_scale().x);
				scroll->set_v_scroll(scroll->get_v_scroll() - dragged.y * workspace->get_scale().x);
			}
		}
	}
}

void TileSetEditor::_on_tool_clicked(int p_tool) {
	if (p_tool == BITMASK_COPY) {
		bitmask_map_copy = tileset->autotile_get_bitmask_map(get_current_tile());
	} else if (p_tool == BITMASK_PASTE) {
		tileset->autotile_clear_bitmask_map(get_current_tile());
		for (Map<Vector2, uint16_t>::Element *E = bitmask_map_copy.front(); E; E = E->next()) {
			tileset->autotile_set_bitmask(get_current_tile(), E->key(), E->value());
		}
		workspace->update();
	} else if (p_tool == BITMASK_CLEAR) {
		tileset->autotile_clear_bitmask_map(get_current_tile());
		workspace->update();
	} else if (p_tool == SHAPE_DELETE) {
		if (creating_shape) {
			creating_shape = false;
			current_shape.resize(0);
			workspace->update();
		} else {
			switch (edit_mode) {
				case EDITMODE_COLLISION: {
					if (!edited_collision_shape.is_null()) {
						Vector<TileSet::ShapeData> sd = tileset->tile_get_shapes(get_current_tile());
						int index;
						for (int i = 0; i < sd.size(); i++) {
							if (sd[i].shape == edited_collision_shape) {
								index = i;
								break;
							}
						}
						if (index >= 0) {
							sd.remove(index);
							tileset->tile_set_shapes(get_current_tile(), sd);
							tileset->_change_notify("");
							edited_collision_shape = Ref<Shape2D>();
							current_shape.resize(0);
							workspace->update();
						}
					}
				} break;
				case EDITMODE_NAVIGATION: {
					if (!edited_navigation_shape.is_null()) {
						tileset->autotile_set_navigation_polygon(get_current_tile(), Ref<NavigationPolygon>(), edited_shape_coord);
						edited_navigation_shape = Ref<NavigationPolygon>();
						current_shape.resize(0);
						workspace->update();
					}
				} break;
				case EDITMODE_OCCLUSION: {
					if (!edited_occlusion_shape.is_null()) {
						tileset->autotile_set_light_occluder(get_current_tile(), Ref<OccluderPolygon2D>(), edited_shape_coord);
						edited_occlusion_shape = Ref<OccluderPolygon2D>();
						current_shape.resize(0);
						workspace->update();
					}
				} break;
			}
		}
	} else if (p_tool == ZOOM_OUT) {
		float scale = workspace->get_scale().x;
		if (scale > 0.1) {
			scale /= 2;
			workspace->set_scale(Vector2(scale, scale));
			workspace_container->set_custom_minimum_size(preview->get_region_rect().size * scale);
		}
	} else if (p_tool == ZOOM_1) {
		workspace->set_scale(Vector2(1, 1));
		workspace_container->set_custom_minimum_size(preview->get_region_rect().size);
	} else if (p_tool == ZOOM_IN) {
		float scale = workspace->get_scale().x;
		scale *= 2;
		workspace->set_scale(Vector2(scale, scale));
		workspace_container->set_custom_minimum_size(preview->get_region_rect().size * scale);
	}
}

void TileSetEditor::_on_priority_changed(float val) {
	tileset->autotile_set_subtile_priority(get_current_tile(), edited_shape_coord, (int)val);
	workspace->update();
}

void TileSetEditor::_on_grid_snap_toggled(bool p_val) {
	if (p_val)
		hb_grid->show();
	else
		hb_grid->hide();
	workspace->update();
}

void TileSetEditor::_set_snap_step_x(float p_val) {
	snap_step.x = p_val;
	workspace->update();
}

void TileSetEditor::_set_snap_step_y(float p_val) {
	snap_step.y = p_val;
	workspace->update();
}

void TileSetEditor::_set_snap_off_x(float p_val) {
	snap_offset.x = p_val;
	workspace->update();
}

void TileSetEditor::_set_snap_off_y(float p_val) {
	snap_offset.y = p_val;
	workspace->update();
}
void TileSetEditor::_set_snap_sep_x(float p_val) {
	snap_separation.x = p_val;
	workspace->update();
}

void TileSetEditor::_set_snap_sep_y(float p_val) {
	snap_separation.y = p_val;
	workspace->update();
}

void TileSetEditor::draw_highlight_tile(Vector2 coord, const Vector<Vector2> &other_highlighted) {

	Vector2 size = tileset->autotile_get_size(get_current_tile());
	int spacing = tileset->autotile_get_spacing(get_current_tile());
	Rect2 region = tileset->tile_get_region(get_current_tile());
	coord.x *= (size.x + spacing);
	coord.y *= (size.y + spacing);
	workspace->draw_rect(Rect2(0, 0, region.size.x, coord.y), Color(0.5, 0.5, 0.5, 0.5));
	workspace->draw_rect(Rect2(0, coord.y, coord.x, size.y), Color(0.5, 0.5, 0.5, 0.5));
	workspace->draw_rect(Rect2(coord.x + size.x, coord.y, region.size.x - coord.x - size.x, size.y), Color(0.5, 0.5, 0.5, 0.5));
	workspace->draw_rect(Rect2(0, coord.y + size.y, region.size.x, region.size.y - size.y - coord.y), Color(0.5, 0.5, 0.5, 0.5));
	coord += Vector2(1, 1);
	workspace->draw_rect(Rect2(coord, size - Vector2(2, 2)), Color(1, 0, 0), false);
	for (int i = 0; i < other_highlighted.size(); i++) {
		coord = other_highlighted[i];
		coord.x *= (size.x + spacing);
		coord.y *= (size.y + spacing);
		coord += Vector2(1, 1);
		workspace->draw_rect(Rect2(coord, size - Vector2(2, 2)), Color(1, 0, 0), false);
	}
}

void TileSetEditor::draw_grid_snap() {
	if (tools[SHAPE_GRID_SNAP]->is_pressed()) {
		Color grid_color = Color(0.39, 0, 1, 0.2f);
		Size2 s = workspace->get_size();

		Vector2 size = tileset->autotile_get_size(get_current_tile());

		int width_count = (int)(s.width / (snap_step.x + snap_separation.x));
		int height_count = (int)(s.height / (snap_step.y + snap_separation.y));

		if (snap_step.x != 0) {
			int last_p = 0;
			for (int i = 0; i <= width_count; i++) {
				if (i == 0 && snap_offset.x != 0) {
					last_p = snap_offset.x;
				}
				if (snap_separation.x != 0 && i != 0) {
					workspace->draw_rect(Rect2(last_p, 0, snap_separation.x, s.height), grid_color);
					last_p += snap_separation.x;
				} else
					workspace->draw_line(Point2(last_p, 0), Point2(last_p, s.height), grid_color);

				last_p += snap_step.x;
			}
		}

		if (snap_step.y != 0) {
			int last_p = 0;
			for (int i = 0; i <= height_count; i++) {
				if (i == 0 && snap_offset.y != 0) {
					last_p = snap_offset.y;
				}
				if (snap_separation.x != 0 && i != 0) {
					workspace->draw_rect(Rect2(0, last_p, s.width, snap_separation.y), grid_color);
					last_p += snap_separation.y;
				} else
					workspace->draw_line(Point2(0, last_p), Point2(s.width, last_p), grid_color);
				last_p += snap_step.y;
			}
		}
	}
}

void TileSetEditor::draw_polygon_shapes() {

	int t_id = get_current_tile();
	if (t_id < 0)
		return;

	Ref<Texture> select_handle = get_icon("EditorHandle", "EditorIcons");
	switch (edit_mode) {
		case EDITMODE_COLLISION: {
			Vector<TileSet::ShapeData> sd = tileset->tile_get_shapes(t_id);
			for (int i = 0; i < sd.size(); i++) {
				Vector2 coord = Vector2(0, 0);
				Vector2 anchor = Vector2(0, 0);
				if (tileset->tile_get_is_autotile(get_current_tile())) {
					coord = sd[i].autotile_coord;
					anchor = tileset->autotile_get_size(t_id);
					anchor.x += tileset->autotile_get_spacing(t_id);
					anchor.y += tileset->autotile_get_spacing(t_id);
					anchor.x *= coord.x;
					anchor.y *= coord.y;
				}
				Ref<ConvexPolygonShape2D> shape = sd[i].shape;
				if (shape.is_valid()) {
					Color c_bg;
					Color c_border;
					if ((!tileset->tile_get_is_autotile(get_current_tile()) || coord == edited_shape_coord) && sd[i].shape == edited_collision_shape) {
						c_bg = Color(0, 1, 1, 0.5);
						c_border = Color(0, 1, 1);
					} else {
						c_bg = Color(0.9, 0.7, 0.07, 0.5);
						c_border = Color(0.9, 0.7, 0.07, 1);
					}
					Vector<Vector2> polygon;
					Vector<Color> colors;
					if (shape == edited_collision_shape) {
						for (int j = 0; j < shape->get_points().size(); j++) {
							polygon.push_back(shape->get_points()[j] + anchor);
							colors.push_back(c_bg);
						}
					} else {
						for (int j = 0; j < shape->get_points().size(); j++) {
							polygon.push_back(shape->get_points()[j] + anchor);
							colors.push_back(c_bg);
						}
					}
					if (polygon.size() > 2) {
						workspace->draw_polygon(polygon, colors);
					}
					if (!tileset->tile_get_is_autotile(get_current_tile()) || coord == edited_shape_coord) {
						for (int j = 0; j < shape->get_points().size() - 1; j++) {
							workspace->draw_line(shape->get_points()[j] + anchor, shape->get_points()[j + 1] + anchor, c_border, 1, true);
						}

						if (shape == edited_collision_shape) {
							for (int j = 0; j < current_shape.size(); j++) {
								workspace->draw_texture(select_handle, current_shape[j] - select_handle->get_size() / 2);
							}
						}
					}
				}
			}
		} break;
		case EDITMODE_OCCLUSION: {
			Ref<OccluderPolygon2D> shape;
			if (!tileset->tile_get_is_autotile(t_id)) {
				shape = edited_occlusion_shape;
				if (shape.is_valid()) {
					Color c_bg = Color(0, 1, 1, 0.5);
					Color c_border = Color(0, 1, 1);
					Vector<Vector2> polygon;
					Vector<Color> colors;
					for (int j = 0; j < shape->get_polygon().size(); j++) {
						polygon.push_back(shape->get_polygon()[j]);
						colors.push_back(c_bg);
					}
					workspace->draw_polygon(polygon, colors);
					for (int j = 0; j < shape->get_polygon().size() - 1; j++) {
						workspace->draw_line(shape->get_polygon()[j], shape->get_polygon()[j + 1], c_border, 1, true);
					}
					workspace->draw_line(shape->get_polygon()[shape->get_polygon().size() - 1], shape->get_polygon()[0], c_border, 1, true);
					for (int j = 0; j < current_shape.size(); j++) {
						workspace->draw_texture(select_handle, current_shape[j] - select_handle->get_size() / 2);
					}
				}
			} else {
				Map<Vector2, Ref<OccluderPolygon2D> > map = tileset->autotile_get_light_occluder_map(t_id);
				for (Map<Vector2, Ref<OccluderPolygon2D> >::Element *E = map.front(); E; E = E->next()) {
					Vector2 coord = Vector2(0, 0);
					Vector2 anchor = Vector2(0, 0);
					if (tileset->tile_get_is_autotile(get_current_tile())) {
						coord = E->key();
						anchor = tileset->autotile_get_size(t_id);
						anchor.x += tileset->autotile_get_spacing(t_id);
						anchor.y += tileset->autotile_get_spacing(t_id);
						anchor.x *= coord.x;
						anchor.y *= coord.y;
					}
					shape = E->value();
					if (shape.is_valid()) {
						Color c_bg;
						Color c_border;
						if (coord == edited_shape_coord && shape == edited_occlusion_shape) {
							c_bg = Color(0, 1, 1, 0.5);
							c_border = Color(0, 1, 1);
						} else {
							c_bg = Color(0.9, 0.7, 0.07, 0.5);
							c_border = Color(0.9, 0.7, 0.07, 1);
						}
						Vector<Vector2> polygon;
						Vector<Color> colors;
						if (shape == edited_occlusion_shape) {
							for (int j = 0; j < shape->get_polygon().size(); j++) {
								polygon.push_back(shape->get_polygon()[j] + anchor);
								colors.push_back(c_bg);
							}
						} else {
							for (int j = 0; j < shape->get_polygon().size(); j++) {
								polygon.push_back(shape->get_polygon()[j] + anchor);
								colors.push_back(c_bg);
							}
						}
						workspace->draw_polygon(polygon, colors);
						if (coord == edited_shape_coord) {
							for (int j = 0; j < shape->get_polygon().size() - 1; j++) {
								workspace->draw_line(shape->get_polygon()[j] + anchor, shape->get_polygon()[j + 1] + anchor, c_border, 1, true);
							}
							workspace->draw_line(shape->get_polygon()[shape->get_polygon().size() - 1] + anchor, shape->get_polygon()[0] + anchor, c_border, 1, true);
							if (shape == edited_occlusion_shape) {
								for (int j = 0; j < current_shape.size(); j++) {
									workspace->draw_texture(select_handle, current_shape[j] - select_handle->get_size() / 2);
								}
							}
						}
					}
				}
			}
		} break;
		case EDITMODE_NAVIGATION: {
			Ref<NavigationPolygon> shape;
			if (!tileset->tile_get_is_autotile(t_id)) {
				shape = edited_navigation_shape;
				if (shape.is_valid()) {
					Color c_bg = Color(0, 1, 1, 0.5);
					Color c_border = Color(0, 1, 1);
					Vector<Vector2> polygon;
					Vector<Color> colors;
					PoolVector<Vector2> vertices = shape->get_vertices();
					for (int j = 0; j < shape->get_polygon(0).size(); j++) {
						polygon.push_back(vertices[shape->get_polygon(0)[j]]);
						colors.push_back(c_bg);
					}
					workspace->draw_polygon(polygon, colors);
					if (shape->get_polygon_count() > 0) {
						PoolVector<Vector2> vertices = shape->get_vertices();
						for (int j = 0; j < shape->get_polygon(0).size() - 1; j++) {
							workspace->draw_line(vertices[shape->get_polygon(0)[j]], vertices[shape->get_polygon(0)[j + 1]], c_border, 1, true);
						}
						for (int j = 0; j < current_shape.size(); j++) {
							workspace->draw_texture(select_handle, current_shape[j] - select_handle->get_size() / 2);
						}
					}
				}
			} else {
				Map<Vector2, Ref<NavigationPolygon> > map = tileset->autotile_get_navigation_map(t_id);
				for (Map<Vector2, Ref<NavigationPolygon> >::Element *E = map.front(); E; E = E->next()) {
					Vector2 coord = Vector2(0, 0);
					Vector2 anchor = Vector2(0, 0);
					if (tileset->tile_get_is_autotile(get_current_tile())) {
						coord = E->key();
						anchor = tileset->autotile_get_size(t_id);
						anchor.x += tileset->autotile_get_spacing(t_id);
						anchor.y += tileset->autotile_get_spacing(t_id);
						anchor.x *= coord.x;
						anchor.y *= coord.y;
					}
					Ref<NavigationPolygon> shape = E->value();
					if (shape.is_valid()) {
						Color c_bg;
						Color c_border;
						if ((!tileset->tile_get_is_autotile(get_current_tile()) || coord == edited_shape_coord) && shape == edited_navigation_shape) {
							c_bg = Color(0, 1, 1, 0.5);
							c_border = Color(0, 1, 1);
						} else {
							c_bg = Color(0.9, 0.7, 0.07, 0.5);
							c_border = Color(0.9, 0.7, 0.07, 1);
						}
						Vector<Vector2> polygon;
						Vector<Color> colors;
						PoolVector<Vector2> vertices = shape->get_vertices();
						if (shape == edited_navigation_shape) {
							for (int j = 0; j < shape->get_polygon(0).size(); j++) {
								polygon.push_back(vertices[shape->get_polygon(0)[j]] + anchor);
								colors.push_back(c_bg);
							}
						} else if (shape->get_polygon_count() > 0) {
							for (int j = 0; j < shape->get_polygon(0).size(); j++) {
								polygon.push_back(vertices[shape->get_polygon(0)[j]] + anchor);
								colors.push_back(c_bg);
							}
						}
						workspace->draw_polygon(polygon, colors);
						if (coord == edited_shape_coord) {
							if (shape->get_polygon_count() > 0) {
								PoolVector<Vector2> vertices = shape->get_vertices();
								for (int j = 0; j < shape->get_polygon(0).size() - 1; j++) {
									workspace->draw_line(vertices[shape->get_polygon(0)[j]] + anchor, vertices[shape->get_polygon(0)[j + 1]] + anchor, c_border, 1, true);
								}
								if (shape == edited_navigation_shape) {
									for (int j = 0; j < current_shape.size(); j++) {
										workspace->draw_texture(select_handle, current_shape[j] - select_handle->get_size() / 2);
									}
								}
							}
						}
					}
				}
			}
		} break;
	}
	if (creating_shape) {
		for (int j = 0; j < current_shape.size() - 1; j++) {
			workspace->draw_line(current_shape[j], current_shape[j + 1], Color(0, 1, 1), 1, true);
		}
		workspace->draw_line(current_shape[current_shape.size() - 1], snap_point(workspace->get_local_mouse_position()), Color(0, 1, 1), 1, true);
	}
}

void TileSetEditor::close_shape(const Vector2 &shape_anchor) {

	creating_shape = false;

	if (edit_mode == EDITMODE_COLLISION) {
		if (current_shape.size() >= 3) {
			Ref<ConvexPolygonShape2D> shape = memnew(ConvexPolygonShape2D);

			Vector<Vector2> segments;
			float p_total = 0;

			for (int i = 0; i < current_shape.size(); i++) {
				segments.push_back(current_shape[i] - shape_anchor);

				if (i != current_shape.size() - 1)
					p_total += ((current_shape[i + 1].x - current_shape[i].x) * (-current_shape[i + 1].y + (-current_shape[i].y)));
				else
					p_total += ((current_shape[0].x - current_shape[i].x) * (-current_shape[0].y + (-current_shape[i].y)));
			}

			if (p_total < 0)
				segments.invert();

			shape->set_points(segments);

			if (tileset->tile_get_is_autotile(get_current_tile()))
				tileset->tile_add_shape(get_current_tile(), shape, Transform2D(), false, edited_shape_coord);
			else
				tileset->tile_set_shape(get_current_tile(), 0, shape);
			edited_collision_shape = shape;
		}

		tools[TOOL_SELECT]->set_pressed(true);
		workspace->update();
	} else if (edit_mode == EDITMODE_OCCLUSION) {
		Ref<OccluderPolygon2D> shape = memnew(OccluderPolygon2D);

		PoolVector<Vector2> polygon;
		polygon.resize(current_shape.size());
		PoolVector<Vector2>::Write w = polygon.write();

		for (int i = 0; i < current_shape.size(); i++) {
			w[i] = current_shape[i] - shape_anchor;
		}

		w = PoolVector<Vector2>::Write();
		shape->set_polygon(polygon);

		if (tileset->tile_get_is_autotile(get_current_tile()))
			tileset->autotile_set_light_occluder(get_current_tile(), shape, edited_shape_coord);
		else
			tileset->tile_set_light_occluder(get_current_tile(), shape);
		edited_occlusion_shape = shape;
		tools[TOOL_SELECT]->set_pressed(true);
		workspace->update();
	} else if (edit_mode == EDITMODE_NAVIGATION) {
		Ref<NavigationPolygon> shape = memnew(NavigationPolygon);

		PoolVector<Vector2> polygon;
		Vector<int> indices;
		polygon.resize(current_shape.size());
		PoolVector<Vector2>::Write w = polygon.write();

		for (int i = 0; i < current_shape.size(); i++) {
			w[i] = current_shape[i] - shape_anchor;
			indices.push_back(i);
		}

		w = PoolVector<Vector2>::Write();
		shape->set_vertices(polygon);
		shape->add_polygon(indices);
		if (tileset->tile_get_is_autotile(get_current_tile()))
			tileset->autotile_set_navigation_polygon(get_current_tile(), shape, edited_shape_coord);
		else
			tileset->tile_set_navigation_polygon(get_current_tile(), shape);
		edited_navigation_shape = shape;
		tools[TOOL_SELECT]->set_pressed(true);
		workspace->update();
	}
	tileset->_change_notify("");
}

Vector2 TileSetEditor::snap_point(const Vector2 &point) {
	Vector2 p = point;
	Vector2 coord = edited_shape_coord;
	Vector2 tile_size = tileset->autotile_get_size(get_current_tile());
	int spacing = tileset->autotile_get_spacing(get_current_tile());
	Vector2 anchor = coord;
	anchor.x *= (tile_size.x + spacing);
	anchor.y *= (tile_size.y + spacing);
	Rect2 region(anchor, tile_size);
	if (!tileset->tile_get_is_autotile(get_current_tile()))
		region.position = Point2(0, 0);

	if (tools[SHAPE_GRID_SNAP]->is_pressed()) {
		p.x = Math::snap_scalar_seperation(snap_offset.x, snap_step.x, p.x, snap_separation.x);
		p.y = Math::snap_scalar_seperation(snap_offset.y, snap_step.y, p.y, snap_separation.y);
	}
	if (tools[SHAPE_KEEP_INSIDE_TILE]->is_pressed()) {
		if (p.x < region.position.x)
			p.x = region.position.x;
		if (p.y < region.position.y)
			p.y = region.position.y;
		if (p.x > region.position.x + region.size.x)
			p.x = region.position.x + region.size.x;
		if (p.y > region.position.y + region.size.y)
			p.y = region.position.y + region.size.y;
	}
	return p;
}

int TileSetEditor::get_current_tile() {

	if (tileset_list->get_selected_items().size() == 0)
		return -1;
	else
		return tileset_list->get_item_metadata(tileset_list->get_selected_items()[0]);
}

void TileSetEditorPlugin::edit(Object *p_node) {

	if (Object::cast_to<TileSet>(p_node)) {
		tileset_editor->edit(Object::cast_to<TileSet>(p_node));
		tileset_editor->show();
	} else
		tileset_editor->hide();
}

bool TileSetEditorPlugin::handles(Object *p_node) const {

	return p_node->is_class("TileSet");
}

void TileSetEditorPlugin::make_visible(bool p_visible) {

	if (p_visible) {
		tileset_editor->show();
		tileset_editor->tileset_bottom_panel_button->show();
		tileset_editor->side_panel->show();
		if (tileset_editor->tileset_bottom_panel_button->is_pressed()) {
			tileset_editor->tileset_bottom_panel->show();
		}
		tileset_editor->texture_region_button->show();
		if (tileset_editor->texture_region_button->is_pressed()) {
			tileset_editor->texture_region_editor->show();
		}
	} else {
		tileset_editor->hide();
		tileset_editor->side_panel->hide();
		tileset_editor->tileset_bottom_panel->hide();
		tileset_editor->tileset_bottom_panel_button->hide();
		tileset_editor->texture_region_button->hide();
		tileset_editor->texture_region_editor->hide();
	}
}

TileSetEditorPlugin::TileSetEditorPlugin(EditorNode *p_node) {

	tileset_editor = memnew(TileSetEditor(p_node));

	add_control_to_container(CONTAINER_CANVAS_EDITOR_MENU, tileset_editor);
	tileset_editor->set_anchors_and_margins_preset(Control::PRESET_WIDE);
	tileset_editor->set_anchor(MARGIN_BOTTOM, Control::ANCHOR_BEGIN);
	tileset_editor->set_end(Point2(0, 22));
	tileset_editor->hide();

	tileset_editor->init_tileset_side_panel(p_node);
	tileset_editor->init_tileset_bottom_panel(p_node);

	tileset_editor->tileset_bottom_panel->set_custom_minimum_size(Size2(0, 200));
	add_control_to_container(CONTAINER_CANVAS_EDITOR_SIDE, tileset_editor->side_panel);
	tileset_editor->side_panel->set_anchors_and_margins_preset(Control::PRESET_WIDE);
	tileset_editor->side_panel->set_custom_minimum_size(Size2(200, 0));
	tileset_editor->side_panel->hide();

	tileset_editor->texture_region_editor = memnew(TextureRegionEditor(p_node));
	tileset_editor->texture_region_button = p_node->add_bottom_panel_item(TTR("Texture Region"), tileset_editor->texture_region_editor);
	tileset_editor->texture_region_editor->set_custom_minimum_size(Size2(0, 200));
	tileset_editor->texture_region_editor->hide();
	tileset_editor->texture_region_button->hide();

	tileset_editor->tileset_bottom_panel_button = p_node->add_bottom_panel_item(TTR("Tile Set"), tileset_editor->tileset_bottom_panel);
	tileset_editor->tileset_bottom_panel_button->hide();

	tileset_editor->texture_region_editor->ts_editor = tileset_editor;
}

void TileSetEditorHelper::set_tileset(const Ref<TileSet> &p_tileset) {

	tile_set = p_tileset;
}

bool TileSetEditorHelper::_set(const StringName &p_name, const Variant &p_value) {

	if (tileset_editor->get_current_tile() < 0 || tile_set.is_null())
		return false;

	String name = p_name.operator String();
	bool v = false;
	if (name == "bitmask_mode") {
		tile_set->set(String::num(tileset_editor->get_current_tile(), 0) + "/autotile/bitmask_mode", p_value, &v);
	} else if (name.left(7) == "layout/") {
		tile_set->set(String::num(tileset_editor->get_current_tile(), 0) + "/autotile" + name.right(6), p_value, &v);
	}
	/*else if (name == "texture") {
		tile_set->set(String::num(tileset_editor->get_current_tile(), 0) + "texture", p_value, &v);
	}*/
	if (v) {
		tile_set->_change_notify("");
		tileset_editor->workspace->update();
	}
	return v;
}

bool TileSetEditorHelper::_get(const StringName &p_name, Variant &r_ret) const {

	if (tileset_editor->get_current_tile() < 0 || tile_set.is_null())
		return false;

	String name = p_name.operator String();
	bool v = false;
	if (name == "bitmask_mode") {
		r_ret = tile_set->get(String::num(tileset_editor->get_current_tile(), 0) + "/autotile/bitmask_mode", &v);
	} else if (name.left(7) == "layout/") {
		r_ret = tile_set->get(String::num(tileset_editor->get_current_tile(), 0) + "/autotile" + name.right(6), &v);
	}
	return v;
}

void TileSetEditorHelper::_get_property_list(List<PropertyInfo> *p_list) const {

	if (tileset_editor->get_current_tile() < 0 || tile_set.is_null())
		return;

	p_list->push_back(PropertyInfo(Variant::INT, "bitmask_mode", PROPERTY_HINT_ENUM, "2x2,3x3"));
	p_list->push_back(PropertyInfo(Variant::VECTOR2, "layout/tile_size"));
	p_list->push_back(PropertyInfo(Variant::INT, "layout/spacing", PROPERTY_HINT_RANGE, "0,256,1"));
}

TileSetEditorHelper::TileSetEditorHelper(TileSetEditor *p_tileset_editor) {

	tileset_editor = p_tileset_editor;
}<|MERGE_RESOLUTION|>--- conflicted
+++ resolved
@@ -318,21 +318,12 @@
 	side_panel->add_child(split);
 	split->set_anchors_and_margins_preset(Control::PRESET_WIDE);
 
-<<<<<<< HEAD
 	tileset_list = memnew(ItemList);
 	tileset_list->set_v_size_flags(SIZE_EXPAND_FILL);
 	tileset_list->set_h_size_flags(SIZE_EXPAND_FILL);
 	tileset_list->set_custom_minimum_size(Size2(10, 200));
 	tileset_list->connect("item_selected", this, "_on_tileset_selected");
 	split->add_child(tileset_list);
-=======
-	autotile_list = memnew(ItemList);
-	autotile_list->set_v_size_flags(SIZE_EXPAND_FILL);
-	autotile_list->set_h_size_flags(SIZE_EXPAND_FILL);
-	autotile_list->set_custom_minimum_size(Size2(10, 200));
-	autotile_list->connect("item_selected", this, "_on_autotile_selected");
-	split->add_child(autotile_list);
->>>>>>> 914f5103
 
 	property_editor = memnew(PropertyEditor);
 	property_editor->set_v_size_flags(SIZE_EXPAND_FILL);
@@ -343,13 +334,9 @@
 	property_editor->edit(helper);
 }
 
-<<<<<<< HEAD
 void TileSetEditor::init_tileset_bottom_panel(EditorNode *p_editor) {
 	tileset_bottom_panel = memnew(Control);
 	tileset_bottom_panel->set_name("Tileset Bottom Panel");
-=======
-	//Editor
->>>>>>> 914f5103
 
 	dragging_point = -1;
 	creating_shape = false;
@@ -1150,29 +1137,18 @@
 								int t_id = get_current_tile();
 								if (t_id >= 0) {
 									if (edit_mode == EDITMODE_COLLISION) {
-<<<<<<< HEAD
 										Vector<TileSet::ShapeData> sd = tileset->tile_get_shapes(t_id);
 										for (int i = 0; i < sd.size(); i++) {
 											if (!tileset->tile_get_is_autotile(get_current_tile()) || sd[i].autotile_coord == edited_shape_coord) {
-=======
-										Vector<TileSet::ShapeData> sd = tile_set->tile_get_shapes(t_id);
-										for (int i = 0; i < sd.size(); i++) {
-											if (sd[i].autotile_coord == edited_shape_coord) {
->>>>>>> 914f5103
 												Ref<ConvexPolygonShape2D> shape = sd[i].shape;
 
 												if (!shape.is_null()) {
 													sd.remove(i);
-<<<<<<< HEAD
 													tileset->tile_set_shapes(get_current_tile(), sd);
-=======
-													tile_set->tile_set_shapes(get_current_tile(), sd);
->>>>>>> 914f5103
 													edited_collision_shape = Ref<Shape2D>();
 													workspace->update();
 												}
 												break;
-<<<<<<< HEAD
 											}
 										}
 									} else if (edit_mode == EDITMODE_OCCLUSION) {
@@ -1200,29 +1176,6 @@
 											}
 										} else
 											tileset->tile_set_navigation_polygon(t_id, Ref<NavigationPolygon>());
-=======
-											}
-										}
-									} else if (edit_mode == EDITMODE_OCCLUSION) {
-										Map<Vector2, Ref<OccluderPolygon2D> > map = tile_set->autotile_get_light_oclusion_map(t_id);
-										for (Map<Vector2, Ref<OccluderPolygon2D> >::Element *E = map.front(); E; E = E->next()) {
-											if (E->key() == edited_shape_coord) {
-												tile_set->autotile_set_light_occluder(get_current_tile(), Ref<OccluderPolygon2D>(), edited_shape_coord);
-												break;
-											}
-										}
-
-										edited_occlusion_shape = Ref<OccluderPolygon2D>();
-										workspace->update();
-									} else if (edit_mode == EDITMODE_NAVIGATION) {
-										Map<Vector2, Ref<NavigationPolygon> > map = tile_set->autotile_get_navigation_map(t_id);
-										for (Map<Vector2, Ref<NavigationPolygon> >::Element *E = map.front(); E; E = E->next()) {
-											if (E->key() == edited_shape_coord) {
-												tile_set->autotile_set_navigation_polygon(t_id, Ref<NavigationPolygon>(), edited_shape_coord);
-												break;
-											}
-										}
->>>>>>> 914f5103
 
 										edited_navigation_shape = Ref<NavigationPolygon>();
 										workspace->update();
