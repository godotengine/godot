/**************************************************************************/
/*  tile_map_editor.h                                                     */
/**************************************************************************/
/*                         This file is part of:                          */
/*                             GODOT ENGINE                               */
/*                        https://godotengine.org                         */
/**************************************************************************/
/* Copyright (c) 2014-present Godot Engine contributors (see AUTHORS.md). */
/* Copyright (c) 2007-2014 Juan Linietsky, Ariel Manzur.                  */
/*                                                                        */
/* Permission is hereby granted, free of charge, to any person obtaining  */
/* a copy of this software and associated documentation files (the        */
/* "Software"), to deal in the Software without restriction, including    */
/* without limitation the rights to use, copy, modify, merge, publish,    */
/* distribute, sublicense, and/or sell copies of the Software, and to     */
/* permit persons to whom the Software is furnished to do so, subject to  */
/* the following conditions:                                              */
/*                                                                        */
/* The above copyright notice and this permission notice shall be         */
/* included in all copies or substantial portions of the Software.        */
/*                                                                        */
/* THE SOFTWARE IS PROVIDED "AS IS", WITHOUT WARRANTY OF ANY KIND,        */
/* EXPRESS OR IMPLIED, INCLUDING BUT NOT LIMITED TO THE WARRANTIES OF     */
/* MERCHANTABILITY, FITNESS FOR A PARTICULAR PURPOSE AND NONINFRINGEMENT. */
/* IN NO EVENT SHALL THE AUTHORS OR COPYRIGHT HOLDERS BE LIABLE FOR ANY   */
/* CLAIM, DAMAGES OR OTHER LIABILITY, WHETHER IN AN ACTION OF CONTRACT,   */
/* TORT OR OTHERWISE, ARISING FROM, OUT OF OR IN CONNECTION WITH THE      */
/* SOFTWARE OR THE USE OR OTHER DEALINGS IN THE SOFTWARE.                 */
/**************************************************************************/

#ifndef TILE_MAP_EDITOR_H
#define TILE_MAP_EDITOR_H

#include "tile_atlas_view.h"

#include "core/os/thread.h"
#include "core/typedefs.h"
#include "scene/2d/tile_map.h"
#include "scene/gui/box_container.h"
#include "scene/gui/check_box.h"
#include "scene/gui/flow_container.h"
#include "scene/gui/item_list.h"
#include "scene/gui/menu_button.h"
#include "scene/gui/option_button.h"
#include "scene/gui/separator.h"
#include "scene/gui/spin_box.h"
#include "scene/gui/split_container.h"
#include "scene/gui/tab_bar.h"
#include "scene/gui/tree.h"

class TileMapEditor;

class TileMapSubEditorPlugin : public Object {
public:
	struct TabData {
		Control *toolbar = nullptr;
		Control *panel = nullptr;
	};

	virtual Vector<TabData> get_tabs() const {
		return Vector<TabData>();
	};

	virtual bool forward_canvas_gui_input(const Ref<InputEvent> &p_event) { return false; };
	virtual void forward_canvas_draw_over_viewport(Control *p_overlay){};
	virtual void tile_set_changed(){};
	virtual void edit(ObjectID p_tile_map_id, int p_tile_map_layer){};
};

class TileMapEditorTilesPlugin : public TileMapSubEditorPlugin {
	GDCLASS(TileMapEditorTilesPlugin, TileMapSubEditorPlugin);

public:
	enum {
		TRANSFORM_ROTATE_LEFT,
		TRANSFORM_ROTATE_RIGHT,
		TRANSFORM_FLIP_H,
		TRANSFORM_FLIP_V,
	};

private:
	ObjectID tile_map_id;
	int tile_map_layer = -1;
	virtual void edit(ObjectID p_tile_map_id, int p_tile_map_layer) override;

	///// Toolbar /////
	HBoxContainer *toolbar = nullptr;

	Ref<ButtonGroup> tool_buttons_group;
	Button *select_tool_button = nullptr;
	Button *paint_tool_button = nullptr;
	Button *line_tool_button = nullptr;
	Button *rect_tool_button = nullptr;
	Button *bucket_tool_button = nullptr;
	Button *multi_layer_mode_button = nullptr;
	HBoxContainer *tools_settings = nullptr;

	VSeparator *tools_settings_vsep = nullptr;
	Button *picker_button = nullptr;
	Button *erase_button = nullptr;

	HBoxContainer *transform_toolbar = nullptr;
	Button *transform_button_rotate_left = nullptr;
	Button *transform_button_rotate_right = nullptr;
	Button *transform_button_flip_h = nullptr;
	Button *transform_button_flip_v = nullptr;

	VSeparator *tools_settings_vsep_2 = nullptr;
	CheckBox *bucket_contiguous_checkbox = nullptr;
	Button *random_tile_toggle = nullptr;

	HBoxContainer *scatter_controls_container = nullptr;
	float scattering = 0.0;
	Label *scatter_label = nullptr;
	SpinBox *scatter_spinbox = nullptr;
	void _on_random_tile_checkbox_toggled(bool p_pressed);
	void _on_scattering_spinbox_changed(double p_value);

	void _update_toolbar();
<<<<<<< HEAD
	void _update_transform_buttons();
	void _set_transform_buttons_state(const Vector<Button *> &p_enabled_buttons, const Vector<Button *> &p_disabled_buttons, const String &p_why_disabled);

=======
	void _multi_layer_mode_pressed();
>>>>>>> b8f31fe7
	///// Tilemap editing. /////
	bool has_mouse = false;
	void _mouse_exited_viewport();
	bool multi_layer_selection_mode = false;

	enum DragType {
		DRAG_TYPE_NONE = 0,
		DRAG_TYPE_SELECT,
		DRAG_TYPE_MOVE,
		DRAG_TYPE_PAINT,
		DRAG_TYPE_LINE,
		DRAG_TYPE_RECT,
		DRAG_TYPE_BUCKET,
		DRAG_TYPE_PICK,
		DRAG_TYPE_CLIPBOARD_PASTE,
	};
	DragType drag_type = DRAG_TYPE_NONE;
	bool drag_erasing = false;
	Vector2 drag_start_mouse_pos;
	Vector2 drag_last_mouse_pos;
	HashMap<Vector2i, TileMapCell> drag_modified;

	TileMapCell _pick_random_tile(Ref<TileMapPattern> p_pattern);
	HashMap<Vector2i, TileMapCell> _draw_line(Vector2 p_start_drag_mouse_pos, Vector2 p_from_mouse_pos, Vector2 p_to_mouse_pos, bool p_erase);
	HashMap<Vector2i, TileMapCell> _draw_rect(Vector2i p_start_cell, Vector2i p_end_cell, bool p_erase);
	HashMap<Vector2i, TileMapCell> _draw_bucket_fill(Vector2i p_coords, bool p_contiguous, bool p_erase);
	void _stop_dragging();

	void _apply_transform(int p_type);
	int _get_transformed_alternative(int p_alternative_id, int p_transform);

	///// Selection system. /////
	RBSet<Vector2i> tile_map_selection;
	Ref<TileMapPattern> tile_map_clipboard;
	Ref<TileMapPattern> selection_pattern;
	void _set_tile_map_selection(const TypedArray<Vector2i> &p_selection);
	TypedArray<Vector2i> _get_tile_map_selection() const;

	RBSet<TileMapCell> tile_set_selection;

	void _update_selection_pattern_from_tilemap_selection();
	void _update_selection_pattern_from_tileset_tiles_selection();
	void _update_selection_pattern_from_tileset_pattern_selection();
	void _update_tileset_selection_from_selection_pattern();
	void _update_fix_selected_and_hovered();
	void _fix_invalid_tiles_in_tile_map_selection();

	///// Bottom panel common ////
	void _tab_changed();

	///// Bottom panel tiles ////
	VBoxContainer *tiles_bottom_panel = nullptr;
	Label *missing_source_label = nullptr;
	Label *invalid_source_label = nullptr;

	ItemList *sources_list = nullptr;
	MenuButton *source_sort_button = nullptr;

	Ref<Texture2D> missing_atlas_texture_icon;
	void _update_tile_set_sources_list();

	void _update_source_display();

	// Atlas sources.
	TileMapCell hovered_tile;
	TileAtlasView *tile_atlas_view = nullptr;
	HSplitContainer *atlas_sources_split_container = nullptr;

	bool tile_set_dragging_selection = false;
	Vector2i tile_set_drag_start_mouse_pos;

	Control *tile_atlas_control = nullptr;
	void _tile_atlas_control_mouse_exited();
	void _tile_atlas_control_gui_input(const Ref<InputEvent> &p_event);
	void _tile_atlas_control_draw();

	Control *alternative_tiles_control = nullptr;
	void _tile_alternatives_control_draw();
	void _tile_alternatives_control_mouse_exited();
	void _tile_alternatives_control_gui_input(const Ref<InputEvent> &p_event);

	void _update_atlas_view();
	void _set_source_sort(int p_sort);

	// Scenes collection sources.
	ItemList *scene_tiles_list = nullptr;

	void _update_scenes_collection_view();
	void _scene_thumbnail_done(const String &p_path, const Ref<Texture2D> &p_preview, const Ref<Texture2D> &p_small_preview, Variant p_ud);
	void _scenes_list_multi_selected(int p_index, bool p_selected);
	void _scenes_list_lmb_empty_clicked(const Vector2 &p_pos, MouseButton p_mouse_button_index);

	///// Bottom panel patterns GUI ////
	VBoxContainer *patterns_bottom_panel = nullptr;

	Tree *pattern_sets_display = nullptr;
	TreeItem *root = nullptr;

	PopupMenu *pattern_set_tree_menu = nullptr;
	PopupMenu *delete_pattern_set_menu = nullptr;
	Label *pattern_sets_help_label = nullptr;
	
	ItemList *patterns_item_list = nullptr;
	PopupMenu *delete_pattern_menu = nullptr;
	Label *patterns_help_label = nullptr;
	LineEdit *item_line_editor = nullptr;

	void _update_pattern_sets();
	void _update_patterns_list();
	void _pattern_preview_done(Ref<TileMapPattern> p_pattern, Ref<Texture2D> p_texture);
	void _patterns_item_list_gui_input(const Ref<InputEvent> &p_event);
	
	void _pattern_sets_display_empty_clicked(const Vector2 &p_pos, MouseButton p_mouse_button_index);
	void _pattern_set_menu_id_pressed(int p_id);

	void _pattern_set_selected(const Vector2 &p_pos, MouseButton p_mouse_button_index);
	void _delete_pattern_set_menu_id_pressed(int p_id);

	void _rename_pattern_set();
	void _rename_pattern_set_submitted(String p_new_text);

	// Used for swapping pattern sets in the pattern_sets_display using drag and drop functionality.
	Variant _get_drag_data_fw(const Point2 &p_point, Control *p_from_control);
	bool _can_drop_data_fw(const Point2 &p_point, const Variant &p_data, Control *p_from_control) const;
	void _drop_data_fw(const Point2 &p_point, const Variant &p_data, Control *p_from_control);
	

	void _pattern_clicked(int p_item_index, const Vector2 &p_pos, MouseButton p_mouse_button_index);
	void _delete_pattern_menu_id_pressed(int p_id);
	void _rename_pattern(int p_item_index);
	void _rename_pattern_submitted(String p_new_text);

	// Used for swapping patterns in the patterns_item_list using drag and drop functionality.
	Variant get_drag_data_fw(const Point2 &p_point, Control *p_from);
	bool can_drop_data_fw(const Point2 &p_point, const Variant &p_data, Control *p_from) const;
	void drop_data_fw(const Point2 &p_point, const Variant &p_data, Control *p_from);

	//CHECK ME bool select_last_pattern = false;

	// General
	void _update_theme();
	List<BaseButton *> viewport_shortcut_buttons;

	// Update callback
	virtual void tile_set_changed() override;

protected:
	static void _bind_methods();

public:
	virtual Vector<TabData> get_tabs() const override;
	virtual bool forward_canvas_gui_input(const Ref<InputEvent> &p_event) override;
	virtual void forward_canvas_draw_over_viewport(Control *p_overlay) override;

	TileMapEditorTilesPlugin();
	~TileMapEditorTilesPlugin();
};

class TileMapEditorTerrainsPlugin : public TileMapSubEditorPlugin {
	GDCLASS(TileMapEditorTerrainsPlugin, TileMapSubEditorPlugin);

private:
	ObjectID tile_map_id;
	int tile_map_layer = -1;
	virtual void edit(ObjectID p_tile_map_id, int p_tile_map_layer) override;

	// Toolbar.
	HBoxContainer *toolbar = nullptr;

	Ref<ButtonGroup> tool_buttons_group;
	Button *paint_tool_button = nullptr;
	Button *line_tool_button = nullptr;
	Button *rect_tool_button = nullptr;
	Button *bucket_tool_button = nullptr;

	HBoxContainer *tools_settings = nullptr;

	VSeparator *tools_settings_vsep = nullptr;
	Button *picker_button = nullptr;
	Button *erase_button = nullptr;

	VSeparator *tools_settings_vsep_2 = nullptr;
	CheckBox *bucket_contiguous_checkbox = nullptr;
	void _update_toolbar();

	// Main vbox.
	VBoxContainer *main_vbox_container = nullptr;

	// TileMap editing.
	bool has_mouse = false;
	void _mouse_exited_viewport();

	enum DragType {
		DRAG_TYPE_NONE = 0,
		DRAG_TYPE_PAINT,
		DRAG_TYPE_LINE,
		DRAG_TYPE_RECT,
		DRAG_TYPE_BUCKET,
		DRAG_TYPE_PICK,
	};
	DragType drag_type = DRAG_TYPE_NONE;
	bool drag_erasing = false;
	Vector2 drag_start_mouse_pos;
	Vector2 drag_last_mouse_pos;
	HashMap<Vector2i, TileMapCell> drag_modified;

	// Painting
	HashMap<Vector2i, TileMapCell> _draw_terrain_path_or_connect(const Vector<Vector2i> &p_to_paint, int p_terrain_set, int p_terrain, bool p_connect) const;
	HashMap<Vector2i, TileMapCell> _draw_terrain_pattern(const Vector<Vector2i> &p_to_paint, int p_terrain_set, TileSet::TerrainsPattern p_terrains_pattern) const;
	HashMap<Vector2i, TileMapCell> _draw_line(Vector2i p_start_cell, Vector2i p_end_cell, bool p_erase);
	HashMap<Vector2i, TileMapCell> _draw_rect(Vector2i p_start_cell, Vector2i p_end_cell, bool p_erase);
	RBSet<Vector2i> _get_cells_for_bucket_fill(Vector2i p_coords, bool p_contiguous);
	HashMap<Vector2i, TileMapCell> _draw_bucket_fill(Vector2i p_coords, bool p_contiguous, bool p_erase);
	void _stop_dragging();

	enum SelectedType {
		SELECTED_TYPE_CONNECT = 0,
		SELECTED_TYPE_PATH,
		SELECTED_TYPE_PATTERN,
	};
	SelectedType selected_type;
	int selected_terrain_set = -1;
	int selected_terrain = -1;
	TileSet::TerrainsPattern selected_terrains_pattern;
	void _update_selection();

	// Bottom panel.
	Tree *terrains_tree = nullptr;
	ItemList *terrains_tile_list = nullptr;

	// Cache.
	LocalVector<LocalVector<RBSet<TileSet::TerrainsPattern>>> per_terrain_terrains_patterns;
	List<BaseButton *> viewport_shortcut_buttons;

	// Update functions.
	void _update_terrains_cache();
	void _update_terrains_tree();
	void _update_tiles_list();
	void _update_theme();
	// Update callback
	virtual void tile_set_changed() override;

public:
	virtual Vector<TabData> get_tabs() const override;
	virtual bool forward_canvas_gui_input(const Ref<InputEvent> &p_event) override;
	virtual void forward_canvas_draw_over_viewport(Control *p_overlay) override;

	TileMapEditorTerrainsPlugin();
	~TileMapEditorTerrainsPlugin();
};

class TileMapEditor : public VBoxContainer {
	GDCLASS(TileMapEditor, VBoxContainer);

private:
	bool tileset_changed_needs_update = false;
	ObjectID tile_map_id;
	int tile_map_layer = -1;

	// Vector to keep plugins.
	Vector<TileMapSubEditorPlugin *> tile_map_editor_plugins;

	// Toolbar.
	HFlowContainer *tile_map_toolbar = nullptr;

	OptionButton *layers_selection_button = nullptr;
	Button *toggle_highlight_selected_layer_button = nullptr;
	void _layers_selection_item_selected(int p_index);

	Button *toggle_grid_button = nullptr;
	void _on_grid_toggled(bool p_pressed);

	MenuButton *advanced_menu_button = nullptr;
	void _advanced_menu_button_id_pressed(int p_id);

	// Bottom panel.
	Label *missing_tileset_label = nullptr;
	TabBar *tabs_bar = nullptr;
	LocalVector<TileMapSubEditorPlugin::TabData> tabs_data;
	LocalVector<TileMapSubEditorPlugin *> tabs_plugins;
	void _update_bottom_panel();

	// TileMap.
	Ref<Texture2D> missing_tile_texture;
	Ref<Texture2D> warning_pattern_texture;

	// CallBack.
	void _tile_map_changed();
	void _tab_changed(int p_tab_changed);

	// Updates.
	void _layers_select_next_or_previous(bool p_next);
	void _update_layers_selection();

	// Inspector undo/redo callback.
	void _move_tile_map_array_element(Object *p_undo_redo, Object *p_edited, String p_array_prefix, int p_from_index, int p_to_pos);

protected:
	void _notification(int p_what);
	void _draw_shape(Control *p_control, Rect2 p_region, TileSet::TileShape p_shape, TileSet::TileOffsetAxis p_offset_axis, Color p_color);

public:
	bool forward_canvas_gui_input(const Ref<InputEvent> &p_event);
	void forward_canvas_draw_over_viewport(Control *p_overlay);

	void edit(TileMap *p_tile_map);

	TileMapEditor();
	~TileMapEditor();

	// Static functions.
	static Vector<Vector2i> get_line(TileMap *p_tile_map, Vector2i p_from_cell, Vector2i p_to_cell);
};

#endif // TILE_MAP_EDITOR_H<|MERGE_RESOLUTION|>--- conflicted
+++ resolved
@@ -117,13 +117,10 @@
 	void _on_scattering_spinbox_changed(double p_value);
 
 	void _update_toolbar();
-<<<<<<< HEAD
+	void _multi_layer_mode_pressed();
 	void _update_transform_buttons();
 	void _set_transform_buttons_state(const Vector<Button *> &p_enabled_buttons, const Vector<Button *> &p_disabled_buttons, const String &p_why_disabled);
 
-=======
-	void _multi_layer_mode_pressed();
->>>>>>> b8f31fe7
 	///// Tilemap editing. /////
 	bool has_mouse = false;
 	void _mouse_exited_viewport();
