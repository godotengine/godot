/*************************************************************************/
/*  version_control_editor_plugin.h                                      */
/*************************************************************************/
/*                       This file is part of:                           */
/*                           GODOT ENGINE                                */
/*                      https://godotengine.org                          */
/*************************************************************************/
/* Copyright (c) 2007-2021 Juan Linietsky, Ariel Manzur.                 */
/* Copyright (c) 2014-2021 Godot Engine contributors (cf. AUTHORS.md).   */
/*                                                                       */
/* Permission is hereby granted, free of charge, to any person obtaining */
/* a copy of this software and associated documentation files (the       */
/* "Software"), to deal in the Software without restriction, including   */
/* without limitation the rights to use, copy, modify, merge, publish,   */
/* distribute, sublicense, and/or sell copies of the Software, and to    */
/* permit persons to whom the Software is furnished to do so, subject to */
/* the following conditions:                                             */
/*                                                                       */
/* The above copyright notice and this permission notice shall be        */
/* included in all copies or substantial portions of the Software.       */
/*                                                                       */
/* THE SOFTWARE IS PROVIDED "AS IS", WITHOUT WARRANTY OF ANY KIND,       */
/* EXPRESS OR IMPLIED, INCLUDING BUT NOT LIMITED TO THE WARRANTIES OF    */
/* MERCHANTABILITY, FITNESS FOR A PARTICULAR PURPOSE AND NONINFRINGEMENT.*/
/* IN NO EVENT SHALL THE AUTHORS OR COPYRIGHT HOLDERS BE LIABLE FOR ANY  */
/* CLAIM, DAMAGES OR OTHER LIABILITY, WHETHER IN AN ACTION OF CONTRACT,  */
/* TORT OR OTHERWISE, ARISING FROM, OUT OF OR IN CONNECTION WITH THE     */
/* SOFTWARE OR THE USE OR OTHER DEALINGS IN THE SOFTWARE.                */
/*************************************************************************/

#ifndef VERSION_CONTROL_EDITOR_PLUGIN_H
#define VERSION_CONTROL_EDITOR_PLUGIN_H

#include "editor/editor_plugin.h"
#include "editor/editor_vcs_interface.h"
#include "scene/gui/container.h"
#include "scene/gui/menu_button.h"
#include "scene/gui/rich_text_label.h"
#include "scene/gui/tab_container.h"
#include "scene/gui/text_edit.h"
#include "scene/gui/tool_button.h"
#include "scene/gui/tree.h"

class VersionControlEditorPlugin : public EditorPlugin {
	GDCLASS(VersionControlEditorPlugin, EditorPlugin)

public:
	enum ButtonType {
		BUTTON_TYPE_OPEN = 0,
		BUTTON_TYPE_DISCARD = 1,
	};

	enum DiffViewType {
		DIFF_VIEW_TYPE_SPLIT = 0,
		DIFF_VIEW_TYPE_UNIFIED = 1,
	};

private:
	static VersionControlEditorPlugin *singleton;

	List<StringName> available_addons;

	PopupMenu *version_control_actions;
	AcceptDialog *set_up_dialog;
	OptionButton *set_up_choice;
	PanelContainer *set_up_init_settings;
	Button *set_up_init_button;
	LineEdit *set_up_username;
	LineEdit *set_up_password;

	HashMap<EditorVCSInterface::ChangeType, String> change_type_to_strings;
	HashMap<EditorVCSInterface::ChangeType, Color> change_type_to_color;
	HashMap<EditorVCSInterface::ChangeType, Ref<Texture>> change_type_to_icon;

	TabContainer *dock_vbc;
	VBoxContainer *version_commit_dock;
	Tree *staged_files;
	Tree *unstaged_files;
	Tree *commit_list;

	OptionButton *branch_select;

	ToolButton *fetch_button;
	ToolButton *pull_button;
	ToolButton *push_button;

	ToolButton *stage_all_button;
	ToolButton *unstage_all_button;
	ToolButton *discard_all_button;
	ToolButton *refresh_button;
	TextEdit *commit_message;
	Button *commit_button;

	VBoxContainer *version_control_dock;
	ToolButton *version_control_dock_button;
	Label *diff_title;
	RichTextLabel *diff;
	OptionButton *diff_view_type_select;
	List<EditorVCSInterface::DiffFile> diff_content;

	void _notification(int p_what);
	void _initialize_vcs();
	void _selected_a_vcs(int p_id);
	void _populate_available_vcs_names();
	bool _load_addon(String p_path);
	void _set_up();
	void _set_credentials();
	void _update_opened_tabs();

	void _pull();
	void _push();
	void _fetch();
	void _commit();
	void _discard_all();
	void _refresh_stage_area();
<<<<<<< HEAD
	void _refresh_branch_list();
	void _refresh_commit_list();
	void _display_diff(int idx);
	void _move_all(Object *p_tree);
	void _load_diff(Object *p_tree);
	void _clear_diff();
	int _get_item_count(Tree *p_tree);
	void _item_activated(Object *p_tree);
	void _branch_item_selected(int index);
	void _move_item(Tree *p_tree, TreeItem *p_itme);
	void _display_diff_split_view(List<EditorVCSInterface::DiffLine> &p_diff_content);
	void _display_diff_unified_view(List<EditorVCSInterface::DiffLine> &p_diff_content);
	void _discard_file(String p_file_path, EditorVCSInterface::ChangeType change);
	void _cell_button_pressed(Object *p_item, int column, int id);
	void _add_new_item(Tree *p_tree, String p_file_path, EditorVCSInterface::ChangeType change);
=======
	void _stage_selected();
	void _stage_all();
	void _view_file_diff();
	void _display_file_diff(String p_file_path);
	void _refresh_file_diff();
	void _clear_file_diff();
	void _update_stage_status();
	void _update_commit_status();
	void _update_commit_button();
	void _commit_message_gui_input(const Ref<InputEvent> &p_event);
>>>>>>> 90a73421

	friend class EditorVCSInterface;

protected:
	static void _bind_methods();

public:
	static VersionControlEditorPlugin *get_singleton();

	void popup_vcs_set_up_dialog(const Control *p_gui_base);
	void set_version_control_tool_button(ToolButton *p_button) { version_control_dock_button = p_button; }

	PopupMenu *get_version_control_actions_panel() const { return version_control_actions; }
	VBoxContainer *get_version_commit_dock() const { return version_commit_dock; }
	VBoxContainer *get_version_control_dock() const { return version_control_dock; }

	List<StringName> get_available_vcs_names() const { return available_addons; }
	bool is_vcs_initialized() const;
	const String get_vcs_name() const;

	void register_editor();
	void fetch_available_vcs_addon_names();
	void shut_down();

	VersionControlEditorPlugin();
	~VersionControlEditorPlugin();
};

#endif // !VERSION_CONTROL_EDITOR_PLUGIN_H<|MERGE_RESOLUTION|>--- conflicted
+++ resolved
@@ -113,7 +113,6 @@
 	void _commit();
 	void _discard_all();
 	void _refresh_stage_area();
-<<<<<<< HEAD
 	void _refresh_branch_list();
 	void _refresh_commit_list();
 	void _display_diff(int idx);
@@ -129,18 +128,7 @@
 	void _discard_file(String p_file_path, EditorVCSInterface::ChangeType change);
 	void _cell_button_pressed(Object *p_item, int column, int id);
 	void _add_new_item(Tree *p_tree, String p_file_path, EditorVCSInterface::ChangeType change);
-=======
-	void _stage_selected();
-	void _stage_all();
-	void _view_file_diff();
-	void _display_file_diff(String p_file_path);
-	void _refresh_file_diff();
-	void _clear_file_diff();
-	void _update_stage_status();
-	void _update_commit_status();
-	void _update_commit_button();
 	void _commit_message_gui_input(const Ref<InputEvent> &p_event);
->>>>>>> 90a73421
 
 	friend class EditorVCSInterface;
 
