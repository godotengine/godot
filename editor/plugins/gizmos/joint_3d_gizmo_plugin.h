/**************************************************************************/
/*  joint_3d_gizmo_plugin.h                                               */
/**************************************************************************/
/*                         This file is part of:                          */
/*                             GODOT ENGINE                               */
/*                        https://godotengine.org                         */
/**************************************************************************/
/* Copyright (c) 2014-present Godot Engine contributors (see AUTHORS.md). */
/* Copyright (c) 2007-2014 Juan Linietsky, Ariel Manzur.                  */
/*                                                                        */
/* Permission is hereby granted, free of charge, to any person obtaining  */
/* a copy of this software and associated documentation files (the        */
/* "Software"), to deal in the Software without restriction, including    */
/* without limitation the rights to use, copy, modify, merge, publish,    */
/* distribute, sublicense, and/or sell copies of the Software, and to     */
/* permit persons to whom the Software is furnished to do so, subject to  */
/* the following conditions:                                              */
/*                                                                        */
/* The above copyright notice and this permission notice shall be         */
/* included in all copies or substantial portions of the Software.        */
/*                                                                        */
/* THE SOFTWARE IS PROVIDED "AS IS", WITHOUT WARRANTY OF ANY KIND,        */
/* EXPRESS OR IMPLIED, INCLUDING BUT NOT LIMITED TO THE WARRANTIES OF     */
/* MERCHANTABILITY, FITNESS FOR A PARTICULAR PURPOSE AND NONINFRINGEMENT. */
/* IN NO EVENT SHALL THE AUTHORS OR COPYRIGHT HOLDERS BE LIABLE FOR ANY   */
/* CLAIM, DAMAGES OR OTHER LIABILITY, WHETHER IN AN ACTION OF CONTRACT,   */
/* TORT OR OTHERWISE, ARISING FROM, OUT OF OR IN CONNECTION WITH THE      */
/* SOFTWARE OR THE USE OR OTHER DEALINGS IN THE SOFTWARE.                 */
/**************************************************************************/

#pragma once

#include "editor/plugins/node_3d_editor_gizmos.h"

class Joint3DGizmoPlugin : public EditorNode3DGizmoPlugin {
	GDCLASS(Joint3DGizmoPlugin, EditorNode3DGizmoPlugin);

	Timer *update_timer = nullptr;
	EditorNode3DGizmo *last_drawn = nullptr;

	void incremental_update_gizmos();

public:
	bool has_gizmo(Node3D *p_spatial) override;
	String get_gizmo_name() const override;
	int get_priority() const override;
	void redraw(EditorNode3DGizmo *p_gizmo) override;

	static void CreatePinJointGizmo(const Transform3D &p_offset, Vector<Vector3> &r_cursor_points);
	static void CreateHingeJointGizmo(const Transform3D &p_offset, const Transform3D &p_trs_joint, const Transform3D &p_trs_body_a, const Transform3D &p_trs_body_b, real_t p_limit_lower, real_t p_limit_upper, bool p_use_limit, Vector<Vector3> &r_common_points, Vector<Vector3> *r_body_a_points, Vector<Vector3> *r_body_b_points);
	static void CreateSliderJointGizmo(const Transform3D &p_offset, const Transform3D &p_trs_joint, const Transform3D &p_trs_body_a, const Transform3D &p_trs_body_b, real_t p_angular_limit_lower, real_t p_angular_limit_upper, real_t p_linear_limit_lower, real_t p_linear_limit_upper, Vector<Vector3> &r_points, Vector<Vector3> *r_body_a_points, Vector<Vector3> *r_body_b_points);
	static void CreateConeTwistJointGizmo(const Transform3D &p_offset, const Transform3D &p_trs_joint, const Transform3D &p_trs_body_a, const Transform3D &p_trs_body_b, real_t p_swing, real_t p_twist, Vector<Vector3> *r_body_a_points, Vector<Vector3> *r_body_b_points);
	static void CreateGeneric6DOFJointGizmo(
			const Transform3D &p_offset,
			const Transform3D &p_trs_joint,
			const Transform3D &p_trs_body_a,
			const Transform3D &p_trs_body_b,
			real_t p_angular_limit_lower_x,
			real_t p_angular_limit_upper_x,
			real_t p_linear_limit_lower_x,
			real_t p_linear_limit_upper_x,
			bool p_enable_angular_limit_x,
			bool p_enable_linear_limit_x,
			real_t p_angular_limit_lower_y,
			real_t p_angular_limit_upper_y,
			real_t p_linear_limit_lower_y,
			real_t p_linear_limit_upper_y,
			bool p_enable_angular_limit_y,
			bool p_enable_linear_limit_y,
			real_t p_angular_limit_lower_z,
			real_t p_angular_limit_upper_z,
			real_t p_linear_limit_lower_z,
			real_t p_linear_limit_upper_z,
			bool p_enable_angular_limit_z,
			bool p_enable_linear_limit_z,
			Vector<Vector3> &r_points,
			Vector<Vector3> *r_body_a_points,
			Vector<Vector3> *r_body_b_points);
	void CreateGenericDistanceConstraintGizmo(const Transform3D &p_offset,
			const Transform3D &p_trs_joint,
			const Vector3 &p_vec_global_a,
			const Vector3 &p_vec_global_b,
			real_t distance_min,
			real_t distance_max,
			Vector<Vector3> &r_cursor_points,
			Vector<Vector3> &r_body_points_a,
			Vector<Vector3> &r_body_points_b);

	Joint3DGizmoPlugin();
};

class JointGizmosDrawer {
public:
	static Basis look_body(const Transform3D &p_joint_transform, const Transform3D &p_body_transform);
	static Basis look_body_toward(Vector3::Axis p_axis, const Transform3D &joint_transform, const Transform3D &body_transform);
	static Basis look_body_toward_x(const Transform3D &p_joint_transform, const Transform3D &p_body_transform);
	static Basis look_body_toward_y(const Transform3D &p_joint_transform, const Transform3D &p_body_transform);
	/// Special function just used for physics joints, it returns a basis constrained toward Joint Z axis
	/// with axis X and Y that are looking toward the body and oriented toward up
	static Basis look_body_toward_z(const Transform3D &p_joint_transform, const Transform3D &p_body_transform);

	// Draw circle around p_axis
	static void draw_circle(Vector3::Axis p_axis, real_t p_radius, const Transform3D &p_offset, const Basis &p_base, real_t p_limit_lower, real_t p_limit_upper, Vector<Vector3> &r_points, bool p_inverse = false);
	static void draw_cone(const Transform3D &p_offset, const Basis &p_base, real_t p_swing, real_t p_twist, Vector<Vector3> &r_points);
<<<<<<< HEAD
	static void draw_cross(const Transform3D &p_offset, const Vector3 &p_origin, Vector<Vector3> &r_points);
};

#endif // JOINT_3D_GIZMO_PLUGIN_H
=======
};
>>>>>>> b5bdb880
<|MERGE_RESOLUTION|>--- conflicted
+++ resolved
@@ -102,11 +102,5 @@
 	// Draw circle around p_axis
 	static void draw_circle(Vector3::Axis p_axis, real_t p_radius, const Transform3D &p_offset, const Basis &p_base, real_t p_limit_lower, real_t p_limit_upper, Vector<Vector3> &r_points, bool p_inverse = false);
 	static void draw_cone(const Transform3D &p_offset, const Basis &p_base, real_t p_swing, real_t p_twist, Vector<Vector3> &r_points);
-<<<<<<< HEAD
 	static void draw_cross(const Transform3D &p_offset, const Vector3 &p_origin, Vector<Vector3> &r_points);
-};
-
-#endif // JOINT_3D_GIZMO_PLUGIN_H
-=======
-};
->>>>>>> b5bdb880
+};