--- conflicted
+++ resolved
@@ -68,7 +68,6 @@
 		Vector<Vector3> lines;
 		AABB aabb = mesh->get_aabb();
 
-<<<<<<< HEAD
 		for (int i = 0; i < 12; i++) {
 			Vector3 a, b;
 			aabb.get_edge(i, a, b);
@@ -78,30 +77,24 @@
 		p_gizmo->add_collision_segments(lines);
 	}
 	else
-	{
-		Ref<TriangleMesh> tm = m->generate_triangle_mesh();
+	{	
+		Ref<PlaneMesh> plane_mesh = mesh->get_mesh();
+		Ref<TriangleMesh> tm;
+		if (plane_mesh.is_valid() && (plane_mesh->get_subdivide_depth() > 0 || plane_mesh->get_subdivide_width() > 0)) {
+			// PlaneMesh subdiv makes gizmo redraw very slow due to TriangleMesh BVH calculation for every face.
+			// For gizmo collision this is very much unnecessary since a PlaneMesh is always flat, 2 faces is enough.
+			Ref<PlaneMesh> simple_plane_mesh;
+			simple_plane_mesh.instantiate();
+			simple_plane_mesh->set_orientation(plane_mesh->get_orientation());
+			simple_plane_mesh->set_size(plane_mesh->get_size());
+			simple_plane_mesh->set_center_offset(plane_mesh->get_center_offset());
+			tm = simple_plane_mesh->generate_triangle_mesh();
+		} else {
+			tm = m->generate_triangle_mesh();
+		}
+
 		if (tm.is_valid()) {
 			p_gizmo->add_collision_triangles(tm);
 		}
-=======
-	Ref<TriangleMesh> tm;
-
-	Ref<PlaneMesh> plane_mesh = mesh->get_mesh();
-	if (plane_mesh.is_valid() && (plane_mesh->get_subdivide_depth() > 0 || plane_mesh->get_subdivide_width() > 0)) {
-		// PlaneMesh subdiv makes gizmo redraw very slow due to TriangleMesh BVH calculation for every face.
-		// For gizmo collision this is very much unnecessary since a PlaneMesh is always flat, 2 faces is enough.
-		Ref<PlaneMesh> simple_plane_mesh;
-		simple_plane_mesh.instantiate();
-		simple_plane_mesh->set_orientation(plane_mesh->get_orientation());
-		simple_plane_mesh->set_size(plane_mesh->get_size());
-		simple_plane_mesh->set_center_offset(plane_mesh->get_center_offset());
-		tm = simple_plane_mesh->generate_triangle_mesh();
-	} else {
-		tm = m->generate_triangle_mesh();
-	}
-
-	if (tm.is_valid()) {
-		p_gizmo->add_collision_triangles(tm);
->>>>>>> fa4a81e1
 	}
 }