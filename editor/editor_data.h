/**************************************************************************/
/*  editor_data.h                                                         */
/**************************************************************************/
/*                         This file is part of:                          */
/*                             GODOT ENGINE                               */
/*                        https://godotengine.org                         */
/**************************************************************************/
/* Copyright (c) 2014-present Godot Engine contributors (see AUTHORS.md). */
/* Copyright (c) 2007-2014 Juan Linietsky, Ariel Manzur.                  */
/*                                                                        */
/* Permission is hereby granted, free of charge, to any person obtaining  */
/* a copy of this software and associated documentation files (the        */
/* "Software"), to deal in the Software without restriction, including    */
/* without limitation the rights to use, copy, modify, merge, publish,    */
/* distribute, sublicense, and/or sell copies of the Software, and to     */
/* permit persons to whom the Software is furnished to do so, subject to  */
/* the following conditions:                                              */
/*                                                                        */
/* The above copyright notice and this permission notice shall be         */
/* included in all copies or substantial portions of the Software.        */
/*                                                                        */
/* THE SOFTWARE IS PROVIDED "AS IS", WITHOUT WARRANTY OF ANY KIND,        */
/* EXPRESS OR IMPLIED, INCLUDING BUT NOT LIMITED TO THE WARRANTIES OF     */
/* MERCHANTABILITY, FITNESS FOR A PARTICULAR PURPOSE AND NONINFRINGEMENT. */
/* IN NO EVENT SHALL THE AUTHORS OR COPYRIGHT HOLDERS BE LIABLE FOR ANY   */
/* CLAIM, DAMAGES OR OTHER LIABILITY, WHETHER IN AN ACTION OF CONTRACT,   */
/* TORT OR OTHERWISE, ARISING FROM, OUT OF OR IN CONNECTION WITH THE      */
/* SOFTWARE OR THE USE OR OTHER DEALINGS IN THE SOFTWARE.                 */
/**************************************************************************/

#ifndef EDITOR_DATA_H
#define EDITOR_DATA_H

#include "core/templates/list.h"
#include "scene/resources/texture.h"

class ConfigFile;
class EditorPlugin;
class EditorUndoRedoManager;
<<<<<<< HEAD
class Script;
class EditorContextMenuPlugin;
=======
>>>>>>> a5666b4d
class PopupMenu;

/**
 * Stores the history of objects which have been selected for editing in the Editor & the Inspector.
 *
 * Used in the editor to set & access the currently edited object, as well as the history of objects which have been edited.
 */
class EditorSelectionHistory {
	// Stores the object & property (if relevant).
	struct _Object {
		Ref<RefCounted> ref;
		ObjectID object;
		String property;
		bool inspector_only = false;
	};

	// Represents the selection of an object for editing.
	struct HistoryElement {
		// The sub-resources of the parent object (first in the path) that have been edited.
		// For example, Node2D -> nested resource -> nested resource, if edited each individually in their own inspector.
		Vector<_Object> path;
		// The current point in the path. This is always equal to the last item in the path - it is never decremented.
		int level = 0;
	};
	friend class EditorData;

	Vector<HistoryElement> history;
	int current_elem_idx; // The current history element being edited.

public:
	void cleanup_history();

	bool is_at_beginning() const;
	bool is_at_end() const;

	// Adds an object to the selection history. A property name can be passed if the target is a subresource of the given object.
	// If the object should not change the main screen plugin, it can be set as inspector only.
	void add_object(ObjectID p_object, const String &p_property = String(), bool p_inspector_only = false);
	void replace_object(ObjectID p_old_object, ObjectID p_new_object);

	int get_history_len();
	int get_history_pos();

	// Gets an object from the history. The most recent object would be the object with p_obj = get_history_len() - 1.
	ObjectID get_history_obj(int p_obj) const;

	bool next();
	bool previous();
	ObjectID get_current();
	bool is_current_inspector_only() const;

	// Gets the size of the path of the current history item.
	int get_path_size() const;
	// Gets the object of the current history item, if valid.
	ObjectID get_path_object(int p_index) const;
	// Gets the property of the current history item.
	String get_path_property(int p_index) const;

	void clear();

	EditorSelectionHistory();
};

class EditorSelection;

class EditorData {
public:
	struct CustomType {
		String name;
		Ref<Script> script;
		Ref<Texture2D> icon;
	};

	struct EditedScene {
		Node *root = nullptr;
		String path;
		uint64_t file_modified_time = 0;
		Dictionary editor_states;
		List<Node *> selection;
		Vector<EditorSelectionHistory::HistoryElement> history_stored;
		int history_current = 0;
		Dictionary custom_state;
		NodePath live_edit_root;
		int history_id = 0;
		uint64_t last_checked_version = 0;
	};

private:
	Vector<EditorPlugin *> editor_plugins;
	HashMap<StringName, EditorPlugin *> extension_editor_plugins;

	struct PropertyData {
		String name;
		Variant value;
	};
	HashMap<String, Vector<CustomType>> custom_types;

	List<PropertyData> clipboard;
	EditorUndoRedoManager *undo_redo_manager;
	Vector<Callable> undo_redo_callbacks;
	HashMap<StringName, Callable> move_element_functions;

	Vector<EditedScene> edited_scene;
	int current_edited_scene = -1;
	int last_created_scene = 1;

	bool _find_updated_instances(Node *p_root, Node *p_node, HashSet<String> &checked_paths);

	HashMap<StringName, String> _script_class_icon_paths;
	HashMap<String, StringName> _script_class_file_to_path;
	HashMap<Ref<Script>, Ref<Texture>> _script_icon_cache;

	Ref<Texture2D> _load_script_icon(const String &p_path) const;

public:
	EditorPlugin *get_handling_main_editor(Object *p_object);
	Vector<EditorPlugin *> get_handling_sub_editors(Object *p_object);
	EditorPlugin *get_editor_by_name(const String &p_name);

	void copy_object_params(Object *p_object);
	void paste_object_params(Object *p_object);

	Dictionary get_editor_plugin_states() const;
	Dictionary get_scene_editor_states(int p_idx) const;
	void set_editor_plugin_states(const Dictionary &p_states);
	void get_editor_breakpoints(List<String> *p_breakpoints);
	void clear_editor_states();
	void save_editor_external_data();
	void apply_changes_in_editors();

	void add_editor_plugin(EditorPlugin *p_plugin);
	void remove_editor_plugin(EditorPlugin *p_plugin);

	int get_editor_plugin_count() const;
	EditorPlugin *get_editor_plugin(int p_idx);

	void add_extension_editor_plugin(const StringName &p_class_name, EditorPlugin *p_plugin);
	void remove_extension_editor_plugin(const StringName &p_class_name);
	bool has_extension_editor_plugin(const StringName &p_class_name);
	EditorPlugin *get_extension_editor_plugin(const StringName &p_class_name);

	void add_undo_redo_inspector_hook_callback(Callable p_callable); // Callbacks should have this signature: void (Object* undo_redo, Object *modified_object, String property, Variant new_value)
	void remove_undo_redo_inspector_hook_callback(Callable p_callable);
	const Vector<Callable> get_undo_redo_inspector_hook_callback();

	void add_move_array_element_function(const StringName &p_class, Callable p_callable); // Function should have this signature: void (Object* undo_redo, Object *modified_object, String array_prefix, int element_index, int new_position)
	void remove_move_array_element_function(const StringName &p_class);
	Callable get_move_array_element_function(const StringName &p_class) const;

	void save_editor_global_states();

	void add_custom_type(const String &p_type, const String &p_inherits, const Ref<Script> &p_script, const Ref<Texture2D> &p_icon);
	Variant instantiate_custom_type(const String &p_type, const String &p_inherits);
	void remove_custom_type(const String &p_type);
	const HashMap<String, Vector<CustomType>> &get_custom_types() const { return custom_types; }
	const CustomType *get_custom_type_by_name(const String &p_name) const;
	const CustomType *get_custom_type_by_path(const String &p_path) const;
	bool is_type_recognized(const String &p_type) const;

	void instantiate_object_properties(Object *p_object);

	int add_edited_scene(int p_at_pos);
	void move_edited_scene_index(int p_idx, int p_to_idx);
	void remove_scene(int p_idx);
	void set_edited_scene(int p_idx);
	void set_edited_scene_root(Node *p_root);
	int get_edited_scene() const;
	int get_edited_scene_from_path(const String &p_path) const;
	Node *get_edited_scene_root(int p_idx = -1);
	int get_edited_scene_count() const;
	Vector<EditedScene> get_edited_scenes() const;

	String get_scene_title(int p_idx, bool p_always_strip_extension = false) const;
	String get_scene_path(int p_idx) const;
	String get_scene_type(int p_idx) const;
	void set_scene_path(int p_idx, const String &p_path);
	Ref<Script> get_scene_root_script(int p_idx) const;
	void set_scene_modified_time(int p_idx, uint64_t p_time);
	uint64_t get_scene_modified_time(int p_idx) const;
	void clear_edited_scenes();
	void set_edited_scene_live_edit_root(const NodePath &p_root);
	NodePath get_edited_scene_live_edit_root();
	bool check_and_update_scene(int p_idx);
	void move_edited_scene_to_index(int p_idx);

	bool call_build();

	void set_scene_as_saved(int p_idx);
	bool is_scene_changed(int p_idx);

	int get_scene_history_id_from_path(const String &p_path) const;
	int get_current_edited_scene_history_id() const;
	int get_scene_history_id(int p_idx) const;

	void set_plugin_window_layout(Ref<ConfigFile> p_layout);
	void get_plugin_window_layout(Ref<ConfigFile> p_layout);

	void save_edited_scene_state(EditorSelection *p_selection, EditorSelectionHistory *p_history, const Dictionary &p_custom);
	Dictionary restore_edited_scene_state(EditorSelection *p_selection, EditorSelectionHistory *p_history);
	void notify_edited_scene_changed();
	void notify_resource_saved(const Ref<Resource> &p_resource);
	void notify_scene_saved(const String &p_path);

	bool script_class_is_parent(const String &p_class, const String &p_inherits);
	StringName script_class_get_base(const String &p_class) const;
	Variant script_class_instance(const String &p_class);

	Ref<Script> script_class_load_script(const String &p_class) const;

	StringName script_class_get_name(const String &p_path) const;
	void script_class_set_name(const String &p_path, const StringName &p_class);

	String script_class_get_icon_path(const String &p_class) const;
	void script_class_set_icon_path(const String &p_class, const String &p_icon_path);
	void script_class_clear_icon_paths() { _script_class_icon_paths.clear(); }
	void script_class_save_icon_paths();
	void script_class_load_icon_paths();

	Ref<Texture2D> extension_class_get_icon(const String &p_class) const;

	Ref<Texture2D> get_script_icon(const Ref<Script> &p_script);
	void clear_script_icon_cache();

	EditorData();
	~EditorData();
};

/**
 * Stores and provides access to the nodes currently selected in the editor.
 *
 * This provides a central location for storing "selected" nodes, as a selection can be triggered from multiple places,
 * such as the SceneTreeDock or a main screen editor plugin (e.g. CanvasItemEditor).
 */
class EditorSelection : public Object {
	GDCLASS(EditorSelection, Object);

	// Contains the selected nodes and corresponding metadata.
	// Metadata objects come from calling _get_editor_data on the editor_plugins, passing the selected node.
	HashMap<Node *, Object *> selection;

	// Tracks whether the selection change signal has been emitted.
	// Prevents multiple signals being called in one frame.
	bool emitted = false;

	bool changed = false;
	bool node_list_changed = false;

	void _node_removed(Node *p_node);

	// Editor plugins which are related to selection.
	List<Object *> editor_plugins;
	List<Node *> selected_node_list;

	void _update_node_list();
	TypedArray<Node> _get_transformable_selected_nodes();
	void _emit_change();

protected:
	static void _bind_methods();

public:
	void add_node(Node *p_node);
	void remove_node(Node *p_node);
	bool is_selected(Node *p_node) const;

	template <typename T>
	T *get_node_editor_data(Node *p_node) {
		if (!selection.has(p_node)) {
			return nullptr;
		}
		return Object::cast_to<T>(selection[p_node]);
	}

	// Adds an editor plugin which can provide metadata for selected nodes.
	void add_editor_plugin(Object *p_object);

	void update();
	void clear();

	// Returns all the selected nodes.
	TypedArray<Node> get_selected_nodes();
	// Returns only the top level selected nodes.
	// That is, if the selection includes some node and a child of that node, only the parent is returned.
	List<Node *> &get_selected_node_list();
	// Returns all the selected nodes (list version of "get_selected_nodes").
	List<Node *> get_full_selected_node_list();
	// Returns the map of selected objects and their metadata.
	HashMap<Node *, Object *> &get_selection() { return selection; }

	EditorSelection();
	~EditorSelection();
};

#endif // EDITOR_DATA_H<|MERGE_RESOLUTION|>--- conflicted
+++ resolved
@@ -37,11 +37,8 @@
 class ConfigFile;
 class EditorPlugin;
 class EditorUndoRedoManager;
-<<<<<<< HEAD
 class Script;
 class EditorContextMenuPlugin;
-=======
->>>>>>> a5666b4d
 class PopupMenu;
 
 /**
