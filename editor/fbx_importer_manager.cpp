--- conflicted
+++ resolved
@@ -56,17 +56,8 @@
 	set_close_on_escape(!p_exclusive);
 
 	if (is_importing) {
-<<<<<<< HEAD
-		//get_cancel_button()->set_text(TTR("Disable FBX & Restart"));
-		//get_cancel_button()->set_tooltip_text(TTR("Canceling this dialog will disable the FBX importer.\nYou can re-enable it in the Project Settings under Filesystem > Import > FBX > Enabled.\n\nThe editor will restart as importers are registered when the editor starts."));
 		get_cancel_button()->set_text(TTR("Disable FBX2glTF & Restart"));
 		get_cancel_button()->set_tooltip_text(TTR("Canceling this dialog will disable the FBX2glTF importer and use the ufbx importer.\nYou can re-enable FBX2glTF in the Project Settings under Filesystem > Import > FBX > Enabled.\n\nThe editor will restart as importers are registered when the editor starts."));
-		
-	
-=======
-		get_cancel_button()->set_text(TTR("Disable FBX2glTF & Restart"));
-		get_cancel_button()->set_tooltip_text(TTR("Canceling this dialog will disable the FBX2glTF importer and use the ufbx importer.\nYou can re-enable FBX2glTF in the Project Settings under Filesystem > Import > FBX > Enabled.\n\nThe editor will restart as importers are registered when the editor starts."));
->>>>>>> 781fc24f
 	} else {
 		get_cancel_button()->set_text(TTR("Cancel"));
 		get_cancel_button()->set_tooltip_text("");
