/**************************************************************************/
/*  create_dialog.cpp                                                     */
/**************************************************************************/
/*                         This file is part of:                          */
/*                             GODOT ENGINE                               */
/*                        https://godotengine.org                         */
/**************************************************************************/
/* Copyright (c) 2014-present Godot Engine contributors (see AUTHORS.md). */
/* Copyright (c) 2007-2014 Juan Linietsky, Ariel Manzur.                  */
/*                                                                        */
/* Permission is hereby granted, free of charge, to any person obtaining  */
/* a copy of this software and associated documentation files (the        */
/* "Software"), to deal in the Software without restriction, including    */
/* without limitation the rights to use, copy, modify, merge, publish,    */
/* distribute, sublicense, and/or sell copies of the Software, and to     */
/* permit persons to whom the Software is furnished to do so, subject to  */
/* the following conditions:                                              */
/*                                                                        */
/* The above copyright notice and this permission notice shall be         */
/* included in all copies or substantial portions of the Software.        */
/*                                                                        */
/* THE SOFTWARE IS PROVIDED "AS IS", WITHOUT WARRANTY OF ANY KIND,        */
/* EXPRESS OR IMPLIED, INCLUDING BUT NOT LIMITED TO THE WARRANTIES OF     */
/* MERCHANTABILITY, FITNESS FOR A PARTICULAR PURPOSE AND NONINFRINGEMENT. */
/* IN NO EVENT SHALL THE AUTHORS OR COPYRIGHT HOLDERS BE LIABLE FOR ANY   */
/* CLAIM, DAMAGES OR OTHER LIABILITY, WHETHER IN AN ACTION OF CONTRACT,   */
/* TORT OR OTHERWISE, ARISING FROM, OUT OF OR IN CONNECTION WITH THE      */
/* SOFTWARE OR THE USE OR OTHER DEALINGS IN THE SOFTWARE.                 */
/**************************************************************************/

#include "create_dialog.h"

#include "core/object/class_db.h"
#include "editor/editor_feature_profile.h"
#include "editor/editor_node.h"
#include "editor/editor_paths.h"
#include "editor/editor_settings.h"
#include "editor/editor_string_names.h"
#include "editor/themes/editor_scale.h"

void CreateDialog::popup_create(bool p_dont_clear, bool p_replace_mode, const String &p_current_type, const String &p_current_name) {
	_fill_type_list();

	icon_fallback = search_options->has_theme_icon(base_type, EditorStringName(EditorIcons)) ? base_type : "Object";

	if (p_dont_clear) {
		search_box->select_all();
	} else {
		search_box->clear();
	}

	if (p_replace_mode) {
		search_box->set_text(p_current_type);
	}

	search_box->grab_focus();
	_update_search();

	if (p_replace_mode) {
		set_title(vformat(TTR("Change Type of \"%s\""), p_current_name));
		set_ok_button_text(TTR("Change"));
	} else {
		set_title(vformat(TTR("Create New %s"), base_type));
		set_ok_button_text(TTR("Create"));
	}

	_load_favorites_and_history();
	_save_and_update_favorite_list();

	// Restore valid window bounds or pop up at default size.
	Rect2 saved_size = EditorSettings::get_singleton()->get_project_metadata("dialog_bounds", "create_new_node", Rect2());
	if (saved_size != Rect2()) {
		popup(saved_size);
	} else {
		popup_centered_clamped(Size2(900, 700) * EDSCALE, 0.8);
	}
}

void CreateDialog::_fill_type_list() {
	List<StringName> complete_type_list;
	ClassDB::get_class_list(&complete_type_list);
	ScriptServer::get_global_class_list(&complete_type_list);

	EditorData &ed = EditorNode::get_editor_data();

	for (const StringName &type : complete_type_list) {
		if (!_should_hide_type(type)) {
			type_list.push_back(type);
			HashMap<String, DocData::ClassDoc>::Iterator class_doc = EditorHelp::get_doc_data()->class_list.find(type);
			String description = DTR(class_doc ? class_doc->value.brief_description : "");
			type_descriptions[type] = description;

			if (!ed.get_custom_types().has(type)) {
				continue;
			}

			const Vector<EditorData::CustomType> &ct = ed.get_custom_types()[type];
			for (int i = 0; i < ct.size(); i++) {
				custom_type_parents[ct[i].name] = type;
				custom_type_indices[ct[i].name] = i;
				type_list.push_back(ct[i].name);
			}
		}
	}
	type_list.sort_custom<StringName::AlphCompare>();
}

bool CreateDialog::_is_type_preferred(const String &p_type) const {
	if (ClassDB::class_exists(p_type)) {
		return ClassDB::is_parent_class(p_type, preferred_search_result_type);
	}

	return EditorNode::get_editor_data().script_class_is_parent(p_type, preferred_search_result_type);
}

void CreateDialog::_script_button_clicked(TreeItem *p_item, int p_column, int p_button_id, MouseButton p_mouse_button_index) {
	if (p_mouse_button_index != MouseButton::LEFT) {
		return;
	}
	// The id of opening-script button is 1.
	if (p_button_id != 1) {
		return;
	}

	String scr_path = ScriptServer::get_global_class_path(p_item->get_text(0));
	Ref<Script> scr = ResourceLoader::load(scr_path, "Script");
	ERR_FAIL_COND_MSG(scr.is_null(), vformat("Could not load the script from resource path: %s", scr_path));
	EditorNode::get_singleton()->push_item_no_inspector(scr.ptr());

	hide();
	_cleanup();
}

bool CreateDialog::_is_class_disabled_by_feature_profile(const StringName &p_class) const {
	Ref<EditorFeatureProfile> profile = EditorFeatureProfileManager::get_singleton()->get_current_profile();

	return profile.is_valid() && profile->is_class_disabled(p_class);
}

bool CreateDialog::_should_hide_type(const StringName &p_type) const {
	if (_is_class_disabled_by_feature_profile(p_type)) {
		return true;
	}

	if (is_base_type_node && p_type.operator String().begins_with("Editor")) {
		return true; // Do not show editor nodes.
	}

	if (ClassDB::class_exists(p_type)) {
		if (!ClassDB::can_instantiate(p_type) || ClassDB::is_virtual(p_type)) {
			return true; // Can't create abstract or virtual class.
		}

		if (!ClassDB::is_parent_class(p_type, base_type)) {
			return true; // Wrong inheritance.
		}

		if (!ClassDB::is_class_exposed(p_type)) {
			return true; // Unexposed types.
		}

		for (const StringName &E : type_blacklist) {
			if (ClassDB::is_parent_class(p_type, E)) {
				return true; // Parent type is blacklisted.
			}
		}
		for (const StringName &F : custom_type_blocklist) {
			if (ClassDB::is_parent_class(p_type, F)) {
				return true; // Parent type is excluded in custom type blocklist.
			}
		}
	} else {
		if (!ScriptServer::is_global_class(p_type)) {
			return true;
		}
		if (!EditorNode::get_editor_data().script_class_is_parent(p_type, base_type)) {
			return true; // Wrong inheritance.
		}

		StringName native_type = ScriptServer::get_global_class_native_base(p_type);
		if (ClassDB::class_exists(native_type)) {
			if (!ClassDB::can_instantiate(native_type)) {
				return true;
			} else if (custom_type_blocklist.has(p_type) || custom_type_blocklist.has(native_type)) {
				return true;
			}
		}

		String script_path = ScriptServer::get_global_class_path(p_type);
		if (script_path.begins_with("res://addons/")) {
			int i = script_path.find_char('/', 13); // 13 is length of "res://addons/".
			while (i > -1) {
				const String plugin_path = script_path.substr(0, i).path_join("plugin.cfg");
				if (FileAccess::exists(plugin_path)) {
					return !EditorNode::get_singleton()->is_addon_plugin_enabled(plugin_path);
				}
				i = script_path.find_char('/', i + 1);
			}
		}
	}

	return false;
}

void CreateDialog::_update_search() {
	search_options->clear();
	search_options_types.clear();

	TreeItem *root = search_options->create_item();
	root->set_text(0, base_type);
	root->set_icon(0, search_options->get_editor_theme_icon(icon_fallback));
	search_options_types[base_type] = root;
	_configure_search_option_item(root, base_type, ClassDB::class_exists(base_type) ? TypeCategory::CPP_TYPE : TypeCategory::OTHER_TYPE);

	const String search_text = search_box->get_text();
	bool empty_search = search_text.is_empty();

	float highest_score = 0.0f;
	StringName best_match;

<<<<<<< HEAD
	for (List<StringName>::Element *I = type_list.front(); I; I = I->next()) {
		StringName candidate = I->get();
		bool candidateDesc_match = (is_match_typedescription && search_text.is_subsequence_ofn(type_descriptions[candidate]));
		if (empty_search || search_text.is_subsequence_ofn(candidate) || candidateDesc_match) {
=======
	for (const StringName &candidate : type_list) {
		if (empty_search || search_text.is_subsequence_ofn(candidate)) {
>>>>>>> 7598b08e
			_add_type(candidate, ClassDB::class_exists(candidate) ? TypeCategory::CPP_TYPE : TypeCategory::OTHER_TYPE);

			// Determine the best match for an non-empty search.
			if (!empty_search) {
				float score = _score_type(candidate.operator String().get_slicec(' ', 0), search_text);
				if (score > highest_score) {
					highest_score = score;
					best_match = candidate;
				}
			}
		}
	}

	// Select the best result.
	if (empty_search) {
		select_type(base_type);
	} else if (best_match != StringName()) {
		select_type(best_match);
	} else {
		favorite->set_disabled(true);
		help_bit->set_custom_text(String(), String(), vformat(TTR("No results for \"%s\"."), search_text.replace("[", "[lb]")));
		get_ok_button()->set_disabled(true);
		search_options->deselect_all();
	}
}

void CreateDialog::_add_type(const StringName &p_type, TypeCategory p_type_category) {
	if (search_options_types.has(p_type)) {
		return;
	}

	TypeCategory inherited_type = TypeCategory::OTHER_TYPE;

	StringName inherits;
	if (p_type_category == TypeCategory::CPP_TYPE) {
		inherits = ClassDB::get_parent_class(p_type);
		inherited_type = TypeCategory::CPP_TYPE;
	} else {
		if (p_type_category == TypeCategory::PATH_TYPE) {
			ERR_FAIL_COND(!ResourceLoader::exists(p_type, "Script"));
			Ref<Script> scr = ResourceLoader::load(p_type, "Script");
			ERR_FAIL_COND(scr.is_null());

			Ref<Script> base = scr->get_base_script();
			if (base.is_null()) {
				// Must be a native base type.
				StringName extends = scr->get_instance_base_type();
				if (extends == StringName()) {
					// Not a valid script (has compile errors), we therefore ignore it as it can not be instantiated anyway (when selected).
					return;
				}

				inherits = extends;
				inherited_type = TypeCategory::CPP_TYPE;
			} else {
				inherits = base->get_global_name();

				if (inherits == StringName()) {
					inherits = base->get_path();
					inherited_type = TypeCategory::PATH_TYPE;
				}
			}
		} else if (ScriptServer::is_global_class(p_type)) {
			inherits = ScriptServer::get_global_class_base(p_type);
			bool is_native_class = ClassDB::class_exists(inherits);
			inherited_type = is_native_class ? TypeCategory::CPP_TYPE : TypeCategory::OTHER_TYPE;
		} else {
			inherits = custom_type_parents[p_type];
			if (ClassDB::class_exists(inherits)) {
				inherited_type = TypeCategory::CPP_TYPE;
			}
		}
	}

	// Should never happen, but just in case...
	ERR_FAIL_COND(inherits == StringName());

	_add_type(inherits, inherited_type);

	TreeItem *item = search_options->create_item(search_options_types[inherits]);
	search_options_types[p_type] = item;
	_configure_search_option_item(item, p_type, p_type_category);
}

void CreateDialog::_configure_search_option_item(TreeItem *r_item, const StringName &p_type, TypeCategory p_type_category) {
	bool script_type = ScriptServer::is_global_class(p_type);
	bool is_abstract = false;
	if (p_type_category == TypeCategory::CPP_TYPE) {
		r_item->set_text(0, p_type);
	} else if (p_type_category == TypeCategory::PATH_TYPE) {
		r_item->set_text(0, "\"" + p_type + "\"");
	} else if (script_type) {
		r_item->set_metadata(0, p_type);
		r_item->set_text(0, p_type);

		is_abstract = ScriptServer::is_global_class_abstract(p_type);

		String tooltip = TTR("Script path: %s");
		bool is_tool = ScriptServer::is_global_class_tool(p_type);
		if (is_tool) {
			tooltip = TTR("The script will run in the editor.") + "\n" + tooltip;
		}
		r_item->add_button(0, get_editor_theme_icon(SNAME("Script")), 1, false, vformat(tooltip, ScriptServer::get_global_class_path(p_type)));
		if (is_tool) {
			int button_index = r_item->get_button_count(0) - 1;
			r_item->set_button_color(0, button_index, get_theme_color(SNAME("accent_color"), EditorStringName(Editor)));
		}
	} else {
		r_item->set_metadata(0, custom_type_parents[p_type]);
		r_item->set_text(0, p_type);
	}

	bool can_instantiate = (p_type_category == TypeCategory::CPP_TYPE && ClassDB::can_instantiate(p_type)) ||
			(p_type_category == TypeCategory::OTHER_TYPE && !is_abstract);
	bool instantiable = can_instantiate && !(ClassDB::class_exists(p_type) && ClassDB::is_virtual(p_type));

	r_item->set_meta(SNAME("__instantiable"), instantiable);

	r_item->set_icon(0, EditorNode::get_singleton()->get_class_icon(p_type));
	if (!instantiable) {
		r_item->set_custom_color(0, search_options->get_theme_color(SNAME("font_disabled_color"), EditorStringName(Editor)));
	}

	HashMap<String, DocData::ClassDoc>::Iterator class_doc = EditorHelp::get_doc_data()->class_list.find(p_type);

	bool is_deprecated = (class_doc && class_doc->value.is_deprecated);
	bool is_experimental = (class_doc && class_doc->value.is_experimental);

	if (is_deprecated) {
		r_item->add_button(0, get_editor_theme_icon("StatusError"), 0, false, TTR("This class is marked as deprecated."));
	} else if (is_experimental) {
		r_item->add_button(0, get_editor_theme_icon("NodeWarning"), 0, false, TTR("This class is marked as experimental."));
	}

	if (!search_box->get_text().is_empty()) {
		r_item->set_collapsed(false);
	} else {
		// Don't collapse the root node or an abstract node on the first tree level.
		bool should_collapse = p_type != base_type && (r_item->get_parent()->get_text(0) != base_type || can_instantiate);

		if (should_collapse && bool(EDITOR_GET("docks/scene_tree/start_create_dialog_fully_expanded"))) {
			should_collapse = false; // Collapse all nodes anyway.
		}
		r_item->set_collapsed(should_collapse);
	}

	const String &description = DTR(class_doc ? class_doc->value.brief_description : "");
	r_item->set_tooltip_text(0, description);

	if (p_type_category == TypeCategory::OTHER_TYPE && !script_type) {
		Ref<Texture2D> icon = EditorNode::get_editor_data().get_custom_types()[custom_type_parents[p_type]][custom_type_indices[p_type]].icon;
		if (icon.is_valid()) {
			r_item->set_icon(0, icon);
		}
	}
}

float CreateDialog::_score_type(const String &p_type, const String &p_search) const {
	if (p_type == p_search) {
		// Always favor an exact match (case-sensitive), since clicking a favorite will set the search text to the type.
		return 1.0f;
	}

	float inverse_length = 1.f / float(p_type.length());

	// Favor types where search term is a substring close to the start of the type.
	float w = 0.5f;
	int pos = p_type.findn(p_search);
	float score = (pos > -1) ? 1.0f - w * MIN(1, 3 * pos * inverse_length) : MAX(0.f, .9f - w);

	// Favor shorter items: they resemble the search term more.
	w = 0.9f;
	score *= (1 - w) + w * MIN(1.0f, p_search.length() * inverse_length);

	score *= _is_type_preferred(p_type) ? 1.0f : 0.9f;

	// Add score for being a favorite type.
	score *= favorite_list.has(p_type) ? 1.0f : 0.8f;

	// Look through at most 5 recent items
	bool in_recent = false;
	constexpr int RECENT_COMPLETION_SIZE = 5;
	for (int i = 0; i < MIN(RECENT_COMPLETION_SIZE - 1, recent->get_item_count()); i++) {
		if (recent->get_item_text(i) == p_type) {
			in_recent = true;
			break;
		}
	}
	score *= in_recent ? 1.0f : 0.9f;

	return score;
}

void CreateDialog::_cleanup() {
	type_list.clear();
	type_descriptions.clear();
	favorite_list.clear();
	favorites->clear();
	recent->clear();
	custom_type_parents.clear();
	custom_type_indices.clear();
}

void CreateDialog::_confirmed() {
	String selected_item = get_selected_type();
	if (selected_item.is_empty()) {
		return;
	}

	TreeItem *selected = search_options->get_selected();
	if (!selected->get_meta("__instantiable", true)) {
		return;
	}

	{
		Ref<FileAccess> f = FileAccess::open(EditorPaths::get_singleton()->get_project_settings_dir().path_join("create_recent." + base_type), FileAccess::WRITE);
		if (f.is_valid()) {
			f->store_line(selected_item);

			constexpr int RECENT_HISTORY_SIZE = 15;
			for (int i = 0; i < MIN(RECENT_HISTORY_SIZE - 1, recent->get_item_count()); i++) {
				if (recent->get_item_text(i) != selected_item) {
					f->store_line(recent->get_item_text(i));
				}
			}
		}
	}

	// To prevent, emitting an error from the transient window (shader dialog for example) hide this dialog before emitting the "create" signal.
	hide();

	emit_signal(SNAME("create"));
	_cleanup();
}

void CreateDialog::_text_changed(const String &p_newtext) {
	_update_search();
}

void CreateDialog::_sbox_input(const Ref<InputEvent> &p_event) {
	// Redirect navigational key events to the tree.
	Ref<InputEventKey> key = p_event;
	if (key.is_valid()) {
		if (key->is_action("ui_up", true) || key->is_action("ui_down", true) || key->is_action("ui_page_up") || key->is_action("ui_page_down")) {
			search_options->gui_input(key);
			search_box->accept_event();
		} else if (key->is_action_pressed("ui_select", true)) {
			TreeItem *ti = search_options->get_selected();
			if (ti) {
				ti->set_collapsed(!ti->is_collapsed());
			}
			search_box->accept_event();
		}
	}
}

void CreateDialog::_notification(int p_what) {
	switch (p_what) {
		case NOTIFICATION_ENTER_TREE: {
			connect(SceneStringName(confirmed), callable_mp(this, &CreateDialog::_confirmed));
		} break;

		case NOTIFICATION_EXIT_TREE: {
			disconnect(SceneStringName(confirmed), callable_mp(this, &CreateDialog::_confirmed));
		} break;

		case NOTIFICATION_VISIBILITY_CHANGED: {
			if (is_visible()) {
				callable_mp((Control *)search_box, &Control::grab_focus).call_deferred(); // Still not visible.
				search_box->select_all();
			} else {
				EditorSettings::get_singleton()->set_project_metadata("dialog_bounds", "create_new_node", Rect2(get_position(), get_size()));
			}
		} break;

		case NOTIFICATION_THEME_CHANGED: {
			const int icon_width = get_theme_constant(SNAME("class_icon_size"), EditorStringName(Editor));
			search_options->add_theme_constant_override("icon_max_width", icon_width);
			favorites->add_theme_constant_override("icon_max_width", icon_width);
			recent->set_fixed_icon_size(Size2(icon_width, icon_width));

			search_box->set_right_icon(get_editor_theme_icon(SNAME("Search")));
			favorite->set_button_icon(get_editor_theme_icon(SNAME("Favorites")));
		} break;
	}
}

void CreateDialog::select_type(const String &p_type, bool p_center_on_item) {
	if (!search_options_types.has(p_type)) {
		return;
	}

	TreeItem *to_select = search_options_types[p_type];
	to_select->select(0);
	search_options->scroll_to_item(to_select, p_center_on_item);

	help_bit->parse_symbol("class|" + p_type + "|");

	favorite->set_disabled(false);
	favorite->set_pressed(favorite_list.has(p_type));

	if (to_select->get_meta("__instantiable", true)) {
		get_ok_button()->set_disabled(false);
		get_ok_button()->set_tooltip_text(String());
	} else {
		get_ok_button()->set_disabled(true);
		get_ok_button()->set_tooltip_text(TTR("The selected class can't be instantiated."));
	}
}

void CreateDialog::select_base() {
	if (search_options_types.is_empty()) {
		_update_search();
	}
	select_type(base_type, false);
}

String CreateDialog::get_selected_type() {
	TreeItem *selected = search_options->get_selected();
	if (!selected) {
		return String();
	}

	return selected->get_text(0);
}

void CreateDialog::set_base_type(const String &p_base) {
	base_type = p_base;
	is_base_type_node = ClassDB::is_parent_class(p_base, "Node");
}

Variant CreateDialog::instantiate_selected() {
	TreeItem *selected = search_options->get_selected();

	if (!selected) {
		return Variant();
	}

	Variant md = selected->get_metadata(0);
	Variant obj;
	if (md.get_type() != Variant::NIL) {
		String custom = md;
		if (ScriptServer::is_global_class(custom)) {
			obj = EditorNode::get_editor_data().script_class_instance(custom);
			Node *n = Object::cast_to<Node>(obj);
			if (n) {
				n->set_name(custom);
			}
		} else {
			obj = EditorNode::get_editor_data().instantiate_custom_type(selected->get_text(0), custom);
		}
	} else {
		obj = ClassDB::instantiate(selected->get_text(0));
	}
	EditorNode::get_editor_data().instantiate_object_properties(obj);

	return obj;
}

void CreateDialog::_item_selected() {
	String name = get_selected_type();
	select_type(name, false);
}

void CreateDialog::_hide_requested() {
	_cancel_pressed(); // From AcceptDialog.
}

void CreateDialog::cancel_pressed() {
	_cleanup();
}

void CreateDialog::_favorite_toggled() {
	TreeItem *item = search_options->get_selected();
	if (!item) {
		return;
	}

	String name = item->get_text(0);

	if (favorite_list.has(name)) {
		favorite_list.erase(name);
		favorite->set_pressed(false);
	} else {
		favorite_list.push_back(name);
		favorite->set_pressed(true);
	}

	_save_and_update_favorite_list();
}

void CreateDialog::_descmatch_toggled(bool p_button_pressed) {
	is_match_typedescription = p_button_pressed;
	_update_search();
}

void CreateDialog::_history_selected(int p_idx) {
	search_box->set_text(recent->get_item_text(p_idx).get_slicec(' ', 0));
	favorites->deselect_all();
	_update_search();
}

void CreateDialog::_favorite_selected() {
	TreeItem *item = favorites->get_selected();
	if (!item) {
		return;
	}

	search_box->set_text(item->get_text(0).get_slicec(' ', 0));
	recent->deselect_all();
	_update_search();
}

void CreateDialog::_history_activated(int p_idx) {
	_history_selected(p_idx);
	_confirmed();
}

void CreateDialog::_favorite_activated() {
	_favorite_selected();
	_confirmed();
}

Variant CreateDialog::get_drag_data_fw(const Point2 &p_point, Control *p_from) {
	TreeItem *ti = favorites->get_item_at_position(p_point);
	if (ti) {
		Dictionary d;
		d["type"] = "create_favorite_drag";
		d["class"] = ti->get_text(0);

		Button *tb = memnew(Button);
		tb->set_flat(true);
		tb->set_button_icon(ti->get_icon(0));
		tb->set_text(ti->get_text(0));
		tb->set_auto_translate_mode(AUTO_TRANSLATE_MODE_DISABLED);
		favorites->set_drag_preview(tb);

		return d;
	}

	return Variant();
}

bool CreateDialog::can_drop_data_fw(const Point2 &p_point, const Variant &p_data, Control *p_from) const {
	Dictionary d = p_data;
	if (d.has("type") && String(d["type"]) == "create_favorite_drag") {
		favorites->set_drop_mode_flags(Tree::DROP_MODE_INBETWEEN);
		return true;
	}

	return false;
}

void CreateDialog::drop_data_fw(const Point2 &p_point, const Variant &p_data, Control *p_from) {
	Dictionary d = p_data;

	TreeItem *ti = favorites->get_item_at_position(p_point);
	if (!ti) {
		return;
	}

	String drop_at = ti->get_text(0);
	int ds = favorites->get_drop_section_at_position(p_point);

	int drop_idx = favorite_list.find(drop_at);
	if (drop_idx < 0) {
		return;
	}

	String type = d["class"];

	int from_idx = favorite_list.find(type);
	if (from_idx < 0) {
		return;
	}

	if (drop_idx == from_idx) {
		ds = -1; //cause it will be gone
	} else if (drop_idx > from_idx) {
		drop_idx--;
	}

	favorite_list.remove_at(from_idx);

	if (ds < 0) {
		favorite_list.insert(drop_idx, type);
	} else {
		if (drop_idx >= favorite_list.size() - 1) {
			favorite_list.push_back(type);
		} else {
			favorite_list.insert(drop_idx + 1, type);
		}
	}

	_save_and_update_favorite_list();
}

void CreateDialog::_save_and_update_favorite_list() {
	favorites->clear();
	TreeItem *root = favorites->create_item();

	{
		Ref<FileAccess> f = FileAccess::open(EditorPaths::get_singleton()->get_project_settings_dir().path_join("favorites." + base_type), FileAccess::WRITE);
		if (f.is_valid()) {
			for (int i = 0; i < favorite_list.size(); i++) {
				String l = favorite_list[i];
				String name = l.get_slicec(' ', 0);
				if (!EditorNode::get_editor_data().is_type_recognized(name)) {
					continue;
				}
				f->store_line(l);

				if (_is_class_disabled_by_feature_profile(name)) {
					continue;
				}

				TreeItem *ti = favorites->create_item(root);
				ti->set_text(0, l);
				ti->set_icon(0, EditorNode::get_singleton()->get_class_icon(name));
			}
		}
	}

	emit_signal(SNAME("favorites_updated"));
}

void CreateDialog::_load_favorites_and_history() {
	String dir = EditorPaths::get_singleton()->get_project_settings_dir();
	Ref<FileAccess> f = FileAccess::open(dir.path_join("create_recent." + base_type), FileAccess::READ);
	if (f.is_valid()) {
		while (!f->eof_reached()) {
			String l = f->get_line().strip_edges();
			String name = l.get_slicec(' ', 0);

			if (EditorNode::get_editor_data().is_type_recognized(name) && !_is_class_disabled_by_feature_profile(name)) {
				recent->add_item(l, EditorNode::get_singleton()->get_class_icon(name));
			}
		}
	}

	f = FileAccess::open(dir.path_join("favorites." + base_type), FileAccess::READ);
	if (f.is_valid()) {
		while (!f->eof_reached()) {
			String l = f->get_line().strip_edges();

			if (!l.is_empty()) {
				favorite_list.push_back(l);
			}
		}
	}
}

void CreateDialog::_bind_methods() {
	ADD_SIGNAL(MethodInfo("create"));
	ADD_SIGNAL(MethodInfo("favorites_updated"));
}

CreateDialog::CreateDialog() {
	base_type = "Object";
	preferred_search_result_type = "";

	type_blacklist.insert("PluginScript"); // PluginScript must be initialized before use, which is not possible here.
	type_blacklist.insert("ScriptCreateDialog"); // This is an exposed editor Node that doesn't have an Editor prefix.

	HSplitContainer *hsc = memnew(HSplitContainer);
	add_child(hsc);

	VSplitContainer *vsc = memnew(VSplitContainer);
	hsc->add_child(vsc);

	VBoxContainer *fav_vb = memnew(VBoxContainer);
	fav_vb->set_custom_minimum_size(Size2(150, 100) * EDSCALE);
	fav_vb->set_v_size_flags(Control::SIZE_EXPAND_FILL);
	vsc->add_child(fav_vb);

	favorites = memnew(Tree);
	favorites->set_auto_translate_mode(AUTO_TRANSLATE_MODE_DISABLED);
	favorites->set_hide_root(true);
	favorites->set_hide_folding(true);
	favorites->set_allow_reselect(true);
	favorites->connect("cell_selected", callable_mp(this, &CreateDialog::_favorite_selected));
	favorites->connect("item_activated", callable_mp(this, &CreateDialog::_favorite_activated));
	favorites->add_theme_constant_override("draw_guides", 1);
	favorites->set_theme_type_variation("TreeSecondary");
	SET_DRAG_FORWARDING_GCD(favorites, CreateDialog);
	fav_vb->add_margin_child(TTR("Favorites:"), favorites, true);

	VBoxContainer *rec_vb = memnew(VBoxContainer);
	vsc->add_child(rec_vb);
	rec_vb->set_custom_minimum_size(Size2(150, 100) * EDSCALE);
	rec_vb->set_v_size_flags(Control::SIZE_EXPAND_FILL);

	recent = memnew(ItemList);
	recent->set_auto_translate_mode(AUTO_TRANSLATE_MODE_DISABLED);
	rec_vb->add_margin_child(TTR("Recent:"), recent, true);
	recent->set_allow_reselect(true);
	recent->connect(SceneStringName(item_selected), callable_mp(this, &CreateDialog::_history_selected));
	recent->connect("item_activated", callable_mp(this, &CreateDialog::_history_activated));
	recent->add_theme_constant_override("draw_guides", 1);
	recent->set_theme_type_variation("ItemListSecondary");

	VBoxContainer *vbc = memnew(VBoxContainer);
	vbc->set_custom_minimum_size(Size2(300, 0) * EDSCALE);
	vbc->set_h_size_flags(Control::SIZE_EXPAND_FILL);
	hsc->add_child(vbc);

	search_box = memnew(LineEdit);
	search_box->set_clear_button_enabled(true);
	search_box->set_h_size_flags(Control::SIZE_EXPAND_FILL);
	search_box->connect(SceneStringName(text_changed), callable_mp(this, &CreateDialog::_text_changed));
	search_box->connect(SceneStringName(gui_input), callable_mp(this, &CreateDialog::_sbox_input));

	HBoxContainer *search_hb = memnew(HBoxContainer);
	search_hb->add_child(search_box);

	favorite = memnew(Button);
	favorite->set_toggle_mode(true);
	favorite->set_tooltip_text(TTR("(Un)favorite selected item."));
	favorite->connect(SceneStringName(pressed), callable_mp(this, &CreateDialog::_favorite_toggled));
	search_hb->add_child(favorite);

	is_match_typedescription = false;
	descmatch = memnew(CheckButton);
	descmatch->set_text(TTR("DescMatch"));
	descmatch->connect("toggled", callable_mp(this, &CreateDialog::_descmatch_toggled));
	search_hb->add_child(descmatch);

	vbc->add_margin_child(TTR("Search:"), search_hb);

	search_options = memnew(Tree);
	search_options->set_auto_translate_mode(AUTO_TRANSLATE_MODE_DISABLED);
	search_options->connect("item_activated", callable_mp(this, &CreateDialog::_confirmed));
	search_options->connect("cell_selected", callable_mp(this, &CreateDialog::_item_selected));
	search_options->connect("button_clicked", callable_mp(this, &CreateDialog::_script_button_clicked));
	vbc->add_margin_child(TTR("Matches:"), search_options, true);

	help_bit = memnew(EditorHelpBit);
	help_bit->set_content_height_limits(80 * EDSCALE, 80 * EDSCALE);
	help_bit->connect("request_hide", callable_mp(this, &CreateDialog::_hide_requested));
	vbc->add_margin_child(TTR("Description:"), help_bit);

	register_text_enter(search_box);
	set_hide_on_ok(false);
	set_clamp_to_embedder(true);
}<|MERGE_RESOLUTION|>--- conflicted
+++ resolved
@@ -218,15 +218,9 @@
 	float highest_score = 0.0f;
 	StringName best_match;
 
-<<<<<<< HEAD
-	for (List<StringName>::Element *I = type_list.front(); I; I = I->next()) {
-		StringName candidate = I->get();
+	for (const StringName &candidate : type_list) {
 		bool candidateDesc_match = (is_match_typedescription && search_text.is_subsequence_ofn(type_descriptions[candidate]));
 		if (empty_search || search_text.is_subsequence_ofn(candidate) || candidateDesc_match) {
-=======
-	for (const StringName &candidate : type_list) {
-		if (empty_search || search_text.is_subsequence_ofn(candidate)) {
->>>>>>> 7598b08e
 			_add_type(candidate, ClassDB::class_exists(candidate) ? TypeCategory::CPP_TYPE : TypeCategory::OTHER_TYPE);
 
 			// Determine the best match for an non-empty search.
