/*************************************************************************/
/*  editor_data.cpp                                                      */
/*************************************************************************/
/*                       This file is part of:                           */
/*                           GODOT ENGINE                                */
/*                      https://godotengine.org                          */
/*************************************************************************/
/* Copyright (c) 2007-2022 Juan Linietsky, Ariel Manzur.                 */
/* Copyright (c) 2014-2022 Godot Engine contributors (cf. AUTHORS.md).   */
/*                                                                       */
/* Permission is hereby granted, free of charge, to any person obtaining */
/* a copy of this software and associated documentation files (the       */
/* "Software"), to deal in the Software without restriction, including   */
/* without limitation the rights to use, copy, modify, merge, publish,   */
/* distribute, sublicense, and/or sell copies of the Software, and to    */
/* permit persons to whom the Software is furnished to do so, subject to */
/* the following conditions:                                             */
/*                                                                       */
/* The above copyright notice and this permission notice shall be        */
/* included in all copies or substantial portions of the Software.       */
/*                                                                       */
/* THE SOFTWARE IS PROVIDED "AS IS", WITHOUT WARRANTY OF ANY KIND,       */
/* EXPRESS OR IMPLIED, INCLUDING BUT NOT LIMITED TO THE WARRANTIES OF    */
/* MERCHANTABILITY, FITNESS FOR A PARTICULAR PURPOSE AND NONINFRINGEMENT.*/
/* IN NO EVENT SHALL THE AUTHORS OR COPYRIGHT HOLDERS BE LIABLE FOR ANY  */
/* CLAIM, DAMAGES OR OTHER LIABILITY, WHETHER IN AN ACTION OF CONTRACT,  */
/* TORT OR OTHERWISE, ARISING FROM, OUT OF OR IN CONNECTION WITH THE     */
/* SOFTWARE OR THE USE OR OTHER DEALINGS IN THE SOFTWARE.                */
/*************************************************************************/

#include "editor_data.h"

#include "core/io/resource_loader.h"
#include "core/os/dir_access.h"
#include "core/os/file_access.h"
#include "core/project_settings.h"
#include "editor_node.h"
#include "editor_settings.h"
#include "scene/resources/packed_scene.h"

void EditorHistory::cleanup_history() {
	for (int i = 0; i < history.size(); i++) {
		bool fail = false;

		for (int j = 0; j < history[i].path.size(); j++) {
			if (!history[i].path[j].ref.is_null()) {
				continue;
			}

			Object *obj = ObjectDB::get_instance(history[i].path[j].object);
			if (obj) {
				Node *n = Object::cast_to<Node>(obj);
				if (n && n->is_inside_tree()) {
					continue;
				}
				if (!n) { // Possibly still alive
					continue;
				}
			}

			if (j <= history[i].level) {
				//before or equal level, complete fail
				fail = true;
			} else {
				//after level, clip
				history.write[i].path.resize(j);
			}

			break;
		}

		if (fail) {
			history.remove(i);
			i--;
		}
	}

	if (current >= history.size()) {
		current = history.size() - 1;
	}
}

void EditorHistory::_add_object(ObjectID p_object, const String &p_property, int p_level_change, bool p_inspector_only) {
	Object *obj = ObjectDB::get_instance(p_object);
	ERR_FAIL_COND(!obj);
	Reference *r = Object::cast_to<Reference>(obj);
	Obj o;
	if (r) {
		o.ref = REF(r);
	}
	o.object = p_object;
	o.property = p_property;
	o.inspector_only = p_inspector_only;

	History h;

	bool has_prev = current >= 0 && current < history.size();

	if (has_prev) {
		history.resize(current + 1); //clip history to next
	}

	if (p_property != "" && has_prev) {
		//add a sub property
		History &pr = history.write[current];
		h = pr;
		h.path.resize(h.level + 1);
		h.path.push_back(o);
		h.level++;
	} else if (p_level_change != -1 && has_prev) {
		//add a sub property
		History &pr = history.write[current];
		h = pr;
		ERR_FAIL_INDEX(p_level_change, h.path.size());
		h.level = p_level_change;
	} else {
		//add a new node
		h.path.push_back(o);
		h.level = 0;
	}

	history.push_back(h);
	current++;
}

void EditorHistory::add_object_inspector_only(ObjectID p_object) {
	_add_object(p_object, "", -1, true);
}

void EditorHistory::add_object(ObjectID p_object) {
	_add_object(p_object, "", -1);
}

void EditorHistory::add_object(ObjectID p_object, const String &p_subprop) {
	_add_object(p_object, p_subprop, -1);
}

void EditorHistory::add_object(ObjectID p_object, int p_relevel) {
	_add_object(p_object, "", p_relevel);
}

int EditorHistory::get_history_len() {
	return history.size();
}
int EditorHistory::get_history_pos() {
	return current;
}

bool EditorHistory::is_history_obj_inspector_only(int p_obj) const {
	ERR_FAIL_INDEX_V(p_obj, history.size(), false);
	ERR_FAIL_INDEX_V(history[p_obj].level, history[p_obj].path.size(), false);
	return history[p_obj].path[history[p_obj].level].inspector_only;
}

ObjectID EditorHistory::get_history_obj(int p_obj) const {
	ERR_FAIL_INDEX_V(p_obj, history.size(), 0);
	ERR_FAIL_INDEX_V(history[p_obj].level, history[p_obj].path.size(), 0);
	return history[p_obj].path[history[p_obj].level].object;
}

bool EditorHistory::is_at_beginning() const {
	return current <= 0;
}
bool EditorHistory::is_at_end() const {
	return ((current + 1) >= history.size());
}

bool EditorHistory::next() {
	cleanup_history();

	if ((current + 1) < history.size()) {
		current++;
	} else {
		return false;
	}

	return true;
}

bool EditorHistory::previous() {
	cleanup_history();

	if (current > 0) {
		current--;
	} else {
		return false;
	}

	return true;
}

bool EditorHistory::is_current_inspector_only() const {
	if (current < 0 || current >= history.size()) {
		return false;
	}

	const History &h = history[current];
	return h.path[h.level].inspector_only;
}
ObjectID EditorHistory::get_current() {
	if (current < 0 || current >= history.size()) {
		return 0;
	}

	History &h = history.write[current];
	Object *obj = ObjectDB::get_instance(h.path[h.level].object);
	if (!obj) {
		return 0;
	}

	return obj->get_instance_id();
}

int EditorHistory::get_path_size() const {
	if (current < 0 || current >= history.size()) {
		return 0;
	}

	const History &h = history[current];
	return h.path.size();
}

ObjectID EditorHistory::get_path_object(int p_index) const {
	if (current < 0 || current >= history.size()) {
		return 0;
	}

	const History &h = history[current];

	ERR_FAIL_INDEX_V(p_index, h.path.size(), 0);

	Object *obj = ObjectDB::get_instance(h.path[p_index].object);
	if (!obj) {
		return 0;
	}

	return obj->get_instance_id();
}

String EditorHistory::get_path_property(int p_index) const {
	if (current < 0 || current >= history.size()) {
		return "";
	}

	const History &h = history[current];

	ERR_FAIL_INDEX_V(p_index, h.path.size(), "");

	return h.path[p_index].property;
}

void EditorHistory::clear() {
	history.clear();
	current = -1;
}

EditorHistory::EditorHistory() {
	current = -1;
}

EditorPlugin *EditorData::get_editor(Object *p_object) {
	for (int i = 0; i < editor_plugins.size(); i++) {
		if (editor_plugins[i]->has_main_screen() && editor_plugins[i]->handles(p_object)) {
			return editor_plugins[i];
		}
	}

	return nullptr;
}

EditorPlugin *EditorData::get_subeditor(Object *p_object) {
	for (int i = 0; i < editor_plugins.size(); i++) {
		if (!editor_plugins[i]->has_main_screen() && editor_plugins[i]->handles(p_object)) {
			return editor_plugins[i];
		}
	}

	return nullptr;
}

Vector<EditorPlugin *> EditorData::get_subeditors(Object *p_object) {
	Vector<EditorPlugin *> sub_plugins;
	for (int i = 0; i < editor_plugins.size(); i++) {
		if (!editor_plugins[i]->has_main_screen() && editor_plugins[i]->handles(p_object)) {
			sub_plugins.push_back(editor_plugins[i]);
		}
	}
	return sub_plugins;
}

EditorPlugin *EditorData::get_editor(String p_name) {
	for (int i = 0; i < editor_plugins.size(); i++) {
		if (editor_plugins[i]->get_name() == p_name) {
			return editor_plugins[i];
		}
	}

	return nullptr;
}

void EditorData::copy_object_params(Object *p_object) {
	clipboard.clear();

	List<PropertyInfo> pinfo;
	p_object->get_property_list(&pinfo);

	for (List<PropertyInfo>::Element *E = pinfo.front(); E; E = E->next()) {
		if (!(E->get().usage & PROPERTY_USAGE_EDITOR) || E->get().name == "script" || E->get().name == "scripts") {
			continue;
		}

		PropertyData pd;
		pd.name = E->get().name;
		pd.value = p_object->get(pd.name);
		clipboard.push_back(pd);
	}
}

void EditorData::get_editor_breakpoints(List<String> *p_breakpoints) {
	for (int i = 0; i < editor_plugins.size(); i++) {
		editor_plugins[i]->get_breakpoints(p_breakpoints);
	}
}

Dictionary EditorData::get_editor_states() const {
	Dictionary metadata;
	for (int i = 0; i < editor_plugins.size(); i++) {
		Dictionary state = editor_plugins[i]->get_state();
		if (state.empty()) {
			continue;
		}
		metadata[editor_plugins[i]->get_name()] = state;
	}

	return metadata;
}

Dictionary EditorData::get_scene_editor_states(int p_idx) const {
	ERR_FAIL_INDEX_V(p_idx, edited_scene.size(), Dictionary());
	EditedScene es = edited_scene[p_idx];
	return es.editor_states;
}

void EditorData::set_editor_states(const Dictionary &p_states) {
	List<Variant> keys;
	p_states.get_key_list(&keys);

	List<Variant>::Element *E = keys.front();
	for (; E; E = E->next()) {
		String name = E->get();
		int idx = -1;
		for (int i = 0; i < editor_plugins.size(); i++) {
			if (editor_plugins[i]->get_name() == name) {
				idx = i;
				break;
			}
		}

		if (idx == -1) {
			continue;
		}
		editor_plugins[idx]->set_state(p_states[name]);
	}
}

void EditorData::notify_edited_scene_changed() {
	for (int i = 0; i < editor_plugins.size(); i++) {
		editor_plugins[i]->edited_scene_changed();
		editor_plugins[i]->notify_scene_changed(get_edited_scene_root());
	}
}

void EditorData::notify_resource_saved(const Ref<Resource> &p_resource) {
	for (int i = 0; i < editor_plugins.size(); i++) {
		editor_plugins[i]->notify_resource_saved(p_resource);
	}
}

void EditorData::clear_editor_states() {
	for (int i = 0; i < editor_plugins.size(); i++) {
		editor_plugins[i]->clear();
	}
}

void EditorData::save_editor_external_data() {
	for (int i = 0; i < editor_plugins.size(); i++) {
		editor_plugins[i]->save_external_data();
	}
}

void EditorData::apply_changes_in_editors() {
	for (int i = 0; i < editor_plugins.size(); i++) {
		editor_plugins[i]->apply_changes();
	}
}

void EditorData::save_editor_global_states() {
	for (int i = 0; i < editor_plugins.size(); i++) {
		editor_plugins[i]->save_global_state();
	}
}

void EditorData::restore_editor_global_states() {
	for (int i = 0; i < editor_plugins.size(); i++) {
		editor_plugins[i]->restore_global_state();
	}
}

void EditorData::paste_object_params(Object *p_object) {
	ERR_FAIL_NULL(p_object);
	undo_redo.create_action(TTR("Paste Params"));
	for (List<PropertyData>::Element *E = clipboard.front(); E; E = E->next()) {
		String name = E->get().name;
		undo_redo.add_do_property(p_object, name, E->get().value);
		undo_redo.add_undo_property(p_object, name, p_object->get(name));
	}
	undo_redo.commit_action();
}

bool EditorData::call_build() {
	bool result = true;

	for (int i = 0; i < editor_plugins.size() && result; i++) {
		result &= editor_plugins[i]->build();
	}

	return result;
}

UndoRedo &EditorData::get_undo_redo() {
	return undo_redo;
}

void EditorData::remove_editor_plugin(EditorPlugin *p_plugin) {
	p_plugin->undo_redo = nullptr;
	editor_plugins.erase(p_plugin);
}

void EditorData::add_editor_plugin(EditorPlugin *p_plugin) {
	p_plugin->undo_redo = &undo_redo;
	editor_plugins.push_back(p_plugin);
}

int EditorData::get_editor_plugin_count() const {
	return editor_plugins.size();
}
EditorPlugin *EditorData::get_editor_plugin(int p_idx) {
	ERR_FAIL_INDEX_V(p_idx, editor_plugins.size(), nullptr);
	return editor_plugins[p_idx];
}

void EditorData::add_custom_type(const String &p_type, const String &p_inherits, const Ref<Script> &p_script, const Ref<Texture> &p_icon) {
	ERR_FAIL_COND_MSG(p_script.is_null(), "It's not a reference to a valid Script object.");
	CustomType ct;
	ct.name = p_type;
	ct.icon = p_icon;
	ct.script = p_script;
	if (!custom_types.has(p_inherits)) {
		custom_types[p_inherits] = Vector<CustomType>();
	}

	custom_types[p_inherits].push_back(ct);
}

Variant EditorData::instance_custom_type(const String &p_type, const String &p_inherits) {
	if (get_custom_types().has(p_inherits)) {
		for (int i = 0; i < get_custom_types()[p_inherits].size(); i++) {
			if (get_custom_types()[p_inherits][i].name == p_type) {
				Ref<Script> script = get_custom_types()[p_inherits][i].script;

				Variant ob = ClassDB::instance(p_inherits);
				ERR_FAIL_COND_V(!ob, Variant());
				Node *n = Object::cast_to<Node>(ob);
				if (n) {
					n->set_name(p_type);
				}
				((Object *)ob)->set_script(script.get_ref_ptr());
				return ob;
			}
		}
	}

	return Variant();
}

void EditorData::remove_custom_type(const String &p_type) {
	for (Map<String, Vector<CustomType>>::Element *E = custom_types.front(); E; E = E->next()) {
		for (int i = 0; i < E->get().size(); i++) {
			if (E->get()[i].name == p_type) {
				E->get().remove(i);
				if (E->get().empty()) {
					custom_types.erase(E->key());
				}
				return;
			}
		}
	}
}

int EditorData::add_edited_scene(int p_at_pos) {
	if (p_at_pos < 0) {
		p_at_pos = edited_scene.size();
	}
	EditedScene es;
	es.root = nullptr;
	es.path = String();
	es.file_modified_time = 0;
	es.history_current = -1;
	es.version = 0;
	es.live_edit_root = NodePath(String("/root"));

	if (p_at_pos == edited_scene.size()) {
		edited_scene.push_back(es);
	} else {
		edited_scene.insert(p_at_pos, es);
	}

	if (current_edited_scene < 0) {
		current_edited_scene = 0;
	}
	return p_at_pos;
}

void EditorData::move_edited_scene_index(int p_idx, int p_to_idx) {
	ERR_FAIL_INDEX(p_idx, edited_scene.size());
	ERR_FAIL_INDEX(p_to_idx, edited_scene.size());
	SWAP(edited_scene.write[p_idx], edited_scene.write[p_to_idx]);
}

void EditorData::remove_scene(int p_idx) {
	ERR_FAIL_INDEX(p_idx, edited_scene.size());
	if (edited_scene[p_idx].root) {
		for (int i = 0; i < editor_plugins.size(); i++) {
			editor_plugins[i]->notify_scene_closed(edited_scene[p_idx].root->get_filename());
		}

		memdelete(edited_scene[p_idx].root);
	}

	if (current_edited_scene > p_idx) {
		current_edited_scene--;
	} else if (current_edited_scene == p_idx && current_edited_scene > 0) {
		current_edited_scene--;
	}

	if (edited_scene[p_idx].path != String()) {
		ScriptEditor::get_singleton()->close_builtin_scripts_from_scene(edited_scene[p_idx].path);
	}

	edited_scene.remove(p_idx);
}

bool EditorData::_find_updated_instances(Node *p_root, Node *p_node, Set<String> &checked_paths) {
	/*
	if (p_root!=p_node && p_node->get_owner()!=p_root && !p_root->is_editable_instance(p_node->get_owner()))
		return false;
	*/

	Ref<SceneState> ss;

	if (p_node == p_root) {
		ss = p_node->get_scene_inherited_state();
	} else if (p_node->get_filename() != String()) {
		ss = p_node->get_scene_instance_state();
	}

	if (ss.is_valid()) {
		String path = ss->get_path();

		if (!checked_paths.has(path)) {
			uint64_t modified_time = FileAccess::get_modified_time(path);
			if (modified_time != ss->get_last_modified_time()) {
				return true; //external scene changed
			}

			checked_paths.insert(path);
		}
	}

	for (int i = 0; i < p_node->get_child_count(); i++) {
		bool found = _find_updated_instances(p_root, p_node->get_child(i), checked_paths);
		if (found) {
			return true;
		}
	}

	return false;
}

bool EditorData::check_and_update_scene(int p_idx) {
	ERR_FAIL_INDEX_V(p_idx, edited_scene.size(), false);
	if (!edited_scene[p_idx].root) {
		return false;
	}

	Set<String> checked_scenes;

	bool must_reload = _find_updated_instances(edited_scene[p_idx].root, edited_scene[p_idx].root, checked_scenes);

	if (must_reload) {
		Ref<PackedScene> pscene;
		pscene.instance();

		EditorProgress ep("update_scene", TTR("Updating Scene"), 2);
		ep.step(TTR("Storing local changes..."), 0);
		//pack first, so it stores diffs to previous version of saved scene
		Error err = pscene->pack(edited_scene[p_idx].root);
		ERR_FAIL_COND_V(err != OK, false);
		ep.step(TTR("Updating scene..."), 1);
		Node *new_scene = pscene->instance(PackedScene::GEN_EDIT_STATE_MAIN);
		ERR_FAIL_COND_V(!new_scene, false);

		//transfer selection
		List<Node *> new_selection;
		for (List<Node *>::Element *E = edited_scene.write[p_idx].selection.front(); E; E = E->next()) {
			NodePath p = edited_scene[p_idx].root->get_path_to(E->get());
			Node *new_node = new_scene->get_node(p);
			if (new_node) {
				new_selection.push_back(new_node);
			}
		}

		new_scene->set_filename(edited_scene[p_idx].root->get_filename());

		memdelete(edited_scene[p_idx].root);
		edited_scene.write[p_idx].root = new_scene;
		if (new_scene->get_filename() != "") {
			edited_scene.write[p_idx].path = new_scene->get_filename();
		}
		edited_scene.write[p_idx].selection = new_selection;

		return true;
	}

	return false;
}

int EditorData::get_edited_scene() const {
	return current_edited_scene;
}
void EditorData::set_edited_scene(int p_idx) {
	ERR_FAIL_INDEX(p_idx, edited_scene.size());
	current_edited_scene = p_idx;
	//swap
}
Node *EditorData::get_edited_scene_root(int p_idx) {
	if (p_idx < 0) {
		ERR_FAIL_INDEX_V(current_edited_scene, edited_scene.size(), nullptr);
		return edited_scene[current_edited_scene].root;
	} else {
		ERR_FAIL_INDEX_V(p_idx, edited_scene.size(), nullptr);
		return edited_scene[p_idx].root;
	}
}
void EditorData::set_edited_scene_root(Node *p_root) {
	ERR_FAIL_INDEX(current_edited_scene, edited_scene.size());
	edited_scene.write[current_edited_scene].root = p_root;
	if (p_root) {
		if (p_root->get_filename() != "") {
			edited_scene.write[current_edited_scene].path = p_root->get_filename();
		} else {
			p_root->set_filename(edited_scene[current_edited_scene].path);
		}
	}

	if (edited_scene[current_edited_scene].path != "") {
		edited_scene.write[current_edited_scene].file_modified_time = FileAccess::get_modified_time(edited_scene[current_edited_scene].path);
	}
}

int EditorData::get_edited_scene_count() const {
	return edited_scene.size();
}

Vector<EditorData::EditedScene> EditorData::get_edited_scenes() const {
	Vector<EditedScene> out_edited_scenes_list = Vector<EditedScene>();

	for (int i = 0; i < edited_scene.size(); i++) {
		out_edited_scenes_list.push_back(edited_scene[i]);
	}

	return out_edited_scenes_list;
}

void EditorData::set_edited_scene_version(uint64_t version, int p_scene_idx) {
	ERR_FAIL_INDEX(current_edited_scene, edited_scene.size());
	if (p_scene_idx < 0) {
		edited_scene.write[current_edited_scene].version = version;
	} else {
		ERR_FAIL_INDEX(p_scene_idx, edited_scene.size());
		edited_scene.write[p_scene_idx].version = version;
	}
}

uint64_t EditorData::get_edited_scene_version() const {
	ERR_FAIL_INDEX_V(current_edited_scene, edited_scene.size(), 0);
	return edited_scene[current_edited_scene].version;
}
uint64_t EditorData::get_scene_version(int p_idx) const {
	ERR_FAIL_INDEX_V(p_idx, edited_scene.size(), 0);
	return edited_scene[p_idx].version;
}

void EditorData::set_scene_modified_time(int p_idx, uint64_t p_time) {
	if (p_idx == -1) {
		p_idx = current_edited_scene;
	}

	ERR_FAIL_INDEX(p_idx, edited_scene.size());

	edited_scene.write[p_idx].file_modified_time = p_time;
}

uint64_t EditorData::get_scene_modified_time(int p_idx) const {
	ERR_FAIL_INDEX_V(p_idx, edited_scene.size(), 0);
	return edited_scene[p_idx].file_modified_time;
}

String EditorData::get_scene_type(int p_idx) const {
	ERR_FAIL_INDEX_V(p_idx, edited_scene.size(), String());
	if (!edited_scene[p_idx].root) {
		return "";
	}
	return edited_scene[p_idx].root->get_class();
}
void EditorData::move_edited_scene_to_index(int p_idx) {
	ERR_FAIL_INDEX(current_edited_scene, edited_scene.size());
	ERR_FAIL_INDEX(p_idx, edited_scene.size());

	EditedScene es = edited_scene[current_edited_scene];
	edited_scene.remove(current_edited_scene);
	edited_scene.insert(p_idx, es);
	current_edited_scene = p_idx;
}

Ref<Script> EditorData::get_scene_root_script(int p_idx) const {
	ERR_FAIL_INDEX_V(p_idx, edited_scene.size(), Ref<Script>());
	if (!edited_scene[p_idx].root) {
		return Ref<Script>();
	}
	Ref<Script> s = edited_scene[p_idx].root->get_script();
	if (!s.is_valid() && edited_scene[p_idx].root->get_child_count()) {
		Node *n = edited_scene[p_idx].root->get_child(0);
		while (!s.is_valid() && n && n->get_filename() == String()) {
			s = n->get_script();
			n = n->get_parent();
		}
	}
	return s;
}

String EditorData::get_scene_title(int p_idx, bool p_always_strip_extension) const {
	ERR_FAIL_INDEX_V(p_idx, edited_scene.size(), String());
	if (!edited_scene[p_idx].root) {
		return TTR("[empty]");
	}
	if (edited_scene[p_idx].root->get_filename() == "") {
		return TTR("[unsaved]");
	}

	const String filename = edited_scene[p_idx].root->get_filename().get_file();
	const String basename = filename.get_basename();

	if (p_always_strip_extension) {
		return basename;
	}

	// Return the filename including the extension if there's ambiguity (e.g. both `foo.tscn` and `foo.scn` are being edited).
	for (int i = 0; i < edited_scene.size(); i++) {
		if (i == p_idx) {
			// Don't compare the edited scene against itself.
			continue;
		}

		if (edited_scene[i].root && basename == edited_scene[i].root->get_filename().get_file().get_basename()) {
			return filename;
		}
	}

	// Else, return just the basename as there's no ambiguity.
	return basename;
}

void EditorData::set_scene_path(int p_idx, const String &p_path) {
	ERR_FAIL_INDEX(p_idx, edited_scene.size());
	edited_scene.write[p_idx].path = p_path;

	if (!edited_scene[p_idx].root) {
		return;
	}
	edited_scene[p_idx].root->set_filename(p_path);
}

String EditorData::get_scene_path(int p_idx) const {
	ERR_FAIL_INDEX_V(p_idx, edited_scene.size(), String());

	if (edited_scene[p_idx].root) {
		if (edited_scene[p_idx].root->get_filename() == "") {
			edited_scene[p_idx].root->set_filename(edited_scene[p_idx].path);
		} else {
			return edited_scene[p_idx].root->get_filename();
		}
	}

	return edited_scene[p_idx].path;
}

void EditorData::set_edited_scene_live_edit_root(const NodePath &p_root) {
	ERR_FAIL_INDEX(current_edited_scene, edited_scene.size());

	edited_scene.write[current_edited_scene].live_edit_root = p_root;
}
NodePath EditorData::get_edited_scene_live_edit_root() {
	ERR_FAIL_INDEX_V(current_edited_scene, edited_scene.size(), String());

	return edited_scene[current_edited_scene].live_edit_root;
}

void EditorData::save_edited_scene_state(EditorSelection *p_selection, EditorHistory *p_history, const Dictionary &p_custom) {
	ERR_FAIL_INDEX(current_edited_scene, edited_scene.size());

	EditedScene &es = edited_scene.write[current_edited_scene];
	es.selection = p_selection->get_full_selected_node_list();
	es.history_current = p_history->current;
	es.history_stored = p_history->history;
	es.editor_states = get_editor_states();
	es.custom_state = p_custom;
}

Dictionary EditorData::restore_edited_scene_state(EditorSelection *p_selection, EditorHistory *p_history) {
	ERR_FAIL_INDEX_V(current_edited_scene, edited_scene.size(), Dictionary());

	EditedScene &es = edited_scene.write[current_edited_scene];

	p_history->current = es.history_current;
	p_history->history = es.history_stored;

	p_selection->clear();
	for (List<Node *>::Element *E = es.selection.front(); E; E = E->next()) {
		p_selection->add_node(E->get());
	}
	set_editor_states(es.editor_states);

	return es.custom_state;
}

void EditorData::clear_edited_scenes() {
	for (int i = 0; i < edited_scene.size(); i++) {
		if (edited_scene[i].root) {
			memdelete(edited_scene[i].root);
		}
	}
	edited_scene.clear();
}

void EditorData::set_plugin_window_layout(Ref<ConfigFile> p_layout) {
	for (int i = 0; i < editor_plugins.size(); i++) {
		editor_plugins[i]->set_window_layout(p_layout);
	}
}

void EditorData::get_plugin_window_layout(Ref<ConfigFile> p_layout) {
	for (int i = 0; i < editor_plugins.size(); i++) {
		editor_plugins[i]->get_window_layout(p_layout);
	}
}

bool EditorData::script_class_is_parent(const String &p_class, const String &p_inherits) {
	if (!ScriptServer::is_global_class(p_class)) {
		return false;
	}

	String base = p_class;
	while (base != p_inherits) {
		if (ClassDB::class_exists(base)) {
			return ClassDB::is_parent_class(base, p_inherits);
		} else if (ScriptServer::is_global_class(base)) {
			base = ScriptServer::get_global_class_base(base);
		} else {
			return false;
		}
	}
	return true;
}

StringName EditorData::script_class_get_base(const String &p_class) const {
	Ref<Script> script = script_class_load_script(p_class);
	if (script.is_null()) {
		return StringName();
	}

	Ref<Script> base_script = script->get_base_script();
	if (base_script.is_null()) {
		return ScriptServer::get_global_class_base(p_class);
	}

	return script_class_get_name(base_script->get_path());
}

Variant EditorData::script_class_instance(const String &p_class) {
	if (ScriptServer::is_global_class(p_class)) {
		Variant obj = ClassDB::instance(ScriptServer::get_global_class_native_base(p_class));
		if (obj) {
			Ref<Script> script = script_class_load_script(p_class);
			if (script.is_valid()) {
				((Object *)obj)->set_script(script.get_ref_ptr());
			}
			return obj;
		}
	}
	return Variant();
}

Ref<Script> EditorData::script_class_load_script(const String &p_class) const {
<<<<<<< HEAD
	if (!ScriptServer::is_global_class(p_class))
		return Ref<Script>();
	ERR_FAIL_COND_V_MSG(!_script_cache.has(p_class), Ref<Script>(), "Cannot find a script cached in the editor data.");
	return _script_cache[p_class];
=======
	if (!ScriptServer::is_global_class(p_class)) {
		return Ref<Script>();
	}

	String path = ScriptServer::get_global_class_path(p_class);
	return ResourceLoader::load(path, "Script");
>>>>>>> 0ddecccd
}

void EditorData::script_class_set_icon_path(const String &p_class, const String &p_icon_path) {
	_script_class_icon_paths[p_class] = p_icon_path;
}

String EditorData::script_class_get_icon_path(const String &p_class) const {
	if (!ScriptServer::is_global_class(p_class)) {
		return String();
	}

	String current = p_class;
	String ret = _script_class_icon_paths[current];
	while (ret.empty()) {
		current = script_class_get_base(current);
		if (!ScriptServer::is_global_class(current)) {
			return String();
		}
		ret = _script_class_icon_paths.has(current) ? _script_class_icon_paths[current] : String();
	}

	return ret;
}

StringName EditorData::script_class_get_name(const String &p_path) const {
	return _script_class_path_to_name.has(p_path) ? _script_class_path_to_name[p_path] : StringName();
}

void EditorData::script_class_set_name(const String &p_path, const StringName &p_class) {
	_script_class_path_to_name[p_path] = p_class;
}

void EditorData::script_class_save_icon_paths() {
	List<StringName> keys;
	_script_class_icon_paths.get_key_list(&keys);

	Dictionary d;
	for (List<StringName>::Element *E = keys.front(); E; E = E->next()) {
		if (ScriptServer::is_global_class(E->get())) {
			d[E->get()] = _script_class_icon_paths[E->get()];
		}
	}

	Dictionary old;
	if (ProjectSettings::get_singleton()->has_setting("_global_script_class_icons")) {
		old = ProjectSettings::get_singleton()->get("_global_script_class_icons");
	}
	if ((!old.empty() || d.empty()) && d.hash() == old.hash()) {
		return;
	}

	if (d.empty()) {
		if (ProjectSettings::get_singleton()->has_setting("_global_script_class_icons")) {
			ProjectSettings::get_singleton()->clear("_global_script_class_icons");
		}
	} else {
		ProjectSettings::get_singleton()->set("_global_script_class_icons", d);
	}
	ProjectSettings::get_singleton()->save();
}

void EditorData::script_class_load_icon_paths() {
	script_class_clear_icon_paths();

	if (ProjectSettings::get_singleton()->has_setting("_global_script_class_icons")) {
		Dictionary d = ProjectSettings::get_singleton()->get("_global_script_class_icons");
		List<Variant> keys;
		d.get_key_list(&keys);

		for (List<Variant>::Element *E = keys.front(); E; E = E->next()) {
			String name = E->get().operator String();
			_script_class_icon_paths[name] = d[name];

			String path = ScriptServer::get_global_class_path(name);
			script_class_set_name(path, name);
		}
	}
}

void EditorData::script_class_update_cache() {
	// NOTE: clearing the cache completely is not efficient, so don't clear?
	// _script_cache.clear();
	{
		List<String> invalid;

		const String *k = nullptr;
		while ((k = _script_cache.next(k))) {
			if (_script_cache[*k].is_null()) {
				invalid.push_back(*k);
			}
		}
		for (List<String>::Element *I = invalid.front(); I; I = I->next()) {
			_script_cache.erase(I->get());
		}
	}
	List<StringName> list;
	ScriptServer::get_global_class_list(&list);
	_script_class_path_to_name.clear();

	for (List<StringName>::Element *I = list.front(); I; I = I->next()) {
		String name = I->get();
		String path = ScriptServer::get_global_class_path(name);
		_script_class_path_to_name[path] = name;
		_script_cache[name] = ResourceLoader::load(path, "Script");
	}
}

EditorData::EditorData() {
	current_edited_scene = -1;

	//load_imported_scenes_from_globals();
	script_class_load_icon_paths();
}

///////////
void EditorSelection::_node_removed(Node *p_node) {
	if (!selection.has(p_node)) {
		return;
	}

	Object *meta = selection[p_node];
	if (meta) {
		memdelete(meta);
	}
	selection.erase(p_node);
	changed = true;
	nl_changed = true;
}

void EditorSelection::add_node(Node *p_node) {
	ERR_FAIL_NULL(p_node);
	ERR_FAIL_COND(!p_node->is_inside_tree());
	if (selection.has(p_node)) {
		return;
	}

	changed = true;
	nl_changed = true;
	Object *meta = nullptr;
	for (List<Object *>::Element *E = editor_plugins.front(); E; E = E->next()) {
		meta = E->get()->call("_get_editor_data", p_node);
		if (meta) {
			break;
		}
	}
	selection[p_node] = meta;

	p_node->connect("tree_exiting", this, "_node_removed", varray(p_node), CONNECT_ONESHOT);

	//emit_signal("selection_changed");
}

void EditorSelection::remove_node(Node *p_node) {
	ERR_FAIL_NULL(p_node);

	if (!selection.has(p_node)) {
		return;
	}

	changed = true;
	nl_changed = true;
	Object *meta = selection[p_node];
	if (meta) {
		memdelete(meta);
	}
	selection.erase(p_node);
	p_node->disconnect("tree_exiting", this, "_node_removed");
	//emit_signal("selection_changed");
}
bool EditorSelection::is_selected(Node *p_node) const {
	return selection.has(p_node);
}

Array EditorSelection::_get_transformable_selected_nodes() {
	Array ret;

	for (List<Node *>::Element *E = selected_node_list.front(); E; E = E->next()) {
		ret.push_back(E->get());
	}

	return ret;
}

Array EditorSelection::get_selected_nodes() {
	Array ret;

	for (Map<Node *, Object *>::Element *E = selection.front(); E; E = E->next()) {
		ret.push_back(E->key());
	}

	return ret;
}

void EditorSelection::_bind_methods() {
	ClassDB::bind_method(D_METHOD("_node_removed"), &EditorSelection::_node_removed);
	ClassDB::bind_method(D_METHOD("clear"), &EditorSelection::clear);
	ClassDB::bind_method(D_METHOD("add_node", "node"), &EditorSelection::add_node);
	ClassDB::bind_method(D_METHOD("remove_node", "node"), &EditorSelection::remove_node);
	ClassDB::bind_method(D_METHOD("get_selected_nodes"), &EditorSelection::get_selected_nodes);
	ClassDB::bind_method(D_METHOD("get_transformable_selected_nodes"), &EditorSelection::_get_transformable_selected_nodes);
	ClassDB::bind_method(D_METHOD("_emit_change"), &EditorSelection::_emit_change);
	ADD_SIGNAL(MethodInfo("selection_changed"));
}

void EditorSelection::add_editor_plugin(Object *p_object) {
	editor_plugins.push_back(p_object);
}

void EditorSelection::_update_nl() {
	if (!nl_changed) {
		return;
	}

	selected_node_list.clear();

	for (Map<Node *, Object *>::Element *E = selection.front(); E; E = E->next()) {
		Node *parent = E->key();
		parent = parent->get_parent();
		bool skip = false;
		while (parent) {
			if (selection.has(parent)) {
				skip = true;
				break;
			}
			parent = parent->get_parent();
		}

		if (skip) {
			continue;
		}
		selected_node_list.push_back(E->key());
	}

	nl_changed = true;
}

void EditorSelection::update() {
	_update_nl();

	if (!changed) {
		return;
	}
	changed = false;
	if (!emitted) {
		emitted = true;
		call_deferred("_emit_change");
	}
}

void EditorSelection::_emit_change() {
	emit_signal("selection_changed");
	emitted = false;
}

List<Node *> &EditorSelection::get_selected_node_list() {
	if (changed) {
		update();
	} else {
		_update_nl();
	}
	return selected_node_list;
}

List<Node *> EditorSelection::get_full_selected_node_list() {
	List<Node *> node_list;
	for (Map<Node *, Object *>::Element *E = selection.front(); E; E = E->next()) {
		node_list.push_back(E->key());
	}

	return node_list;
}

void EditorSelection::clear() {
	while (!selection.empty()) {
		remove_node(selection.front()->key());
	}

	changed = true;
	nl_changed = true;
}
EditorSelection::EditorSelection() {
	emitted = false;
	changed = false;
	nl_changed = false;
}

EditorSelection::~EditorSelection() {
	clear();
}<|MERGE_RESOLUTION|>--- conflicted
+++ resolved
@@ -912,19 +912,10 @@
 }
 
 Ref<Script> EditorData::script_class_load_script(const String &p_class) const {
-<<<<<<< HEAD
 	if (!ScriptServer::is_global_class(p_class))
 		return Ref<Script>();
 	ERR_FAIL_COND_V_MSG(!_script_cache.has(p_class), Ref<Script>(), "Cannot find a script cached in the editor data.");
 	return _script_cache[p_class];
-=======
-	if (!ScriptServer::is_global_class(p_class)) {
-		return Ref<Script>();
-	}
-
-	String path = ScriptServer::get_global_class_path(p_class);
-	return ResourceLoader::load(path, "Script");
->>>>>>> 0ddecccd
 }
 
 void EditorData::script_class_set_icon_path(const String &p_class, const String &p_icon_path) {
