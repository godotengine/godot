/**************************************************************************/
/*  editor_properties.h                                                   */
/**************************************************************************/
/*                         This file is part of:                          */
/*                             GODOT ENGINE                               */
/*                        https://godotengine.org                         */
/**************************************************************************/
/* Copyright (c) 2014-present Godot Engine contributors (see AUTHORS.md). */
/* Copyright (c) 2007-2014 Juan Linietsky, Ariel Manzur.                  */
/*                                                                        */
/* Permission is hereby granted, free of charge, to any person obtaining  */
/* a copy of this software and associated documentation files (the        */
/* "Software"), to deal in the Software without restriction, including    */
/* without limitation the rights to use, copy, modify, merge, publish,    */
/* distribute, sublicense, and/or sell copies of the Software, and to     */
/* permit persons to whom the Software is furnished to do so, subject to  */
/* the following conditions:                                              */
/*                                                                        */
/* The above copyright notice and this permission notice shall be         */
/* included in all copies or substantial portions of the Software.        */
/*                                                                        */
/* THE SOFTWARE IS PROVIDED "AS IS", WITHOUT WARRANTY OF ANY KIND,        */
/* EXPRESS OR IMPLIED, INCLUDING BUT NOT LIMITED TO THE WARRANTIES OF     */
/* MERCHANTABILITY, FITNESS FOR A PARTICULAR PURPOSE AND NONINFRINGEMENT. */
/* IN NO EVENT SHALL THE AUTHORS OR COPYRIGHT HOLDERS BE LIABLE FOR ANY   */
/* CLAIM, DAMAGES OR OTHER LIABILITY, WHETHER IN AN ACTION OF CONTRACT,   */
/* TORT OR OTHERWISE, ARISING FROM, OUT OF OR IN CONNECTION WITH THE      */
/* SOFTWARE OR THE USE OR OTHER DEALINGS IN THE SOFTWARE.                 */
/**************************************************************************/

#ifndef EDITOR_PROPERTIES_H
#define EDITOR_PROPERTIES_H

#include "editor/editor_inspector.h"
#include "core/math/expression.h"

class CheckBox;
class ColorPickerButton;
class CreateDialog;
class EditorFileDialog;
class EditorLocaleDialog;
class EditorResourcePicker;
class EditorSpinSlider;
class MenuButton;
class PropertySelector;
class SceneTreeDialog;
class TextEdit;
class TextureButton;

class EditorPropertyNil : public EditorProperty {
	GDCLASS(EditorPropertyNil, EditorProperty);
	LineEdit *text = nullptr;

public:
	virtual void update_property() override;
	EditorPropertyNil();
};

class EditorPropertyText : public EditorProperty {
	GDCLASS(EditorPropertyText, EditorProperty);
	LineEdit *text = nullptr;

	bool updating = false;
	bool string_name = false;
	void _text_changed(const String &p_string);
	void _text_submitted(const String &p_string);

protected:
	virtual void _set_read_only(bool p_read_only) override;

public:
	void set_string_name(bool p_enabled);
	virtual void update_property() override;
	void set_placeholder(const String &p_string);
	void set_secret(bool p_enabled);
	EditorPropertyText();
};

class EditorPropertyMultilineText : public EditorProperty {
	GDCLASS(EditorPropertyMultilineText, EditorProperty);
	TextEdit *text = nullptr;

	AcceptDialog *big_text_dialog = nullptr;
	TextEdit *big_text = nullptr;
	Button *open_big_text = nullptr;

	void _big_text_changed();
	void _text_changed();
	void _open_big_text();
	bool expression = false;

protected:
	virtual void _set_read_only(bool p_read_only) override;
	void _notification(int p_what);

public:
	virtual void update_property() override;
	EditorPropertyMultilineText(bool p_expression = false);
};

class EditorPropertyTextEnum : public EditorProperty {
	GDCLASS(EditorPropertyTextEnum, EditorProperty);

	HBoxContainer *default_layout = nullptr;
	HBoxContainer *edit_custom_layout = nullptr;

	OptionButton *option_button = nullptr;
	Button *edit_button = nullptr;

	LineEdit *custom_value_edit = nullptr;
	Button *accept_button = nullptr;
	Button *cancel_button = nullptr;

	String dyn_options_method;

	Vector<String> options;
	bool string_name = false;
	bool loose_mode = false;

	bool is_dynamic_options = false;

	void _emit_changed_value(const String &p_string);
	void _option_selected(int p_which);

	void _edit_custom_value();
	void _custom_value_submitted(const String &p_value);
	void _custom_value_accepted();
	void _custom_value_canceled();

protected:
	virtual void _set_read_only(bool p_read_only) override;
	void _notification(int p_what);
	void cb_update_options(OptionButton* p_ob);

public:
	void setup(const Vector<String> &p_options, bool p_string_name = false, bool p_loose_mode = false);
	virtual void update_property() override;
	void set_dynamic(bool p_is_dynamic, const String & p_method) {
		is_dynamic_options = p_is_dynamic;
		dyn_options_method = p_method;
	}
	EditorPropertyTextEnum();
};

class EditorPropertyPath : public EditorProperty {
	GDCLASS(EditorPropertyPath, EditorProperty);
	Vector<String> extensions;
	bool folder = false;
	bool global = false;
	bool save_mode = false;
	EditorFileDialog *dialog = nullptr;
	LineEdit *path = nullptr;
	Button *path_edit = nullptr;

	void _path_selected(const String &p_path);
	void _path_pressed();
	void _path_focus_exited();
	void _drop_data_fw(const Point2 &p_point, const Variant &p_data, Control *p_from);
	bool _can_drop_data_fw(const Point2 &p_point, const Variant &p_data, Control *p_from) const;

protected:
	virtual void _set_read_only(bool p_read_only) override;
	void _notification(int p_what);

public:
	void setup(const Vector<String> &p_extensions, bool p_folder, bool p_global);
	void set_save_mode();
	virtual void update_property() override;
	EditorPropertyPath();
};

class EditorPropertyLocale : public EditorProperty {
	GDCLASS(EditorPropertyLocale, EditorProperty);
	EditorLocaleDialog *dialog = nullptr;
	LineEdit *locale = nullptr;
	Button *locale_edit = nullptr;

	void _locale_selected(const String &p_locale);
	void _locale_pressed();
	void _locale_focus_exited();

protected:
	void _notification(int p_what);

public:
	void setup(const String &p_hit_string);
	virtual void update_property() override;
	EditorPropertyLocale();
};

class EditorPropertyClassName : public EditorProperty {
	GDCLASS(EditorPropertyClassName, EditorProperty);

private:
	CreateDialog *dialog = nullptr;
	Button *property = nullptr;
	String selected_type;
	String base_type;
	void _property_selected();
	void _dialog_created();

protected:
	virtual void _set_read_only(bool p_read_only) override;

public:
	void setup(const String &p_base_type, const String &p_selected_type);
	virtual void update_property() override;
	EditorPropertyClassName();
};

class EditorPropertyCheck : public EditorProperty {
	GDCLASS(EditorPropertyCheck, EditorProperty);
	CheckBox *checkbox = nullptr;

	void _checkbox_pressed();

protected:
	virtual void _set_read_only(bool p_read_only) override;

public:
	virtual void update_property() override;
	EditorPropertyCheck();
};

class EditorPropertyEnum : public EditorProperty {
	GDCLASS(EditorPropertyEnum, EditorProperty);
	OptionButton *options = nullptr;

	void _option_selected(int p_which);

protected:
	virtual void _set_read_only(bool p_read_only) override;

public:
	void setup(const Vector<String> &p_options);
	virtual void update_property() override;
	void set_option_button_clip(bool p_enable);
	EditorPropertyEnum();
};

class EditorPropertyFlags : public EditorProperty {
	GDCLASS(EditorPropertyFlags, EditorProperty);
	VBoxContainer *vbox = nullptr;
	Vector<CheckBox *> flags;
	Vector<uint32_t> flag_values;

	void _flag_toggled(int p_index);

protected:
	virtual void _set_read_only(bool p_read_only) override;

public:
	void setup(const Vector<String> &p_options);
	virtual void update_property() override;
	EditorPropertyFlags();
};

///////////////////// LAYERS /////////////////////////

class EditorPropertyLayersGrid : public Control {
	GDCLASS(EditorPropertyLayersGrid, Control);

private:
	Vector<Rect2> flag_rects;
	Rect2 expand_rect;
	bool expand_hovered = false;
	bool expanded = false;
	int expansion_rows = 0;
	uint32_t hovered_index = INT32_MAX; // Nothing is hovered.
	bool read_only = false;
	int renamed_layer_index = -1;
	PopupMenu *layer_rename = nullptr;
	ConfirmationDialog *rename_dialog = nullptr;
	LineEdit *rename_dialog_text = nullptr;

	void _rename_pressed(int p_menu);
	void _rename_operation_confirm();
	void _update_hovered(const Vector2 &p_position);
	void _on_hover_exit();
	void _update_flag(bool p_replace);
	Size2 get_grid_size() const;

protected:
	void _notification(int p_what);
	static void _bind_methods();

public:
	uint32_t value = 0;
	int layer_group_size = 0;
	uint32_t layer_count = 0;
	Vector<String> names;
	Vector<String> tooltips;

	void set_read_only(bool p_read_only);
	virtual Size2 get_minimum_size() const override;
	virtual String get_tooltip(const Point2 &p_pos) const override;
	void gui_input(const Ref<InputEvent> &p_ev) override;
	void set_flag(uint32_t p_flag);
	EditorPropertyLayersGrid();
};

class EditorPropertyLayers : public EditorProperty {
	GDCLASS(EditorPropertyLayers, EditorProperty);

public:
	enum LayerType {
		LAYER_PHYSICS_2D,
		LAYER_RENDER_2D,
		LAYER_NAVIGATION_2D,
		LAYER_PHYSICS_3D,
		LAYER_RENDER_3D,
		LAYER_NAVIGATION_3D,
		LAYER_AVOIDANCE,
	};

private:
	EditorPropertyLayersGrid *grid = nullptr;
	void _grid_changed(uint32_t p_grid);
	String basename;
	LayerType layer_type;
	PopupMenu *layers = nullptr;
	TextureButton *button = nullptr;

	void _button_pressed();
	void _menu_pressed(int p_menu);
	void _refresh_names();

protected:
	void _notification(int p_what);
	virtual void _set_read_only(bool p_read_only) override;

public:
	void setup(LayerType p_layer_type);
	void set_layer_name(int p_index, const String &p_name);
	String get_layer_name(int p_index) const;
	virtual void update_property() override;
	EditorPropertyLayers();
};

class EditorPropertyInteger : public EditorProperty {
	GDCLASS(EditorPropertyInteger, EditorProperty);
	EditorSpinSlider *spin = nullptr;
	void _value_changed(int64_t p_val);

protected:
	virtual void _set_read_only(bool p_read_only) override;

public:
	virtual void update_property() override;
	void setup(int64_t p_min, int64_t p_max, int64_t p_step, bool p_hide_slider, bool p_allow_greater, bool p_allow_lesser, const String &p_suffix = String());
	EditorPropertyInteger();
};

class EditorPropertyObjectID : public EditorProperty {
	GDCLASS(EditorPropertyObjectID, EditorProperty);
	Button *edit = nullptr;
	String base_type;
	void _edit_pressed();

protected:
	virtual void _set_read_only(bool p_read_only) override;

public:
	virtual void update_property() override;
	void setup(const String &p_base_type);
	EditorPropertyObjectID();
};

class EditorPropertySignal : public EditorProperty {
	GDCLASS(EditorPropertySignal, EditorProperty);
	Button *edit = nullptr;
	String base_type;
	void _edit_pressed();

public:
	virtual void update_property() override;
	EditorPropertySignal();
};

class EditorPropertyCallable : public EditorProperty {
	GDCLASS(EditorPropertyCallable, EditorProperty);
	Button *edit = nullptr;
	String base_type;

public:
	virtual void update_property() override;
	EditorPropertyCallable();
};

class EditorPropertyFloat : public EditorProperty {
	GDCLASS(EditorPropertyFloat, EditorProperty);
	EditorSpinSlider *spin = nullptr;
	bool radians_as_degrees = false;
	void _value_changed(double p_val);

protected:
	virtual void _set_read_only(bool p_read_only) override;

public:
	virtual void update_property() override;
	void setup(double p_min, double p_max, double p_step, bool p_hide_slider, bool p_exp_range, bool p_greater, bool p_lesser, const String &p_suffix = String(), bool p_radians_as_degrees = false);
	EditorPropertyFloat();
};

class EditorPropertyEasing : public EditorProperty {
	GDCLASS(EditorPropertyEasing, EditorProperty);
	Control *easing_draw = nullptr;
	PopupMenu *preset = nullptr;
	EditorSpinSlider *spin = nullptr;

	bool dragging = false;
	bool full = false;
	bool flip = false;
	bool positive_only = false;

	enum {
		EASING_ZERO,
		EASING_LINEAR,
		EASING_IN,
		EASING_OUT,
		EASING_IN_OUT,
		EASING_OUT_IN,
		EASING_MAX

	};

	void _drag_easing(const Ref<InputEvent> &p_ev);
	void _draw_easing();
	void _set_preset(int);

	void _setup_spin();
	void _spin_value_changed(double p_value);
	void _spin_focus_exited();

	void _notification(int p_what);

protected:
	virtual void _set_read_only(bool p_read_only) override;

public:
	virtual void update_property() override;
	void setup(bool p_positive_only, bool p_flip);
	EditorPropertyEasing();
};

class EditorPropertyRect2 : public EditorProperty {
	GDCLASS(EditorPropertyRect2, EditorProperty);
	EditorSpinSlider *spin[4];
	void _value_changed(double p_val, const String &p_name);

protected:
	virtual void _set_read_only(bool p_read_only) override;
	void _notification(int p_what);

public:
	virtual void update_property() override;
	void setup(double p_min, double p_max, double p_step, bool p_hide_slider, const String &p_suffix = String());
	EditorPropertyRect2(bool p_force_wide = false);
};

class EditorPropertyRect2i : public EditorProperty {
	GDCLASS(EditorPropertyRect2i, EditorProperty);
	EditorSpinSlider *spin[4];
	void _value_changed(double p_val, const String &p_name);

protected:
	virtual void _set_read_only(bool p_read_only) override;
	void _notification(int p_what);

public:
	virtual void update_property() override;
	void setup(int p_min, int p_max, const String &p_suffix = String());
	EditorPropertyRect2i(bool p_force_wide = false);
};

class EditorPropertyPlane : public EditorProperty {
	GDCLASS(EditorPropertyPlane, EditorProperty);
	EditorSpinSlider *spin[4];
	void _value_changed(double p_val, const String &p_name);

protected:
	virtual void _set_read_only(bool p_read_only) override;
	void _notification(int p_what);

public:
	virtual void update_property() override;
	void setup(double p_min, double p_max, double p_step, bool p_hide_slider, const String &p_suffix = String());
	EditorPropertyPlane(bool p_force_wide = false);
};

class EditorPropertyQuaternion : public EditorProperty {
	GDCLASS(EditorPropertyQuaternion, EditorProperty);
	BoxContainer *default_layout = nullptr;
	EditorSpinSlider *spin[4];

	Button *warning = nullptr;
	AcceptDialog *warning_dialog = nullptr;

	Label *euler_label = nullptr;
	VBoxContainer *edit_custom_bc = nullptr;
	EditorSpinSlider *euler[3];
	Button *edit_button = nullptr;

	Vector3 edit_euler;

	void _value_changed(double p_val, const String &p_name);
	void _edit_custom_value();
	void _custom_value_changed(double p_val);
	void _warning_pressed();

	bool is_grabbing_euler();

protected:
	virtual void _set_read_only(bool p_read_only) override;
	void _notification(int p_what);

public:
	virtual void update_property() override;
	void setup(double p_min, double p_max, double p_step, bool p_hide_slider, const String &p_suffix = String(), bool p_hide_editor = false);
	EditorPropertyQuaternion();
};

class EditorPropertyAABB : public EditorProperty {
	GDCLASS(EditorPropertyAABB, EditorProperty);
	EditorSpinSlider *spin[6];
	void _value_changed(double p_val, const String &p_name);

protected:
	virtual void _set_read_only(bool p_read_only) override;
	void _notification(int p_what);

public:
	virtual void update_property() override;
	void setup(double p_min, double p_max, double p_step, bool p_hide_slider, const String &p_suffix = String());
	EditorPropertyAABB();
};

class EditorPropertyTransform2D : public EditorProperty {
	GDCLASS(EditorPropertyTransform2D, EditorProperty);
	EditorSpinSlider *spin[6];
	void _value_changed(double p_val, const String &p_name);

protected:
	virtual void _set_read_only(bool p_read_only) override;
	void _notification(int p_what);

public:
	virtual void update_property() override;
	void setup(double p_min, double p_max, double p_step, bool p_hide_slider, const String &p_suffix = String());
	EditorPropertyTransform2D(bool p_include_origin = true);
};

class EditorPropertyBasis : public EditorProperty {
	GDCLASS(EditorPropertyBasis, EditorProperty);
	EditorSpinSlider *spin[9];
	void _value_changed(double p_val, const String &p_name);

protected:
	virtual void _set_read_only(bool p_read_only) override;
	void _notification(int p_what);

public:
	virtual void update_property() override;
	void setup(double p_min, double p_max, double p_step, bool p_hide_slider, const String &p_suffix = String());
	EditorPropertyBasis();
};

class EditorPropertyTransform3D : public EditorProperty {
	GDCLASS(EditorPropertyTransform3D, EditorProperty);
	EditorSpinSlider *spin[12];
	void _value_changed(double p_val, const String &p_name);

protected:
	virtual void _set_read_only(bool p_read_only) override;
	void _notification(int p_what);

public:
	virtual void update_property() override;
	virtual void update_using_transform(Transform3D p_transform);
	void setup(double p_min, double p_max, double p_step, bool p_hide_slider, const String &p_suffix = String());
	EditorPropertyTransform3D();
};

class EditorPropertyProjection : public EditorProperty {
	GDCLASS(EditorPropertyProjection, EditorProperty);
	EditorSpinSlider *spin[16];
	void _value_changed(double p_val, const String &p_name);

protected:
	virtual void _set_read_only(bool p_read_only) override;
	void _notification(int p_what);

public:
	virtual void update_property() override;
	virtual void update_using_transform(Projection p_transform);
	void setup(double p_min, double p_max, double p_step, bool p_hide_slider, const String &p_suffix = String());
	EditorPropertyProjection();
};

class EditorPropertyColor : public EditorProperty {
	GDCLASS(EditorPropertyColor, EditorProperty);
	ColorPickerButton *picker = nullptr;
	void _color_changed(const Color &p_color);
	void _popup_closed();
	void _picker_opening();

	Color last_color;
	bool live_changes_enabled = true;
	bool was_checked = false;

protected:
	virtual void _set_read_only(bool p_read_only) override;
	void _notification(int p_what);

public:
	virtual void update_property() override;
	void setup(bool p_show_alpha);
	void set_live_changes_enabled(bool p_enabled);
	EditorPropertyColor();
};

class EditorPropertyNodePath : public EditorProperty {
	GDCLASS(EditorPropertyNodePath, EditorProperty);

	enum {
		ACTION_CLEAR,
		ACTION_COPY,
		ACTION_EDIT,
		ACTION_SELECT,
	};

	Button *assign = nullptr;
	MenuButton *menu = nullptr;
	LineEdit *edit = nullptr;

	SceneTreeDialog *scene_tree = nullptr;
	bool use_path_from_scene_root = false;
	bool editing_node = false;

	Vector<StringName> valid_types;
	void _node_selected(const NodePath &p_path, bool p_absolute = true);
	void _node_assign();
	Node *get_base_node();
	void _update_menu();
	void _menu_option(int p_idx);
	void _accept_text();
	void _text_submitted(const String &p_text);
	const NodePath _get_node_path() const;

	bool can_drop_data_fw(const Point2 &p_point, const Variant &p_data, Control *p_from) const;
	void drop_data_fw(const Point2 &p_point, const Variant &p_data, Control *p_from);
	bool is_drop_valid(const Dictionary &p_drag_data) const;

	virtual Variant _get_cache_value(const StringName &p_prop, bool &r_valid) const override;

protected:
	virtual void _set_read_only(bool p_read_only) override;
	void _notification(int p_what);

public:
	virtual void update_property() override;
	void setup(const Vector<StringName> &p_valid_types, bool p_use_path_from_scene_root = true, bool p_editing_node = false);
	EditorPropertyNodePath();
};

class EditorPropertyRID : public EditorProperty {
	GDCLASS(EditorPropertyRID, EditorProperty);
	Label *label = nullptr;

public:
	virtual void update_property() override;
	EditorPropertyRID();
};


<<<<<<< HEAD
class EditorPropertyButton : public VBoxContainer {
	GDCLASS(EditorPropertyButton, VBoxContainer);
	Object *object;
	Button *button = nullptr;
	Color color;
	String label;
=======
class EditorPropertyButton : public EditorProperty {
	GDCLASS(EditorPropertyButton, EditorProperty);
	Button *button = nullptr;
	Color color;
	String lable;
>>>>>>> f11e1578
	String expression;
	Ref<Expression> expr;

	void _button_pressed();
public:
<<<<<<< HEAD
	void setup(Object *p_object,const String &p_hit_string);
	virtual void update_property();

	virtual Size2 get_minimum_size() const override;
=======
	void setup(const String &p_hit_string);
	virtual void update_property() override;
>>>>>>> f11e1578
	EditorPropertyButton();
};

class EditorPropertyResource : public EditorProperty {
	GDCLASS(EditorPropertyResource, EditorProperty);

	EditorResourcePicker *resource_picker = nullptr;
	SceneTreeDialog *scene_tree = nullptr;

	bool use_sub_inspector = false;
	EditorInspector *sub_inspector = nullptr;
	bool opened_editor = false;

	void _resource_selected(const Ref<RefCounted> &p_resource, bool p_inspect);
	void _resource_changed(const Ref<RefCounted> &p_resource);

	void _viewport_selected(const NodePath &p_path);

	void _sub_inspector_property_keyed(const String &p_property, const Variant &p_value, bool p_advance);
	void _sub_inspector_resource_selected(const Ref<RefCounted> &p_resource, const String &p_property);
	void _sub_inspector_object_id_selected(int p_id);

	void _open_editor_pressed();
	void _update_preferred_shader();
	bool _should_stop_editing() const;

protected:
	virtual void _set_read_only(bool p_read_only) override;
	void _notification(int p_what);
	static void _bind_methods();

public:
	virtual void update_property() override;
	void setup(Object *p_object, const String &p_path, const String &p_base_type);

	void collapse_all_folding() override;
	void expand_all_folding() override;
	void expand_revertable() override;

	void set_use_sub_inspector(bool p_enable);
	void fold_resource();

	virtual bool is_colored(ColorationMode p_mode) override;

	EditorPropertyResource();
};

///////////////////////////////////////////////////
/// \brief The EditorInspectorDefaultPlugin class
///
class EditorInspectorDefaultPlugin : public EditorInspectorPlugin {
	GDCLASS(EditorInspectorDefaultPlugin, EditorInspectorPlugin);

public:
	virtual bool can_handle(Object *p_object) override;
	virtual bool parse_property(Object *p_object, const Variant::Type p_type, const String &p_path, const PropertyHint p_hint, const String &p_hint_text, const BitField<PropertyUsageFlags> p_usage, const bool p_wide = false) override;

	static EditorProperty *get_editor_for_property(Object *p_object, const Variant::Type p_type, const String &p_path, const PropertyHint p_hint, const String &p_hint_text, const BitField<PropertyUsageFlags> p_usage, const bool p_wide = false);
};

#endif // EDITOR_PROPERTIES_H<|MERGE_RESOLUTION|>--- conflicted
+++ resolved
@@ -673,34 +673,21 @@
 };
 
 
-<<<<<<< HEAD
 class EditorPropertyButton : public VBoxContainer {
 	GDCLASS(EditorPropertyButton, VBoxContainer);
 	Object *object;
 	Button *button = nullptr;
 	Color color;
 	String label;
-=======
-class EditorPropertyButton : public EditorProperty {
-	GDCLASS(EditorPropertyButton, EditorProperty);
-	Button *button = nullptr;
-	Color color;
-	String lable;
->>>>>>> f11e1578
 	String expression;
 	Ref<Expression> expr;
 
 	void _button_pressed();
 public:
-<<<<<<< HEAD
 	void setup(Object *p_object,const String &p_hit_string);
 	virtual void update_property();
 
 	virtual Size2 get_minimum_size() const override;
-=======
-	void setup(const String &p_hit_string);
-	virtual void update_property() override;
->>>>>>> f11e1578
 	EditorPropertyButton();
 };
 
