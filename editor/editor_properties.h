--- conflicted
+++ resolved
@@ -664,34 +664,21 @@
 };
 
 
-<<<<<<< HEAD
 class EditorPropertyButton : public VBoxContainer {
 	GDCLASS(EditorPropertyButton, VBoxContainer);
 	Object *object;
 	Button *button = nullptr;
 	Color color;
 	String label;
-=======
-class EditorPropertyButton : public EditorProperty {
-	GDCLASS(EditorPropertyButton, EditorProperty);
-	Button *button = nullptr;
-	Color color;
-	String lable;
->>>>>>> 63c1c519
 	String expression;
 	Ref<Expression> expr;
 
 	void _button_pressed();
 public:
-<<<<<<< HEAD
 	void setup(Object *p_object,const String &p_hit_string);
 	virtual void update_property();
 
 	virtual Size2 get_minimum_size() const override;
-=======
-	void setup(const String &p_hit_string);
-	virtual void update_property() override;
->>>>>>> 63c1c519
 	EditorPropertyButton();
 };
 
