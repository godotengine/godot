--- conflicted
+++ resolved
@@ -1731,7 +1731,7 @@
 			p_theme->set_constant("hotzone_offset_h", "GraphPort", 7);
 			p_theme->set_constant("hotzone_offset_v", "GraphPort", 0);
 
-			Ref<ImageTexture> port_icon = p_theme->get_icon(SNAME("GuiGraphNodePort"), EditorStringName(EditorIcons));
+			Ref<SVGTexture> port_icon = p_theme->get_icon(SNAME("GuiGraphNodePort"), EditorStringName(EditorIcons));
 			// The true size is 24x24 This is necessary for sharp port icons at high zoom levels in GraphEdit (up to ~200%).
 			port_icon->set_size_override(Size2(12, 12));
 			p_theme->set_icon("icon", "GraphPort", port_icon);
@@ -1749,14 +1749,6 @@
 			p_theme->set_constant("port_h_offset", "GraphNode", 1);
 			p_theme->set_constant("separation", "GraphNode", 1 * EDSCALE);
 
-<<<<<<< HEAD
-=======
-			Ref<SVGTexture> port_icon = p_theme->get_icon(SNAME("GuiGraphNodePort"), EditorStringName(EditorIcons));
-			// The true size is 24x24 This is necessary for sharp port icons at high zoom levels in GraphEdit (up to ~200%).
-			port_icon->set_size_override(Size2(12, 12));
-			p_theme->set_icon("port", "GraphNode", port_icon);
-
->>>>>>> 53be3b78
 			// GraphNode's title Label.
 			p_theme->set_type_variation("GraphNodeTitleLabel", "Label");
 			p_theme->set_stylebox(CoreStringName(normal), "GraphNodeTitleLabel", make_empty_stylebox(0, 0, 0, 0));
