--- conflicted
+++ resolved
@@ -79,11 +79,8 @@
 	void toggle_last_opened_bottom_panel();
 	void set_expanded(bool p_expanded);
 	void _theme_changed();
-<<<<<<< HEAD
 	void _editor_settings_changed();
-=======
 	bool is_locked() const { return lock_panel_switching; }
->>>>>>> 639b7cef
 
 	void set_bottom_panel_offset(int p_offset);
 	int get_bottom_panel_offset();
