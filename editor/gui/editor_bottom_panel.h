/**************************************************************************/
/*  editor_bottom_panel.h                                                 */
/**************************************************************************/
/*                         This file is part of:                          */
/*                             GODOT ENGINE                               */
/*                        https://godotengine.org                         */
/**************************************************************************/
/* Copyright (c) 2014-present Godot Engine contributors (see AUTHORS.md). */
/* Copyright (c) 2007-2014 Juan Linietsky, Ariel Manzur.                  */
/*                                                                        */
/* Permission is hereby granted, free of charge, to any person obtaining  */
/* a copy of this software and associated documentation files (the        */
/* "Software"), to deal in the Software without restriction, including    */
/* without limitation the rights to use, copy, modify, merge, publish,    */
/* distribute, sublicense, and/or sell copies of the Software, and to     */
/* permit persons to whom the Software is furnished to do so, subject to  */
/* the following conditions:                                              */
/*                                                                        */
/* The above copyright notice and this permission notice shall be         */
/* included in all copies or substantial portions of the Software.        */
/*                                                                        */
/* THE SOFTWARE IS PROVIDED "AS IS", WITHOUT WARRANTY OF ANY KIND,        */
/* EXPRESS OR IMPLIED, INCLUDING BUT NOT LIMITED TO THE WARRANTIES OF     */
/* MERCHANTABILITY, FITNESS FOR A PARTICULAR PURPOSE AND NONINFRINGEMENT. */
/* IN NO EVENT SHALL THE AUTHORS OR COPYRIGHT HOLDERS BE LIABLE FOR ANY   */
/* CLAIM, DAMAGES OR OTHER LIABILITY, WHETHER IN AN ACTION OF CONTRACT,   */
/* TORT OR OTHERWISE, ARISING FROM, OUT OF OR IN CONNECTION WITH THE      */
/* SOFTWARE OR THE USE OR OTHER DEALINGS IN THE SOFTWARE.                 */
/**************************************************************************/

#pragma once

#include "scene/gui/tab_container.h"

class Button;
class ConfigFile;
class EditorDock;
class EditorToaster;
class HBoxContainer;

class EditorBottomPanel : public TabContainer {
	GDCLASS(EditorBottomPanel, TabContainer);

	HBoxContainer *bottom_hbox = nullptr;
	Control *icon_spacer = nullptr;
	EditorToaster *editor_toaster = nullptr;
	Button *pin_button = nullptr;
	Button *expand_button = nullptr;
	Popup *layout_popup = nullptr;

	int previous_tab = -1;
	bool lock_panel_switching = false;
	LocalVector<EditorDock *> bottom_docks;
<<<<<<< HEAD
	LocalVector<Ref<Shortcut>> dock_shortcuts;
	int dock_offset = -450;
=======
>>>>>>> 757bba19
	HashMap<String, int> dock_offsets;

	LocalVector<Button *> legacy_buttons;
	void _on_button_visibility_changed(Button *p_button, EditorDock *p_dock);

	void _repaint();
	void _on_tab_changed(int p_idx);
	void _pin_button_toggled(bool p_pressed);
	void _expand_button_toggled(bool p_pressed);
	void _update_center_split_offset();
	EditorDock *_get_dock_from_control(Control *p_control) const;

protected:
	void _notification(int p_what);

public:
	void save_layout_to_config(Ref<ConfigFile> p_config_file, const String &p_section) const;
	void load_layout_from_config(Ref<ConfigFile> p_config_file, const String &p_section);

	Button *add_item(String p_text, Control *p_item, const Ref<Shortcut> &p_shortcut = nullptr, bool p_at_front = false);
	void remove_item(Control *p_item);
	void make_item_visible(Control *p_item, bool p_visible = true, bool p_ignore_lock = false);
	void hide_bottom_panel();
	void toggle_last_opened_bottom_panel();
	void set_expanded(bool p_expanded);
	void _theme_changed();
	void _editor_settings_changed();

	void set_bottom_panel_offset(int p_offset);
	int get_bottom_panel_offset();

	EditorBottomPanel();
	~EditorBottomPanel();
};<|MERGE_RESOLUTION|>--- conflicted
+++ resolved
@@ -51,11 +51,8 @@
 	int previous_tab = -1;
 	bool lock_panel_switching = false;
 	LocalVector<EditorDock *> bottom_docks;
-<<<<<<< HEAD
 	LocalVector<Ref<Shortcut>> dock_shortcuts;
 	int dock_offset = -450;
-=======
->>>>>>> 757bba19
 	HashMap<String, int> dock_offsets;
 
 	LocalVector<Button *> legacy_buttons;
