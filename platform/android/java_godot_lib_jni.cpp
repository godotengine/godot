--- conflicted
+++ resolved
@@ -235,8 +235,7 @@
 	if (step == 0)
 		return;
 
-<<<<<<< HEAD
-	Vector<OS_Android::TouchPos> points;
+	Vector<DisplayServerAndroid::TouchPos> points;
 	for (int i = 0; i < pointers_count; i++) {
 
 		jint pointer_info[OS_Android::TOUCH_POINTER_INFO_SIZE];
@@ -244,62 +243,36 @@
 
 		jfloat pointer_position[2];
 		env->GetFloatArrayRegion(j_pointers_position, i * 2, 2, pointer_position);
-=======
-	Vector<DisplayServerAndroid::TouchPos> points;
-	for (int i = 0; i < count; i++) {
-
-		jint p[3];
-		env->GetIntArrayRegion(positions, i * 3, 3, p);
-		DisplayServerAndroid::TouchPos tp;
-		tp.pos = Point2(p[1], p[2]);
-		tp.id = p[0];
-		points.push_back(tp);
-	}
-
-	DisplayServerAndroid::get_singleton()->process_touch(ev, pointer, points);
->>>>>>> ae42cb7b
-
-		OS_Android::TouchPos touch_pos;
+
+		DisplayServerAndroid::TouchPos touch_pos;
 		touch_pos.pos = Point2(pointer_position[0], pointer_position[1]);
 		touch_pos.id = pointer_info[OS_Android::TOUCH_POINTER_INFO_ID_OFFSET];
 		touch_pos.tool_type = pointer_info[OS_Android::TOUCH_POINTER_INFO_TOOL_TYPE_OFFSET];
 		points.push_back(touch_pos);
 	}
 
-	os_android->process_touch(motion_event_action, motion_event_action_button, pointer_index, points);
+	DisplayServerAndroid::get_singleton()->process_touch(motion_event_action, motion_event_action_button, pointer_index, points);
 }
 
 JNIEXPORT void JNICALL Java_org_godotengine_godot_GodotLib_hover(JNIEnv *env, jclass clazz, jint tool_type, jint motion_event_action, jfloat p_x, jfloat p_y) {
 	if (step == 0)
 		return;
 
-<<<<<<< HEAD
-	os_android->process_hover(tool_type, motion_event_action, Point2(p_x, p_y));
-=======
-	DisplayServerAndroid::get_singleton()->process_hover(p_type, Point2(p_x, p_y));
->>>>>>> ae42cb7b
+	DisplayServerAndroid::get_singleton()->process_hover(tool_type, motion_event_action, Point2(p_x, p_y));
 }
 
 JNIEXPORT void JNICALL Java_org_godotengine_godot_GodotLib_doubleTap(JNIEnv *env, jclass clazz, jint tool_type, jint button_state, jfloat p_x, jfloat p_y) {
 	if (step == 0)
 		return;
 
-<<<<<<< HEAD
-	os_android->process_double_tap(tool_type, button_state, Point2(p_x, p_y));
-=======
-	DisplayServerAndroid::get_singleton()->process_double_tap(Point2(p_x, p_y));
->>>>>>> ae42cb7b
+	DisplayServerAndroid::get_singleton()->process_double_tap(tool_type, button_state, Point2(p_x, p_y));
 }
 
 JNIEXPORT void JNICALL Java_org_godotengine_godot_GodotLib_scroll(JNIEnv *env, jclass clazz, jint tool_type, jfloat start_x, jfloat start_y, jfloat end_x, jfloat end_y, jfloat x_scroll, jfloat y_scroll) {
 	if (step == 0)
 		return;
 
-<<<<<<< HEAD
-	os_android->process_scroll(tool_type, Point2(start_x, start_y), Point2(end_x, end_y), Vector2(x_scroll, y_scroll));
-=======
-	DisplayServerAndroid::get_singleton()->process_scroll(Point2(p_x, p_y));
->>>>>>> ae42cb7b
+	DisplayServerAndroid::get_singleton()->process_scroll(tool_type, Point2(start_x, start_y), Point2(end_x, end_y), Vector2(x_scroll, y_scroll));
 }
 
 JNIEXPORT void JNICALL Java_org_godotengine_godot_GodotLib_joybutton(JNIEnv *env, jclass clazz, jint p_device, jint p_button, jboolean p_pressed) {
