--- conflicted
+++ resolved
@@ -196,11 +196,8 @@
 
 		result_callback = null;
 		
-<<<<<<< HEAD
 		mPaymentsManager = PaymentsManager.createManager(this).initService();
 		
-=======
->>>>>>> dd722cd8
 	//	instanceSingleton( new GodotFacebook(this) );
 
 
