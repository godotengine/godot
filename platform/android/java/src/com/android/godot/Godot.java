--- conflicted
+++ resolved
@@ -230,10 +230,6 @@
 		window.addFlags(WindowManager.LayoutParams.FLAG_TURN_SCREEN_ON
 			| WindowManager.LayoutParams.FLAG_KEEP_SCREEN_ON);
 
-<<<<<<< HEAD
-
-
-=======
 		if(Build.VERSION.SDK_INT >= 19.0){ // check if the application runs on an android 4.4+
 			window.getDecorView().setSystemUiVisibility(
 				  View.SYSTEM_UI_FLAG_LAYOUT_STABLE
@@ -244,7 +240,8 @@
 		        | View.SYSTEM_UI_FLAG_IMMERSIVE_STICKY);
 			UiChangeListener(); // need to run to check if other application draw above and re-enable the immersive mode
 		}
->>>>>>> a31413cb
+
+
 
 		io = new GodotIO(this);
 		io.unique_id = Secure.getString(getContentResolver(), Secure.ANDROID_ID);
@@ -284,7 +281,7 @@
 		mView.onResume();
 		mSensorManager.registerListener(this, mAccelerometer, SensorManager.SENSOR_DELAY_NORMAL);
 		GodotLib.focusin();
-		if(Build.VERSION.SDK_INT >= 19.0){ // re-enable after the application resumes
+				if(Build.VERSION.SDK_INT >= 19.0){ // re-enable after the application resumes
 			Window window = getWindow();
 			window.getDecorView().setSystemUiVisibility(
 		   		  View.SYSTEM_UI_FLAG_LAYOUT_STABLE
@@ -293,10 +290,9 @@
 		        | View.SYSTEM_UI_FLAG_HIDE_NAVIGATION // hide nav bar
 		        | View.SYSTEM_UI_FLAG_FULLSCREEN // hide status bar
 		        | View.SYSTEM_UI_FLAG_IMMERSIVE_STICKY);
-		}
-	}
-
-	public void UiChangeListener() {
+	}
+
+		public void UiChangeListener() {
         final View decorView = getWindow().getDecorView();
         decorView.setOnSystemUiVisibilityChangeListener (new View.OnSystemUiVisibilityChangeListener() {
         @Override
