import os
import sys
import platform
import subprocess

from typing import TYPE_CHECKING

if TYPE_CHECKING:
    from SCons.Script.SConscript import SConsEnvironment


def get_name():
    return "Android"


def can_build():
    return os.path.exists(get_env_android_sdk_root())


def get_opts():
    from SCons.Variables import BoolVariable

    return [
        ("ANDROID_HOME", "Path to the Android SDK", get_env_android_sdk_root()),
        (
            "ndk_platform",
            'Target platform (android-<api>, e.g. "android-' + str(get_min_target_api()) + '")',
            "android-" + str(get_min_target_api()),
        ),
        BoolVariable("store_release", "Editor build for Google Play Store (for official builds only)", False),
        BoolVariable("generate_apk", "Generate an APK/AAB after building Android library by calling Gradle", False),
    ]


def get_doc_classes():
    return [
        "EditorExportPlatformAndroid",
    ]


def get_doc_path():
    return "doc_classes"


# Return the ANDROID_HOME environment variable.
def get_env_android_sdk_root():
    return os.environ.get("ANDROID_HOME", os.environ.get("ANDROID_SDK_ROOT", ""))


def get_min_sdk_version(platform):
    return int(platform.split("-")[1])


def get_android_ndk_root(env: "SConsEnvironment"):
    return env["ANDROID_HOME"] + "/ndk/" + get_ndk_version()


# This is kept in sync with the value in 'platform/android/java/app/config.gradle'.
def get_ndk_version():
    return "23.2.8568313"


# This is kept in sync with the value in 'platform/android/java/app/config.gradle'.
def get_min_target_api():
    return 21


def get_flags():
    return [
        ("arch", "arm64"),  # Default for convenience.
        ("target", "template_debug"),
        ("supported", ["mono"]),
    ]


# Check if Android NDK version is installed
# If not, install it.
def install_ndk_if_needed(env: "SConsEnvironment"):
    print("Checking for Android NDK...")
    sdk_root = env["ANDROID_HOME"]
    if not os.path.exists(get_android_ndk_root(env)):
        extension = ".bat" if os.name == "nt" else ""
        sdkmanager = sdk_root + "/cmdline-tools/latest/bin/sdkmanager" + extension
        if os.path.exists(sdkmanager):
            # Install the Android NDK
            print("Installing Android NDK...")
            ndk_download_args = "ndk;" + get_ndk_version()
            subprocess.check_call([sdkmanager, ndk_download_args])
        else:
            print("Cannot find " + sdkmanager)
            print(
                "Please ensure ANDROID_HOME is correct and cmdline-tools are installed, or install NDK version "
                + get_ndk_version()
                + " manually."
            )
            sys.exit()
    env["ANDROID_NDK_ROOT"] = get_android_ndk_root(env)


def configure(env: "SConsEnvironment"):
    # Validate arch.
    supported_arches = ["x86_32", "x86_64", "arm32", "arm64"]
    if env["arch"] not in supported_arches:
        print(
            'Unsupported CPU architecture "%s" for Android. Supported architectures are: %s.'
            % (env["arch"], ", ".join(supported_arches))
        )
        sys.exit()

    if get_min_sdk_version(env["ndk_platform"]) < get_min_target_api():
        print(
            "WARNING: minimum supported Android target api is %d. Forcing target api %d."
            % (get_min_target_api(), get_min_target_api())
        )
        env["ndk_platform"] = "android-" + str(get_min_target_api())

    install_ndk_if_needed(env)
    ndk_root = env["ANDROID_NDK_ROOT"]

    # Architecture

    if env["arch"] == "arm32":
        target_triple = "armv7a-linux-androideabi"
    elif env["arch"] == "arm64":
        target_triple = "aarch64-linux-android"
    elif env["arch"] == "x86_32":
        target_triple = "i686-linux-android"
    elif env["arch"] == "x86_64":
        target_triple = "x86_64-linux-android"

    target_option = ["-target", target_triple + str(get_min_sdk_version(env["ndk_platform"]))]
    env.Append(ASFLAGS=[target_option, "-c"])
    env.Append(CCFLAGS=target_option)
    env.Append(LINKFLAGS=target_option)

    # LTO

    if env["lto"] == "auto":  # LTO benefits for Android (size, performance) haven't been clearly established yet.
        env["lto"] = "none"

    if env["lto"] != "none":
        if env["lto"] == "thin":
            env.Append(CCFLAGS=["-flto=thin"])
            env.Append(LINKFLAGS=["-flto=thin"])
        else:
            env.Append(CCFLAGS=["-flto"])
            env.Append(LINKFLAGS=["-flto"])

    # Compiler configuration

    env["SHLIBSUFFIX"] = ".so"

    if env["PLATFORM"] == "win32":
        env.use_windows_spawn_fix()

    if sys.platform.startswith("linux"):
        host_subpath = "linux-x86_64"
    elif sys.platform.startswith("darwin"):
        host_subpath = "darwin-x86_64"
    elif sys.platform.startswith("win"):
        if platform.machine().endswith("64"):
            host_subpath = "windows-x86_64"
        else:
            host_subpath = "windows"

    toolchain_path = ndk_root + "/toolchains/llvm/prebuilt/" + host_subpath
    compiler_path = toolchain_path + "/bin"

    env["CC"] = compiler_path + "/clang"
    env["CXX"] = compiler_path + "/clang++"
    env["AR"] = compiler_path + "/llvm-ar"
    env["RANLIB"] = compiler_path + "/llvm-ranlib"
    env["AS"] = compiler_path + "/clang"

    env.Append(
        CCFLAGS=(
            "-fpic -ffunction-sections -funwind-tables -fstack-protector-strong -fvisibility=hidden -fno-strict-aliasing".split()
        )
    )

    if get_min_sdk_version(env["ndk_platform"]) >= 24:
        env.Append(CPPDEFINES=[("_FILE_OFFSET_BITS", 64)])

    if env["arch"] == "x86_32":
        # The NDK adds this if targeting API < 24, so we can drop it when Godot targets it at least
        env.Append(CCFLAGS=["-mstackrealign"])
        env.Append(LIBPATH=["../../thirdparty/swappy-frame-pacing/x86"])
    elif env["arch"] == "arm32":
        env.Append(CCFLAGS="-march=armv7-a -mfloat-abi=softfp".split())
        env.Append(CPPDEFINES=["__ARM_ARCH_7__", "__ARM_ARCH_7A__"])
        env.Append(CPPDEFINES=["__ARM_NEON__"])
        env.Append(LIBPATH=["../../thirdparty/swappy-frame-pacing/armeabi-v7a"])
    elif env["arch"] == "arm64":
        env.Append(CCFLAGS=["-mfix-cortex-a53-835769"])
        env.Append(CPPDEFINES=["__ARM_ARCH_8A__"])
        env.Append(LIBPATH=["../../thirdparty/swappy-frame-pacing/arm64-v8a"])

    # Link flags

    env.Append(LINKFLAGS="-Wl,--gc-sections -Wl,--no-undefined -Wl,-z,now".split())
    env.Append(LINKFLAGS="-Wl,-soname,libgodot_android.so")

    env.Prepend(CPPPATH=["#platform/android"])
    env.Append(CPPDEFINES=["ANDROID_ENABLED", "UNIX_ENABLED"])
    env.Append(LIBS=["OpenSLES", "EGL", "android", "log", "z", "dl"])
<<<<<<< HEAD
    env.Append(LIBS=["swappy_static"])
=======
    env.Append(LIBPATH=["java/editor/build/intermediates/stripped_native_libs/dev/out/lib/arm64-v8a"])
    env.Append(LIBS=["memory_advice"])
>>>>>>> 3bb03665

    if env["vulkan"]:
        env.Append(CPPDEFINES=["VULKAN_ENABLED", "RD_ENABLED"])
        if not env["use_volk"]:
            env.Append(LIBS=["vulkan"])

    if env["opengl3"]:
        env.Append(CPPDEFINES=["GLES3_ENABLED"])
        env.Append(LIBS=["GLESv3"])<|MERGE_RESOLUTION|>--- conflicted
+++ resolved
@@ -203,12 +203,9 @@
     env.Prepend(CPPPATH=["#platform/android"])
     env.Append(CPPDEFINES=["ANDROID_ENABLED", "UNIX_ENABLED"])
     env.Append(LIBS=["OpenSLES", "EGL", "android", "log", "z", "dl"])
-<<<<<<< HEAD
     env.Append(LIBS=["swappy_static"])
-=======
     env.Append(LIBPATH=["java/editor/build/intermediates/stripped_native_libs/dev/out/lib/arm64-v8a"])
     env.Append(LIBS=["memory_advice"])
->>>>>>> 3bb03665
 
     if env["vulkan"]:
         env.Append(CPPDEFINES=["VULKAN_ENABLED", "RD_ENABLED"])
