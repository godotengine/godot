--- conflicted
+++ resolved
@@ -133,19 +133,12 @@
 		gcc_path=gcc_path+"/darwin-x86_64/bin"
 		env['SHLINKFLAGS'][1] = '-shared'
 		env['SHLIBSUFFIX'] = '.so'
-<<<<<<< HEAD
-	elif (os.platform.startswith('win')):
-=======
+
 	elif (sys.platform.startswith('win')):
->>>>>>> b4ff0fa8
                 if (platform.machine().endswith('64')):
 			gcc_path=gcc_path+"/windows-x86_64/bin"
                 else:
 			gcc_path=gcc_path+"/windows-x86/bin"
-<<<<<<< HEAD
-
-=======
->>>>>>> b4ff0fa8
 
 	env['ENV']['PATH'] = gcc_path+":"+env['ENV']['PATH']
 	if env['android_arch']=='x86':
