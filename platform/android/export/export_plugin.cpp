--- conflicted
+++ resolved
@@ -2710,15 +2710,11 @@
 				// Pass the release keystore info as well
 				String release_keystore = p_preset->get("keystore/release");
 				String release_username = p_preset->get("keystore/release_user");
-<<<<<<< HEAD
 				String release_password = p_preset->get("keystore/release_keystore_password");
 				String release_user_password = p_preset->get("keystore/release_user_password");
-=======
-				String release_password = p_preset->get("keystore/release_password");
 				if (release_keystore.is_relative_path()) {
 					release_keystore = OS::get_singleton()->get_resource_dir().plus_file(release_keystore).simplify_path();
 				}
->>>>>>> eb6ebdc4
 				if (!FileAccess::exists(release_keystore)) {
 					EditorNode::add_io_error(TTR("Could not find keystore, unable to export."));
 					return ERR_FILE_CANT_OPEN;
