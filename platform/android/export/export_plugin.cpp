--- conflicted
+++ resolved
@@ -396,27 +396,28 @@
 							// its format is "[property]: [value]" so changed it as like build.prop
 							String p = props[j];
 							p = p.replace("]: ", "=");
-							p = p.remove_chars("[]");
+							p = p.replace("[", "");
+							p = p.replace("]", "");
 
 							if (p.begins_with("ro.product.model=")) {
-								device = p.get_slicec('=', 1).strip_edges();
+								device = p.get_slice("=", 1).strip_edges();
 							} else if (p.begins_with("ro.product.brand=")) {
-								vendor = p.get_slicec('=', 1).strip_edges().capitalize();
+								vendor = p.get_slice("=", 1).strip_edges().capitalize();
 							} else if (p.begins_with("ro.build.display.id=")) {
-								d.description += "Build: " + p.get_slicec('=', 1).strip_edges() + "\n";
+								d.description += "Build: " + p.get_slice("=", 1).strip_edges() + "\n";
 							} else if (p.begins_with("ro.build.version.release=")) {
-								d.description += "Release: " + p.get_slicec('=', 1).strip_edges() + "\n";
+								d.description += "Release: " + p.get_slice("=", 1).strip_edges() + "\n";
 							} else if (p.begins_with("ro.build.version.sdk=")) {
-								d.api_level = p.get_slicec('=', 1).to_int();
+								d.api_level = p.get_slice("=", 1).to_int();
 							} else if (p.begins_with("ro.product.cpu.abi=")) {
-								d.architecture = p.get_slicec('=', 1).strip_edges();
+								d.architecture = p.get_slice("=", 1).strip_edges();
 								d.description += "CPU: " + d.architecture + "\n";
 							} else if (p.begins_with("ro.product.manufacturer=")) {
-								d.description += "Manufacturer: " + p.get_slicec('=', 1).strip_edges() + "\n";
+								d.description += "Manufacturer: " + p.get_slice("=", 1).strip_edges() + "\n";
 							} else if (p.begins_with("ro.board.platform=")) {
-								d.description += "Chipset: " + p.get_slicec('=', 1).strip_edges() + "\n";
+								d.description += "Chipset: " + p.get_slice("=", 1).strip_edges() + "\n";
 							} else if (p.begins_with("ro.opengles.version=")) {
-								uint32_t opengl = p.get_slicec('=', 1).to_int();
+								uint32_t opengl = p.get_slice("=", 1).to_int();
 								d.description += "OpenGL: " + itos(opengl >> 16) + "." + itos((opengl >> 8) & 0xFF) + "." + itos((opengl) & 0xFF) + "\n";
 							}
 						}
@@ -488,7 +489,7 @@
 	}
 
 	if (aname.is_empty()) {
-		aname = GODOT_VERSION_NAME;
+		aname = VERSION_NAME;
 	}
 
 	return aname;
@@ -803,12 +804,7 @@
 
 Error EditorExportPlatformAndroid::save_apk_file(void *p_userdata, const String &p_path, const Vector<uint8_t> &p_data, int p_file, int p_total, const Vector<String> &p_enc_in_filters, const Vector<String> &p_enc_ex_filters, const Vector<uint8_t> &p_key, uint64_t p_seed) {
 	APKExportData *ed = static_cast<APKExportData *>(p_userdata);
-
-	String path = p_path.simplify_path();
-	if (path.begins_with("uid://")) {
-		path = ResourceUID::uid_to_path(path).simplify_path();
-		print_verbose(vformat(R"(UID referenced exported file name "%s" was replaced with "%s".)", p_path, path));
-	}
+	const String path = ResourceUID::ensure_path(p_path);
 	const String dst_path = path.replace_first("res://", "assets/");
 
 	store_in_apk(ed, dst_path, p_data, _should_compress_asset(path, p_data) ? Z_DEFLATED : 0);
@@ -1633,7 +1629,7 @@
 				str = get_project_name(package_name);
 
 			} else {
-				String lang = str.substr(str.rfind_char('-') + 1).replace("-", "_");
+				String lang = str.substr(str.rfind_char('-') + 1, str.length()).replace("-", "_");
 				if (appnames.has(lang)) {
 					str = appnames[lang];
 				} else {
@@ -2045,12 +2041,6 @@
 	if (p_option == "graphics/opengl_debug" ||
 			p_option == "command_line/extra_args" ||
 			p_option == "permissions/custom_permissions" ||
-<<<<<<< HEAD
-			p_option == "keystore/debug" ||
-			p_option == "keystore/debug_user" ||
-			p_option == "keystore/debug_password" ||
-=======
->>>>>>> 49a5bc7b
 			p_option == "package/retain_data_on_uninstall" ||
 			p_option == "package/exclude_from_recents" ||
 			p_option == "package/show_in_app_library" ||
@@ -2074,9 +2064,6 @@
 		return false;
 	}
 
-	if (p_option == "dotnet/android_use_linux_bionic") {
-		return advanced_options_enabled;
-	}
 	return true;
 }
 
@@ -2544,7 +2531,7 @@
 
 #ifdef MODULE_MONO_ENABLED
 bool _validate_dotnet_tfm(const String &required_tfm, String &r_error) {
-	String assembly_name = Path::get_csharp_project_name();
+	String assembly_name = path::get_csharp_project_name();
 	String project_path = ProjectSettings::get_singleton()->globalize_path("res://" + assembly_name + ".csproj");
 
 	if (!FileAccess::exists(project_path)) {
@@ -3485,7 +3472,7 @@
 		cmdline.push_back("-Pperform_zipalign=" + zipalign_flag); // argument to specify whether the build should be zipaligned.
 		cmdline.push_back("-Pperform_signing=" + sign_flag); // argument to specify whether the build should be signed.
 		cmdline.push_back("-Pcompress_native_libraries=" + compress_native_libraries_flag); // argument to specify whether the build should compress native libraries.
-		cmdline.push_back("-Pgodot_editor_version=" + String(GODOT_VERSION_FULL_CONFIG));
+		cmdline.push_back("-Pgodot_editor_version=" + String(VERSION_FULL_CONFIG));
 		cmdline.push_back("-Pgodot_rendering_method=" + current_renderer);
 
 		// NOTE: The release keystore is not included in the verbose logging
