--- conflicted
+++ resolved
@@ -40,8 +40,10 @@
 class GodotJavaWrapper;
 class GodotIOJavaWrapper;
 
-<<<<<<< HEAD
+struct ANativeWindow;
+
 class OS_Android : public OS_Unix {
+  // Move to DisplayServerAndroid
 public:
 	// Touch pointer info constants.
 	// Note: These values must match the one in org.godotengine.godot.input.GodotInputHandler.java
@@ -107,13 +109,12 @@
 		float value;
 		int hat;
 	};
-=======
-struct ANativeWindow;
->>>>>>> ae42cb7b
-
-class OS_Android : public OS_Unix {
+	// end -move
+
 private:
-<<<<<<< HEAD
+	Size2i display_size;
+
+	// Move to DisplayServerAndroid
 	void send_touch_event(TouchPos touch_pos, int android_motion_event_action_button);
 	void release_touch_event(TouchPos touch_pos, int android_motion_event_action_button, bool update_last_mouse_buttons_mask = false);
 	void release_touches(int android_motion_event_action_button, bool update_last_mouse_buttons_mask = false);
@@ -127,9 +128,7 @@
 	// This is specific to the Godot engine and should not be confused with Android's MotionEvent#getButtonState()
 	int last_mouse_buttons_mask = 0;
 	Point2 last_mouse_position = Point2();
-=======
-	Size2i display_size;
->>>>>>> ae42cb7b
+	// - end move
 
 	bool use_apk_expansion;
 
@@ -204,7 +203,7 @@
 
 	virtual String get_system_dir(SystemDir p_dir) const;
 
-<<<<<<< HEAD
+	// Move to DisplayServerAndroid
 	void process_accelerometer(const Vector3 &p_accelerometer);
 	void process_gravity(const Vector3 &p_gravity);
 	void process_magnetometer(const Vector3 &p_magnetometer);
@@ -225,8 +224,7 @@
 	virtual bool is_joy_known(int p_device);
 	virtual String get_joy_guid(int p_device) const;
 	void joy_connection_changed(int p_device, bool p_connected, String p_name);
-=======
->>>>>>> ae42cb7b
+	// - end move
 	void vibrate_handheld(int p_duration_ms);
 
 	virtual bool _check_internal_feature_support(const String &p_feature);
