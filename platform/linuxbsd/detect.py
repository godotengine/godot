import os
import platform
import sys
from typing import TYPE_CHECKING

from methods import get_compiler_version, print_error, print_info, print_warning, using_gcc
from platform_methods import detect_arch, validate_arch

if TYPE_CHECKING:
    from SCons.Script.SConscript import SConsEnvironment


def get_name():
    return "LinuxBSD"


def can_build():
    if os.name != "posix" or sys.platform == "darwin":
        return False

    pkgconf_error = os.system("pkg-config --version > /dev/null")
    if pkgconf_error:
        print_error("pkg-config not found. Aborting.")
        return False

    return True


def get_opts():
    from SCons.Variables import BoolVariable, EnumVariable

    return [
        EnumVariable("linker", "Linker program", "default", ["default", "bfd", "gold", "lld", "mold"], ignorecase=2),
        BoolVariable("use_llvm", "Use the LLVM compiler", False),
        BoolVariable("use_static_cpp", "Link libgcc and libstdc++ statically for better portability", True),
        BoolVariable("use_coverage", "Test Godot coverage", False),
        BoolVariable("use_ubsan", "Use LLVM/GCC compiler undefined behavior sanitizer (UBSAN)", False),
        BoolVariable("use_asan", "Use LLVM/GCC compiler address sanitizer (ASAN)", False),
        BoolVariable("use_lsan", "Use LLVM/GCC compiler leak sanitizer (LSAN)", False),
        BoolVariable("use_tsan", "Use LLVM/GCC compiler thread sanitizer (TSAN)", False),
        BoolVariable("use_msan", "Use LLVM compiler memory sanitizer (MSAN)", False),
        BoolVariable("use_sowrap", "Dynamically load system libraries", True),
        BoolVariable("alsa", "Use ALSA", True),
        BoolVariable("pulseaudio", "Use PulseAudio", True),
        BoolVariable("dbus", "Use D-Bus to handle screensaver and portal desktop settings", True),
        BoolVariable("speechd", "Use Speech Dispatcher for Text-to-Speech support", True),
        BoolVariable("fontconfig", "Use fontconfig for system fonts support", True),
        BoolVariable("udev", "Use udev for gamepad connection callbacks", True),
        BoolVariable("x11", "Enable X11 display", True),
        BoolVariable("wayland", "Enable Wayland display", True),
        BoolVariable("libdecor", "Enable libdecor support", True),
        BoolVariable("touch", "Enable touch events", True),
        BoolVariable("execinfo", "Use libexecinfo on systems where glibc is not available", False),
    ]


def get_doc_classes():
    return [
        "EditorExportPlatformLinuxBSD",
    ]


def get_doc_path():
    return "doc_classes"


def get_flags():
    return {
        "arch": detect_arch(),
        "supported": ["library", "mono"],
    }


def configure(env: "SConsEnvironment"):
    # Validate arch.
    supported_arches = ["x86_32", "x86_64", "arm32", "arm64", "rv64", "ppc64", "loongarch64"]
    validate_arch(env["arch"], get_name(), supported_arches)

    ## Build type

    if env.dev_build:
        # This is needed for our crash handler to work properly.
        # gdb works fine without it though, so maybe our crash handler could too.
        env.Append(LINKFLAGS=["-rdynamic"])

    # Cross-compilation
    # TODO: Support cross-compilation on architectures other than x86.
    host_is_64_bit = sys.maxsize > 2**32
    if host_is_64_bit and env["arch"] == "x86_32":
        env.Append(CCFLAGS=["-m32"])
        env.Append(LINKFLAGS=["-m32"])
    elif not host_is_64_bit and env["arch"] == "x86_64":
        env.Append(CCFLAGS=["-m64"])
        env.Append(LINKFLAGS=["-m64"])

    # CPU architecture flags.
    if env["arch"] == "rv64":
        # G = General-purpose extensions, C = Compression extension (very common).
        env.Append(CCFLAGS=["-march=rv64gc"])

    ## Compiler configuration

    if "CXX" in env and "clang" in os.path.basename(env["CXX"]):
        # Convenience check to enforce the use_llvm overrides when CXX is clang(++)
        env["use_llvm"] = True

    if env["use_llvm"]:
        if "clang++" not in os.path.basename(env["CXX"]):
            env["CC"] = "clang"
            env["CXX"] = "clang++"
        env.extra_suffix = ".llvm" + env.extra_suffix

    if env["linker"] != "default":
        print("Using linker program: " + env["linker"])
        if env["linker"] == "mold" and using_gcc(env):  # GCC < 12.1 doesn't support -fuse-ld=mold.
            cc_version = get_compiler_version(env)
            cc_semver = (cc_version["major"], cc_version["minor"])
            if cc_semver < (12, 1):
                found_wrapper = False
                for path in ["/usr/libexec", "/usr/local/libexec", "/usr/lib", "/usr/local/lib"]:
                    if os.path.isfile(path + "/mold/ld"):
                        env.Append(LINKFLAGS=["-B" + path + "/mold"])
                        found_wrapper = True
                        break
                if not found_wrapper:
                    for path in os.environ["PATH"].split(os.pathsep):
                        if os.path.isfile(path + "/ld.mold"):
                            env.Append(LINKFLAGS=["-B" + path])
                            found_wrapper = True
                            break
                    if not found_wrapper:
                        print_error(
                            "Couldn't locate mold installation path. Make sure it's installed in /usr, /usr/local or in PATH environment variable."
                        )
                        sys.exit(255)
            else:
                env.Append(LINKFLAGS=["-fuse-ld=mold"])
        else:
            env.Append(LINKFLAGS=["-fuse-ld=%s" % env["linker"]])

    if env["use_coverage"]:
        env.Append(CCFLAGS=["-ftest-coverage", "-fprofile-arcs"])
        env.Append(LINKFLAGS=["-ftest-coverage", "-fprofile-arcs"])

    if env["use_ubsan"] or env["use_asan"] or env["use_lsan"] or env["use_tsan"] or env["use_msan"]:
        env.extra_suffix += ".san"
        env.Append(CPPDEFINES=["SANITIZERS_ENABLED"])

        if env["use_ubsan"]:
            env.Append(
                CCFLAGS=[
                    "-fsanitize=undefined,shift,shift-exponent,integer-divide-by-zero,unreachable,vla-bound,null,return,signed-integer-overflow,bounds,float-divide-by-zero,float-cast-overflow,nonnull-attribute,returns-nonnull-attribute,bool,enum,vptr,pointer-overflow,builtin"
                ]
            )
            env.Append(LINKFLAGS=["-fsanitize=undefined"])
            if env["use_llvm"]:
                env.Append(
                    CCFLAGS=[
                        "-fsanitize=nullability-return,nullability-arg,function,nullability-assign,implicit-integer-sign-change"
                    ]
                )
            else:
                env.Append(CCFLAGS=["-fsanitize=bounds-strict"])

        if env["use_asan"]:
            env.Append(CCFLAGS=["-fsanitize=address,pointer-subtract,pointer-compare"])
            env.Append(LINKFLAGS=["-fsanitize=address"])

        if env["use_lsan"]:
            env.Append(CCFLAGS=["-fsanitize=leak"])
            env.Append(LINKFLAGS=["-fsanitize=leak"])

        if env["use_tsan"]:
            env.Append(CCFLAGS=["-fsanitize=thread"])
            env.Append(LINKFLAGS=["-fsanitize=thread"])

        if env["use_msan"] and env["use_llvm"]:
            env.Append(CCFLAGS=["-fsanitize=memory"])
            env.Append(CCFLAGS=["-fsanitize-memory-track-origins"])
            env.Append(CCFLAGS=["-fsanitize-recover=memory"])
            env.Append(LINKFLAGS=["-fsanitize=memory"])

    env.Append(CCFLAGS=["-ffp-contract=off"])

    if env["library_type"] == "shared_library":
        env.Append(CCFLAGS=["-fPIC"])

    # LTO

    if env["lto"] == "auto":  # Enable LTO for production.
        env["lto"] = "thin" if env["use_llvm"] else "full"

    if env["lto"] != "none":
        if env["lto"] == "thin":
            if not env["use_llvm"]:
                print_error("ThinLTO is only compatible with LLVM, use `use_llvm=yes` or `lto=full`.")
                sys.exit(255)
            env.Append(CCFLAGS=["-flto=thin"])
            env.Append(LINKFLAGS=["-flto=thin"])
        elif not env["use_llvm"] and env.GetOption("num_jobs") > 1:
            env.Append(CCFLAGS=["-flto"])
            env.Append(LINKFLAGS=["-flto=" + str(env.GetOption("num_jobs"))])
        else:
            env.Append(CCFLAGS=["-flto"])
            env.Append(LINKFLAGS=["-flto"])

        if not env["use_llvm"]:
            env["RANLIB"] = "gcc-ranlib"
            env["AR"] = "gcc-ar"

    env.Append(CCFLAGS=["-pipe"])

    ## Dependencies

    if env["use_sowrap"]:
        env.Append(CPPDEFINES=["SOWRAP_ENABLED"])

    if env["wayland"]:
        if os.system("wayland-scanner -v 2>/dev/null") != 0:
            print_warning("wayland-scanner not found. Disabling Wayland support.")
            env["wayland"] = False

    if env["touch"]:
        env.Append(CPPDEFINES=["TOUCH_ENABLED"])

    # Check for existence of the libs, and if so,
    # parse their flags with pkg-config
    def add_external_libs(list):
        # Keep track of the number of libraries in the list
        # that couldn't be found
        not_found = 0
        for lib in list:
            if os.system("pkg-config --exists " + lib) == 0:  # 0 means found
                env.ParseConfig("pkg-config --cflags --libs " + lib)
            else:
                not_found += 1
        # A return value of 0 means all libs were found
        return not_found

<<<<<<< HEAD
    # freetype depends on libpng and zlib, so bundling one of them
    # while keeping others as shared libraries leads to weird issues.
    # And graphite and harfbuzz need freetype.
    ft_linked_deps = [
        env["builtin_freetype"],
        env["builtin_libpng"],
        env["builtin_zlib"],
        env["builtin_graphite"],
        env["builtin_harfbuzz"],
    ]
    if (not all(ft_linked_deps)) and any(ft_linked_deps):  # All or nothing.
        print(
            "These libraries should be either all builtin, or all system provided:\n"
            "freetype, libpng, zlib, graphite, harfbuzz.\n"
            "Please specify `builtin_<name>=no` for all of them, or none."
        )
        sys.exit(255)

=======
>>>>>>> b8e45232
    if not env["builtin_freetype"]:
        add_external_libs(["freetype2"])

    if not env["builtin_msdfgen"]:
        add_external_libs(["msdfgen"])

    if not env["builtin_graphite"]:
        add_external_libs(["graphite2"])

    if not env["builtin_icu4c"]:
        add_external_libs(["icu-i18n", "icu-uc"])

    if not env["builtin_harfbuzz"]:
        add_external_libs(["harfbuzz", "harfbuzz-icu"])

    if not env["builtin_icu4c"] or not env["builtin_harfbuzz"]:
        print_warning(
            "System-provided icu4c or harfbuzz cause known issues for GDExtension (see GH-91401 and GH-100301)."
        )

    if not env["builtin_libpng"]:
        add_external_libs(["libpng16"])

    if not env["builtin_enet"]:
<<<<<<< HEAD
        add_external_libs(["libenet"])

    if not env["builtin_squish"]:
        if add_external_libs(["libsquish"]) != 0:
            # libsquish doesn't reliably install its .pc file,
            # so some distros lack it.
            env.Append(LIBS=["libsquish"])
=======
        env.ParseConfig("pkg-config libenet --cflags --libs")
        print_warning(
            "System-provided ENet has its functionality limited to IPv4 only and no DTLS support, unless patched for Godot."
        )
>>>>>>> b8e45232

    if not env["builtin_zstd"]:
        add_external_libs(["libzstd"])

    if env["brotli"] and not env["builtin_brotli"]:
        add_external_libs(["libbrotlicommon", "libbrotlidec"])

    # Sound and video libraries
    # Keep the order as it triggers chained dependencies
    # (ogg needed by others, etc.)

    if not env["builtin_libtheora"]:
        env["builtin_libogg"] = False  # Needed to link against system libtheora
        env["builtin_libvorbis"] = False  # Needed to link against system libtheora
<<<<<<< HEAD
        add_external_libs(["theora", "theoradec"])
=======
        if env.editor_build:
            env.ParseConfig("pkg-config theora theoradec theoraenc --cflags --libs")
        else:
            env.ParseConfig("pkg-config theora theoradec --cflags --libs")
>>>>>>> b8e45232
    else:
        if env["arch"] in ["x86_64", "x86_32"]:
            env["x86_libtheora_opt_gcc"] = True

    if not env["builtin_libvorbis"]:
        env["builtin_libogg"] = False  # Needed to link against system libvorbis
<<<<<<< HEAD
        add_external_libs(["vorbis", "vorbisfile"])
=======
        if env.editor_build:
            env.ParseConfig("pkg-config vorbis vorbisfile vorbisenc --cflags --libs")
        else:
            env.ParseConfig("pkg-config vorbis vorbisfile --cflags --libs")
>>>>>>> b8e45232

    if not env["builtin_libogg"]:
        add_external_libs(["ogg"])

    if not env["builtin_libwebp"]:
        add_external_libs(["libwebp"])

    if not env["builtin_libjpeg_turbo"]:
        env.ParseConfig("pkg-config libturbojpeg --cflags --libs")

    if not env["builtin_mbedtls"]:
<<<<<<< HEAD
        # mbedTLS does not provide a pkgconfig config yet.
        # See https://github.com/ARMmbed/mbedtls/issues/228
        env.Append(LIBS=["mbedtls", "mbedcrypto", "mbedx509"])
=======
        # mbedTLS only provides a pkgconfig file since 3.6.0, but we still support 2.28.x,
        # so fallback to manually specifying LIBS if it fails.
        if os.system("pkg-config --exists mbedtls") == 0:  # 0 means found
            env.ParseConfig("pkg-config mbedtls mbedcrypto mbedx509 --cflags --libs")
        else:
            env.Append(LIBS=["mbedtls", "mbedcrypto", "mbedx509"])
>>>>>>> b8e45232

    if not env["builtin_wslay"]:
        add_external_libs(["libwslay"])

    if not env["builtin_miniupnpc"]:
        env.ParseConfig("pkg-config miniupnpc --cflags --libs")

    # On Linux wchar_t should be 32-bits
    # 16-bit library shouldn't be required due to compiler optimizations
    if not env["builtin_pcre2"]:
        add_external_libs(["libpcre2-32"])

    if not env["builtin_recastnavigation"]:
        env.ParseConfig("pkg-config recastnavigation --cflags --libs")

    if not env["builtin_embree"] and env["arch"] in ["x86_64", "arm64"]:
        # No pkgconfig file so far, hardcode expected lib name.
        env.Append(LIBS=["embree4"])

    if not env["builtin_openxr"]:
        add_external_libs(["openxr"])

    if env["fontconfig"]:
        if not env["use_sowrap"]:
            if add_external_libs(["fontconfig"]) == 0:  # 0 means found
                env.Append(CPPDEFINES=["FONTCONFIG_ENABLED"])
            else:
                print_warning("fontconfig development libraries not found. Disabling the system fonts support.")
                env["fontconfig"] = False
        else:
            env.Append(CPPDEFINES=["FONTCONFIG_ENABLED"])

    if env["alsa"]:
        if not env["use_sowrap"]:
            if add_external_libs(["alsa"]) == 0:  # 0 means found
                env.Append(CPPDEFINES=["ALSA_ENABLED", "ALSAMIDI_ENABLED"])
            else:
                print_warning("ALSA development libraries not found. Disabling the ALSA audio driver.")
                env["alsa"] = False
        else:
            env.Append(CPPDEFINES=["ALSA_ENABLED", "ALSAMIDI_ENABLED"])

    if env["pulseaudio"]:
        if not env["use_sowrap"]:
            if add_external_libs(["libpulse"]) == 0:  # 0 means found
                env.Append(CPPDEFINES=["PULSEAUDIO_ENABLED"])
            else:
                print_warning("PulseAudio development libraries not found. Disabling the PulseAudio audio driver.")
                env["pulseaudio"] = False
        else:
            env.Append(CPPDEFINES=["PULSEAUDIO_ENABLED", "_REENTRANT"])

    if env["dbus"] and env["threads"]:  # D-Bus functionality expects threads.
        if not env["use_sowrap"]:
            if add_external_libs(["dbus-1"]) == 0:  # 0 means found
                env.Append(CPPDEFINES=["DBUS_ENABLED"])
            else:
                print_warning("D-Bus development libraries not found. Disabling screensaver prevention.")
                env["dbus"] = False
        else:
            env.Append(CPPDEFINES=["DBUS_ENABLED"])

    if env["speechd"]:
        if not env["use_sowrap"]:
            if add_external_libs(["speech-dispatcher"]) == 0:  # 0 means found
                env.Append(CPPDEFINES=["SPEECHD_ENABLED"])
            else:
                print_warning("speech-dispatcher development libraries not found. Disabling text to speech support.")
                env["speechd"] = False
        else:
            env.Append(CPPDEFINES=["SPEECHD_ENABLED"])

    if not env["use_sowrap"]:
        if add_external_libs(["xkbcommon"]) == 0:  # 0 means found
            env.Append(CPPDEFINES=["XKB_ENABLED"])
        else:
<<<<<<< HEAD
            print(
                "Warning: libxkbcommon development libraries not found.",
                "Disabling dead key composition and key label support.",
            )
=======
            if env["wayland"]:
                print_error("libxkbcommon development libraries required by Wayland not found. Aborting.")
                sys.exit(255)
            else:
                print_warning(
                    "libxkbcommon development libraries not found. Disabling dead key composition and key label support."
                )
>>>>>>> b8e45232
    else:
        env.Append(CPPDEFINES=["XKB_ENABLED"])

    if platform.system() == "Linux":
        if env["udev"]:
            if not env["use_sowrap"]:
                if add_external_libs(["libudev"]) == 0:  # 0 means found
                    env.Append(CPPDEFINES=["UDEV_ENABLED"])
                else:
                    print_warning("libudev development libraries not found. Disabling controller hotplugging support.")
                    env["udev"] = False
            else:
                env.Append(CPPDEFINES=["UDEV_ENABLED"])
    else:
        env["udev"] = False  # Linux specific

    if env["sdl"]:
        if env["builtin_sdl"]:
            env.Append(CPPDEFINES=["SDL_ENABLED"])
        elif os.system("pkg-config --exists sdl3") == 0:  # 0 means found
            env.ParseConfig("pkg-config sdl3 --cflags --libs")
            env.Append(CPPDEFINES=["SDL_ENABLED"])
        else:
            print_warning(
                "SDL3 development libraries not found, and `builtin_sdl` was explicitly disabled. Disabling SDL input driver support."
            )
            env["sdl"] = False

    # Linkflags below this line should typically stay the last ones
    if not env["builtin_zlib"]:
        add_external_libs(["zlib"])

    env.Prepend(CPPPATH=["#platform/linuxbsd"])
    if env["use_sowrap"]:
        env.Prepend(CPPPATH=["#thirdparty/linuxbsd_headers"])

    env.Append(
        CPPDEFINES=[
            "LINUXBSD_ENABLED",
            "UNIX_ENABLED",
            ("_FILE_OFFSET_BITS", 64),
        ]
    )

    if env["x11"]:
        if not env["use_sowrap"]:
<<<<<<< HEAD
            if add_external_libs(["x11"]) != 0:
                print("Error: X11 libraries not found. Aborting.")
                sys.exit(255)
            if add_external_libs(["xcursor"]) != 0:
                print("Error: Xcursor library not found. Aborting.")
                sys.exit(255)
            if add_external_libs(["xinerama"]) != 0:
                print("Error: Xinerama library not found. Aborting.")
                sys.exit(255)
            if add_external_libs(["xext"]) != 0:
                print("Error: Xext library not found. Aborting.")
                sys.exit(255)
            if add_external_libs(["xrandr"]) != 0:
                print("Error: XrandR library not found. Aborting.")
                sys.exit(255)
            if add_external_libs(["xrender"]) != 0:
                print("Error: XRender library not found. Aborting.")
                sys.exit(255)
            if add_external_libs(["xi"]) != 0:
                print("Error: Xi library not found. Aborting.")
=======
            if os.system("pkg-config --exists x11"):
                print_error("X11 libraries not found. Aborting.")
                sys.exit(255)
            env.ParseConfig("pkg-config x11 --cflags --libs")
            if os.system("pkg-config --exists xcursor"):
                print_error("Xcursor library not found. Aborting.")
                sys.exit(255)
            env.ParseConfig("pkg-config xcursor --cflags --libs")
            if os.system("pkg-config --exists xinerama"):
                print_error("Xinerama library not found. Aborting.")
                sys.exit(255)
            env.ParseConfig("pkg-config xinerama --cflags --libs")
            if os.system("pkg-config --exists xext"):
                print_error("Xext library not found. Aborting.")
                sys.exit(255)
            env.ParseConfig("pkg-config xext --cflags --libs")
            if os.system("pkg-config --exists xrandr"):
                print_error("XrandR library not found. Aborting.")
                sys.exit(255)
            env.ParseConfig("pkg-config xrandr --cflags --libs")
            if os.system("pkg-config --exists xrender"):
                print_error("XRender library not found. Aborting.")
                sys.exit(255)
            env.ParseConfig("pkg-config xrender --cflags --libs")
            if os.system("pkg-config --exists xi"):
                print_error("Xi library not found. Aborting.")
>>>>>>> b8e45232
                sys.exit(255)
        env.Append(CPPDEFINES=["X11_ENABLED"])

    if env["wayland"]:
        if not env["use_sowrap"]:
            if os.system("pkg-config --exists libdecor-0"):
                print_warning("libdecor development libraries not found. Disabling client-side decorations.")
                env["libdecor"] = False
            else:
                env.ParseConfig("pkg-config libdecor-0 --cflags --libs")
            if os.system("pkg-config --exists wayland-client"):
                print_error("Wayland client library not found. Aborting.")
                sys.exit(255)
            env.ParseConfig("pkg-config wayland-client --cflags --libs")
            if os.system("pkg-config --exists wayland-cursor"):
                print_error("Wayland cursor library not found. Aborting.")
                sys.exit(255)
            env.ParseConfig("pkg-config wayland-cursor --cflags --libs")
            if os.system("pkg-config --exists wayland-egl"):
                print_error("Wayland EGL library not found. Aborting.")
                sys.exit(255)
            env.ParseConfig("pkg-config wayland-egl --cflags --libs")
        else:
            env.Prepend(CPPPATH=["#thirdparty/linuxbsd_headers/wayland/"])
            if env["libdecor"]:
                env.Prepend(CPPPATH=["#thirdparty/linuxbsd_headers/libdecor-0/"])

        if env["libdecor"]:
            env.Append(CPPDEFINES=["LIBDECOR_ENABLED"])

        env.Append(CPPDEFINES=["WAYLAND_ENABLED"])
        env.Append(LIBS=["rt"])  # Needed by glibc, used by _allocate_shm_file

    if env["accesskit"]:
        if env["accesskit_sdk_path"] != "":
            env.Prepend(CPPPATH=[env["accesskit_sdk_path"] + "/include"])
            if env["arch"] == "arm64":
                env.Append(LIBPATH=[env["accesskit_sdk_path"] + "/lib/linux/arm64/static/"])
            elif env["arch"] == "arm32":
                env.Append(LIBPATH=[env["accesskit_sdk_path"] + "/lib/linux/arm32/static/"])
            elif env["arch"] == "rv64":
                env.Append(LIBPATH=[env["accesskit_sdk_path"] + "/lib/linux/riscv64gc/static/"])
            elif env["arch"] == "x86_64":
                env.Append(LIBPATH=[env["accesskit_sdk_path"] + "/lib/linux/x86_64/static/"])
            elif env["arch"] == "x86_32":
                env.Append(LIBPATH=[env["accesskit_sdk_path"] + "/lib/linux/x86/static/"])
            env.Append(LIBS=["accesskit"])
        else:
            env.Append(CPPDEFINES=["ACCESSKIT_DYNAMIC"])
        env.Append(CPPDEFINES=["ACCESSKIT_ENABLED"])

    if env["vulkan"]:
        env.Append(CPPDEFINES=["VULKAN_ENABLED", "RD_ENABLED"])
        if not env["use_volk"]:
            add_external_libs(["vulkan"])
        if not env["builtin_glslang"]:
            # No pkgconfig file so far, hardcode expected lib name.
            # A patch to add a pkg-config file has been submitted
            # upstream: https://github.com/KhronosGroup/glslang/pull/3371
            # Once it gets added to glslang and we revbump to match
            # that version, we can start using add_external_libs()
            env.Append(LIBS=["glslang", "SPIRV"])

    if env["opengl3"]:
        env.Append(CPPDEFINES=["GLES3_ENABLED"])

    env.Append(LIBS=["pthread"])

    if platform.system() == "Linux":
        env.Append(LIBS=["dl"])

    if platform.libc_ver()[0] != "glibc":
        if env["execinfo"]:
            env.Append(LIBS=["execinfo"])
            env.Append(CPPDEFINES=["CRASH_HANDLER_ENABLED"])
        else:
            # The default crash handler depends on glibc, so if the host uses
            # a different libc (BSD libc, musl), libexecinfo is required.
            print_info("Using `execinfo=no` disables the crash handler on platforms where glibc is missing.")
    else:
        env.Append(CPPDEFINES=["CRASH_HANDLER_ENABLED"])

    if platform.system() == "FreeBSD":
        env.Append(LINKFLAGS=["-lkvm"])

    # Link those statically for portability
    if env["use_static_cpp"]:
        env.Append(LINKFLAGS=["-static-libgcc", "-static-libstdc++"])
        if env["use_llvm"] and platform.system() != "FreeBSD":
            env["LINKCOM"] = env["LINKCOM"] + " -l:libatomic.a"
    else:
        if env["use_llvm"] and platform.system() != "FreeBSD":
            env.Append(LIBS=["atomic"])<|MERGE_RESOLUTION|>--- conflicted
+++ resolved
@@ -237,7 +237,6 @@
         # A return value of 0 means all libs were found
         return not_found
 
-<<<<<<< HEAD
     # freetype depends on libpng and zlib, so bundling one of them
     # while keeping others as shared libraries leads to weird issues.
     # And graphite and harfbuzz need freetype.
@@ -256,8 +255,6 @@
         )
         sys.exit(255)
 
-=======
->>>>>>> b8e45232
     if not env["builtin_freetype"]:
         add_external_libs(["freetype2"])
 
@@ -282,20 +279,10 @@
         add_external_libs(["libpng16"])
 
     if not env["builtin_enet"]:
-<<<<<<< HEAD
-        add_external_libs(["libenet"])
-
-    if not env["builtin_squish"]:
-        if add_external_libs(["libsquish"]) != 0:
-            # libsquish doesn't reliably install its .pc file,
-            # so some distros lack it.
-            env.Append(LIBS=["libsquish"])
-=======
         env.ParseConfig("pkg-config libenet --cflags --libs")
         print_warning(
             "System-provided ENet has its functionality limited to IPv4 only and no DTLS support, unless patched for Godot."
         )
->>>>>>> b8e45232
 
     if not env["builtin_zstd"]:
         add_external_libs(["libzstd"])
@@ -310,28 +297,20 @@
     if not env["builtin_libtheora"]:
         env["builtin_libogg"] = False  # Needed to link against system libtheora
         env["builtin_libvorbis"] = False  # Needed to link against system libtheora
-<<<<<<< HEAD
-        add_external_libs(["theora", "theoradec"])
-=======
         if env.editor_build:
-            env.ParseConfig("pkg-config theora theoradec theoraenc --cflags --libs")
-        else:
-            env.ParseConfig("pkg-config theora theoradec --cflags --libs")
->>>>>>> b8e45232
+            add_external_libs(["theora", "theoradec", "theoraenc"])
+        else:
+            add_external_libs(["theora", "theoradec"])
     else:
         if env["arch"] in ["x86_64", "x86_32"]:
             env["x86_libtheora_opt_gcc"] = True
 
     if not env["builtin_libvorbis"]:
         env["builtin_libogg"] = False  # Needed to link against system libvorbis
-<<<<<<< HEAD
-        add_external_libs(["vorbis", "vorbisfile"])
-=======
         if env.editor_build:
-            env.ParseConfig("pkg-config vorbis vorbisfile vorbisenc --cflags --libs")
-        else:
-            env.ParseConfig("pkg-config vorbis vorbisfile --cflags --libs")
->>>>>>> b8e45232
+            add_external_libs(["vorbis", "vorbisfile", "vorbisenc"])
+        else:
+            add_external_libs(["vorbis", "vorbisfile"])
 
     if not env["builtin_libogg"]:
         add_external_libs(["ogg"])
@@ -343,18 +322,12 @@
         env.ParseConfig("pkg-config libturbojpeg --cflags --libs")
 
     if not env["builtin_mbedtls"]:
-<<<<<<< HEAD
-        # mbedTLS does not provide a pkgconfig config yet.
-        # See https://github.com/ARMmbed/mbedtls/issues/228
-        env.Append(LIBS=["mbedtls", "mbedcrypto", "mbedx509"])
-=======
         # mbedTLS only provides a pkgconfig file since 3.6.0, but we still support 2.28.x,
         # so fallback to manually specifying LIBS if it fails.
         if os.system("pkg-config --exists mbedtls") == 0:  # 0 means found
-            env.ParseConfig("pkg-config mbedtls mbedcrypto mbedx509 --cflags --libs")
+            add_external_libs(["mbedtls", "mbedcrypto", "mbedx509"])
         else:
             env.Append(LIBS=["mbedtls", "mbedcrypto", "mbedx509"])
->>>>>>> b8e45232
 
     if not env["builtin_wslay"]:
         add_external_libs(["libwslay"])
@@ -431,12 +404,6 @@
         if add_external_libs(["xkbcommon"]) == 0:  # 0 means found
             env.Append(CPPDEFINES=["XKB_ENABLED"])
         else:
-<<<<<<< HEAD
-            print(
-                "Warning: libxkbcommon development libraries not found.",
-                "Disabling dead key composition and key label support.",
-            )
-=======
             if env["wayland"]:
                 print_error("libxkbcommon development libraries required by Wayland not found. Aborting.")
                 sys.exit(255)
@@ -444,7 +411,6 @@
                 print_warning(
                     "libxkbcommon development libraries not found. Disabling dead key composition and key label support."
                 )
->>>>>>> b8e45232
     else:
         env.Append(CPPDEFINES=["XKB_ENABLED"])
 
@@ -491,55 +457,26 @@
 
     if env["x11"]:
         if not env["use_sowrap"]:
-<<<<<<< HEAD
             if add_external_libs(["x11"]) != 0:
-                print("Error: X11 libraries not found. Aborting.")
+                print_error("X11 libraries not found. Aborting.")
                 sys.exit(255)
             if add_external_libs(["xcursor"]) != 0:
-                print("Error: Xcursor library not found. Aborting.")
+                print_error("Xcursor library not found. Aborting.")
                 sys.exit(255)
             if add_external_libs(["xinerama"]) != 0:
-                print("Error: Xinerama library not found. Aborting.")
+                print_error("Xinerama library not found. Aborting.")
                 sys.exit(255)
             if add_external_libs(["xext"]) != 0:
-                print("Error: Xext library not found. Aborting.")
+                print_error("Xext library not found. Aborting.")
                 sys.exit(255)
             if add_external_libs(["xrandr"]) != 0:
-                print("Error: XrandR library not found. Aborting.")
+                print_error("XrandR library not found. Aborting.")
                 sys.exit(255)
             if add_external_libs(["xrender"]) != 0:
-                print("Error: XRender library not found. Aborting.")
+                print_error("XRender library not found. Aborting.")
                 sys.exit(255)
             if add_external_libs(["xi"]) != 0:
-                print("Error: Xi library not found. Aborting.")
-=======
-            if os.system("pkg-config --exists x11"):
-                print_error("X11 libraries not found. Aborting.")
-                sys.exit(255)
-            env.ParseConfig("pkg-config x11 --cflags --libs")
-            if os.system("pkg-config --exists xcursor"):
-                print_error("Xcursor library not found. Aborting.")
-                sys.exit(255)
-            env.ParseConfig("pkg-config xcursor --cflags --libs")
-            if os.system("pkg-config --exists xinerama"):
-                print_error("Xinerama library not found. Aborting.")
-                sys.exit(255)
-            env.ParseConfig("pkg-config xinerama --cflags --libs")
-            if os.system("pkg-config --exists xext"):
-                print_error("Xext library not found. Aborting.")
-                sys.exit(255)
-            env.ParseConfig("pkg-config xext --cflags --libs")
-            if os.system("pkg-config --exists xrandr"):
-                print_error("XrandR library not found. Aborting.")
-                sys.exit(255)
-            env.ParseConfig("pkg-config xrandr --cflags --libs")
-            if os.system("pkg-config --exists xrender"):
-                print_error("XRender library not found. Aborting.")
-                sys.exit(255)
-            env.ParseConfig("pkg-config xrender --cflags --libs")
-            if os.system("pkg-config --exists xi"):
                 print_error("Xi library not found. Aborting.")
->>>>>>> b8e45232
                 sys.exit(255)
         env.Append(CPPDEFINES=["X11_ENABLED"])
 
