--- conflicted
+++ resolved
@@ -15,103 +15,9 @@
     if os.name != "posix" or sys.platform == "darwin":
         return False
 
-<<<<<<< HEAD
-    # Check the minimal dependencies
-    pkgconfig_error = os.system("pkg-config --version > /dev/null")
-    if pkgconfig_error:
-        print("Error: pkg-config not found. Aborting.")
-        return False
-
-    # TODO: Make X11 and Wayland coesist peacefully.
-    #    if env["x11"]:
-    #        return check_x11_dependencies()
-    #
-    #    if env["wayland"]:
-    #        return check_wayland_dependencies()
-    #
-    return True
-
-
-def check_x11_dependencies():
-    x11_error = os.system("pkg-config x11 --modversion > /dev/null")
-    if x11_error:
-        print("Error: X11 libraries not found. Aborting.")
-        return False
-
-    x11_error = os.system("pkg-config xcursor --modversion > /dev/null")
-    if x11_error:
-        print("Error: Xcursor library not found. Aborting.")
-        return False
-
-    x11_error = os.system("pkg-config xinerama --modversion > /dev/null")
-    if x11_error:
-        print("Error: Xinerama library not found. Aborting.")
-        return False
-
-    x11_error = os.system("pkg-config xext --modversion > /dev/null")
-    if x11_error:
-        print("Error: Xext library not found. Aborting.")
-        return False
-
-    x11_error = os.system("pkg-config xrandr --modversion > /dev/null")
-    if x11_error:
-        print("Error: XrandR library not found. Aborting.")
-        return False
-
-    x11_error = os.system("pkg-config xrender --modversion > /dev/null")
-    if x11_error:
-        print("Error: XRender library not found. Aborting.")
-        return False
-
-    x11_error = os.system("pkg-config xi --modversion > /dev/null")
-    if x11_error:
-        print("Error: Xi library not found. Aborting.")
-        return False
-
-=======
     pkgconf_error = os.system("pkg-config --version > /dev/null")
     if pkgconf_error:
         print("Error: pkg-config not found. Aborting.")
-        return False
-
->>>>>>> 976cb7ea
-    return True
-
-
-def check_wayland_dependencies():
-    wayland_error = os.system("pkg-config wayland-client --modversion > /dev/null")
-    if wayland_error:
-        print("Error: wayland-client library not found. Aborting.")
-        return False
-
-    wayland_error = os.system("pkg-config wayland-cursor --modversion > /dev/null")
-    if wayland_error:
-        print("Error: wayland-cursor library not found. Aborting.")
-        return False
-
-    wayland_error = os.system("pkg-config wayland-scanner --modversion > /dev/null")
-    if wayland_error:
-        print("Error: wayland-scanner not found. Aborting.")
-        return False
-
-    # We need at least version 1.20
-    min_wayland_client_version = "1.20"
-
-    import subprocess
-
-    wayland_client_version = subprocess.check_output(["pkg-config", "wayland-client", "--modversion"]).decode("utf-8")
-    if wayland_client_version < min_wayland_client_version:
-        # Abort as system wayland-client was requested but too old
-        print(
-            "wayland-client: System version {0} does not match minimal requirements ({1}). Aborting.".format(
-                wayland_client_version, min_wayland_client_version
-            )
-        )
-        return False
-
-    wayland_error = os.system("pkg-config xkbcommon --modversion > /dev/null")
-    if wayland_error:
-        print("Error: xkbcommon library not found. Aborting.")
         return False
 
     return True
@@ -286,14 +192,11 @@
         env.ParseConfig("pkg-config xrandr --cflags --libs")
         env.ParseConfig("pkg-config xrender --cflags --libs")
         env.ParseConfig("pkg-config xi --cflags --libs")
-<<<<<<< HEAD
 
     if env["wayland"]:
         env.ParseConfig("pkg-config wayland-client --cflags --libs")
         env.ParseConfig("pkg-config wayland-cursor --cflags --libs")
         env.ParseConfig("pkg-config xkbcommon --cflags --libs")
-=======
->>>>>>> 976cb7ea
 
     if env["touch"]:
         env.Append(CPPDEFINES=["TOUCH_ENABLED"])
@@ -455,15 +358,9 @@
             # No pkgconfig file so far, hardcode expected lib name.
             env.Append(LIBS=["glslang", "SPIRV"])
 
-<<<<<<< HEAD
-    # TODO: Make this work, maybe reporting a missing conditional
-    # env.Append(CPPDEFINES=["GLES3_ENABLED"])
-    # env.Append(LIBS=["GL"])
-=======
     if env["opengl3"]:
         env.Append(CPPDEFINES=["GLES3_ENABLED"])
         env.ParseConfig("pkg-config gl --cflags --libs")
->>>>>>> 976cb7ea
 
     env.Append(LIBS=["pthread"])
 
