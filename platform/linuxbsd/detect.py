import os
import platform
import sys
from methods import get_compiler_version, using_gcc
from platform_methods import detect_arch

from typing import TYPE_CHECKING

if TYPE_CHECKING:
    from SCons import Environment


def is_active():
    return True


def get_name():
    return "LinuxBSD"


def can_build():
    if os.name != "posix" or sys.platform == "darwin":
        return False

    pkgconf_error = os.system("pkg-config --version > /dev/null")
    if pkgconf_error:
        print("Error: pkg-config not found. Aborting.")
        return False

    return True


def get_opts():
    from SCons.Variables import BoolVariable, EnumVariable

    return [
        EnumVariable("linker", "Linker program", "default", ("default", "bfd", "gold", "lld", "mold")),
        BoolVariable("use_llvm", "Use the LLVM compiler", False),
        BoolVariable("use_static_cpp", "Link libgcc and libstdc++ statically for better portability", True),
        BoolVariable("use_coverage", "Test Godot coverage", False),
        BoolVariable("use_ubsan", "Use LLVM/GCC compiler undefined behavior sanitizer (UBSAN)", False),
        BoolVariable("use_asan", "Use LLVM/GCC compiler address sanitizer (ASAN)", False),
        BoolVariable("use_lsan", "Use LLVM/GCC compiler leak sanitizer (LSAN)", False),
        BoolVariable("use_tsan", "Use LLVM/GCC compiler thread sanitizer (TSAN)", False),
        BoolVariable("use_msan", "Use LLVM compiler memory sanitizer (MSAN)", False),
        BoolVariable("alsa", "Use ALSA", True),
        BoolVariable("pulseaudio", "Use PulseAudio", True),
        BoolVariable("dbus", "Use D-Bus to handle screensaver and portal desktop settings", True),
        BoolVariable("speechd", "Use Speech Dispatcher for Text-to-Speech support", True),
        BoolVariable("fontconfig", "Use fontconfig for system fonts support", True),
        BoolVariable("udev", "Use udev for gamepad connection callbacks", True),
        BoolVariable("x11", "Enable X11 display", True),
        BoolVariable("wayland", "Enable Wayland display", True),
        BoolVariable("libdecor", "Enable libdecor support", True),
        BoolVariable("touch", "Enable touch events", True),
        BoolVariable("execinfo", "Use libexecinfo on systems where glibc is not available", False),
    ]


def get_flags():
    return [
        ("arch", detect_arch()),
    ]


def configure(env: "Environment"):
    # Validate arch.
    supported_arches = ["x86_32", "x86_64", "arm32", "arm64", "rv64", "ppc32", "ppc64"]
    if env["arch"] not in supported_arches:
        print(
            'Unsupported CPU architecture "%s" for Linux / *BSD. Supported architectures are: %s.'
            % (env["arch"], ", ".join(supported_arches))
        )
        sys.exit()

    ## Build type

    if env.dev_build:
        # This is needed for our crash handler to work properly.
        # gdb works fine without it though, so maybe our crash handler could too.
        env.Append(LINKFLAGS=["-rdynamic"])

    # CPU architecture flags.
    if env["arch"] == "rv64":
        # G = General-purpose extensions, C = Compression extension (very common).
        env.Append(CCFLAGS=["-march=rv64gc"])

    ## Compiler configuration

    if "CXX" in env and "clang" in os.path.basename(env["CXX"]):
        # Convenience check to enforce the use_llvm overrides when CXX is clang(++)
        env["use_llvm"] = True

    if env["use_llvm"]:
        if "clang++" not in os.path.basename(env["CXX"]):
            env["CC"] = "clang"
            env["CXX"] = "clang++"
        env.extra_suffix = ".llvm" + env.extra_suffix

    if env["linker"] != "default":
        print("Using linker program: " + env["linker"])
        if env["linker"] == "mold" and using_gcc(env):  # GCC < 12.1 doesn't support -fuse-ld=mold.
            cc_version = get_compiler_version(env)
            cc_semver = (int(cc_version["major"]), int(cc_version["minor"]))
            if cc_semver < (12, 1):
                found_wrapper = False
                for path in ["/usr/libexec", "/usr/local/libexec", "/usr/lib", "/usr/local/lib"]:
                    if os.path.isfile(path + "/mold/ld"):
                        env.Append(LINKFLAGS=["-B" + path + "/mold"])
                        found_wrapper = True
                        break
                if not found_wrapper:
                    print("Couldn't locate mold installation path. Make sure it's installed in /usr or /usr/local.")
                    sys.exit(255)
            else:
                env.Append(LINKFLAGS=["-fuse-ld=mold"])
        else:
            env.Append(LINKFLAGS=["-fuse-ld=%s" % env["linker"]])

    if env["use_coverage"]:
        env.Append(CCFLAGS=["-ftest-coverage", "-fprofile-arcs"])
        env.Append(LINKFLAGS=["-ftest-coverage", "-fprofile-arcs"])

    if env["use_ubsan"] or env["use_asan"] or env["use_lsan"] or env["use_tsan"] or env["use_msan"]:
        env.extra_suffix += ".san"
        env.Append(CCFLAGS=["-DSANITIZERS_ENABLED"])

        if env["use_ubsan"]:
            env.Append(
                CCFLAGS=[
                    "-fsanitize=undefined,shift,shift-exponent,integer-divide-by-zero,unreachable,vla-bound,null,return,signed-integer-overflow,bounds,float-divide-by-zero,float-cast-overflow,nonnull-attribute,returns-nonnull-attribute,bool,enum,vptr,pointer-overflow,builtin"
                ]
            )
            env.Append(LINKFLAGS=["-fsanitize=undefined"])
            if env["use_llvm"]:
                env.Append(
                    CCFLAGS=[
                        "-fsanitize=nullability-return,nullability-arg,function,nullability-assign,implicit-integer-sign-change"
                    ]
                )
            else:
                env.Append(CCFLAGS=["-fsanitize=bounds-strict"])

        if env["use_asan"]:
            env.Append(CCFLAGS=["-fsanitize=address,pointer-subtract,pointer-compare"])
            env.Append(LINKFLAGS=["-fsanitize=address"])

        if env["use_lsan"]:
            env.Append(CCFLAGS=["-fsanitize=leak"])
            env.Append(LINKFLAGS=["-fsanitize=leak"])

        if env["use_tsan"]:
            env.Append(CCFLAGS=["-fsanitize=thread"])
            env.Append(LINKFLAGS=["-fsanitize=thread"])

        if env["use_msan"] and env["use_llvm"]:
            env.Append(CCFLAGS=["-fsanitize=memory"])
            env.Append(CCFLAGS=["-fsanitize-memory-track-origins"])
            env.Append(CCFLAGS=["-fsanitize-recover=memory"])
            env.Append(LINKFLAGS=["-fsanitize=memory"])

    # LTO

    if env["lto"] == "auto":  # Full LTO for production.
        env["lto"] = "full"

    if env["lto"] != "none":
        if env["lto"] == "thin":
            if not env["use_llvm"]:
                print("ThinLTO is only compatible with LLVM, use `use_llvm=yes` or `lto=full`.")
                sys.exit(255)
            env.Append(CCFLAGS=["-flto=thin"])
            env.Append(LINKFLAGS=["-flto=thin"])
        elif not env["use_llvm"] and env.GetOption("num_jobs") > 1:
            env.Append(CCFLAGS=["-flto"])
            env.Append(LINKFLAGS=["-flto=" + str(env.GetOption("num_jobs"))])
        else:
            env.Append(CCFLAGS=["-flto"])
            env.Append(LINKFLAGS=["-flto"])

        if not env["use_llvm"]:
            env["RANLIB"] = "gcc-ranlib"
            env["AR"] = "gcc-ar"

    env.Append(CCFLAGS=["-pipe"])

    ## Dependencies

<<<<<<< HEAD
    if env["x11"]:
        # Only cflags, we dlopen the libraries.
        env.ParseConfig("pkg-config x11 --cflags")
        env.ParseConfig("pkg-config xcursor --cflags")
        env.ParseConfig("pkg-config xinerama --cflags")
        env.ParseConfig("pkg-config xext --cflags")
        env.ParseConfig("pkg-config xrandr --cflags")
        env.ParseConfig("pkg-config xrender --cflags")
        env.ParseConfig("pkg-config xi --cflags")

    if env["wayland"]:
        # Only cflags, we dlopen the libraries.
        env.ParseConfig("pkg-config wayland-client --cflags")
        env.ParseConfig("pkg-config wayland-cursor --cflags")
        env.ParseConfig("pkg-config xkbcommon --cflags")

        if os.system("pkg-config --exists libdecor-0") == 0:  # 0 means found
            env.ParseConfig("pkg-config libdecor-0 --cflags")  # Only cflags, we dlopen the library.
        else:
            env["libdecor"] = False
            print("Warning: libdecor development libraries not found. Disabling client-side decorations.")

        if env["libdecor"]:
            env.Append(CPPDEFINES=["LIBDECOR_ENABLED"])

=======
>>>>>>> c06df677
    if env["touch"]:
        env.Append(CPPDEFINES=["TOUCH_ENABLED"])

    # FIXME: Check for existence of the libs before parsing their flags with pkg-config

    # freetype depends on libpng and zlib, so bundling one of them while keeping others
    # as shared libraries leads to weird issues
    if (
        env["builtin_freetype"]
        or env["builtin_libpng"]
        or env["builtin_zlib"]
        or env["builtin_graphite"]
        or env["builtin_harfbuzz"]
    ):
        env["builtin_freetype"] = True
        env["builtin_libpng"] = True
        env["builtin_zlib"] = True
        env["builtin_graphite"] = True
        env["builtin_harfbuzz"] = True

    if not env["builtin_freetype"]:
        env.ParseConfig("pkg-config freetype2 --cflags --libs")

    if not env["builtin_graphite"]:
        env.ParseConfig("pkg-config graphite2 --cflags --libs")

    if not env["builtin_icu"]:
        env.ParseConfig("pkg-config icu-uc --cflags --libs")

    if not env["builtin_harfbuzz"]:
        env.ParseConfig("pkg-config harfbuzz harfbuzz-icu --cflags --libs")

    if not env["builtin_libpng"]:
        env.ParseConfig("pkg-config libpng16 --cflags --libs")

    if not env["builtin_enet"]:
        env.ParseConfig("pkg-config libenet --cflags --libs")

    if not env["builtin_squish"]:
        env.ParseConfig("pkg-config libsquish --cflags --libs")

    if not env["builtin_zstd"]:
        env.ParseConfig("pkg-config libzstd --cflags --libs")

    # Sound and video libraries
    # Keep the order as it triggers chained dependencies (ogg needed by others, etc.)

    if not env["builtin_libtheora"]:
        env["builtin_libogg"] = False  # Needed to link against system libtheora
        env["builtin_libvorbis"] = False  # Needed to link against system libtheora
        env.ParseConfig("pkg-config theora theoradec --cflags --libs")
    else:
        if env["arch"] in ["x86_64", "x86_32"]:
            env["x86_libtheora_opt_gcc"] = True

    if not env["builtin_libvorbis"]:
        env["builtin_libogg"] = False  # Needed to link against system libvorbis
        env.ParseConfig("pkg-config vorbis vorbisfile --cflags --libs")

    if not env["builtin_libogg"]:
        env.ParseConfig("pkg-config ogg --cflags --libs")

    if not env["builtin_libwebp"]:
        env.ParseConfig("pkg-config libwebp --cflags --libs")

    if not env["builtin_mbedtls"]:
        # mbedTLS does not provide a pkgconfig config yet. See https://github.com/ARMmbed/mbedtls/issues/228
        env.Append(LIBS=["mbedtls", "mbedcrypto", "mbedx509"])

    if not env["builtin_wslay"]:
        env.ParseConfig("pkg-config libwslay --cflags --libs")

    if not env["builtin_miniupnpc"]:
        # No pkgconfig file so far, hardcode default paths.
        env.Prepend(CPPPATH=["/usr/include/miniupnpc"])
        env.Append(LIBS=["miniupnpc"])

    # On Linux wchar_t should be 32-bits
    # 16-bit library shouldn't be required due to compiler optimizations
    if not env["builtin_pcre2"]:
        env.ParseConfig("pkg-config libpcre2-32 --cflags --libs")

    if not env["builtin_embree"]:
        # No pkgconfig file so far, hardcode expected lib name.
        env.Append(LIBS=["embree3"])

    ## Flags

    if env["fontconfig"]:
        env.Append(CPPDEFINES=["FONTCONFIG_ENABLED"])

    if env["alsa"]:
        env.Append(CPPDEFINES=["ALSA_ENABLED", "ALSAMIDI_ENABLED"])

    if env["pulseaudio"]:
        env.Append(CPPDEFINES=["PULSEAUDIO_ENABLED", "_REENTRANT"])

    if env["dbus"]:
        env.Append(CPPDEFINES=["DBUS_ENABLED"])

    if env["speechd"]:
        env.Append(CPPDEFINES=["SPEECHD_ENABLED"])

    if platform.system() == "Linux":
        env.Append(CPPDEFINES=["JOYDEV_ENABLED"])
        if env["udev"]:
            env.Append(CPPDEFINES=["UDEV_ENABLED"])
    else:
        env["udev"] = False  # Linux specific

    # Linkflags below this line should typically stay the last ones
    if not env["builtin_zlib"]:
        env.ParseConfig("pkg-config zlib --cflags --libs")

    env.Prepend(CPPPATH=["#platform/linuxbsd", "#thirdparty/linuxbsd_headers"])

    env.Append(
        CPPDEFINES=[
            "LINUXBSD_ENABLED",
            "UNIX_ENABLED",
            ("_FILE_OFFSET_BITS", 64),
        ]
    )

    if env["x11"]:
        env.Append(CPPDEFINES=["X11_ENABLED"])

    if env["wayland"]:
        env.Append(CPPDEFINES=["WAYLAND_ENABLED"])

    if env["vulkan"]:
        env.Append(CPPDEFINES=["VULKAN_ENABLED"])
        if not env["use_volk"]:
            env.ParseConfig("pkg-config vulkan --cflags --libs")
        if not env["builtin_glslang"]:
            # No pkgconfig file so far, hardcode expected lib name.
            env.Append(LIBS=["glslang", "SPIRV"])

    if env["opengl3"]:
        env.Append(CPPDEFINES=["GLES3_ENABLED"])

        if env["wayland"]:
            env.Append(LIBS=["rt"])  # Needed by glibc, used by _allocate_shm_file
            env.ParseConfig("pkg-config wayland-egl --cflags")  # Only cflags, we dlopen the library.

    env.Append(LIBS=["pthread"])

    if platform.system() == "Linux":
        env.Append(LIBS=["dl"])

    if not env["execinfo"] and platform.libc_ver()[0] != "glibc":
        # The default crash handler depends on glibc, so if the host uses
        # a different libc (BSD libc, musl), fall back to libexecinfo.
        print("Note: Using `execinfo=yes` for the crash handler as required on platforms where glibc is missing.")
        env["execinfo"] = True

    if env["execinfo"]:
        env.Append(LIBS=["execinfo"])

    if not env.editor_build:
        import subprocess
        import re

        linker_version_str = subprocess.check_output(
            [env.subst(env["LINK"]), "-Wl,--version"] + env.subst(env["LINKFLAGS"])
        ).decode("utf-8")
        gnu_ld_version = re.search("^GNU ld [^$]*(\d+\.\d+)$", linker_version_str, re.MULTILINE)
        if not gnu_ld_version:
            print(
                "Warning: Creating template binaries enabled for PCK embedding is currently only supported with GNU ld, not gold or LLD."
            )
        else:
            if float(gnu_ld_version.group(1)) >= 2.30:
                env.Append(LINKFLAGS=["-T", "platform/linuxbsd/pck_embed.ld"])
            else:
                env.Append(LINKFLAGS=["-T", "platform/linuxbsd/pck_embed.legacy.ld"])

    ## Cross-compilation
    # TODO: Support cross-compilation on architectures other than x86.
    host_is_64_bit = sys.maxsize > 2**32
    if host_is_64_bit and env["arch"] == "x86_32":
        env.Append(CCFLAGS=["-m32"])
        env.Append(LINKFLAGS=["-m32", "-L/usr/lib/i386-linux-gnu"])
    elif not host_is_64_bit and env["arch"] == "x86_64":
        env.Append(CCFLAGS=["-m64"])
        env.Append(LINKFLAGS=["-m64", "-L/usr/lib/i686-linux-gnu"])

    # Link those statically for portability
    if env["use_static_cpp"]:
        env.Append(LINKFLAGS=["-static-libgcc", "-static-libstdc++"])
        if env["use_llvm"] and platform.system() != "FreeBSD":
            env["LINKCOM"] = env["LINKCOM"] + " -l:libatomic.a"

    else:
        if env["use_llvm"] and platform.system() != "FreeBSD":
            env.Append(LIBS=["atomic"])<|MERGE_RESOLUTION|>--- conflicted
+++ resolved
@@ -186,22 +186,10 @@
 
     ## Dependencies
 
-<<<<<<< HEAD
-    if env["x11"]:
-        # Only cflags, we dlopen the libraries.
-        env.ParseConfig("pkg-config x11 --cflags")
-        env.ParseConfig("pkg-config xcursor --cflags")
-        env.ParseConfig("pkg-config xinerama --cflags")
-        env.ParseConfig("pkg-config xext --cflags")
-        env.ParseConfig("pkg-config xrandr --cflags")
-        env.ParseConfig("pkg-config xrender --cflags")
-        env.ParseConfig("pkg-config xi --cflags")
-
     if env["wayland"]:
         # Only cflags, we dlopen the libraries.
         env.ParseConfig("pkg-config wayland-client --cflags")
         env.ParseConfig("pkg-config wayland-cursor --cflags")
-        env.ParseConfig("pkg-config xkbcommon --cflags")
 
         if os.system("pkg-config --exists libdecor-0") == 0:  # 0 means found
             env.ParseConfig("pkg-config libdecor-0 --cflags")  # Only cflags, we dlopen the library.
@@ -212,8 +200,6 @@
         if env["libdecor"]:
             env.Append(CPPDEFINES=["LIBDECOR_ENABLED"])
 
-=======
->>>>>>> c06df677
     if env["touch"]:
         env.Append(CPPDEFINES=["TOUCH_ENABLED"])
 
