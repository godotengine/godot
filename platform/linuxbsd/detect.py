--- conflicted
+++ resolved
@@ -187,23 +187,13 @@
 
     ## Dependencies
 
-<<<<<<< HEAD
+    if env["use_sowrap"]:
+        env.Append(CPPDEFINES=["SOWRAP_ENABLED"])
+
     if env["wayland"]:
         if os.system("wayland-scanner -v") != 0:
             print("wayland-scanner not found. Aborting.")
             exit(255)
-        if os.system("pkg-config --exists libdecor-0") == 0:  # 0 means found
-            env.ParseConfig("pkg-config libdecor-0 --cflags")  # Only cflags, we dlopen the library.
-        else:
-            env["libdecor"] = False
-            print("Warning: libdecor development libraries not found. Disabling client-side decorations.")
-
-        if env["libdecor"]:
-            env.Append(CPPDEFINES=["LIBDECOR_ENABLED"])
-=======
-    if env["use_sowrap"]:
-        env.Append(CPPDEFINES=["SOWRAP_ENABLED"])
->>>>>>> 1c1524a6
 
     if env["touch"]:
         env.Append(CPPDEFINES=["TOUCH_ENABLED"])
@@ -358,9 +348,12 @@
             env.ParseConfig("pkg-config xkbcommon --cflags --libs")
             env.Append(CPPDEFINES=["XKB_ENABLED"])
         else:
-            print(
-                "Warning: libxkbcommon development libraries not found. Disabling dead key composition and key label support."
-            )
+            if env["wayland"]:
+                print("Error: libxkbcommon development libraries required by Wayland not found. Aborting.")
+            else:
+                print(
+                    "Warning: libxkbcommon development libraries not found. Disabling dead key composition and key label support."
+                )
     else:
         env.Append(CPPDEFINES=["XKB_ENABLED"])
 
@@ -428,6 +421,28 @@
         env.Append(CPPDEFINES=["X11_ENABLED"])
 
     if env["wayland"]:
+        if not env["use_sowrap"]:
+            if os.system("pkg-config --exists libdecor-0"):
+                print("Warning: libdecor development libraries not found. Disabling client-side decorations.")
+                env["libdecor"] = False
+            else:
+                env.ParseConfig("pkg-config libdecor-0 --cflags --libs")
+            if os.system("pkg-config --exists wayland-client"):
+                print("Error: Wayland client library not found. Aborting.")
+                sys.exit(255)
+            env.ParseConfig("pkg-config wayland-client --cflags --libs")
+            if os.system("pkg-config --exists wayland-cursor"):
+                print("Error: Wayland cursor library not found. Aborting.")
+                sys.exit(255)
+            env.ParseConfig("pkg-config wayland-cursor --cflags --libs")
+            if os.system("pkg-config --exists wayland-egl"):
+                print("Error: Wayland EGL library not found. Aborting.")
+                sys.exit(255)
+            env.ParseConfig("pkg-config wayland-egl --cflags --libs")
+
+        if env["libdecor"]:
+            env.Append(CPPDEFINES=["LIBDECOR_ENABLED"])
+
         env.Prepend(CPPPATH=["#platform/linuxbsd", "#thirdparty/linuxbsd_headers/wayland/"])
         env.Append(CPPDEFINES=["WAYLAND_ENABLED"])
         env.Append(LIBS=["rt"])  # Needed by glibc, used by _allocate_shm_file
