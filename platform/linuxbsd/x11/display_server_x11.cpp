/**************************************************************************/
/*  display_server_x11.cpp                                                */
/**************************************************************************/
/*                         This file is part of:                          */
/*                             GODOT ENGINE                               */
/*                        https://godotengine.org                         */
/**************************************************************************/
/* Copyright (c) 2014-present Godot Engine contributors (see AUTHORS.md). */
/* Copyright (c) 2007-2014 Juan Linietsky, Ariel Manzur.                  */
/*                                                                        */
/* Permission is hereby granted, free of charge, to any person obtaining  */
/* a copy of this software and associated documentation files (the        */
/* "Software"), to deal in the Software without restriction, including    */
/* without limitation the rights to use, copy, modify, merge, publish,    */
/* distribute, sublicense, and/or sell copies of the Software, and to     */
/* permit persons to whom the Software is furnished to do so, subject to  */
/* the following conditions:                                              */
/*                                                                        */
/* The above copyright notice and this permission notice shall be         */
/* included in all copies or substantial portions of the Software.        */
/*                                                                        */
/* THE SOFTWARE IS PROVIDED "AS IS", WITHOUT WARRANTY OF ANY KIND,        */
/* EXPRESS OR IMPLIED, INCLUDING BUT NOT LIMITED TO THE WARRANTIES OF     */
/* MERCHANTABILITY, FITNESS FOR A PARTICULAR PURPOSE AND NONINFRINGEMENT. */
/* IN NO EVENT SHALL THE AUTHORS OR COPYRIGHT HOLDERS BE LIABLE FOR ANY   */
/* CLAIM, DAMAGES OR OTHER LIABILITY, WHETHER IN AN ACTION OF CONTRACT,   */
/* TORT OR OTHERWISE, ARISING FROM, OUT OF OR IN CONNECTION WITH THE      */
/* SOFTWARE OR THE USE OR OTHER DEALINGS IN THE SOFTWARE.                 */
/**************************************************************************/

#include "display_server_x11.h"

#ifdef X11_ENABLED

#include "x11/detect_prime_x11.h"
#include "x11/key_mapping_x11.h"

#include "core/config/project_settings.h"
#include "core/math/math_funcs.h"
#include "core/string/print_string.h"
#include "core/string/ustring.h"
#include "drivers/png/png_driver_common.h"
#include "main/main.h"

#if defined(VULKAN_ENABLED)
#include "servers/rendering/renderer_rd/renderer_compositor_rd.h"
#endif

#if defined(GLES3_ENABLED)
#include "drivers/gles3/rasterizer_gles3.h"
#endif

#include <dlfcn.h>
#include <limits.h>
#include <stdio.h>
#include <stdlib.h>
#include <string.h>
#include <sys/stat.h>
#include <sys/types.h>
#include <unistd.h>

#undef CursorShape
#include <X11/XKBlib.h>

// ICCCM
#define WM_NormalState 1L // window normal state
#define WM_IconicState 3L // window minimized
// EWMH
#define _NET_WM_STATE_REMOVE 0L // remove/unset property
#define _NET_WM_STATE_ADD 1L // add/set property

// 2.2 is the first release with multitouch
#define XINPUT_CLIENT_VERSION_MAJOR 2
#define XINPUT_CLIENT_VERSION_MINOR 2

#define VALUATOR_ABSX 0
#define VALUATOR_ABSY 1
#define VALUATOR_PRESSURE 2
#define VALUATOR_TILTX 3
#define VALUATOR_TILTY 4

//#define DISPLAY_SERVER_X11_DEBUG_LOGS_ENABLED
#ifdef DISPLAY_SERVER_X11_DEBUG_LOGS_ENABLED
#define DEBUG_LOG_X11(...) printf(__VA_ARGS__)
#else
#define DEBUG_LOG_X11(...)
#endif

static const double abs_resolution_mult = 10000.0;
static const double abs_resolution_range_mult = 10.0;

// Hints for X11 fullscreen
struct Hints {
	unsigned long flags = 0;
	unsigned long functions = 0;
	unsigned long decorations = 0;
	long inputMode = 0;
	unsigned long status = 0;
};

static String get_atom_name(Display *p_disp, Atom p_atom) {
	char *name = XGetAtomName(p_disp, p_atom);
	ERR_FAIL_NULL_V_MSG(name, String(), "Atom is invalid.");
	String ret;
	ret.parse_utf8(name);
	XFree(name);
	return ret;
}

bool DisplayServerX11::has_feature(Feature p_feature) const {
	switch (p_feature) {
#ifndef DISABLE_DEPRECATED
		case FEATURE_GLOBAL_MENU: {
			return (native_menu && native_menu->has_feature(NativeMenu::FEATURE_GLOBAL_MENU));
		} break;
#endif
		case FEATURE_SUBWINDOWS:
#ifdef TOUCH_ENABLED
		case FEATURE_TOUCHSCREEN:
#endif
		case FEATURE_MOUSE:
		case FEATURE_MOUSE_WARP:
		case FEATURE_CLIPBOARD:
		case FEATURE_CURSOR_SHAPE:
		case FEATURE_CUSTOM_CURSOR_SHAPE:
		case FEATURE_IME:
		case FEATURE_WINDOW_TRANSPARENCY:
		//case FEATURE_HIDPI:
		case FEATURE_ICON:
#ifdef DBUS_ENABLED
		case FEATURE_NATIVE_DIALOG_FILE:
		case FEATURE_NATIVE_DIALOG_FILE_EXTRA:
#endif
		//case FEATURE_NATIVE_DIALOG:
		//case FEATURE_NATIVE_DIALOG_INPUT:
		//case FEATURE_NATIVE_ICON:
		case FEATURE_SWAP_BUFFERS:
#ifdef DBUS_ENABLED
		case FEATURE_KEEP_SCREEN_ON:
#endif
		case FEATURE_CLIPBOARD_PRIMARY:
		case FEATURE_TEXT_TO_SPEECH:
		case FEATURE_WINDOW_EMBEDDING:
<<<<<<< HEAD
		case FEATURE_WINDOW_HIDDEN:
=======
>>>>>>> f9695ef8
			return true;
		case FEATURE_SCREEN_CAPTURE:
			return !xwayland;
		default: {
		}
	}

	return false;
}

String DisplayServerX11::get_name() const {
	return "X11";
}

void DisplayServerX11::_update_real_mouse_position(const WindowData &wd) {
	Window root_return, child_return;
	int root_x, root_y, win_x, win_y;
	unsigned int mask_return;

	Bool xquerypointer_result = XQueryPointer(x11_display, wd.x11_window, &root_return, &child_return, &root_x, &root_y,
			&win_x, &win_y, &mask_return);

	if (xquerypointer_result) {
		if (win_x > 0 && win_y > 0 && win_x <= wd.size.width && win_y <= wd.size.height) {
			last_mouse_pos.x = win_x;
			last_mouse_pos.y = win_y;
			last_mouse_pos_valid = true;
			Input::get_singleton()->set_mouse_position(last_mouse_pos);
		}
	}
}

bool DisplayServerX11::_refresh_device_info() {
	int event_base, error_base;

	print_verbose("XInput: Refreshing devices.");

	if (!XQueryExtension(x11_display, "XInputExtension", &xi.opcode, &event_base, &error_base)) {
		print_verbose("XInput extension not available. Please upgrade your distribution.");
		return false;
	}

	int xi_major_query = XINPUT_CLIENT_VERSION_MAJOR;
	int xi_minor_query = XINPUT_CLIENT_VERSION_MINOR;

	if (XIQueryVersion(x11_display, &xi_major_query, &xi_minor_query) != Success) {
		print_verbose(vformat("XInput 2 not available (server supports %d.%d).", xi_major_query, xi_minor_query));
		xi.opcode = 0;
		return false;
	}

	if (xi_major_query < XINPUT_CLIENT_VERSION_MAJOR || (xi_major_query == XINPUT_CLIENT_VERSION_MAJOR && xi_minor_query < XINPUT_CLIENT_VERSION_MINOR)) {
		print_verbose(vformat("XInput %d.%d not available (server supports %d.%d). Touch input unavailable.",
				XINPUT_CLIENT_VERSION_MAJOR, XINPUT_CLIENT_VERSION_MINOR, xi_major_query, xi_minor_query));
	}

	xi.absolute_devices.clear();
	xi.touch_devices.clear();
	xi.pen_inverted_devices.clear();
	xi.last_relative_time = 0;

	int dev_count;
	XIDeviceInfo *info = XIQueryDevice(x11_display, XIAllDevices, &dev_count);

	for (int i = 0; i < dev_count; i++) {
		XIDeviceInfo *dev = &info[i];
		if (!dev->enabled) {
			continue;
		}
		if (!(dev->use == XISlavePointer || dev->use == XIFloatingSlave)) {
			continue;
		}

		bool direct_touch = false;
		bool absolute_mode = false;
		int resolution_x = 0;
		int resolution_y = 0;
		double abs_x_min = 0;
		double abs_x_max = 0;
		double abs_y_min = 0;
		double abs_y_max = 0;
		double pressure_min = 0;
		double pressure_max = 0;
		double tilt_x_min = 0;
		double tilt_x_max = 0;
		double tilt_y_min = 0;
		double tilt_y_max = 0;
		for (int j = 0; j < dev->num_classes; j++) {
#ifdef TOUCH_ENABLED
			if (dev->classes[j]->type == XITouchClass && ((XITouchClassInfo *)dev->classes[j])->mode == XIDirectTouch) {
				direct_touch = true;
			}
#endif
			if (dev->classes[j]->type == XIValuatorClass) {
				XIValuatorClassInfo *class_info = (XIValuatorClassInfo *)dev->classes[j];

				if (class_info->number == VALUATOR_ABSX && class_info->mode == XIModeAbsolute) {
					resolution_x = class_info->resolution;
					abs_x_min = class_info->min;
					abs_x_max = class_info->max;
					absolute_mode = true;
				} else if (class_info->number == VALUATOR_ABSY && class_info->mode == XIModeAbsolute) {
					resolution_y = class_info->resolution;
					abs_y_min = class_info->min;
					abs_y_max = class_info->max;
					absolute_mode = true;
				} else if (class_info->number == VALUATOR_PRESSURE && class_info->mode == XIModeAbsolute) {
					pressure_min = class_info->min;
					pressure_max = class_info->max;
				} else if (class_info->number == VALUATOR_TILTX && class_info->mode == XIModeAbsolute) {
					tilt_x_min = class_info->min;
					tilt_x_max = class_info->max;
				} else if (class_info->number == VALUATOR_TILTY && class_info->mode == XIModeAbsolute) {
					tilt_y_min = class_info->min;
					tilt_y_max = class_info->max;
				}
			}
		}
		if (direct_touch) {
			xi.touch_devices.push_back(dev->deviceid);
			print_verbose("XInput: Using touch device: " + String(dev->name));
		}
		if (absolute_mode) {
			// If no resolution was reported, use the min/max ranges.
			if (resolution_x <= 0) {
				resolution_x = (abs_x_max - abs_x_min) * abs_resolution_range_mult;
			}
			if (resolution_y <= 0) {
				resolution_y = (abs_y_max - abs_y_min) * abs_resolution_range_mult;
			}
			xi.absolute_devices[dev->deviceid] = Vector2(abs_resolution_mult / resolution_x, abs_resolution_mult / resolution_y);
			print_verbose("XInput: Absolute pointing device: " + String(dev->name));
		}

		xi.pressure = 0;
		xi.pen_pressure_range[dev->deviceid] = Vector2(pressure_min, pressure_max);
		xi.pen_tilt_x_range[dev->deviceid] = Vector2(tilt_x_min, tilt_x_max);
		xi.pen_tilt_y_range[dev->deviceid] = Vector2(tilt_y_min, tilt_y_max);
		xi.pen_inverted_devices[dev->deviceid] = String(dev->name).findn("eraser") > 0;
	}

	XIFreeDeviceInfo(info);
#ifdef TOUCH_ENABLED
	if (!xi.touch_devices.size()) {
		print_verbose("XInput: No touch devices found.");
	}
#endif

	return true;
}

void DisplayServerX11::_flush_mouse_motion() {
	// Block events polling while flushing motion events.
	MutexLock mutex_lock(events_mutex);

	for (uint32_t event_index = 0; event_index < polled_events.size(); ++event_index) {
		XEvent &event = polled_events[event_index];
		if (XGetEventData(x11_display, &event.xcookie) && event.xcookie.type == GenericEvent && event.xcookie.extension == xi.opcode) {
			XIDeviceEvent *event_data = (XIDeviceEvent *)event.xcookie.data;
			if (event_data->evtype == XI_RawMotion) {
				XFreeEventData(x11_display, &event.xcookie);
				polled_events.remove_at(event_index--);
				continue;
			}
			XFreeEventData(x11_display, &event.xcookie);
			break;
		}
	}

	xi.relative_motion.x = 0;
	xi.relative_motion.y = 0;
}

#ifdef SPEECHD_ENABLED

bool DisplayServerX11::tts_is_speaking() const {
	ERR_FAIL_NULL_V_MSG(tts, false, "Enable the \"audio/general/text_to_speech\" project setting to use text-to-speech.");
	return tts->is_speaking();
}

bool DisplayServerX11::tts_is_paused() const {
	ERR_FAIL_NULL_V_MSG(tts, false, "Enable the \"audio/general/text_to_speech\" project setting to use text-to-speech.");
	return tts->is_paused();
}

TypedArray<Dictionary> DisplayServerX11::tts_get_voices() const {
	ERR_FAIL_NULL_V_MSG(tts, TypedArray<Dictionary>(), "Enable the \"audio/general/text_to_speech\" project setting to use text-to-speech.");
	return tts->get_voices();
}

void DisplayServerX11::tts_speak(const String &p_text, const String &p_voice, int p_volume, float p_pitch, float p_rate, int p_utterance_id, bool p_interrupt) {
	ERR_FAIL_NULL_MSG(tts, "Enable the \"audio/general/text_to_speech\" project setting to use text-to-speech.");
	tts->speak(p_text, p_voice, p_volume, p_pitch, p_rate, p_utterance_id, p_interrupt);
}

void DisplayServerX11::tts_pause() {
	ERR_FAIL_NULL_MSG(tts, "Enable the \"audio/general/text_to_speech\" project setting to use text-to-speech.");
	tts->pause();
}

void DisplayServerX11::tts_resume() {
	ERR_FAIL_NULL_MSG(tts, "Enable the \"audio/general/text_to_speech\" project setting to use text-to-speech.");
	tts->resume();
}

void DisplayServerX11::tts_stop() {
	ERR_FAIL_NULL_MSG(tts, "Enable the \"audio/general/text_to_speech\" project setting to use text-to-speech.");
	tts->stop();
}

#endif

#ifdef DBUS_ENABLED

bool DisplayServerX11::is_dark_mode_supported() const {
	return portal_desktop->is_supported();
}

bool DisplayServerX11::is_dark_mode() const {
	switch (portal_desktop->get_appearance_color_scheme()) {
		case 1:
			// Prefers dark theme.
			return true;
		case 2:
			// Prefers light theme.
			return false;
		default:
			// Preference unknown.
			return false;
	}
}

void DisplayServerX11::set_system_theme_change_callback(const Callable &p_callable) {
	portal_desktop->set_system_theme_change_callback(p_callable);
}

Error DisplayServerX11::file_dialog_show(const String &p_title, const String &p_current_directory, const String &p_filename, bool p_show_hidden, FileDialogMode p_mode, const Vector<String> &p_filters, const Callable &p_callback) {
	WindowID window_id = last_focused_window;

	if (!windows.has(window_id)) {
		window_id = MAIN_WINDOW_ID;
	}

	String xid = vformat("x11:%x", (uint64_t)windows[window_id].x11_window);
	return portal_desktop->file_dialog_show(last_focused_window, xid, p_title, p_current_directory, String(), p_filename, p_mode, p_filters, TypedArray<Dictionary>(), p_callback, false);
}

Error DisplayServerX11::file_dialog_with_options_show(const String &p_title, const String &p_current_directory, const String &p_root, const String &p_filename, bool p_show_hidden, FileDialogMode p_mode, const Vector<String> &p_filters, const TypedArray<Dictionary> &p_options, const Callable &p_callback) {
	WindowID window_id = last_focused_window;

	if (!windows.has(window_id)) {
		window_id = MAIN_WINDOW_ID;
	}

	String xid = vformat("x11:%x", (uint64_t)windows[window_id].x11_window);
	return portal_desktop->file_dialog_show(last_focused_window, xid, p_title, p_current_directory, p_root, p_filename, p_mode, p_filters, p_options, p_callback, true);
}

#endif

void DisplayServerX11::mouse_set_mode(MouseMode p_mode) {
	_THREAD_SAFE_METHOD_

	if (p_mode == mouse_mode) {
		return;
	}

	if (mouse_mode == MOUSE_MODE_CAPTURED || mouse_mode == MOUSE_MODE_CONFINED || mouse_mode == MOUSE_MODE_CONFINED_HIDDEN) {
		XUngrabPointer(x11_display, CurrentTime);
	}

	// The only modes that show a cursor are VISIBLE and CONFINED
	bool show_cursor = (p_mode == MOUSE_MODE_VISIBLE || p_mode == MOUSE_MODE_CONFINED);
	bool previously_shown = (mouse_mode == MOUSE_MODE_VISIBLE || mouse_mode == MOUSE_MODE_CONFINED);

	if (show_cursor && !previously_shown) {
		WindowID window_id = get_window_at_screen_position(mouse_get_position());
		if (window_id != INVALID_WINDOW_ID && window_mouseover_id != window_id) {
			if (window_mouseover_id != INVALID_WINDOW_ID) {
				_send_window_event(windows[window_mouseover_id], WINDOW_EVENT_MOUSE_EXIT);
			}
			window_mouseover_id = window_id;
			_send_window_event(windows[window_id], WINDOW_EVENT_MOUSE_ENTER);
		}
	}

	for (const KeyValue<WindowID, WindowData> &E : windows) {
		if (show_cursor) {
			XDefineCursor(x11_display, E.value.x11_window, cursors[current_cursor]); // show cursor
		} else {
			XDefineCursor(x11_display, E.value.x11_window, null_cursor); // hide cursor
		}
	}
	mouse_mode = p_mode;

	if (mouse_mode == MOUSE_MODE_CAPTURED || mouse_mode == MOUSE_MODE_CONFINED || mouse_mode == MOUSE_MODE_CONFINED_HIDDEN) {
		//flush pending motion events
		_flush_mouse_motion();
		WindowID window_id = _get_focused_window_or_popup();
		if (!windows.has(window_id)) {
			window_id = MAIN_WINDOW_ID;
		}
		WindowData &window = windows[window_id];

		if (XGrabPointer(
					x11_display, window.x11_window, True,
					ButtonPressMask | ButtonReleaseMask | PointerMotionMask,
					GrabModeAsync, GrabModeAsync, window.x11_window, None, CurrentTime) != GrabSuccess) {
			ERR_PRINT("NO GRAB");
		}

		if (mouse_mode == MOUSE_MODE_CAPTURED) {
			center.x = window.size.width / 2;
			center.y = window.size.height / 2;

			XWarpPointer(x11_display, None, window.x11_window,
					0, 0, 0, 0, (int)center.x, (int)center.y);

			Input::get_singleton()->set_mouse_position(center);
		}
	} else {
		do_mouse_warp = false;
	}

	XFlush(x11_display);
}

DisplayServerX11::MouseMode DisplayServerX11::mouse_get_mode() const {
	return mouse_mode;
}

void DisplayServerX11::warp_mouse(const Point2i &p_position) {
	_THREAD_SAFE_METHOD_

	if (mouse_mode == MOUSE_MODE_CAPTURED) {
		last_mouse_pos = p_position;
	} else {
		WindowID window_id = _get_focused_window_or_popup();
		if (!windows.has(window_id)) {
			window_id = MAIN_WINDOW_ID;
		}

		XWarpPointer(x11_display, None, windows[window_id].x11_window,
				0, 0, 0, 0, (int)p_position.x, (int)p_position.y);
	}
}

Point2i DisplayServerX11::mouse_get_position() const {
	int number_of_screens = XScreenCount(x11_display);
	for (int i = 0; i < number_of_screens; i++) {
		Window root, child;
		int root_x, root_y, win_x, win_y;
		unsigned int mask;
		if (XQueryPointer(x11_display, XRootWindow(x11_display, i), &root, &child, &root_x, &root_y, &win_x, &win_y, &mask)) {
			XWindowAttributes root_attrs;
			XGetWindowAttributes(x11_display, root, &root_attrs);

			return Vector2i(root_attrs.x + root_x, root_attrs.y + root_y);
		}
	}
	return Vector2i();
}

BitField<MouseButtonMask> DisplayServerX11::mouse_get_button_state() const {
	int number_of_screens = XScreenCount(x11_display);
	for (int i = 0; i < number_of_screens; i++) {
		Window root, child;
		int root_x, root_y, win_x, win_y;
		unsigned int mask;
		if (XQueryPointer(x11_display, XRootWindow(x11_display, i), &root, &child, &root_x, &root_y, &win_x, &win_y, &mask)) {
			BitField<MouseButtonMask> last_button_state = 0;

			if (mask & Button1Mask) {
				last_button_state.set_flag(MouseButtonMask::LEFT);
			}
			if (mask & Button2Mask) {
				last_button_state.set_flag(MouseButtonMask::MIDDLE);
			}
			if (mask & Button3Mask) {
				last_button_state.set_flag(MouseButtonMask::RIGHT);
			}
			if (mask & Button4Mask) {
				last_button_state.set_flag(MouseButtonMask::MB_XBUTTON1);
			}
			if (mask & Button5Mask) {
				last_button_state.set_flag(MouseButtonMask::MB_XBUTTON2);
			}

			return last_button_state;
		}
	}
	return 0;
}

void DisplayServerX11::clipboard_set(const String &p_text) {
	_THREAD_SAFE_METHOD_

	{
		// The clipboard content can be accessed while polling for events.
		MutexLock mutex_lock(events_mutex);
		internal_clipboard = p_text;
	}

	XSetSelectionOwner(x11_display, XA_PRIMARY, windows[MAIN_WINDOW_ID].x11_window, CurrentTime);
	XSetSelectionOwner(x11_display, XInternAtom(x11_display, "CLIPBOARD", 0), windows[MAIN_WINDOW_ID].x11_window, CurrentTime);
}

void DisplayServerX11::clipboard_set_primary(const String &p_text) {
	_THREAD_SAFE_METHOD_
	if (!p_text.is_empty()) {
		{
			// The clipboard content can be accessed while polling for events.
			MutexLock mutex_lock(events_mutex);
			internal_clipboard_primary = p_text;
		}

		XSetSelectionOwner(x11_display, XA_PRIMARY, windows[MAIN_WINDOW_ID].x11_window, CurrentTime);
		XSetSelectionOwner(x11_display, XInternAtom(x11_display, "PRIMARY", 0), windows[MAIN_WINDOW_ID].x11_window, CurrentTime);
	}
}

Bool DisplayServerX11::_predicate_clipboard_selection(Display *display, XEvent *event, XPointer arg) {
	if (event->type == SelectionNotify && event->xselection.requestor == *(Window *)arg) {
		return True;
	} else {
		return False;
	}
}

Bool DisplayServerX11::_predicate_clipboard_incr(Display *display, XEvent *event, XPointer arg) {
	if (event->type == PropertyNotify && event->xproperty.state == PropertyNewValue && event->xproperty.atom == *(Atom *)arg) {
		return True;
	} else {
		return False;
	}
}

String DisplayServerX11::_clipboard_get_impl(Atom p_source, Window x11_window, Atom target) const {
	String ret;

	Window selection_owner = XGetSelectionOwner(x11_display, p_source);
	if (selection_owner == x11_window) {
		static const char *target_type = "PRIMARY";
		if (p_source != None && get_atom_name(x11_display, p_source) == target_type) {
			return internal_clipboard_primary;
		} else {
			return internal_clipboard;
		}
	}

	if (selection_owner != None) {
		// Block events polling while processing selection events.
		MutexLock mutex_lock(events_mutex);

		Atom selection = XA_PRIMARY;
		XConvertSelection(x11_display, p_source, target, selection,
				x11_window, CurrentTime);

		XFlush(x11_display);

		// Blocking wait for predicate to be True and remove the event from the queue.
		XEvent event;
		XIfEvent(x11_display, &event, _predicate_clipboard_selection, (XPointer)&x11_window);

		// Do not get any data, see how much data is there.
		Atom type;
		int format, result;
		unsigned long len, bytes_left, dummy;
		unsigned char *data;
		XGetWindowProperty(x11_display, x11_window,
				selection, // Tricky..
				0, 0, // offset - len
				0, // Delete 0==FALSE
				AnyPropertyType, // flag
				&type, // return type
				&format, // return format
				&len, &bytes_left, // data length
				&data);

		if (data) {
			XFree(data);
		}

		if (type == XInternAtom(x11_display, "INCR", 0)) {
			// Data is going to be received incrementally.
			DEBUG_LOG_X11("INCR selection started.\n");

			LocalVector<uint8_t> incr_data;
			uint32_t data_size = 0;
			bool success = false;

			// Delete INCR property to notify the owner.
			XDeleteProperty(x11_display, x11_window, type);

			// Process events from the queue.
			bool done = false;
			while (!done) {
				if (!_wait_for_events()) {
					// Error or timeout, abort.
					break;
				}

				// Non-blocking wait for next event and remove it from the queue.
				XEvent ev;
				while (XCheckIfEvent(x11_display, &ev, _predicate_clipboard_incr, (XPointer)&selection)) {
					result = XGetWindowProperty(x11_display, x11_window,
							selection, // selection type
							0, LONG_MAX, // offset - len
							True, // delete property to notify the owner
							AnyPropertyType, // flag
							&type, // return type
							&format, // return format
							&len, &bytes_left, // data length
							&data);

					DEBUG_LOG_X11("PropertyNotify: len=%lu, format=%i\n", len, format);

					if (result == Success) {
						if (data && (len > 0)) {
							uint32_t prev_size = incr_data.size();
							if (prev_size == 0) {
								// First property contains initial data size.
								unsigned long initial_size = *(unsigned long *)data;
								incr_data.resize(initial_size);
							} else {
								// New chunk, resize to be safe and append data.
								incr_data.resize(MAX(data_size + len, prev_size));
								memcpy(incr_data.ptr() + data_size, data, len);
								data_size += len;
							}
						} else {
							// Last chunk, process finished.
							done = true;
							success = true;
						}
					} else {
						print_verbose("Failed to get selection data chunk.");
						done = true;
					}

					if (data) {
						XFree(data);
					}

					if (done) {
						break;
					}
				}
			}

			if (success && (data_size > 0)) {
				ret.parse_utf8((const char *)incr_data.ptr(), data_size);
			}
		} else if (bytes_left > 0) {
			// Data is ready and can be processed all at once.
			result = XGetWindowProperty(x11_display, x11_window,
					selection, 0, bytes_left, 0,
					AnyPropertyType, &type, &format,
					&len, &dummy, &data);

			if (result == Success) {
				ret.parse_utf8((const char *)data);
			} else {
				print_verbose("Failed to get selection data.");
			}

			if (data) {
				XFree(data);
			}
		}
	}

	return ret;
}

Atom DisplayServerX11::_clipboard_get_image_target(Atom p_source, Window x11_window) const {
	Atom target = XInternAtom(x11_display, "TARGETS", 0);
	Atom png = XInternAtom(x11_display, "image/png", 0);
	Atom *valid_targets = nullptr;
	unsigned long atom_count = 0;

	Window selection_owner = XGetSelectionOwner(x11_display, p_source);
	if (selection_owner != None && selection_owner != x11_window) {
		// Block events polling while processing selection events.
		MutexLock mutex_lock(events_mutex);

		Atom selection = XA_PRIMARY;
		XConvertSelection(x11_display, p_source, target, selection, x11_window, CurrentTime);

		XFlush(x11_display);

		// Blocking wait for predicate to be True and remove the event from the queue.
		XEvent event;
		XIfEvent(x11_display, &event, _predicate_clipboard_selection, (XPointer)&x11_window);
		// Do not get any data, see how much data is there.
		Atom type;
		int format, result;
		unsigned long len, bytes_left, dummy;
		XGetWindowProperty(x11_display, x11_window,
				selection, // Tricky..
				0, 0, // offset - len
				0, // Delete 0==FALSE
				XA_ATOM, // flag
				&type, // return type
				&format, // return format
				&len, &bytes_left, // data length
				(unsigned char **)&valid_targets);

		if (valid_targets) {
			XFree(valid_targets);
			valid_targets = nullptr;
		}

		if (type == XA_ATOM && bytes_left > 0) {
			// Data is ready and can be processed all at once.
			result = XGetWindowProperty(x11_display, x11_window,
					selection, 0, bytes_left / 4, 0,
					XA_ATOM, &type, &format,
					&len, &dummy, (unsigned char **)&valid_targets);
			if (result == Success) {
				atom_count = len;
			} else {
				print_verbose("Failed to get selection data.");
				return None;
			}
		} else {
			return None;
		}
	} else {
		return None;
	}
	for (unsigned long i = 0; i < atom_count; i++) {
		Atom atom = valid_targets[i];
		if (atom == png) {
			XFree(valid_targets);
			return png;
		}
	}

	XFree(valid_targets);
	return None;
}

String DisplayServerX11::_clipboard_get(Atom p_source, Window x11_window) const {
	String ret;
	Atom utf8_atom = XInternAtom(x11_display, "UTF8_STRING", True);
	if (utf8_atom != None) {
		ret = _clipboard_get_impl(p_source, x11_window, utf8_atom);
	}
	if (ret.is_empty()) {
		ret = _clipboard_get_impl(p_source, x11_window, XA_STRING);
	}
	return ret;
}

String DisplayServerX11::clipboard_get() const {
	_THREAD_SAFE_METHOD_

	String ret;
	ret = _clipboard_get(XInternAtom(x11_display, "CLIPBOARD", 0), windows[MAIN_WINDOW_ID].x11_window);

	if (ret.is_empty()) {
		ret = _clipboard_get(XA_PRIMARY, windows[MAIN_WINDOW_ID].x11_window);
	}

	return ret;
}

String DisplayServerX11::clipboard_get_primary() const {
	_THREAD_SAFE_METHOD_

	String ret;
	ret = _clipboard_get(XInternAtom(x11_display, "PRIMARY", 0), windows[MAIN_WINDOW_ID].x11_window);

	if (ret.is_empty()) {
		ret = _clipboard_get(XA_PRIMARY, windows[MAIN_WINDOW_ID].x11_window);
	}

	return ret;
}

Ref<Image> DisplayServerX11::clipboard_get_image() const {
	_THREAD_SAFE_METHOD_
	Atom clipboard = XInternAtom(x11_display, "CLIPBOARD", 0);
	Window x11_window = windows[MAIN_WINDOW_ID].x11_window;
	Ref<Image> ret;
	Atom target = _clipboard_get_image_target(clipboard, x11_window);
	if (target == None) {
		return ret;
	}

	Window selection_owner = XGetSelectionOwner(x11_display, clipboard);

	if (selection_owner != None && selection_owner != x11_window) {
		// Block events polling while processing selection events.
		MutexLock mutex_lock(events_mutex);

		// Identifier for the property the other window
		// will send the converted data to.
		Atom transfer_prop = XA_PRIMARY;
		XConvertSelection(x11_display,
				clipboard, // source selection
				target, // format to convert to
				transfer_prop, // output property
				x11_window, CurrentTime);

		XFlush(x11_display);

		// Blocking wait for predicate to be True and remove the event from the queue.
		XEvent event;
		XIfEvent(x11_display, &event, _predicate_clipboard_selection, (XPointer)&x11_window);

		// Do not get any data, see how much data is there.
		Atom type;
		int format, result;
		unsigned long len, bytes_left, dummy;
		unsigned char *data;
		XGetWindowProperty(x11_display, x11_window,
				transfer_prop, // Property data is transferred through
				0, 1, // offset, len (4 so we can get the size if INCR is used)
				0, // Delete 0==FALSE
				AnyPropertyType, // flag
				&type, // return type
				&format, // return format
				&len, &bytes_left, // data length
				&data);

		if (type == XInternAtom(x11_display, "INCR", 0)) {
			ERR_FAIL_COND_V_MSG(len != 1, ret, "Incremental transfer initial value was not length.");

			// Data is going to be received incrementally.
			DEBUG_LOG_X11("INCR selection started.\n");

			LocalVector<uint8_t> incr_data;
			uint32_t data_size = 0;
			bool success = false;

			// Initial response is the lower bound of the length of the transferred data.
			incr_data.resize(*(unsigned long *)data);
			XFree(data);
			data = nullptr;

			// Delete INCR property to notify the owner.
			XDeleteProperty(x11_display, x11_window, transfer_prop);

			// Process events from the queue.
			bool done = false;
			while (!done) {
				if (!_wait_for_events()) {
					// Error or timeout, abort.
					break;
				}
				// Non-blocking wait for next event and remove it from the queue.
				XEvent ev;
				while (XCheckIfEvent(x11_display, &ev, _predicate_clipboard_incr, (XPointer)&transfer_prop)) {
					result = XGetWindowProperty(x11_display, x11_window,
							transfer_prop, // output property
							0, LONG_MAX, // offset - len
							True, // delete property to notify the owner
							AnyPropertyType, // flag
							&type, // return type
							&format, // return format
							&len, &bytes_left, // data length
							&data);

					DEBUG_LOG_X11("PropertyNotify: len=%lu, format=%i\n", len, format);

					if (result == Success) {
						if (data && (len > 0)) {
							uint32_t prev_size = incr_data.size();
							// New chunk, resize to be safe and append data.
							incr_data.resize(MAX(data_size + len, prev_size));
							memcpy(incr_data.ptr() + data_size, data, len);
							data_size += len;
						} else if (!(format == 0 && len == 0)) {
							// For unclear reasons the first GetWindowProperty always returns a length and format of 0.
							// Otherwise, last chunk, process finished.
							done = true;
							success = true;
						}
					} else {
						print_verbose("Failed to get selection data chunk.");
						done = true;
					}

					if (data) {
						XFree(data);
						data = nullptr;
					}

					if (done) {
						break;
					}
				}
			}

			if (success && (data_size > 0)) {
				ret.instantiate();
				PNGDriverCommon::png_to_image(incr_data.ptr(), incr_data.size(), false, ret);
			}
		} else if (bytes_left > 0) {
			if (data) {
				XFree(data);
				data = nullptr;
			}
			// Data is ready and can be processed all at once.
			result = XGetWindowProperty(x11_display, x11_window,
					transfer_prop, 0, bytes_left + 4, 0,
					AnyPropertyType, &type, &format,
					&len, &dummy, &data);
			if (result == Success) {
				ret.instantiate();
				PNGDriverCommon::png_to_image((uint8_t *)data, bytes_left, false, ret);
			} else {
				print_verbose("Failed to get selection data.");
			}

			if (data) {
				XFree(data);
			}
		}
	}

	return ret;
}

bool DisplayServerX11::clipboard_has_image() const {
	Atom target = _clipboard_get_image_target(
			XInternAtom(x11_display, "CLIPBOARD", 0),
			windows[MAIN_WINDOW_ID].x11_window);
	return target != None;
}

Bool DisplayServerX11::_predicate_clipboard_save_targets(Display *display, XEvent *event, XPointer arg) {
	if (event->xany.window == *(Window *)arg) {
		return (event->type == SelectionRequest) ||
				(event->type == SelectionNotify);
	} else {
		return False;
	}
}

void DisplayServerX11::_clipboard_transfer_ownership(Atom p_source, Window x11_window) const {
	_THREAD_SAFE_METHOD_

	Window selection_owner = XGetSelectionOwner(x11_display, p_source);

	if (selection_owner != x11_window) {
		return;
	}

	// Block events polling while processing selection events.
	MutexLock mutex_lock(events_mutex);

	Atom clipboard_manager = XInternAtom(x11_display, "CLIPBOARD_MANAGER", False);
	Atom save_targets = XInternAtom(x11_display, "SAVE_TARGETS", False);
	XConvertSelection(x11_display, clipboard_manager, save_targets, None,
			x11_window, CurrentTime);

	// Process events from the queue.
	while (true) {
		if (!_wait_for_events()) {
			// Error or timeout, abort.
			break;
		}

		// Non-blocking wait for next event and remove it from the queue.
		XEvent ev;
		while (XCheckIfEvent(x11_display, &ev, _predicate_clipboard_save_targets, (XPointer)&x11_window)) {
			switch (ev.type) {
				case SelectionRequest:
					_handle_selection_request_event(&(ev.xselectionrequest));
					break;

				case SelectionNotify: {
					if (ev.xselection.target == save_targets) {
						// Once SelectionNotify is received, we're done whether it succeeded or not.
						return;
					}

					break;
				}
			}
		}
	}
}

int DisplayServerX11::get_screen_count() const {
	_THREAD_SAFE_METHOD_
	int count = 0;

	// Using Xinerama Extension
	int event_base, error_base;
	if (xinerama_ext_ok && XineramaQueryExtension(x11_display, &event_base, &error_base)) {
		XineramaScreenInfo *xsi = XineramaQueryScreens(x11_display, &count);
		XFree(xsi);
	}
	if (count == 0) {
		count = XScreenCount(x11_display);
	}

	return count;
}

int DisplayServerX11::get_primary_screen() const {
	int event_base, error_base;
	if (xinerama_ext_ok && XineramaQueryExtension(x11_display, &event_base, &error_base)) {
		return 0;
	} else {
		return XDefaultScreen(x11_display);
	}
}

int DisplayServerX11::get_keyboard_focus_screen() const {
	int count = get_screen_count();
	if (count < 2) {
		// Early exit with single monitor.
		return 0;
	}

	Window focus = 0;
	int revert_to = 0;

	XGetInputFocus(x11_display, &focus, &revert_to);
	if (focus) {
		Window focus_child = 0;
		int x = 0, y = 0;
		XTranslateCoordinates(x11_display, focus, DefaultRootWindow(x11_display), 0, 0, &x, &y, &focus_child);

		XWindowAttributes xwa;
		XGetWindowAttributes(x11_display, focus, &xwa);
		Rect2i window_rect = Rect2i(x, y, xwa.width, xwa.height);

		// Find which monitor has the largest overlap with the given window.
		int screen_index = 0;
		int max_area = 0;
		for (int i = 0; i < count; i++) {
			Rect2i screen_rect = _screen_get_rect(i);
			Rect2i intersection = screen_rect.intersection(window_rect);
			int area = intersection.get_area();
			if (area > max_area) {
				max_area = area;
				screen_index = i;
			}
		}
		return screen_index;
	}

	return get_primary_screen();
}

Rect2i DisplayServerX11::_screen_get_rect(int p_screen) const {
	Rect2i rect(0, 0, 0, 0);

	p_screen = _get_screen_index(p_screen);
	ERR_FAIL_COND_V(p_screen < 0, rect);

	// Using Xinerama Extension.
	bool found = false;
	int event_base, error_base;
	if (xinerama_ext_ok && XineramaQueryExtension(x11_display, &event_base, &error_base)) {
		int count;
		XineramaScreenInfo *xsi = XineramaQueryScreens(x11_display, &count);
		if (xsi) {
			if (count > 0) {
				// Check if screen is valid.
				if (p_screen < count) {
					rect.position.x = xsi[p_screen].x_org;
					rect.position.y = xsi[p_screen].y_org;
					rect.size.width = xsi[p_screen].width;
					rect.size.height = xsi[p_screen].height;
					found = true;
				} else {
					ERR_PRINT(vformat("Invalid screen index: %d (count: %d).", p_screen, count));
				}
			}
			XFree(xsi);
		}
	}

	if (!found) {
		int count = XScreenCount(x11_display);
		if (p_screen < count) {
			Window root = XRootWindow(x11_display, p_screen);
			XWindowAttributes xwa;
			XGetWindowAttributes(x11_display, root, &xwa);
			rect.position.x = xwa.x;
			rect.position.y = xwa.y;
			rect.size.width = xwa.width;
			rect.size.height = xwa.height;
		} else {
			ERR_PRINT(vformat("Invalid screen index: %d (count: %d).", p_screen, count));
		}
	}

	return rect;
}

Point2i DisplayServerX11::screen_get_position(int p_screen) const {
	_THREAD_SAFE_METHOD_

	return _screen_get_rect(p_screen).position;
}

Size2i DisplayServerX11::screen_get_size(int p_screen) const {
	_THREAD_SAFE_METHOD_

	return _screen_get_rect(p_screen).size;
}

// A Handler to avoid crashing on non-fatal X errors by default.
//
// The original X11 error formatter `_XPrintDefaultError` is defined here:
// https://gitlab.freedesktop.org/xorg/lib/libx11/-/blob/e45ca7b41dcd3ace7681d6897505f85d374640f2/src/XlibInt.c#L1322
// It is not exposed through the API, accesses X11 internals,
// and is much more complex, so this is a less complete simplified error X11 printer.
int default_window_error_handler(Display *display, XErrorEvent *error) {
	static char message[1024];
	XGetErrorText(display, error->error_code, message, sizeof(message));

	ERR_PRINT(vformat("Unhandled XServer error: %s"
					  "\n   Major opcode of failed request: %d"
					  "\n   Serial number of failed request: %d"
					  "\n   Current serial number in output stream: %d",
			String::utf8(message), (uint64_t)error->request_code, (uint64_t)error->minor_code, (uint64_t)error->serial));
	return 0;
}

bool g_bad_window = false;
int bad_window_error_handler(Display *display, XErrorEvent *error) {
	if (error->error_code == BadWindow) {
		g_bad_window = true;
	} else {
		return default_window_error_handler(display, error);
	}
	return 0;
}

Rect2i DisplayServerX11::screen_get_usable_rect(int p_screen) const {
	_THREAD_SAFE_METHOD_

	p_screen = _get_screen_index(p_screen);
	int screen_count = get_screen_count();

	// Check if screen is valid.
	ERR_FAIL_INDEX_V(p_screen, screen_count, Rect2i(0, 0, 0, 0));

	bool is_multiscreen = screen_count > 1;

	// Use full monitor size as fallback.
	Rect2i rect = _screen_get_rect(p_screen);

	// There's generally only one screen reported by xlib even in multi-screen setup,
	// in this case it's just one virtual screen composed of all physical monitors.
	int x11_screen_count = ScreenCount(x11_display);
	Window x11_window = RootWindow(x11_display, p_screen < x11_screen_count ? p_screen : 0);

	Atom type;
	int format = 0;
	unsigned long remaining = 0;

	// Find active desktop for the root window.
	unsigned int desktop_index = 0;
	Atom desktop_prop = XInternAtom(x11_display, "_NET_CURRENT_DESKTOP", True);
	if (desktop_prop != None) {
		unsigned long desktop_len = 0;
		unsigned char *desktop_data = nullptr;
		if (XGetWindowProperty(x11_display, x11_window, desktop_prop, 0, LONG_MAX, False, XA_CARDINAL, &type, &format, &desktop_len, &remaining, &desktop_data) == Success) {
			if ((format == 32) && (desktop_len > 0) && desktop_data) {
				desktop_index = (unsigned int)desktop_data[0];
			}
			if (desktop_data) {
				XFree(desktop_data);
			}
		}
	}

	bool use_simple_method = true;

	// First check for GTK work area, which is more accurate for multi-screen setup.
	if (is_multiscreen) {
		// Use already calculated work area when available.
		Atom gtk_workareas_prop = XInternAtom(x11_display, "_GTK_WORKAREAS", False);
		if (gtk_workareas_prop != None) {
			char gtk_workarea_prop_name[32];
			snprintf(gtk_workarea_prop_name, 32, "_GTK_WORKAREAS_D%d", desktop_index);
			Atom gtk_workarea_prop = XInternAtom(x11_display, gtk_workarea_prop_name, True);
			if (gtk_workarea_prop != None) {
				unsigned long workarea_len = 0;
				unsigned char *workarea_data = nullptr;
				if (XGetWindowProperty(x11_display, x11_window, gtk_workarea_prop, 0, LONG_MAX, False, XA_CARDINAL, &type, &format, &workarea_len, &remaining, &workarea_data) == Success) {
					if ((format == 32) && (workarea_len % 4 == 0) && workarea_data) {
						long *rect_data = (long *)workarea_data;
						for (uint32_t data_offset = 0; data_offset < workarea_len; data_offset += 4) {
							Rect2i workarea_rect;
							workarea_rect.position.x = rect_data[data_offset];
							workarea_rect.position.y = rect_data[data_offset + 1];
							workarea_rect.size.x = rect_data[data_offset + 2];
							workarea_rect.size.y = rect_data[data_offset + 3];

							// Intersect with actual monitor size to find the correct area,
							// because areas are not in the same order as screens from Xinerama.
							if (rect.grow(-1).intersects(workarea_rect)) {
								rect = rect.intersection(workarea_rect);
								XFree(workarea_data);
								return rect;
							}
						}
					}
				}
				if (workarea_data) {
					XFree(workarea_data);
				}
			}
		}

		// Fallback to calculating work area by hand from struts.
		Atom client_list_prop = XInternAtom(x11_display, "_NET_CLIENT_LIST", True);
		if (client_list_prop != None) {
			unsigned long clients_len = 0;
			unsigned char *clients_data = nullptr;
			if (XGetWindowProperty(x11_display, x11_window, client_list_prop, 0, LONG_MAX, False, XA_WINDOW, &type, &format, &clients_len, &remaining, &clients_data) == Success) {
				if ((format == 32) && (clients_len > 0) && clients_data) {
					Window *windows_data = (Window *)clients_data;

					Rect2i desktop_rect;
					bool desktop_valid = false;

					// Get full desktop size.
					{
						Atom desktop_geometry_prop = XInternAtom(x11_display, "_NET_DESKTOP_GEOMETRY", True);
						if (desktop_geometry_prop != None) {
							unsigned long geom_len = 0;
							unsigned char *geom_data = nullptr;
							if (XGetWindowProperty(x11_display, x11_window, desktop_geometry_prop, 0, LONG_MAX, False, XA_CARDINAL, &type, &format, &geom_len, &remaining, &geom_data) == Success) {
								if ((format == 32) && (geom_len >= 2) && geom_data) {
									desktop_valid = true;
									long *size_data = (long *)geom_data;
									desktop_rect.size.x = size_data[0];
									desktop_rect.size.y = size_data[1];
								}
							}
							if (geom_data) {
								XFree(geom_data);
							}
						}
					}

					// Get full desktop position.
					if (desktop_valid) {
						Atom desktop_viewport_prop = XInternAtom(x11_display, "_NET_DESKTOP_VIEWPORT", True);
						if (desktop_viewport_prop != None) {
							unsigned long viewport_len = 0;
							unsigned char *viewport_data = nullptr;
							if (XGetWindowProperty(x11_display, x11_window, desktop_viewport_prop, 0, LONG_MAX, False, XA_CARDINAL, &type, &format, &viewport_len, &remaining, &viewport_data) == Success) {
								if ((format == 32) && (viewport_len >= 2) && viewport_data) {
									desktop_valid = true;
									long *pos_data = (long *)viewport_data;
									desktop_rect.position.x = pos_data[0];
									desktop_rect.position.y = pos_data[1];
								}
							}
							if (viewport_data) {
								XFree(viewport_data);
							}
						}
					}

					if (desktop_valid) {
						use_simple_method = false;

						// Handle bad window errors silently because there's no other way to check
						// that one of the windows has been destroyed in the meantime.
						int (*oldHandler)(Display *, XErrorEvent *) = XSetErrorHandler(&bad_window_error_handler);

						for (unsigned long win_index = 0; win_index < clients_len; ++win_index) {
							g_bad_window = false;

							// Remove strut size from desktop size to get a more accurate result.
							bool strut_found = false;
							unsigned long strut_len = 0;
							unsigned char *strut_data = nullptr;
							Atom strut_partial_prop = XInternAtom(x11_display, "_NET_WM_STRUT_PARTIAL", True);
							if (strut_partial_prop != None) {
								if (XGetWindowProperty(x11_display, windows_data[win_index], strut_partial_prop, 0, LONG_MAX, False, XA_CARDINAL, &type, &format, &strut_len, &remaining, &strut_data) == Success) {
									strut_found = true;
								}
							}
							// Fallback to older strut property.
							if (!g_bad_window && !strut_found) {
								Atom strut_prop = XInternAtom(x11_display, "_NET_WM_STRUT", True);
								if (strut_prop != None) {
									if (XGetWindowProperty(x11_display, windows_data[win_index], strut_prop, 0, LONG_MAX, False, XA_CARDINAL, &type, &format, &strut_len, &remaining, &strut_data) == Success) {
										strut_found = true;
									}
								}
							}
							if (!g_bad_window && strut_found && (format == 32) && (strut_len >= 4) && strut_data) {
								long *struts = (long *)strut_data;

								long left = struts[0];
								long right = struts[1];
								long top = struts[2];
								long bottom = struts[3];

								long left_start_y, left_end_y, right_start_y, right_end_y;
								long top_start_x, top_end_x, bottom_start_x, bottom_end_x;

								if (strut_len >= 12) {
									left_start_y = struts[4];
									left_end_y = struts[5];
									right_start_y = struts[6];
									right_end_y = struts[7];
									top_start_x = struts[8];
									top_end_x = struts[9];
									bottom_start_x = struts[10];
									bottom_end_x = struts[11];
								} else {
									left_start_y = 0;
									left_end_y = desktop_rect.size.y;
									right_start_y = 0;
									right_end_y = desktop_rect.size.y;
									top_start_x = 0;
									top_end_x = desktop_rect.size.x;
									bottom_start_x = 0;
									bottom_end_x = desktop_rect.size.x;
								}

								const Point2i &pos = desktop_rect.position;
								const Size2i &size = desktop_rect.size;

								Rect2i left_rect(pos.x, pos.y + left_start_y, left, left_end_y - left_start_y);
								if (left_rect.size.x > 0) {
									Rect2i intersection = rect.intersection(left_rect);
									if (intersection.has_area() && intersection.size.x < rect.size.x) {
										rect.position.x = left_rect.size.x;
										rect.size.x = rect.size.x - intersection.size.x;
									}
								}

								Rect2i right_rect(pos.x + size.x - right, pos.y + right_start_y, right, right_end_y - right_start_y);
								if (right_rect.size.x > 0) {
									Rect2i intersection = rect.intersection(right_rect);
									if (intersection.has_area() && right_rect.size.x < rect.size.x) {
										rect.size.x = intersection.position.x - rect.position.x;
									}
								}

								Rect2i top_rect(pos.x + top_start_x, pos.y, top_end_x - top_start_x, top);
								if (top_rect.size.y > 0) {
									Rect2i intersection = rect.intersection(top_rect);
									if (intersection.has_area() && intersection.size.y < rect.size.y) {
										rect.position.y = top_rect.size.y;
										rect.size.y = rect.size.y - intersection.size.y;
									}
								}

								Rect2i bottom_rect(pos.x + bottom_start_x, pos.y + size.y - bottom, bottom_end_x - bottom_start_x, bottom);
								if (bottom_rect.size.y > 0) {
									Rect2i intersection = rect.intersection(bottom_rect);
									if (intersection.has_area() && right_rect.size.y < rect.size.y) {
										rect.size.y = intersection.position.y - rect.position.y;
									}
								}
							}
							if (strut_data) {
								XFree(strut_data);
							}
						}

						// Restore default error handler.
						XSetErrorHandler(oldHandler);
					}
				}
			}
			if (clients_data) {
				XFree(clients_data);
			}
		}
	}

	// Single screen or fallback for multi screen.
	if (use_simple_method) {
		// Get desktop available size from the global work area.
		Atom workarea_prop = XInternAtom(x11_display, "_NET_WORKAREA", True);
		if (workarea_prop != None) {
			unsigned long workarea_len = 0;
			unsigned char *workarea_data = nullptr;
			if (XGetWindowProperty(x11_display, x11_window, workarea_prop, 0, LONG_MAX, False, XA_CARDINAL, &type, &format, &workarea_len, &remaining, &workarea_data) == Success) {
				if ((format == 32) && (workarea_len >= ((desktop_index + 1) * 4)) && workarea_data) {
					long *rect_data = (long *)workarea_data;
					int data_offset = desktop_index * 4;
					Rect2i workarea_rect;
					workarea_rect.position.x = rect_data[data_offset];
					workarea_rect.position.y = rect_data[data_offset + 1];
					workarea_rect.size.x = rect_data[data_offset + 2];
					workarea_rect.size.y = rect_data[data_offset + 3];

					// Intersect with actual monitor size to get a proper approximation in multi-screen setup.
					if (!is_multiscreen) {
						rect = workarea_rect;
					} else if (rect.intersects(workarea_rect)) {
						rect = rect.intersection(workarea_rect);
					}
				}
			}
			if (workarea_data) {
				XFree(workarea_data);
			}
		}
	}

	return rect;
}

Rect2i DisplayServerX11::_screens_get_full_rect() const {
	Rect2i full_rect;

	int count = get_screen_count();
	for (int i = 0; i < count; i++) {
		if (i == 0) {
			full_rect = _screen_get_rect(i);
			continue;
		}

		Rect2i screen_rect = _screen_get_rect(i);
		if (full_rect.position.x > screen_rect.position.x) {
			full_rect.size.x += full_rect.position.x - screen_rect.position.x;
			full_rect.position.x = screen_rect.position.x;
		}
		if (full_rect.position.y > screen_rect.position.y) {
			full_rect.size.y += full_rect.position.y - screen_rect.position.y;
			full_rect.position.y = screen_rect.position.y;
		}
		if (full_rect.position.x + full_rect.size.x < screen_rect.position.x + screen_rect.size.x) {
			full_rect.size.x = screen_rect.position.x + screen_rect.size.x - full_rect.position.x;
		}
		if (full_rect.position.y + full_rect.size.y < screen_rect.position.y + screen_rect.size.y) {
			full_rect.size.y = screen_rect.position.y + screen_rect.size.y - full_rect.position.y;
		}
	}

	return full_rect;
}

int DisplayServerX11::screen_get_dpi(int p_screen) const {
	_THREAD_SAFE_METHOD_

	p_screen = _get_screen_index(p_screen);
	ERR_FAIL_INDEX_V(p_screen, get_screen_count(), 0);

	//Get physical monitor Dimensions through XRandR and calculate dpi
	Size2i sc = screen_get_size(p_screen);
	if (xrandr_ext_ok) {
		int count = 0;
		if (xrr_get_monitors) {
			xrr_monitor_info *monitors = xrr_get_monitors(x11_display, windows[MAIN_WINDOW_ID].x11_window, true, &count);
			if (p_screen < count) {
				double xdpi = sc.width / (double)monitors[p_screen].mwidth * 25.4;
				double ydpi = sc.height / (double)monitors[p_screen].mheight * 25.4;
				xrr_free_monitors(monitors);
				return (xdpi + ydpi) / 2;
			}
			xrr_free_monitors(monitors);
		} else if (p_screen == 0) {
			XRRScreenSize *sizes = XRRSizes(x11_display, 0, &count);
			if (sizes) {
				double xdpi = sc.width / (double)sizes[0].mwidth * 25.4;
				double ydpi = sc.height / (double)sizes[0].mheight * 25.4;
				return (xdpi + ydpi) / 2;
			}
		}
	}

	int width_mm = DisplayWidthMM(x11_display, p_screen);
	int height_mm = DisplayHeightMM(x11_display, p_screen);
	double xdpi = (width_mm ? sc.width / (double)width_mm * 25.4 : 0);
	double ydpi = (height_mm ? sc.height / (double)height_mm * 25.4 : 0);
	if (xdpi || ydpi) {
		return (xdpi + ydpi) / (xdpi && ydpi ? 2 : 1);
	}

	//could not get dpi
	return 96;
}

int get_image_errorhandler(Display *dpy, XErrorEvent *ev) {
	return 0;
}

Color DisplayServerX11::screen_get_pixel(const Point2i &p_position) const {
	Point2i pos = p_position;

	if (xwayland) {
		return Color();
	}

	int (*old_handler)(Display *, XErrorEvent *) = XSetErrorHandler(&get_image_errorhandler);

	Color color;
	int number_of_screens = XScreenCount(x11_display);
	for (int i = 0; i < number_of_screens; i++) {
		Window root = XRootWindow(x11_display, i);
		XWindowAttributes root_attrs;
		XGetWindowAttributes(x11_display, root, &root_attrs);
		if ((pos.x >= root_attrs.x) && (pos.x <= root_attrs.x + root_attrs.width) && (pos.y >= root_attrs.y) && (pos.y <= root_attrs.y + root_attrs.height)) {
			XImage *image = XGetImage(x11_display, root, pos.x, pos.y, 1, 1, AllPlanes, XYPixmap);
			if (image) {
				XColor c;
				c.pixel = XGetPixel(image, 0, 0);
				XDestroyImage(image);
				XQueryColor(x11_display, XDefaultColormap(x11_display, i), &c);
				color = Color(float(c.red) / 65535.0, float(c.green) / 65535.0, float(c.blue) / 65535.0, 1.0);
				break;
			}
		}
	}

	XSetErrorHandler(old_handler);

	return color;
}

Ref<Image> DisplayServerX11::screen_get_image(int p_screen) const {
	ERR_FAIL_INDEX_V(p_screen, get_screen_count(), Ref<Image>());

	switch (p_screen) {
		case SCREEN_PRIMARY: {
			p_screen = get_primary_screen();
		} break;
		case SCREEN_OF_MAIN_WINDOW: {
			p_screen = window_get_current_screen(MAIN_WINDOW_ID);
		} break;
		default:
			break;
	}

	ERR_FAIL_COND_V(p_screen < 0, Ref<Image>());

	if (xwayland) {
		return Ref<Image>();
	}

	int (*old_handler)(Display *, XErrorEvent *) = XSetErrorHandler(&get_image_errorhandler);

	XImage *image = nullptr;

	bool found = false;
	int event_base, error_base;
	if (xinerama_ext_ok && XineramaQueryExtension(x11_display, &event_base, &error_base)) {
		int xin_count;
		XineramaScreenInfo *xsi = XineramaQueryScreens(x11_display, &xin_count);
		if (xsi) {
			if (xin_count > 0) {
				if (p_screen < xin_count) {
					int x_count = XScreenCount(x11_display);
					for (int i = 0; i < x_count; i++) {
						Window root = XRootWindow(x11_display, i);
						XWindowAttributes root_attrs;
						XGetWindowAttributes(x11_display, root, &root_attrs);
						if ((xsi[p_screen].x_org >= root_attrs.x) && (xsi[p_screen].x_org <= root_attrs.x + root_attrs.width) && (xsi[p_screen].y_org >= root_attrs.y) && (xsi[p_screen].y_org <= root_attrs.y + root_attrs.height)) {
							found = true;
							image = XGetImage(x11_display, root, xsi[p_screen].x_org, xsi[p_screen].y_org, xsi[p_screen].width, xsi[p_screen].height, AllPlanes, ZPixmap);
							break;
						}
					}
				} else {
					ERR_PRINT(vformat("Invalid screen index: %d (count: %d).", p_screen, xin_count));
				}
			}
			XFree(xsi);
		}
	}
	if (!found) {
		int x_count = XScreenCount(x11_display);
		if (p_screen < x_count) {
			Window root = XRootWindow(x11_display, p_screen);

			XWindowAttributes root_attrs;
			XGetWindowAttributes(x11_display, root, &root_attrs);

			image = XGetImage(x11_display, root, root_attrs.x, root_attrs.y, root_attrs.width, root_attrs.height, AllPlanes, ZPixmap);
		} else {
			ERR_PRINT(vformat("Invalid screen index: %d (count: %d).", p_screen, x_count));
		}
	}

	XSetErrorHandler(old_handler);

	Ref<Image> img;
	if (image) {
		int width = image->width;
		int height = image->height;

		Vector<uint8_t> img_data;
		img_data.resize(height * width * 4);

		uint8_t *sr = (uint8_t *)image->data;
		uint8_t *wr = (uint8_t *)img_data.ptrw();

		if (image->bits_per_pixel == 24 && image->red_mask == 0xff0000 && image->green_mask == 0x00ff00 && image->blue_mask == 0x0000ff) {
			for (int y = 0; y < height; y++) {
				for (int x = 0; x < width; x++) {
					wr[(y * width + x) * 4 + 0] = sr[(y * width + x) * 3 + 2];
					wr[(y * width + x) * 4 + 1] = sr[(y * width + x) * 3 + 1];
					wr[(y * width + x) * 4 + 2] = sr[(y * width + x) * 3 + 0];
					wr[(y * width + x) * 4 + 3] = 255;
				}
			}
		} else if (image->bits_per_pixel == 24 && image->red_mask == 0x0000ff && image->green_mask == 0x00ff00 && image->blue_mask == 0xff0000) {
			for (int y = 0; y < height; y++) {
				for (int x = 0; x < width; x++) {
					wr[(y * width + x) * 4 + 0] = sr[(y * width + x) * 3 + 2];
					wr[(y * width + x) * 4 + 1] = sr[(y * width + x) * 3 + 1];
					wr[(y * width + x) * 4 + 2] = sr[(y * width + x) * 3 + 0];
					wr[(y * width + x) * 4 + 3] = 255;
				}
			}
		} else if (image->bits_per_pixel == 32 && image->red_mask == 0xff0000 && image->green_mask == 0x00ff00 && image->blue_mask == 0x0000ff) {
			for (int y = 0; y < height; y++) {
				for (int x = 0; x < width; x++) {
					wr[(y * width + x) * 4 + 0] = sr[(y * width + x) * 4 + 2];
					wr[(y * width + x) * 4 + 1] = sr[(y * width + x) * 4 + 1];
					wr[(y * width + x) * 4 + 2] = sr[(y * width + x) * 4 + 0];
					wr[(y * width + x) * 4 + 3] = 255;
				}
			}
		} else {
			String msg = vformat("XImage with RGB mask %x %x %x and depth %d is not supported.", (uint64_t)image->red_mask, (uint64_t)image->green_mask, (uint64_t)image->blue_mask, (int64_t)image->bits_per_pixel);
			XDestroyImage(image);
			ERR_FAIL_V_MSG(Ref<Image>(), msg);
		}
		img = Image::create_from_data(width, height, false, Image::FORMAT_RGBA8, img_data);
		XDestroyImage(image);
	}

	return img;
}

float DisplayServerX11::screen_get_refresh_rate(int p_screen) const {
	_THREAD_SAFE_METHOD_

	p_screen = _get_screen_index(p_screen);
	ERR_FAIL_INDEX_V(p_screen, get_screen_count(), SCREEN_REFRESH_RATE_FALLBACK);

	//Use xrandr to get screen refresh rate.
	if (xrandr_ext_ok) {
		XRRScreenResources *screen_info = XRRGetScreenResourcesCurrent(x11_display, windows[MAIN_WINDOW_ID].x11_window);
		if (screen_info) {
			RRMode current_mode = 0;
			xrr_monitor_info *monitors = nullptr;

			if (xrr_get_monitors) {
				int count = 0;
				monitors = xrr_get_monitors(x11_display, windows[MAIN_WINDOW_ID].x11_window, true, &count);
				ERR_FAIL_INDEX_V(p_screen, count, SCREEN_REFRESH_RATE_FALLBACK);
			} else {
				ERR_PRINT("An error occurred while trying to get the screen refresh rate.");
				return SCREEN_REFRESH_RATE_FALLBACK;
			}

			bool found_active_mode = false;
			for (int crtc = 0; crtc < screen_info->ncrtc; crtc++) { // Loop through outputs to find which one is currently outputting.
				XRRCrtcInfo *monitor_info = XRRGetCrtcInfo(x11_display, screen_info, screen_info->crtcs[crtc]);
				if (monitor_info->x != monitors[p_screen].x || monitor_info->y != monitors[p_screen].y) { // If X and Y aren't the same as the monitor we're looking for, this isn't the right monitor. Continue.
					continue;
				}

				if (monitor_info->mode != None) {
					current_mode = monitor_info->mode;
					found_active_mode = true;
					break;
				}
			}

			if (found_active_mode) {
				for (int mode = 0; mode < screen_info->nmode; mode++) {
					XRRModeInfo m_info = screen_info->modes[mode];
					if (m_info.id == current_mode) {
						// Snap to nearest 0.01 to stay consistent with other platforms.
						return Math::snapped((float)m_info.dotClock / ((float)m_info.hTotal * (float)m_info.vTotal), 0.01);
					}
				}
			}

			ERR_PRINT("An error occurred while trying to get the screen refresh rate."); // We should have returned the refresh rate by now. An error must have occurred.
			return SCREEN_REFRESH_RATE_FALLBACK;
		} else {
			ERR_PRINT("An error occurred while trying to get the screen refresh rate.");
			return SCREEN_REFRESH_RATE_FALLBACK;
		}
	}
	ERR_PRINT("An error occurred while trying to get the screen refresh rate.");
	return SCREEN_REFRESH_RATE_FALLBACK;
}

#ifdef DBUS_ENABLED
void DisplayServerX11::screen_set_keep_on(bool p_enable) {
	if (screen_is_kept_on() == p_enable) {
		return;
	}

	if (p_enable) {
		screensaver->inhibit();
	} else {
		screensaver->uninhibit();
	}

	keep_screen_on = p_enable;
}

bool DisplayServerX11::screen_is_kept_on() const {
	return keep_screen_on;
}
#endif

Vector<DisplayServer::WindowID> DisplayServerX11::get_window_list() const {
	_THREAD_SAFE_METHOD_

	Vector<int> ret;
	for (const KeyValue<WindowID, WindowData> &E : windows) {
		ret.push_back(E.key);
	}
	return ret;
}

DisplayServer::WindowID DisplayServerX11::create_sub_window(WindowMode p_mode, VSyncMode p_vsync_mode, uint32_t p_flags, const Rect2i &p_rect, bool p_exclusive, WindowID p_transient_parent) {
	_THREAD_SAFE_METHOD_

	WindowID id = _create_window(p_mode, p_vsync_mode, p_flags, p_rect, 0);
	for (int i = 0; i < WINDOW_FLAG_MAX; i++) {
		if (p_flags & (1 << i)) {
			window_set_flag(WindowFlags(i), true, id);
		}
	}
#ifdef RD_ENABLED
	if (rendering_device) {
		rendering_device->screen_create(id);
	}
#endif

	if (p_transient_parent != INVALID_WINDOW_ID) {
		window_set_transient(id, p_transient_parent);
	}

	return id;
}

void DisplayServerX11::show_window(WindowID p_id) {
	_THREAD_SAFE_METHOD_

	const WindowData &wd = windows[p_id];
	popup_open(p_id);

	if (wd.hidden) {
		return;
	}

	DEBUG_LOG_X11("show_window: %lu (%u) \n", wd.x11_window, p_id);

	XMapWindow(x11_display, wd.x11_window);
	XSync(x11_display, False);
	_validate_mode_on_map(p_id);
}

void DisplayServerX11::delete_sub_window(WindowID p_id) {
	_THREAD_SAFE_METHOD_

	ERR_FAIL_COND(!windows.has(p_id));
	ERR_FAIL_COND_MSG(p_id == MAIN_WINDOW_ID, "Main window can't be deleted");

	popup_close(p_id);

	WindowData &wd = windows[p_id];

	DEBUG_LOG_X11("delete_sub_window: %lu (%u) \n", wd.x11_window, p_id);

	if (window_mouseover_id == p_id) {
		window_mouseover_id = INVALID_WINDOW_ID;
		_send_window_event(windows[p_id], WINDOW_EVENT_MOUSE_EXIT);
	}

	while (wd.transient_children.size()) {
		window_set_transient(*wd.transient_children.begin(), INVALID_WINDOW_ID);
	}

	if (wd.transient_parent != INVALID_WINDOW_ID) {
		window_set_transient(p_id, INVALID_WINDOW_ID);
	}

#if defined(RD_ENABLED)
	if (rendering_device) {
		rendering_device->screen_free(p_id);
	}

	if (rendering_context) {
		rendering_context->window_destroy(p_id);
	}
#endif
#ifdef GLES3_ENABLED
	if (gl_manager) {
		gl_manager->window_destroy(p_id);
	}
	if (gl_manager_egl) {
		gl_manager_egl->window_destroy(p_id);
	}
#endif

	if (wd.xic) {
		XDestroyIC(wd.xic);
		wd.xic = nullptr;
	}
	XDestroyWindow(x11_display, wd.x11_xim_window);
#ifdef XKB_ENABLED
	if (xkb_loaded_v05p) {
		if (wd.xkb_state) {
			xkb_compose_state_unref(wd.xkb_state);
			wd.xkb_state = nullptr;
		}
	}
#endif

	XUnmapWindow(x11_display, wd.x11_window);
	XDestroyWindow(x11_display, wd.x11_window);

	window_set_rect_changed_callback(Callable(), p_id);
	window_set_window_event_callback(Callable(), p_id);
	window_set_input_event_callback(Callable(), p_id);
	window_set_input_text_callback(Callable(), p_id);
	window_set_drop_files_callback(Callable(), p_id);

	windows.erase(p_id);
}

int64_t DisplayServerX11::window_get_native_handle(HandleType p_handle_type, WindowID p_window) const {
	ERR_FAIL_COND_V(!windows.has(p_window), 0);
	switch (p_handle_type) {
		case DISPLAY_HANDLE: {
			return (int64_t)x11_display;
		}
		case WINDOW_HANDLE: {
			return (int64_t)windows[p_window].x11_window;
		}
		case WINDOW_VIEW: {
			return 0; // Not supported.
		}
#ifdef GLES3_ENABLED
		case OPENGL_CONTEXT: {
			if (gl_manager) {
				return (int64_t)gl_manager->get_glx_context(p_window);
			}
			if (gl_manager_egl) {
				return (int64_t)gl_manager_egl->get_context(p_window);
			}
			return 0;
		}
		case EGL_DISPLAY: {
			if (gl_manager_egl) {
				return (int64_t)gl_manager_egl->get_display(p_window);
			}
			return 0;
		}
		case EGL_CONFIG: {
			if (gl_manager_egl) {
				return (int64_t)gl_manager_egl->get_config(p_window);
			}
			return 0;
		}
#endif
		default: {
			return 0;
		}
	}
}

void DisplayServerX11::window_attach_instance_id(ObjectID p_instance, WindowID p_window) {
	ERR_FAIL_COND(!windows.has(p_window));
	WindowData &wd = windows[p_window];

	wd.instance_id = p_instance;
}

ObjectID DisplayServerX11::window_get_attached_instance_id(WindowID p_window) const {
	ERR_FAIL_COND_V(!windows.has(p_window), ObjectID());
	const WindowData &wd = windows[p_window];
	return wd.instance_id;
}

DisplayServerX11::WindowID DisplayServerX11::get_window_at_screen_position(const Point2i &p_position) const {
	WindowID found_window = INVALID_WINDOW_ID;
	WindowID parent_window = INVALID_WINDOW_ID;
	unsigned int focus_order = 0;
	for (const KeyValue<WindowID, WindowData> &E : windows) {
		const WindowData &wd = E.value;

		// Discard windows with no focus.
		if (wd.focus_order == 0) {
			continue;
		}

		// Find topmost window which contains the given position.
		WindowID window_id = E.key;
		Rect2i win_rect = Rect2i(window_get_position(window_id), window_get_size(window_id));
		if (win_rect.has_point(p_position)) {
			// For siblings, pick the window which was focused last.
			if ((parent_window != wd.transient_parent) || (wd.focus_order > focus_order)) {
				found_window = window_id;
				parent_window = wd.transient_parent;
				focus_order = wd.focus_order;
			}
		}
	}

	return found_window;
}

void DisplayServerX11::window_set_title(const String &p_title, WindowID p_window) {
	_THREAD_SAFE_METHOD_

	ERR_FAIL_COND(!windows.has(p_window));
	WindowData &wd = windows[p_window];

	XStoreName(x11_display, wd.x11_window, p_title.utf8().get_data());

	Atom _net_wm_name = XInternAtom(x11_display, "_NET_WM_NAME", false);
	Atom utf8_string = XInternAtom(x11_display, "UTF8_STRING", false);
	if (_net_wm_name != None && utf8_string != None) {
		XChangeProperty(x11_display, wd.x11_window, _net_wm_name, utf8_string, 8, PropModeReplace, (unsigned char *)p_title.utf8().get_data(), p_title.utf8().length());
	}
}

void DisplayServerX11::window_set_mouse_passthrough(const Vector<Vector2> &p_region, WindowID p_window) {
	_THREAD_SAFE_METHOD_

	ERR_FAIL_COND(!windows.has(p_window));
	windows[p_window].mpath = p_region;
	_update_window_mouse_passthrough(p_window);
}

void DisplayServerX11::_update_window_mouse_passthrough(WindowID p_window) {
	ERR_FAIL_COND(!windows.has(p_window));
	ERR_FAIL_COND(!xshaped_ext_ok);

	const Vector<Vector2> region_path = windows[p_window].mpath;

	int event_base, error_base;
	const Bool ext_okay = XShapeQueryExtension(x11_display, &event_base, &error_base);
	if (ext_okay) {
		if (windows[p_window].mpass) {
			Region region = XCreateRegion();
			XShapeCombineRegion(x11_display, windows[p_window].x11_window, ShapeInput, 0, 0, region, ShapeSet);
			XDestroyRegion(region);
		} else if (region_path.size() == 0) {
			XShapeCombineMask(x11_display, windows[p_window].x11_window, ShapeInput, 0, 0, None, ShapeSet);
		} else {
			XPoint *points = (XPoint *)memalloc(sizeof(XPoint) * region_path.size());
			for (int i = 0; i < region_path.size(); i++) {
				points[i].x = region_path[i].x;
				points[i].y = region_path[i].y;
			}
			Region region = XPolygonRegion(points, region_path.size(), EvenOddRule);
			memfree(points);
			XShapeCombineRegion(x11_display, windows[p_window].x11_window, ShapeInput, 0, 0, region, ShapeSet);
			XDestroyRegion(region);
		}
	}
}

void DisplayServerX11::window_set_rect_changed_callback(const Callable &p_callable, WindowID p_window) {
	_THREAD_SAFE_METHOD_

	ERR_FAIL_COND(!windows.has(p_window));
	WindowData &wd = windows[p_window];
	wd.rect_changed_callback = p_callable;
}

void DisplayServerX11::window_set_window_event_callback(const Callable &p_callable, WindowID p_window) {
	_THREAD_SAFE_METHOD_

	ERR_FAIL_COND(!windows.has(p_window));
	WindowData &wd = windows[p_window];
	wd.event_callback = p_callable;
}

void DisplayServerX11::window_set_input_event_callback(const Callable &p_callable, WindowID p_window) {
	_THREAD_SAFE_METHOD_

	ERR_FAIL_COND(!windows.has(p_window));
	WindowData &wd = windows[p_window];
	wd.input_event_callback = p_callable;
}

void DisplayServerX11::window_set_input_text_callback(const Callable &p_callable, WindowID p_window) {
	_THREAD_SAFE_METHOD_

	ERR_FAIL_COND(!windows.has(p_window));
	WindowData &wd = windows[p_window];
	wd.input_text_callback = p_callable;
}

void DisplayServerX11::window_set_drop_files_callback(const Callable &p_callable, WindowID p_window) {
	_THREAD_SAFE_METHOD_

	ERR_FAIL_COND(!windows.has(p_window));
	WindowData &wd = windows[p_window];
	wd.drop_files_callback = p_callable;
}

int DisplayServerX11::window_get_current_screen(WindowID p_window) const {
	_THREAD_SAFE_METHOD_

	int count = get_screen_count();
	if (count < 2) {
		// Early exit with single monitor.
		return 0;
	}

	ERR_FAIL_COND_V(!windows.has(p_window), 0);
	const WindowData &wd = windows[p_window];

	const Rect2i window_rect(wd.position, wd.size);

	// Find which monitor has the largest overlap with the given window.
	int screen_index = 0;
	int max_area = 0;
	for (int i = 0; i < count; i++) {
		Rect2i screen_rect = _screen_get_rect(i);
		Rect2i intersection = screen_rect.intersection(window_rect);
		int area = intersection.get_area();
		if (area > max_area) {
			max_area = area;
			screen_index = i;
		}
	}

	return screen_index;
}

void DisplayServerX11::gl_window_make_current(DisplayServer::WindowID p_window_id) {
#if defined(GLES3_ENABLED)
	if (gl_manager) {
		gl_manager->window_make_current(p_window_id);
	}
	if (gl_manager_egl) {
		gl_manager_egl->window_make_current(p_window_id);
	}
#endif
}

void DisplayServerX11::window_set_current_screen(int p_screen, WindowID p_window) {
	_THREAD_SAFE_METHOD_

	ERR_FAIL_COND(!windows.has(p_window));
	WindowData &wd = windows[p_window];

	p_screen = _get_screen_index(p_screen);
	ERR_FAIL_INDEX(p_screen, get_screen_count());

	if (window_get_current_screen(p_window) == p_screen) {
		return;
	}

	ERR_FAIL_COND_MSG(wd.embed_parent, "Embedded window can't be moved to another screen.");

	if (window_get_mode(p_window) == WINDOW_MODE_FULLSCREEN || window_get_mode(p_window) == WINDOW_MODE_MAXIMIZED) {
		Point2i position = screen_get_position(p_screen);
		Size2i size = screen_get_size(p_screen);

		XMoveResizeWindow(x11_display, wd.x11_window, position.x, position.y, size.x, size.y);
	} else {
		Rect2i srect = screen_get_usable_rect(p_screen);
		Point2i wpos = window_get_position(p_window) - screen_get_position(window_get_current_screen(p_window));
		Size2i wsize = window_get_size(p_window);
		wpos += srect.position;
		if (srect != Rect2i()) {
			wpos = wpos.clamp(srect.position, srect.position + srect.size - wsize / 3);
		}
		window_set_position(wpos, p_window);
	}
}

void DisplayServerX11::window_set_transient(WindowID p_window, WindowID p_parent) {
	_THREAD_SAFE_METHOD_

	ERR_FAIL_COND(p_window == p_parent);

	ERR_FAIL_COND(!windows.has(p_window));
	WindowData &wd_window = windows[p_window];

	WindowID prev_parent = wd_window.transient_parent;
	ERR_FAIL_COND(prev_parent == p_parent);

	DEBUG_LOG_X11("window_set_transient: %lu (%u), prev_parent=%u, parent=%u\n", wd_window.x11_window, p_window, prev_parent, p_parent);

	ERR_FAIL_COND_MSG(wd_window.on_top, "Windows with the 'on top' can't become transient.");
	if (p_parent == INVALID_WINDOW_ID) {
		//remove transient

		ERR_FAIL_COND(prev_parent == INVALID_WINDOW_ID);
		ERR_FAIL_COND(!windows.has(prev_parent));

		WindowData &wd_parent = windows[prev_parent];

		wd_window.transient_parent = INVALID_WINDOW_ID;
		wd_parent.transient_children.erase(p_window);

		XSetTransientForHint(x11_display, wd_window.x11_window, None);

		XWindowAttributes xwa;
		XSync(x11_display, False);
		XGetWindowAttributes(x11_display, wd_parent.x11_window, &xwa);

		// Set focus to parent sub window to avoid losing all focus when closing a nested sub-menu.
		// RevertToPointerRoot is used to make sure we don't lose all focus in case
		// a subwindow and its parent are both destroyed.
		if (!wd_window.no_focus && !wd_window.is_popup && wd_window.focused) {
			if ((xwa.map_state == IsViewable) && !wd_parent.no_focus && !wd_window.is_popup && _window_focus_check()) {
				_set_input_focus(wd_parent.x11_window, RevertToPointerRoot);
			}
		}
	} else {
		ERR_FAIL_COND(!windows.has(p_parent));
		ERR_FAIL_COND_MSG(prev_parent != INVALID_WINDOW_ID, "Window already has a transient parent");
		WindowData &wd_parent = windows[p_parent];

		wd_window.transient_parent = p_parent;
		wd_parent.transient_children.insert(p_window);

		XSetTransientForHint(x11_display, wd_window.x11_window, wd_parent.x11_window);
	}
}

// Helper method. Assumes that the window id has already been checked and exists.
void DisplayServerX11::_update_size_hints(WindowID p_window) {
	WindowData &wd = windows[p_window];
	WindowMode window_mode = window_get_mode(p_window);
	XSizeHints *xsh = XAllocSizeHints();

	// Always set the position and size hints - they should be synchronized with the actual values after the window is mapped anyway
	xsh->flags |= PPosition | PSize;
	xsh->x = wd.position.x;
	xsh->y = wd.position.y;
	xsh->width = wd.size.width;
	xsh->height = wd.size.height;

	if (window_mode == WINDOW_MODE_FULLSCREEN || window_mode == WINDOW_MODE_EXCLUSIVE_FULLSCREEN) {
		// Do not set any other hints to prevent the window manager from ignoring the fullscreen flags
	} else if (window_get_flag(WINDOW_FLAG_RESIZE_DISABLED, p_window)) {
		// If resizing is disabled, use the forced size
		xsh->flags |= PMinSize | PMaxSize;
		xsh->min_width = wd.size.x;
		xsh->max_width = wd.size.x;
		xsh->min_height = wd.size.y;
		xsh->max_height = wd.size.y;
	} else {
		// Otherwise, just respect min_size and max_size
		if (wd.min_size != Size2i()) {
			xsh->flags |= PMinSize;
			xsh->min_width = wd.min_size.x;
			xsh->min_height = wd.min_size.y;
		}
		if (wd.max_size != Size2i()) {
			xsh->flags |= PMaxSize;
			xsh->max_width = wd.max_size.x;
			xsh->max_height = wd.max_size.y;
		}
	}

	XSetWMNormalHints(x11_display, wd.x11_window, xsh);
	XFree(xsh);
}

Point2i DisplayServerX11::window_get_position(WindowID p_window) const {
	_THREAD_SAFE_METHOD_

	ERR_FAIL_COND_V(!windows.has(p_window), Point2i());
	const WindowData &wd = windows[p_window];

	return wd.position;
}

Point2i DisplayServerX11::window_get_position_with_decorations(WindowID p_window) const {
	_THREAD_SAFE_METHOD_

	ERR_FAIL_COND_V(!windows.has(p_window), Size2i());
	const WindowData &wd = windows[p_window];

	if (wd.fullscreen) {
		return wd.position;
	}

	XWindowAttributes xwa;
	XSync(x11_display, False);
	XGetWindowAttributes(x11_display, wd.x11_window, &xwa);
	int x = wd.position.x;
	int y = wd.position.y;
	Atom prop = XInternAtom(x11_display, "_NET_FRAME_EXTENTS", True);
	if (prop != None) {
		Atom type;
		int format;
		unsigned long len;
		unsigned long remaining;
		unsigned char *data = nullptr;
		if (XGetWindowProperty(x11_display, wd.x11_window, prop, 0, 4, False, AnyPropertyType, &type, &format, &len, &remaining, &data) == Success) {
			if (format == 32 && len == 4 && data) {
				long *extents = (long *)data;
				x -= extents[0]; // left
				y -= extents[2]; // top
			}
			XFree(data);
		}
	}
	return Size2i(x, y);
}

void DisplayServerX11::window_set_position(const Point2i &p_position, WindowID p_window) {
	_THREAD_SAFE_METHOD_

	ERR_FAIL_COND(!windows.has(p_window));
	WindowData &wd = windows[p_window];

	ERR_FAIL_COND_MSG(wd.embed_parent, "Embedded window can't be moved.");

	int x = 0;
	int y = 0;
	if (!window_get_flag(WINDOW_FLAG_BORDERLESS, p_window)) {
		//exclude window decorations
		XSync(x11_display, False);
		Atom prop = XInternAtom(x11_display, "_NET_FRAME_EXTENTS", True);
		if (prop != None) {
			Atom type;
			int format;
			unsigned long len;
			unsigned long remaining;
			unsigned char *data = nullptr;
			if (XGetWindowProperty(x11_display, wd.x11_window, prop, 0, 4, False, AnyPropertyType, &type, &format, &len, &remaining, &data) == Success) {
				if (format == 32 && len == 4 && data) {
					long *extents = (long *)data;
					x = extents[0];
					y = extents[2];
				}
				XFree(data);
			}
		}
	}
	XMoveWindow(x11_display, wd.x11_window, p_position.x - x, p_position.y - y);
	_update_real_mouse_position(wd);
}

void DisplayServerX11::window_set_max_size(const Size2i p_size, WindowID p_window) {
	_THREAD_SAFE_METHOD_

	ERR_FAIL_COND(!windows.has(p_window));
	WindowData &wd = windows[p_window];

	ERR_FAIL_COND_MSG(wd.embed_parent, "Embedded windows can't have a maximum size.");

	if ((p_size != Size2i()) && ((p_size.x < wd.min_size.x) || (p_size.y < wd.min_size.y))) {
		ERR_PRINT("Maximum window size can't be smaller than minimum window size!");
		return;
	}
	wd.max_size = p_size;

	_update_size_hints(p_window);
	XFlush(x11_display);
}

Size2i DisplayServerX11::window_get_max_size(WindowID p_window) const {
	_THREAD_SAFE_METHOD_

	ERR_FAIL_COND_V(!windows.has(p_window), Size2i());
	const WindowData &wd = windows[p_window];

	return wd.max_size;
}

void DisplayServerX11::window_set_min_size(const Size2i p_size, WindowID p_window) {
	_THREAD_SAFE_METHOD_

	ERR_FAIL_COND(!windows.has(p_window));
	WindowData &wd = windows[p_window];

	ERR_FAIL_COND_MSG(wd.embed_parent, "Embedded windows can't have a minimum size.");

	if ((p_size != Size2i()) && (wd.max_size != Size2i()) && ((p_size.x > wd.max_size.x) || (p_size.y > wd.max_size.y))) {
		ERR_PRINT("Minimum window size can't be larger than maximum window size!");
		return;
	}
	wd.min_size = p_size;

	_update_size_hints(p_window);
	XFlush(x11_display);
}

Size2i DisplayServerX11::window_get_min_size(WindowID p_window) const {
	_THREAD_SAFE_METHOD_

	ERR_FAIL_COND_V(!windows.has(p_window), Size2i());
	const WindowData &wd = windows[p_window];

	return wd.min_size;
}

void DisplayServerX11::window_set_size(const Size2i p_size, WindowID p_window) {
	_THREAD_SAFE_METHOD_

	ERR_FAIL_COND(!windows.has(p_window));

	Size2i size = p_size;
	size = size.maxi(1);

	WindowData &wd = windows[p_window];

	ERR_FAIL_COND_MSG(wd.embed_parent, "Embedded window can't be resized.");

	if (wd.size.width == size.width && wd.size.height == size.height) {
		return;
	}

	XWindowAttributes xwa;
	XSync(x11_display, False);
	XGetWindowAttributes(x11_display, wd.x11_window, &xwa);
	int old_w = xwa.width;
	int old_h = xwa.height;

	// Update our videomode width and height
	wd.size = size;

	// Update the size hints first to make sure the window size can be set
	_update_size_hints(p_window);

	// Resize the window
	XResizeWindow(x11_display, wd.x11_window, size.x, size.y);

	for (int timeout = 0; timeout < 50; ++timeout) {
		XSync(x11_display, False);
		XGetWindowAttributes(x11_display, wd.x11_window, &xwa);

		if (old_w != xwa.width || old_h != xwa.height) {
			break;
		}

		OS::get_singleton()->delay_usec(10'000);
	}

	// Keep rendering context window size in sync
#if defined(RD_ENABLED)
	if (rendering_context) {
		rendering_context->window_set_size(p_window, xwa.width, xwa.height);
	}
#endif
#if defined(GLES3_ENABLED)
	if (gl_manager) {
		gl_manager->window_resize(p_window, xwa.width, xwa.height);
	}
	if (gl_manager_egl) {
		gl_manager_egl->window_resize(p_window, xwa.width, xwa.height);
	}
#endif
}

Size2i DisplayServerX11::window_get_size(WindowID p_window) const {
	_THREAD_SAFE_METHOD_

	ERR_FAIL_COND_V(!windows.has(p_window), Size2i());
	const WindowData &wd = windows[p_window];
	return wd.size;
}

Size2i DisplayServerX11::window_get_size_with_decorations(WindowID p_window) const {
	_THREAD_SAFE_METHOD_

	ERR_FAIL_COND_V(!windows.has(p_window), Size2i());
	const WindowData &wd = windows[p_window];

	if (wd.fullscreen) {
		return wd.size;
	}

	XWindowAttributes xwa;
	XSync(x11_display, False);
	XGetWindowAttributes(x11_display, wd.x11_window, &xwa);
	int w = xwa.width;
	int h = xwa.height;
	Atom prop = XInternAtom(x11_display, "_NET_FRAME_EXTENTS", True);
	if (prop != None) {
		Atom type;
		int format;
		unsigned long len;
		unsigned long remaining;
		unsigned char *data = nullptr;
		if (XGetWindowProperty(x11_display, wd.x11_window, prop, 0, 4, False, AnyPropertyType, &type, &format, &len, &remaining, &data) == Success) {
			if (format == 32 && len == 4 && data) {
				long *extents = (long *)data;
				w += extents[0] + extents[1]; // left, right
				h += extents[2] + extents[3]; // top, bottom
			}
			XFree(data);
		}
	}
	return Size2i(w, h);
}

// Just a helper to reduce code duplication in `window_is_maximize_allowed`
// and `_set_wm_maximized`.
bool DisplayServerX11::_window_maximize_check(WindowID p_window, const char *p_atom_name) const {
	ERR_FAIL_COND_V(!windows.has(p_window), false);
	const WindowData &wd = windows[p_window];

	Atom property = XInternAtom(x11_display, p_atom_name, False);
	Atom type;
	int format;
	unsigned long len;
	unsigned long remaining;
	unsigned char *data = nullptr;
	bool retval = false;

	if (property == None) {
		return false;
	}

	int result = XGetWindowProperty(
			x11_display,
			wd.x11_window,
			property,
			0,
			1024,
			False,
			XA_ATOM,
			&type,
			&format,
			&len,
			&remaining,
			&data);

	if (result == Success && data) {
		Atom *atoms = (Atom *)data;
		Atom wm_act_max_horz;
		Atom wm_act_max_vert;
		if (strcmp(p_atom_name, "_NET_WM_STATE") == 0) {
			wm_act_max_horz = XInternAtom(x11_display, "_NET_WM_STATE_MAXIMIZED_HORZ", False);
			wm_act_max_vert = XInternAtom(x11_display, "_NET_WM_STATE_MAXIMIZED_VERT", False);
		} else {
			wm_act_max_horz = XInternAtom(x11_display, "_NET_WM_ACTION_MAXIMIZE_HORZ", False);
			wm_act_max_vert = XInternAtom(x11_display, "_NET_WM_ACTION_MAXIMIZE_VERT", False);
		}
		bool found_wm_act_max_horz = false;
		bool found_wm_act_max_vert = false;

		for (uint64_t i = 0; i < len; i++) {
			if (atoms[i] == wm_act_max_horz) {
				found_wm_act_max_horz = true;
			}
			if (atoms[i] == wm_act_max_vert) {
				found_wm_act_max_vert = true;
			}

			if (found_wm_act_max_horz || found_wm_act_max_vert) {
				retval = true;
				break;
			}
		}

		XFree(data);
	}

	return retval;
}

bool DisplayServerX11::_window_minimize_check(WindowID p_window) const {
	const WindowData &wd = windows[p_window];

	// Using EWMH instead of ICCCM, might work better for Wayland users.
	Atom property = XInternAtom(x11_display, "_NET_WM_STATE", True);
	Atom hidden = XInternAtom(x11_display, "_NET_WM_STATE_HIDDEN", True);
	if (property == None || hidden == None) {
		return false;
	}

	Atom type;
	int format;
	unsigned long len;
	unsigned long remaining;
	Atom *atoms = nullptr;

	int result = XGetWindowProperty(
			x11_display,
			wd.x11_window,
			property,
			0,
			32,
			False,
			XA_ATOM,
			&type,
			&format,
			&len,
			&remaining,
			(unsigned char **)&atoms);

	if (result == Success && atoms) {
		for (unsigned int i = 0; i < len; i++) {
			if (atoms[i] == hidden) {
				XFree(atoms);
				return true;
			}
		}
		XFree(atoms);
	}

	return false;
}

bool DisplayServerX11::_window_fullscreen_check(WindowID p_window) const {
	ERR_FAIL_COND_V(!windows.has(p_window), false);
	const WindowData &wd = windows[p_window];

	// Using EWMH -- Extended Window Manager Hints
	Atom property = XInternAtom(x11_display, "_NET_WM_STATE", False);
	Atom type;
	int format;
	unsigned long len;
	unsigned long remaining;
	unsigned char *data = nullptr;
	bool retval = false;

	if (property == None) {
		return retval;
	}

	int result = XGetWindowProperty(
			x11_display,
			wd.x11_window,
			property,
			0,
			1024,
			False,
			XA_ATOM,
			&type,
			&format,
			&len,
			&remaining,
			&data);

	if (result == Success) {
		Atom *atoms = (Atom *)data;
		Atom wm_fullscreen = XInternAtom(x11_display, "_NET_WM_STATE_FULLSCREEN", False);
		for (uint64_t i = 0; i < len; i++) {
			if (atoms[i] == wm_fullscreen) {
				retval = true;
				break;
			}
		}
		XFree(data);
	}

	return retval;
}

void DisplayServerX11::_validate_mode_on_map(WindowID p_window) {
	// Check if we applied any window modes that didn't take effect while unmapped
	const WindowData &wd = windows[p_window];
	if (wd.fullscreen && !_window_fullscreen_check(p_window)) {
		_set_wm_fullscreen(p_window, true, wd.exclusive_fullscreen);
	} else if (wd.maximized && !_window_maximize_check(p_window, "_NET_WM_STATE")) {
		_set_wm_maximized(p_window, true);
	} else if (wd.minimized && !_window_minimize_check(p_window)) {
		_set_wm_minimized(p_window, true);
	}

	if (wd.on_top) {
		Atom wm_state = XInternAtom(x11_display, "_NET_WM_STATE", False);
		Atom wm_above = XInternAtom(x11_display, "_NET_WM_STATE_ABOVE", False);

		XClientMessageEvent xev;
		memset(&xev, 0, sizeof(xev));
		xev.type = ClientMessage;
		xev.window = wd.x11_window;
		xev.message_type = wm_state;
		xev.format = 32;
		xev.data.l[0] = _NET_WM_STATE_ADD;
		xev.data.l[1] = wm_above;
		xev.data.l[3] = 1;
		XSendEvent(x11_display, DefaultRootWindow(x11_display), False, SubstructureRedirectMask | SubstructureNotifyMask, (XEvent *)&xev);
	}
}

bool DisplayServerX11::window_is_maximize_allowed(WindowID p_window) const {
	_THREAD_SAFE_METHOD_
	return _window_maximize_check(p_window, "_NET_WM_ALLOWED_ACTIONS");
}

void DisplayServerX11::_set_wm_maximized(WindowID p_window, bool p_enabled) {
	ERR_FAIL_COND(!windows.has(p_window));
	WindowData &wd = windows[p_window];

	// Using EWMH -- Extended Window Manager Hints
	XEvent xev;
	Atom wm_state = XInternAtom(x11_display, "_NET_WM_STATE", False);
	Atom wm_max_horz = XInternAtom(x11_display, "_NET_WM_STATE_MAXIMIZED_HORZ", False);
	Atom wm_max_vert = XInternAtom(x11_display, "_NET_WM_STATE_MAXIMIZED_VERT", False);

	memset(&xev, 0, sizeof(xev));
	xev.type = ClientMessage;
	xev.xclient.window = wd.x11_window;
	xev.xclient.message_type = wm_state;
	xev.xclient.format = 32;
	xev.xclient.data.l[0] = p_enabled ? _NET_WM_STATE_ADD : _NET_WM_STATE_REMOVE;
	xev.xclient.data.l[1] = wm_max_horz;
	xev.xclient.data.l[2] = wm_max_vert;

	XSendEvent(x11_display, DefaultRootWindow(x11_display), False, SubstructureRedirectMask | SubstructureNotifyMask, &xev);

	if (p_enabled && window_is_maximize_allowed(p_window)) {
		// Wait for effective resizing (so the GLX context is too).
		// Give up after 0.5s, it's not going to happen on this WM.
		// https://github.com/godotengine/godot/issues/19978
		for (int attempt = 0; window_get_mode(p_window) != WINDOW_MODE_MAXIMIZED && attempt < 50; attempt++) {
			OS::get_singleton()->delay_usec(10'000);
		}
	}
	wd.maximized = p_enabled;
}

void DisplayServerX11::_set_wm_minimized(WindowID p_window, bool p_enabled) {
	WindowData &wd = windows[p_window];
	// Using ICCCM -- Inter-Client Communication Conventions Manual
	XEvent xev;
	Atom wm_change = XInternAtom(x11_display, "WM_CHANGE_STATE", False);

	memset(&xev, 0, sizeof(xev));
	xev.type = ClientMessage;
	xev.xclient.window = wd.x11_window;
	xev.xclient.message_type = wm_change;
	xev.xclient.format = 32;
	xev.xclient.data.l[0] = p_enabled ? WM_IconicState : WM_NormalState;

	XSendEvent(x11_display, DefaultRootWindow(x11_display), False, SubstructureRedirectMask | SubstructureNotifyMask, &xev);

	Atom wm_state = XInternAtom(x11_display, "_NET_WM_STATE", False);
	Atom wm_hidden = XInternAtom(x11_display, "_NET_WM_STATE_HIDDEN", False);

	memset(&xev, 0, sizeof(xev));
	xev.type = ClientMessage;
	xev.xclient.window = wd.x11_window;
	xev.xclient.message_type = wm_state;
	xev.xclient.format = 32;
	xev.xclient.data.l[0] = p_enabled ? _NET_WM_STATE_ADD : _NET_WM_STATE_REMOVE;
	xev.xclient.data.l[1] = wm_hidden;

	XSendEvent(x11_display, DefaultRootWindow(x11_display), False, SubstructureRedirectMask | SubstructureNotifyMask, &xev);
	wd.minimized = p_enabled;
}

void DisplayServerX11::_set_wm_fullscreen(WindowID p_window, bool p_enabled, bool p_exclusive) {
	ERR_FAIL_COND(!windows.has(p_window));
	WindowData &wd = windows[p_window];

	if (p_enabled && !window_get_flag(WINDOW_FLAG_BORDERLESS, p_window)) {
		// remove decorations if the window is not already borderless
		Hints hints;
		Atom property;
		hints.flags = 2;
		hints.decorations = 0;
		property = XInternAtom(x11_display, "_MOTIF_WM_HINTS", True);
		if (property != None) {
			XChangeProperty(x11_display, wd.x11_window, property, property, 32, PropModeReplace, (unsigned char *)&hints, 5);
		}
	}

	if (p_enabled) {
		// Set the window as resizable to prevent window managers to ignore the fullscreen state flag.
		_update_size_hints(p_window);
	}

	// Using EWMH -- Extended Window Manager Hints
	XEvent xev;
	Atom wm_state = XInternAtom(x11_display, "_NET_WM_STATE", False);
	Atom wm_fullscreen = XInternAtom(x11_display, "_NET_WM_STATE_FULLSCREEN", False);

	memset(&xev, 0, sizeof(xev));
	xev.type = ClientMessage;
	xev.xclient.window = wd.x11_window;
	xev.xclient.message_type = wm_state;
	xev.xclient.format = 32;
	xev.xclient.data.l[0] = p_enabled ? _NET_WM_STATE_ADD : _NET_WM_STATE_REMOVE;
	xev.xclient.data.l[1] = wm_fullscreen;
	xev.xclient.data.l[2] = 0;

	XSendEvent(x11_display, DefaultRootWindow(x11_display), False, SubstructureRedirectMask | SubstructureNotifyMask, &xev);

	// set bypass compositor hint
	Atom bypass_compositor = XInternAtom(x11_display, "_NET_WM_BYPASS_COMPOSITOR", False);
	unsigned long compositing_disable_on = 0; // Use default.
	if (p_enabled) {
		if (p_exclusive) {
			compositing_disable_on = 1; // Force composition OFF to reduce overhead.
		} else {
			compositing_disable_on = 2; // Force composition ON to allow popup windows.
		}
	}
	if (bypass_compositor != None) {
		XChangeProperty(x11_display, wd.x11_window, bypass_compositor, XA_CARDINAL, 32, PropModeReplace, (unsigned char *)&compositing_disable_on, 1);
	}

	XFlush(x11_display);

	if (!p_enabled) {
		// Reset the non-resizable flags if we un-set these before.
		_update_size_hints(p_window);

		// put back or remove decorations according to the last set borderless state
		Hints hints;
		Atom property;
		hints.flags = 2;
		hints.decorations = wd.borderless ? 0 : 1;
		property = XInternAtom(x11_display, "_MOTIF_WM_HINTS", True);
		if (property != None) {
			XChangeProperty(x11_display, wd.x11_window, property, property, 32, PropModeReplace, (unsigned char *)&hints, 5);
		}
	}
}

void DisplayServerX11::window_set_mode(WindowMode p_mode, WindowID p_window) {
	_THREAD_SAFE_METHOD_

	ERR_FAIL_COND(!windows.has(p_window));
	WindowData &wd = windows[p_window];

	WindowMode old_mode = window_get_mode(p_window);
	if (old_mode == p_mode) {
		return; // do nothing
	}

	ERR_FAIL_COND_MSG(p_mode != WINDOW_MODE_WINDOWED && wd.embed_parent, "Embedded window only support Windowed mode.");

<<<<<<< HEAD
	//remove all "extra" modes
=======
	// Remove all "extra" modes.
>>>>>>> f9695ef8
	switch (old_mode) {
		case WINDOW_MODE_WINDOWED: {
			//do nothing
		} break;
		case WINDOW_MODE_MINIMIZED: {
			_set_wm_minimized(p_window, false);
		} break;
		case WINDOW_MODE_EXCLUSIVE_FULLSCREEN:
		case WINDOW_MODE_FULLSCREEN: {
			//Remove full-screen
			wd.fullscreen = false;
			wd.exclusive_fullscreen = false;

			_set_wm_fullscreen(p_window, false, false);

			//un-maximize required for always on top
			bool on_top = window_get_flag(WINDOW_FLAG_ALWAYS_ON_TOP, p_window);

			window_set_position(wd.last_position_before_fs, p_window);

			if (on_top) {
				_set_wm_maximized(p_window, false);
			}

		} break;
		case WINDOW_MODE_MAXIMIZED: {
			_set_wm_maximized(p_window, false);
		} break;
	}

	switch (p_mode) {
		case WINDOW_MODE_WINDOWED: {
			//do nothing
		} break;
		case WINDOW_MODE_MINIMIZED: {
			_set_wm_minimized(p_window, true);
		} break;
		case WINDOW_MODE_EXCLUSIVE_FULLSCREEN:
		case WINDOW_MODE_FULLSCREEN: {
			wd.last_position_before_fs = wd.position;

			if (window_get_flag(WINDOW_FLAG_ALWAYS_ON_TOP, p_window)) {
				_set_wm_maximized(p_window, true);
			}

			wd.fullscreen = true;
			if (p_mode == WINDOW_MODE_EXCLUSIVE_FULLSCREEN) {
				wd.exclusive_fullscreen = true;
				_set_wm_fullscreen(p_window, true, true);
			} else {
				wd.exclusive_fullscreen = false;
				_set_wm_fullscreen(p_window, true, false);
			}
		} break;
		case WINDOW_MODE_MAXIMIZED: {
			_set_wm_maximized(p_window, true);
		} break;
	}
}

DisplayServer::WindowMode DisplayServerX11::window_get_mode(WindowID p_window) const {
	_THREAD_SAFE_METHOD_

	ERR_FAIL_COND_V(!windows.has(p_window), WINDOW_MODE_WINDOWED);
	const WindowData &wd = windows[p_window];

	if (wd.fullscreen) { //if fullscreen, it's not in another mode
		if (wd.exclusive_fullscreen) {
			return WINDOW_MODE_EXCLUSIVE_FULLSCREEN;
		} else {
			return WINDOW_MODE_FULLSCREEN;
		}
	}

	// Test maximized.
	// Using EWMH -- Extended Window Manager Hints
	if (_window_maximize_check(p_window, "_NET_WM_STATE")) {
		return WINDOW_MODE_MAXIMIZED;
	}

	{
		if (_window_minimize_check(p_window)) {
			return WINDOW_MODE_MINIMIZED;
		}
	}

	// All other discarded, return windowed.

	return WINDOW_MODE_WINDOWED;
}

void DisplayServerX11::window_set_flag(WindowFlags p_flag, bool p_enabled, WindowID p_window) {
	_THREAD_SAFE_METHOD_

	ERR_FAIL_COND(!windows.has(p_window));
	WindowData &wd = windows[p_window];

	switch (p_flag) {
		case WINDOW_FLAG_RESIZE_DISABLED: {
			ERR_FAIL_COND_MSG(p_enabled && wd.embed_parent, "Embedded window resize can't be disabled.");

			wd.resize_disabled = p_enabled;
			_update_size_hints(p_window);

			XFlush(x11_display);
		} break;
		case WINDOW_FLAG_BORDERLESS: {
			Hints hints;
			Atom property;
			hints.flags = 2;
			hints.decorations = p_enabled ? 0 : 1;
			property = XInternAtom(x11_display, "_MOTIF_WM_HINTS", True);
			if (property != None) {
				XChangeProperty(x11_display, wd.x11_window, property, property, 32, PropModeReplace, (unsigned char *)&hints, 5);
			}

			// Preserve window size
			if (!wd.embed_parent) {
				window_set_size(window_get_size(p_window), p_window);
			}

			wd.borderless = p_enabled;
			_update_window_mouse_passthrough(p_window);
		} break;
		case WINDOW_FLAG_ALWAYS_ON_TOP: {
			ERR_FAIL_COND_MSG(wd.transient_parent != INVALID_WINDOW_ID, "Can't make a window transient if the 'on top' flag is active.");
			ERR_FAIL_COND_MSG(p_enabled && wd.embed_parent, "Embedded window can't become on top.");
			if (p_enabled && wd.fullscreen) {
				_set_wm_maximized(p_window, true);
			}

			Atom wm_state = XInternAtom(x11_display, "_NET_WM_STATE", False);
			Atom wm_above = XInternAtom(x11_display, "_NET_WM_STATE_ABOVE", False);

			XClientMessageEvent xev;
			memset(&xev, 0, sizeof(xev));
			xev.type = ClientMessage;
			xev.window = wd.x11_window;
			xev.message_type = wm_state;
			xev.format = 32;
			xev.data.l[0] = p_enabled ? _NET_WM_STATE_ADD : _NET_WM_STATE_REMOVE;
			xev.data.l[1] = wm_above;
			xev.data.l[3] = 1;
			XSendEvent(x11_display, DefaultRootWindow(x11_display), False, SubstructureRedirectMask | SubstructureNotifyMask, (XEvent *)&xev);

			if (!p_enabled && !wd.fullscreen) {
				_set_wm_maximized(p_window, false);
			}
			wd.on_top = p_enabled;

		} break;
		case WINDOW_FLAG_TRANSPARENT: {
			wd.layered_window = p_enabled;
		} break;
		case WINDOW_FLAG_NO_FOCUS: {
			wd.no_focus = p_enabled;
		} break;
		case WINDOW_FLAG_MOUSE_PASSTHROUGH: {
			wd.mpass = p_enabled;
			_update_window_mouse_passthrough(p_window);
		} break;
		case WINDOW_FLAG_POPUP: {
			XWindowAttributes xwa;
			XSync(x11_display, False);
			XGetWindowAttributes(x11_display, wd.x11_window, &xwa);

			ERR_FAIL_COND_MSG(p_window == MAIN_WINDOW_ID, "Main window can't be popup.");
			ERR_FAIL_COND_MSG((xwa.map_state == IsViewable) && (wd.is_popup != p_enabled), "Popup flag can't changed while window is opened.");
			ERR_FAIL_COND_MSG(p_enabled && wd.embed_parent, "Embedded window can't be popup.");
			wd.is_popup = p_enabled;
		} break;
		default: {
		}
	}
}

bool DisplayServerX11::window_get_flag(WindowFlags p_flag, WindowID p_window) const {
	_THREAD_SAFE_METHOD_

	ERR_FAIL_COND_V(!windows.has(p_window), false);
	const WindowData &wd = windows[p_window];

	switch (p_flag) {
		case WINDOW_FLAG_RESIZE_DISABLED: {
			return wd.resize_disabled;
		} break;
		case WINDOW_FLAG_BORDERLESS: {
			bool borderless = wd.borderless;
			Atom prop = XInternAtom(x11_display, "_MOTIF_WM_HINTS", True);
			if (prop != None) {
				Atom type;
				int format;
				unsigned long len;
				unsigned long remaining;
				unsigned char *data = nullptr;
				if (XGetWindowProperty(x11_display, wd.x11_window, prop, 0, sizeof(Hints), False, AnyPropertyType, &type, &format, &len, &remaining, &data) == Success) {
					if (data && (format == 32) && (len >= 5)) {
						borderless = !(reinterpret_cast<Hints *>(data)->decorations);
					}
					if (data) {
						XFree(data);
					}
				}
			}
			return borderless;
		} break;
		case WINDOW_FLAG_ALWAYS_ON_TOP: {
			return wd.on_top;
		} break;
		case WINDOW_FLAG_TRANSPARENT: {
			return wd.layered_window;
		} break;
		case WINDOW_FLAG_NO_FOCUS: {
			return wd.no_focus;
		} break;
		case WINDOW_FLAG_MOUSE_PASSTHROUGH: {
			return wd.mpass;
		} break;
		case WINDOW_FLAG_POPUP: {
			return wd.is_popup;
		} break;
		default: {
		}
	}

	return false;
}

void DisplayServerX11::window_request_attention(WindowID p_window) {
	_THREAD_SAFE_METHOD_

	ERR_FAIL_COND(!windows.has(p_window));
	const WindowData &wd = windows[p_window];
	// Using EWMH -- Extended Window Manager Hints
	//
	// Sets the _NET_WM_STATE_DEMANDS_ATTENTION atom for WM_STATE
	// Will be unset by the window manager after user react on the request for attention

	XEvent xev;
	Atom wm_state = XInternAtom(x11_display, "_NET_WM_STATE", False);
	Atom wm_attention = XInternAtom(x11_display, "_NET_WM_STATE_DEMANDS_ATTENTION", False);

	memset(&xev, 0, sizeof(xev));
	xev.type = ClientMessage;
	xev.xclient.window = wd.x11_window;
	xev.xclient.message_type = wm_state;
	xev.xclient.format = 32;
	xev.xclient.data.l[0] = _NET_WM_STATE_ADD;
	xev.xclient.data.l[1] = wm_attention;

	XSendEvent(x11_display, DefaultRootWindow(x11_display), False, SubstructureRedirectMask | SubstructureNotifyMask, &xev);
	XFlush(x11_display);
}

void DisplayServerX11::window_move_to_foreground(WindowID p_window) {
	_THREAD_SAFE_METHOD_

	ERR_FAIL_COND(!windows.has(p_window));
	const WindowData &wd = windows[p_window];

	XEvent xev;
	Atom net_active_window = XInternAtom(x11_display, "_NET_ACTIVE_WINDOW", False);

	memset(&xev, 0, sizeof(xev));
	xev.type = ClientMessage;
	xev.xclient.window = wd.x11_window;
	xev.xclient.message_type = net_active_window;
	xev.xclient.format = 32;
	xev.xclient.data.l[0] = 1;
	xev.xclient.data.l[1] = CurrentTime;

	XSendEvent(x11_display, DefaultRootWindow(x11_display), False, SubstructureRedirectMask | SubstructureNotifyMask, &xev);
	XFlush(x11_display);
}

DisplayServerX11::WindowID DisplayServerX11::get_focused_window() const {
	return last_focused_window;
}

bool DisplayServerX11::window_is_focused(WindowID p_window) const {
	_THREAD_SAFE_METHOD_

	ERR_FAIL_COND_V(!windows.has(p_window), false);

	const WindowData &wd = windows[p_window];

	return wd.focused;
}

bool DisplayServerX11::window_can_draw(WindowID p_window) const {
	//this seems to be all that is provided by X11
	return window_get_mode(p_window) != WINDOW_MODE_MINIMIZED;
}

bool DisplayServerX11::can_any_window_draw() const {
	_THREAD_SAFE_METHOD_

	for (const KeyValue<WindowID, WindowData> &E : windows) {
		if (window_get_mode(E.key) != WINDOW_MODE_MINIMIZED) {
			return true;
		}
	}

	return false;
}

void DisplayServerX11::window_set_ime_active(const bool p_active, WindowID p_window) {
	_THREAD_SAFE_METHOD_

	ERR_FAIL_COND(!windows.has(p_window));
	WindowData &wd = windows[p_window];

	if (!wd.xic) {
		return;
	}
	if (!wd.focused) {
		wd.ime_active = false;
		im_text = String();
		im_selection = Vector2i();
		return;
	}

	// Block events polling while changing input focus
	// because it triggers some event polling internally.
	if (p_active) {
		MutexLock mutex_lock(events_mutex);

		wd.ime_active = true;

		XMapWindow(x11_display, wd.x11_xim_window);

		XWindowAttributes xwa;
		XSync(x11_display, False);
		XGetWindowAttributes(x11_display, wd.x11_xim_window, &xwa);
		if (xwa.map_state == IsViewable && _window_focus_check()) {
			_set_input_focus(wd.x11_xim_window, RevertToParent);
		}
		XSetICFocus(wd.xic);
	} else {
		MutexLock mutex_lock(events_mutex);
		XUnsetICFocus(wd.xic);
		XUnmapWindow(x11_display, wd.x11_xim_window);
		wd.ime_active = false;

		im_text = String();
		im_selection = Vector2i();
	}
}

void DisplayServerX11::window_set_ime_position(const Point2i &p_pos, WindowID p_window) {
	_THREAD_SAFE_METHOD_

	ERR_FAIL_COND(!windows.has(p_window));
	WindowData &wd = windows[p_window];

	if (!wd.xic) {
		return;
	}
	if (!wd.focused) {
		return;
	}

	if (wd.ime_active) {
		XWindowAttributes xwa;
		XSync(x11_display, False);
		XGetWindowAttributes(x11_display, wd.x11_xim_window, &xwa);
		if (xwa.map_state == IsViewable) {
			XMoveWindow(x11_display, wd.x11_xim_window, p_pos.x, p_pos.y);
		}
	}
}

Point2i DisplayServerX11::ime_get_selection() const {
	return im_selection;
}

String DisplayServerX11::ime_get_text() const {
	return im_text;
}

void DisplayServerX11::cursor_set_shape(CursorShape p_shape) {
	_THREAD_SAFE_METHOD_

	ERR_FAIL_INDEX(p_shape, CURSOR_MAX);

	if (p_shape == current_cursor) {
		return;
	}

	if (mouse_mode == MOUSE_MODE_VISIBLE || mouse_mode == MOUSE_MODE_CONFINED) {
		if (cursors[p_shape] != None) {
			for (const KeyValue<WindowID, WindowData> &E : windows) {
				XDefineCursor(x11_display, E.value.x11_window, cursors[p_shape]);
			}
		} else if (cursors[CURSOR_ARROW] != None) {
			for (const KeyValue<WindowID, WindowData> &E : windows) {
				XDefineCursor(x11_display, E.value.x11_window, cursors[CURSOR_ARROW]);
			}
		}
	}

	current_cursor = p_shape;
}

DisplayServerX11::CursorShape DisplayServerX11::cursor_get_shape() const {
	return current_cursor;
}

void DisplayServerX11::cursor_set_custom_image(const Ref<Resource> &p_cursor, CursorShape p_shape, const Vector2 &p_hotspot) {
	_THREAD_SAFE_METHOD_

	ERR_FAIL_INDEX(p_shape, CURSOR_MAX);

	if (p_cursor.is_valid()) {
		HashMap<CursorShape, Vector<Variant>>::Iterator cursor_c = cursors_cache.find(p_shape);

		if (cursor_c) {
			if (cursor_c->value[0] == p_cursor && cursor_c->value[1] == p_hotspot) {
				cursor_set_shape(p_shape);
				return;
			}

			cursors_cache.erase(p_shape);
		}

		Ref<Image> image = _get_cursor_image_from_resource(p_cursor, p_hotspot);
		ERR_FAIL_COND(image.is_null());
		Vector2i texture_size = image->get_size();

		// Create the cursor structure
		XcursorImage *cursor_image = XcursorImageCreate(texture_size.width, texture_size.height);
		XcursorUInt image_size = texture_size.width * texture_size.height;
		XcursorDim size = sizeof(XcursorPixel) * image_size;

		cursor_image->version = 1;
		cursor_image->size = size;
		cursor_image->xhot = p_hotspot.x;
		cursor_image->yhot = p_hotspot.y;

		// allocate memory to contain the whole file
		cursor_image->pixels = (XcursorPixel *)memalloc(size);

		for (XcursorPixel index = 0; index < image_size; index++) {
			int row_index = floor(index / texture_size.width);
			int column_index = index % int(texture_size.width);

			*(cursor_image->pixels + index) = image->get_pixel(column_index, row_index).to_argb32();
		}

		ERR_FAIL_NULL(cursor_image->pixels);

		// Save it for a further usage
		cursors[p_shape] = XcursorImageLoadCursor(x11_display, cursor_image);

		Vector<Variant> params;
		params.push_back(p_cursor);
		params.push_back(p_hotspot);
		cursors_cache.insert(p_shape, params);

		if (p_shape == current_cursor) {
			if (mouse_mode == MOUSE_MODE_VISIBLE || mouse_mode == MOUSE_MODE_CONFINED) {
				for (const KeyValue<WindowID, WindowData> &E : windows) {
					XDefineCursor(x11_display, E.value.x11_window, cursors[p_shape]);
				}
			}
		}

		memfree(cursor_image->pixels);
		XcursorImageDestroy(cursor_image);
	} else {
		// Reset to default system cursor
		if (cursor_img[p_shape]) {
			cursors[p_shape] = XcursorImageLoadCursor(x11_display, cursor_img[p_shape]);
		}

		cursors_cache.erase(p_shape);

		CursorShape c = current_cursor;
		current_cursor = CURSOR_MAX;
		cursor_set_shape(c);
	}
}

int DisplayServerX11::keyboard_get_layout_count() const {
	int _group_count = 0;
	XkbDescRec *kbd = XkbAllocKeyboard();
	if (kbd) {
		kbd->dpy = x11_display;
		XkbGetControls(x11_display, XkbAllControlsMask, kbd);
		XkbGetNames(x11_display, XkbSymbolsNameMask, kbd);

		const Atom *groups = kbd->names->groups;
		if (kbd->ctrls != nullptr) {
			_group_count = kbd->ctrls->num_groups;
		} else {
			while (_group_count < XkbNumKbdGroups && groups[_group_count] != None) {
				_group_count++;
			}
		}
		XkbFreeKeyboard(kbd, 0, true);
	}
	return _group_count;
}

int DisplayServerX11::keyboard_get_current_layout() const {
	XkbStateRec state;
	XkbGetState(x11_display, XkbUseCoreKbd, &state);
	return state.group;
}

void DisplayServerX11::keyboard_set_current_layout(int p_index) {
	ERR_FAIL_INDEX(p_index, keyboard_get_layout_count());
	XkbLockGroup(x11_display, XkbUseCoreKbd, p_index);
}

String DisplayServerX11::keyboard_get_layout_language(int p_index) const {
	String ret;
	XkbDescRec *kbd = XkbAllocKeyboard();
	if (kbd) {
		kbd->dpy = x11_display;
		XkbGetControls(x11_display, XkbAllControlsMask, kbd);
		XkbGetNames(x11_display, XkbSymbolsNameMask, kbd);
		XkbGetNames(x11_display, XkbGroupNamesMask, kbd);

		int _group_count = 0;
		const Atom *groups = kbd->names->groups;
		if (kbd->ctrls != nullptr) {
			_group_count = kbd->ctrls->num_groups;
		} else {
			while (_group_count < XkbNumKbdGroups && groups[_group_count] != None) {
				_group_count++;
			}
		}

		Atom names = kbd->names->symbols;
		if (names != None) {
			Vector<String> info = get_atom_name(x11_display, names).split("+");
			if (p_index >= 0 && p_index < _group_count) {
				if (p_index + 1 < info.size()) {
					ret = info[p_index + 1]; // Skip "pc" at the start and "inet"/"group" at the end of symbols.
				} else {
					ret = "en"; // No symbol for layout fallback to "en".
				}
			} else {
				ERR_PRINT("Index " + itos(p_index) + "is out of bounds (" + itos(_group_count) + ").");
			}
		}
		XkbFreeKeyboard(kbd, 0, true);
	}
	return ret.substr(0, 2);
}

String DisplayServerX11::keyboard_get_layout_name(int p_index) const {
	String ret;
	XkbDescRec *kbd = XkbAllocKeyboard();
	if (kbd) {
		kbd->dpy = x11_display;
		XkbGetControls(x11_display, XkbAllControlsMask, kbd);
		XkbGetNames(x11_display, XkbSymbolsNameMask, kbd);
		XkbGetNames(x11_display, XkbGroupNamesMask, kbd);

		int _group_count = 0;
		const Atom *groups = kbd->names->groups;
		if (kbd->ctrls != nullptr) {
			_group_count = kbd->ctrls->num_groups;
		} else {
			while (_group_count < XkbNumKbdGroups && groups[_group_count] != None) {
				_group_count++;
			}
		}

		if (p_index >= 0 && p_index < _group_count) {
			ret = get_atom_name(x11_display, groups[p_index]);
		} else {
			ERR_PRINT("Index " + itos(p_index) + "is out of bounds (" + itos(_group_count) + ").");
		}
		XkbFreeKeyboard(kbd, 0, true);
	}
	return ret;
}

Key DisplayServerX11::keyboard_get_keycode_from_physical(Key p_keycode) const {
	Key modifiers = p_keycode & KeyModifierMask::MODIFIER_MASK;
	Key keycode_no_mod = p_keycode & KeyModifierMask::CODE_MASK;
	unsigned int xkeycode = KeyMappingX11::get_xlibcode(keycode_no_mod);
	KeySym xkeysym = XkbKeycodeToKeysym(x11_display, xkeycode, keyboard_get_current_layout(), 0);
	if (is_ascii_lower_case(xkeysym)) {
		xkeysym -= ('a' - 'A');
	}

	Key key = KeyMappingX11::get_keycode(xkeysym);
	// If not found, fallback to QWERTY.
	// This should match the behavior of the event pump
	if (key == Key::NONE) {
		return p_keycode;
	}
	return (Key)(key | modifiers);
}

Key DisplayServerX11::keyboard_get_label_from_physical(Key p_keycode) const {
	Key modifiers = p_keycode & KeyModifierMask::MODIFIER_MASK;
	Key keycode_no_mod = p_keycode & KeyModifierMask::CODE_MASK;
	unsigned int xkeycode = KeyMappingX11::get_xlibcode(keycode_no_mod);
	KeySym xkeysym = XkbKeycodeToKeysym(x11_display, xkeycode, keyboard_get_current_layout(), 0);
	if (is_ascii_lower_case(xkeysym)) {
		xkeysym -= ('a' - 'A');
	}

	Key key = KeyMappingX11::get_keycode(xkeysym);
#ifdef XKB_ENABLED
	if (xkb_loaded_v08p) {
		String keysym = String::chr(xkb_keysym_to_utf32(xkb_keysym_to_upper(xkeysym)));
		key = fix_key_label(keysym[0], KeyMappingX11::get_keycode(xkeysym));
	}
#endif

	// If not found, fallback to QWERTY.
	// This should match the behavior of the event pump
	if (key == Key::NONE) {
		return p_keycode;
	}
	return (Key)(key | modifiers);
}

DisplayServerX11::Property DisplayServerX11::_read_property(Display *p_display, Window p_window, Atom p_property) {
	Atom actual_type = None;
	int actual_format = 0;
	unsigned long nitems = 0;
	unsigned long bytes_after = 0;
	unsigned char *ret = nullptr;

	// Keep trying to read the property until there are no bytes unread.
	if (p_property != None) {
		int read_bytes = 1024;
		do {
			if (ret != nullptr) {
				XFree(ret);
			}

			XGetWindowProperty(p_display, p_window, p_property, 0, read_bytes, False, AnyPropertyType,
					&actual_type, &actual_format, &nitems, &bytes_after,
					&ret);

			read_bytes *= 2;

		} while (bytes_after != 0);
	}

	Property p = { ret, actual_format, (int)nitems, actual_type };

	return p;
}

static Atom pick_target_from_list(Display *p_display, const Atom *p_list, int p_count) {
	static const char *target_type = "text/uri-list";

	for (int i = 0; i < p_count; i++) {
		Atom atom = p_list[i];

		if (atom != None && get_atom_name(p_display, atom) == target_type) {
			return atom;
		}
	}
	return None;
}

static Atom pick_target_from_atoms(Display *p_disp, Atom p_t1, Atom p_t2, Atom p_t3) {
	static const char *target_type = "text/uri-list";
	if (p_t1 != None && get_atom_name(p_disp, p_t1) == target_type) {
		return p_t1;
	}

	if (p_t2 != None && get_atom_name(p_disp, p_t2) == target_type) {
		return p_t2;
	}

	if (p_t3 != None && get_atom_name(p_disp, p_t3) == target_type) {
		return p_t3;
	}

	return None;
}

void DisplayServerX11::_get_key_modifier_state(unsigned int p_x11_state, Ref<InputEventWithModifiers> state) {
	state->set_shift_pressed((p_x11_state & ShiftMask));
	state->set_ctrl_pressed((p_x11_state & ControlMask));
	state->set_alt_pressed((p_x11_state & Mod1Mask /*|| p_x11_state&Mod5Mask*/)); //altgr should not count as alt
	state->set_meta_pressed((p_x11_state & Mod4Mask));
}

void DisplayServerX11::_handle_key_event(WindowID p_window, XKeyEvent *p_event, LocalVector<XEvent> &p_events, uint32_t &p_event_index, bool p_echo) {
	WindowData &wd = windows[p_window];
	// X11 functions don't know what const is
	XKeyEvent *xkeyevent = p_event;

	if (wd.ime_in_progress) {
		return;
	}
	if (wd.ime_suppress_next_keyup) {
		wd.ime_suppress_next_keyup = false;
		if (xkeyevent->type != KeyPress) {
			return;
		}
	}

	// This code was pretty difficult to write.
	// The docs stink and every toolkit seems to
	// do it in a different way.

	/* Phase 1, obtain a proper keysym */

	// This was also very difficult to figure out.
	// You'd expect you could just use Keysym provided by
	// XKeycodeToKeysym to obtain internationalized
	// input.. WRONG!!
	// you must use XLookupString (???) which not only wastes
	// cycles generating an unnecessary string, but also
	// still works in half the cases. (won't handle deadkeys)
	// For more complex input methods (deadkeys and more advanced)
	// you have to use XmbLookupString (??).
	// So then you have to choose which of both results
	// you want to keep.
	// This is a real bizarreness and cpu waster.

	KeySym keysym_keycode = 0; // keysym used to find a keycode
	KeySym keysym_unicode = 0; // keysym used to find unicode

	// XLookupString returns keysyms usable as nice keycodes.
	char str[256] = {};
	XKeyEvent xkeyevent_no_mod = *xkeyevent;
	xkeyevent_no_mod.state &= ~ShiftMask;
	xkeyevent_no_mod.state &= ~ControlMask;
	XLookupString(xkeyevent, str, 255, &keysym_unicode, nullptr);
	XLookupString(&xkeyevent_no_mod, nullptr, 0, &keysym_keycode, nullptr);

	String keysym;
#ifdef XKB_ENABLED
	if (xkb_loaded_v08p) {
		KeySym keysym_unicode_nm = 0; // keysym used to find unicode
		XLookupString(&xkeyevent_no_mod, nullptr, 0, &keysym_unicode_nm, nullptr);
		keysym = String::chr(xkb_keysym_to_utf32(xkb_keysym_to_upper(keysym_unicode_nm)));
	}
#endif

	// Meanwhile, XLookupString returns keysyms useful for unicode.

	if (!xmbstring) {
		// keep a temporary buffer for the string
		xmbstring = (char *)memalloc(sizeof(char) * 8);
		xmblen = 8;
	}

	if (xkeyevent->type == KeyPress && wd.xic) {
		Status status;
#ifdef X_HAVE_UTF8_STRING
		int utf8len = 8;
		char *utf8string = (char *)memalloc(sizeof(char) * utf8len);
		int utf8bytes = Xutf8LookupString(wd.xic, xkeyevent, utf8string,
				utf8len - 1, &keysym_unicode, &status);
		if (status == XBufferOverflow) {
			utf8len = utf8bytes + 1;
			utf8string = (char *)memrealloc(utf8string, utf8len);
			utf8bytes = Xutf8LookupString(wd.xic, xkeyevent, utf8string,
					utf8len - 1, &keysym_unicode, &status);
		}
		utf8string[utf8bytes] = '\0';

		if (status == XLookupChars) {
			bool keypress = xkeyevent->type == KeyPress;
			Key keycode = KeyMappingX11::get_keycode(keysym_keycode);
			Key physical_keycode = KeyMappingX11::get_scancode(xkeyevent->keycode);

			if (keycode >= Key::A + 32 && keycode <= Key::Z + 32) {
				keycode -= 'a' - 'A';
			}

			String tmp;
			tmp.parse_utf8(utf8string, utf8bytes);
			for (int i = 0; i < tmp.length(); i++) {
				Ref<InputEventKey> k;
				k.instantiate();
				if (physical_keycode == Key::NONE && keycode == Key::NONE && tmp[i] == 0) {
					continue;
				}

				if (keycode == Key::NONE) {
					keycode = (Key)physical_keycode;
				}

				_get_key_modifier_state(xkeyevent->state, k);

				k->set_window_id(p_window);
				k->set_pressed(keypress);

				k->set_keycode(keycode);
				k->set_physical_keycode(physical_keycode);
				if (!keysym.is_empty()) {
					k->set_key_label(fix_key_label(keysym[0], keycode));
				} else {
					k->set_key_label(keycode);
				}
				if (keypress) {
					k->set_unicode(fix_unicode(tmp[i]));
				}

				k->set_echo(false);

				if (k->get_keycode() == Key::BACKTAB) {
					//make it consistent across platforms.
					k->set_keycode(Key::TAB);
					k->set_physical_keycode(Key::TAB);
					k->set_shift_pressed(true);
				}

				Input::get_singleton()->parse_input_event(k);
			}
			memfree(utf8string);
			return;
		}
		memfree(utf8string);
#else
		do {
			int mnbytes = XmbLookupString(xic, xkeyevent, xmbstring, xmblen - 1, &keysym_unicode, &status);
			xmbstring[mnbytes] = '\0';

			if (status == XBufferOverflow) {
				xmblen = mnbytes + 1;
				xmbstring = (char *)memrealloc(xmbstring, xmblen);
			}
		} while (status == XBufferOverflow);
#endif
#ifdef XKB_ENABLED
	} else if (xkeyevent->type == KeyPress && wd.xkb_state && xkb_loaded_v05p) {
		xkb_compose_feed_result res = xkb_compose_state_feed(wd.xkb_state, keysym_unicode);
		if (res == XKB_COMPOSE_FEED_ACCEPTED) {
			if (xkb_compose_state_get_status(wd.xkb_state) == XKB_COMPOSE_COMPOSED) {
				bool keypress = xkeyevent->type == KeyPress;
				Key keycode = KeyMappingX11::get_keycode(keysym_keycode);
				Key physical_keycode = KeyMappingX11::get_scancode(xkeyevent->keycode);
				KeyLocation key_location = KeyMappingX11::get_location(xkeyevent->keycode);

				if (keycode >= Key::A + 32 && keycode <= Key::Z + 32) {
					keycode -= 'a' - 'A';
				}

				char str_xkb[256] = {};
				int str_xkb_size = xkb_compose_state_get_utf8(wd.xkb_state, str_xkb, 255);

				String tmp;
				tmp.parse_utf8(str_xkb, str_xkb_size);
				for (int i = 0; i < tmp.length(); i++) {
					Ref<InputEventKey> k;
					k.instantiate();
					if (physical_keycode == Key::NONE && keycode == Key::NONE && tmp[i] == 0) {
						continue;
					}

					if (keycode == Key::NONE) {
						keycode = (Key)physical_keycode;
					}

					_get_key_modifier_state(xkeyevent->state, k);

					k->set_window_id(p_window);
					k->set_pressed(keypress);

					k->set_keycode(keycode);
					k->set_physical_keycode(physical_keycode);
					if (!keysym.is_empty()) {
						k->set_key_label(fix_key_label(keysym[0], keycode));
					} else {
						k->set_key_label(keycode);
					}
					if (keypress) {
						k->set_unicode(fix_unicode(tmp[i]));
					}

					k->set_location(key_location);

					k->set_echo(false);

					if (k->get_keycode() == Key::BACKTAB) {
						//make it consistent across platforms.
						k->set_keycode(Key::TAB);
						k->set_physical_keycode(Key::TAB);
						k->set_shift_pressed(true);
					}

					Input::get_singleton()->parse_input_event(k);
				}
				return;
			}
		}
#endif
	}

	/* Phase 2, obtain a Godot keycode from the keysym */

	// KeyMappingX11 just translated the X11 keysym to a PIGUI
	// keysym, so it works in all platforms the same.

	Key keycode = KeyMappingX11::get_keycode(keysym_keycode);
	Key physical_keycode = KeyMappingX11::get_scancode(xkeyevent->keycode);

	KeyLocation key_location = KeyMappingX11::get_location(xkeyevent->keycode);

	/* Phase 3, obtain a unicode character from the keysym */

	// KeyMappingX11 also translates keysym to unicode.
	// It does a binary search on a table to translate
	// most properly.
	char32_t unicode = keysym_unicode > 0 ? KeyMappingX11::get_unicode_from_keysym(keysym_unicode) : 0;

	/* Phase 4, determine if event must be filtered */

	// This seems to be a side-effect of using XIM.
	// XFilterEvent looks like a core X11 function,
	// but it's actually just used to see if we must
	// ignore a deadkey, or events XIM determines
	// must not reach the actual gui.
	// Guess it was a design problem of the extension

	bool keypress = xkeyevent->type == KeyPress;

	if (physical_keycode == Key::NONE && keycode == Key::NONE && unicode == 0) {
		return;
	}

	if (keycode == Key::NONE) {
		keycode = (Key)physical_keycode;
	}

	/* Phase 5, determine modifier mask */

	// No problems here, except I had no way to
	// know Mod1 was ALT and Mod4 was META (applekey/winkey)
	// just tried Mods until i found them.

	//print_verbose("mod1: "+itos(xkeyevent->state&Mod1Mask)+" mod 5: "+itos(xkeyevent->state&Mod5Mask));

	Ref<InputEventKey> k;
	k.instantiate();
	k->set_window_id(p_window);

	_get_key_modifier_state(xkeyevent->state, k);

	/* Phase 6, determine echo character */

	// Echo characters in X11 are a keyrelease and a keypress
	// one after the other with the (almot) same timestamp.
	// To detect them, i compare to the next event in list and
	// check that their difference in time is below a threshold.

	if (xkeyevent->type != KeyPress) {
		p_echo = false;

		// make sure there are events pending,
		// so this call won't block.
		if (p_event_index + 1 < p_events.size()) {
			XEvent &peek_event = p_events[p_event_index + 1];

			// I'm using a threshold of 5 msecs,
			// since sometimes there seems to be a little
			// jitter. I'm still not convinced that all this approach
			// is correct, but the xorg developers are
			// not very helpful today.

#define ABSDIFF(x, y) (((x) < (y)) ? ((y) - (x)) : ((x) - (y)))
			::Time threshold = ABSDIFF(peek_event.xkey.time, xkeyevent->time);
#undef ABSDIFF
			if (peek_event.type == KeyPress && threshold < 5) {
				KeySym rk;
				XLookupString((XKeyEvent *)&peek_event, str, 256, &rk, nullptr);
				if (rk == keysym_keycode) {
					// Consume to next event.
					++p_event_index;
					_handle_key_event(p_window, (XKeyEvent *)&peek_event, p_events, p_event_index, true);
					return; //ignore current, echo next
				}
			}

			// use the time from peek_event so it always works
		}

		// save the time to check for echo when keypress happens
	}

	/* Phase 7, send event to Window */

	k->set_pressed(keypress);

	if (keycode >= Key::A + 32 && keycode <= Key::Z + 32) {
		keycode -= int('a' - 'A');
	}

	k->set_keycode(keycode);
	k->set_physical_keycode((Key)physical_keycode);
	if (!keysym.is_empty()) {
		k->set_key_label(fix_key_label(keysym[0], keycode));
	} else {
		k->set_key_label(keycode);
	}
	if (keypress) {
		k->set_unicode(fix_unicode(unicode));
	}

	k->set_location(key_location);

	k->set_echo(p_echo);

	if (k->get_keycode() == Key::BACKTAB) {
		//make it consistent across platforms.
		k->set_keycode(Key::TAB);
		k->set_physical_keycode(Key::TAB);
		k->set_shift_pressed(true);
	}

	//don't set mod state if modifier keys are released by themselves
	//else event.is_action() will not work correctly here
	if (!k->is_pressed()) {
		if (k->get_keycode() == Key::SHIFT) {
			k->set_shift_pressed(false);
		} else if (k->get_keycode() == Key::CTRL) {
			k->set_ctrl_pressed(false);
		} else if (k->get_keycode() == Key::ALT) {
			k->set_alt_pressed(false);
		} else if (k->get_keycode() == Key::META) {
			k->set_meta_pressed(false);
		}
	}

	bool last_is_pressed = Input::get_singleton()->is_key_pressed(k->get_keycode());
	if (k->is_pressed()) {
		if (last_is_pressed) {
			k->set_echo(true);
		}
	}

	Input::get_singleton()->parse_input_event(k);
}

Atom DisplayServerX11::_process_selection_request_target(Atom p_target, Window p_requestor, Atom p_property, Atom p_selection) const {
	if (p_target == XInternAtom(x11_display, "TARGETS", 0)) {
		// Request to list all supported targets.
		Atom data[9];
		data[0] = XInternAtom(x11_display, "TARGETS", 0);
		data[1] = XInternAtom(x11_display, "SAVE_TARGETS", 0);
		data[2] = XInternAtom(x11_display, "MULTIPLE", 0);
		data[3] = XInternAtom(x11_display, "UTF8_STRING", 0);
		data[4] = XInternAtom(x11_display, "COMPOUND_TEXT", 0);
		data[5] = XInternAtom(x11_display, "TEXT", 0);
		data[6] = XA_STRING;
		data[7] = XInternAtom(x11_display, "text/plain;charset=utf-8", 0);
		data[8] = XInternAtom(x11_display, "text/plain", 0);

		XChangeProperty(x11_display,
				p_requestor,
				p_property,
				XA_ATOM,
				32,
				PropModeReplace,
				(unsigned char *)&data,
				sizeof(data) / sizeof(data[0]));
		return p_property;
	} else if (p_target == XInternAtom(x11_display, "SAVE_TARGETS", 0)) {
		// Request to check if SAVE_TARGETS is supported, nothing special to do.
		XChangeProperty(x11_display,
				p_requestor,
				p_property,
				XInternAtom(x11_display, "NULL", False),
				32,
				PropModeReplace,
				nullptr,
				0);
		return p_property;
	} else if (p_target == XInternAtom(x11_display, "UTF8_STRING", 0) ||
			p_target == XInternAtom(x11_display, "COMPOUND_TEXT", 0) ||
			p_target == XInternAtom(x11_display, "TEXT", 0) ||
			p_target == XA_STRING ||
			p_target == XInternAtom(x11_display, "text/plain;charset=utf-8", 0) ||
			p_target == XInternAtom(x11_display, "text/plain", 0)) {
		// Directly using internal clipboard because we know our window
		// is the owner during a selection request.
		CharString clip;
		static const char *target_type = "PRIMARY";
		if (p_selection != None && get_atom_name(x11_display, p_selection) == target_type) {
			clip = internal_clipboard_primary.utf8();
		} else {
			clip = internal_clipboard.utf8();
		}
		XChangeProperty(x11_display,
				p_requestor,
				p_property,
				p_target,
				8,
				PropModeReplace,
				(unsigned char *)clip.get_data(),
				clip.length());
		return p_property;
	} else {
		char *target_name = XGetAtomName(x11_display, p_target);
		print_verbose(vformat("Target '%s' not supported.", target_name));
		if (target_name) {
			XFree(target_name);
		}
		return None;
	}
}

void DisplayServerX11::_handle_selection_request_event(XSelectionRequestEvent *p_event) const {
	XEvent respond;
	if (p_event->target == XInternAtom(x11_display, "MULTIPLE", 0)) {
		// Request for multiple target conversions at once.
		Atom atom_pair = XInternAtom(x11_display, "ATOM_PAIR", False);
		respond.xselection.property = None;

		Atom type;
		int format;
		unsigned long len;
		unsigned long remaining;
		unsigned char *data = nullptr;
		if (XGetWindowProperty(x11_display, p_event->requestor, p_event->property, 0, LONG_MAX, False, atom_pair, &type, &format, &len, &remaining, &data) == Success) {
			if ((len >= 2) && data) {
				Atom *targets = (Atom *)data;
				for (uint64_t i = 0; i < len; i += 2) {
					Atom target = targets[i];
					Atom &property = targets[i + 1];
					property = _process_selection_request_target(target, p_event->requestor, property, p_event->selection);
				}

				XChangeProperty(x11_display,
						p_event->requestor,
						p_event->property,
						atom_pair,
						32,
						PropModeReplace,
						(unsigned char *)targets,
						len);

				respond.xselection.property = p_event->property;
			}
			XFree(data);
		}
	} else {
		// Request for target conversion.
		respond.xselection.property = _process_selection_request_target(p_event->target, p_event->requestor, p_event->property, p_event->selection);
	}

	respond.xselection.type = SelectionNotify;
	respond.xselection.display = p_event->display;
	respond.xselection.requestor = p_event->requestor;
	respond.xselection.selection = p_event->selection;
	respond.xselection.target = p_event->target;
	respond.xselection.time = p_event->time;

	XSendEvent(x11_display, p_event->requestor, True, NoEventMask, &respond);
	XFlush(x11_display);
}

int DisplayServerX11::_xim_preedit_start_callback(::XIM xim, ::XPointer client_data,
		::XPointer call_data) {
	DisplayServerX11 *ds = reinterpret_cast<DisplayServerX11 *>(client_data);
	WindowID window_id = ds->_get_focused_window_or_popup();
	WindowData &wd = ds->windows[window_id];
	if (wd.ime_active) {
		wd.ime_in_progress = true;
	}

	return -1; // Allow preedit strings of any length (no limit).
}

void DisplayServerX11::_xim_preedit_done_callback(::XIM xim, ::XPointer client_data,
		::XPointer call_data) {
	DisplayServerX11 *ds = reinterpret_cast<DisplayServerX11 *>(client_data);
	WindowID window_id = ds->_get_focused_window_or_popup();
	WindowData &wd = ds->windows[window_id];
	if (wd.ime_active) {
		wd.ime_in_progress = false;
		wd.ime_suppress_next_keyup = true;
	}
}

void DisplayServerX11::_xim_preedit_draw_callback(::XIM xim, ::XPointer client_data,
		::XIMPreeditDrawCallbackStruct *call_data) {
	DisplayServerX11 *ds = reinterpret_cast<DisplayServerX11 *>(client_data);
	WindowID window_id = ds->_get_focused_window_or_popup();
	WindowData &wd = ds->windows[window_id];

	XIMText *xim_text = call_data->text;
	if (wd.ime_active) {
		if (xim_text != nullptr) {
			String changed_text;
			if (xim_text->encoding_is_wchar) {
				changed_text = String(xim_text->string.wide_char);
			} else {
				changed_text.parse_utf8(xim_text->string.multi_byte);
			}

			if (call_data->chg_length < 0) {
				ds->im_text = ds->im_text.substr(0, call_data->chg_first) + changed_text;
			} else {
				ds->im_text = ds->im_text.substr(0, call_data->chg_first) + changed_text + ds->im_text.substr(call_data->chg_length);
			}

			// Find the start and end of the selection.
			int start = 0, count = 0;
			for (int i = 0; i < xim_text->length; i++) {
				if (xim_text->feedback[i] & XIMReverse) {
					if (count == 0) {
						start = i;
						count = 1;
					} else {
						count++;
					}
				}
			}
			if (count > 0) {
				ds->im_selection = Point2i(start + call_data->chg_first, count);
			} else {
				ds->im_selection = Point2i(call_data->caret, 0);
			}
		} else {
			ds->im_text = String();
			ds->im_selection = Point2i();
		}

		callable_mp((Object *)OS_Unix::get_singleton()->get_main_loop(), &Object::notification).call_deferred(MainLoop::NOTIFICATION_OS_IME_UPDATE, false);
	}
}

void DisplayServerX11::_xim_preedit_caret_callback(::XIM xim, ::XPointer client_data,
		::XIMPreeditCaretCallbackStruct *call_data) {
}

void DisplayServerX11::_xim_destroy_callback(::XIM im, ::XPointer client_data,
		::XPointer call_data) {
	WARN_PRINT("Input method stopped");
	DisplayServerX11 *ds = reinterpret_cast<DisplayServerX11 *>(client_data);
	ds->xim = nullptr;

	for (KeyValue<WindowID, WindowData> &E : ds->windows) {
		E.value.xic = nullptr;
	}
}

void DisplayServerX11::_window_changed(XEvent *event) {
	WindowID window_id = MAIN_WINDOW_ID;

	// Assign the event to the relevant window
	for (const KeyValue<WindowID, WindowData> &E : windows) {
		if (event->xany.window == E.value.x11_window) {
			window_id = E.key;
			break;
		}
	}

	Rect2i new_rect;

	WindowData &wd = windows[window_id];
	if (wd.x11_window != event->xany.window) { // Check if the correct window, in case it was not main window or anything else
		return;
	}

	// Query display server about a possible new window state.
	wd.fullscreen = _window_fullscreen_check(window_id);
	wd.maximized = _window_maximize_check(window_id, "_NET_WM_STATE") && !wd.fullscreen;
	wd.minimized = _window_minimize_check(window_id) && !wd.fullscreen && !wd.maximized;

	// Readjusting the window position if the window is being reparented by the window manager for decoration
	Window root, parent, *children;
	unsigned int nchildren;
	if (XQueryTree(x11_display, wd.x11_window, &root, &parent, &children, &nchildren) && wd.parent != parent) {
		wd.parent = parent;
		window_set_position(wd.position, window_id);
	}
	XFree(children);

	{
		//the position in xconfigure is not useful here, obtain it manually
		int x = 0, y = 0;
		Window child;
		XTranslateCoordinates(x11_display, wd.x11_window, DefaultRootWindow(x11_display), 0, 0, &x, &y, &child);
		new_rect.position.x = x;
		new_rect.position.y = y;

		new_rect.size.width = event->xconfigure.width;
		new_rect.size.height = event->xconfigure.height;
	}

	if (new_rect == Rect2i(wd.position, wd.size)) {
		return;
	}

	wd.position = new_rect.position;
	wd.size = new_rect.size;

#if defined(RD_ENABLED)
	if (rendering_context) {
		rendering_context->window_set_size(window_id, wd.size.width, wd.size.height);
	}
#endif
#if defined(GLES3_ENABLED)
	if (gl_manager) {
		gl_manager->window_resize(window_id, wd.size.width, wd.size.height);
	}
	if (gl_manager_egl) {
		gl_manager_egl->window_resize(window_id, wd.size.width, wd.size.height);
	}
#endif

	if (wd.rect_changed_callback.is_valid()) {
		wd.rect_changed_callback.call(new_rect);
	}
}

DisplayServer::WindowID DisplayServerX11::_get_focused_window_or_popup() const {
	const List<WindowID>::Element *E = popup_list.back();
	if (E) {
		return E->get();
	}

	return last_focused_window;
}

void DisplayServerX11::_dispatch_input_events(const Ref<InputEvent> &p_event) {
	static_cast<DisplayServerX11 *>(get_singleton())->_dispatch_input_event(p_event);
}

void DisplayServerX11::_dispatch_input_event(const Ref<InputEvent> &p_event) {
	{
		List<WindowID>::Element *E = popup_list.back();
		if (E && Object::cast_to<InputEventKey>(*p_event)) {
			// Redirect keyboard input to active popup.
			if (windows.has(E->get())) {
				Callable callable = windows[E->get()].input_event_callback;
				if (callable.is_valid()) {
					callable.call(p_event);
				}
			}
			return;
		}
	}

	Ref<InputEventFromWindow> event_from_window = p_event;
	if (event_from_window.is_valid() && event_from_window->get_window_id() != INVALID_WINDOW_ID) {
		// Send to a single window.
		if (windows.has(event_from_window->get_window_id())) {
			Callable callable = windows[event_from_window->get_window_id()].input_event_callback;
			if (callable.is_valid()) {
				callable.call(p_event);
			}
		}
	} else {
		// Send to all windows.
		for (KeyValue<WindowID, WindowData> &E : windows) {
			Callable callable = E.value.input_event_callback;
			if (callable.is_valid()) {
				callable.call(p_event);
			}
		}
	}
}

void DisplayServerX11::_send_window_event(const WindowData &wd, WindowEvent p_event) {
	if (wd.event_callback.is_valid()) {
		Variant event = int(p_event);
		wd.event_callback.call(event);
	}
}

void DisplayServerX11::_set_input_focus(Window p_window, int p_revert_to) {
	Window focused_window;
	int focus_ret_state;
	XGetInputFocus(x11_display, &focused_window, &focus_ret_state);

	// Only attempt to change focus if the window isn't already focused, in order to
	// prevent issues with Godot stealing input focus with alternative window managers.
	if (p_window != focused_window) {
		XSetInputFocus(x11_display, p_window, p_revert_to, CurrentTime);
	}
}

void DisplayServerX11::_poll_events_thread(void *ud) {
	DisplayServerX11 *display_server = static_cast<DisplayServerX11 *>(ud);
	display_server->_poll_events();
}

Bool DisplayServerX11::_predicate_all_events(Display *display, XEvent *event, XPointer arg) {
	// Just accept all events.
	return True;
}

bool DisplayServerX11::_wait_for_events() const {
	int x11_fd = ConnectionNumber(x11_display);
	fd_set in_fds;

	XFlush(x11_display);

	FD_ZERO(&in_fds);
	FD_SET(x11_fd, &in_fds);

	struct timeval tv;
	tv.tv_usec = 0;
	tv.tv_sec = 1;

	// Wait for next event or timeout.
	int num_ready_fds = select(x11_fd + 1, &in_fds, nullptr, nullptr, &tv);

	if (num_ready_fds > 0) {
		// Event received.
		return true;
	} else {
		// Error or timeout.
		if (num_ready_fds < 0) {
			ERR_PRINT("_wait_for_events: select error: " + itos(errno));
		}
		return false;
	}
}

void DisplayServerX11::_poll_events() {
	while (!events_thread_done.is_set()) {
		_wait_for_events();

		// Process events from the queue.
		{
			MutexLock mutex_lock(events_mutex);

			_check_pending_events(polled_events);
		}
	}
}

void DisplayServerX11::_check_pending_events(LocalVector<XEvent> &r_events) {
	// Flush to make sure to gather all pending events.
	XFlush(x11_display);

	// Non-blocking wait for next event and remove it from the queue.
	XEvent ev = {};
	while (XCheckIfEvent(x11_display, &ev, _predicate_all_events, nullptr)) {
		// Check if the input manager wants to process the event.
		if (XFilterEvent(&ev, None)) {
			// Event has been filtered by the Input Manager,
			// it has to be ignored and a new one will be received.
			continue;
		}

		// Handle selection request events directly in the event thread, because
		// communication through the x server takes several events sent back and forth
		// and we don't want to block other programs while processing only one each frame.
		if (ev.type == SelectionRequest) {
			_handle_selection_request_event(&(ev.xselectionrequest));
			continue;
		}

		r_events.push_back(ev);
	}
}

DisplayServer::WindowID DisplayServerX11::window_get_active_popup() const {
	const List<WindowID>::Element *E = popup_list.back();
	if (E) {
		return E->get();
	} else {
		return INVALID_WINDOW_ID;
	}
}

void DisplayServerX11::window_set_popup_safe_rect(WindowID p_window, const Rect2i &p_rect) {
	_THREAD_SAFE_METHOD_

	ERR_FAIL_COND(!windows.has(p_window));
	WindowData &wd = windows[p_window];
	wd.parent_safe_rect = p_rect;
}

Rect2i DisplayServerX11::window_get_popup_safe_rect(WindowID p_window) const {
	_THREAD_SAFE_METHOD_

	ERR_FAIL_COND_V(!windows.has(p_window), Rect2i());
	const WindowData &wd = windows[p_window];
	return wd.parent_safe_rect;
}

void DisplayServerX11::popup_open(WindowID p_window) {
	_THREAD_SAFE_METHOD_

	bool has_popup_ancestor = false;
	WindowID transient_root = p_window;
	while (true) {
		WindowID parent = windows[transient_root].transient_parent;
		if (parent == INVALID_WINDOW_ID) {
			break;
		} else {
			transient_root = parent;
			if (windows[parent].is_popup) {
				has_popup_ancestor = true;
				break;
			}
		}
	}

	// Detect tooltips and other similar popups that shouldn't block input to their parent.
	bool ignores_input = window_get_flag(WINDOW_FLAG_NO_FOCUS, p_window) && window_get_flag(WINDOW_FLAG_MOUSE_PASSTHROUGH, p_window);

	WindowData &wd = windows[p_window];
	if (wd.is_popup || (has_popup_ancestor && !ignores_input)) {
		// Find current popup parent, or root popup if new window is not transient.
		List<WindowID>::Element *C = nullptr;
		List<WindowID>::Element *E = popup_list.back();
		while (E) {
			if (wd.transient_parent != E->get() || wd.transient_parent == INVALID_WINDOW_ID) {
				C = E;
				E = E->prev();
			} else {
				break;
			}
		}
		if (C) {
			_send_window_event(windows[C->get()], DisplayServerX11::WINDOW_EVENT_CLOSE_REQUEST);
		}

		time_since_popup = OS::get_singleton()->get_ticks_msec();
		popup_list.push_back(p_window);
	}
}

void DisplayServerX11::popup_close(WindowID p_window) {
	_THREAD_SAFE_METHOD_

	List<WindowID>::Element *E = popup_list.find(p_window);
	while (E) {
		List<WindowID>::Element *F = E->next();
		WindowID win_id = E->get();
		popup_list.erase(E);

		if (win_id != p_window) {
			// Only request close on related windows, not this window.  We are already processing it.
			_send_window_event(windows[win_id], DisplayServerX11::WINDOW_EVENT_CLOSE_REQUEST);
		}
		E = F;
	}
}

bool DisplayServerX11::mouse_process_popups() {
	_THREAD_SAFE_METHOD_

	if (popup_list.is_empty()) {
		return false;
	}

	uint64_t delta = OS::get_singleton()->get_ticks_msec() - time_since_popup;
	if (delta < 250) {
		return false;
	}

	int number_of_screens = XScreenCount(x11_display);
	bool closed = false;
	for (int i = 0; i < number_of_screens; i++) {
		Window root, child;
		int root_x, root_y, win_x, win_y;
		unsigned int mask;
		if (XQueryPointer(x11_display, XRootWindow(x11_display, i), &root, &child, &root_x, &root_y, &win_x, &win_y, &mask)) {
			XWindowAttributes root_attrs;
			XGetWindowAttributes(x11_display, root, &root_attrs);
			Vector2i pos = Vector2i(root_attrs.x + root_x, root_attrs.y + root_y);
			if (mask != last_mouse_monitor_mask) {
				if (((mask & Button1Mask) || (mask & Button2Mask) || (mask & Button3Mask) || (mask & Button4Mask) || (mask & Button5Mask))) {
					List<WindowID>::Element *C = nullptr;
					List<WindowID>::Element *E = popup_list.back();
					// Find top popup to close.
					while (E) {
						// Popup window area.
						Rect2i win_rect = Rect2i(window_get_position_with_decorations(E->get()), window_get_size_with_decorations(E->get()));
						// Area of the parent window, which responsible for opening sub-menu.
						Rect2i safe_rect = window_get_popup_safe_rect(E->get());
						if (win_rect.has_point(pos)) {
							break;
						} else if (safe_rect != Rect2i() && safe_rect.has_point(pos)) {
							break;
						} else {
							C = E;
							E = E->prev();
						}
					}
					if (C) {
						_send_window_event(windows[C->get()], DisplayServerX11::WINDOW_EVENT_CLOSE_REQUEST);
						closed = true;
					}
				}
			}
			last_mouse_monitor_mask = mask;
		}
	}
	return closed;
}

bool DisplayServerX11::_window_focus_check() {
	Window focused_window;
	int focus_ret_state;
	XGetInputFocus(x11_display, &focused_window, &focus_ret_state);

	bool has_focus = false;
	for (const KeyValue<int, DisplayServerX11::WindowData> &wid : windows) {
		if (wid.value.x11_window == focused_window || (wid.value.xic && wid.value.ime_active && wid.value.x11_xim_window == focused_window)) {
			has_focus = true;
			break;
		}
	}

	return has_focus;
}

void DisplayServerX11::process_events() {
	ERR_FAIL_COND(!Thread::is_main_thread());

	_THREAD_SAFE_LOCK_

#ifdef DISPLAY_SERVER_X11_DEBUG_LOGS_ENABLED
	static int frame = 0;
	++frame;
#endif

	bool ignore_events = mouse_process_popups();

	if (app_focused) {
		//verify that one of the windows has focus, else send focus out notification
		bool focus_found = false;
		for (const KeyValue<WindowID, WindowData> &E : windows) {
			if (E.value.focused) {
				focus_found = true;
				break;
			}
		}

		if (!focus_found) {
			uint64_t delta = OS::get_singleton()->get_ticks_msec() - time_since_no_focus;

			if (delta > 250) {
				//X11 can go between windows and have no focus for a while, when creating them or something else. Use this as safety to avoid unnecessary focus in/outs.
				if (OS::get_singleton()->get_main_loop()) {
					DEBUG_LOG_X11("All focus lost, triggering NOTIFICATION_APPLICATION_FOCUS_OUT\n");
					OS::get_singleton()->get_main_loop()->notification(MainLoop::NOTIFICATION_APPLICATION_FOCUS_OUT);
				}
				app_focused = false;
			}
		} else {
			time_since_no_focus = OS::get_singleton()->get_ticks_msec();
		}
	}

	do_mouse_warp = false;

	// Is the current mouse mode one where it needs to be grabbed.
	bool mouse_mode_grab = mouse_mode == MOUSE_MODE_CAPTURED || mouse_mode == MOUSE_MODE_CONFINED || mouse_mode == MOUSE_MODE_CONFINED_HIDDEN;

	xi.pressure = 0;
	xi.tilt = Vector2();
	xi.pressure_supported = false;

	LocalVector<XEvent> events;
	{
		// Block events polling while flushing events.
		MutexLock mutex_lock(events_mutex);
		events = polled_events;
		polled_events.clear();

		// Check for more pending events to avoid an extra frame delay.
		_check_pending_events(events);
	}

	for (uint32_t event_index = 0; event_index < events.size(); ++event_index) {
		XEvent &event = events[event_index];

		bool ime_window_event = false;
		WindowID window_id = MAIN_WINDOW_ID;

		// Assign the event to the relevant window
		for (const KeyValue<WindowID, WindowData> &E : windows) {
			if (event.xany.window == E.value.x11_window) {
				window_id = E.key;
				break;
			}
			if (event.xany.window == E.value.x11_xim_window) {
				window_id = E.key;
				ime_window_event = true;
				break;
			}
		}

		if (XGetEventData(x11_display, &event.xcookie)) {
			if (event.xcookie.type == GenericEvent && event.xcookie.extension == xi.opcode) {
				XIDeviceEvent *event_data = (XIDeviceEvent *)event.xcookie.data;
				switch (event_data->evtype) {
					case XI_HierarchyChanged:
					case XI_DeviceChanged: {
						_refresh_device_info();
					} break;
					case XI_RawMotion: {
						if (ime_window_event || ignore_events) {
							break;
						}
						XIRawEvent *raw_event = (XIRawEvent *)event_data;
						int device_id = raw_event->sourceid;

						// Determine the axis used (called valuators in XInput for some forsaken reason)
						//  Mask is a bitmask indicating which axes are involved.
						//  We are interested in the values of axes 0 and 1.
						if (raw_event->valuators.mask_len <= 0) {
							break;
						}

						const double *values = raw_event->raw_values;

						double rel_x = 0.0;
						double rel_y = 0.0;

						if (XIMaskIsSet(raw_event->valuators.mask, VALUATOR_ABSX)) {
							rel_x = *values;
							values++;
						}

						if (XIMaskIsSet(raw_event->valuators.mask, VALUATOR_ABSY)) {
							rel_y = *values;
							values++;
						}

						if (XIMaskIsSet(raw_event->valuators.mask, VALUATOR_PRESSURE)) {
							HashMap<int, Vector2>::Iterator pen_pressure = xi.pen_pressure_range.find(device_id);
							if (pen_pressure) {
								Vector2 pen_pressure_range = pen_pressure->value;
								if (pen_pressure_range != Vector2()) {
									xi.pressure_supported = true;
									xi.pressure = (*values - pen_pressure_range[0]) /
											(pen_pressure_range[1] - pen_pressure_range[0]);
								}
							}

							values++;
						}

						if (XIMaskIsSet(raw_event->valuators.mask, VALUATOR_TILTX)) {
							HashMap<int, Vector2>::Iterator pen_tilt_x = xi.pen_tilt_x_range.find(device_id);
							if (pen_tilt_x) {
								Vector2 pen_tilt_x_range = pen_tilt_x->value;
								if (pen_tilt_x_range[0] != 0 && *values < 0) {
									xi.tilt.x = *values / -pen_tilt_x_range[0];
								} else if (pen_tilt_x_range[1] != 0) {
									xi.tilt.x = *values / pen_tilt_x_range[1];
								}
							}

							values++;
						}

						if (XIMaskIsSet(raw_event->valuators.mask, VALUATOR_TILTY)) {
							HashMap<int, Vector2>::Iterator pen_tilt_y = xi.pen_tilt_y_range.find(device_id);
							if (pen_tilt_y) {
								Vector2 pen_tilt_y_range = pen_tilt_y->value;
								if (pen_tilt_y_range[0] != 0 && *values < 0) {
									xi.tilt.y = *values / -pen_tilt_y_range[0];
								} else if (pen_tilt_y_range[1] != 0) {
									xi.tilt.y = *values / pen_tilt_y_range[1];
								}
							}

							values++;
						}

						HashMap<int, bool>::Iterator pen_inverted = xi.pen_inverted_devices.find(device_id);
						if (pen_inverted) {
							xi.pen_inverted = pen_inverted->value;
						}

						// https://bugs.freedesktop.org/show_bug.cgi?id=71609
						// http://lists.libsdl.org/pipermail/commits-libsdl.org/2015-June/000282.html
						if (raw_event->time == xi.last_relative_time && rel_x == xi.relative_motion.x && rel_y == xi.relative_motion.y) {
							break; // Flush duplicate to avoid overly fast motion
						}

						xi.old_raw_pos.x = xi.raw_pos.x;
						xi.old_raw_pos.y = xi.raw_pos.y;
						xi.raw_pos.x = rel_x;
						xi.raw_pos.y = rel_y;

						HashMap<int, Vector2>::Iterator abs_info = xi.absolute_devices.find(device_id);

						if (abs_info) {
							// Absolute mode device
							Vector2 mult = abs_info->value;

							xi.relative_motion.x += (xi.raw_pos.x - xi.old_raw_pos.x) * mult.x;
							xi.relative_motion.y += (xi.raw_pos.y - xi.old_raw_pos.y) * mult.y;
						} else {
							// Relative mode device
							xi.relative_motion.x = xi.raw_pos.x;
							xi.relative_motion.y = xi.raw_pos.y;
						}

						xi.last_relative_time = raw_event->time;
					} break;
#ifdef TOUCH_ENABLED
					case XI_TouchBegin:
					case XI_TouchEnd: {
						if (ime_window_event || ignore_events) {
							break;
						}
						bool is_begin = event_data->evtype == XI_TouchBegin;

						int index = event_data->detail;
						Vector2 pos = Vector2(event_data->event_x, event_data->event_y);

						Ref<InputEventScreenTouch> st;
						st.instantiate();
						st->set_window_id(window_id);
						st->set_index(index);
						st->set_position(pos);
						st->set_pressed(is_begin);

						if (is_begin) {
							if (xi.state.has(index)) { // Defensive
								break;
							}
							xi.state[index] = pos;
							if (xi.state.size() == 1) {
								// X11 may send a motion event when a touch gesture begins, that would result
								// in a spurious mouse motion event being sent to Godot; remember it to be able to filter it out
								xi.mouse_pos_to_filter = pos;
							}
							Input::get_singleton()->parse_input_event(st);
						} else {
							if (!xi.state.has(index)) { // Defensive
								break;
							}
							xi.state.erase(index);
							Input::get_singleton()->parse_input_event(st);
						}
					} break;

					case XI_TouchUpdate: {
						if (ime_window_event || ignore_events) {
							break;
						}

						int index = event_data->detail;
						Vector2 pos = Vector2(event_data->event_x, event_data->event_y);

						HashMap<int, Vector2>::Iterator curr_pos_elem = xi.state.find(index);
						if (!curr_pos_elem) { // Defensive
							break;
						}

						if (curr_pos_elem->value != pos) {
							Ref<InputEventScreenDrag> sd;
							sd.instantiate();
							sd->set_window_id(window_id);
							sd->set_index(index);
							sd->set_position(pos);
							sd->set_relative(pos - curr_pos_elem->value);
							sd->set_relative_screen_position(sd->get_relative());
							Input::get_singleton()->parse_input_event(sd);

							curr_pos_elem->value = pos;
						}
					} break;
#endif
				}
			}
		}
		XFreeEventData(x11_display, &event.xcookie);

		switch (event.type) {
			case MapNotify: {
				DEBUG_LOG_X11("[%u] MapNotify window=%lu (%u) \n", frame, event.xmap.window, window_id);
				if (ime_window_event) {
					break;
				}

				WindowData &wd = windows[window_id];

				XWindowAttributes xwa;
				XSync(x11_display, False);
				XGetWindowAttributes(x11_display, wd.x11_window, &xwa);

				// Set focus when menu window is started.
				// RevertToPointerRoot is used to make sure we don't lose all focus in case
				// a subwindow and its parent are both destroyed.
				if ((xwa.map_state == IsViewable) && !wd.no_focus && !wd.is_popup && _window_focus_check()) {
					_set_input_focus(wd.x11_window, RevertToPointerRoot);
				}

				wd.hidden = false;

				// Have we failed to set fullscreen while the window was unmapped?
				_validate_mode_on_map(window_id);
			} break;

			case UnmapNotify: {
				DEBUG_LOG_X11("[%u] UnmapNotify window=%lu (%u) \n", frame, event.xmap.window, window_id);
				if (ime_window_event) {
					break;
				}
				WindowData &wd = windows[window_id];
				wd.hidden = true;
			} break;

			case Expose: {
				DEBUG_LOG_X11("[%u] Expose window=%lu (%u), count='%u' \n", frame, event.xexpose.window, window_id, event.xexpose.count);
				if (ime_window_event) {
					break;
				}

				windows[window_id].fullscreen = _window_fullscreen_check(window_id);

				Main::force_redraw();
			} break;

			case NoExpose: {
				DEBUG_LOG_X11("[%u] NoExpose drawable=%lu (%u) \n", frame, event.xnoexpose.drawable, window_id);
				if (ime_window_event) {
					break;
				}

				windows[window_id].minimized = true;
			} break;

			case VisibilityNotify: {
				DEBUG_LOG_X11("[%u] VisibilityNotify window=%lu (%u), state=%u \n", frame, event.xvisibility.window, window_id, event.xvisibility.state);
				if (ime_window_event) {
					break;
				}

				windows[window_id].minimized = _window_minimize_check(window_id);
			} break;

			case LeaveNotify: {
				DEBUG_LOG_X11("[%u] LeaveNotify window=%lu (%u), mode='%u' \n", frame, event.xcrossing.window, window_id, event.xcrossing.mode);
				if (ime_window_event) {
					break;
				}

				if (!mouse_mode_grab && window_mouseover_id == window_id) {
					window_mouseover_id = INVALID_WINDOW_ID;
					_send_window_event(windows[window_id], WINDOW_EVENT_MOUSE_EXIT);
				}

			} break;

			case EnterNotify: {
				DEBUG_LOG_X11("[%u] EnterNotify window=%lu (%u), mode='%u' \n", frame, event.xcrossing.window, window_id, event.xcrossing.mode);
				if (ime_window_event) {
					break;
				}

				if (!mouse_mode_grab && window_mouseover_id != window_id) {
					if (window_mouseover_id != INVALID_WINDOW_ID) {
						_send_window_event(windows[window_mouseover_id], WINDOW_EVENT_MOUSE_EXIT);
					}
					window_mouseover_id = window_id;
					_send_window_event(windows[window_id], WINDOW_EVENT_MOUSE_ENTER);
				}
			} break;

			case FocusIn: {
				DEBUG_LOG_X11("[%u] FocusIn window=%lu (%u), mode='%u' \n", frame, event.xfocus.window, window_id, event.xfocus.mode);
				if (ime_window_event || (event.xfocus.detail == NotifyInferior)) {
					break;
				}

				WindowData &wd = windows[window_id];
				last_focused_window = window_id;
				wd.focused = true;

				// Keep track of focus order for overlapping windows.
				static unsigned int focus_order = 0;
				wd.focus_order = ++focus_order;

				_send_window_event(wd, WINDOW_EVENT_FOCUS_IN);

				if (mouse_mode_grab) {
					// Show and update the cursor if confined and the window regained focus.

					for (const KeyValue<WindowID, WindowData> &E : windows) {
						if (mouse_mode == MOUSE_MODE_CONFINED) {
							XUndefineCursor(x11_display, E.value.x11_window);
						} else if (mouse_mode == MOUSE_MODE_CAPTURED || mouse_mode == MOUSE_MODE_CONFINED_HIDDEN) { // Or re-hide it.
							XDefineCursor(x11_display, E.value.x11_window, null_cursor);
						}

						XGrabPointer(
								x11_display, E.value.x11_window, True,
								ButtonPressMask | ButtonReleaseMask | PointerMotionMask,
								GrabModeAsync, GrabModeAsync, E.value.x11_window, None, CurrentTime);
					}
				}
#ifdef TOUCH_ENABLED
				// Grab touch devices to avoid OS gesture interference
				/*for (int i = 0; i < xi.touch_devices.size(); ++i) {
					XIGrabDevice(x11_display, xi.touch_devices[i], x11_window, CurrentTime, None, XIGrabModeAsync, XIGrabModeAsync, False, &xi.touch_event_mask);
				}*/
#endif

				if (!app_focused) {
					if (OS::get_singleton()->get_main_loop()) {
						OS::get_singleton()->get_main_loop()->notification(MainLoop::NOTIFICATION_APPLICATION_FOCUS_IN);
					}
					app_focused = true;
				}
			} break;

			case FocusOut: {
				DEBUG_LOG_X11("[%u] FocusOut window=%lu (%u), mode='%u' \n", frame, event.xfocus.window, window_id, event.xfocus.mode);
				WindowData &wd = windows[window_id];
				if (ime_window_event || (event.xfocus.detail == NotifyInferior)) {
					break;
				}
				if (wd.ime_active) {
					MutexLock mutex_lock(events_mutex);
					XUnsetICFocus(wd.xic);
					XUnmapWindow(x11_display, wd.x11_xim_window);
					wd.ime_active = false;
					im_text = String();
					im_selection = Vector2i();
					OS_Unix::get_singleton()->get_main_loop()->notification(MainLoop::NOTIFICATION_OS_IME_UPDATE);
				}
				wd.focused = false;

				Input::get_singleton()->release_pressed_events();
				_send_window_event(wd, WINDOW_EVENT_FOCUS_OUT);

				if (mouse_mode_grab) {
					for (const KeyValue<WindowID, WindowData> &E : windows) {
						//dear X11, I try, I really try, but you never work, you do whatever you want.
						if (mouse_mode == MOUSE_MODE_CAPTURED) {
							// Show the cursor if we're in captured mode so it doesn't look weird.
							XUndefineCursor(x11_display, E.value.x11_window);
						}
					}
					XUngrabPointer(x11_display, CurrentTime);
				}
#ifdef TOUCH_ENABLED
				// Ungrab touch devices so input works as usual while we are unfocused
				/*for (int i = 0; i < xi.touch_devices.size(); ++i) {
					XIUngrabDevice(x11_display, xi.touch_devices[i], CurrentTime);
				}*/

				// Release every pointer to avoid sticky points
				for (const KeyValue<int, Vector2> &E : xi.state) {
					Ref<InputEventScreenTouch> st;
					st.instantiate();
					st->set_index(E.key);
					st->set_window_id(window_id);
					st->set_position(E.value);
					Input::get_singleton()->parse_input_event(st);
				}
				xi.state.clear();
#endif
			} break;

			case ConfigureNotify: {
				DEBUG_LOG_X11("[%u] ConfigureNotify window=%lu (%u), event=%lu, above=%lu, override_redirect=%u \n", frame, event.xconfigure.window, window_id, event.xconfigure.event, event.xconfigure.above, event.xconfigure.override_redirect);
				if (event.xconfigure.window == windows[window_id].x11_xim_window) {
					break;
				}

				_window_changed(&event);
			} break;

			case ButtonPress:
			case ButtonRelease: {
				if (ime_window_event || ignore_events) {
					break;
				}
				/* exit in case of a mouse button press */
				last_timestamp = event.xbutton.time;
				if (mouse_mode == MOUSE_MODE_CAPTURED) {
					event.xbutton.x = last_mouse_pos.x;
					event.xbutton.y = last_mouse_pos.y;
				}

				Ref<InputEventMouseButton> mb;
				mb.instantiate();

				mb->set_window_id(window_id);
				_get_key_modifier_state(event.xbutton.state, mb);
				mb->set_button_index((MouseButton)event.xbutton.button);
				if (mb->get_button_index() == MouseButton::RIGHT) {
					mb->set_button_index(MouseButton::MIDDLE);
				} else if (mb->get_button_index() == MouseButton::MIDDLE) {
					mb->set_button_index(MouseButton::RIGHT);
				}
				mb->set_position(Vector2(event.xbutton.x, event.xbutton.y));
				mb->set_global_position(mb->get_position());

				mb->set_pressed((event.type == ButtonPress));

				if (mb->is_pressed() && mb->get_button_index() >= MouseButton::WHEEL_UP && mb->get_button_index() <= MouseButton::WHEEL_RIGHT) {
					MouseButtonMask mask = mouse_button_to_mask(mb->get_button_index());
					BitField<MouseButtonMask> scroll_mask = mouse_get_button_state();
					scroll_mask.set_flag(mask);
					mb->set_button_mask(scroll_mask);
				} else {
					mb->set_button_mask(mouse_get_button_state());
				}

				const WindowData &wd = windows[window_id];

				if (event.type == ButtonPress) {
					DEBUG_LOG_X11("[%u] ButtonPress window=%lu (%u), button_index=%u \n", frame, event.xbutton.window, window_id, mb->get_button_index());

					// Ensure window focus on click.
					// RevertToPointerRoot is used to make sure we don't lose all focus in case
					// a subwindow and its parent are both destroyed.
					if (!wd.no_focus && !wd.is_popup) {
						_set_input_focus(wd.x11_window, RevertToPointerRoot);
					}

					uint64_t diff = OS::get_singleton()->get_ticks_usec() / 1000 - last_click_ms;

					if (mb->get_button_index() == last_click_button_index) {
						if (diff < 400 && Vector2(last_click_pos).distance_to(Vector2(event.xbutton.x, event.xbutton.y)) < 5) {
							last_click_ms = 0;
							last_click_pos = Point2i(-100, -100);
							last_click_button_index = MouseButton::NONE;
							mb->set_double_click(true);
						}

					} else if (mb->get_button_index() < MouseButton::WHEEL_UP || mb->get_button_index() > MouseButton::WHEEL_RIGHT) {
						last_click_button_index = mb->get_button_index();
					}

					if (!mb->is_double_click()) {
						last_click_ms += diff;
						last_click_pos = Point2i(event.xbutton.x, event.xbutton.y);
					}
				} else {
					DEBUG_LOG_X11("[%u] ButtonRelease window=%lu (%u), button_index=%u \n", frame, event.xbutton.window, window_id, mb->get_button_index());

					WindowID window_id_other = INVALID_WINDOW_ID;
					Window wd_other_x11_window;
					if (wd.focused) {
						// Handle cases where an unfocused popup is open that needs to receive button-up events.
						WindowID popup_id = _get_focused_window_or_popup();
						if (popup_id != INVALID_WINDOW_ID && popup_id != window_id) {
							window_id_other = popup_id;
							wd_other_x11_window = windows[popup_id].x11_window;
						}
					} else {
						// Propagate the event to the focused window,
						// because it's received only on the topmost window.
						// Note: This is needed for drag & drop to work between windows,
						// because the engine expects events to keep being processed
						// on the same window dragging started.
						for (const KeyValue<WindowID, WindowData> &E : windows) {
							if (E.value.focused) {
								if (E.key != window_id) {
									window_id_other = E.key;
									wd_other_x11_window = E.value.x11_window;
								}
								break;
							}
						}
					}

					if (window_id_other != INVALID_WINDOW_ID) {
						int x, y;
						Window child;
						XTranslateCoordinates(x11_display, wd.x11_window, wd_other_x11_window, event.xbutton.x, event.xbutton.y, &x, &y, &child);

						mb->set_window_id(window_id_other);
						mb->set_position(Vector2(x, y));
						mb->set_global_position(mb->get_position());
					}
				}

				Input::get_singleton()->parse_input_event(mb);

			} break;
			case MotionNotify: {
				if (ime_window_event || ignore_events) {
					break;
				}
				// The X11 API requires filtering one-by-one through the motion
				// notify events, in order to figure out which event is the one
				// generated by warping the mouse pointer.
				WindowID focused_window_id = _get_focused_window_or_popup();
				if (!windows.has(focused_window_id)) {
					focused_window_id = MAIN_WINDOW_ID;
				}

				while (true) {
					if (mouse_mode == MOUSE_MODE_CAPTURED && event.xmotion.x == windows[focused_window_id].size.width / 2 && event.xmotion.y == windows[focused_window_id].size.height / 2) {
						//this is likely the warp event since it was warped here
						center = Vector2(event.xmotion.x, event.xmotion.y);
						break;
					}

					if (event_index + 1 < events.size()) {
						const XEvent &next_event = events[event_index + 1];
						if (next_event.type == MotionNotify) {
							++event_index;
							event = next_event;
						} else {
							break;
						}
					} else {
						break;
					}
				}

				last_timestamp = event.xmotion.time;

				// Motion is also simple.
				// A little hack is in order
				// to be able to send relative motion events.
				Point2i pos(event.xmotion.x, event.xmotion.y);

				// Avoidance of spurious mouse motion (see handling of touch)
				bool filter = false;
				// Adding some tolerance to match better Point2i to Vector2
				if (xi.state.size() && Vector2(pos).distance_squared_to(xi.mouse_pos_to_filter) < 2) {
					filter = true;
				}
				// Invalidate to avoid filtering a possible legitimate similar event coming later
				xi.mouse_pos_to_filter = Vector2(1e10, 1e10);
				if (filter) {
					break;
				}

				const WindowData &wd = windows[window_id];
				bool focused = wd.focused;

				if (mouse_mode == MOUSE_MODE_CAPTURED) {
					if (xi.relative_motion.x == 0 && xi.relative_motion.y == 0) {
						break;
					}

					Point2i new_center = pos;
					pos = last_mouse_pos + xi.relative_motion;
					center = new_center;
					do_mouse_warp = focused; // warp the cursor if we're focused in
				}

				if (!last_mouse_pos_valid) {
					last_mouse_pos = pos;
					last_mouse_pos_valid = true;
				}

				// Hackish but relative mouse motion is already handled in the RawMotion event.
				//  RawMotion does not provide the absolute mouse position (whereas MotionNotify does).
				//  Therefore, RawMotion cannot be the authority on absolute mouse position.
				//  RawMotion provides more precision than MotionNotify, which doesn't sense subpixel motion.
				//  Therefore, MotionNotify cannot be the authority on relative mouse motion.
				//  This means we need to take a combined approach...
				Point2i rel;

				// Only use raw input if in capture mode. Otherwise use the classic behavior.
				if (mouse_mode == MOUSE_MODE_CAPTURED) {
					rel = xi.relative_motion;
				} else {
					rel = pos - last_mouse_pos;
				}

				// Reset to prevent lingering motion
				xi.relative_motion.x = 0;
				xi.relative_motion.y = 0;
				if (mouse_mode == MOUSE_MODE_CAPTURED) {
					pos = Point2i(windows[focused_window_id].size.width / 2, windows[focused_window_id].size.height / 2);
				}

				BitField<MouseButtonMask> last_button_state = 0;
				if (event.xmotion.state & Button1Mask) {
					last_button_state.set_flag(MouseButtonMask::LEFT);
				}
				if (event.xmotion.state & Button2Mask) {
					last_button_state.set_flag(MouseButtonMask::MIDDLE);
				}
				if (event.xmotion.state & Button3Mask) {
					last_button_state.set_flag(MouseButtonMask::RIGHT);
				}
				if (event.xmotion.state & Button4Mask) {
					last_button_state.set_flag(MouseButtonMask::MB_XBUTTON1);
				}
				if (event.xmotion.state & Button5Mask) {
					last_button_state.set_flag(MouseButtonMask::MB_XBUTTON2);
				}

				Ref<InputEventMouseMotion> mm;
				mm.instantiate();

				mm->set_window_id(window_id);
				if (xi.pressure_supported) {
					mm->set_pressure(xi.pressure);
				} else {
					mm->set_pressure(bool(last_button_state.has_flag(MouseButtonMask::LEFT)) ? 1.0f : 0.0f);
				}
				mm->set_tilt(xi.tilt);
				mm->set_pen_inverted(xi.pen_inverted);

				_get_key_modifier_state(event.xmotion.state, mm);
				mm->set_button_mask(last_button_state);
				mm->set_position(pos);
				mm->set_global_position(pos);
				mm->set_velocity(Input::get_singleton()->get_last_mouse_velocity());
				mm->set_screen_velocity(mm->get_velocity());

				mm->set_relative(rel);
				mm->set_relative_screen_position(rel);

				last_mouse_pos = pos;

				// printf("rel: %d,%d\n", rel.x, rel.y );
				// Don't propagate the motion event unless we have focus
				// this is so that the relative motion doesn't get messed up
				// after we regain focus.
				// Adjusted to parse the input event if the window is not focused allowing mouse hovering on the editor
				// the embedding process has focus.
				if (!focused) {
					// Propagate the event to the focused window,
					// because it's received only on the topmost window.
					// Note: This is needed for drag & drop to work between windows,
					// because the engine expects events to keep being processed
					// on the same window dragging started.
					for (const KeyValue<WindowID, WindowData> &E : windows) {
						const WindowData &wd_other = E.value;
						if (wd_other.focused) {
							int x, y;
							Window child;
							XTranslateCoordinates(x11_display, wd.x11_window, wd_other.x11_window, event.xmotion.x, event.xmotion.y, &x, &y, &child);

							Point2i pos_focused(x, y);

							mm->set_window_id(E.key);
							mm->set_position(pos_focused);
							mm->set_global_position(pos_focused);
							mm->set_velocity(Input::get_singleton()->get_last_mouse_velocity());

							break;
						}
					}
				}

				Input::get_singleton()->parse_input_event(mm);

			} break;
			case KeyPress:
			case KeyRelease: {
				if (ignore_events) {
					break;
				}
#ifdef DISPLAY_SERVER_X11_DEBUG_LOGS_ENABLED
				if (event.type == KeyPress) {
					DEBUG_LOG_X11("[%u] KeyPress window=%lu (%u), keycode=%u, time=%lu \n", frame, event.xkey.window, window_id, event.xkey.keycode, event.xkey.time);
				} else {
					DEBUG_LOG_X11("[%u] KeyRelease window=%lu (%u), keycode=%u, time=%lu \n", frame, event.xkey.window, window_id, event.xkey.keycode, event.xkey.time);
				}
#endif
				last_timestamp = event.xkey.time;

				// key event is a little complex, so
				// it will be handled in its own function.
				_handle_key_event(window_id, &event.xkey, events, event_index);
			} break;

			case SelectionNotify:
				if (ime_window_event) {
					break;
				}
				if (event.xselection.target == requested) {
					Property p = _read_property(x11_display, windows[window_id].x11_window, XInternAtom(x11_display, "PRIMARY", 0));

					Vector<String> files = String((char *)p.data).split("\r\n", false);
					XFree(p.data);
					for (int i = 0; i < files.size(); i++) {
						files.write[i] = files[i].replace("file://", "").uri_decode();
					}

					if (windows[window_id].drop_files_callback.is_valid()) {
						Variant v_files = files;
						const Variant *v_args[1] = { &v_files };
						Variant ret;
						Callable::CallError ce;
						windows[window_id].drop_files_callback.callp((const Variant **)&v_args, 1, ret, ce);
						if (ce.error != Callable::CallError::CALL_OK) {
							ERR_PRINT(vformat("Failed to execute drop files callback: %s.", Variant::get_callable_error_text(windows[window_id].drop_files_callback, v_args, 1, ce)));
						}
					}

					//Reply that all is well.
					XClientMessageEvent m;
					memset(&m, 0, sizeof(m));
					m.type = ClientMessage;
					m.display = x11_display;
					m.window = xdnd_source_window;
					m.message_type = xdnd_finished;
					m.format = 32;
					m.data.l[0] = windows[window_id].x11_window;
					m.data.l[1] = 1;
					m.data.l[2] = xdnd_action_copy; //We only ever copy.

					XSendEvent(x11_display, xdnd_source_window, False, NoEventMask, (XEvent *)&m);
				}
				break;

			case ClientMessage:
				if (ime_window_event) {
					break;
				}
				if ((unsigned int)event.xclient.data.l[0] == (unsigned int)wm_delete) {
					_send_window_event(windows[window_id], WINDOW_EVENT_CLOSE_REQUEST);
				}

				else if ((unsigned int)event.xclient.message_type == (unsigned int)xdnd_enter) {
					//File(s) have been dragged over the window, check for supported target (text/uri-list)
					xdnd_version = (event.xclient.data.l[1] >> 24);
					Window source = event.xclient.data.l[0];
					bool more_than_3 = event.xclient.data.l[1] & 1;
					if (more_than_3) {
						Property p = _read_property(x11_display, source, XInternAtom(x11_display, "XdndTypeList", False));
						requested = pick_target_from_list(x11_display, (Atom *)p.data, p.nitems);
						XFree(p.data);
					} else {
						requested = pick_target_from_atoms(x11_display, event.xclient.data.l[2], event.xclient.data.l[3], event.xclient.data.l[4]);
					}
				} else if ((unsigned int)event.xclient.message_type == (unsigned int)xdnd_position) {
					//xdnd position event, reply with an XDND status message
					//just depending on type of data for now
					XClientMessageEvent m;
					memset(&m, 0, sizeof(m));
					m.type = ClientMessage;
					m.display = event.xclient.display;
					m.window = event.xclient.data.l[0];
					m.message_type = xdnd_status;
					m.format = 32;
					m.data.l[0] = windows[window_id].x11_window;
					m.data.l[1] = (requested != None);
					m.data.l[2] = 0; //empty rectangle
					m.data.l[3] = 0;
					m.data.l[4] = xdnd_action_copy;

					XSendEvent(x11_display, event.xclient.data.l[0], False, NoEventMask, (XEvent *)&m);
					XFlush(x11_display);
				} else if ((unsigned int)event.xclient.message_type == (unsigned int)xdnd_drop) {
					if (requested != None) {
						xdnd_source_window = event.xclient.data.l[0];
						if (xdnd_version >= 1) {
							XConvertSelection(x11_display, xdnd_selection, requested, XInternAtom(x11_display, "PRIMARY", 0), windows[window_id].x11_window, event.xclient.data.l[2]);
						} else {
							XConvertSelection(x11_display, xdnd_selection, requested, XInternAtom(x11_display, "PRIMARY", 0), windows[window_id].x11_window, CurrentTime);
						}
					} else {
						//Reply that we're not interested.
						XClientMessageEvent m;
						memset(&m, 0, sizeof(m));
						m.type = ClientMessage;
						m.display = event.xclient.display;
						m.window = event.xclient.data.l[0];
						m.message_type = xdnd_finished;
						m.format = 32;
						m.data.l[0] = windows[window_id].x11_window;
						m.data.l[1] = 0;
						m.data.l[2] = None; //Failed.
						XSendEvent(x11_display, event.xclient.data.l[0], False, NoEventMask, (XEvent *)&m);
					}
				}
				break;
			default:
				break;
		}
	}

	XFlush(x11_display);

	if (do_mouse_warp) {
		XWarpPointer(x11_display, None, windows[MAIN_WINDOW_ID].x11_window,
				0, 0, 0, 0, (int)windows[MAIN_WINDOW_ID].size.width / 2, (int)windows[MAIN_WINDOW_ID].size.height / 2);

		/*
		Window root, child;
		int root_x, root_y;
		int win_x, win_y;
		unsigned int mask;
		XQueryPointer( x11_display, x11_window, &root, &child, &root_x, &root_y, &win_x, &win_y, &mask );

		printf("Root: %d,%d\n", root_x, root_y);
		printf("Win: %d,%d\n", win_x, win_y);
		*/
	}

#ifdef DBUS_ENABLED
	if (portal_desktop) {
		portal_desktop->process_file_dialog_callbacks();
	}
#endif

	_THREAD_SAFE_UNLOCK_

	Input::get_singleton()->flush_buffered_events();
}

void DisplayServerX11::release_rendering_thread() {
#if defined(GLES3_ENABLED)
	if (gl_manager) {
		gl_manager->release_current();
	}
	if (gl_manager_egl) {
		gl_manager_egl->release_current();
	}
#endif
}

void DisplayServerX11::swap_buffers() {
#if defined(GLES3_ENABLED)
	if (gl_manager) {
		gl_manager->swap_buffers();
	}
	if (gl_manager_egl) {
		gl_manager_egl->swap_buffers();
	}
#endif
}

void DisplayServerX11::_update_context(WindowData &wd) {
	XClassHint *classHint = XAllocClassHint();

	if (classHint) {
		CharString name_str;
		switch (context) {
			case CONTEXT_EDITOR:
				name_str = "Godot_Editor";
				break;
			case CONTEXT_PROJECTMAN:
				name_str = "Godot_ProjectList";
				break;
			case CONTEXT_ENGINE:
				name_str = "Godot_Engine";
				break;
		}

		CharString class_str;
		if (context == CONTEXT_ENGINE) {
			String config_name = GLOBAL_GET("application/config/name");
			if (config_name.length() == 0) {
				class_str = "Godot_Engine";
			} else {
				class_str = config_name.utf8();
			}
		} else {
			class_str = "Godot";
		}

		classHint->res_class = class_str.ptrw();
		classHint->res_name = name_str.ptrw();

		XSetClassHint(x11_display, wd.x11_window, classHint);
		XFree(classHint);
	}
}

void DisplayServerX11::set_context(Context p_context) {
	_THREAD_SAFE_METHOD_

	context = p_context;

	for (KeyValue<WindowID, WindowData> &E : windows) {
		_update_context(E.value);
	}
}

bool DisplayServerX11::is_window_transparency_available() const {
	CharString net_wm_cm_name = vformat("_NET_WM_CM_S%d", XDefaultScreen(x11_display)).ascii();
	Atom net_wm_cm = XInternAtom(x11_display, net_wm_cm_name.get_data(), False);
	if (net_wm_cm == None) {
		return false;
	}
	if (XGetSelectionOwner(x11_display, net_wm_cm) == None) {
		return false;
	}
#if defined(RD_ENABLED)
	if (rendering_device && !rendering_device->is_composite_alpha_supported()) {
		return false;
	}
#endif
	return OS::get_singleton()->is_layered_allowed();
}

void DisplayServerX11::set_native_icon(const String &p_filename) {
	WARN_PRINT("Native icon not supported by this display server.");
}

bool g_set_icon_error = false;
int set_icon_errorhandler(Display *dpy, XErrorEvent *ev) {
	g_set_icon_error = true;
	return 0;
}

void DisplayServerX11::set_icon(const Ref<Image> &p_icon) {
	_THREAD_SAFE_METHOD_

	WindowData &wd = windows[MAIN_WINDOW_ID];

	int (*oldHandler)(Display *, XErrorEvent *) = XSetErrorHandler(&set_icon_errorhandler);

	Atom net_wm_icon = XInternAtom(x11_display, "_NET_WM_ICON", False);

	if (p_icon.is_valid()) {
		ERR_FAIL_COND(p_icon->get_width() <= 0 || p_icon->get_height() <= 0);

		Ref<Image> img = p_icon->duplicate();
		img->convert(Image::FORMAT_RGBA8);

		while (true) {
			int w = img->get_width();
			int h = img->get_height();

			if (g_set_icon_error) {
				g_set_icon_error = false;

				WARN_PRINT(vformat("Icon too large (%dx%d), attempting to downscale icon.", w, h));

				int new_width, new_height;
				if (w > h) {
					new_width = w / 2;
					new_height = h * new_width / w;
				} else {
					new_height = h / 2;
					new_width = w * new_height / h;
				}

				w = new_width;
				h = new_height;

				if (!w || !h) {
					WARN_PRINT("Unable to set icon.");
					break;
				}

				img->resize(w, h, Image::INTERPOLATE_CUBIC);
			}

			// We're using long to have wordsize (32Bit build -> 32 Bits, 64 Bit build -> 64 Bits
			Vector<long> pd;

			pd.resize(2 + w * h);

			pd.write[0] = w;
			pd.write[1] = h;

			const uint8_t *r = img->get_data().ptr();

			long *wr = &pd.write[2];
			uint8_t const *pr = r;

			for (int i = 0; i < w * h; i++) {
				long v = 0;
				//    A             R             G            B
				v |= pr[3] << 24 | pr[0] << 16 | pr[1] << 8 | pr[2];
				*wr++ = v;
				pr += 4;
			}

			if (net_wm_icon != None) {
				XChangeProperty(x11_display, wd.x11_window, net_wm_icon, XA_CARDINAL, 32, PropModeReplace, (unsigned char *)pd.ptr(), pd.size());
			}

			if (!g_set_icon_error) {
				break;
			}
		}
	} else {
		XDeleteProperty(x11_display, wd.x11_window, net_wm_icon);
	}

	XFlush(x11_display);
	XSetErrorHandler(oldHandler);
}

void DisplayServerX11::window_set_vsync_mode(DisplayServer::VSyncMode p_vsync_mode, WindowID p_window) {
	_THREAD_SAFE_METHOD_
#if defined(RD_ENABLED)
	if (rendering_context) {
		rendering_context->window_set_vsync_mode(p_window, p_vsync_mode);
	}
#endif

#if defined(GLES3_ENABLED)
	if (gl_manager) {
		gl_manager->set_use_vsync(p_vsync_mode != DisplayServer::VSYNC_DISABLED);
	}
	if (gl_manager_egl) {
		gl_manager_egl->set_use_vsync(p_vsync_mode != DisplayServer::VSYNC_DISABLED);
	}
#endif
}

DisplayServer::VSyncMode DisplayServerX11::window_get_vsync_mode(WindowID p_window) const {
	_THREAD_SAFE_METHOD_
#if defined(RD_ENABLED)
	if (rendering_context) {
		return rendering_context->window_get_vsync_mode(p_window);
	}
#endif
#if defined(GLES3_ENABLED)
	if (gl_manager) {
		return gl_manager->is_using_vsync() ? DisplayServer::VSYNC_ENABLED : DisplayServer::VSYNC_DISABLED;
	}
	if (gl_manager_egl) {
		return gl_manager_egl->is_using_vsync() ? DisplayServer::VSYNC_ENABLED : DisplayServer::VSYNC_DISABLED;
	}
#endif
	return DisplayServer::VSYNC_ENABLED;
}

pid_t get_window_pid(Display *p_display, Window p_window) {
	Atom atom = XInternAtom(p_display, "_NET_WM_PID", False);
	Atom actualType;
	int actualFormat;
	unsigned long nItems, bytesAfter;
	unsigned char *prop = nullptr;
	if (XGetWindowProperty(p_display, p_window, atom, 0, sizeof(pid_t), False, AnyPropertyType,
				&actualType, &actualFormat, &nItems, &bytesAfter, &prop) == Success) {
		if (nItems > 0) {
			pid_t pid = *(pid_t *)prop;
			XFree(prop);
			return pid;
		}
	}

	return 0; // PID not found.
}

Window find_window_from_process_id_internal(Display *p_display, pid_t p_process_id, Window p_window) {
	Window dummy;
	Window *children;
	unsigned int num_children;

	if (!XQueryTree(p_display, p_window, &dummy, &dummy, &children, &num_children)) {
		return 0;
	}

	for (unsigned int i = 0; i < num_children; i++) {
		pid_t pid = get_window_pid(p_display, children[i]);
		if (pid == p_process_id) {
			return children[i];
		}
	}

	// Then check children of children.
	for (unsigned int i = 0; i < num_children; i++) {
		Window wnd = find_window_from_process_id_internal(p_display, p_process_id, children[i]);
		if (wnd != 0) {
			return wnd;
		}
	}

	if (children) {
		XFree(children);
	}

	return 0;
}

Window find_window_from_process_id(Display *p_display, pid_t p_process_id) {
	// Handle bad window errors silently because while looping
	// windows can be destroyed, resulting in BadWindow errors.
	int (*oldHandler)(Display *, XErrorEvent *) = XSetErrorHandler(&bad_window_error_handler);

	const int screencount = XScreenCount(p_display);
	Window process_window = 0;

	for (int screen_index = 0; screen_index < screencount; screen_index++) {
		Window root = RootWindow(p_display, screen_index);

		Window wnd = find_window_from_process_id_internal(p_display, p_process_id, root);

		if (wnd != 0) {
			process_window = wnd;
			break;
		}
	}

	// Restore default error handler.
	XSetErrorHandler(oldHandler);

	return process_window;
}

Point2i DisplayServerX11::_get_window_position(Window p_window) const {
	int x = 0, y = 0;
	Window child;
	XTranslateCoordinates(x11_display, p_window, DefaultRootWindow(x11_display), 0, 0, &x, &y, &child);
	return Point2i(x, y);
}

Rect2i DisplayServerX11::_get_window_rect(Window p_window) const {
	XWindowAttributes xwa;
	XGetWindowAttributes(x11_display, p_window, &xwa);
	return Rect2i(xwa.x, xwa.y, xwa.width, xwa.height);
}

void DisplayServerX11::_set_window_taskbar_pager_enabled(Window p_window, bool p_enabled) {
	Atom wmState = XInternAtom(x11_display, "_NET_WM_STATE", False);
	Atom skipTaskbar = XInternAtom(x11_display, "_NET_WM_STATE_SKIP_TASKBAR", False);
	Atom skipPager = XInternAtom(x11_display, "_NET_WM_STATE_SKIP_PAGER", False);

	XClientMessageEvent xev;
	memset(&xev, 0, sizeof(xev));
	xev.type = ClientMessage;
	xev.window = p_window;
	xev.message_type = wmState;
	xev.format = 32;
	xev.data.l[0] = p_enabled ? _NET_WM_STATE_REMOVE : _NET_WM_STATE_ADD; // When enabled, we must remove the skip.
	xev.data.l[1] = skipTaskbar;
	xev.data.l[2] = skipPager;
	xev.data.l[3] = 0;
	xev.data.l[4] = 0;

	// Send the client message to the root window
	XSendEvent(x11_display, DefaultRootWindow(x11_display), False, SubstructureRedirectMask | SubstructureNotifyMask, (XEvent *)&xev);
}

Error DisplayServerX11::embed_process(WindowID p_window, OS::ProcessID p_pid, const Rect2i &p_rect, bool p_visible, bool p_grab_focus) {
	_THREAD_SAFE_METHOD_

	ERR_FAIL_COND_V(!windows.has(p_window), FAILED);

	const WindowData &wd = windows[p_window];

	DEBUG_LOG_X11("Starting embedding %ld to window %lu \n", p_pid, wd.x11_window);

	EmbeddedProcessData *ep = nullptr;
	if (embedded_processes.has(p_pid)) {
		ep = embedded_processes.get(p_pid);
	} else {
		// New process, trying to find the window.
		Window process_window = find_window_from_process_id(x11_display, p_pid);
		if (!process_window) {
			return ERR_DOES_NOT_EXIST;
		}
		DEBUG_LOG_X11("Process %ld window found: %lu \n", p_pid, process_window);
		ep = memnew(EmbeddedProcessData);
		ep->process_window = process_window;
		ep->visible = true;
		XSetTransientForHint(x11_display, process_window, wd.x11_window);
		_set_window_taskbar_pager_enabled(process_window, false);
		embedded_processes.insert(p_pid, ep);
	}

	// Handle bad window errors silently because just in case the embedded window was closed.
	int (*oldHandler)(Display *, XErrorEvent *) = XSetErrorHandler(&bad_window_error_handler);

	if (p_visible) {
		// Resize and move the window to match the desired rectangle.
		// X11 does not allow moving the window entirely outside the screen boundaries.
		// To ensure the window remains visible, we will resize it to fit within both the screen and the specified rectangle.
		Rect2i desired_rect = p_rect;

		// First resize the desired rect to fit inside all the screens without considering the
		// working area.
		Rect2i screens_full_rect = _screens_get_full_rect();
		Vector2i screens_full_end = screens_full_rect.get_end();
		if (desired_rect.position.x < screens_full_rect.position.x) {
			desired_rect.size.x = MAX(desired_rect.size.x - (screens_full_rect.position.x - desired_rect.position.x), 0);
			desired_rect.position.x = screens_full_rect.position.x;
		}
		if (desired_rect.position.x + desired_rect.size.x > screens_full_end.x) {
			desired_rect.size.x = MAX(screens_full_end.x - desired_rect.position.x, 0);
		}
		if (desired_rect.position.y < screens_full_rect.position.y) {
			desired_rect.size.y = MAX(desired_rect.size.y - (screens_full_rect.position.y - desired_rect.position.y), 0);
			desired_rect.position.y = screens_full_rect.position.y;
		}
		if (desired_rect.position.y + desired_rect.size.y > screens_full_end.y) {
			desired_rect.size.y = MAX(screens_full_end.y - desired_rect.position.y, 0);
		}

		// Second, for each screen, check if the desired rectangle is within a portion of the screen
		// that is outside the working area. Each screen can have a different working area
		// depending on top, bottom, or side panels.
		int desired_area = desired_rect.get_area();
		int count = get_screen_count();
		for (int i = 0; i < count; i++) {
			Rect2i screen_rect = _screen_get_rect(i);
			if (screen_rect.intersection(desired_rect).get_area() == 0) {
				continue;
			}

			// The desired rect is inside this screen.
			Rect2i screen_usable_rect = screen_get_usable_rect(i);
			int screen_usable_area = screen_usable_rect.intersection(desired_rect).get_area();
			if (screen_usable_area == desired_area) {
				// The desired rect is fulling inside the usable rect of the screen. No need to resize.
				continue;
			}

			if (desired_rect.position.x >= screen_rect.position.x && desired_rect.position.x < screen_usable_rect.position.x) {
				int offset = screen_usable_rect.position.x - desired_rect.position.x;
				desired_rect.size.x = MAX(desired_rect.size.x - offset, 0);
				desired_rect.position.x += offset;
			}
			if (desired_rect.position.y >= screen_rect.position.y && desired_rect.position.y < screen_usable_rect.position.y) {
				int offset = screen_usable_rect.position.y - desired_rect.position.y;
				desired_rect.size.y = MAX(desired_rect.size.y - offset, 0);
				desired_rect.position.y += offset;
			}

			Vector2i desired_end = desired_rect.get_end();
			Vector2i screen_end = screen_rect.get_end();
			Vector2i screen_usable_end = screen_usable_rect.get_end();
			if (desired_end.x > screen_usable_end.x && desired_end.x <= screen_end.x) {
				desired_rect.size.x = MAX(desired_rect.size.x - (desired_end.x - screen_usable_end.x), 0);
			}
			if (desired_end.y > screen_usable_end.y && desired_end.y <= screen_end.y) {
				desired_rect.size.y = MAX(desired_rect.size.y - (desired_end.y - screen_usable_end.y), 0);
			}
		}

		if (desired_rect.size.x < 100 || desired_rect.size.y < 100) {
			p_visible = false;
		}

		if (p_visible) {
			Rect2i current_process_window_rect = _get_window_rect(ep->process_window);
			if (current_process_window_rect != desired_rect) {
				DEBUG_LOG_X11("Embedding XMoveResizeWindow process %ld, window %lu to %d, %d, %d, %d \n", p_pid, wd.x11_window, desired_rect.position.x, desired_rect.position.y, desired_rect.size.x, desired_rect.size.y);
				XMoveResizeWindow(x11_display, ep->process_window, desired_rect.position.x, desired_rect.position.y, desired_rect.size.x, desired_rect.size.y);
			}
		}
	}

	if (ep->visible != p_visible) {
		if (p_visible) {
			XMapWindow(x11_display, ep->process_window);
		} else {
			XUnmapWindow(x11_display, ep->process_window);
		}
		ep->visible = p_visible;
	}

	if (p_grab_focus) {
		XSetInputFocus(x11_display, ep->process_window, RevertToParent, CurrentTime);
	}

	// Restore default error handler.
	XSetErrorHandler(oldHandler);
	return OK;
}

Error DisplayServerX11::remove_embedded_process(OS::ProcessID p_pid) {
	_THREAD_SAFE_METHOD_

	if (!embedded_processes.has(p_pid)) {
		return ERR_DOES_NOT_EXIST;
	}

	EmbeddedProcessData *ep = embedded_processes.get(p_pid);
	embedded_processes.erase(p_pid);
	memdelete(ep);

	return OK;
}

OS::ProcessID DisplayServerX11::get_focused_process_id() {
	Window focused_window = 0;
	int revert_to = 0;

	XGetInputFocus(x11_display, &focused_window, &revert_to);

	if (focused_window == None) {
		return 0;
	}

	return get_window_pid(x11_display, focused_window);
}

Vector<String> DisplayServerX11::get_rendering_drivers_func() {
	Vector<String> drivers;

#ifdef VULKAN_ENABLED
	drivers.push_back("vulkan");
#endif
#ifdef GLES3_ENABLED
	drivers.push_back("opengl3");
	drivers.push_back("opengl3_es");
#endif

	return drivers;
}

DisplayServer *DisplayServerX11::create_func(const String &p_rendering_driver, WindowMode p_mode, VSyncMode p_vsync_mode, uint32_t p_flags, const Vector2i *p_position, const Vector2i &p_resolution, int p_screen, Context p_context, int64_t p_parent_window, Error &r_error) {
	DisplayServer *ds = memnew(DisplayServerX11(p_rendering_driver, p_mode, p_vsync_mode, p_flags, p_position, p_resolution, p_screen, p_context, p_parent_window, r_error));
	return ds;
}

DisplayServerX11::WindowID DisplayServerX11::_create_window(WindowMode p_mode, VSyncMode p_vsync_mode, uint32_t p_flags, const Rect2i &p_rect, Window p_parent_window) {
	//Create window

	XVisualInfo visualInfo;
	bool vi_selected = false;

#ifdef GLES3_ENABLED
	if (gl_manager) {
		Error err;
		visualInfo = gl_manager->get_vi(x11_display, err);
		ERR_FAIL_COND_V_MSG(err != OK, INVALID_WINDOW_ID, "Can't acquire visual info from display.");
		vi_selected = true;
	}
	if (gl_manager_egl) {
		XVisualInfo visual_info_template;
		int visual_id = gl_manager_egl->display_get_native_visual_id(x11_display);
		ERR_FAIL_COND_V_MSG(visual_id < 0, INVALID_WINDOW_ID, "Unable to get a visual id.");

		visual_info_template.visualid = (VisualID)visual_id;

		int number_of_visuals = 0;
		XVisualInfo *vi_list = XGetVisualInfo(x11_display, VisualIDMask, &visual_info_template, &number_of_visuals);
		ERR_FAIL_COND_V(number_of_visuals <= 0, INVALID_WINDOW_ID);

		visualInfo = vi_list[0];

		XFree(vi_list);
	}
#endif

	if (!vi_selected) {
		long visualMask = VisualScreenMask;
		int numberOfVisuals;
		XVisualInfo vInfoTemplate = {};
		vInfoTemplate.screen = DefaultScreen(x11_display);
		XVisualInfo *vi_list = XGetVisualInfo(x11_display, visualMask, &vInfoTemplate, &numberOfVisuals);
		ERR_FAIL_NULL_V(vi_list, INVALID_WINDOW_ID);

		visualInfo = vi_list[0];
		if (OS::get_singleton()->is_layered_allowed()) {
			for (int i = 0; i < numberOfVisuals; i++) {
				XRenderPictFormat *pict_format = XRenderFindVisualFormat(x11_display, vi_list[i].visual);
				if (!pict_format) {
					continue;
				}
				visualInfo = vi_list[i];
				if (pict_format->direct.alphaMask > 0) {
					break;
				}
			}
		}
		XFree(vi_list);
	}

	Colormap colormap = XCreateColormap(x11_display, RootWindow(x11_display, visualInfo.screen), visualInfo.visual, AllocNone);

	XSetWindowAttributes windowAttributes = {};
	windowAttributes.colormap = colormap;
	windowAttributes.background_pixel = 0xFFFFFFFF;
	windowAttributes.border_pixel = 0;
	windowAttributes.event_mask = KeyPressMask | KeyReleaseMask | StructureNotifyMask | ExposureMask;

	unsigned long valuemask = CWBorderPixel | CWColormap | CWEventMask;

	if (OS::get_singleton()->is_layered_allowed()) {
		windowAttributes.background_pixmap = None;
		windowAttributes.background_pixel = 0;
		windowAttributes.border_pixmap = None;
		valuemask |= CWBackPixel;
	}

	WindowID id = window_id_counter++;
	WindowData &wd = windows[id];

	if (p_flags & WINDOW_FLAG_NO_FOCUS_BIT) {
		wd.no_focus = true;
	}

	if (p_flags & WINDOW_FLAG_POPUP_BIT) {
		wd.is_popup = true;
	}

	if (p_flags & WINDOW_FLAG_HIDDEN_BIT) {
		wd.hidden = true;
	}

	// Setup for menu subwindows:
	// - override_redirect forces the WM not to interfere with the window, to avoid delays due to
	//   handling decorations and placement.
	//   On the other hand, focus changes need to be handled manually when this is set.
	// - save_under is a hint for the WM to keep the content of windows behind to avoid repaint.
	if (wd.no_focus) {
		windowAttributes.override_redirect = True;
		windowAttributes.save_under = True;
		valuemask |= CWOverrideRedirect | CWSaveUnder;
	}

	int rq_screen = get_screen_from_rect(p_rect);
	if (rq_screen < 0) {
		rq_screen = get_primary_screen(); // Requested window rect is outside any screen bounds.
	}

	Rect2i win_rect = p_rect;
	if (!p_parent_window) {
		// No parent.
		if (p_mode == WINDOW_MODE_FULLSCREEN || p_mode == WINDOW_MODE_EXCLUSIVE_FULLSCREEN) {
			Rect2i screen_rect = Rect2i(screen_get_position(rq_screen), screen_get_size(rq_screen));

			win_rect = screen_rect;
		} else {
			Rect2i srect = screen_get_usable_rect(rq_screen);
			Point2i wpos = p_rect.position;
			wpos = wpos.clamp(srect.position, srect.position + srect.size - p_rect.size / 3);

			win_rect.position = wpos;
		}
	}

	// Position and size hints are set from these values before they are updated to the actual
	// window size, so we need to initialize them here.
	wd.position = win_rect.position;
	wd.size = win_rect.size;

	{
		wd.x11_window = XCreateWindow(x11_display, RootWindow(x11_display, visualInfo.screen), win_rect.position.x, win_rect.position.y, win_rect.size.width > 0 ? win_rect.size.width : 1, win_rect.size.height > 0 ? win_rect.size.height : 1, 0, visualInfo.depth, InputOutput, visualInfo.visual, valuemask, &windowAttributes);

		wd.parent = RootWindow(x11_display, visualInfo.screen);

		DEBUG_LOG_X11("CreateWindow window=%lu, parent: %lu \n", wd.x11_window, wd.parent);

		if (p_parent_window) {
			wd.embed_parent = p_parent_window;
			XSetTransientForHint(x11_display, wd.x11_window, p_parent_window);
		}

		XSetWindowAttributes window_attributes_ime = {};
		window_attributes_ime.event_mask = KeyPressMask | KeyReleaseMask | StructureNotifyMask | ExposureMask;

		wd.x11_xim_window = XCreateWindow(x11_display, wd.x11_window, 0, 0, 1, 1, 0, CopyFromParent, InputOnly, CopyFromParent, CWEventMask, &window_attributes_ime);
#ifdef XKB_ENABLED
		if (dead_tbl && xkb_loaded_v05p) {
			wd.xkb_state = xkb_compose_state_new(dead_tbl, XKB_COMPOSE_STATE_NO_FLAGS);
		}
#endif
		// Enable receiving notification when the window is initialized (MapNotify)
		// so the focus can be set at the right time.
		if (!wd.no_focus && !wd.is_popup) {
			XSelectInput(x11_display, wd.x11_window, StructureNotifyMask);
		}

		//associate PID
		// make PID known to X11
		{
			const long pid = OS::get_singleton()->get_process_id();
			Atom net_wm_pid = XInternAtom(x11_display, "_NET_WM_PID", False);
			if (net_wm_pid != None) {
				XChangeProperty(x11_display, wd.x11_window, net_wm_pid, XA_CARDINAL, 32, PropModeReplace, (unsigned char *)&pid, 1);
			}
		}

		long im_event_mask = 0;

		{
			XIEventMask all_event_mask;
			XSetWindowAttributes new_attr;

			new_attr.event_mask = KeyPressMask | KeyReleaseMask | ButtonPressMask |
					ButtonReleaseMask | EnterWindowMask |
					LeaveWindowMask | PointerMotionMask |
					Button1MotionMask |
					Button2MotionMask | Button3MotionMask |
					Button4MotionMask | Button5MotionMask |
					ButtonMotionMask | KeymapStateMask |
					ExposureMask | VisibilityChangeMask |
					StructureNotifyMask |
					SubstructureNotifyMask | SubstructureRedirectMask |
					FocusChangeMask | PropertyChangeMask |
					ColormapChangeMask | OwnerGrabButtonMask |
					im_event_mask;

			XChangeWindowAttributes(x11_display, wd.x11_window, CWEventMask, &new_attr);

			static unsigned char all_mask_data[XIMaskLen(XI_LASTEVENT)] = {};

			all_event_mask.deviceid = XIAllDevices;
			all_event_mask.mask_len = sizeof(all_mask_data);
			all_event_mask.mask = all_mask_data;

			XISetMask(all_event_mask.mask, XI_HierarchyChanged);

#ifdef TOUCH_ENABLED
			if (xi.touch_devices.size()) {
				XISetMask(all_event_mask.mask, XI_TouchBegin);
				XISetMask(all_event_mask.mask, XI_TouchUpdate);
				XISetMask(all_event_mask.mask, XI_TouchEnd);
				XISetMask(all_event_mask.mask, XI_TouchOwnership);
			}
#endif

			XISelectEvents(x11_display, wd.x11_window, &all_event_mask, 1);
		}

		/* set the titlebar name */
		XStoreName(x11_display, wd.x11_window, "Godot");
		XSetWMProtocols(x11_display, wd.x11_window, &wm_delete, 1);
		if (xdnd_aware != None) {
			XChangeProperty(x11_display, wd.x11_window, xdnd_aware, XA_ATOM, 32, PropModeReplace, (unsigned char *)&xdnd_version, 1);
		}

		if (xim && xim_style) {
			// Block events polling while changing input focus
			// because it triggers some event polling internally.
			MutexLock mutex_lock(events_mutex);

			// Force on-the-spot for the over-the-spot style.
			if ((xim_style & XIMPreeditPosition) != 0) {
				xim_style &= ~XIMPreeditPosition;
				xim_style |= XIMPreeditCallbacks;
			}
			if ((xim_style & XIMPreeditCallbacks) != 0) {
				::XIMCallback preedit_start_callback;
				preedit_start_callback.client_data = (::XPointer)(this);
				preedit_start_callback.callback = (::XIMProc)(void *)(_xim_preedit_start_callback);

				::XIMCallback preedit_done_callback;
				preedit_done_callback.client_data = (::XPointer)(this);
				preedit_done_callback.callback = (::XIMProc)(_xim_preedit_done_callback);

				::XIMCallback preedit_draw_callback;
				preedit_draw_callback.client_data = (::XPointer)(this);
				preedit_draw_callback.callback = (::XIMProc)(_xim_preedit_draw_callback);

				::XIMCallback preedit_caret_callback;
				preedit_caret_callback.client_data = (::XPointer)(this);
				preedit_caret_callback.callback = (::XIMProc)(_xim_preedit_caret_callback);

				::XVaNestedList preedit_attributes = XVaCreateNestedList(0,
						XNPreeditStartCallback, &preedit_start_callback,
						XNPreeditDoneCallback, &preedit_done_callback,
						XNPreeditDrawCallback, &preedit_draw_callback,
						XNPreeditCaretCallback, &preedit_caret_callback,
						(char *)nullptr);

				wd.xic = XCreateIC(xim,
						XNInputStyle, xim_style,
						XNClientWindow, wd.x11_xim_window,
						XNFocusWindow, wd.x11_xim_window,
						XNPreeditAttributes, preedit_attributes,
						(char *)nullptr);
				XFree(preedit_attributes);
			} else {
				wd.xic = XCreateIC(xim,
						XNInputStyle, xim_style,
						XNClientWindow, wd.x11_xim_window,
						XNFocusWindow, wd.x11_xim_window,
						(char *)nullptr);
			}

			if (XGetICValues(wd.xic, XNFilterEvents, &im_event_mask, nullptr) != nullptr) {
				WARN_PRINT("XGetICValues couldn't obtain XNFilterEvents value");
				XDestroyIC(wd.xic);
				wd.xic = nullptr;
			}
			if (wd.xic) {
				XUnsetICFocus(wd.xic);
			} else {
				WARN_PRINT("XCreateIC couldn't create wd.xic");
			}
		} else {
			wd.xic = nullptr;
			WARN_PRINT("XCreateIC couldn't create wd.xic");
		}

		_update_context(wd);

		if (p_flags & WINDOW_FLAG_BORDERLESS_BIT) {
			Hints hints;
			Atom property;
			hints.flags = 2;
			hints.decorations = 0;
			property = XInternAtom(x11_display, "_MOTIF_WM_HINTS", True);
			if (property != None) {
				XChangeProperty(x11_display, wd.x11_window, property, property, 32, PropModeReplace, (unsigned char *)&hints, 5);
			}
		}

		if (wd.is_popup || wd.no_focus || wd.embed_parent) {
			// Set Utility type to disable fade animations.
			Atom type_atom = XInternAtom(x11_display, "_NET_WM_WINDOW_TYPE_UTILITY", False);
			Atom wt_atom = XInternAtom(x11_display, "_NET_WM_WINDOW_TYPE", False);
			if (wt_atom != None && type_atom != None) {
				XChangeProperty(x11_display, wd.x11_window, wt_atom, XA_ATOM, 32, PropModeReplace, (unsigned char *)&type_atom, 1);
			}
		} else {
			Atom type_atom = XInternAtom(x11_display, "_NET_WM_WINDOW_TYPE_NORMAL", False);
			Atom wt_atom = XInternAtom(x11_display, "_NET_WM_WINDOW_TYPE", False);

			if (wt_atom != None && type_atom != None) {
				XChangeProperty(x11_display, wd.x11_window, wt_atom, XA_ATOM, 32, PropModeReplace, (unsigned char *)&type_atom, 1);
			}
		}

		if (p_parent_window) {
			// Disable the window in the taskbar and alt-tab.
			_set_window_taskbar_pager_enabled(wd.x11_window, false);
		}

		_update_size_hints(id);

#if defined(RD_ENABLED)
		if (rendering_context) {
			union {
#ifdef VULKAN_ENABLED
				RenderingContextDriverVulkanX11::WindowPlatformData vulkan;
#endif
			} wpd;
#ifdef VULKAN_ENABLED
			if (rendering_driver == "vulkan") {
				wpd.vulkan.window = wd.x11_window;
				wpd.vulkan.display = x11_display;
			}
#endif
			Error err = rendering_context->window_create(id, &wpd);
			ERR_FAIL_COND_V_MSG(err != OK, INVALID_WINDOW_ID, vformat("Can't create a %s window", rendering_driver));

			rendering_context->window_set_size(id, win_rect.size.width, win_rect.size.height);
			rendering_context->window_set_vsync_mode(id, p_vsync_mode);
		}
#endif
#ifdef GLES3_ENABLED
		if (gl_manager) {
			Error err = gl_manager->window_create(id, wd.x11_window, x11_display, win_rect.size.width, win_rect.size.height);
			ERR_FAIL_COND_V_MSG(err != OK, INVALID_WINDOW_ID, "Can't create an OpenGL window");
		}
		if (gl_manager_egl) {
			Error err = gl_manager_egl->window_create(id, x11_display, &wd.x11_window, win_rect.size.width, win_rect.size.height);
			ERR_FAIL_COND_V_MSG(err != OK, INVALID_WINDOW_ID, "Failed to create an OpenGLES window.");
		}
		window_set_vsync_mode(p_vsync_mode, id);
#endif

		//set_class_hint(x11_display, wd.x11_window);
		XFlush(x11_display);

		XSync(x11_display, False);
		//XSetErrorHandler(oldHandler);
	}

	window_set_mode(p_mode, id);

	//sync size
	{
		XWindowAttributes xwa;

		XSync(x11_display, False);
		XGetWindowAttributes(x11_display, wd.x11_window, &xwa);

		wd.position.x = xwa.x;
		wd.position.y = xwa.y;
		wd.size.width = xwa.width;
		wd.size.height = xwa.height;
	}

	//set cursor
	if (cursors[current_cursor] != None) {
		XDefineCursor(x11_display, wd.x11_window, cursors[current_cursor]);
	}

	return id;
}

static bool _is_xim_style_supported(const ::XIMStyle &p_style) {
	const ::XIMStyle supported_preedit = XIMPreeditCallbacks | XIMPreeditPosition | XIMPreeditNothing | XIMPreeditNone;
	const ::XIMStyle supported_status = XIMStatusNothing | XIMStatusNone;

	// Check preedit style is supported
	if ((p_style & supported_preedit) == 0) {
		return false;
	}

	// Check status style is supported
	if ((p_style & supported_status) == 0) {
		return false;
	}

	return true;
}

static ::XIMStyle _get_best_xim_style(const ::XIMStyle &p_style_a, const ::XIMStyle &p_style_b) {
	if (p_style_a == 0) {
		return p_style_b;
	}
	if (p_style_b == 0) {
		return p_style_a;
	}

	const ::XIMStyle preedit = XIMPreeditArea | XIMPreeditCallbacks | XIMPreeditPosition | XIMPreeditNothing | XIMPreeditNone;
	const ::XIMStyle status = XIMStatusArea | XIMStatusCallbacks | XIMStatusNothing | XIMStatusNone;

	::XIMStyle a = p_style_a & preedit;
	::XIMStyle b = p_style_b & preedit;
	if (a != b) {
		// Compare preedit styles.
		if ((a | b) & XIMPreeditCallbacks) {
			return a == XIMPreeditCallbacks ? p_style_a : p_style_b;
		} else if ((a | b) & XIMPreeditPosition) {
			return a == XIMPreeditPosition ? p_style_a : p_style_b;
		} else if ((a | b) & XIMPreeditArea) {
			return a == XIMPreeditArea ? p_style_a : p_style_b;
		} else if ((a | b) & XIMPreeditNothing) {
			return a == XIMPreeditNothing ? p_style_a : p_style_b;
		}
	} else {
		// Preedit styles are the same, compare status styles.
		a = p_style_a & status;
		b = p_style_b & status;

		if ((a | b) & XIMStatusCallbacks) {
			return a == XIMStatusCallbacks ? p_style_a : p_style_b;
		} else if ((a | b) & XIMStatusArea) {
			return a == XIMStatusArea ? p_style_a : p_style_b;
		} else if ((a | b) & XIMStatusNothing) {
			return a == XIMStatusNothing ? p_style_a : p_style_b;
		}
	}
	return p_style_a;
}

DisplayServerX11::DisplayServerX11(const String &p_rendering_driver, WindowMode p_mode, VSyncMode p_vsync_mode, uint32_t p_flags, const Vector2i *p_position, const Vector2i &p_resolution, int p_screen, Context p_context, int64_t p_parent_window, Error &r_error) {
	KeyMappingX11::initialize();

	xwayland = OS::get_singleton()->get_environment("XDG_SESSION_TYPE").to_lower() == "wayland";

	native_menu = memnew(NativeMenu);
	context = p_context;

#ifdef SOWRAP_ENABLED
#ifdef DEBUG_ENABLED
	int dylibloader_verbose = 1;
#else
	int dylibloader_verbose = 0;
#endif
	if (initialize_xlib(dylibloader_verbose) != 0) {
		r_error = ERR_UNAVAILABLE;
		ERR_FAIL_MSG("Can't load Xlib dynamically.");
	}

	if (initialize_xcursor(dylibloader_verbose) != 0) {
		r_error = ERR_UNAVAILABLE;
		ERR_FAIL_MSG("Can't load XCursor dynamically.");
	}
#ifdef XKB_ENABLED
	bool xkb_loaded = (initialize_xkbcommon(dylibloader_verbose) == 0);
	xkb_loaded_v05p = xkb_loaded;
	if (!xkb_context_new || !xkb_compose_table_new_from_locale || !xkb_compose_table_unref || !xkb_context_unref || !xkb_compose_state_feed || !xkb_compose_state_unref || !xkb_compose_state_new || !xkb_compose_state_get_status || !xkb_compose_state_get_utf8) {
		xkb_loaded_v05p = false;
		print_verbose("Detected XKBcommon library version older than 0.5, dead key composition and Unicode key labels disabled.");
	}
	xkb_loaded_v08p = xkb_loaded;
	if (!xkb_keysym_to_utf32 || !xkb_keysym_to_upper) {
		xkb_loaded_v08p = false;
		print_verbose("Detected XKBcommon library version older than 0.8, Unicode key labels disabled.");
	}
#endif
	if (initialize_xext(dylibloader_verbose) != 0) {
		r_error = ERR_UNAVAILABLE;
		ERR_FAIL_MSG("Can't load Xext dynamically.");
	}

	if (initialize_xinerama(dylibloader_verbose) != 0) {
		xinerama_ext_ok = false;
	}

	if (initialize_xrandr(dylibloader_verbose) != 0) {
		xrandr_ext_ok = false;
	}

	if (initialize_xrender(dylibloader_verbose) != 0) {
		r_error = ERR_UNAVAILABLE;
		ERR_FAIL_MSG("Can't load Xrender dynamically.");
	}

	if (initialize_xinput2(dylibloader_verbose) != 0) {
		r_error = ERR_UNAVAILABLE;
		ERR_FAIL_MSG("Can't load Xinput2 dynamically.");
	}
#else
#ifdef XKB_ENABLED
	bool xkb_loaded = true;
	xkb_loaded_v05p = true;
	xkb_loaded_v08p = true;
#endif
#endif

#ifdef XKB_ENABLED
	if (xkb_loaded) {
		xkb_ctx = xkb_context_new(XKB_CONTEXT_NO_FLAGS);
		if (xkb_ctx) {
			const char *locale = getenv("LC_ALL");
			if (!locale || !*locale) {
				locale = getenv("LC_CTYPE");
			}
			if (!locale || !*locale) {
				locale = getenv("LANG");
			}
			if (!locale || !*locale) {
				locale = "C";
			}
			dead_tbl = xkb_compose_table_new_from_locale(xkb_ctx, locale, XKB_COMPOSE_COMPILE_NO_FLAGS);
		}
	}
#endif

	Input::get_singleton()->set_event_dispatch_function(_dispatch_input_events);

	r_error = OK;

#ifdef SOWRAP_ENABLED
	{
		if (!XcursorImageCreate || !XcursorImageLoadCursor || !XcursorImageDestroy || !XcursorGetDefaultSize || !XcursorGetTheme || !XcursorLibraryLoadImage) {
			// There's no API to check version, check if functions are available instead.
			ERR_PRINT("Unsupported Xcursor library version.");
			r_error = ERR_UNAVAILABLE;
			return;
		}
	}
#endif

	for (int i = 0; i < CURSOR_MAX; i++) {
		cursors[i] = None;
		cursor_img[i] = nullptr;
	}

	XInitThreads(); //always use threads

	/** XLIB INITIALIZATION **/
	x11_display = XOpenDisplay(nullptr);

	if (!x11_display) {
		ERR_PRINT("X11 Display is not available");
		r_error = ERR_UNAVAILABLE;
		return;
	}

	if (xshaped_ext_ok) {
		int version_major = 0;
		int version_minor = 0;
		int rc = XShapeQueryVersion(x11_display, &version_major, &version_minor);
		print_verbose(vformat("Xshape %d.%d detected.", version_major, version_minor));
		if (rc != 1 || version_major < 1) {
			xshaped_ext_ok = false;
			print_verbose("Unsupported Xshape library version.");
		}
	}

	if (xinerama_ext_ok) {
		int version_major = 0;
		int version_minor = 0;
		int rc = XineramaQueryVersion(x11_display, &version_major, &version_minor);
		print_verbose(vformat("Xinerama %d.%d detected.", version_major, version_minor));
		if (rc != 1 || version_major < 1) {
			xinerama_ext_ok = false;
			print_verbose("Unsupported Xinerama library version.");
		}
	}

	if (xrandr_ext_ok) {
		int version_major = 0;
		int version_minor = 0;
		int rc = XRRQueryVersion(x11_display, &version_major, &version_minor);
		print_verbose(vformat("Xrandr %d.%d detected.", version_major, version_minor));
		if (rc != 1 || (version_major == 1 && version_minor < 3) || (version_major < 1)) {
			xrandr_ext_ok = false;
			print_verbose("Unsupported Xrandr library version.");
		}
	}

	{
		int version_major = 0;
		int version_minor = 0;
		int rc = XRenderQueryVersion(x11_display, &version_major, &version_minor);
		print_verbose(vformat("Xrender %d.%d detected.", version_major, version_minor));
		if (rc != 1 || (version_major == 0 && version_minor < 11)) {
			ERR_PRINT("Unsupported Xrender library version.");
			r_error = ERR_UNAVAILABLE;
			XCloseDisplay(x11_display);
			return;
		}
	}

	{
		int version_major = 2; // Report 2.2 as supported by engine, but should work with 2.1 or 2.0 library as well.
		int version_minor = 2;
		int rc = XIQueryVersion(x11_display, &version_major, &version_minor);
		print_verbose(vformat("Xinput %d.%d detected.", version_major, version_minor));
		if (rc != Success || (version_major < 2)) {
			ERR_PRINT("Unsupported Xinput2 library version.");
			r_error = ERR_UNAVAILABLE;
			XCloseDisplay(x11_display);
			return;
		}
	}

	char *modifiers = nullptr;
	Bool xkb_dar = False;
	XAutoRepeatOn(x11_display);
	xkb_dar = XkbSetDetectableAutoRepeat(x11_display, True, nullptr);

	// Try to support IME if detectable auto-repeat is supported
	if (xkb_dar == True) {
#ifdef X_HAVE_UTF8_STRING
		// Xutf8LookupString will be used later instead of XmbLookupString before
		// the multibyte sequences can be converted to unicode string.
		modifiers = XSetLocaleModifiers("");
#endif
	}

	if (modifiers == nullptr) {
		if (OS::get_singleton()->is_stdout_verbose()) {
			WARN_PRINT("IME is disabled");
		}
		XSetLocaleModifiers("@im=none");
		WARN_PRINT("Error setting locale modifiers");
	}

	const char *err;
	int xrandr_major = 0;
	int xrandr_minor = 0;
	int event_base, error_base;
	xrandr_ext_ok = XRRQueryExtension(x11_display, &event_base, &error_base);
	xrandr_handle = dlopen("libXrandr.so.2", RTLD_LAZY);
	if (!xrandr_handle) {
		err = dlerror();
		// For some arcane reason, NetBSD now ships libXrandr.so.3 while the rest of the world has libXrandr.so.2...
		// In case this happens for other X11 platforms in the future, let's give it a try too before failing.
		xrandr_handle = dlopen("libXrandr.so.3", RTLD_LAZY);
		if (!xrandr_handle) {
			fprintf(stderr, "could not load libXrandr.so.2, Error: %s\n", err);
		}
	}

	if (xrandr_handle) {
		XRRQueryVersion(x11_display, &xrandr_major, &xrandr_minor);
		if (((xrandr_major << 8) | xrandr_minor) >= 0x0105) {
			xrr_get_monitors = (xrr_get_monitors_t)dlsym(xrandr_handle, "XRRGetMonitors");
			if (!xrr_get_monitors) {
				err = dlerror();
				fprintf(stderr, "could not find symbol XRRGetMonitors\nError: %s\n", err);
			} else {
				xrr_free_monitors = (xrr_free_monitors_t)dlsym(xrandr_handle, "XRRFreeMonitors");
				if (!xrr_free_monitors) {
					err = dlerror();
					fprintf(stderr, "could not find XRRFreeMonitors\nError: %s\n", err);
					xrr_get_monitors = nullptr;
				}
			}
		}
	}

	if (!_refresh_device_info()) {
		OS::get_singleton()->alert("Your system does not support XInput 2.\n"
								   "Please upgrade your distribution.",
				"Unable to initialize XInput");
		r_error = ERR_UNAVAILABLE;
		return;
	}

	xim = XOpenIM(x11_display, nullptr, nullptr, nullptr);

	if (xim == nullptr) {
		WARN_PRINT("XOpenIM failed");
		xim_style = 0L;
	} else {
		::XIMCallback im_destroy_callback;
		im_destroy_callback.client_data = (::XPointer)(this);
		im_destroy_callback.callback = (::XIMProc)(_xim_destroy_callback);
		if (XSetIMValues(xim, XNDestroyCallback, &im_destroy_callback,
					nullptr) != nullptr) {
			WARN_PRINT("Error setting XIM destroy callback");
		}

		::XIMStyles *xim_styles = nullptr;
		xim_style = 0L;
		char *imvalret = XGetIMValues(xim, XNQueryInputStyle, &xim_styles, nullptr);
		if (imvalret != nullptr || xim_styles == nullptr) {
			fprintf(stderr, "Input method doesn't support any styles\n");
		}

		if (xim_styles) {
			xim_style = 0L;
			for (int i = 0; i < xim_styles->count_styles; i++) {
				const ::XIMStyle &style = xim_styles->supported_styles[i];

				if (!_is_xim_style_supported(style)) {
					continue;
				}

				xim_style = _get_best_xim_style(xim_style, style);
			}

			XFree(xim_styles);
		}
		XFree(imvalret);
	}

	/* Atom internment */
	wm_delete = XInternAtom(x11_display, "WM_DELETE_WINDOW", true);
	// Set Xdnd (drag & drop) support.
	xdnd_aware = XInternAtom(x11_display, "XdndAware", False);
	xdnd_enter = XInternAtom(x11_display, "XdndEnter", False);
	xdnd_position = XInternAtom(x11_display, "XdndPosition", False);
	xdnd_status = XInternAtom(x11_display, "XdndStatus", False);
	xdnd_action_copy = XInternAtom(x11_display, "XdndActionCopy", False);
	xdnd_drop = XInternAtom(x11_display, "XdndDrop", False);
	xdnd_finished = XInternAtom(x11_display, "XdndFinished", False);
	xdnd_selection = XInternAtom(x11_display, "XdndSelection", False);

#ifdef SPEECHD_ENABLED
	// Init TTS
	bool tts_enabled = GLOBAL_GET("audio/general/text_to_speech");
	if (tts_enabled) {
		tts = memnew(TTS_Linux);
	}
#endif

	//!!!!!!!!!!!!!!!!!!!!!!!!!!
	//TODO - do Vulkan and OpenGL support checks, driver selection and fallback
	rendering_driver = p_rendering_driver;

	bool driver_found = false;
	String executable_name = OS::get_singleton()->get_executable_path().get_file();

	// Initialize context and rendering device.

#if defined(RD_ENABLED)
#if defined(VULKAN_ENABLED)
	if (rendering_driver == "vulkan") {
		rendering_context = memnew(RenderingContextDriverVulkanX11);
	}
#endif // VULKAN_ENABLED

	if (rendering_context) {
		if (rendering_context->initialize() != OK) {
			memdelete(rendering_context);
			rendering_context = nullptr;
#if defined(GLES3_ENABLED)
			bool fallback_to_opengl3 = GLOBAL_GET("rendering/rendering_device/fallback_to_opengl3");
			if (fallback_to_opengl3 && rendering_driver != "opengl3") {
				WARN_PRINT("Your video card drivers seem not to support the required Vulkan version, switching to OpenGL 3.");
				rendering_driver = "opengl3";
				OS::get_singleton()->set_current_rendering_method("gl_compatibility");
				OS::get_singleton()->set_current_rendering_driver_name(rendering_driver);
			} else
#endif // GLES3_ENABLED
			{
				r_error = ERR_CANT_CREATE;

				if (p_rendering_driver == "vulkan") {
					OS::get_singleton()->alert(
							vformat("Your video card drivers seem not to support the required Vulkan version.\n\n"
									"If possible, consider updating your video card drivers or using the OpenGL 3 driver.\n\n"
									"You can enable the OpenGL 3 driver by starting the engine from the\n"
									"command line with the command:\n\n    \"%s\" --rendering-driver opengl3\n\n"
									"If you recently updated your video card drivers, try rebooting.",
									executable_name),
							"Unable to initialize Vulkan video driver");
				}

				ERR_FAIL_MSG(vformat("Could not initialize %s", rendering_driver));
			}
		}
		driver_found = true;
	}
#endif // RD_ENABLED

#if defined(GLES3_ENABLED)
	if (rendering_driver == "opengl3" || rendering_driver == "opengl3_es") {
		if (getenv("DRI_PRIME") == nullptr) {
			int use_prime = -1;

			if (getenv("PRIMUS_DISPLAY") ||
					getenv("PRIMUS_libGLd") ||
					getenv("PRIMUS_libGLa") ||
					getenv("PRIMUS_libGL") ||
					getenv("PRIMUS_LOAD_GLOBAL") ||
					getenv("BUMBLEBEE_SOCKET")) {
				print_verbose("Optirun/primusrun detected. Skipping GPU detection");
				use_prime = 0;
			}

			// Some tools use fake libGL libraries and have them override the real one using
			// LD_LIBRARY_PATH, so we skip them. *But* Steam also sets LD_LIBRARY_PATH for its
			// runtime and includes system `/lib` and `/lib64`... so ignore Steam.
			if (use_prime == -1 && getenv("LD_LIBRARY_PATH") && !getenv("STEAM_RUNTIME_LIBRARY_PATH")) {
				String ld_library_path(getenv("LD_LIBRARY_PATH"));
				Vector<String> libraries = ld_library_path.split(":");

				for (int i = 0; i < libraries.size(); ++i) {
					if (FileAccess::exists(libraries[i] + "/libGL.so.1") ||
							FileAccess::exists(libraries[i] + "/libGL.so")) {
						print_verbose("Custom libGL override detected. Skipping GPU detection");
						use_prime = 0;
					}
				}
			}

			if (use_prime == -1) {
				print_verbose("Detecting GPUs, set DRI_PRIME in the environment to override GPU detection logic.");
				use_prime = detect_prime();
			}

			if (use_prime) {
				print_line("Found discrete GPU, setting DRI_PRIME=1 to use it.");
				print_line("Note: Set DRI_PRIME=0 in the environment to disable Godot from using the discrete GPU.");
				setenv("DRI_PRIME", "1", 1);
			}
		}
	}
	if (rendering_driver == "opengl3") {
		gl_manager = memnew(GLManager_X11(p_resolution, GLManager_X11::GLES_3_0_COMPATIBLE));
		if (gl_manager->initialize(x11_display) != OK || gl_manager->open_display(x11_display) != OK) {
			memdelete(gl_manager);
			gl_manager = nullptr;
			bool fallback = GLOBAL_GET("rendering/gl_compatibility/fallback_to_gles");
			if (fallback) {
				WARN_PRINT("Your video card drivers seem not to support the required OpenGL version, switching to OpenGLES.");
				rendering_driver = "opengl3_es";
				OS::get_singleton()->set_current_rendering_driver_name(rendering_driver);
			} else {
				r_error = ERR_UNAVAILABLE;

				OS::get_singleton()->alert(
						vformat("Your video card drivers seem not to support the required OpenGL 3.3 version.\n\n"
								"If possible, consider updating your video card drivers or using the Vulkan driver.\n\n"
								"You can enable the Vulkan driver by starting the engine from the\n"
								"command line with the command:\n\n    \"%s\" --rendering-driver vulkan\n\n"
								"If you recently updated your video card drivers, try rebooting.",
								executable_name),
						"Unable to initialize OpenGL video driver");

				ERR_FAIL_MSG("Could not initialize OpenGL.");
			}
		} else {
			driver_found = true;
			RasterizerGLES3::make_current(true);
		}
	}

	if (rendering_driver == "opengl3_es") {
		gl_manager_egl = memnew(GLManagerEGL_X11);
		if (gl_manager_egl->initialize() != OK || gl_manager_egl->open_display(x11_display) != OK) {
			memdelete(gl_manager_egl);
			gl_manager_egl = nullptr;
			r_error = ERR_UNAVAILABLE;

			OS::get_singleton()->alert(
					"Your video card drivers seem not to support the required OpenGL ES 3.0 version.\n\n"
					"If possible, consider updating your video card drivers.\n\n"
					"If you recently updated your video card drivers, try rebooting.",
					"Unable to initialize OpenGL ES video driver");

			ERR_FAIL_MSG("Could not initialize OpenGL ES.");
		}
		driver_found = true;
		RasterizerGLES3::make_current(false);
	}

#endif // GLES3_ENABLED

	if (!driver_found) {
		r_error = ERR_UNAVAILABLE;
		ERR_FAIL_MSG("Video driver not found.");
	}

	Point2i window_position;
	if (p_position != nullptr) {
		window_position = *p_position;
	} else {
		if (p_screen == SCREEN_OF_MAIN_WINDOW) {
			p_screen = SCREEN_PRIMARY;
		}
		Rect2i scr_rect = screen_get_usable_rect(p_screen);
		window_position = scr_rect.position + (scr_rect.size - p_resolution) / 2;
	}

	WindowID main_window = _create_window(p_mode, p_vsync_mode, p_flags, Rect2i(window_position, p_resolution), p_parent_window);
	if (main_window == INVALID_WINDOW_ID) {
		r_error = ERR_CANT_CREATE;
		return;
	}
	for (int i = 0; i < WINDOW_FLAG_MAX; i++) {
		if (p_flags & (1 << i)) {
			window_set_flag(WindowFlags(i), true, main_window);
		}
	}
	show_window(main_window);

#if defined(RD_ENABLED)
	if (rendering_context) {
		rendering_device = memnew(RenderingDevice);
		if (rendering_device->initialize(rendering_context, MAIN_WINDOW_ID) != OK) {
			memdelete(rendering_device);
			rendering_device = nullptr;
			memdelete(rendering_context);
			rendering_context = nullptr;
			r_error = ERR_UNAVAILABLE;
			return;
		}
		rendering_device->screen_create(MAIN_WINDOW_ID);

		RendererCompositorRD::make_current();
	}
#endif // RD_ENABLED

	{
		//set all event master mask
		XIEventMask all_master_event_mask;
		static unsigned char all_master_mask_data[XIMaskLen(XI_LASTEVENT)] = {};
		all_master_event_mask.deviceid = XIAllMasterDevices;
		all_master_event_mask.mask_len = sizeof(all_master_mask_data);
		all_master_event_mask.mask = all_master_mask_data;
		XISetMask(all_master_event_mask.mask, XI_DeviceChanged);
		XISetMask(all_master_event_mask.mask, XI_RawMotion);
		XISelectEvents(x11_display, DefaultRootWindow(x11_display), &all_master_event_mask, 1);
	}

	cursor_size = XcursorGetDefaultSize(x11_display);
	cursor_theme = XcursorGetTheme(x11_display);

	if (!cursor_theme) {
		print_verbose("XcursorGetTheme could not get cursor theme");
		cursor_theme = "default";
	}

	for (int i = 0; i < CURSOR_MAX; i++) {
		static const char *cursor_file[] = {
			"left_ptr",
			"xterm",
			"hand2",
			"cross",
			"watch",
			"left_ptr_watch",
			"fleur",
			"dnd-move",
			"crossed_circle",
			"v_double_arrow",
			"h_double_arrow",
			"size_bdiag",
			"size_fdiag",
			"move",
			"row_resize",
			"col_resize",
			"question_arrow"
		};

		cursor_img[i] = XcursorLibraryLoadImage(cursor_file[i], cursor_theme, cursor_size);
		if (!cursor_img[i]) {
			const char *fallback = nullptr;

			switch (i) {
				case CURSOR_POINTING_HAND:
					fallback = "pointer";
					break;
				case CURSOR_CROSS:
					fallback = "crosshair";
					break;
				case CURSOR_WAIT:
					fallback = "wait";
					break;
				case CURSOR_BUSY:
					fallback = "progress";
					break;
				case CURSOR_DRAG:
					fallback = "grabbing";
					break;
				case CURSOR_CAN_DROP:
					fallback = "hand1";
					break;
				case CURSOR_FORBIDDEN:
					fallback = "forbidden";
					break;
				case CURSOR_VSIZE:
					fallback = "ns-resize";
					break;
				case CURSOR_HSIZE:
					fallback = "ew-resize";
					break;
				case CURSOR_BDIAGSIZE:
					fallback = "fd_double_arrow";
					break;
				case CURSOR_FDIAGSIZE:
					fallback = "bd_double_arrow";
					break;
				case CURSOR_MOVE:
					cursor_img[i] = cursor_img[CURSOR_DRAG];
					break;
				case CURSOR_VSPLIT:
					fallback = "sb_v_double_arrow";
					break;
				case CURSOR_HSPLIT:
					fallback = "sb_h_double_arrow";
					break;
				case CURSOR_HELP:
					fallback = "help";
					break;
			}
			if (fallback != nullptr) {
				cursor_img[i] = XcursorLibraryLoadImage(fallback, cursor_theme, cursor_size);
			}
		}
		if (cursor_img[i]) {
			cursors[i] = XcursorImageLoadCursor(x11_display, cursor_img[i]);
		} else {
			print_verbose("Failed loading custom cursor: " + String(cursor_file[i]));
		}
	}

	{
		// Creating an empty/transparent cursor

		// Create 1x1 bitmap
		Pixmap cursormask = XCreatePixmap(x11_display,
				RootWindow(x11_display, DefaultScreen(x11_display)), 1, 1, 1);

		// Fill with zero
		XGCValues xgc;
		xgc.function = GXclear;
		GC gc = XCreateGC(x11_display, cursormask, GCFunction, &xgc);
		XFillRectangle(x11_display, cursormask, gc, 0, 0, 1, 1);

		// Color value doesn't matter. Mask zero means no foreground or background will be drawn
		XColor col = {};

		Cursor cursor = XCreatePixmapCursor(x11_display,
				cursormask, // source (using cursor mask as placeholder, since it'll all be ignored)
				cursormask, // mask
				&col, &col, 0, 0);

		XFreePixmap(x11_display, cursormask);
		XFreeGC(x11_display, gc);

		if (cursor == None) {
			ERR_PRINT("FAILED CREATING CURSOR");
		}

		null_cursor = cursor;
	}
	cursor_set_shape(CURSOR_BUSY);

	// Search the X11 event queue for ConfigureNotify events and process all
	// that are currently queued early, so we can get the final window size
	// for correctly drawing of the bootsplash.
	XEvent config_event;
	while (XCheckTypedEvent(x11_display, ConfigureNotify, &config_event)) {
		_window_changed(&config_event);
	}
	events_thread.start(_poll_events_thread, this);

	_update_real_mouse_position(windows[MAIN_WINDOW_ID]);

#ifdef DBUS_ENABLED
	screensaver = memnew(FreeDesktopScreenSaver);
	screen_set_keep_on(GLOBAL_GET("display/window/energy_saving/keep_screen_on"));

	portal_desktop = memnew(FreeDesktopPortalDesktop);
#endif // DBUS_ENABLED

	XSetErrorHandler(&default_window_error_handler);

	r_error = OK;
}

DisplayServerX11::~DisplayServerX11() {
	// Send owned clipboard data to clipboard manager before exit.
	Window x11_main_window = windows[MAIN_WINDOW_ID].x11_window;
	_clipboard_transfer_ownership(XA_PRIMARY, x11_main_window);
	_clipboard_transfer_ownership(XInternAtom(x11_display, "CLIPBOARD", 0), x11_main_window);

	events_thread_done.set();
	events_thread.wait_to_finish();

	if (native_menu) {
		memdelete(native_menu);
		native_menu = nullptr;
	}

	//destroy all windows
	for (KeyValue<WindowID, WindowData> &E : windows) {
#if defined(RD_ENABLED)
		if (rendering_device) {
			rendering_device->screen_free(E.key);
		}

		if (rendering_context) {
			rendering_context->window_destroy(E.key);
		}
#endif
#ifdef GLES3_ENABLED
		if (gl_manager) {
			gl_manager->window_destroy(E.key);
		}
		if (gl_manager_egl) {
			gl_manager_egl->window_destroy(E.key);
		}
#endif

		WindowData &wd = E.value;
		if (wd.xic) {
			XDestroyIC(wd.xic);
			wd.xic = nullptr;
		}
		XDestroyWindow(x11_display, wd.x11_xim_window);
#ifdef XKB_ENABLED
		if (xkb_loaded_v05p) {
			if (wd.xkb_state) {
				xkb_compose_state_unref(wd.xkb_state);
				wd.xkb_state = nullptr;
			}
		}
#endif
		XUnmapWindow(x11_display, wd.x11_window);
		XDestroyWindow(x11_display, wd.x11_window);
	}

#ifdef XKB_ENABLED
	if (xkb_loaded_v05p) {
		if (dead_tbl) {
			xkb_compose_table_unref(dead_tbl);
		}
		if (xkb_ctx) {
			xkb_context_unref(xkb_ctx);
		}
	}
#endif

	//destroy drivers
#if defined(RD_ENABLED)
	if (rendering_device) {
		memdelete(rendering_device);
		rendering_device = nullptr;
	}

	if (rendering_context) {
		memdelete(rendering_context);
		rendering_context = nullptr;
	}
#endif

#ifdef GLES3_ENABLED
	if (gl_manager) {
		memdelete(gl_manager);
		gl_manager = nullptr;
	}
	if (gl_manager_egl) {
		memdelete(gl_manager_egl);
		gl_manager_egl = nullptr;
	}
#endif

	if (xrandr_handle) {
		dlclose(xrandr_handle);
	}

	for (int i = 0; i < CURSOR_MAX; i++) {
		if (cursors[i] != None) {
			XFreeCursor(x11_display, cursors[i]);
		}
		if (cursor_img[i] != nullptr) {
			XcursorImageDestroy(cursor_img[i]);
		}
	}

	if (xim) {
		XCloseIM(xim);
	}

	XCloseDisplay(x11_display);
	if (xmbstring) {
		memfree(xmbstring);
	}

#ifdef SPEECHD_ENABLED
	if (tts) {
		memdelete(tts);
	}
#endif

#ifdef DBUS_ENABLED
	memdelete(screensaver);
	memdelete(portal_desktop);
#endif
}

void DisplayServerX11::register_x11_driver() {
	register_create_function("x11", create_func, get_rendering_drivers_func);
}

#endif // X11 enabled<|MERGE_RESOLUTION|>--- conflicted
+++ resolved
@@ -141,10 +141,6 @@
 		case FEATURE_CLIPBOARD_PRIMARY:
 		case FEATURE_TEXT_TO_SPEECH:
 		case FEATURE_WINDOW_EMBEDDING:
-<<<<<<< HEAD
-		case FEATURE_WINDOW_HIDDEN:
-=======
->>>>>>> f9695ef8
 			return true;
 		case FEATURE_SCREEN_CAPTURE:
 			return !xwayland;
@@ -2780,11 +2776,7 @@
 
 	ERR_FAIL_COND_MSG(p_mode != WINDOW_MODE_WINDOWED && wd.embed_parent, "Embedded window only support Windowed mode.");
 
-<<<<<<< HEAD
-	//remove all "extra" modes
-=======
 	// Remove all "extra" modes.
->>>>>>> f9695ef8
 	switch (old_mode) {
 		case WINDOW_MODE_WINDOWED: {
 			//do nothing
