import os
import sys

from emscripten_helpers import (
    run_closure_compiler,
    create_engine_file,
    add_js_libraries,
    add_js_pre,
    add_js_externs,
    create_template_zip,
)
from methods import get_compiler_version
from SCons.Util import WhereIs
from typing import TYPE_CHECKING

if TYPE_CHECKING:
    from SCons import Environment


def get_name():
    return "Web"


def can_build():
    return WhereIs("emcc") is not None


def get_opts():
    from SCons.Variables import BoolVariable

    return [
        ("initial_memory", "Initial WASM memory (in MiB)", 32),
        BoolVariable("use_assertions", "Use Emscripten runtime assertions", False),
        BoolVariable("use_ubsan", "Use Emscripten undefined behavior sanitizer (UBSAN)", False),
        BoolVariable("use_asan", "Use Emscripten address sanitizer (ASAN)", False),
        BoolVariable("use_lsan", "Use Emscripten leak sanitizer (LSAN)", False),
        BoolVariable("use_safe_heap", "Use Emscripten SAFE_HEAP sanitizer", False),
        # eval() can be a security concern, so it can be disabled.
        BoolVariable("javascript_eval", "Enable JavaScript eval interface", True),
        BoolVariable(
            "dlink_enabled", "Enable WebAssembly dynamic linking (GDExtension support). Produces bigger binaries", False
        ),
        BoolVariable("use_closure_compiler", "Use closure compiler to minimize JavaScript code", False),
    ]


def get_doc_classes():
    return [
        "EditorExportPlatformWeb",
    ]


def get_doc_path():
    return "doc_classes"


def get_flags():
    return [
        ("arch", "wasm32"),
        ("target", "template_debug"),
        ("builtin_pcre2_with_jit", False),
        ("vulkan", False),
        # Embree is heavy and requires too much memory (GH-70621).
        ("module_raycast_enabled", False),
        # Use -Os to prioritize optimizing for reduced file size. This is
        # particularly valuable for the web platform because it directly
        # decreases download time.
        # -Os reduces file size by around 5 MiB over -O3. -Oz only saves about
        # 100 KiB over -Os, which does not justify the negative impact on
        # run-time performance.
        ("optimize", "size"),
    ]


def configure(env: "Environment"):
    # Validate arch.
    supported_arches = ["wasm32"]
    if env["arch"] not in supported_arches:
        print(
            'Unsupported CPU architecture "%s" for iOS. Supported architectures are: %s.'
            % (env["arch"], ", ".join(supported_arches))
        )
        sys.exit()

    try:
        env["initial_memory"] = int(env["initial_memory"])
    except Exception:
        print("Initial memory must be a valid integer")
        sys.exit(255)

    ## Build type

    if env.debug_features:
        # Retain function names for backtraces at the cost of file size.
        env.Append(LINKFLAGS=["--profiling-funcs"])
    else:
        env["use_assertions"] = True

    if env["use_assertions"]:
        env.Append(LINKFLAGS=["-s", "ASSERTIONS=1"])

    if env.editor_build and env["initial_memory"] < 64:
        print('Note: Forcing "initial_memory=64" as it is required for the web editor.')
        env["initial_memory"] = 64

    env.Append(LINKFLAGS=["-s", "INITIAL_MEMORY=%sMB" % env["initial_memory"]])

    ## Copy env variables.
    env["ENV"] = os.environ

    # LTO

    if env["lto"] == "auto":  # Full LTO for production.
        env["lto"] = "full"

    if env["lto"] != "none":
        if env["lto"] == "thin":
            env.Append(CCFLAGS=["-flto=thin"])
            env.Append(LINKFLAGS=["-flto=thin"])
        else:
            env.Append(CCFLAGS=["-flto"])
            env.Append(LINKFLAGS=["-flto"])

    # Sanitizers
    if env["use_ubsan"]:
        env.Append(CCFLAGS=["-fsanitize=undefined"])
        env.Append(LINKFLAGS=["-fsanitize=undefined"])
    if env["use_asan"]:
        env.Append(CCFLAGS=["-fsanitize=address"])
        env.Append(LINKFLAGS=["-fsanitize=address"])
    if env["use_lsan"]:
        env.Append(CCFLAGS=["-fsanitize=leak"])
        env.Append(LINKFLAGS=["-fsanitize=leak"])
    if env["use_safe_heap"]:
        env.Append(LINKFLAGS=["-s", "SAFE_HEAP=1"])

    # Closure compiler
    if env["use_closure_compiler"]:
        # For emscripten support code.
        env.Append(LINKFLAGS=["--closure", "1"])
        # Register builder for our Engine files
        jscc = env.Builder(generator=run_closure_compiler, suffix=".cc.js", src_suffix=".js")
        env.Append(BUILDERS={"BuildJS": jscc})

    # Add helper method for adding libraries, externs, pre-js.
    env["JS_LIBS"] = []
    env["JS_PRE"] = []
    env["JS_EXTERNS"] = []
    env.AddMethod(add_js_libraries, "AddJSLibraries")
    env.AddMethod(add_js_pre, "AddJSPre")
    env.AddMethod(add_js_externs, "AddJSExterns")

    # Add method that joins/compiles our Engine files.
    env.AddMethod(create_engine_file, "CreateEngineFile")

    # Add method for creating the final zip file
    env.AddMethod(create_template_zip, "CreateTemplateZip")

    # Closure compiler extern and support for ecmascript specs (const, let, etc).
    env["ENV"]["EMCC_CLOSURE_ARGS"] = "--language_in ECMASCRIPT6"

    env["CC"] = "emcc"
    env["CXX"] = "em++"

    env["AR"] = "emar"
    env["RANLIB"] = "emranlib"

    # Use TempFileMunge since some AR invocations are too long for cmd.exe.
    # Use POSIX-style paths, required with TempFileMunge.
    env["ARCOM_POSIX"] = env["ARCOM"].replace("$TARGET", "$TARGET.posix").replace("$SOURCES", "$SOURCES.posix")
    env["ARCOM"] = "${TEMPFILE(ARCOM_POSIX)}"

    # All intermediate files are just object files.
    env["OBJPREFIX"] = ""
    env["OBJSUFFIX"] = ".o"
    env["PROGPREFIX"] = ""
    # Program() output consists of multiple files, so specify suffixes manually at builder.
    env["PROGSUFFIX"] = ""
    env["LIBPREFIX"] = "lib"
    env["LIBSUFFIX"] = ".a"
    env["LIBPREFIXES"] = ["$LIBPREFIX"]
    env["LIBSUFFIXES"] = ["$LIBSUFFIX"]

    env.Prepend(CPPPATH=["#platform/web"])
    env.Append(CPPDEFINES=["WEB_ENABLED", "UNIX_ENABLED"])

    if env["opengl3"]:
        env.AppendUnique(CPPDEFINES=["GLES3_ENABLED"])
        # This setting just makes WebGL 2 APIs available, it does NOT disable WebGL 1.
        env.Append(LINKFLAGS=["-s", "USE_WEBGL2=1"])
        # Allow use to take control of swapping WebGL buffers.
        env.Append(LINKFLAGS=["-s", "OFFSCREEN_FRAMEBUFFER=1"])

    if env["javascript_eval"]:
        env.Append(CPPDEFINES=["JAVASCRIPT_EVAL_ENABLED"])

    # Thread support (via SharedArrayBuffer).
    env.Append(CPPDEFINES=["PTHREAD_NO_RENAME"])
    env.Append(CCFLAGS=["-s", "USE_PTHREADS=1"])
    env.Append(LINKFLAGS=["-s", "USE_PTHREADS=1"])
    env.Append(LINKFLAGS=["-s", "PTHREAD_POOL_SIZE=8"])
    env.Append(LINKFLAGS=["-s", "WASM_MEM_MAX=2048MB"])

    # Get version info for checks below.
    print(env)
    cc_version = get_compiler_version(env)
<<<<<<< HEAD
    cc_semver = (3,1,40)#(int(cc_version["major"]), int(cc_version["minor"]), int(cc_version["patch"]))
=======
    cc_semver = (cc_version["major"], cc_version["minor"], cc_version["patch"])
>>>>>>> fbe611e4

    if env["lto"] != "none":
        # Workaround https://github.com/emscripten-core/emscripten/issues/19781.
        if cc_semver >= (3, 1, 42) and cc_semver < (3, 1, 46):
            env.Append(LINKFLAGS=["-Wl,-u,scalbnf"]) # "-Wl,-u,htonl"

    if env["dlink_enabled"]:
        if cc_semver < (3, 1, 14):
            print("GDExtension support requires emscripten >= 3.1.14, detected: %s.%s.%s" % cc_semver)
            sys.exit(255)

        env.Append(CCFLAGS=["-s", "SIDE_MODULE=2"])
        env.Append(LINKFLAGS=["-s", "SIDE_MODULE=2"])
        env.Append(CCFLAGS=["-fvisibility=hidden"])
        env.Append(LINKFLAGS=["-fvisibility=hidden"])
        env.extra_suffix = ".dlink" + env.extra_suffix

    # Reduce code size by generating less support code (e.g. skip NodeJS support).
    env.Append(LINKFLAGS=["-s", "ENVIRONMENT=web,worker"])

    # Wrap the JavaScript support code around a closure named Godot.
    env.Append(LINKFLAGS=["-s", "MODULARIZE=1", "-s", "EXPORT_NAME='Godot'"])

    # Allow increasing memory buffer size during runtime. This is efficient
    # when using WebAssembly (in comparison to asm.js) and works well for
    # us since we don't know requirements at compile-time.
    env.Append(LINKFLAGS=["-s", "ALLOW_MEMORY_GROWTH=1"])

    # Do not call main immediately when the support code is ready.
    env.Append(LINKFLAGS=["-s", "INVOKE_RUN=0"])

    # callMain for manual start, cwrap for the mono version.
    env.Append(LINKFLAGS=["-s", "EXPORTED_RUNTIME_METHODS=['callMain','cwrap']"])

    # Add code that allow exiting runtime.
    env.Append(LINKFLAGS=["-s", "EXIT_RUNTIME=1"])

    # This workaround creates a closure that prevents the garbage collector from freeing the WebGL context.
    # We also only use WebGL2, and changing context version is not widely supported anyway.
    env.Append(LINKFLAGS=["-s", "GL_WORKAROUND_SAFARI_GETCONTEXT_BUG=0"])<|MERGE_RESOLUTION|>--- conflicted
+++ resolved
@@ -204,11 +204,7 @@
     # Get version info for checks below.
     print(env)
     cc_version = get_compiler_version(env)
-<<<<<<< HEAD
-    cc_semver = (3,1,40)#(int(cc_version["major"]), int(cc_version["minor"]), int(cc_version["patch"]))
-=======
     cc_semver = (cc_version["major"], cc_version["minor"], cc_version["patch"])
->>>>>>> fbe611e4
 
     if env["lto"] != "none":
         # Workaround https://github.com/emscripten-core/emscripten/issues/19781.
