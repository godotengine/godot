/**************************************************************************/
/*  display_server_windows.h                                              */
/**************************************************************************/
/*                         This file is part of:                          */
/*                             GODOT ENGINE                               */
/*                        https://godotengine.org                         */
/**************************************************************************/
/* Copyright (c) 2014-present Godot Engine contributors (see AUTHORS.md). */
/* Copyright (c) 2007-2014 Juan Linietsky, Ariel Manzur.                  */
/*                                                                        */
/* Permission is hereby granted, free of charge, to any person obtaining  */
/* a copy of this software and associated documentation files (the        */
/* "Software"), to deal in the Software without restriction, including    */
/* without limitation the rights to use, copy, modify, merge, publish,    */
/* distribute, sublicense, and/or sell copies of the Software, and to     */
/* permit persons to whom the Software is furnished to do so, subject to  */
/* the following conditions:                                              */
/*                                                                        */
/* The above copyright notice and this permission notice shall be         */
/* included in all copies or substantial portions of the Software.        */
/*                                                                        */
/* THE SOFTWARE IS PROVIDED "AS IS", WITHOUT WARRANTY OF ANY KIND,        */
/* EXPRESS OR IMPLIED, INCLUDING BUT NOT LIMITED TO THE WARRANTIES OF     */
/* MERCHANTABILITY, FITNESS FOR A PARTICULAR PURPOSE AND NONINFRINGEMENT. */
/* IN NO EVENT SHALL THE AUTHORS OR COPYRIGHT HOLDERS BE LIABLE FOR ANY   */
/* CLAIM, DAMAGES OR OTHER LIABILITY, WHETHER IN AN ACTION OF CONTRACT,   */
/* TORT OR OTHERWISE, ARISING FROM, OUT OF OR IN CONNECTION WITH THE      */
/* SOFTWARE OR THE USE OR OTHER DEALINGS IN THE SOFTWARE.                 */
/**************************************************************************/

#ifndef DISPLAY_SERVER_WINDOWS_H
#define DISPLAY_SERVER_WINDOWS_H

#include "crash_handler_windows.h"
#include "joypad_windows.h"
#include "key_mapping_windows.h"
#include "tts_windows.h"

#include "core/config/project_settings.h"
#include "core/input/input.h"
#include "core/io/image.h"
#include "core/os/os.h"
#include "drivers/unix/ip_unix.h"
#include "drivers/wasapi/audio_driver_wasapi.h"
#include "drivers/winmidi/midi_driver_winmidi.h"
#include "servers/audio_server.h"
#include "servers/display_server.h"
#include "servers/rendering/renderer_compositor.h"
#include "servers/rendering/renderer_rd/renderer_compositor_rd.h"
#include "servers/rendering_server.h"

#ifdef XAUDIO2_ENABLED
#include "drivers/xaudio2/audio_driver_xaudio2.h"
#endif

#if defined(RD_ENABLED)
#include "servers/rendering/rendering_device.h"
#endif

#if defined(GLES3_ENABLED)
#include "gl_manager_windows_angle.h"
#include "gl_manager_windows_native.h"
#endif // GLES3_ENABLED

#include "native_menu_windows.h"

#include <io.h>
#include <stdio.h>

#define WIN32_LEAN_AND_MEAN
#include <windows.h>
#include <windowsx.h>

// WinTab API
#define WT_PACKET 0x7FF0
#define WT_PROXIMITY 0x7FF5
#define WT_INFOCHANGE 0x7FF6
#define WT_CSRCHANGE 0x7FF7

#define WTI_DEFSYSCTX 4
#define WTI_DEVICES 100
#define DVC_NPRESSURE 15
#define DVC_TPRESSURE 16
#define DVC_ORIENTATION 17
#define DVC_ROTATION 18

#define CXO_MESSAGES 0x0004
#define PK_STATUS 0x0002
#define PK_NORMAL_PRESSURE 0x0400
#define PK_TANGENT_PRESSURE 0x0800
#define PK_ORIENTATION 0x1000

#define TPS_INVERT 0x0010 /* 1.1 */

typedef struct tagLOGCONTEXTW {
	WCHAR lcName[40];
	UINT lcOptions;
	UINT lcStatus;
	UINT lcLocks;
	UINT lcMsgBase;
	UINT lcDevice;
	UINT lcPktRate;
	DWORD lcPktData;
	DWORD lcPktMode;
	DWORD lcMoveMask;
	DWORD lcBtnDnMask;
	DWORD lcBtnUpMask;
	LONG lcInOrgX;
	LONG lcInOrgY;
	LONG lcInOrgZ;
	LONG lcInExtX;
	LONG lcInExtY;
	LONG lcInExtZ;
	LONG lcOutOrgX;
	LONG lcOutOrgY;
	LONG lcOutOrgZ;
	LONG lcOutExtX;
	LONG lcOutExtY;
	LONG lcOutExtZ;
	DWORD lcSensX;
	DWORD lcSensY;
	DWORD lcSensZ;
	BOOL lcSysMode;
	int lcSysOrgX;
	int lcSysOrgY;
	int lcSysExtX;
	int lcSysExtY;
	DWORD lcSysSensX;
	DWORD lcSysSensY;
} LOGCONTEXTW;

typedef struct tagAXIS {
	LONG axMin;
	LONG axMax;
	UINT axUnits;
	DWORD axResolution;
} AXIS;

typedef struct tagORIENTATION {
	int orAzimuth;
	int orAltitude;
	int orTwist;
} ORIENTATION;

typedef struct tagPACKET {
	int pkStatus;
	int pkNormalPressure;
	int pkTangentPressure;
	ORIENTATION pkOrientation;
} PACKET;

typedef HANDLE(WINAPI *WTOpenPtr)(HWND p_window, LOGCONTEXTW *p_ctx, BOOL p_enable);
typedef BOOL(WINAPI *WTClosePtr)(HANDLE p_ctx);
typedef UINT(WINAPI *WTInfoPtr)(UINT p_category, UINT p_index, LPVOID p_output);
typedef BOOL(WINAPI *WTPacketPtr)(HANDLE p_ctx, UINT p_param, LPVOID p_packets);
typedef BOOL(WINAPI *WTEnablePtr)(HANDLE p_ctx, BOOL p_enable);

enum PreferredAppMode {
	APPMODE_DEFAULT = 0,
	APPMODE_ALLOWDARK = 1,
	APPMODE_FORCEDARK = 2,
	APPMODE_FORCELIGHT = 3,
	APPMODE_MAX = 4
};

typedef const char *(CDECL *WineGetVersionPtr)(void);
typedef bool(WINAPI *ShouldAppsUseDarkModePtr)();
typedef DWORD(WINAPI *GetImmersiveColorFromColorSetExPtr)(UINT dwImmersiveColorSet, UINT dwImmersiveColorType, bool bIgnoreHighContrast, UINT dwHighContrastCacheMode);
typedef int(WINAPI *GetImmersiveColorTypeFromNamePtr)(const WCHAR *name);
typedef int(WINAPI *GetImmersiveUserColorSetPreferencePtr)(bool bForceCheckRegistry, bool bSkipCheckOnFail);
typedef HRESULT(WINAPI *RtlGetVersionPtr)(OSVERSIONINFOW *lpVersionInformation);
typedef bool(WINAPI *AllowDarkModeForAppPtr)(bool darkMode);
typedef PreferredAppMode(WINAPI *SetPreferredAppModePtr)(PreferredAppMode appMode);
typedef void(WINAPI *RefreshImmersiveColorPolicyStatePtr)();
typedef void(WINAPI *FlushMenuThemesPtr)();

// Windows Ink API
#ifndef POINTER_STRUCTURES

#define POINTER_STRUCTURES

typedef DWORD POINTER_INPUT_TYPE;
typedef UINT32 POINTER_FLAGS;
typedef UINT32 PEN_FLAGS;
typedef UINT32 PEN_MASK;

#ifndef PEN_FLAG_INVERTED
#define PEN_FLAG_INVERTED 0x00000002
#endif

#ifndef PEN_FLAG_ERASER
#define PEN_FLAG_ERASER 0x00000004
#endif

#ifndef PEN_MASK_PRESSURE
#define PEN_MASK_PRESSURE 0x00000001
#endif

#ifndef PEN_MASK_TILT_X
#define PEN_MASK_TILT_X 0x00000004
#endif

#ifndef PEN_MASK_TILT_Y
#define PEN_MASK_TILT_Y 0x00000008
#endif

#ifndef POINTER_MESSAGE_FLAG_FIRSTBUTTON
#define POINTER_MESSAGE_FLAG_FIRSTBUTTON 0x00000010
#endif

#ifndef POINTER_MESSAGE_FLAG_SECONDBUTTON
#define POINTER_MESSAGE_FLAG_SECONDBUTTON 0x00000020
#endif

#ifndef POINTER_MESSAGE_FLAG_THIRDBUTTON
#define POINTER_MESSAGE_FLAG_THIRDBUTTON 0x00000040
#endif

#ifndef POINTER_MESSAGE_FLAG_FOURTHBUTTON
#define POINTER_MESSAGE_FLAG_FOURTHBUTTON 0x00000080
#endif

#ifndef POINTER_MESSAGE_FLAG_FIFTHBUTTON
#define POINTER_MESSAGE_FLAG_FIFTHBUTTON 0x00000100
#endif

#ifndef IS_POINTER_FLAG_SET_WPARAM
#define IS_POINTER_FLAG_SET_WPARAM(wParam, flag) (((DWORD)HIWORD(wParam) & (flag)) == (flag))
#endif

#ifndef IS_POINTER_FIRSTBUTTON_WPARAM
#define IS_POINTER_FIRSTBUTTON_WPARAM(wParam) IS_POINTER_FLAG_SET_WPARAM(wParam, POINTER_MESSAGE_FLAG_FIRSTBUTTON)
#endif

#ifndef IS_POINTER_SECONDBUTTON_WPARAM
#define IS_POINTER_SECONDBUTTON_WPARAM(wParam) IS_POINTER_FLAG_SET_WPARAM(wParam, POINTER_MESSAGE_FLAG_SECONDBUTTON)
#endif

#ifndef IS_POINTER_THIRDBUTTON_WPARAM
#define IS_POINTER_THIRDBUTTON_WPARAM(wParam) IS_POINTER_FLAG_SET_WPARAM(wParam, POINTER_MESSAGE_FLAG_THIRDBUTTON)
#endif

#ifndef IS_POINTER_FOURTHBUTTON_WPARAM
#define IS_POINTER_FOURTHBUTTON_WPARAM(wParam) IS_POINTER_FLAG_SET_WPARAM(wParam, POINTER_MESSAGE_FLAG_FOURTHBUTTON)
#endif

#ifndef IS_POINTER_FIFTHBUTTON_WPARAM
#define IS_POINTER_FIFTHBUTTON_WPARAM(wParam) IS_POINTER_FLAG_SET_WPARAM(wParam, POINTER_MESSAGE_FLAG_FIFTHBUTTON)
#endif

#ifndef GET_POINTERID_WPARAM
#define GET_POINTERID_WPARAM(wParam) (LOWORD(wParam))
#endif

#if WINVER < 0x0602
enum tagPOINTER_INPUT_TYPE {
	PT_POINTER = 0x00000001,
	PT_TOUCH = 0x00000002,
	PT_PEN = 0x00000003,
	PT_MOUSE = 0x00000004,
	PT_TOUCHPAD = 0x00000005
};

typedef enum tagPOINTER_BUTTON_CHANGE_TYPE {
	POINTER_CHANGE_NONE,
	POINTER_CHANGE_FIRSTBUTTON_DOWN,
	POINTER_CHANGE_FIRSTBUTTON_UP,
	POINTER_CHANGE_SECONDBUTTON_DOWN,
	POINTER_CHANGE_SECONDBUTTON_UP,
	POINTER_CHANGE_THIRDBUTTON_DOWN,
	POINTER_CHANGE_THIRDBUTTON_UP,
	POINTER_CHANGE_FOURTHBUTTON_DOWN,
	POINTER_CHANGE_FOURTHBUTTON_UP,
	POINTER_CHANGE_FIFTHBUTTON_DOWN,
	POINTER_CHANGE_FIFTHBUTTON_UP,
} POINTER_BUTTON_CHANGE_TYPE;

typedef struct tagPOINTER_INFO {
	POINTER_INPUT_TYPE pointerType;
	UINT32 pointerId;
	UINT32 frameId;
	POINTER_FLAGS pointerFlags;
	HANDLE sourceDevice;
	HWND hwndTarget;
	POINT ptPixelLocation;
	POINT ptHimetricLocation;
	POINT ptPixelLocationRaw;
	POINT ptHimetricLocationRaw;
	DWORD dwTime;
	UINT32 historyCount;
	INT32 InputData;
	DWORD dwKeyStates;
	UINT64 PerformanceCount;
	POINTER_BUTTON_CHANGE_TYPE ButtonChangeType;
} POINTER_INFO;

typedef struct tagPOINTER_PEN_INFO {
	POINTER_INFO pointerInfo;
	PEN_FLAGS penFlags;
	PEN_MASK penMask;
	UINT32 pressure;
	UINT32 rotation;
	INT32 tiltX;
	INT32 tiltY;
} POINTER_PEN_INFO;
#endif

#endif //POINTER_STRUCTURES

#ifndef WM_POINTERUPDATE
#define WM_POINTERUPDATE 0x0245
#endif

#ifndef WM_POINTERENTER
#define WM_POINTERENTER 0x0249
#endif

#ifndef WM_POINTERLEAVE
#define WM_POINTERLEAVE 0x024A
#endif

#ifndef WM_POINTERDOWN
#define WM_POINTERDOWN 0x0246
#endif

#ifndef WM_POINTERUP
#define WM_POINTERUP 0x0247
#endif

typedef BOOL(WINAPI *GetPointerTypePtr)(uint32_t p_id, POINTER_INPUT_TYPE *p_type);
typedef BOOL(WINAPI *GetPointerPenInfoPtr)(uint32_t p_id, POINTER_PEN_INFO *p_pen_info);
typedef BOOL(WINAPI *LogicalToPhysicalPointForPerMonitorDPIPtr)(HWND hwnd, LPPOINT lpPoint);
typedef BOOL(WINAPI *PhysicalToLogicalPointForPerMonitorDPIPtr)(HWND hwnd, LPPOINT lpPoint);
typedef HRESULT(WINAPI *SHLoadIndirectStringPtr)(PCWSTR pszSource, PWSTR pszOutBuf, UINT cchOutBuf, void **ppvReserved);

typedef struct {
	BYTE bWidth; // Width, in pixels, of the image
	BYTE bHeight; // Height, in pixels, of the image
	BYTE bColorCount; // Number of colors in image (0 if >=8bpp)
	BYTE bReserved; // Reserved ( must be 0)
	WORD wPlanes; // Color Planes
	WORD wBitCount; // Bits per pixel
	DWORD dwBytesInRes; // How many bytes in this resource?
	DWORD dwImageOffset; // Where in the file is this image?
} ICONDIRENTRY, *LPICONDIRENTRY;

typedef struct {
	WORD idReserved; // Reserved (must be 0)
	WORD idType; // Resource Type (1 for icons)
	WORD idCount; // How many images?
	ICONDIRENTRY idEntries[1]; // An entry for each image (idCount of 'em)
} ICONDIR, *LPICONDIR;

typedef enum _SHC_PROCESS_DPI_AWARENESS {
	SHC_PROCESS_DPI_UNAWARE = 0,
	SHC_PROCESS_SYSTEM_DPI_AWARE = 1,
	SHC_PROCESS_PER_MONITOR_DPI_AWARE = 2,
} SHC_PROCESS_DPI_AWARENESS;

class DropTargetWindows;

class DisplayServerWindows : public DisplayServer {
	// No need to register with GDCLASS, it's platform-specific and nothing is added.

	friend class DropTargetWindows;

	_THREAD_SAFE_CLASS_

	// UXTheme API
	static bool dark_title_available;
	static bool use_legacy_dark_mode_before_20H1;
	static bool ux_theme_available;
	static ShouldAppsUseDarkModePtr ShouldAppsUseDarkMode;
	static GetImmersiveColorFromColorSetExPtr GetImmersiveColorFromColorSetEx;
	static GetImmersiveColorTypeFromNamePtr GetImmersiveColorTypeFromName;
	static GetImmersiveUserColorSetPreferencePtr GetImmersiveUserColorSetPreference;

	// WinTab API
	static bool wintab_available;
	static WTOpenPtr wintab_WTOpen;
	static WTClosePtr wintab_WTClose;
	static WTInfoPtr wintab_WTInfo;
	static WTPacketPtr wintab_WTPacket;
	static WTEnablePtr wintab_WTEnable;

	// Windows Ink API
	static bool winink_available;
	static GetPointerTypePtr win8p_GetPointerType;
	static GetPointerPenInfoPtr win8p_GetPointerPenInfo;

	// DPI conversion API
	static LogicalToPhysicalPointForPerMonitorDPIPtr win81p_LogicalToPhysicalPointForPerMonitorDPI;
	static PhysicalToLogicalPointForPerMonitorDPIPtr win81p_PhysicalToLogicalPointForPerMonitorDPI;

	// Shell API
	static SHLoadIndirectStringPtr load_indirect_string;

	void _update_tablet_ctx(const String &p_old_driver, const String &p_new_driver);
	String tablet_driver;
	Vector<String> tablet_drivers;

	enum DriverID {
		DRIVER_ID_COMPAT_OPENGL3 = 1 << 0,
		DRIVER_ID_COMPAT_ANGLE_D3D11 = 1 << 1,
		DRIVER_ID_RD_VULKAN = 1 << 2,
		DRIVER_ID_RD_D3D12 = 1 << 3,
	};
	static BitField<DriverID> tested_drivers;

	enum TimerID {
		TIMER_ID_MOVE_REDRAW = 1,
		TIMER_ID_WINDOW_ACTIVATION = 2,
	};

	enum {
		KEY_EVENT_BUFFER_SIZE = 512
	};

	struct KeyEvent {
		WindowID window_id;
		bool alt, shift, control, meta, altgr;
		UINT uMsg;
		WPARAM wParam;
		LPARAM lParam;
	};

	WindowID window_mouseover_id = INVALID_WINDOW_ID;

	KeyEvent key_event_buffer[KEY_EVENT_BUFFER_SIZE];
	int key_event_pos;

	bool old_invalid;
	int old_x, old_y;
	Point2i center;

#if defined(GLES3_ENABLED)
	GLManagerANGLE_Windows *gl_manager_angle = nullptr;
	GLManagerNative_Windows *gl_manager_native = nullptr;
#endif

#if defined(RD_ENABLED)
	RenderingContextDriver *rendering_context = nullptr;
	RenderingDevice *rendering_device = nullptr;
#endif

	RBMap<int, Vector2> touch_state;

	int pressrc;
	HINSTANCE hInstance; // Holds The Instance Of The Application
	String rendering_driver;
	bool app_focused = false;
	bool keep_screen_on = false;
	HANDLE power_request;

	TTS_Windows *tts = nullptr;
	NativeMenuWindows *native_menu = nullptr;

	struct WindowData {
		HWND hWnd;

		Vector<Vector2> mpath;

		bool create_completed = false;
		bool pre_fs_valid = false;
		RECT pre_fs_rect;
		bool maximized = false;
		bool maximized_fs = false;
		bool minimized = false;
		bool fullscreen = false;
		bool multiwindow_fs = false;
		bool borderless = false;
		bool resizable = true;
		bool window_focused = false;
		int activate_state = 0;
		bool was_maximized = false;
		bool always_on_top = false;
		bool no_focus = false;
		bool exclusive = false;
		bool context_created = false;
		bool mpass = false;
		bool sharp_corners = false;
		bool hidden = false;

		// Used to transfer data between events using timer.
		WPARAM saved_wparam;
		LPARAM saved_lparam;

		// Timers.
		uint32_t move_timer_id = 0U;
		uint32_t activate_timer_id = 0U;

		HANDLE wtctx;
		LOGCONTEXTW wtlc;
		int min_pressure;
		int max_pressure;
		bool tilt_supported;
		bool pen_inverted = false;
		bool block_mm = false;

		int last_pressure_update;
		float last_pressure;
		Vector2 last_tilt;
		bool last_pen_inverted = false;

		Size2 min_size;
		Size2 max_size;
		int width = 0, height = 0;

		Size2 window_rect;
		Point2 last_pos;

		ObjectID instance_id;

		// IME
		HIMC im_himc;
		Vector2 im_position;
		bool ime_active = false;
		bool ime_in_progress = false;
		bool ime_suppress_next_keyup = false;

		bool layered_window = false;

		Callable rect_changed_callback;
		Callable event_callback;
		Callable input_event_callback;
		Callable input_text_callback;
		Callable drop_files_callback;

		// OLE API
		DropTargetWindows *drop_target = nullptr;

		WindowID transient_parent = INVALID_WINDOW_ID;
		HashSet<WindowID> transient_children;

		bool is_popup = false;
		Rect2i parent_safe_rect;

		bool initialized = false;

		HWND parent_hwnd = 0;
	};

	JoypadWindows *joypad = nullptr;
	HHOOK mouse_monitor = nullptr;
	List<WindowID> popup_list;
	uint64_t time_since_popup = 0;
	Ref<Image> icon;

	WindowID _create_window(WindowMode p_mode, VSyncMode p_vsync_mode, uint32_t p_flags, const Rect2i &p_rect, bool p_exclusive, WindowID p_transient_parent, HWND p_parent_hwnd);
	WindowID window_id_counter = MAIN_WINDOW_ID;
	RBMap<WindowID, WindowData> windows;

	WindowID last_focused_window = INVALID_WINDOW_ID;
	WindowID last_mouse_button_down_window = INVALID_WINDOW_ID;
	HCURSOR hCursor;

	WNDPROC user_proc = nullptr;

	struct IndicatorData {
		RID menu_rid;
		Callable callback;
	};

	IndicatorID indicator_id_counter = 0;
	HashMap<IndicatorID, IndicatorData> indicators;

	struct FileDialogData {
		HWND hwnd_owner = 0;
		Rect2i wrect;
		String appid;
		String title;
		String current_directory;
		String root;
		String filename;
		bool show_hidden = false;
		DisplayServer::FileDialogMode mode = FileDialogMode::FILE_DIALOG_MODE_OPEN_ANY;
		Vector<String> filters;
		TypedArray<Dictionary> options;
		WindowID window_id = DisplayServer::INVALID_WINDOW_ID;
		Callable callback;
		bool options_in_cb = false;
		Thread listener_thread;
		SafeFlag close_requested;
		SafeFlag finished;
	};
	Mutex file_dialog_mutex;
	List<FileDialogData *> file_dialogs;
	HashMap<HWND, FileDialogData *> file_dialog_wnd;
	struct FileDialogCallback {
		Callable callback;
		Variant status;
		Variant files;
		Variant index;
		Variant options;
		bool opt_in_cb = false;
	};
	List<FileDialogCallback> pending_cbs;
	void process_file_dialog_callbacks();

	static void _thread_fd_monitor(void *p_ud);

	HashMap<int64_t, MouseButton> pointer_prev_button;
	HashMap<int64_t, MouseButton> pointer_button;
	HashMap<int64_t, LONG> pointer_down_time;
	HashMap<int64_t, Vector2> pointer_last_pos;

	void _send_window_event(const WindowData &wd, WindowEvent p_event);
<<<<<<< HEAD
	void _get_window_style(bool p_main_window, bool p_initialized, bool p_fullscreen, bool p_multiwindow_fs, bool p_borderless, bool p_resizable, bool p_minimized, bool p_maximized, bool p_maximized_fs, bool p_no_activate_focus, bool p_embbed_child, bool p_hidden, DWORD &r_style, DWORD &r_style_ex);
=======
	void _get_window_style(bool p_main_window, bool p_initialized, bool p_fullscreen, bool p_multiwindow_fs, bool p_borderless, bool p_resizable, bool p_minimized, bool p_maximized, bool p_maximized_fs, bool p_no_activate_focus, bool p_embbed_child, DWORD &r_style, DWORD &r_style_ex);
>>>>>>> f9695ef8

	MouseMode mouse_mode;
	int restore_mouse_trails = 0;

	bool use_raw_input = false;
	bool drop_events = false;
	bool in_dispatch_input_event = false;

	WNDCLASSEXW wc;
	HBRUSH window_bkg_brush = nullptr;
	uint32_t window_bkg_brush_color = 0;

	HCURSOR cursors[CURSOR_MAX] = { nullptr };
	CursorShape cursor_shape = CursorShape::CURSOR_ARROW;
	RBMap<CursorShape, Vector<Variant>> cursors_cache;

	Callable system_theme_changed;

	void _drag_event(WindowID p_window, float p_x, float p_y, int idx);
	void _touch_event(WindowID p_window, bool p_pressed, float p_x, float p_y, int idx);

	void _update_window_style(WindowID p_window, bool p_repaint = true);
	void _update_window_mouse_passthrough(WindowID p_window);

	void _update_real_mouse_position(WindowID p_window);

	void _set_mouse_mode_impl(MouseMode p_mode);
	WindowID _get_focused_window_or_popup() const;
	void _register_raw_input_devices(WindowID p_target_window);

	void _process_activate_event(WindowID p_window_id);
	void _process_key_events();

	static void _dispatch_input_events(const Ref<InputEvent> &p_event);
	void _dispatch_input_event(const Ref<InputEvent> &p_event);

	LRESULT _handle_early_window_message(HWND hWnd, UINT uMsg, WPARAM wParam, LPARAM lParam);
	Point2i _get_screens_origin() const;

	enum class WinKeyModifierMask {
		ALT_GR = (1 << 1),
		SHIFT = (1 << 2),
		ALT = (1 << 3),
		META = (1 << 4),
		CTRL = (1 << 5),
	};
	BitField<WinKeyModifierMask> _get_mods() const;

	Error _file_dialog_with_options_show(const String &p_title, const String &p_current_directory, const String &p_root, const String &p_filename, bool p_show_hidden, FileDialogMode p_mode, const Vector<String> &p_filters, const TypedArray<Dictionary> &p_options, const Callable &p_callback, bool p_options_in_cb);

	String _get_keyboard_layout_display_name(const String &p_klid) const;
	String _get_klid(HKL p_hkl) const;

	struct EmbeddedProcessData {
		HWND window_handle = 0;
		bool is_visible = false;
	};
	HashMap<OS::ProcessID, EmbeddedProcessData *> embedded_processes;

	HWND _find_window_from_process_id(OS::ProcessID p_pid, HWND p_current_hwnd);

public:
	LRESULT WndProcFileDialog(HWND hWnd, UINT uMsg, WPARAM wParam, LPARAM lParam);
	LRESULT WndProc(HWND hWnd, UINT uMsg, WPARAM wParam, LPARAM lParam);
	LRESULT MouseProc(int code, WPARAM wParam, LPARAM lParam);

	void popup_open(WindowID p_window);
	void popup_close(WindowID p_window);

	virtual bool has_feature(Feature p_feature) const override;
	virtual String get_name() const override;

	virtual bool tts_is_speaking() const override;
	virtual bool tts_is_paused() const override;
	virtual TypedArray<Dictionary> tts_get_voices() const override;

	virtual void tts_speak(const String &p_text, const String &p_voice, int p_volume = 50, float p_pitch = 1.f, float p_rate = 1.f, int p_utterance_id = 0, bool p_interrupt = false) override;
	virtual void tts_pause() override;
	virtual void tts_resume() override;
	virtual void tts_stop() override;

	virtual bool is_dark_mode_supported() const override;
	virtual bool is_dark_mode() const override;
	virtual Color get_accent_color() const override;
	virtual Color get_base_color() const override;
	virtual void set_system_theme_change_callback(const Callable &p_callable) override;

	virtual Error file_dialog_show(const String &p_title, const String &p_current_directory, const String &p_filename, bool p_show_hidden, FileDialogMode p_mode, const Vector<String> &p_filters, const Callable &p_callback) override;
	virtual Error file_dialog_with_options_show(const String &p_title, const String &p_current_directory, const String &p_root, const String &p_filename, bool p_show_hidden, FileDialogMode p_mode, const Vector<String> &p_filters, const TypedArray<Dictionary> &p_options, const Callable &p_callback) override;

	virtual void mouse_set_mode(MouseMode p_mode) override;
	virtual MouseMode mouse_get_mode() const override;

	virtual void warp_mouse(const Point2i &p_position) override;
	virtual Point2i mouse_get_position() const override;
	virtual BitField<MouseButtonMask> mouse_get_button_state() const override;

	virtual void clipboard_set(const String &p_text) override;
	virtual String clipboard_get() const override;
	virtual Ref<Image> clipboard_get_image() const override;
	virtual bool clipboard_has() const override;
	virtual bool clipboard_has_image() const override;

	virtual int get_screen_count() const override;
	virtual int get_primary_screen() const override;
	virtual int get_keyboard_focus_screen() const override;
	virtual Point2i screen_get_position(int p_screen = SCREEN_OF_MAIN_WINDOW) const override;
	virtual Size2i screen_get_size(int p_screen = SCREEN_OF_MAIN_WINDOW) const override;
	virtual Rect2i screen_get_usable_rect(int p_screen = SCREEN_OF_MAIN_WINDOW) const override;
	virtual int screen_get_dpi(int p_screen = SCREEN_OF_MAIN_WINDOW) const override;
	virtual float screen_get_refresh_rate(int p_screen = SCREEN_OF_MAIN_WINDOW) const override;
	virtual Color screen_get_pixel(const Point2i &p_position) const override;
	virtual Ref<Image> screen_get_image(int p_screen = SCREEN_OF_MAIN_WINDOW) const override;

	virtual void screen_set_keep_on(bool p_enable) override; //disable screensaver
	virtual bool screen_is_kept_on() const override;

	virtual Vector<DisplayServer::WindowID> get_window_list() const override;

	virtual WindowID create_sub_window(WindowMode p_mode, VSyncMode p_vsync_mode, uint32_t p_flags, const Rect2i &p_rect = Rect2i(), bool p_exclusive = false, WindowID p_transient_parent = INVALID_WINDOW_ID) override;
	virtual void show_window(WindowID p_window) override;
	virtual void delete_sub_window(WindowID p_window) override;

	virtual WindowID window_get_active_popup() const override;
	virtual void window_set_popup_safe_rect(WindowID p_window, const Rect2i &p_rect) override;
	virtual Rect2i window_get_popup_safe_rect(WindowID p_window) const override;

	virtual int64_t window_get_native_handle(HandleType p_handle_type, WindowID p_window = MAIN_WINDOW_ID) const override;

	virtual WindowID get_window_at_screen_position(const Point2i &p_position) const override;

	virtual void window_attach_instance_id(ObjectID p_instance, WindowID p_window = MAIN_WINDOW_ID) override;
	virtual ObjectID window_get_attached_instance_id(WindowID p_window = MAIN_WINDOW_ID) const override;
	virtual void gl_window_make_current(DisplayServer::WindowID p_window_id) override;

	virtual void window_set_rect_changed_callback(const Callable &p_callable, WindowID p_window = MAIN_WINDOW_ID) override;

	virtual void window_set_window_event_callback(const Callable &p_callable, WindowID p_window = MAIN_WINDOW_ID) override;
	virtual void window_set_input_event_callback(const Callable &p_callable, WindowID p_window = MAIN_WINDOW_ID) override;
	virtual void window_set_input_text_callback(const Callable &p_callable, WindowID p_window = MAIN_WINDOW_ID) override;

	virtual void window_set_drop_files_callback(const Callable &p_callable, WindowID p_window = MAIN_WINDOW_ID) override;

	virtual void window_set_title(const String &p_title, WindowID p_window = MAIN_WINDOW_ID) override;
	virtual Size2i window_get_title_size(const String &p_title, WindowID p_window = MAIN_WINDOW_ID) const override;
	virtual void window_set_mouse_passthrough(const Vector<Vector2> &p_region, WindowID p_window = MAIN_WINDOW_ID) override;

	virtual int window_get_current_screen(WindowID p_window = MAIN_WINDOW_ID) const override;
	virtual void window_set_current_screen(int p_screen, WindowID p_window = MAIN_WINDOW_ID) override;

	virtual Point2i window_get_position(WindowID p_window = MAIN_WINDOW_ID) const override;
	virtual Point2i window_get_position_with_decorations(WindowID p_window = MAIN_WINDOW_ID) const override;
	virtual void window_set_position(const Point2i &p_position, WindowID p_window = MAIN_WINDOW_ID) override;

	virtual void window_set_transient(WindowID p_window, WindowID p_parent) override;
	virtual void window_set_exclusive(WindowID p_window, bool p_exclusive) override;

	virtual void window_set_max_size(const Size2i p_size, WindowID p_window = MAIN_WINDOW_ID) override;
	virtual Size2i window_get_max_size(WindowID p_window = MAIN_WINDOW_ID) const override;

	virtual void window_set_min_size(const Size2i p_size, WindowID p_window = MAIN_WINDOW_ID) override;
	virtual Size2i window_get_min_size(WindowID p_window = MAIN_WINDOW_ID) const override;

	virtual void window_set_size(const Size2i p_size, WindowID p_window = MAIN_WINDOW_ID) override;
	virtual Size2i window_get_size(WindowID p_window = MAIN_WINDOW_ID) const override;
	virtual Size2i window_get_size_with_decorations(WindowID p_window = MAIN_WINDOW_ID) const override;

	virtual void window_set_mode(WindowMode p_mode, WindowID p_window = MAIN_WINDOW_ID) override;
	virtual WindowMode window_get_mode(WindowID p_window = MAIN_WINDOW_ID) const override;

	virtual bool window_is_maximize_allowed(WindowID p_window = MAIN_WINDOW_ID) const override;

	virtual void window_set_flag(WindowFlags p_flag, bool p_enabled, WindowID p_window = MAIN_WINDOW_ID) override;
	virtual bool window_get_flag(WindowFlags p_flag, WindowID p_window = MAIN_WINDOW_ID) const override;

	virtual void window_request_attention(WindowID p_window = MAIN_WINDOW_ID) override;
	virtual void window_move_to_foreground(WindowID p_window = MAIN_WINDOW_ID) override;
	virtual bool window_is_focused(WindowID p_window = MAIN_WINDOW_ID) const override;

	virtual WindowID get_focused_window() const override;

	virtual bool window_can_draw(WindowID p_window = MAIN_WINDOW_ID) const override;

	virtual bool can_any_window_draw() const override;

	virtual void window_set_ime_active(const bool p_active, WindowID p_window = MAIN_WINDOW_ID) override;
	virtual void window_set_ime_position(const Point2i &p_pos, WindowID p_window = MAIN_WINDOW_ID) override;

	virtual Point2i ime_get_selection() const override;
	virtual String ime_get_text() const override;

	virtual void window_set_vsync_mode(DisplayServer::VSyncMode p_vsync_mode, WindowID p_window = MAIN_WINDOW_ID) override;
	virtual DisplayServer::VSyncMode window_get_vsync_mode(WindowID p_vsync_mode) const override;

	virtual void cursor_set_shape(CursorShape p_shape) override;
	virtual CursorShape cursor_get_shape() const override;
	virtual void cursor_set_custom_image(const Ref<Resource> &p_cursor, CursorShape p_shape = CURSOR_ARROW, const Vector2 &p_hotspot = Vector2()) override;

	virtual bool get_swap_cancel_ok() override;

	virtual void enable_for_stealing_focus(OS::ProcessID pid) override;
	virtual Error embed_process(WindowID p_window, OS::ProcessID p_pid, const Rect2i &p_rect, bool p_visible, bool p_grab_focus) override;
	virtual Error remove_embedded_process(OS::ProcessID p_pid) override;
	virtual OS::ProcessID get_focused_process_id() override;

	virtual Error dialog_show(String p_title, String p_description, Vector<String> p_buttons, const Callable &p_callback) override;
	virtual Error dialog_input_text(String p_title, String p_description, String p_partial, const Callable &p_callback) override;

	virtual int keyboard_get_layout_count() const override;
	virtual int keyboard_get_current_layout() const override;
	virtual void keyboard_set_current_layout(int p_index) override;
	virtual String keyboard_get_layout_language(int p_index) const override;
	virtual String keyboard_get_layout_name(int p_index) const override;
	virtual Key keyboard_get_keycode_from_physical(Key p_keycode) const override;
	virtual Key keyboard_get_label_from_physical(Key p_keycode) const override;

	virtual int tablet_get_driver_count() const override;
	virtual String tablet_get_driver_name(int p_driver) const override;
	virtual String tablet_get_current_driver() const override;
	virtual void tablet_set_current_driver(const String &p_driver) override;

	virtual void process_events() override;

	virtual void force_process_and_drop_events() override;

	virtual void release_rendering_thread() override;
	virtual void swap_buffers() override;

	virtual void set_native_icon(const String &p_filename) override;
	virtual void set_icon(const Ref<Image> &p_icon) override;

	virtual IndicatorID create_status_indicator(const Ref<Texture2D> &p_icon, const String &p_tooltip, const Callable &p_callback) override;
	virtual void status_indicator_set_icon(IndicatorID p_id, const Ref<Texture2D> &p_icon) override;
	virtual void status_indicator_set_tooltip(IndicatorID p_id, const String &p_tooltip) override;
	virtual void status_indicator_set_menu(IndicatorID p_id, const RID &p_rid) override;
	virtual void status_indicator_set_callback(IndicatorID p_id, const Callable &p_callback) override;
	virtual Rect2 status_indicator_get_rect(IndicatorID p_id) const override;
	virtual void delete_status_indicator(IndicatorID p_id) override;

	virtual void set_context(Context p_context) override;

	virtual bool is_window_transparency_available() const override;

	static DisplayServer *create_func(const String &p_rendering_driver, WindowMode p_mode, VSyncMode p_vsync_mode, uint32_t p_flags, const Vector2i *p_position, const Vector2i &p_resolution, int p_screen, Context p_context, int64_t p_parent_window, Error &r_error);
	static Vector<String> get_rendering_drivers_func();
	static void register_windows_driver();

	DisplayServerWindows(const String &p_rendering_driver, WindowMode p_mode, VSyncMode p_vsync_mode, uint32_t p_flags, const Vector2i *p_position, const Vector2i &p_resolution, int p_screen, Context p_context, int64_t p_parent_window, Error &r_error);
	~DisplayServerWindows();
};

#endif // DISPLAY_SERVER_WINDOWS_H<|MERGE_RESOLUTION|>--- conflicted
+++ resolved
@@ -605,11 +605,7 @@
 	HashMap<int64_t, Vector2> pointer_last_pos;
 
 	void _send_window_event(const WindowData &wd, WindowEvent p_event);
-<<<<<<< HEAD
-	void _get_window_style(bool p_main_window, bool p_initialized, bool p_fullscreen, bool p_multiwindow_fs, bool p_borderless, bool p_resizable, bool p_minimized, bool p_maximized, bool p_maximized_fs, bool p_no_activate_focus, bool p_embbed_child, bool p_hidden, DWORD &r_style, DWORD &r_style_ex);
-=======
 	void _get_window_style(bool p_main_window, bool p_initialized, bool p_fullscreen, bool p_multiwindow_fs, bool p_borderless, bool p_resizable, bool p_minimized, bool p_maximized, bool p_maximized_fs, bool p_no_activate_focus, bool p_embbed_child, DWORD &r_style, DWORD &r_style_ex);
->>>>>>> f9695ef8
 
 	MouseMode mouse_mode;
 	int restore_mouse_trails = 0;
