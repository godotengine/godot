--- conflicted
+++ resolved
@@ -53,12 +53,8 @@
 #include "globals.h"
 #include "io/marshalls.h"
 
-<<<<<<< HEAD
 #include<Iphlpapi.h>  
-
-=======
 #include "shlobj.h"
->>>>>>> 8ad12525
 static const WORD MAX_CONSOLE_LINES = 1500;
 
 
