/**************************************************************************/
/*  display_server_windows.cpp                                            */
/**************************************************************************/
/*                         This file is part of:                          */
/*                             GODOT ENGINE                               */
/*                        https://godotengine.org                         */
/**************************************************************************/
/* Copyright (c) 2014-present Godot Engine contributors (see AUTHORS.md). */
/* Copyright (c) 2007-2014 Juan Linietsky, Ariel Manzur.                  */
/*                                                                        */
/* Permission is hereby granted, free of charge, to any person obtaining  */
/* a copy of this software and associated documentation files (the        */
/* "Software"), to deal in the Software without restriction, including    */
/* without limitation the rights to use, copy, modify, merge, publish,    */
/* distribute, sublicense, and/or sell copies of the Software, and to     */
/* permit persons to whom the Software is furnished to do so, subject to  */
/* the following conditions:                                              */
/*                                                                        */
/* The above copyright notice and this permission notice shall be         */
/* included in all copies or substantial portions of the Software.        */
/*                                                                        */
/* THE SOFTWARE IS PROVIDED "AS IS", WITHOUT WARRANTY OF ANY KIND,        */
/* EXPRESS OR IMPLIED, INCLUDING BUT NOT LIMITED TO THE WARRANTIES OF     */
/* MERCHANTABILITY, FITNESS FOR A PARTICULAR PURPOSE AND NONINFRINGEMENT. */
/* IN NO EVENT SHALL THE AUTHORS OR COPYRIGHT HOLDERS BE LIABLE FOR ANY   */
/* CLAIM, DAMAGES OR OTHER LIABILITY, WHETHER IN AN ACTION OF CONTRACT,   */
/* TORT OR OTHERWISE, ARISING FROM, OUT OF OR IN CONNECTION WITH THE      */
/* SOFTWARE OR THE USE OR OTHER DEALINGS IN THE SOFTWARE.                 */
/**************************************************************************/

#include "display_server_windows.h"

#include "drop_target_windows.h"
#include "os_windows.h"
#include "wgl_detect_version.h"

#include "core/config/project_settings.h"
#include "core/io/marshalls.h"
#include "core/version.h"
#include "drivers/png/png_driver_common.h"
#include "main/main.h"
#include "scene/resources/texture.h"

#if defined(VULKAN_ENABLED)
#include "rendering_context_driver_vulkan_windows.h"
#endif
#if defined(D3D12_ENABLED)
#include "drivers/d3d12/rendering_context_driver_d3d12.h"
#endif
#if defined(GLES3_ENABLED)
#include "drivers/gles3/rasterizer_gles3.h"
#endif

#include <avrt.h>
#include <dwmapi.h>
#include <propkey.h>
#include <propvarutil.h>
#include <shellapi.h>
#include <shlwapi.h>
#include <shobjidl.h>
#include <wbemcli.h>

#ifndef DWMWA_USE_IMMERSIVE_DARK_MODE
#define DWMWA_USE_IMMERSIVE_DARK_MODE 20
#endif

#ifndef DWMWA_USE_IMMERSIVE_DARK_MODE_BEFORE_20H1
#define DWMWA_USE_IMMERSIVE_DARK_MODE_BEFORE_20H1 19
#endif

#ifndef DWMWA_WINDOW_CORNER_PREFERENCE
#define DWMWA_WINDOW_CORNER_PREFERENCE 33
#endif

#ifndef DWMWCP_DEFAULT
#define DWMWCP_DEFAULT 0
#endif

#ifndef DWMWCP_DONOTROUND
#define DWMWCP_DONOTROUND 1
#endif

#define WM_INDICATOR_CALLBACK_MESSAGE (WM_USER + 1)

#if defined(__GNUC__)
// Workaround GCC warning from -Wcast-function-type.
#define GetProcAddress (void *)GetProcAddress
#endif

static String format_error_message(DWORD id) {
	LPWSTR messageBuffer = nullptr;
	size_t size = FormatMessageW(FORMAT_MESSAGE_ALLOCATE_BUFFER | FORMAT_MESSAGE_FROM_SYSTEM | FORMAT_MESSAGE_IGNORE_INSERTS,
			nullptr, id, MAKELANGID(LANG_NEUTRAL, SUBLANG_DEFAULT), (LPWSTR)&messageBuffer, 0, nullptr);

	String msg = "Error " + itos(id) + ": " + String::utf16((const char16_t *)messageBuffer, size);

	LocalFree(messageBuffer);

	return msg;
}

static void track_mouse_leave_event(HWND hWnd) {
	TRACKMOUSEEVENT tme;
	tme.cbSize = sizeof(TRACKMOUSEEVENT);
	tme.dwFlags = TME_LEAVE;
	tme.hwndTrack = hWnd;
	tme.dwHoverTime = HOVER_DEFAULT;
	TrackMouseEvent(&tme);
}

bool DisplayServerWindows::has_feature(Feature p_feature) const {
	switch (p_feature) {
#ifndef DISABLE_DEPRECATED
		case FEATURE_GLOBAL_MENU: {
			return (native_menu && native_menu->has_feature(NativeMenu::FEATURE_GLOBAL_MENU));
		} break;
#endif
		case FEATURE_SUBWINDOWS:
		case FEATURE_TOUCHSCREEN:
		case FEATURE_MOUSE:
		case FEATURE_MOUSE_WARP:
		case FEATURE_CLIPBOARD:
		case FEATURE_CURSOR_SHAPE:
		case FEATURE_CUSTOM_CURSOR_SHAPE:
		case FEATURE_IME:
		case FEATURE_WINDOW_TRANSPARENCY:
		case FEATURE_HIDPI:
		case FEATURE_ICON:
		case FEATURE_NATIVE_ICON:
		case FEATURE_NATIVE_DIALOG:
		case FEATURE_NATIVE_DIALOG_INPUT:
		case FEATURE_NATIVE_DIALOG_FILE:
		case FEATURE_NATIVE_DIALOG_FILE_EXTRA:
		case FEATURE_SWAP_BUFFERS:
		case FEATURE_KEEP_SCREEN_ON:
		case FEATURE_TEXT_TO_SPEECH:
		case FEATURE_SCREEN_CAPTURE:
		case FEATURE_STATUS_INDICATOR:
		case FEATURE_WINDOW_EMBEDDING:
<<<<<<< HEAD
		case FEATURE_WINDOW_HIDDEN:
=======
>>>>>>> f9695ef8
			return true;
		default:
			return false;
	}
}

String DisplayServerWindows::get_name() const {
	return "Windows";
}

void DisplayServerWindows::_set_mouse_mode_impl(MouseMode p_mode) {
	if (p_mode == MOUSE_MODE_HIDDEN || p_mode == MOUSE_MODE_CAPTURED || p_mode == MOUSE_MODE_CONFINED_HIDDEN) {
		// Hide cursor before moving.
		if (hCursor == nullptr) {
			hCursor = SetCursor(nullptr);
		} else {
			SetCursor(nullptr);
		}
	}

	if (windows.has(MAIN_WINDOW_ID) && (p_mode == MOUSE_MODE_CAPTURED || p_mode == MOUSE_MODE_CONFINED || p_mode == MOUSE_MODE_CONFINED_HIDDEN)) {
		// Mouse is grabbed (captured or confined).
		WindowID window_id = _get_focused_window_or_popup();
		if (!windows.has(window_id)) {
			window_id = MAIN_WINDOW_ID;
		}

		WindowData &wd = windows[window_id];

		RECT clipRect;
		GetClientRect(wd.hWnd, &clipRect);
		ClientToScreen(wd.hWnd, (POINT *)&clipRect.left);
		ClientToScreen(wd.hWnd, (POINT *)&clipRect.right);
		ClipCursor(&clipRect);
		if (p_mode == MOUSE_MODE_CAPTURED) {
			center = window_get_size() / 2;
			POINT pos = { (int)center.x, (int)center.y };
			ClientToScreen(wd.hWnd, &pos);
			SetCursorPos(pos.x, pos.y);
			SetCapture(wd.hWnd);

			_register_raw_input_devices(window_id);
		}
	} else {
		// Mouse is free to move around (not captured or confined).
		ReleaseCapture();
		ClipCursor(nullptr);

		_register_raw_input_devices(INVALID_WINDOW_ID);
	}

	if (p_mode == MOUSE_MODE_VISIBLE || p_mode == MOUSE_MODE_CONFINED) {
		// Show cursor.
		CursorShape c = cursor_shape;
		cursor_shape = CURSOR_MAX;
		cursor_set_shape(c);
	}
}

DisplayServer::WindowID DisplayServerWindows::_get_focused_window_or_popup() const {
	const List<WindowID>::Element *E = popup_list.back();
	if (E) {
		return E->get();
	}

	return last_focused_window;
}

void DisplayServerWindows::_register_raw_input_devices(WindowID p_target_window) {
	use_raw_input = true;

	RAWINPUTDEVICE rid[2] = {};
	rid[0].usUsagePage = 0x01; // HID_USAGE_PAGE_GENERIC
	rid[0].usUsage = 0x02; // HID_USAGE_GENERIC_MOUSE
	rid[0].dwFlags = 0;

	rid[1].usUsagePage = 0x01; // HID_USAGE_PAGE_GENERIC
	rid[1].usUsage = 0x06; // HID_USAGE_GENERIC_KEYBOARD
	rid[1].dwFlags = 0;

	if (p_target_window != INVALID_WINDOW_ID && windows.has(p_target_window)) {
		// Follow the defined window
		rid[0].hwndTarget = windows[p_target_window].hWnd;
		rid[1].hwndTarget = windows[p_target_window].hWnd;
	} else {
		// Follow the keyboard focus
		rid[0].hwndTarget = nullptr;
		rid[1].hwndTarget = nullptr;
	}

	if (RegisterRawInputDevices(rid, 2, sizeof(rid[0])) == FALSE) {
		// Registration failed.
		use_raw_input = false;
	}
}

bool DisplayServerWindows::tts_is_speaking() const {
	ERR_FAIL_NULL_V_MSG(tts, false, "Enable the \"audio/general/text_to_speech\" project setting to use text-to-speech.");
	return tts->is_speaking();
}

bool DisplayServerWindows::tts_is_paused() const {
	ERR_FAIL_NULL_V_MSG(tts, false, "Enable the \"audio/general/text_to_speech\" project setting to use text-to-speech.");
	return tts->is_paused();
}

TypedArray<Dictionary> DisplayServerWindows::tts_get_voices() const {
	ERR_FAIL_NULL_V_MSG(tts, TypedArray<Dictionary>(), "Enable the \"audio/general/text_to_speech\" project setting to use text-to-speech.");
	return tts->get_voices();
}

void DisplayServerWindows::tts_speak(const String &p_text, const String &p_voice, int p_volume, float p_pitch, float p_rate, int p_utterance_id, bool p_interrupt) {
	ERR_FAIL_NULL_MSG(tts, "Enable the \"audio/general/text_to_speech\" project setting to use text-to-speech.");
	tts->speak(p_text, p_voice, p_volume, p_pitch, p_rate, p_utterance_id, p_interrupt);
}

void DisplayServerWindows::tts_pause() {
	ERR_FAIL_NULL_MSG(tts, "Enable the \"audio/general/text_to_speech\" project setting to use text-to-speech.");
	tts->pause();
}

void DisplayServerWindows::tts_resume() {
	ERR_FAIL_NULL_MSG(tts, "Enable the \"audio/general/text_to_speech\" project setting to use text-to-speech.");
	tts->resume();
}

void DisplayServerWindows::tts_stop() {
	ERR_FAIL_NULL_MSG(tts, "Enable the \"audio/general/text_to_speech\" project setting to use text-to-speech.");
	tts->stop();
}

Error DisplayServerWindows::file_dialog_show(const String &p_title, const String &p_current_directory, const String &p_filename, bool p_show_hidden, FileDialogMode p_mode, const Vector<String> &p_filters, const Callable &p_callback) {
	return _file_dialog_with_options_show(p_title, p_current_directory, String(), p_filename, p_show_hidden, p_mode, p_filters, TypedArray<Dictionary>(), p_callback, false);
}

Error DisplayServerWindows::file_dialog_with_options_show(const String &p_title, const String &p_current_directory, const String &p_root, const String &p_filename, bool p_show_hidden, FileDialogMode p_mode, const Vector<String> &p_filters, const TypedArray<Dictionary> &p_options, const Callable &p_callback) {
	return _file_dialog_with_options_show(p_title, p_current_directory, p_root, p_filename, p_show_hidden, p_mode, p_filters, p_options, p_callback, true);
}

// Silence warning due to a COM API weirdness.
#if defined(__GNUC__) && !defined(__clang__)
#pragma GCC diagnostic push
#pragma GCC diagnostic ignored "-Wnon-virtual-dtor"
#endif

class FileDialogEventHandler : public IFileDialogEvents, public IFileDialogControlEvents {
	LONG ref_count = 1;
	int ctl_id = 1;

	HashMap<int, String> ctls;
	Dictionary selected;
	String root;

public:
	// IUnknown methods
	HRESULT STDMETHODCALLTYPE QueryInterface(REFIID riid, void **ppv) {
		static const QITAB qit[] = {
#ifdef __MINGW32__
			{ &__uuidof(IFileDialogEvents), static_cast<decltype(qit[0].dwOffset)>(OFFSETOFCLASS(IFileDialogEvents, FileDialogEventHandler)) },
			{ &__uuidof(IFileDialogControlEvents), static_cast<decltype(qit[0].dwOffset)>(OFFSETOFCLASS(IFileDialogControlEvents, FileDialogEventHandler)) },
#else
			QITABENT(FileDialogEventHandler, IFileDialogEvents),
			QITABENT(FileDialogEventHandler, IFileDialogControlEvents),
#endif
			{ nullptr, 0 },
		};
		return QISearch(this, qit, riid, ppv);
	}

	ULONG STDMETHODCALLTYPE AddRef() {
		return InterlockedIncrement(&ref_count);
	}

	ULONG STDMETHODCALLTYPE Release() {
		long ref = InterlockedDecrement(&ref_count);
		if (!ref) {
			delete this;
		}
		return ref;
	}

	// IFileDialogEvents methods
	HRESULT STDMETHODCALLTYPE OnFileOk(IFileDialog *) { return S_OK; }
	HRESULT STDMETHODCALLTYPE OnFolderChange(IFileDialog *) { return S_OK; }

	HRESULT STDMETHODCALLTYPE OnFolderChanging(IFileDialog *p_pfd, IShellItem *p_item) {
		if (root.is_empty()) {
			return S_OK;
		}

		LPWSTR lpw_path = nullptr;
		p_item->GetDisplayName(SIGDN_FILESYSPATH, &lpw_path);
		if (!lpw_path) {
			return S_FALSE;
		}
		String path = String::utf16((const char16_t *)lpw_path).replace("\\", "/").trim_prefix(R"(\\?\)").simplify_path();
		if (!path.begins_with(root.simplify_path())) {
			return S_FALSE;
		}
		return S_OK;
	}

	HRESULT STDMETHODCALLTYPE OnHelp(IFileDialog *) { return S_OK; }
	HRESULT STDMETHODCALLTYPE OnSelectionChange(IFileDialog *) { return S_OK; }
	HRESULT STDMETHODCALLTYPE OnShareViolation(IFileDialog *, IShellItem *, FDE_SHAREVIOLATION_RESPONSE *) { return S_OK; }
	HRESULT STDMETHODCALLTYPE OnTypeChange(IFileDialog *pfd) { return S_OK; }
	HRESULT STDMETHODCALLTYPE OnOverwrite(IFileDialog *, IShellItem *, FDE_OVERWRITE_RESPONSE *) { return S_OK; }

	// IFileDialogControlEvents methods
	HRESULT STDMETHODCALLTYPE OnItemSelected(IFileDialogCustomize *p_pfdc, DWORD p_ctl_id, DWORD p_item_idx) {
		if (ctls.has(p_ctl_id)) {
			selected[ctls[p_ctl_id]] = (int)p_item_idx;
		}
		return S_OK;
	}

	HRESULT STDMETHODCALLTYPE OnButtonClicked(IFileDialogCustomize *, DWORD) { return S_OK; }
	HRESULT STDMETHODCALLTYPE OnCheckButtonToggled(IFileDialogCustomize *p_pfdc, DWORD p_ctl_id, BOOL p_checked) {
		if (ctls.has(p_ctl_id)) {
			selected[ctls[p_ctl_id]] = (bool)p_checked;
		}
		return S_OK;
	}
	HRESULT STDMETHODCALLTYPE OnControlActivating(IFileDialogCustomize *, DWORD) { return S_OK; }

	Dictionary get_selected() {
		return selected;
	}

	void set_root(const String &p_root) {
		root = p_root;
	}

	void add_option(IFileDialogCustomize *p_pfdc, const String &p_name, const Vector<String> &p_options, int p_default) {
		int gid = ctl_id++;
		int cid = ctl_id++;

		if (p_options.size() == 0) {
			// Add check box.
			p_pfdc->StartVisualGroup(gid, L"");
			p_pfdc->AddCheckButton(cid, (LPCWSTR)p_name.utf16().get_data(), p_default);
			p_pfdc->SetControlState(cid, CDCS_VISIBLE | CDCS_ENABLED);
			p_pfdc->EndVisualGroup();
			selected[p_name] = (bool)p_default;
		} else {
			// Add combo box.
			p_pfdc->StartVisualGroup(gid, (LPCWSTR)p_name.utf16().get_data());
			p_pfdc->AddComboBox(cid);
			p_pfdc->SetControlState(cid, CDCS_VISIBLE | CDCS_ENABLED);
			for (int i = 0; i < p_options.size(); i++) {
				p_pfdc->AddControlItem(cid, i, (LPCWSTR)p_options[i].utf16().get_data());
			}
			p_pfdc->SetSelectedControlItem(cid, p_default);
			p_pfdc->EndVisualGroup();
			selected[p_name] = p_default;
		}
		ctls[cid] = p_name;
	}

	virtual ~FileDialogEventHandler() {}
};

#if defined(__GNUC__) && !defined(__clang__)
#pragma GCC diagnostic pop
#endif

LRESULT CALLBACK WndProcFileDialog(HWND hWnd, UINT uMsg, WPARAM wParam, LPARAM lParam) {
	DisplayServerWindows *ds_win = static_cast<DisplayServerWindows *>(DisplayServer::get_singleton());
	if (ds_win) {
		return ds_win->WndProcFileDialog(hWnd, uMsg, wParam, lParam);
	} else {
		return DefWindowProcW(hWnd, uMsg, wParam, lParam);
	}
}

LRESULT DisplayServerWindows::WndProcFileDialog(HWND hWnd, UINT uMsg, WPARAM wParam, LPARAM lParam) {
	MutexLock lock(file_dialog_mutex);
	if (file_dialog_wnd.has(hWnd)) {
		if (file_dialog_wnd[hWnd]->close_requested.is_set()) {
			IPropertyStore *prop_store;
			HRESULT hr = SHGetPropertyStoreForWindow(hWnd, IID_IPropertyStore, (void **)&prop_store);
			if (hr == S_OK) {
				PROPVARIANT val;
				PropVariantInit(&val);
				prop_store->SetValue(PKEY_AppUserModel_ID, val);
				prop_store->Release();
			}
			DestroyWindow(hWnd);
			file_dialog_wnd.erase(hWnd);
		}
	}
	return DefWindowProcW(hWnd, uMsg, wParam, lParam);
}

void DisplayServerWindows::_thread_fd_monitor(void *p_ud) {
	DisplayServerWindows *ds = static_cast<DisplayServerWindows *>(get_singleton());
	FileDialogData *fd = (FileDialogData *)p_ud;

	if (fd->mode < 0 && fd->mode >= DisplayServer::FILE_DIALOG_MODE_SAVE_MAX) {
		fd->finished.set();
		return;
	}
	CoInitializeEx(nullptr, COINIT_APARTMENTTHREADED);

	int64_t x = fd->wrect.position.x;
	int64_t y = fd->wrect.position.y;
	int64_t w = fd->wrect.size.x;
	int64_t h = fd->wrect.size.y;

	WNDCLASSW wc = {};
	wc.lpfnWndProc = (WNDPROC)::WndProcFileDialog;
	wc.hInstance = GetModuleHandle(nullptr);
	wc.lpszClassName = L"Engine File Dialog";
	RegisterClassW(&wc);

	HWND hwnd_dialog = CreateWindowExW(WS_EX_APPWINDOW, L"Engine File Dialog", L"", WS_OVERLAPPEDWINDOW, x, y, w, h, nullptr, nullptr, GetModuleHandle(nullptr), nullptr);
	if (hwnd_dialog) {
		{
			MutexLock lock(ds->file_dialog_mutex);
			ds->file_dialog_wnd[hwnd_dialog] = fd;
		}

		HICON mainwindow_icon = (HICON)SendMessage(fd->hwnd_owner, WM_GETICON, ICON_SMALL, 0);
		if (mainwindow_icon) {
			SendMessage(hwnd_dialog, WM_SETICON, ICON_SMALL, (LPARAM)mainwindow_icon);
		}
		mainwindow_icon = (HICON)SendMessage(fd->hwnd_owner, WM_GETICON, ICON_BIG, 0);
		if (mainwindow_icon) {
			SendMessage(hwnd_dialog, WM_SETICON, ICON_BIG, (LPARAM)mainwindow_icon);
		}
		IPropertyStore *prop_store;
		HRESULT hr = SHGetPropertyStoreForWindow(hwnd_dialog, IID_IPropertyStore, (void **)&prop_store);
		if (hr == S_OK) {
			PROPVARIANT val;
			InitPropVariantFromString((PCWSTR)fd->appid.utf16().get_data(), &val);
			prop_store->SetValue(PKEY_AppUserModel_ID, val);
			prop_store->Release();
		}
	}

	SetCurrentProcessExplicitAppUserModelID((PCWSTR)fd->appid.utf16().get_data());

	Vector<Char16String> filter_names;
	Vector<Char16String> filter_exts;
	for (const String &E : fd->filters) {
		Vector<String> tokens = E.split(";");
		if (tokens.size() >= 1) {
			String flt = tokens[0].strip_edges();
			int filter_slice_count = flt.get_slice_count(",");
			Vector<String> exts;
			for (int j = 0; j < filter_slice_count; j++) {
				String str = (flt.get_slice(",", j).strip_edges());
				if (!str.is_empty()) {
					exts.push_back(str);
				}
			}
			if (!exts.is_empty()) {
				String str = String(";").join(exts);
				filter_exts.push_back(str.utf16());
				if (tokens.size() == 2) {
					filter_names.push_back(tokens[1].strip_edges().utf16());
				} else {
					filter_names.push_back(str.utf16());
				}
			}
		}
	}
	if (filter_names.is_empty()) {
		filter_exts.push_back(String("*.*").utf16());
		filter_names.push_back((RTR("All Files") + " (*)").utf16());
	}

	Vector<COMDLG_FILTERSPEC> filters;
	for (int i = 0; i < filter_names.size(); i++) {
		filters.push_back({ (LPCWSTR)filter_names[i].ptr(), (LPCWSTR)filter_exts[i].ptr() });
	}

	HRESULT hr = S_OK;
	IFileDialog *pfd = nullptr;
	if (fd->mode == DisplayServer::FILE_DIALOG_MODE_SAVE_FILE) {
		hr = CoCreateInstance(CLSID_FileSaveDialog, nullptr, CLSCTX_INPROC_SERVER, IID_IFileSaveDialog, (void **)&pfd);
	} else {
		hr = CoCreateInstance(CLSID_FileOpenDialog, nullptr, CLSCTX_INPROC_SERVER, IID_IFileOpenDialog, (void **)&pfd);
	}
	if (SUCCEEDED(hr)) {
		IFileDialogEvents *pfde = nullptr;
		FileDialogEventHandler *event_handler = new FileDialogEventHandler();
		hr = event_handler->QueryInterface(IID_PPV_ARGS(&pfde));

		DWORD cookie = 0;
		hr = pfd->Advise(pfde, &cookie);

		IFileDialogCustomize *pfdc = nullptr;
		hr = pfd->QueryInterface(IID_PPV_ARGS(&pfdc));

		for (int i = 0; i < fd->options.size(); i++) {
			const Dictionary &item = fd->options[i];
			if (!item.has("name") || !item.has("values") || !item.has("default")) {
				continue;
			}
			event_handler->add_option(pfdc, item["name"], item["values"], item["default"]);
		}
		event_handler->set_root(fd->root);

		pfdc->Release();

		DWORD flags;
		pfd->GetOptions(&flags);
		if (fd->mode == DisplayServer::FILE_DIALOG_MODE_OPEN_FILES) {
			flags |= FOS_ALLOWMULTISELECT;
		}
		if (fd->mode == DisplayServer::FILE_DIALOG_MODE_OPEN_DIR) {
			flags |= FOS_PICKFOLDERS;
		}
		if (fd->show_hidden) {
			flags |= FOS_FORCESHOWHIDDEN;
		}
		pfd->SetOptions(flags | FOS_FORCEFILESYSTEM);
		pfd->SetTitle((LPCWSTR)fd->title.utf16().ptr());

		String dir = ProjectSettings::get_singleton()->globalize_path(fd->current_directory);
		if (dir == ".") {
			dir = OS::get_singleton()->get_executable_path().get_base_dir();
		}
		if (dir.is_relative_path() || dir == ".") {
			Char16String current_dir_name;
			size_t str_len = GetCurrentDirectoryW(0, nullptr);
			current_dir_name.resize(str_len + 1);
			GetCurrentDirectoryW(current_dir_name.size(), (LPWSTR)current_dir_name.ptrw());
			if (dir == ".") {
				dir = String::utf16((const char16_t *)current_dir_name.get_data()).trim_prefix(R"(\\?\)").replace("\\", "/");
			} else {
				dir = String::utf16((const char16_t *)current_dir_name.get_data()).trim_prefix(R"(\\?\)").replace("\\", "/").path_join(dir);
			}
		}
		dir = dir.simplify_path();
		dir = dir.replace("/", "\\");
		if (!dir.is_network_share_path() && !dir.begins_with(R"(\\?\)")) {
			dir = R"(\\?\)" + dir;
		}

		IShellItem *shellitem = nullptr;
		hr = SHCreateItemFromParsingName((LPCWSTR)dir.utf16().ptr(), nullptr, IID_IShellItem, (void **)&shellitem);
		if (SUCCEEDED(hr)) {
			pfd->SetDefaultFolder(shellitem);
			pfd->SetFolder(shellitem);
		}

		pfd->SetFileName((LPCWSTR)fd->filename.utf16().ptr());
		pfd->SetFileTypes(filters.size(), filters.ptr());
		pfd->SetFileTypeIndex(0);

		hr = pfd->Show(hwnd_dialog);
		pfd->Unadvise(cookie);

		Dictionary options = event_handler->get_selected();

		pfde->Release();
		event_handler->Release();

		UINT index = 0;
		pfd->GetFileTypeIndex(&index);
		if (index > 0) {
			index = index - 1;
		}

		if (SUCCEEDED(hr)) {
			Vector<String> file_names;

			if (fd->mode == DisplayServer::FILE_DIALOG_MODE_OPEN_FILES) {
				IShellItemArray *results;
				hr = static_cast<IFileOpenDialog *>(pfd)->GetResults(&results);
				if (SUCCEEDED(hr)) {
					DWORD count = 0;
					results->GetCount(&count);
					for (DWORD i = 0; i < count; i++) {
						IShellItem *result;
						results->GetItemAt(i, &result);

						PWSTR file_path = nullptr;
						hr = result->GetDisplayName(SIGDN_FILESYSPATH, &file_path);
						if (SUCCEEDED(hr)) {
							file_names.push_back(String::utf16((const char16_t *)file_path).replace("\\", "/").trim_prefix(R"(\\?\)"));
							CoTaskMemFree(file_path);
						}
						result->Release();
					}
					results->Release();
				}
			} else {
				IShellItem *result;
				hr = pfd->GetResult(&result);
				if (SUCCEEDED(hr)) {
					PWSTR file_path = nullptr;
					hr = result->GetDisplayName(SIGDN_FILESYSPATH, &file_path);
					if (SUCCEEDED(hr)) {
						file_names.push_back(String::utf16((const char16_t *)file_path).replace("\\", "/").trim_prefix(R"(\\?\)"));
						CoTaskMemFree(file_path);
					}
					result->Release();
				}
			}
			if (fd->callback.is_valid()) {
				MutexLock lock(ds->file_dialog_mutex);
				FileDialogCallback cb;
				cb.callback = fd->callback;
				cb.status = true;
				cb.files = file_names;
				cb.index = index;
				cb.options = options;
				cb.opt_in_cb = fd->options_in_cb;
				ds->pending_cbs.push_back(cb);
			}
		} else {
			if (fd->callback.is_valid()) {
				MutexLock lock(ds->file_dialog_mutex);
				FileDialogCallback cb;
				cb.callback = fd->callback;
				cb.status = false;
				cb.files = Vector<String>();
				cb.index = index;
				cb.options = options;
				cb.opt_in_cb = fd->options_in_cb;
				ds->pending_cbs.push_back(cb);
			}
		}
		pfd->Release();
	} else {
		if (fd->callback.is_valid()) {
			MutexLock lock(ds->file_dialog_mutex);
			FileDialogCallback cb;
			cb.callback = fd->callback;
			cb.status = false;
			cb.files = Vector<String>();
			cb.index = 0;
			cb.options = Dictionary();
			cb.opt_in_cb = fd->options_in_cb;
			ds->pending_cbs.push_back(cb);
		}
	}
	{
		MutexLock lock(ds->file_dialog_mutex);
		if (hwnd_dialog && ds->file_dialog_wnd.has(hwnd_dialog)) {
			IPropertyStore *prop_store;
			hr = SHGetPropertyStoreForWindow(hwnd_dialog, IID_IPropertyStore, (void **)&prop_store);
			if (hr == S_OK) {
				PROPVARIANT val;
				PropVariantInit(&val);
				prop_store->SetValue(PKEY_AppUserModel_ID, val);
				prop_store->Release();
			}
			DestroyWindow(hwnd_dialog);
			ds->file_dialog_wnd.erase(hwnd_dialog);
		}
	}
	UnregisterClassW(L"Engine File Dialog", GetModuleHandle(nullptr));
	CoUninitialize();

	fd->finished.set();

	if (fd->window_id != INVALID_WINDOW_ID) {
		callable_mp(DisplayServer::get_singleton(), &DisplayServer::window_move_to_foreground).call_deferred(fd->window_id);
	}
}

Error DisplayServerWindows::_file_dialog_with_options_show(const String &p_title, const String &p_current_directory, const String &p_root, const String &p_filename, bool p_show_hidden, FileDialogMode p_mode, const Vector<String> &p_filters, const TypedArray<Dictionary> &p_options, const Callable &p_callback, bool p_options_in_cb) {
	_THREAD_SAFE_METHOD_

	ERR_FAIL_INDEX_V(int(p_mode), FILE_DIALOG_MODE_SAVE_MAX, FAILED);

	WindowID window_id = _get_focused_window_or_popup();
	if (!windows.has(window_id)) {
		window_id = MAIN_WINDOW_ID;
	}
	String appname;
	if (Engine::get_singleton()->is_editor_hint()) {
		appname = "Godot.GodotEditor." + String(VERSION_BRANCH);
	} else {
		String name = GLOBAL_GET("application/config/name");
		String version = GLOBAL_GET("application/config/version");
		if (version.is_empty()) {
			version = "0";
		}
		String clean_app_name = name.to_pascal_case();
		for (int i = 0; i < clean_app_name.length(); i++) {
			if (!is_ascii_alphanumeric_char(clean_app_name[i]) && clean_app_name[i] != '_' && clean_app_name[i] != '.') {
				clean_app_name[i] = '_';
			}
		}
		clean_app_name = clean_app_name.substr(0, 120 - version.length()).trim_suffix(".");
		appname = "Godot." + clean_app_name + "." + version;
	}

	FileDialogData *fd = memnew(FileDialogData);
	if (window_id != INVALID_WINDOW_ID) {
		fd->hwnd_owner = windows[window_id].hWnd;
		RECT crect;
		GetWindowRect(fd->hwnd_owner, &crect);
		fd->wrect = Rect2i(crect.left, crect.top, crect.right - crect.left, crect.bottom - crect.top);
	} else {
		fd->hwnd_owner = nullptr;
		fd->wrect = Rect2i(CW_USEDEFAULT, CW_USEDEFAULT, CW_USEDEFAULT, CW_USEDEFAULT);
	}
	fd->appid = appname;
	fd->title = p_title;
	fd->current_directory = p_current_directory;
	fd->root = p_root;
	fd->filename = p_filename;
	fd->show_hidden = p_show_hidden;
	fd->mode = p_mode;
	fd->window_id = window_id;
	fd->filters = p_filters;
	fd->options = p_options;
	fd->callback = p_callback;
	fd->options_in_cb = p_options_in_cb;
	fd->finished.clear();
	fd->close_requested.clear();

	fd->listener_thread.start(DisplayServerWindows::_thread_fd_monitor, fd);

	file_dialogs.push_back(fd);

	return OK;
}

void DisplayServerWindows::process_file_dialog_callbacks() {
	MutexLock lock(file_dialog_mutex);
	while (!pending_cbs.is_empty()) {
		FileDialogCallback cb = pending_cbs.front()->get();
		pending_cbs.pop_front();

		if (cb.opt_in_cb) {
			Variant ret;
			Callable::CallError ce;
			const Variant *args[4] = { &cb.status, &cb.files, &cb.index, &cb.options };

			cb.callback.callp(args, 4, ret, ce);
			if (ce.error != Callable::CallError::CALL_OK) {
				ERR_PRINT(vformat("Failed to execute file dialog callback: %s.", Variant::get_callable_error_text(cb.callback, args, 4, ce)));
			}
		} else {
			Variant ret;
			Callable::CallError ce;
			const Variant *args[3] = { &cb.status, &cb.files, &cb.index };

			cb.callback.callp(args, 3, ret, ce);
			if (ce.error != Callable::CallError::CALL_OK) {
				ERR_PRINT(vformat("Failed to execute file dialog callback: %s.", Variant::get_callable_error_text(cb.callback, args, 3, ce)));
			}
		}
	}
}

void DisplayServerWindows::mouse_set_mode(MouseMode p_mode) {
	_THREAD_SAFE_METHOD_

	if (mouse_mode == p_mode) {
		// Already in the same mode; do nothing.
		return;
	}

	mouse_mode = p_mode;

	_set_mouse_mode_impl(p_mode);
}

DisplayServer::MouseMode DisplayServerWindows::mouse_get_mode() const {
	return mouse_mode;
}

void DisplayServerWindows::warp_mouse(const Point2i &p_position) {
	_THREAD_SAFE_METHOD_

	WindowID window_id = _get_focused_window_or_popup();

	if (!windows.has(window_id)) {
		return; // No focused window?
	}

	if (mouse_mode == MOUSE_MODE_CAPTURED) {
		old_x = p_position.x;
		old_y = p_position.y;
	} else {
		POINT p;
		p.x = p_position.x;
		p.y = p_position.y;
		ClientToScreen(windows[window_id].hWnd, &p);

		SetCursorPos(p.x, p.y);
	}
}

Point2i DisplayServerWindows::mouse_get_position() const {
	POINT p;
	GetCursorPos(&p);
	return Point2i(p.x, p.y) - _get_screens_origin();
}

BitField<MouseButtonMask> DisplayServerWindows::mouse_get_button_state() const {
	BitField<MouseButtonMask> last_button_state = 0;

	if (GetKeyState(VK_LBUTTON) & (1 << 15)) {
		last_button_state.set_flag(MouseButtonMask::LEFT);
	}
	if (GetKeyState(VK_RBUTTON) & (1 << 15)) {
		last_button_state.set_flag(MouseButtonMask::RIGHT);
	}
	if (GetKeyState(VK_MBUTTON) & (1 << 15)) {
		last_button_state.set_flag(MouseButtonMask::MIDDLE);
	}
	if (GetKeyState(VK_XBUTTON1) & (1 << 15)) {
		last_button_state.set_flag(MouseButtonMask::MB_XBUTTON1);
	}
	if (GetKeyState(VK_XBUTTON2) & (1 << 15)) {
		last_button_state.set_flag(MouseButtonMask::MB_XBUTTON2);
	}

	return last_button_state;
}

void DisplayServerWindows::clipboard_set(const String &p_text) {
	_THREAD_SAFE_METHOD_

	if (!windows.has(MAIN_WINDOW_ID)) {
		return;
	}

	// Convert LF line endings to CRLF in clipboard content.
	// Otherwise, line endings won't be visible when pasted in other software.
	String text = p_text.replace("\r\n", "\n").replace("\n", "\r\n"); // Avoid \r\r\n.

	if (!OpenClipboard(windows[MAIN_WINDOW_ID].hWnd)) {
		ERR_FAIL_MSG("Unable to open clipboard.");
	}
	EmptyClipboard();

	Char16String utf16 = text.utf16();
	HGLOBAL mem = GlobalAlloc(GMEM_MOVEABLE, (utf16.length() + 1) * sizeof(WCHAR));
	ERR_FAIL_NULL_MSG(mem, "Unable to allocate memory for clipboard contents.");

	LPWSTR lptstrCopy = (LPWSTR)GlobalLock(mem);
	memcpy(lptstrCopy, utf16.get_data(), (utf16.length() + 1) * sizeof(WCHAR));
	GlobalUnlock(mem);

	SetClipboardData(CF_UNICODETEXT, mem);

	// Set the CF_TEXT version (not needed?).
	CharString utf8 = text.utf8();
	mem = GlobalAlloc(GMEM_MOVEABLE, utf8.length() + 1);
	ERR_FAIL_NULL_MSG(mem, "Unable to allocate memory for clipboard contents.");

	LPTSTR ptr = (LPTSTR)GlobalLock(mem);
	memcpy(ptr, utf8.get_data(), utf8.length());
	ptr[utf8.length()] = 0;
	GlobalUnlock(mem);

	SetClipboardData(CF_TEXT, mem);

	CloseClipboard();
}

String DisplayServerWindows::clipboard_get() const {
	_THREAD_SAFE_METHOD_

	if (!windows.has(MAIN_WINDOW_ID)) {
		return String();
	}

	String ret;
	if (!OpenClipboard(windows[MAIN_WINDOW_ID].hWnd)) {
		ERR_FAIL_V_MSG("", "Unable to open clipboard.");
	}

	if (IsClipboardFormatAvailable(CF_UNICODETEXT)) {
		HGLOBAL mem = GetClipboardData(CF_UNICODETEXT);
		if (mem != nullptr) {
			LPWSTR ptr = (LPWSTR)GlobalLock(mem);
			if (ptr != nullptr) {
				ret = String::utf16((const char16_t *)ptr);
				GlobalUnlock(mem);
			}
		}

	} else if (IsClipboardFormatAvailable(CF_TEXT)) {
		HGLOBAL mem = GetClipboardData(CF_UNICODETEXT);
		if (mem != nullptr) {
			LPTSTR ptr = (LPTSTR)GlobalLock(mem);
			if (ptr != nullptr) {
				ret.parse_utf8((const char *)ptr);
				GlobalUnlock(mem);
			}
		}
	}

	CloseClipboard();

	return ret;
}

Ref<Image> DisplayServerWindows::clipboard_get_image() const {
	Ref<Image> image;
	if (!windows.has(last_focused_window)) {
		return image; // No focused window?
	}
	if (!OpenClipboard(windows[last_focused_window].hWnd)) {
		ERR_FAIL_V_MSG(image, "Unable to open clipboard.");
	}
	UINT png_format = RegisterClipboardFormatA("PNG");
	if (png_format && IsClipboardFormatAvailable(png_format)) {
		HANDLE png_handle = GetClipboardData(png_format);
		if (png_handle) {
			size_t png_size = GlobalSize(png_handle);
			uint8_t *png_data = (uint8_t *)GlobalLock(png_handle);
			image.instantiate();

			PNGDriverCommon::png_to_image(png_data, png_size, false, image);

			GlobalUnlock(png_handle);
		}
	} else if (IsClipboardFormatAvailable(CF_DIB)) {
		HGLOBAL mem = GetClipboardData(CF_DIB);
		if (mem != nullptr) {
			BITMAPINFO *ptr = static_cast<BITMAPINFO *>(GlobalLock(mem));

			if (ptr != nullptr) {
				BITMAPINFOHEADER *info = &ptr->bmiHeader;
				void *dib_bits = (void *)(ptr->bmiColors);

				// Draw DIB image to temporary DC surface and read it back as BGRA8.
				HDC dc = GetDC(nullptr);
				if (dc) {
					HDC hdc = CreateCompatibleDC(dc);
					if (hdc) {
						HBITMAP hbm = CreateCompatibleBitmap(dc, info->biWidth, abs(info->biHeight));
						if (hbm) {
							SelectObject(hdc, hbm);
							SetDIBitsToDevice(hdc, 0, 0, info->biWidth, abs(info->biHeight), 0, 0, 0, abs(info->biHeight), dib_bits, ptr, DIB_RGB_COLORS);

							BITMAPINFO bmp_info = {};
							bmp_info.bmiHeader.biSize = sizeof(bmp_info.bmiHeader);
							bmp_info.bmiHeader.biWidth = info->biWidth;
							bmp_info.bmiHeader.biHeight = -abs(info->biHeight);
							bmp_info.bmiHeader.biPlanes = 1;
							bmp_info.bmiHeader.biBitCount = 32;
							bmp_info.bmiHeader.biCompression = BI_RGB;

							Vector<uint8_t> img_data;
							img_data.resize(info->biWidth * abs(info->biHeight) * 4);
							GetDIBits(hdc, hbm, 0, abs(info->biHeight), img_data.ptrw(), &bmp_info, DIB_RGB_COLORS);

							uint8_t *wr = (uint8_t *)img_data.ptrw();
							for (int i = 0; i < info->biWidth * abs(info->biHeight); i++) {
								SWAP(wr[i * 4 + 0], wr[i * 4 + 2]); // Swap B and R.
								if (info->biBitCount != 32) {
									wr[i * 4 + 3] = 255; // Set A to solid if it's not in the source image.
								}
							}
							image = Image::create_from_data(info->biWidth, abs(info->biHeight), false, Image::Format::FORMAT_RGBA8, img_data);

							DeleteObject(hbm);
						}
						DeleteDC(hdc);
					}
					ReleaseDC(nullptr, dc);
				}
				GlobalUnlock(mem);
			}
		}
	}
	CloseClipboard();

	return image;
}

bool DisplayServerWindows::clipboard_has() const {
	return (IsClipboardFormatAvailable(CF_TEXT) ||
			IsClipboardFormatAvailable(CF_UNICODETEXT) ||
			IsClipboardFormatAvailable(CF_OEMTEXT));
}

bool DisplayServerWindows::clipboard_has_image() const {
	UINT png_format = RegisterClipboardFormatA("PNG");
	return ((png_format && IsClipboardFormatAvailable(png_format)) || IsClipboardFormatAvailable(CF_DIB));
}

typedef struct {
	int count;
	int screen;
	HMONITOR monitor;
} EnumScreenData;

static BOOL CALLBACK _MonitorEnumProcPrim(HMONITOR hMonitor, HDC hdcMonitor, LPRECT lprcMonitor, LPARAM dwData) {
	EnumScreenData *data = (EnumScreenData *)dwData;
	if ((lprcMonitor->left == 0) && (lprcMonitor->top == 0)) {
		data->screen = data->count;
		return FALSE;
	}

	data->count++;
	return TRUE;
}

static BOOL CALLBACK _MonitorEnumProcScreen(HMONITOR hMonitor, HDC hdcMonitor, LPRECT lprcMonitor, LPARAM dwData) {
	EnumScreenData *data = (EnumScreenData *)dwData;
	if (data->monitor == hMonitor) {
		data->screen = data->count;
	}

	data->count++;
	return TRUE;
}

static BOOL CALLBACK _MonitorEnumProcCount(HMONITOR hMonitor, HDC hdcMonitor, LPRECT lprcMonitor, LPARAM dwData) {
	int *data = (int *)dwData;
	(*data)++;
	return TRUE;
}

int DisplayServerWindows::get_screen_count() const {
	_THREAD_SAFE_METHOD_

	int data = 0;
	EnumDisplayMonitors(nullptr, nullptr, _MonitorEnumProcCount, (LPARAM)&data);
	return data;
}

int DisplayServerWindows::get_primary_screen() const {
	EnumScreenData data = { 0, 0, nullptr };
	EnumDisplayMonitors(nullptr, nullptr, _MonitorEnumProcPrim, (LPARAM)&data);
	return data.screen;
}

int DisplayServerWindows::get_keyboard_focus_screen() const {
	HWND hwnd = GetForegroundWindow();
	if (hwnd) {
		EnumScreenData data = { 0, 0, MonitorFromWindow(hwnd, MONITOR_DEFAULTTONEAREST) };
		EnumDisplayMonitors(nullptr, nullptr, _MonitorEnumProcScreen, (LPARAM)&data);
		return data.screen;
	} else {
		return get_primary_screen();
	}
}

typedef struct {
	int count;
	int screen;
	Point2 pos;
} EnumPosData;

static BOOL CALLBACK _MonitorEnumProcPos(HMONITOR hMonitor, HDC hdcMonitor, LPRECT lprcMonitor, LPARAM dwData) {
	EnumPosData *data = (EnumPosData *)dwData;
	if (data->count == data->screen) {
		data->pos.x = lprcMonitor->left;
		data->pos.y = lprcMonitor->top;
	}

	data->count++;
	return TRUE;
}

static BOOL CALLBACK _MonitorEnumProcOrigin(HMONITOR hMonitor, HDC hdcMonitor, LPRECT lprcMonitor, LPARAM dwData) {
	EnumPosData *data = (EnumPosData *)dwData;
	data->pos = data->pos.min(Point2(lprcMonitor->left, lprcMonitor->top));

	return TRUE;
}

Point2i DisplayServerWindows::_get_screens_origin() const {
	_THREAD_SAFE_METHOD_

	EnumPosData data = { 0, 0, Point2() };
	EnumDisplayMonitors(nullptr, nullptr, _MonitorEnumProcOrigin, (LPARAM)&data);
	return data.pos;
}

Point2i DisplayServerWindows::screen_get_position(int p_screen) const {
	_THREAD_SAFE_METHOD_

	p_screen = _get_screen_index(p_screen);
	EnumPosData data = { 0, p_screen, Point2() };
	EnumDisplayMonitors(nullptr, nullptr, _MonitorEnumProcPos, (LPARAM)&data);
	return data.pos - _get_screens_origin();
}

typedef struct {
	int count;
	int screen;
	Size2 size;
} EnumSizeData;

typedef struct {
	int count;
	int screen;
	Rect2i rect;
} EnumRectData;

typedef struct {
	Vector<DISPLAYCONFIG_PATH_INFO> paths;
	Vector<DISPLAYCONFIG_MODE_INFO> modes;
	int count;
	int screen;
	float rate;
} EnumRefreshRateData;

static BOOL CALLBACK _MonitorEnumProcSize(HMONITOR hMonitor, HDC hdcMonitor, LPRECT lprcMonitor, LPARAM dwData) {
	EnumSizeData *data = (EnumSizeData *)dwData;
	if (data->count == data->screen) {
		data->size.x = lprcMonitor->right - lprcMonitor->left;
		data->size.y = lprcMonitor->bottom - lprcMonitor->top;
	}

	data->count++;
	return TRUE;
}

Size2i DisplayServerWindows::screen_get_size(int p_screen) const {
	_THREAD_SAFE_METHOD_

	p_screen = _get_screen_index(p_screen);
	EnumSizeData data = { 0, p_screen, Size2() };
	EnumDisplayMonitors(nullptr, nullptr, _MonitorEnumProcSize, (LPARAM)&data);
	return data.size;
}

static BOOL CALLBACK _MonitorEnumProcUsableSize(HMONITOR hMonitor, HDC hdcMonitor, LPRECT lprcMonitor, LPARAM dwData) {
	EnumRectData *data = (EnumRectData *)dwData;
	if (data->count == data->screen) {
		MONITORINFO minfo;
		memset(&minfo, 0, sizeof(MONITORINFO));
		minfo.cbSize = sizeof(MONITORINFO);
		GetMonitorInfoA(hMonitor, &minfo);

		data->rect.position.x = minfo.rcWork.left;
		data->rect.position.y = minfo.rcWork.top;
		data->rect.size.x = minfo.rcWork.right - minfo.rcWork.left;
		data->rect.size.y = minfo.rcWork.bottom - minfo.rcWork.top;
	}

	data->count++;
	return TRUE;
}

static BOOL CALLBACK _MonitorEnumProcRefreshRate(HMONITOR hMonitor, HDC hdcMonitor, LPRECT lprcMonitor, LPARAM dwData) {
	EnumRefreshRateData *data = (EnumRefreshRateData *)dwData;
	if (data->count == data->screen) {
		MONITORINFOEXW minfo;
		memset(&minfo, 0, sizeof(minfo));
		minfo.cbSize = sizeof(minfo);
		GetMonitorInfoW(hMonitor, &minfo);

		bool found = false;
		for (const DISPLAYCONFIG_PATH_INFO &path : data->paths) {
			DISPLAYCONFIG_SOURCE_DEVICE_NAME source_name;
			memset(&source_name, 0, sizeof(source_name));
			source_name.header.type = DISPLAYCONFIG_DEVICE_INFO_GET_SOURCE_NAME;
			source_name.header.size = sizeof(source_name);
			source_name.header.adapterId = path.sourceInfo.adapterId;
			source_name.header.id = path.sourceInfo.id;
			if (DisplayConfigGetDeviceInfo(&source_name.header) == ERROR_SUCCESS) {
				if (wcscmp(minfo.szDevice, source_name.viewGdiDeviceName) == 0 && path.targetInfo.refreshRate.Numerator != 0 && path.targetInfo.refreshRate.Denominator != 0) {
					data->rate = (double)path.targetInfo.refreshRate.Numerator / (double)path.targetInfo.refreshRate.Denominator;
					found = true;
					break;
				}
			}
		}
		if (!found) {
			DEVMODEW dm;
			memset(&dm, 0, sizeof(dm));
			dm.dmSize = sizeof(dm);
			EnumDisplaySettingsW(minfo.szDevice, ENUM_CURRENT_SETTINGS, &dm);

			data->rate = dm.dmDisplayFrequency;
		}
	}

	data->count++;
	return TRUE;
}

Rect2i DisplayServerWindows::screen_get_usable_rect(int p_screen) const {
	_THREAD_SAFE_METHOD_

	p_screen = _get_screen_index(p_screen);
	EnumRectData data = { 0, p_screen, Rect2i() };
	EnumDisplayMonitors(nullptr, nullptr, _MonitorEnumProcUsableSize, (LPARAM)&data);
	data.rect.position -= _get_screens_origin();
	return data.rect;
}

typedef struct {
	int count;
	int screen;
	int dpi;
} EnumDpiData;

enum _MonitorDpiType {
	MDT_Effective_DPI = 0,
	MDT_Angular_DPI = 1,
	MDT_Raw_DPI = 2,
	MDT_Default = MDT_Effective_DPI
};

static int QueryDpiForMonitor(HMONITOR hmon, _MonitorDpiType dpiType = MDT_Default) {
	int dpiX = 96, dpiY = 96;

	static HMODULE Shcore = nullptr;
	typedef HRESULT(WINAPI * GetDPIForMonitor_t)(HMONITOR hmonitor, _MonitorDpiType dpiType, UINT * dpiX, UINT * dpiY);
	static GetDPIForMonitor_t getDPIForMonitor = nullptr;

	if (Shcore == nullptr) {
		Shcore = LoadLibraryW(L"Shcore.dll");
		getDPIForMonitor = Shcore ? (GetDPIForMonitor_t)GetProcAddress(Shcore, "GetDpiForMonitor") : nullptr;

		if ((Shcore == nullptr) || (getDPIForMonitor == nullptr)) {
			if (Shcore) {
				FreeLibrary(Shcore);
			}
			Shcore = (HMODULE)INVALID_HANDLE_VALUE;
		}
	}

	UINT x = 0, y = 0;
	if (hmon && (Shcore != (HMODULE)INVALID_HANDLE_VALUE)) {
		HRESULT hr = getDPIForMonitor(hmon, dpiType /*MDT_Effective_DPI*/, &x, &y);
		if (SUCCEEDED(hr) && (x > 0) && (y > 0)) {
			dpiX = (int)x;
			dpiY = (int)y;
		}
	} else {
		static int overallX = 0, overallY = 0;
		if (overallX <= 0 || overallY <= 0) {
			HDC hdc = GetDC(nullptr);
			if (hdc) {
				overallX = GetDeviceCaps(hdc, LOGPIXELSX);
				overallY = GetDeviceCaps(hdc, LOGPIXELSY);
				ReleaseDC(nullptr, hdc);
			}
		}
		if (overallX > 0 && overallY > 0) {
			dpiX = overallX;
			dpiY = overallY;
		}
	}

	return (dpiX + dpiY) / 2;
}

static BOOL CALLBACK _MonitorEnumProcDpi(HMONITOR hMonitor, HDC hdcMonitor, LPRECT lprcMonitor, LPARAM dwData) {
	EnumDpiData *data = (EnumDpiData *)dwData;
	if (data->count == data->screen) {
		data->dpi = QueryDpiForMonitor(hMonitor);
	}

	data->count++;
	return TRUE;
}

int DisplayServerWindows::screen_get_dpi(int p_screen) const {
	_THREAD_SAFE_METHOD_

	p_screen = _get_screen_index(p_screen);
	EnumDpiData data = { 0, p_screen, 72 };
	EnumDisplayMonitors(nullptr, nullptr, _MonitorEnumProcDpi, (LPARAM)&data);
	return data.dpi;
}

Color DisplayServerWindows::screen_get_pixel(const Point2i &p_position) const {
	Point2i pos = p_position + _get_screens_origin();

	POINT p;
	p.x = pos.x;
	p.y = pos.y;
	if (win81p_LogicalToPhysicalPointForPerMonitorDPI) {
		win81p_LogicalToPhysicalPointForPerMonitorDPI(nullptr, &p);
	}
	HDC dc = GetDC(nullptr);
	if (dc) {
		COLORREF col = GetPixel(dc, p.x, p.y);
		if (col != CLR_INVALID) {
			ReleaseDC(nullptr, dc);
			return Color(float(col & 0x000000FF) / 255.0f, float((col & 0x0000FF00) >> 8) / 255.0f, float((col & 0x00FF0000) >> 16) / 255.0f, 1.0f);
		}
		ReleaseDC(nullptr, dc);
	}

	return Color();
}

Ref<Image> DisplayServerWindows::screen_get_image(int p_screen) const {
	ERR_FAIL_INDEX_V(p_screen, get_screen_count(), Ref<Image>());

	switch (p_screen) {
		case SCREEN_PRIMARY: {
			p_screen = get_primary_screen();
		} break;
		case SCREEN_OF_MAIN_WINDOW: {
			p_screen = window_get_current_screen(MAIN_WINDOW_ID);
		} break;
		default:
			break;
	}

	Point2i pos = screen_get_position(p_screen) + _get_screens_origin();
	Size2i size = screen_get_size(p_screen);

	POINT p1;
	p1.x = pos.x;
	p1.y = pos.y;

	POINT p2;
	p2.x = pos.x + size.x;
	p2.y = pos.y + size.y;
	if (win81p_LogicalToPhysicalPointForPerMonitorDPI) {
		win81p_LogicalToPhysicalPointForPerMonitorDPI(nullptr, &p1);
		win81p_LogicalToPhysicalPointForPerMonitorDPI(nullptr, &p2);
	}

	Ref<Image> img;
	HDC dc = GetDC(nullptr);
	if (dc) {
		HDC hdc = CreateCompatibleDC(dc);
		int width = p2.x - p1.x;
		int height = p2.y - p1.y;
		if (hdc) {
			HBITMAP hbm = CreateCompatibleBitmap(dc, width, height);
			if (hbm) {
				SelectObject(hdc, hbm);
				BitBlt(hdc, 0, 0, width, height, dc, p1.x, p1.y, SRCCOPY);

				BITMAPINFO bmp_info = {};
				bmp_info.bmiHeader.biSize = sizeof(bmp_info.bmiHeader);
				bmp_info.bmiHeader.biWidth = width;
				bmp_info.bmiHeader.biHeight = -height;
				bmp_info.bmiHeader.biPlanes = 1;
				bmp_info.bmiHeader.biBitCount = 32;
				bmp_info.bmiHeader.biCompression = BI_RGB;

				Vector<uint8_t> img_data;
				img_data.resize(width * height * 4);
				GetDIBits(hdc, hbm, 0, height, img_data.ptrw(), &bmp_info, DIB_RGB_COLORS);

				uint8_t *wr = (uint8_t *)img_data.ptrw();
				for (int i = 0; i < width * height; i++) {
					SWAP(wr[i * 4 + 0], wr[i * 4 + 2]); // Swap B and R.
				}
				img = Image::create_from_data(width, height, false, Image::FORMAT_RGBA8, img_data);

				DeleteObject(hbm);
			}
			DeleteDC(hdc);
		}
		ReleaseDC(nullptr, dc);
	}

	return img;
}

float DisplayServerWindows::screen_get_refresh_rate(int p_screen) const {
	_THREAD_SAFE_METHOD_

	p_screen = _get_screen_index(p_screen);
	EnumRefreshRateData data = { Vector<DISPLAYCONFIG_PATH_INFO>(), Vector<DISPLAYCONFIG_MODE_INFO>(), 0, p_screen, SCREEN_REFRESH_RATE_FALLBACK };

	uint32_t path_count = 0;
	uint32_t mode_count = 0;
	if (GetDisplayConfigBufferSizes(QDC_ONLY_ACTIVE_PATHS, &path_count, &mode_count) == ERROR_SUCCESS) {
		data.paths.resize(path_count);
		data.modes.resize(mode_count);
		if (QueryDisplayConfig(QDC_ONLY_ACTIVE_PATHS, &path_count, data.paths.ptrw(), &mode_count, data.modes.ptrw(), nullptr) != ERROR_SUCCESS) {
			data.paths.clear();
			data.modes.clear();
		}
	}

	EnumDisplayMonitors(nullptr, nullptr, _MonitorEnumProcRefreshRate, (LPARAM)&data);
	return data.rate;
}

void DisplayServerWindows::screen_set_keep_on(bool p_enable) {
	if (keep_screen_on == p_enable) {
		return;
	}

	if (p_enable) {
		const String reason = "Merlin Engine running with display/window/energy_saving/keep_screen_on = true";
		Char16String reason_utf16 = reason.utf16();

		REASON_CONTEXT context;
		context.Version = POWER_REQUEST_CONTEXT_VERSION;
		context.Flags = POWER_REQUEST_CONTEXT_SIMPLE_STRING;
		context.Reason.SimpleReasonString = (LPWSTR)(reason_utf16.ptrw());
		power_request = PowerCreateRequest(&context);
		if (power_request == INVALID_HANDLE_VALUE) {
			print_error("Failed to enable screen_keep_on.");
			return;
		}
		if (PowerSetRequest(power_request, POWER_REQUEST_TYPE::PowerRequestSystemRequired) == 0) {
			print_error("Failed to request system sleep override.");
			return;
		}
		if (PowerSetRequest(power_request, POWER_REQUEST_TYPE::PowerRequestDisplayRequired) == 0) {
			print_error("Failed to request display timeout override.");
			return;
		}
	} else {
		PowerClearRequest(power_request, POWER_REQUEST_TYPE::PowerRequestSystemRequired);
		PowerClearRequest(power_request, POWER_REQUEST_TYPE::PowerRequestDisplayRequired);
		CloseHandle(power_request);
		power_request = nullptr;
	}

	keep_screen_on = p_enable;
}

bool DisplayServerWindows::screen_is_kept_on() const {
	return keep_screen_on;
}

Vector<DisplayServer::WindowID> DisplayServerWindows::get_window_list() const {
	_THREAD_SAFE_METHOD_

	Vector<DisplayServer::WindowID> ret;
	for (const KeyValue<WindowID, WindowData> &E : windows) {
		ret.push_back(E.key);
	}
	return ret;
}

DisplayServer::WindowID DisplayServerWindows::get_window_at_screen_position(const Point2i &p_position) const {
	Point2i offset = _get_screens_origin();
	POINT p;
	p.x = p_position.x + offset.x;
	p.y = p_position.y + offset.y;
	HWND hwnd = WindowFromPoint(p);
	for (const KeyValue<WindowID, WindowData> &E : windows) {
		if (E.value.hWnd == hwnd) {
			return E.key;
		}
	}

	return INVALID_WINDOW_ID;
}

DisplayServer::WindowID DisplayServerWindows::create_sub_window(WindowMode p_mode, VSyncMode p_vsync_mode, uint32_t p_flags, const Rect2i &p_rect, bool p_exclusive, WindowID p_transient_parent) {
	_THREAD_SAFE_METHOD_

	WindowID window_id = _create_window(p_mode, p_vsync_mode, p_flags, p_rect, p_exclusive, p_transient_parent, NULL);
	ERR_FAIL_COND_V_MSG(window_id == INVALID_WINDOW_ID, INVALID_WINDOW_ID, "Failed to create sub window.");

	WindowData &wd = windows[window_id];

	if (p_flags & WINDOW_FLAG_RESIZE_DISABLED_BIT) {
		wd.resizable = false;
	}
	if (p_flags & WINDOW_FLAG_BORDERLESS_BIT) {
		wd.borderless = true;
	}
	if (p_flags & WINDOW_FLAG_ALWAYS_ON_TOP_BIT && p_mode != WINDOW_MODE_FULLSCREEN && p_mode != WINDOW_MODE_EXCLUSIVE_FULLSCREEN) {
		wd.always_on_top = true;
	}
	if (p_flags & WINDOW_FLAG_SHARP_CORNERS_BIT) {
		wd.sharp_corners = true;
	}
	if (p_flags & WINDOW_FLAG_NO_FOCUS_BIT) {
		wd.no_focus = true;
	}
	if (p_flags & WINDOW_FLAG_MOUSE_PASSTHROUGH_BIT) {
		wd.mpass = true;
	}
	if (p_flags & WINDOW_FLAG_POPUP_BIT) {
		wd.is_popup = true;
	}
	if (p_flags & WINDOW_FLAG_TRANSPARENT_BIT) {
		if (OS::get_singleton()->is_layered_allowed()) {
			DWM_BLURBEHIND bb;
			ZeroMemory(&bb, sizeof(bb));
			HRGN hRgn = CreateRectRgn(0, 0, -1, -1);
			bb.dwFlags = DWM_BB_ENABLE | DWM_BB_BLURREGION;
			bb.hRgnBlur = hRgn;
			bb.fEnable = TRUE;
			DwmEnableBlurBehindWindow(wd.hWnd, &bb);
		}

		wd.layered_window = true;
	}

	// Inherit icons from MAIN_WINDOW for all sub windows.
	HICON mainwindow_icon = (HICON)SendMessage(windows[MAIN_WINDOW_ID].hWnd, WM_GETICON, ICON_SMALL, 0);
	if (mainwindow_icon) {
		SendMessage(windows[window_id].hWnd, WM_SETICON, ICON_SMALL, (LPARAM)mainwindow_icon);
	}
	mainwindow_icon = (HICON)SendMessage(windows[MAIN_WINDOW_ID].hWnd, WM_GETICON, ICON_BIG, 0);
	if (mainwindow_icon) {
		SendMessage(windows[window_id].hWnd, WM_SETICON, ICON_BIG, (LPARAM)mainwindow_icon);
	}
#ifdef RD_ENABLED
	if (rendering_device) {
		rendering_device->screen_create(window_id);
	}
#endif
	wd.initialized = true;
	return window_id;
}

void DisplayServerWindows::show_window(WindowID p_id) {
	ERR_FAIL_COND(!windows.has(p_id));

	WindowData &wd = windows[p_id];
	popup_open(p_id);

	if (p_id != MAIN_WINDOW_ID) {
		_update_window_style(p_id);
	}

	if (wd.hidden) {
		return;
	}
	if (wd.maximized) {
		ShowWindow(wd.hWnd, SW_SHOWMAXIMIZED);
		SetForegroundWindow(wd.hWnd); // Slightly higher priority.
		SetFocus(wd.hWnd); // Set keyboard focus.
	} else if (wd.minimized) {
		ShowWindow(wd.hWnd, SW_SHOWMINIMIZED);
	} else if (wd.no_focus) {
		// https://docs.microsoft.com/en-us/windows/win32/api/winuser/nf-winuser-showwindow
		ShowWindow(wd.hWnd, SW_SHOWNA);
	} else if (wd.is_popup) {
		ShowWindow(wd.hWnd, SW_SHOWNA);
		SetFocus(wd.hWnd); // Set keyboard focus.
	} else {
		ShowWindow(wd.hWnd, SW_SHOW);
		SetForegroundWindow(wd.hWnd); // Slightly higher priority.
		SetFocus(wd.hWnd); // Set keyboard focus.
	}
	if (wd.always_on_top) {
		SetWindowPos(wd.hWnd, HWND_TOPMOST, 0, 0, 0, 0, SWP_FRAMECHANGED | SWP_NOMOVE | SWP_NOSIZE | ((wd.no_focus || wd.is_popup) ? SWP_NOACTIVATE : 0));
	}
}

void DisplayServerWindows::delete_sub_window(WindowID p_window) {
	_THREAD_SAFE_METHOD_

	ERR_FAIL_COND(!windows.has(p_window));
	ERR_FAIL_COND_MSG(p_window == MAIN_WINDOW_ID, "Main window cannot be deleted.");

	popup_close(p_window);

	WindowData &wd = windows[p_window];

	IPropertyStore *prop_store;
	HRESULT hr = SHGetPropertyStoreForWindow(wd.hWnd, IID_IPropertyStore, (void **)&prop_store);
	if (hr == S_OK) {
		PROPVARIANT val;
		PropVariantInit(&val);
		prop_store->SetValue(PKEY_AppUserModel_ID, val);
		prop_store->Release();
	}

	while (wd.transient_children.size()) {
		window_set_transient(*wd.transient_children.begin(), INVALID_WINDOW_ID);
	}

	if (wd.transient_parent != INVALID_WINDOW_ID) {
		window_set_transient(p_window, INVALID_WINDOW_ID);
	}

#ifdef RD_ENABLED
	if (rendering_device) {
		rendering_device->screen_free(p_window);
	}

	if (rendering_context) {
		rendering_context->window_destroy(p_window);
	}
#endif
#ifdef GLES3_ENABLED
	if (gl_manager_angle) {
		gl_manager_angle->window_destroy(p_window);
	}
	if (gl_manager_native) {
		gl_manager_native->window_destroy(p_window);
	}
#endif

	if ((tablet_get_current_driver() == "wintab") && wintab_available && wd.wtctx) {
		wintab_WTClose(wd.wtctx);
		wd.wtctx = nullptr;
	}

	if (wd.drop_target != nullptr) {
		RevokeDragDrop(wd.hWnd);
		wd.drop_target->Release();
	}

	DestroyWindow(wd.hWnd);
	windows.erase(p_window);

	if (last_focused_window == p_window) {
		last_focused_window = INVALID_WINDOW_ID;
	}
}

void DisplayServerWindows::gl_window_make_current(DisplayServer::WindowID p_window_id) {
#if defined(GLES3_ENABLED)
	if (gl_manager_angle) {
		gl_manager_angle->window_make_current(p_window_id);
	}
	if (gl_manager_native) {
		gl_manager_native->window_make_current(p_window_id);
	}
#endif
}

int64_t DisplayServerWindows::window_get_native_handle(HandleType p_handle_type, WindowID p_window) const {
	ERR_FAIL_COND_V(!windows.has(p_window), 0);
	switch (p_handle_type) {
		case DISPLAY_HANDLE: {
			return 0; // Not supported.
		}
		case WINDOW_HANDLE: {
			return (int64_t)windows[p_window].hWnd;
		}
#if defined(GLES3_ENABLED)
		case WINDOW_VIEW: {
			if (gl_manager_native) {
				return (int64_t)gl_manager_native->get_hdc(p_window);
			} else {
				return (int64_t)GetDC(windows[p_window].hWnd);
			}
		}
		case OPENGL_CONTEXT: {
			if (gl_manager_native) {
				return (int64_t)gl_manager_native->get_hglrc(p_window);
			}
			if (gl_manager_angle) {
				return (int64_t)gl_manager_angle->get_context(p_window);
			}
			return 0;
		}
		case EGL_DISPLAY: {
			if (gl_manager_angle) {
				return (int64_t)gl_manager_angle->get_display(p_window);
			}
			return 0;
		}
		case EGL_CONFIG: {
			if (gl_manager_angle) {
				return (int64_t)gl_manager_angle->get_config(p_window);
			}
			return 0;
		}
#endif
		default: {
			return 0;
		}
	}
}

void DisplayServerWindows::window_attach_instance_id(ObjectID p_instance, WindowID p_window) {
	_THREAD_SAFE_METHOD_

	ERR_FAIL_COND(!windows.has(p_window));
	windows[p_window].instance_id = p_instance;
}

ObjectID DisplayServerWindows::window_get_attached_instance_id(WindowID p_window) const {
	_THREAD_SAFE_METHOD_

	ERR_FAIL_COND_V(!windows.has(p_window), ObjectID());
	return windows[p_window].instance_id;
}

void DisplayServerWindows::window_set_rect_changed_callback(const Callable &p_callable, WindowID p_window) {
	_THREAD_SAFE_METHOD_

	ERR_FAIL_COND(!windows.has(p_window));
	windows[p_window].rect_changed_callback = p_callable;
}

void DisplayServerWindows::window_set_window_event_callback(const Callable &p_callable, WindowID p_window) {
	_THREAD_SAFE_METHOD_

	ERR_FAIL_COND(!windows.has(p_window));
	windows[p_window].event_callback = p_callable;
}

void DisplayServerWindows::window_set_input_event_callback(const Callable &p_callable, WindowID p_window) {
	_THREAD_SAFE_METHOD_

	ERR_FAIL_COND(!windows.has(p_window));
	windows[p_window].input_event_callback = p_callable;
}

void DisplayServerWindows::window_set_input_text_callback(const Callable &p_callable, WindowID p_window) {
	_THREAD_SAFE_METHOD_

	ERR_FAIL_COND(!windows.has(p_window));
	windows[p_window].input_text_callback = p_callable;
}

void DisplayServerWindows::window_set_drop_files_callback(const Callable &p_callable, WindowID p_window) {
	_THREAD_SAFE_METHOD_

	ERR_FAIL_COND(!windows.has(p_window));
	WindowData &window_data = windows[p_window];

	window_data.drop_files_callback = p_callable;

	if (window_data.drop_target == nullptr) {
		window_data.drop_target = memnew(DropTargetWindows(&window_data));
		ERR_FAIL_COND(RegisterDragDrop(window_data.hWnd, window_data.drop_target) != S_OK);
	}
}

void DisplayServerWindows::window_set_title(const String &p_title, WindowID p_window) {
	_THREAD_SAFE_METHOD_

	ERR_FAIL_COND(!windows.has(p_window));
	SetWindowTextW(windows[p_window].hWnd, (LPCWSTR)(p_title.utf16().get_data()));
}

Size2i DisplayServerWindows::window_get_title_size(const String &p_title, WindowID p_window) const {
	_THREAD_SAFE_METHOD_

	Size2i size;
	ERR_FAIL_COND_V(!windows.has(p_window), size);

	const WindowData &wd = windows[p_window];
	if (wd.fullscreen || wd.minimized || wd.borderless) {
		return size;
	}

	HDC hdc = GetDCEx(wd.hWnd, nullptr, DCX_WINDOW);
	if (hdc) {
		Char16String s = p_title.utf16();
		SIZE text_size;
		if (GetTextExtentPoint32W(hdc, (LPCWSTR)(s.get_data()), s.length(), &text_size)) {
			size.x = text_size.cx;
			size.y = text_size.cy;
		}

		ReleaseDC(wd.hWnd, hdc);
	}
	RECT rect;
	if (DwmGetWindowAttribute(wd.hWnd, DWMWA_CAPTION_BUTTON_BOUNDS, &rect, sizeof(RECT)) == S_OK) {
		if (rect.right - rect.left > 0) {
			ClientToScreen(wd.hWnd, (POINT *)&rect.left);
			ClientToScreen(wd.hWnd, (POINT *)&rect.right);

			if (win81p_PhysicalToLogicalPointForPerMonitorDPI) {
				win81p_PhysicalToLogicalPointForPerMonitorDPI(nullptr, (POINT *)&rect.left);
				win81p_PhysicalToLogicalPointForPerMonitorDPI(nullptr, (POINT *)&rect.right);
			}

			size.x += (rect.right - rect.left);
			size.y = MAX(size.y, rect.bottom - rect.top);
		}
	}
	if (icon.is_valid()) {
		size.x += 32;
	} else {
		size.x += 16;
	}
	return size;
}

void DisplayServerWindows::window_set_mouse_passthrough(const Vector<Vector2> &p_region, WindowID p_window) {
	_THREAD_SAFE_METHOD_

	ERR_FAIL_COND(!windows.has(p_window));
	windows[p_window].mpath = p_region;
	_update_window_mouse_passthrough(p_window);
}

void DisplayServerWindows::_update_window_mouse_passthrough(WindowID p_window) {
	ERR_FAIL_COND(!windows.has(p_window));
	if (windows[p_window].mpass || windows[p_window].mpath.size() == 0) {
		SetWindowRgn(windows[p_window].hWnd, nullptr, FALSE);
	} else {
		POINT *points = (POINT *)memalloc(sizeof(POINT) * windows[p_window].mpath.size());
		for (int i = 0; i < windows[p_window].mpath.size(); i++) {
			if (windows[p_window].borderless) {
				points[i].x = windows[p_window].mpath[i].x;
				points[i].y = windows[p_window].mpath[i].y;
			} else {
				points[i].x = windows[p_window].mpath[i].x + GetSystemMetrics(SM_CXSIZEFRAME);
				points[i].y = windows[p_window].mpath[i].y + GetSystemMetrics(SM_CYSIZEFRAME) + GetSystemMetrics(SM_CYCAPTION);
			}
		}

		HRGN region = CreatePolygonRgn(points, windows[p_window].mpath.size(), ALTERNATE);
		SetWindowRgn(windows[p_window].hWnd, region, FALSE);
		memfree(points);
	}
}

int DisplayServerWindows::window_get_current_screen(WindowID p_window) const {
	_THREAD_SAFE_METHOD_

	ERR_FAIL_COND_V(!windows.has(p_window), -1);

	EnumScreenData data = { 0, 0, MonitorFromWindow(windows[p_window].hWnd, MONITOR_DEFAULTTONEAREST) };
	EnumDisplayMonitors(nullptr, nullptr, _MonitorEnumProcScreen, (LPARAM)&data);
	return data.screen;
}

void DisplayServerWindows::window_set_current_screen(int p_screen, WindowID p_window) {
	_THREAD_SAFE_METHOD_

	ERR_FAIL_COND(!windows.has(p_window));
	ERR_FAIL_INDEX(p_screen, get_screen_count());

	if (window_get_current_screen(p_window) == p_screen) {
		return;
	}
	const WindowData &wd = windows[p_window];
	ERR_FAIL_COND_MSG(wd.parent_hwnd, "Embedded window can't be moved to another screen.");
	if (wd.fullscreen) {
		Point2 pos = screen_get_position(p_screen) + _get_screens_origin();
		Size2 size = screen_get_size(p_screen);

		MoveWindow(wd.hWnd, pos.x, pos.y, size.width, size.height, TRUE);
	} else if (wd.maximized) {
		Point2 pos = screen_get_position(p_screen) + _get_screens_origin();
		Size2 size = screen_get_size(p_screen);

		ShowWindow(wd.hWnd, SW_RESTORE);
		MoveWindow(wd.hWnd, pos.x, pos.y, size.width, size.height, TRUE);
		ShowWindow(wd.hWnd, SW_MAXIMIZE);
	} else {
		Rect2i srect = screen_get_usable_rect(p_screen);
		Point2i wpos = window_get_position(p_window) - screen_get_position(window_get_current_screen(p_window));
		Size2i wsize = window_get_size(p_window);
		wpos += srect.position;

		wpos = wpos.clamp(srect.position, srect.position + srect.size - wsize / 3);
		window_set_position(wpos, p_window);
	}
}

Point2i DisplayServerWindows::window_get_position(WindowID p_window) const {
	_THREAD_SAFE_METHOD_

	ERR_FAIL_COND_V(!windows.has(p_window), Point2i());
	const WindowData &wd = windows[p_window];

	if (wd.minimized) {
		return wd.last_pos;
	}

	POINT point;
	point.x = 0;
	point.y = 0;

	ClientToScreen(wd.hWnd, &point);

	return Point2i(point.x, point.y) - _get_screens_origin();
}

Point2i DisplayServerWindows::window_get_position_with_decorations(WindowID p_window) const {
	_THREAD_SAFE_METHOD_

	ERR_FAIL_COND_V(!windows.has(p_window), Point2i());
	const WindowData &wd = windows[p_window];

	if (wd.minimized) {
		return wd.last_pos;
	}

	RECT r;
	if (GetWindowRect(wd.hWnd, &r)) {
		return Point2i(r.left, r.top) - _get_screens_origin();
	}

	return Point2i();
}

void DisplayServerWindows::_update_real_mouse_position(WindowID p_window) {
	ERR_FAIL_COND(!windows.has(p_window));

	POINT mouse_pos;
	if (GetCursorPos(&mouse_pos) && ScreenToClient(windows[p_window].hWnd, &mouse_pos)) {
		if (mouse_pos.x > 0 && mouse_pos.y > 0 && mouse_pos.x <= windows[p_window].width && mouse_pos.y <= windows[p_window].height) {
			old_x = mouse_pos.x;
			old_y = mouse_pos.y;
			old_invalid = false;
			Input::get_singleton()->set_mouse_position(Point2i(mouse_pos.x, mouse_pos.y));
		}
	}
}

void DisplayServerWindows::window_set_position(const Point2i &p_position, WindowID p_window) {
	_THREAD_SAFE_METHOD_

	ERR_FAIL_COND(!windows.has(p_window));
	WindowData &wd = windows[p_window];

	ERR_FAIL_COND_MSG(wd.parent_hwnd, "Embedded window can't be moved.");

	if (wd.fullscreen || wd.maximized) {
		return;
	}

	Point2i offset = _get_screens_origin();

	RECT rc;
	rc.left = p_position.x + offset.x;
	rc.right = p_position.x + wd.width + offset.x;
	rc.bottom = p_position.y + wd.height + offset.y;
	rc.top = p_position.y + offset.y;

	const DWORD style = GetWindowLongPtr(wd.hWnd, GWL_STYLE);
	const DWORD exStyle = GetWindowLongPtr(wd.hWnd, GWL_EXSTYLE);

	AdjustWindowRectEx(&rc, style, false, exStyle);
	MoveWindow(wd.hWnd, rc.left, rc.top, rc.right - rc.left, rc.bottom - rc.top, TRUE);

	wd.last_pos = p_position;
	_update_real_mouse_position(p_window);
}

void DisplayServerWindows::window_set_exclusive(WindowID p_window, bool p_exclusive) {
	_THREAD_SAFE_METHOD_
	ERR_FAIL_COND(!windows.has(p_window));
	WindowData &wd = windows[p_window];
	if (wd.exclusive != p_exclusive) {
		wd.exclusive = p_exclusive;
		if (wd.transient_parent != INVALID_WINDOW_ID) {
			if (wd.exclusive) {
				WindowData &wd_parent = windows[wd.transient_parent];
				SetWindowLongPtr(wd.hWnd, GWLP_HWNDPARENT, (LONG_PTR)wd_parent.hWnd);
			} else {
				SetWindowLongPtr(wd.hWnd, GWLP_HWNDPARENT, (LONG_PTR) nullptr);
			}
		}
	}
}

void DisplayServerWindows::window_set_transient(WindowID p_window, WindowID p_parent) {
	_THREAD_SAFE_METHOD_

	ERR_FAIL_COND(p_window == p_parent);
	ERR_FAIL_COND(!windows.has(p_window));

	WindowData &wd_window = windows[p_window];

	ERR_FAIL_COND(wd_window.transient_parent == p_parent);
	ERR_FAIL_COND_MSG(wd_window.always_on_top, "Windows with the 'on top' can't become transient.");

	if (p_parent == INVALID_WINDOW_ID) {
		// Remove transient.

		ERR_FAIL_COND(wd_window.transient_parent == INVALID_WINDOW_ID);
		ERR_FAIL_COND(!windows.has(wd_window.transient_parent));

		WindowData &wd_parent = windows[wd_window.transient_parent];

		wd_window.transient_parent = INVALID_WINDOW_ID;
		wd_parent.transient_children.erase(p_window);

		if (wd_window.exclusive) {
			SetWindowLongPtr(wd_window.hWnd, GWLP_HWNDPARENT, (LONG_PTR) nullptr);
		}
	} else {
		ERR_FAIL_COND(!windows.has(p_parent));
		ERR_FAIL_COND_MSG(wd_window.transient_parent != INVALID_WINDOW_ID, "Window already has a transient parent");
		WindowData &wd_parent = windows[p_parent];

		wd_window.transient_parent = p_parent;
		wd_parent.transient_children.insert(p_window);

		if (wd_window.exclusive) {
			SetWindowLongPtr(wd_window.hWnd, GWLP_HWNDPARENT, (LONG_PTR)wd_parent.hWnd);
		}
	}
}

void DisplayServerWindows::window_set_max_size(const Size2i p_size, WindowID p_window) {
	_THREAD_SAFE_METHOD_

	ERR_FAIL_COND(!windows.has(p_window));
	WindowData &wd = windows[p_window];

	ERR_FAIL_COND_MSG(wd.parent_hwnd, "Embedded windows can't have a maximum size.");

	if ((p_size != Size2()) && ((p_size.x < wd.min_size.x) || (p_size.y < wd.min_size.y))) {
		ERR_PRINT("Maximum window size can't be smaller than minimum window size!");
		return;
	}
	wd.max_size = p_size;
}

Size2i DisplayServerWindows::window_get_max_size(WindowID p_window) const {
	_THREAD_SAFE_METHOD_

	ERR_FAIL_COND_V(!windows.has(p_window), Size2i());
	const WindowData &wd = windows[p_window];
	return wd.max_size;
}

void DisplayServerWindows::window_set_min_size(const Size2i p_size, WindowID p_window) {
	_THREAD_SAFE_METHOD_

	ERR_FAIL_COND(!windows.has(p_window));
	WindowData &wd = windows[p_window];

	ERR_FAIL_COND_MSG(wd.parent_hwnd, "Embedded windows can't have a minimum size.");

	if ((p_size != Size2()) && (wd.max_size != Size2()) && ((p_size.x > wd.max_size.x) || (p_size.y > wd.max_size.y))) {
		ERR_PRINT("Minimum window size can't be larger than maximum window size!");
		return;
	}
	wd.min_size = p_size;
}

Size2i DisplayServerWindows::window_get_min_size(WindowID p_window) const {
	_THREAD_SAFE_METHOD_

	ERR_FAIL_COND_V(!windows.has(p_window), Size2i());
	const WindowData &wd = windows[p_window];
	return wd.min_size;
}

void DisplayServerWindows::window_set_size(const Size2i p_size, WindowID p_window) {
	_THREAD_SAFE_METHOD_

	ERR_FAIL_COND(!windows.has(p_window));
	WindowData &wd = windows[p_window];

	ERR_FAIL_COND_MSG(wd.parent_hwnd, "Embedded window can't be resized.");

	if (wd.fullscreen || wd.maximized) {
		return;
	}

	int w = p_size.width;
	int h = p_size.height;
	RECT rect;
	GetWindowRect(wd.hWnd, &rect);

	if (!wd.borderless) {
		RECT crect;
		GetClientRect(wd.hWnd, &crect);

		w += (rect.right - rect.left) - (crect.right - crect.left);
		h += (rect.bottom - rect.top) - (crect.bottom - crect.top);
	}

	MoveWindow(wd.hWnd, rect.left, rect.top, w, h, TRUE);
}

Size2i DisplayServerWindows::window_get_size(WindowID p_window) const {
	_THREAD_SAFE_METHOD_

	ERR_FAIL_COND_V(!windows.has(p_window), Size2i());
	const WindowData &wd = windows[p_window];

	// GetClientRect() returns a zero rect for a minimized window, so we need to get the size in another way.
	if (wd.minimized) {
		return Size2(wd.width, wd.height);
	}

	RECT r;
	if (GetClientRect(wd.hWnd, &r)) { // Retrieves area inside of window border, including decoration.
		return Size2(r.right - r.left, r.bottom - r.top);
	}
	return Size2();
}

Size2i DisplayServerWindows::window_get_size_with_decorations(WindowID p_window) const {
	_THREAD_SAFE_METHOD_

	ERR_FAIL_COND_V(!windows.has(p_window), Size2i());
	const WindowData &wd = windows[p_window];

	RECT r;
	if (GetWindowRect(wd.hWnd, &r)) { // Retrieves area inside of window border, including decoration.
		return Size2(r.right - r.left, r.bottom - r.top);
	}
	return Size2();
}

<<<<<<< HEAD
void DisplayServerWindows::_get_window_style(bool p_main_window, bool p_initialized, bool p_fullscreen, bool p_multiwindow_fs, bool p_borderless, bool p_resizable, bool p_minimized, bool p_maximized, bool p_maximized_fs, bool p_no_activate_focus, bool p_embbed_child, bool p_hidden, DWORD &r_style, DWORD &r_style_ex) {
=======
void DisplayServerWindows::_get_window_style(bool p_main_window, bool p_initialized, bool p_fullscreen, bool p_multiwindow_fs, bool p_borderless, bool p_resizable, bool p_minimized, bool p_maximized, bool p_maximized_fs, bool p_no_activate_focus, bool p_embbed_child, DWORD &r_style, DWORD &r_style_ex) {
>>>>>>> f9695ef8
	// Windows docs for window styles:
	// https://docs.microsoft.com/en-us/windows/win32/winmsg/window-styles
	// https://docs.microsoft.com/en-us/windows/win32/winmsg/extended-window-styles

	r_style = 0;
	r_style_ex = WS_EX_WINDOWEDGE;
	if (p_main_window) {
		// When embedded, we don't want the window to have WS_EX_APPWINDOW because it will
		// show the embedded process in the taskbar and Alt-Tab.
		if (!p_embbed_child) {
			r_style_ex |= WS_EX_APPWINDOW;
		}
<<<<<<< HEAD
		if (p_initialized && !p_hidden) {
=======
		if (p_initialized) {
>>>>>>> f9695ef8
			r_style |= WS_VISIBLE;
		}
	}

	if (p_embbed_child) {
		r_style |= WS_POPUP;
	} else if (p_fullscreen || p_borderless) {
		r_style |= WS_POPUP; // p_borderless was WS_EX_TOOLWINDOW in the past.
		if (p_minimized) {
			r_style |= WS_MINIMIZE;
		} else if (p_maximized) {
			r_style |= WS_MAXIMIZE;
		}
		if (!p_fullscreen) {
			r_style |= WS_SYSMENU | WS_MINIMIZEBOX;

			if (p_resizable) {
				r_style |= WS_MAXIMIZEBOX;
			}
		}
		if ((p_fullscreen && p_multiwindow_fs) || p_maximized_fs) {
			r_style |= WS_BORDER; // Allows child windows to be displayed on top of full screen.
		}
	} else {
		if (p_resizable) {
			if (p_minimized) {
				r_style = WS_OVERLAPPEDWINDOW | WS_MINIMIZE;
			} else if (p_maximized) {
				r_style = WS_OVERLAPPEDWINDOW | WS_MAXIMIZE;
			} else {
				r_style = WS_OVERLAPPEDWINDOW;
			}
		} else {
			if (p_minimized) {
				r_style = WS_OVERLAPPED | WS_CAPTION | WS_SYSMENU | WS_MINIMIZEBOX | WS_MINIMIZE;
			} else {
				r_style = WS_OVERLAPPED | WS_CAPTION | WS_SYSMENU | WS_MINIMIZEBOX;
			}
		}
	}

	if (p_no_activate_focus && !p_embbed_child) {
		r_style_ex |= WS_EX_TOPMOST | WS_EX_NOACTIVATE;
	}

	if (!p_borderless && !p_no_activate_focus && p_initialized && !p_hidden) {
		r_style |= WS_VISIBLE;
	}

	r_style |= WS_CLIPCHILDREN | WS_CLIPSIBLINGS;
	r_style_ex |= WS_EX_ACCEPTFILES;
}

void DisplayServerWindows::_update_window_style(WindowID p_window, bool p_repaint) {
	_THREAD_SAFE_METHOD_

	ERR_FAIL_COND(!windows.has(p_window));
	WindowData &wd = windows[p_window];

	DWORD style = 0;
	DWORD style_ex = 0;

<<<<<<< HEAD
	_get_window_style(p_window == MAIN_WINDOW_ID, wd.initialized, wd.fullscreen, wd.multiwindow_fs, wd.borderless, wd.resizable, wd.minimized, wd.maximized, wd.maximized_fs, wd.no_focus || wd.is_popup, wd.parent_hwnd, wd.hidden, style, style_ex);
=======
	_get_window_style(p_window == MAIN_WINDOW_ID, wd.initialized, wd.fullscreen, wd.multiwindow_fs, wd.borderless, wd.resizable, wd.minimized, wd.maximized, wd.maximized_fs, wd.no_focus || wd.is_popup, wd.parent_hwnd, style, style_ex);
>>>>>>> f9695ef8

	SetWindowLongPtr(wd.hWnd, GWL_STYLE, style);
	SetWindowLongPtr(wd.hWnd, GWL_EXSTYLE, style_ex);

	if (icon.is_valid()) {
		set_icon(icon);
	}

	SetWindowPos(wd.hWnd, wd.always_on_top ? HWND_TOPMOST : HWND_NOTOPMOST, 0, 0, 0, 0, SWP_FRAMECHANGED | SWP_NOMOVE | SWP_NOSIZE | ((wd.no_focus || wd.is_popup) ? SWP_NOACTIVATE : 0));

	if (p_repaint) {
		RECT rect;
		GetWindowRect(wd.hWnd, &rect);

		MoveWindow(wd.hWnd, rect.left, rect.top, rect.right - rect.left, rect.bottom - rect.top, TRUE);
	}
}

void DisplayServerWindows::window_set_mode(WindowMode p_mode, WindowID p_window) {
	_THREAD_SAFE_METHOD_

	ERR_FAIL_COND(!windows.has(p_window));
	WindowData &wd = windows[p_window];

	ERR_FAIL_COND_MSG(p_mode != WINDOW_MODE_WINDOWED && wd.parent_hwnd, "Embedded window only support Windowed mode.");

	if (wd.fullscreen && p_mode != WINDOW_MODE_FULLSCREEN && p_mode != WINDOW_MODE_EXCLUSIVE_FULLSCREEN) {
		RECT rect;

		wd.fullscreen = false;
		wd.multiwindow_fs = false;
		wd.maximized = wd.was_maximized;

		_update_window_style(p_window, false);

		if (wd.pre_fs_valid) {
			rect = wd.pre_fs_rect;
		} else {
			rect.left = 0;
			rect.right = wd.width;
			rect.top = 0;
			rect.bottom = wd.height;
			wd.pre_fs_valid = true;
		}

		ShowWindow(wd.hWnd, SW_RESTORE);
		MoveWindow(wd.hWnd, rect.left, rect.top, rect.right - rect.left, rect.bottom - rect.top, TRUE);

		if (restore_mouse_trails > 1) {
			SystemParametersInfoA(SPI_SETMOUSETRAILS, restore_mouse_trails, nullptr, 0);
			restore_mouse_trails = 0;
		}
	}

	if (p_mode == WINDOW_MODE_WINDOWED) {
		ShowWindow(wd.hWnd, SW_NORMAL);
		wd.maximized = false;
		wd.minimized = false;
	}

	if (p_mode == WINDOW_MODE_MAXIMIZED) {
		ShowWindow(wd.hWnd, SW_MAXIMIZE);
		wd.maximized = true;
		wd.minimized = false;
	}

	if (p_mode == WINDOW_MODE_MINIMIZED) {
		ShowWindow(wd.hWnd, SW_MINIMIZE);
		wd.maximized = false;
		wd.minimized = true;
	}

	if (p_mode == WINDOW_MODE_EXCLUSIVE_FULLSCREEN) {
		wd.multiwindow_fs = false;
		_update_window_style(p_window, false);
	} else {
		wd.multiwindow_fs = true;
		_update_window_style(p_window, false);
	}

	if ((p_mode == WINDOW_MODE_FULLSCREEN || p_mode == WINDOW_MODE_EXCLUSIVE_FULLSCREEN) && !wd.fullscreen) {
		if (wd.minimized || wd.maximized) {
			ShowWindow(wd.hWnd, SW_RESTORE);
		}
		wd.was_maximized = wd.maximized;

		if (wd.pre_fs_valid) {
			GetWindowRect(wd.hWnd, &wd.pre_fs_rect);
		}

		int cs = window_get_current_screen(p_window);
		Point2 pos = screen_get_position(cs) + _get_screens_origin();
		Size2 size = screen_get_size(cs);

		wd.fullscreen = true;
		wd.maximized = false;
		wd.minimized = false;

		_update_window_style(p_window, false);
		MoveWindow(wd.hWnd, pos.x, pos.y, size.width, size.height, TRUE);

		// If the user has mouse trails enabled in windows, then sometimes the cursor disappears in fullscreen mode.
		// Save number of trails so we can restore when exiting, then turn off mouse trails
		SystemParametersInfoA(SPI_GETMOUSETRAILS, 0, &restore_mouse_trails, 0);
		if (restore_mouse_trails > 1) {
			SystemParametersInfoA(SPI_SETMOUSETRAILS, 0, nullptr, 0);
		}
	}
}

DisplayServer::WindowMode DisplayServerWindows::window_get_mode(WindowID p_window) const {
	_THREAD_SAFE_METHOD_

	ERR_FAIL_COND_V(!windows.has(p_window), WINDOW_MODE_WINDOWED);
	const WindowData &wd = windows[p_window];

	if (wd.fullscreen) {
		if (wd.multiwindow_fs) {
			return WINDOW_MODE_FULLSCREEN;
		} else {
			return WINDOW_MODE_EXCLUSIVE_FULLSCREEN;
		}
	} else if (wd.minimized) {
		return WINDOW_MODE_MINIMIZED;
	} else if (wd.maximized) {
		return WINDOW_MODE_MAXIMIZED;
	} else {
		return WINDOW_MODE_WINDOWED;
	}
}

bool DisplayServerWindows::window_is_maximize_allowed(WindowID p_window) const {
	_THREAD_SAFE_METHOD_

	ERR_FAIL_COND_V(!windows.has(p_window), false);

	// FIXME: Implement this, or confirm that it should always be true.

	return true;
}

void DisplayServerWindows::window_set_flag(WindowFlags p_flag, bool p_enabled, WindowID p_window) {
	_THREAD_SAFE_METHOD_

	ERR_FAIL_COND(!windows.has(p_window));
	WindowData &wd = windows[p_window];
	switch (p_flag) {
		case WINDOW_FLAG_RESIZE_DISABLED: {
			ERR_FAIL_COND_MSG(p_enabled && wd.parent_hwnd, "Embedded window resize can't be disabled.");
			wd.resizable = !p_enabled;
			_update_window_style(p_window);
		} break;
		case WINDOW_FLAG_BORDERLESS: {
			wd.borderless = p_enabled;
			_update_window_style(p_window);
			_update_window_mouse_passthrough(p_window);
			if (!wd.hidden) {
				ShowWindow(wd.hWnd, (wd.no_focus || wd.is_popup) ? SW_SHOWNOACTIVATE : SW_SHOW); // Show the window.
			}
		} break;
		case WINDOW_FLAG_ALWAYS_ON_TOP: {
			ERR_FAIL_COND_MSG(wd.transient_parent != INVALID_WINDOW_ID && p_enabled, "Transient windows can't become on top.");
			ERR_FAIL_COND_MSG(p_enabled && wd.parent_hwnd, "Embedded window can't become on top.");
			wd.always_on_top = p_enabled;
			_update_window_style(p_window);
		} break;
		case WINDOW_FLAG_SHARP_CORNERS: {
			wd.sharp_corners = p_enabled;
			DWORD value = wd.sharp_corners ? DWMWCP_DONOTROUND : DWMWCP_DEFAULT;
			::DwmSetWindowAttribute(wd.hWnd, DWMWA_WINDOW_CORNER_PREFERENCE, &value, sizeof(value));
			_update_window_style(p_window);
		} break;
		case WINDOW_FLAG_TRANSPARENT: {
			if (p_enabled) {
				// Enable per-pixel alpha.
				if (OS::get_singleton()->is_layered_allowed()) {
					DWM_BLURBEHIND bb;
					ZeroMemory(&bb, sizeof(bb));
					HRGN hRgn = CreateRectRgn(0, 0, -1, -1);
					bb.dwFlags = DWM_BB_ENABLE | DWM_BB_BLURREGION;
					bb.hRgnBlur = hRgn;
					bb.fEnable = TRUE;
					DwmEnableBlurBehindWindow(wd.hWnd, &bb);
				}
				wd.layered_window = true;
			} else {
				// Disable per-pixel alpha.
				wd.layered_window = false;
				if (OS::get_singleton()->is_layered_allowed()) {
					DWM_BLURBEHIND bb;
					ZeroMemory(&bb, sizeof(bb));
					HRGN hRgn = CreateRectRgn(0, 0, -1, -1);
					bb.dwFlags = DWM_BB_ENABLE | DWM_BB_BLURREGION;
					bb.hRgnBlur = hRgn;
					bb.fEnable = FALSE;
					DwmEnableBlurBehindWindow(wd.hWnd, &bb);
				}
			}
		} break;
		case WINDOW_FLAG_NO_FOCUS: {
			wd.no_focus = p_enabled;
			_update_window_style(p_window);
		} break;
		case WINDOW_FLAG_MOUSE_PASSTHROUGH: {
			wd.mpass = p_enabled;
			_update_window_mouse_passthrough(p_window);
		} break;
		case WINDOW_FLAG_POPUP: {
			ERR_FAIL_COND_MSG(p_window == MAIN_WINDOW_ID, "Main window can't be popup.");
			ERR_FAIL_COND_MSG(IsWindowVisible(wd.hWnd) && (wd.is_popup != p_enabled), "Popup flag can't changed while window is opened.");
			ERR_FAIL_COND_MSG(p_enabled && wd.parent_hwnd, "Embedded window can't be popup.");
			wd.is_popup = p_enabled;
		} break;
		case WINDOW_FLAG_HIDDEN: {
			wd.hidden = p_enabled;
			_update_window_style(p_window);
		} break;
		default:
			break;
	}
}

bool DisplayServerWindows::window_get_flag(WindowFlags p_flag, WindowID p_window) const {
	_THREAD_SAFE_METHOD_

	ERR_FAIL_COND_V(!windows.has(p_window), false);
	const WindowData &wd = windows[p_window];
	switch (p_flag) {
		case WINDOW_FLAG_RESIZE_DISABLED: {
			return !wd.resizable;
		} break;
		case WINDOW_FLAG_BORDERLESS: {
			return wd.borderless;
		} break;
		case WINDOW_FLAG_ALWAYS_ON_TOP: {
			return wd.always_on_top;
		} break;
		case WINDOW_FLAG_TRANSPARENT: {
			return wd.layered_window;
		} break;
		case WINDOW_FLAG_NO_FOCUS: {
			return wd.no_focus;
		} break;
		case WINDOW_FLAG_MOUSE_PASSTHROUGH: {
			return wd.mpass;
		} break;
		case WINDOW_FLAG_POPUP: {
			return wd.is_popup;
		} break;
		default:
			break;
	}

	return false;
}

void DisplayServerWindows::window_request_attention(WindowID p_window) {
	_THREAD_SAFE_METHOD_

	ERR_FAIL_COND(!windows.has(p_window));
	const WindowData &wd = windows[p_window];

	FLASHWINFO info;
	info.cbSize = sizeof(FLASHWINFO);
	info.hwnd = wd.hWnd;
	info.dwFlags = FLASHW_ALL;
	info.dwTimeout = 0;
	info.uCount = 2;
	FlashWindowEx(&info);
}

void DisplayServerWindows::window_move_to_foreground(WindowID p_window) {
	_THREAD_SAFE_METHOD_

	ERR_FAIL_COND(!windows.has(p_window));
	WindowData &wd = windows[p_window];

	if (!wd.no_focus && !wd.is_popup) {
		SetForegroundWindow(wd.hWnd);
	}
}

bool DisplayServerWindows::window_is_focused(WindowID p_window) const {
	_THREAD_SAFE_METHOD_

	ERR_FAIL_COND_V(!windows.has(p_window), false);
	const WindowData &wd = windows[p_window];

	return wd.window_focused;
}

DisplayServerWindows::WindowID DisplayServerWindows::get_focused_window() const {
	return last_focused_window;
}

bool DisplayServerWindows::window_can_draw(WindowID p_window) const {
	_THREAD_SAFE_METHOD_

	ERR_FAIL_COND_V(!windows.has(p_window), false);
	const WindowData &wd = windows[p_window];
	return !wd.minimized;
}

bool DisplayServerWindows::can_any_window_draw() const {
	_THREAD_SAFE_METHOD_

	for (const KeyValue<WindowID, WindowData> &E : windows) {
		if (!E.value.minimized) {
			return true;
		}
	}

	return false;
}

Vector2i DisplayServerWindows::ime_get_selection() const {
	_THREAD_SAFE_METHOD_

	DisplayServer::WindowID window_id = _get_focused_window_or_popup();
	const WindowData &wd = windows[window_id];
	if (!wd.ime_active) {
		return Vector2i();
	}

	int cursor = ImmGetCompositionStringW(wd.im_himc, GCS_CURSORPOS, nullptr, 0);

	int32_t length = ImmGetCompositionStringW(wd.im_himc, GCS_COMPSTR, nullptr, 0);
	wchar_t *string = reinterpret_cast<wchar_t *>(memalloc(length));
	ImmGetCompositionStringW(wd.im_himc, GCS_COMPSTR, string, length);

	int32_t utf32_cursor = 0;
	for (int32_t i = 0; i < length / int32_t(sizeof(wchar_t)); i++) {
		if ((string[i] & 0xfffffc00) == 0xd800) {
			i++;
		}
		if (i < cursor) {
			utf32_cursor++;
		} else {
			break;
		}
	}

	memdelete(string);

	return Vector2i(utf32_cursor, 0);
}

String DisplayServerWindows::ime_get_text() const {
	_THREAD_SAFE_METHOD_

	DisplayServer::WindowID window_id = _get_focused_window_or_popup();
	const WindowData &wd = windows[window_id];
	if (!wd.ime_active) {
		return String();
	}

	String ret;
	int32_t length = ImmGetCompositionStringW(wd.im_himc, GCS_COMPSTR, nullptr, 0);
	wchar_t *string = reinterpret_cast<wchar_t *>(memalloc(length));
	ImmGetCompositionStringW(wd.im_himc, GCS_COMPSTR, string, length);
	ret.parse_utf16((char16_t *)string, length / sizeof(wchar_t));

	memdelete(string);

	return ret;
}

void DisplayServerWindows::window_set_ime_active(const bool p_active, WindowID p_window) {
	_THREAD_SAFE_METHOD_

	ERR_FAIL_COND(!windows.has(p_window));
	WindowData &wd = windows[p_window];

	if (p_active) {
		wd.ime_active = true;
		ImmAssociateContext(wd.hWnd, wd.im_himc);
		CreateCaret(wd.hWnd, nullptr, 1, 1);
		window_set_ime_position(wd.im_position, p_window);
	} else {
		ImmAssociateContext(wd.hWnd, (HIMC) nullptr);
		DestroyCaret();
		wd.ime_active = false;
	}
}

void DisplayServerWindows::window_set_ime_position(const Point2i &p_pos, WindowID p_window) {
	_THREAD_SAFE_METHOD_

	ERR_FAIL_COND(!windows.has(p_window));
	WindowData &wd = windows[p_window];

	wd.im_position = p_pos;

	HIMC himc = ImmGetContext(wd.hWnd);
	if (himc == (HIMC) nullptr) {
		return;
	}

	COMPOSITIONFORM cps;
	cps.dwStyle = CFS_POINT;
	cps.ptCurrentPos.x = wd.im_position.x;
	cps.ptCurrentPos.y = wd.im_position.y;
	ImmSetCompositionWindow(himc, &cps);
	ImmReleaseContext(wd.hWnd, himc);
}

void DisplayServerWindows::cursor_set_shape(CursorShape p_shape) {
	_THREAD_SAFE_METHOD_

	ERR_FAIL_INDEX(p_shape, CURSOR_MAX);

	if (cursor_shape == p_shape) {
		return;
	}

	if (mouse_mode != MOUSE_MODE_VISIBLE && mouse_mode != MOUSE_MODE_CONFINED) {
		cursor_shape = p_shape;
		return;
	}

	static const LPCTSTR win_cursors[CURSOR_MAX] = {
		IDC_ARROW,
		IDC_IBEAM,
		IDC_HAND, // Finger.
		IDC_CROSS,
		IDC_WAIT,
		IDC_APPSTARTING,
		IDC_SIZEALL,
		IDC_ARROW,
		IDC_NO,
		IDC_SIZENS,
		IDC_SIZEWE,
		IDC_SIZENESW,
		IDC_SIZENWSE,
		IDC_SIZEALL,
		IDC_SIZENS,
		IDC_SIZEWE,
		IDC_HELP
	};

	if (cursors_cache.has(p_shape)) {
		SetCursor(cursors[p_shape]);
	} else {
		SetCursor(LoadCursor(hInstance, win_cursors[p_shape]));
	}

	cursor_shape = p_shape;
}

DisplayServer::CursorShape DisplayServerWindows::cursor_get_shape() const {
	return cursor_shape;
}

void DisplayServerWindows::cursor_set_custom_image(const Ref<Resource> &p_cursor, CursorShape p_shape, const Vector2 &p_hotspot) {
	_THREAD_SAFE_METHOD_

	ERR_FAIL_INDEX(p_shape, CURSOR_MAX);

	if (p_cursor.is_valid()) {
		RBMap<CursorShape, Vector<Variant>>::Element *cursor_c = cursors_cache.find(p_shape);

		if (cursor_c) {
			if (cursor_c->get()[0] == p_cursor && cursor_c->get()[1] == p_hotspot) {
				cursor_set_shape(p_shape);
				return;
			}

			cursors_cache.erase(p_shape);
		}

		Ref<Image> image = _get_cursor_image_from_resource(p_cursor, p_hotspot);
		ERR_FAIL_COND(image.is_null());
		Vector2i texture_size = image->get_size();

		UINT image_size = texture_size.width * texture_size.height;

		// Create the BITMAP with alpha channel.
		COLORREF *buffer = nullptr;

		BITMAPV5HEADER bi;
		ZeroMemory(&bi, sizeof(bi));
		bi.bV5Size = sizeof(bi);
		bi.bV5Width = texture_size.width;
		bi.bV5Height = -texture_size.height;
		bi.bV5Planes = 1;
		bi.bV5BitCount = 32;
		bi.bV5Compression = BI_BITFIELDS;
		bi.bV5RedMask = 0x00ff0000;
		bi.bV5GreenMask = 0x0000ff00;
		bi.bV5BlueMask = 0x000000ff;
		bi.bV5AlphaMask = 0xff000000;

		HDC dc = GetDC(nullptr);
		HBITMAP bitmap = CreateDIBSection(dc, reinterpret_cast<BITMAPINFO *>(&bi), DIB_RGB_COLORS, reinterpret_cast<void **>(&buffer), nullptr, 0);
		HBITMAP mask = CreateBitmap(texture_size.width, texture_size.height, 1, 1, nullptr);

		bool fully_transparent = true;
		for (UINT index = 0; index < image_size; index++) {
			int row_index = floor(index / texture_size.width);
			int column_index = index % int(texture_size.width);

			const Color &c = image->get_pixel(column_index, row_index);
			fully_transparent = fully_transparent && (c.a == 0.f);

			*(buffer + index) = c.to_argb32();
		}

		// Finally, create the icon.
		if (cursors[p_shape]) {
			DestroyIcon(cursors[p_shape]);
		}

		if (fully_transparent) {
			cursors[p_shape] = nullptr;
		} else {
			ICONINFO iconinfo;
			iconinfo.fIcon = FALSE;
			iconinfo.xHotspot = p_hotspot.x;
			iconinfo.yHotspot = p_hotspot.y;
			iconinfo.hbmMask = mask;
			iconinfo.hbmColor = bitmap;
			cursors[p_shape] = CreateIconIndirect(&iconinfo);
		}

		Vector<Variant> params;
		params.push_back(p_cursor);
		params.push_back(p_hotspot);
		cursors_cache.insert(p_shape, params);

		if (p_shape == cursor_shape) {
			if (mouse_mode == MOUSE_MODE_VISIBLE || mouse_mode == MOUSE_MODE_CONFINED) {
				SetCursor(cursors[p_shape]);
			}
		}

		DeleteObject(mask);
		DeleteObject(bitmap);
		ReleaseDC(nullptr, dc);
	} else {
		// Reset to default system cursor.
		if (cursors[p_shape]) {
			DestroyIcon(cursors[p_shape]);
		}
		cursors[p_shape] = nullptr;

		cursors_cache.erase(p_shape);

		CursorShape c = cursor_shape;
		cursor_shape = CURSOR_MAX;
		cursor_set_shape(c);
	}
}

bool DisplayServerWindows::get_swap_cancel_ok() {
	return true;
}

void DisplayServerWindows::enable_for_stealing_focus(OS::ProcessID pid) {
	_THREAD_SAFE_METHOD_

	AllowSetForegroundWindow(pid);
}

struct WindowEnumData {
	DWORD process_id;
	HWND parent_hWnd;
	HWND hWnd;
};

static BOOL CALLBACK _enum_proc_find_window_from_process_id_callback(HWND hWnd, LPARAM lParam) {
	WindowEnumData &ed = *(WindowEnumData *)lParam;
	DWORD process_id = 0x0;

	GetWindowThreadProcessId(hWnd, &process_id);
	if (ed.process_id == process_id) {
		if (GetParent(hWnd) != ed.parent_hWnd) {
			const DWORD style = GetWindowLongPtr(hWnd, GWL_STYLE);
			if ((style & WS_VISIBLE) != WS_VISIBLE) {
				return TRUE;
			}
		}

		// Found it.
		ed.hWnd = hWnd;
		SetLastError(ERROR_SUCCESS);
		return FALSE;
	}
	// Continue enumeration.
	return TRUE;
}

HWND DisplayServerWindows::_find_window_from_process_id(OS::ProcessID p_pid, HWND p_current_hwnd) {
	DWORD pid = p_pid;
	WindowEnumData ed = { pid, p_current_hwnd, NULL };

	// First, check our own child, maybe it's already embed.
	if (!EnumChildWindows(p_current_hwnd, _enum_proc_find_window_from_process_id_callback, (LPARAM)&ed) && (GetLastError() == ERROR_SUCCESS)) {
		if (ed.hWnd) {
			return ed.hWnd;
		}
	}

	// Then check all the opened windows on the computer.
	if (!EnumWindows(_enum_proc_find_window_from_process_id_callback, (LPARAM)&ed) && (GetLastError() == ERROR_SUCCESS)) {
		return ed.hWnd;
	}

	return NULL;
}

Error DisplayServerWindows::embed_process(WindowID p_window, OS::ProcessID p_pid, const Rect2i &p_rect, bool p_visible, bool p_grab_focus) {
	_THREAD_SAFE_METHOD_

	ERR_FAIL_COND_V(!windows.has(p_window), FAILED);

	const WindowData &wd = windows[p_window];

	EmbeddedProcessData *ep = nullptr;
	if (embedded_processes.has(p_pid)) {
		ep = embedded_processes.get(p_pid);
	} else {
		// New process, trying to find the window.
		HWND handle_to_embed = _find_window_from_process_id(p_pid, wd.hWnd);
		if (!handle_to_embed) {
			return ERR_DOES_NOT_EXIST;
		}

		const DWORD style = GetWindowLongPtr(handle_to_embed, GWL_STYLE);

		ep = memnew(EmbeddedProcessData);
		ep->window_handle = handle_to_embed;
		ep->is_visible = (style & WS_VISIBLE) == WS_VISIBLE;

		embedded_processes.insert(p_pid, ep);

		HWND old_parent = GetParent(ep->window_handle);
		if (old_parent != wd.hWnd) {
			// It's important that the window does not have the WS_CHILD flag
			// to prevent the current process from interfering with the embedded process.
			// I observed lags and issues with mouse capture when WS_CHILD is set.
			// Additionally, WS_POPUP must be set to ensure that the coordinates of the embedded
			// window remain screen coordinates and not local coordinates of the parent window.
			if ((style & WS_CHILD) == WS_CHILD || (style & WS_POPUP) != WS_POPUP) {
				const DWORD new_style = (style & ~WS_CHILD) | WS_POPUP;
				SetWindowLong(ep->window_handle, GWL_STYLE, new_style);
			}
			// Set the parent to current window.
			SetParent(ep->window_handle, wd.hWnd);
		}
	}

<<<<<<< HEAD
=======
	if (p_rect.size.x < 100 || p_rect.size.y < 100) {
		p_visible = false;
	}

>>>>>>> f9695ef8
	// In Godot, the window position is offset by the screen's origin coordinates.
	// We need to adjust for this when a screen is positioned in the negative space
	// (e.g., a screen to the left of the main screen).
	const Rect2i adjusted_rect = Rect2i(p_rect.position + _get_screens_origin(), p_rect.size);

	SetWindowPos(ep->window_handle, HWND_BOTTOM, adjusted_rect.position.x, adjusted_rect.position.y, adjusted_rect.size.x, adjusted_rect.size.y, SWP_NOZORDER | SWP_NOACTIVATE);

	if (ep->is_visible != p_visible) {
		if (p_visible) {
			ShowWindow(ep->window_handle, SW_SHOWNA);
		} else {
			ShowWindow(ep->window_handle, SW_HIDE);
		}
		ep->is_visible = p_visible;
	}

	if (p_grab_focus) {
		SetFocus(ep->window_handle);
	}

	return OK;
}

Error DisplayServerWindows::remove_embedded_process(OS::ProcessID p_pid) {
	_THREAD_SAFE_METHOD_

	if (!embedded_processes.has(p_pid)) {
		return ERR_DOES_NOT_EXIST;
	}

	EmbeddedProcessData *ep = embedded_processes.get(p_pid);
	embedded_processes.erase(p_pid);
	memdelete(ep);

	// This is a workaround to ensure the parent window correctly regains focus after the
	// embedded window is closed. When the embedded window is closed while it has focus,
	// the parent window (the editor) does not become active. It appears focused but is not truly activated.
	HWND active_window = GetActiveWindow();
	if (active_window == windows[MAIN_WINDOW_ID].hWnd) {
		ShowWindow(windows[MAIN_WINDOW_ID].hWnd, SW_MINIMIZE);
		ShowWindow(windows[MAIN_WINDOW_ID].hWnd, SW_RESTORE);
		show_window(MAIN_WINDOW_ID);
	}

	return OK;
}

OS::ProcessID DisplayServerWindows::get_focused_process_id() {
	HWND hwnd = GetForegroundWindow();
	if (!hwnd) {
		return 0;
	}

	// Get the process ID of the window
	DWORD processID;
	GetWindowThreadProcessId(hwnd, &processID);

	return processID;
}

static HRESULT CALLBACK win32_task_dialog_callback(HWND hwnd, UINT msg, WPARAM wParam, LPARAM lParam, LONG_PTR lpRefData) {
	if (msg == TDN_CREATED) {
		// To match the input text dialog.
		SendMessageW(hwnd, WM_SETICON, ICON_BIG, 0);
		SendMessageW(hwnd, WM_SETICON, ICON_SMALL, 0);
	}

	return 0;
}

Error DisplayServerWindows::dialog_show(String p_title, String p_description, Vector<String> p_buttons, const Callable &p_callback) {
	_THREAD_SAFE_METHOD_

	TASKDIALOGCONFIG config;
	ZeroMemory(&config, sizeof(TASKDIALOGCONFIG));
	config.cbSize = sizeof(TASKDIALOGCONFIG);

	Char16String title = p_title.utf16();
	Char16String message = p_description.utf16();
	LocalVector<Char16String> buttons;
	for (String s : p_buttons) {
		buttons.push_back(s.utf16());
	}

	config.pszWindowTitle = (LPCWSTR)(title.get_data());
	config.pszContent = (LPCWSTR)(message.get_data());

	const int button_count = MIN((int)buttons.size(), 8);
	config.cButtons = button_count;

	// No dynamic stack array size :(
	TASKDIALOG_BUTTON *tbuttons = button_count != 0 ? (TASKDIALOG_BUTTON *)alloca(sizeof(TASKDIALOG_BUTTON) * button_count) : nullptr;
	if (tbuttons) {
		for (int i = 0; i < button_count; i++) {
			tbuttons[i].nButtonID = i;
			tbuttons[i].pszButtonText = (LPCWSTR)(buttons[i].get_data());
		}
	}
	config.pButtons = tbuttons;
	config.pfCallback = win32_task_dialog_callback;

	Error result = FAILED;
	HMODULE comctl = LoadLibraryW(L"comctl32.dll");
	if (comctl) {
		typedef HRESULT(WINAPI * TaskDialogIndirectPtr)(const TASKDIALOGCONFIG *pTaskConfig, int *pnButton, int *pnRadioButton, BOOL *pfVerificationFlagChecked);

		TaskDialogIndirectPtr task_dialog_indirect = (TaskDialogIndirectPtr)GetProcAddress(comctl, "TaskDialogIndirect");
		int button_pressed;

		if (task_dialog_indirect && SUCCEEDED(task_dialog_indirect(&config, &button_pressed, nullptr, nullptr))) {
			if (p_callback.is_valid()) {
				Variant button = button_pressed;
				const Variant *args[1] = { &button };
				Variant ret;
				Callable::CallError ce;
				p_callback.callp(args, 1, ret, ce);
				if (ce.error != Callable::CallError::CALL_OK) {
					ERR_PRINT(vformat("Failed to execute dialog callback: %s.", Variant::get_callable_error_text(p_callback, args, 1, ce)));
				}
			}

			result = OK;
		}
		FreeLibrary(comctl);
	} else {
		ERR_PRINT("Unable to create native dialog.");
	}

	return result;
}

struct Win32InputTextDialogInit {
	const char16_t *title;
	const char16_t *description;
	const char16_t *partial;
	const Callable &callback;
};

static int scale_with_dpi(int p_pos, int p_dpi) {
	return IsProcessDPIAware() ? (p_pos * p_dpi / 96) : p_pos;
}

static INT_PTR input_text_dialog_init(HWND hWnd, UINT code, WPARAM wParam, LPARAM lParam) {
	Win32InputTextDialogInit init = *(Win32InputTextDialogInit *)lParam;
	SetWindowLongPtrW(hWnd, GWLP_USERDATA, (LONG_PTR)&init.callback); // Set dialog callback.

	SetWindowTextW(hWnd, (LPCWSTR)init.title);

	const int dpi = DisplayServerWindows::get_singleton()->screen_get_dpi();

	const int margin = scale_with_dpi(7, dpi);
	const SIZE dlg_size = { scale_with_dpi(300, dpi), scale_with_dpi(50, dpi) };

	int str_len = lstrlenW((LPCWSTR)init.description);
	SIZE str_size = { dlg_size.cx, 0 };
	if (str_len > 0) {
		HDC hdc = GetDC(nullptr);
		RECT trect = { margin, margin, margin + dlg_size.cx, margin + dlg_size.cy };
		SelectObject(hdc, (HFONT)SendMessageW(hWnd, WM_GETFONT, 0, 0));

		// `+ margin` adds some space between the static text and the edit field.
		// Don't scale this with DPI because DPI is already handled by DrawText.
		str_size.cy = DrawTextW(hdc, (LPCWSTR)init.description, str_len, &trect, DT_LEFT | DT_WORDBREAK | DT_CALCRECT) + margin;

		ReleaseDC(nullptr, hdc);
	}

	RECT crect, wrect;
	GetClientRect(hWnd, &crect);
	GetWindowRect(hWnd, &wrect);
	int sw = GetSystemMetrics(SM_CXSCREEN);
	int sh = GetSystemMetrics(SM_CYSCREEN);
	int new_width = dlg_size.cx + margin * 2 + wrect.right - wrect.left - crect.right;
	int new_height = dlg_size.cy + margin * 2 + wrect.bottom - wrect.top - crect.bottom + str_size.cy;

	MoveWindow(hWnd, (sw - new_width) / 2, (sh - new_height) / 2, new_width, new_height, true);

	HWND ok_button = GetDlgItem(hWnd, 1);
	MoveWindow(ok_button,
			dlg_size.cx + margin - scale_with_dpi(65, dpi),
			dlg_size.cy + str_size.cy + margin - scale_with_dpi(20, dpi),
			scale_with_dpi(65, dpi), scale_with_dpi(20, dpi), true);

	HWND description = GetDlgItem(hWnd, 3);
	MoveWindow(description, margin, margin, dlg_size.cx, str_size.cy, true);
	SetWindowTextW(description, (LPCWSTR)init.description);

	HWND text_edit = GetDlgItem(hWnd, 2);
	MoveWindow(text_edit, margin, str_size.cy + margin, dlg_size.cx, scale_with_dpi(20, dpi), true);
	SetWindowTextW(text_edit, (LPCWSTR)init.partial);

	return TRUE;
}

static INT_PTR input_text_dialog_cmd_proc(HWND hWnd, UINT code, WPARAM wParam, LPARAM lParam) {
	if (LOWORD(wParam) == 1) {
		HWND text_edit = GetDlgItem(hWnd, 2);
		ERR_FAIL_NULL_V(text_edit, false);

		Char16String text;
		text.resize(GetWindowTextLengthW(text_edit) + 1);
		GetWindowTextW(text_edit, (LPWSTR)text.get_data(), text.size());

		const Callable *callback = (const Callable *)GetWindowLongPtrW(hWnd, GWLP_USERDATA);
		if (callback && callback->is_valid()) {
			Variant v_result = String((const wchar_t *)text.get_data());
			Variant ret;
			Callable::CallError ce;
			const Variant *args[1] = { &v_result };

			callback->callp(args, 1, ret, ce);
			if (ce.error != Callable::CallError::CALL_OK) {
				ERR_PRINT(vformat("Failed to execute input dialog callback: %s.", Variant::get_callable_error_text(*callback, args, 1, ce)));
			}
		}

		return EndDialog(hWnd, 0);
	}

	return false;
}

static INT_PTR CALLBACK input_text_dialog_proc(HWND hWnd, UINT code, WPARAM wParam, LPARAM lParam) {
	switch (code) {
		case WM_INITDIALOG:
			return input_text_dialog_init(hWnd, code, wParam, lParam);

		case WM_COMMAND:
			return input_text_dialog_cmd_proc(hWnd, code, wParam, lParam);

		default:
			return FALSE;
	}
}

Error DisplayServerWindows::dialog_input_text(String p_title, String p_description, String p_partial, const Callable &p_callback) {
#pragma pack(push, 1)

	// NOTE: Use default/placeholder coordinates here. Windows uses its own coordinate system
	//       specifically for dialogs which relies on font sizes instead of pixels.
	const struct {
		WORD dlgVer; // must be 1
		WORD signature; // must be 0xFFFF
		DWORD helpID;
		DWORD exStyle;
		DWORD style;
		WORD cDlgItems;
		short x;
		short y;
		short cx;
		short cy;
		WCHAR menu[1]; // must be 0
		WCHAR windowClass[7]; // must be "#32770" -- the default window class for dialogs
		WCHAR title[1]; // must be 0
		WORD pointsize;
		WORD weight;
		BYTE italic;
		BYTE charset;
		WCHAR font[13]; // must be "MS Shell Dlg"
	} template_base = {
		1, 0xFFFF, 0, 0,
		DS_SYSMODAL | DS_SETFONT | DS_MODALFRAME | DS_3DLOOK | DS_FIXEDSYS | DS_CENTER | WS_POPUP | WS_CAPTION | WS_SYSMENU,
		3, 0, 0, 20, 20, L"", L"#32770", L"", 8, FW_NORMAL, 0, DEFAULT_CHARSET, L"MS Shell Dlg"
	};

	const struct {
		DWORD helpID;
		DWORD exStyle;
		DWORD style;
		short x;
		short y;
		short cx;
		short cy;
		DWORD id;
		WCHAR windowClass[7]; // must be "Button"
		WCHAR title[3]; // must be "OK"
		WORD extraCount;
	} ok_button = {
		0, 0, WS_VISIBLE | BS_DEFPUSHBUTTON, 0, 0, 50, 14, 1, WC_BUTTONW, L"OK", 0
	};
	const struct {
		DWORD helpID;
		DWORD exStyle;
		DWORD style;
		short x;
		short y;
		short cx;
		short cy;
		DWORD id;
		WCHAR windowClass[5]; // must be "Edit"
		WCHAR title[1]; // must be 0
		WORD extraCount;
	} text_field = {
		0, 0, WS_VISIBLE | WS_BORDER | ES_AUTOHSCROLL, 0, 0, 250, 14, 2, WC_EDITW, L"", 0
	};
	const struct {
		DWORD helpID;
		DWORD exStyle;
		DWORD style;
		short x;
		short y;
		short cx;
		short cy;
		DWORD id;
		WCHAR windowClass[7]; // must be "Static"
		WCHAR title[1]; // must be 0
		WORD extraCount;
	} static_text = {
		0, 0, WS_VISIBLE, 0, 0, 250, 14, 3, WC_STATICW, L"", 0
	};

#pragma pack(pop)

	// Dialog template
	const size_t data_size = sizeof(template_base) + (sizeof(template_base) % 4) +
			sizeof(ok_button) + (sizeof(ok_button) % 4) +
			sizeof(text_field) + (sizeof(text_field) % 4) +
			sizeof(static_text) + (sizeof(static_text) % 4);

	void *data_template = memalloc(data_size);
	ERR_FAIL_NULL_V_MSG(data_template, FAILED, "Unable to allocate memory for the dialog template.");
	ZeroMemory(data_template, data_size);

	char *current_block = (char *)data_template;
	CopyMemory(current_block, &template_base, sizeof(template_base));
	current_block += sizeof(template_base) + (sizeof(template_base) % 4);
	CopyMemory(current_block, &ok_button, sizeof(ok_button));
	current_block += sizeof(ok_button) + (sizeof(ok_button) % 4);
	CopyMemory(current_block, &text_field, sizeof(text_field));
	current_block += sizeof(text_field) + (sizeof(text_field) % 4);
	CopyMemory(current_block, &static_text, sizeof(static_text));

	Char16String title16 = p_title.utf16();
	Char16String description16 = p_description.utf16();
	Char16String partial16 = p_partial.utf16();

	Win32InputTextDialogInit init = {
		title16.get_data(), description16.get_data(), partial16.get_data(), p_callback
	};

	// No modal dialogs for specific windows? Assume main window here.
	INT_PTR ret = DialogBoxIndirectParamW(hInstance, (LPDLGTEMPLATEW)data_template, nullptr, (DLGPROC)input_text_dialog_proc, (LPARAM)(&init));

	Error result = ret != -1 ? OK : FAILED;
	memfree(data_template);

	if (result == FAILED) {
		ERR_PRINT("Unable to create native dialog.");
	}
	return result;
}

int DisplayServerWindows::keyboard_get_layout_count() const {
	return GetKeyboardLayoutList(0, nullptr);
}

int DisplayServerWindows::keyboard_get_current_layout() const {
	HKL cur_layout = GetKeyboardLayout(0);

	int layout_count = GetKeyboardLayoutList(0, nullptr);
	HKL *layouts = (HKL *)memalloc(layout_count * sizeof(HKL));
	GetKeyboardLayoutList(layout_count, layouts);

	for (int i = 0; i < layout_count; i++) {
		if (cur_layout == layouts[i]) {
			memfree(layouts);
			return i;
		}
	}
	memfree(layouts);
	return -1;
}

void DisplayServerWindows::keyboard_set_current_layout(int p_index) {
	int layout_count = GetKeyboardLayoutList(0, nullptr);

	ERR_FAIL_INDEX(p_index, layout_count);

	HKL *layouts = (HKL *)memalloc(layout_count * sizeof(HKL));
	GetKeyboardLayoutList(layout_count, layouts);
	ActivateKeyboardLayout(layouts[p_index], KLF_SETFORPROCESS);
	memfree(layouts);
}

String DisplayServerWindows::keyboard_get_layout_language(int p_index) const {
	int layout_count = GetKeyboardLayoutList(0, nullptr);

	ERR_FAIL_INDEX_V(p_index, layout_count, "");

	HKL *layouts = (HKL *)memalloc(layout_count * sizeof(HKL));
	GetKeyboardLayoutList(layout_count, layouts);

	WCHAR buf[LOCALE_NAME_MAX_LENGTH];
	memset(buf, 0, LOCALE_NAME_MAX_LENGTH * sizeof(WCHAR));
	LCIDToLocaleName(MAKELCID(LOWORD(layouts[p_index]), SORT_DEFAULT), buf, LOCALE_NAME_MAX_LENGTH, 0);

	memfree(layouts);

	return String::utf16((const char16_t *)buf).substr(0, 2);
}

Key DisplayServerWindows::keyboard_get_keycode_from_physical(Key p_keycode) const {
	Key modifiers = p_keycode & KeyModifierMask::MODIFIER_MASK;
	Key keycode_no_mod = (Key)(p_keycode & KeyModifierMask::CODE_MASK);

	if (keycode_no_mod == Key::PRINT ||
			keycode_no_mod == Key::KP_ADD ||
			keycode_no_mod == Key::KP_5 ||
			(keycode_no_mod >= Key::KEY_0 && keycode_no_mod <= Key::KEY_9)) {
		return p_keycode;
	}

	unsigned int scancode = KeyMappingWindows::get_scancode(keycode_no_mod);
	if (scancode == 0) {
		return p_keycode;
	}

	HKL current_layout = GetKeyboardLayout(0);
	UINT vk = MapVirtualKeyEx(scancode, MAPVK_VSC_TO_VK, current_layout);
	if (vk == 0) {
		return p_keycode;
	}

	UINT char_code = MapVirtualKeyEx(vk, MAPVK_VK_TO_CHAR, current_layout) & 0x7FFF;
	// Unlike a similar Linux/BSD check which matches full Latin-1 range,
	// we limit these to ASCII to fix some layouts, including Arabic ones
	if (char_code >= 32 && char_code <= 127) {
		// Godot uses 'braces' instead of 'brackets'
		if (char_code == (unsigned int)Key::BRACKETLEFT || char_code == (unsigned int)Key::BRACKETRIGHT) {
			char_code += 32;
		}
		return (Key)(char_code | (unsigned int)modifiers);
	}

	return (Key)(KeyMappingWindows::get_keysym(vk) | modifiers);
}

Key DisplayServerWindows::keyboard_get_label_from_physical(Key p_keycode) const {
	Key modifiers = p_keycode & KeyModifierMask::MODIFIER_MASK;
	Key keycode_no_mod = (Key)(p_keycode & KeyModifierMask::CODE_MASK);

	if (keycode_no_mod == Key::PRINT ||
			keycode_no_mod == Key::KP_ADD ||
			keycode_no_mod == Key::KP_5 ||
			(keycode_no_mod >= Key::KEY_0 && keycode_no_mod <= Key::KEY_9)) {
		return p_keycode;
	}

	unsigned int scancode = KeyMappingWindows::get_scancode(keycode_no_mod);
	if (scancode == 0) {
		return p_keycode;
	}

	Key keycode = KeyMappingWindows::get_keysym(MapVirtualKey(scancode, MAPVK_VSC_TO_VK));

	HKL current_layout = GetKeyboardLayout(0);
	static BYTE keyboard_state[256];
	memset(keyboard_state, 0, 256);
	wchar_t chars[256] = {};
	UINT extended_code = MapVirtualKey(scancode, MAPVK_VSC_TO_VK_EX);
	if (ToUnicodeEx(extended_code, scancode, keyboard_state, chars, 255, 4, current_layout) > 0) {
		String keysym = String::utf16((char16_t *)chars, 255);
		if (!keysym.is_empty()) {
			return fix_key_label(keysym[0], keycode) | modifiers;
		}
	}
	return p_keycode;
}

String DisplayServerWindows::_get_keyboard_layout_display_name(const String &p_klid) const {
	String ret;
	HKEY key;
	if (RegOpenKeyW(HKEY_LOCAL_MACHINE, L"SYSTEM\\CurrentControlSet\\Control\\Keyboard Layouts", &key) != ERROR_SUCCESS) {
		return String();
	}

	WCHAR buffer[MAX_PATH] = {};
	DWORD buffer_size = MAX_PATH;
	if (RegGetValueW(key, (LPCWSTR)p_klid.utf16().get_data(), L"Layout Display Name", RRF_RT_REG_SZ, nullptr, buffer, &buffer_size) == ERROR_SUCCESS) {
		if (load_indirect_string) {
			if (load_indirect_string(buffer, buffer, buffer_size, nullptr) == S_OK) {
				ret = String::utf16((const char16_t *)buffer, buffer_size);
			}
		}
	} else {
		if (RegGetValueW(key, (LPCWSTR)p_klid.utf16().get_data(), L"Layout Text", RRF_RT_REG_SZ, nullptr, buffer, &buffer_size) == ERROR_SUCCESS) {
			ret = String::utf16((const char16_t *)buffer, buffer_size);
		}
	}

	RegCloseKey(key);
	return ret;
}

String DisplayServerWindows::_get_klid(HKL p_hkl) const {
	String ret;

	WORD device = HIWORD(p_hkl);
	if ((device & 0xf000) == 0xf000) {
		WORD layout_id = device & 0x0fff;

		HKEY key;
		if (RegOpenKeyW(HKEY_LOCAL_MACHINE, L"SYSTEM\\CurrentControlSet\\Control\\Keyboard Layouts", &key) != ERROR_SUCCESS) {
			return String();
		}

		DWORD index = 0;
		wchar_t klid_buffer[KL_NAMELENGTH];
		DWORD klid_buffer_size = KL_NAMELENGTH;
		while (RegEnumKeyExW(key, index, klid_buffer, &klid_buffer_size, nullptr, nullptr, nullptr, nullptr) == ERROR_SUCCESS) {
			wchar_t layout_id_buf[MAX_PATH] = {};
			DWORD layout_id_size = MAX_PATH;
			if (RegGetValueW(key, klid_buffer, L"Layout Id", RRF_RT_REG_SZ, nullptr, layout_id_buf, &layout_id_size) == ERROR_SUCCESS) {
				if (layout_id == String::utf16((char16_t *)layout_id_buf, layout_id_size).hex_to_int()) {
					ret = String::utf16((const char16_t *)klid_buffer, klid_buffer_size).lpad(8, "0");
					break;
				}
			}
			klid_buffer_size = KL_NAMELENGTH;
			++index;
		}

		RegCloseKey(key);
	} else {
		if (device == 0) {
			device = LOWORD(p_hkl);
		}
		ret = (String::num_uint64((uint64_t)device, 16, false)).lpad(8, "0");
	}

	return ret;
}

String DisplayServerWindows::keyboard_get_layout_name(int p_index) const {
	int layout_count = GetKeyboardLayoutList(0, nullptr);

	ERR_FAIL_INDEX_V(p_index, layout_count, "");

	HKL *layouts = (HKL *)memalloc(layout_count * sizeof(HKL));
	GetKeyboardLayoutList(layout_count, layouts);

	String ret = _get_keyboard_layout_display_name(_get_klid(layouts[p_index])); // Try reading full name from Windows registry, fallback to locale name if failed (e.g. on Wine).
	if (ret.is_empty()) {
		WCHAR buf[LOCALE_NAME_MAX_LENGTH];
		memset(buf, 0, LOCALE_NAME_MAX_LENGTH * sizeof(WCHAR));
		LCIDToLocaleName(MAKELCID(LOWORD(layouts[p_index]), SORT_DEFAULT), buf, LOCALE_NAME_MAX_LENGTH, 0);

		WCHAR name[1024];
		memset(name, 0, 1024 * sizeof(WCHAR));
		GetLocaleInfoEx(buf, LOCALE_SLOCALIZEDDISPLAYNAME, (LPWSTR)&name, 1024);

		ret = String::utf16((const char16_t *)name);
	}
	memfree(layouts);

	return ret;
}

void DisplayServerWindows::process_events() {
	ERR_FAIL_COND(!Thread::is_main_thread());

	if (!drop_events) {
		joypad->process_joypads();
	}

	_THREAD_SAFE_LOCK_
	MSG msg = {};
	while (PeekMessageW(&msg, nullptr, 0, 0, PM_REMOVE)) {
		TranslateMessage(&msg);
		DispatchMessageW(&msg);
	}
	_THREAD_SAFE_UNLOCK_

	if (!drop_events) {
		_process_key_events();
		Input::get_singleton()->flush_buffered_events();
	}

	LocalVector<List<FileDialogData *>::Element *> to_remove;
	for (List<FileDialogData *>::Element *E = file_dialogs.front(); E; E = E->next()) {
		FileDialogData *fd = E->get();
		if (fd->finished.is_set()) {
			if (fd->listener_thread.is_started()) {
				fd->listener_thread.wait_to_finish();
			}
			to_remove.push_back(E);
		}
	}
	for (List<FileDialogData *>::Element *E : to_remove) {
		memdelete(E->get());
		E->erase();
	}
	process_file_dialog_callbacks();
}

void DisplayServerWindows::force_process_and_drop_events() {
	ERR_FAIL_COND(!Thread::is_main_thread());

	drop_events = true;
	process_events();
	drop_events = false;
}

void DisplayServerWindows::release_rendering_thread() {
#if defined(GLES3_ENABLED)
	if (gl_manager_angle) {
		gl_manager_angle->release_current();
	}
	if (gl_manager_native) {
		gl_manager_native->release_current();
	}
#endif
}

void DisplayServerWindows::swap_buffers() {
#if defined(GLES3_ENABLED)
	if (gl_manager_angle) {
		gl_manager_angle->swap_buffers();
	}
	if (gl_manager_native) {
		gl_manager_native->swap_buffers();
	}
#endif
}

void DisplayServerWindows::set_native_icon(const String &p_filename) {
	_THREAD_SAFE_METHOD_

	Ref<FileAccess> f = FileAccess::open(p_filename, FileAccess::READ);
	ERR_FAIL_COND_MSG(f.is_null(), "Cannot open file with icon '" + p_filename + "'.");

	ICONDIR *icon_dir = (ICONDIR *)memalloc(sizeof(ICONDIR));
	int pos = 0;

	icon_dir->idReserved = f->get_32();
	pos += sizeof(WORD);
	f->seek(pos);

	icon_dir->idType = f->get_32();
	pos += sizeof(WORD);
	f->seek(pos);

	ERR_FAIL_COND_MSG(icon_dir->idType != 1, "Invalid icon file format!");

	icon_dir->idCount = f->get_32();
	pos += sizeof(WORD);
	f->seek(pos);

	icon_dir = (ICONDIR *)memrealloc(icon_dir, sizeof(ICONDIR) - sizeof(ICONDIRENTRY) + icon_dir->idCount * sizeof(ICONDIRENTRY));
	f->get_buffer((uint8_t *)&icon_dir->idEntries[0], icon_dir->idCount * sizeof(ICONDIRENTRY));

	int small_icon_index = -1; // Select 16x16 with largest color count.
	int small_icon_cc = 0;
	int big_icon_index = -1; // Select largest.
	int big_icon_width = 16;
	int big_icon_cc = 0;

	for (int i = 0; i < icon_dir->idCount; i++) {
		int colors = (icon_dir->idEntries[i].bColorCount == 0) ? 32768 : icon_dir->idEntries[i].bColorCount;
		int width = (icon_dir->idEntries[i].bWidth == 0) ? 256 : icon_dir->idEntries[i].bWidth;
		if (width == 16) {
			if (colors >= small_icon_cc) {
				small_icon_index = i;
				small_icon_cc = colors;
			}
		}
		if (width >= big_icon_width) {
			if (colors >= big_icon_cc) {
				big_icon_index = i;
				big_icon_width = width;
				big_icon_cc = colors;
			}
		}
	}

	ERR_FAIL_COND_MSG(big_icon_index == -1, "No valid icons found!");

	if (small_icon_index == -1) {
		WARN_PRINT("No small icon found, reusing " + itos(big_icon_width) + "x" + itos(big_icon_width) + " @" + itos(big_icon_cc) + " icon!");
		small_icon_index = big_icon_index;
		small_icon_cc = big_icon_cc;
	}

	// Read the big icon.
	DWORD bytecount_big = icon_dir->idEntries[big_icon_index].dwBytesInRes;
	Vector<uint8_t> data_big;
	data_big.resize(bytecount_big);
	pos = icon_dir->idEntries[big_icon_index].dwImageOffset;
	f->seek(pos);
	f->get_buffer((uint8_t *)&data_big.write[0], bytecount_big);
	HICON icon_big = CreateIconFromResource((PBYTE)&data_big.write[0], bytecount_big, TRUE, 0x00030000);
	ERR_FAIL_NULL_MSG(icon_big, "Could not create " + itos(big_icon_width) + "x" + itos(big_icon_width) + " @" + itos(big_icon_cc) + " icon, error: " + format_error_message(GetLastError()) + ".");

	// Read the small icon.
	DWORD bytecount_small = icon_dir->idEntries[small_icon_index].dwBytesInRes;
	Vector<uint8_t> data_small;
	data_small.resize(bytecount_small);
	pos = icon_dir->idEntries[small_icon_index].dwImageOffset;
	f->seek(pos);
	f->get_buffer((uint8_t *)&data_small.write[0], bytecount_small);
	HICON icon_small = CreateIconFromResource((PBYTE)&data_small.write[0], bytecount_small, TRUE, 0x00030000);
	ERR_FAIL_NULL_MSG(icon_small, "Could not create 16x16 @" + itos(small_icon_cc) + " icon, error: " + format_error_message(GetLastError()) + ".");

	// Online tradition says to be sure last error is cleared and set the small icon first.
	int err = 0;
	SetLastError(err);

	SendMessage(windows[MAIN_WINDOW_ID].hWnd, WM_SETICON, ICON_SMALL, (LPARAM)icon_small);
	err = GetLastError();
	ERR_FAIL_COND_MSG(err, "Error setting ICON_SMALL: " + format_error_message(err) + ".");

	SendMessage(windows[MAIN_WINDOW_ID].hWnd, WM_SETICON, ICON_BIG, (LPARAM)icon_big);
	err = GetLastError();
	ERR_FAIL_COND_MSG(err, "Error setting ICON_BIG: " + format_error_message(err) + ".");

	memdelete(icon_dir);
}

void DisplayServerWindows::set_icon(const Ref<Image> &p_icon) {
	_THREAD_SAFE_METHOD_

	if (p_icon.is_valid()) {
		ERR_FAIL_COND(p_icon->get_width() <= 0 || p_icon->get_height() <= 0);

		Ref<Image> img = p_icon;
		if (img != icon) {
			img = img->duplicate();
			img->convert(Image::FORMAT_RGBA8);
		}

		int w = img->get_width();
		int h = img->get_height();

		// Create temporary bitmap buffer.
		int icon_len = 40 + h * w * 4;
		Vector<BYTE> v;
		v.resize(icon_len);
		BYTE *icon_bmp = v.ptrw();

		encode_uint32(40, &icon_bmp[0]);
		encode_uint32(w, &icon_bmp[4]);
		encode_uint32(h * 2, &icon_bmp[8]);
		encode_uint16(1, &icon_bmp[12]);
		encode_uint16(32, &icon_bmp[14]);
		encode_uint32(BI_RGB, &icon_bmp[16]);
		encode_uint32(w * h * 4, &icon_bmp[20]);
		encode_uint32(0, &icon_bmp[24]);
		encode_uint32(0, &icon_bmp[28]);
		encode_uint32(0, &icon_bmp[32]);
		encode_uint32(0, &icon_bmp[36]);

		uint8_t *wr = &icon_bmp[40];
		const uint8_t *r = img->get_data().ptr();

		for (int i = 0; i < h; i++) {
			for (int j = 0; j < w; j++) {
				const uint8_t *rpx = &r[((h - i - 1) * w + j) * 4];
				uint8_t *wpx = &wr[(i * w + j) * 4];
				wpx[0] = rpx[2];
				wpx[1] = rpx[1];
				wpx[2] = rpx[0];
				wpx[3] = rpx[3];
			}
		}

		HICON hicon = CreateIconFromResource(icon_bmp, icon_len, TRUE, 0x00030000);
		ERR_FAIL_NULL(hicon);

		icon = img;

		// Set the icon for the window.
		SendMessage(windows[MAIN_WINDOW_ID].hWnd, WM_SETICON, ICON_SMALL, (LPARAM)hicon);

		// Set the icon in the task manager (should we do this?).
		SendMessage(windows[MAIN_WINDOW_ID].hWnd, WM_SETICON, ICON_BIG, (LPARAM)hicon);
	} else {
		icon = Ref<Image>();
		SendMessage(windows[MAIN_WINDOW_ID].hWnd, WM_SETICON, ICON_SMALL, 0);
		SendMessage(windows[MAIN_WINDOW_ID].hWnd, WM_SETICON, ICON_BIG, 0);
	}
}

DisplayServer::IndicatorID DisplayServerWindows::create_status_indicator(const Ref<Texture2D> &p_icon, const String &p_tooltip, const Callable &p_callback) {
	HICON hicon = nullptr;
	if (p_icon.is_valid() && p_icon->get_width() > 0 && p_icon->get_height() > 0 && p_icon->get_image().is_valid()) {
		Ref<Image> img = p_icon->get_image();
		img = img->duplicate();
		if (img->is_compressed()) {
			img->decompress();
		}
		img->convert(Image::FORMAT_RGBA8);

		int w = img->get_width();
		int h = img->get_height();

		// Create temporary bitmap buffer.
		int icon_len = 40 + h * w * 4;
		Vector<BYTE> v;
		v.resize(icon_len);
		BYTE *icon_bmp = v.ptrw();

		encode_uint32(40, &icon_bmp[0]);
		encode_uint32(w, &icon_bmp[4]);
		encode_uint32(h * 2, &icon_bmp[8]);
		encode_uint16(1, &icon_bmp[12]);
		encode_uint16(32, &icon_bmp[14]);
		encode_uint32(BI_RGB, &icon_bmp[16]);
		encode_uint32(w * h * 4, &icon_bmp[20]);
		encode_uint32(0, &icon_bmp[24]);
		encode_uint32(0, &icon_bmp[28]);
		encode_uint32(0, &icon_bmp[32]);
		encode_uint32(0, &icon_bmp[36]);

		uint8_t *wr = &icon_bmp[40];
		const uint8_t *r = img->get_data().ptr();

		for (int i = 0; i < h; i++) {
			for (int j = 0; j < w; j++) {
				const uint8_t *rpx = &r[((h - i - 1) * w + j) * 4];
				uint8_t *wpx = &wr[(i * w + j) * 4];
				wpx[0] = rpx[2];
				wpx[1] = rpx[1];
				wpx[2] = rpx[0];
				wpx[3] = rpx[3];
			}
		}

		hicon = CreateIconFromResource(icon_bmp, icon_len, TRUE, 0x00030000);
	}

	IndicatorData idat;
	idat.callback = p_callback;

	NOTIFYICONDATAW ndat;
	ZeroMemory(&ndat, sizeof(NOTIFYICONDATAW));
	ndat.cbSize = sizeof(NOTIFYICONDATAW);
	ndat.hWnd = windows[MAIN_WINDOW_ID].hWnd;
	ndat.uID = indicator_id_counter;
	ndat.uFlags = NIF_ICON | NIF_TIP | NIF_MESSAGE;
	ndat.uCallbackMessage = WM_INDICATOR_CALLBACK_MESSAGE;
	ndat.hIcon = hicon;
	memcpy(ndat.szTip, p_tooltip.utf16().ptr(), MIN(p_tooltip.utf16().length(), 127) * sizeof(WCHAR));
	ndat.uVersion = NOTIFYICON_VERSION;

	Shell_NotifyIconW(NIM_ADD, &ndat);
	Shell_NotifyIconW(NIM_SETVERSION, &ndat);

	IndicatorID iid = indicator_id_counter++;
	indicators[iid] = idat;

	return iid;
}

void DisplayServerWindows::status_indicator_set_icon(IndicatorID p_id, const Ref<Texture2D> &p_icon) {
	ERR_FAIL_COND(!indicators.has(p_id));

	HICON hicon = nullptr;
	if (p_icon.is_valid() && p_icon->get_width() > 0 && p_icon->get_height() > 0 && p_icon->get_image().is_valid()) {
		Ref<Image> img = p_icon->get_image();
		img = img->duplicate();
		if (img->is_compressed()) {
			img->decompress();
		}
		img->convert(Image::FORMAT_RGBA8);

		int w = img->get_width();
		int h = img->get_height();

		// Create temporary bitmap buffer.
		int icon_len = 40 + h * w * 4;
		Vector<BYTE> v;
		v.resize(icon_len);
		BYTE *icon_bmp = v.ptrw();

		encode_uint32(40, &icon_bmp[0]);
		encode_uint32(w, &icon_bmp[4]);
		encode_uint32(h * 2, &icon_bmp[8]);
		encode_uint16(1, &icon_bmp[12]);
		encode_uint16(32, &icon_bmp[14]);
		encode_uint32(BI_RGB, &icon_bmp[16]);
		encode_uint32(w * h * 4, &icon_bmp[20]);
		encode_uint32(0, &icon_bmp[24]);
		encode_uint32(0, &icon_bmp[28]);
		encode_uint32(0, &icon_bmp[32]);
		encode_uint32(0, &icon_bmp[36]);

		uint8_t *wr = &icon_bmp[40];
		const uint8_t *r = img->get_data().ptr();

		for (int i = 0; i < h; i++) {
			for (int j = 0; j < w; j++) {
				const uint8_t *rpx = &r[((h - i - 1) * w + j) * 4];
				uint8_t *wpx = &wr[(i * w + j) * 4];
				wpx[0] = rpx[2];
				wpx[1] = rpx[1];
				wpx[2] = rpx[0];
				wpx[3] = rpx[3];
			}
		}

		hicon = CreateIconFromResource(icon_bmp, icon_len, TRUE, 0x00030000);
	}

	NOTIFYICONDATAW ndat;
	ZeroMemory(&ndat, sizeof(NOTIFYICONDATAW));
	ndat.cbSize = sizeof(NOTIFYICONDATAW);
	ndat.hWnd = windows[MAIN_WINDOW_ID].hWnd;
	ndat.uID = p_id;
	ndat.uFlags = NIF_ICON;
	ndat.hIcon = hicon;
	ndat.uVersion = NOTIFYICON_VERSION;

	Shell_NotifyIconW(NIM_MODIFY, &ndat);
}

void DisplayServerWindows::status_indicator_set_tooltip(IndicatorID p_id, const String &p_tooltip) {
	ERR_FAIL_COND(!indicators.has(p_id));

	NOTIFYICONDATAW ndat;
	ZeroMemory(&ndat, sizeof(NOTIFYICONDATAW));
	ndat.cbSize = sizeof(NOTIFYICONDATAW);
	ndat.hWnd = windows[MAIN_WINDOW_ID].hWnd;
	ndat.uID = p_id;
	ndat.uFlags = NIF_TIP;
	memcpy(ndat.szTip, p_tooltip.utf16().ptr(), MIN(p_tooltip.utf16().length(), 127) * sizeof(WCHAR));
	ndat.uVersion = NOTIFYICON_VERSION;

	Shell_NotifyIconW(NIM_MODIFY, &ndat);
}

void DisplayServerWindows::status_indicator_set_menu(IndicatorID p_id, const RID &p_menu_rid) {
	ERR_FAIL_COND(!indicators.has(p_id));

	indicators[p_id].menu_rid = p_menu_rid;
}

void DisplayServerWindows::status_indicator_set_callback(IndicatorID p_id, const Callable &p_callback) {
	ERR_FAIL_COND(!indicators.has(p_id));

	indicators[p_id].callback = p_callback;
}

Rect2 DisplayServerWindows::status_indicator_get_rect(IndicatorID p_id) const {
	ERR_FAIL_COND_V(!indicators.has(p_id), Rect2());

	NOTIFYICONIDENTIFIER nid;
	ZeroMemory(&nid, sizeof(NOTIFYICONIDENTIFIER));
	nid.cbSize = sizeof(NOTIFYICONIDENTIFIER);
	nid.hWnd = windows[MAIN_WINDOW_ID].hWnd;
	nid.uID = p_id;
	nid.guidItem = GUID_NULL;

	RECT rect;
	if (Shell_NotifyIconGetRect(&nid, &rect) != S_OK) {
		return Rect2();
	}
	Rect2 ind_rect = Rect2(Point2(rect.left, rect.top) - _get_screens_origin(), Size2(rect.right - rect.left, rect.bottom - rect.top));
	for (int i = 0; i < get_screen_count(); i++) {
		Rect2 screen_rect = Rect2(screen_get_position(i), screen_get_size(i));
		if (screen_rect.encloses(ind_rect)) {
			return ind_rect;
		}
	}
	return Rect2();
}

void DisplayServerWindows::delete_status_indicator(IndicatorID p_id) {
	ERR_FAIL_COND(!indicators.has(p_id));

	NOTIFYICONDATAW ndat;
	ZeroMemory(&ndat, sizeof(NOTIFYICONDATAW));
	ndat.cbSize = sizeof(NOTIFYICONDATAW);
	ndat.hWnd = windows[MAIN_WINDOW_ID].hWnd;
	ndat.uID = p_id;
	ndat.uVersion = NOTIFYICON_VERSION;

	Shell_NotifyIconW(NIM_DELETE, &ndat);
	indicators.erase(p_id);
}

void DisplayServerWindows::window_set_vsync_mode(DisplayServer::VSyncMode p_vsync_mode, WindowID p_window) {
	_THREAD_SAFE_METHOD_
#if defined(RD_ENABLED)
	if (rendering_context) {
		rendering_context->window_set_vsync_mode(p_window, p_vsync_mode);
	}
#endif

#if defined(GLES3_ENABLED)
	if (gl_manager_native) {
		gl_manager_native->set_use_vsync(p_window, p_vsync_mode != DisplayServer::VSYNC_DISABLED);
	}
	if (gl_manager_angle) {
		gl_manager_angle->set_use_vsync(p_vsync_mode != DisplayServer::VSYNC_DISABLED);
	}
#endif
}

DisplayServer::VSyncMode DisplayServerWindows::window_get_vsync_mode(WindowID p_window) const {
	_THREAD_SAFE_METHOD_
#if defined(RD_ENABLED)
	if (rendering_context) {
		return rendering_context->window_get_vsync_mode(p_window);
	}
#endif

#if defined(GLES3_ENABLED)
	if (gl_manager_native) {
		return gl_manager_native->is_using_vsync(p_window) ? DisplayServer::VSYNC_ENABLED : DisplayServer::VSYNC_DISABLED;
	}
	if (gl_manager_angle) {
		return gl_manager_angle->is_using_vsync() ? DisplayServer::VSYNC_ENABLED : DisplayServer::VSYNC_DISABLED;
	}
#endif
	return DisplayServer::VSYNC_ENABLED;
}

void DisplayServerWindows::set_context(Context p_context) {
}

bool DisplayServerWindows::is_window_transparency_available() const {
	BOOL dwm_enabled = true;
	if (DwmIsCompositionEnabled(&dwm_enabled) == S_OK) { // Note: Always enabled on Windows 8+, this check can be removed after Windows 7 support is dropped.
		if (!dwm_enabled) {
			return false;
		}
	}
#if defined(RD_ENABLED)
	if (rendering_device && !rendering_device->is_composite_alpha_supported()) {
		return false;
	}
#endif
	return OS::get_singleton()->is_layered_allowed();
}

#define MI_WP_SIGNATURE 0xFF515700
#define SIGNATURE_MASK 0xFFFFFF00
// Keeping the name suggested by Microsoft, but this macro really answers:
// Is this mouse event emulated from touch or pen input?
#define IsPenEvent(dw) (((dw) & SIGNATURE_MASK) == MI_WP_SIGNATURE)
// This one tells whether the event comes from touchscreen (and not from pen).
#define IsTouchEvent(dw) (IsPenEvent(dw) && ((dw) & 0x80))

void DisplayServerWindows::_touch_event(WindowID p_window, bool p_pressed, float p_x, float p_y, int idx) {
	if (touch_state.has(idx) == p_pressed) {
		return;
	}

	if (p_pressed) {
		touch_state.insert(idx, Vector2(p_x, p_y));
	} else {
		touch_state.erase(idx);
	}

	Ref<InputEventScreenTouch> event;
	event.instantiate();
	event->set_index(idx);
	event->set_window_id(p_window);
	event->set_pressed(p_pressed);
	event->set_position(Vector2(p_x, p_y));

	Input::get_singleton()->parse_input_event(event);
}

void DisplayServerWindows::_drag_event(WindowID p_window, float p_x, float p_y, int idx) {
	RBMap<int, Vector2>::Element *curr = touch_state.find(idx);
	if (!curr) {
		return;
	}

	if (curr->get() == Vector2(p_x, p_y)) {
		return;
	}

	Ref<InputEventScreenDrag> event;
	event.instantiate();
	event->set_window_id(p_window);
	event->set_index(idx);
	event->set_position(Vector2(p_x, p_y));
	event->set_relative(Vector2(p_x, p_y) - curr->get());
	event->set_relative_screen_position(event->get_relative());

	Input::get_singleton()->parse_input_event(event);

	curr->get() = Vector2(p_x, p_y);
}

void DisplayServerWindows::_send_window_event(const WindowData &wd, WindowEvent p_event) {
	if (wd.event_callback.is_valid()) {
		Variant event = int(p_event);
		wd.event_callback.call(event);
	}
}

void DisplayServerWindows::_dispatch_input_events(const Ref<InputEvent> &p_event) {
	static_cast<DisplayServerWindows *>(get_singleton())->_dispatch_input_event(p_event);
}

void DisplayServerWindows::_dispatch_input_event(const Ref<InputEvent> &p_event) {
	if (in_dispatch_input_event) {
		return;
	}
	in_dispatch_input_event = true;

	{
		List<WindowID>::Element *E = popup_list.back();
		if (E && Object::cast_to<InputEventKey>(*p_event)) {
			// Redirect keyboard input to active popup.
			if (windows.has(E->get())) {
				Callable callable = windows[E->get()].input_event_callback;
				if (callable.is_valid()) {
					callable.call(p_event);
				}
			}
			in_dispatch_input_event = false;
			return;
		}
	}

	Ref<InputEventFromWindow> event_from_window = p_event;
	if (event_from_window.is_valid() && event_from_window->get_window_id() != INVALID_WINDOW_ID) {
		// Send to a single window.
		if (windows.has(event_from_window->get_window_id())) {
			Callable callable = windows[event_from_window->get_window_id()].input_event_callback;
			if (callable.is_valid()) {
				callable.call(p_event);
			}
		}
	} else {
		// Send to all windows.
		for (const KeyValue<WindowID, WindowData> &E : windows) {
			const Callable callable = E.value.input_event_callback;
			if (callable.is_valid()) {
				callable.call(p_event);
			}
		}
	}

	in_dispatch_input_event = false;
}

LRESULT CALLBACK MouseProc(int code, WPARAM wParam, LPARAM lParam) {
	DisplayServerWindows *ds_win = static_cast<DisplayServerWindows *>(DisplayServer::get_singleton());
	if (ds_win) {
		return ds_win->MouseProc(code, wParam, lParam);
	} else {
		return ::CallNextHookEx(nullptr, code, wParam, lParam);
	}
}

DisplayServer::WindowID DisplayServerWindows::window_get_active_popup() const {
	const List<WindowID>::Element *E = popup_list.back();
	if (E) {
		return E->get();
	} else {
		return INVALID_WINDOW_ID;
	}
}

void DisplayServerWindows::window_set_popup_safe_rect(WindowID p_window, const Rect2i &p_rect) {
	_THREAD_SAFE_METHOD_

	ERR_FAIL_COND(!windows.has(p_window));
	WindowData &wd = windows[p_window];
	wd.parent_safe_rect = p_rect;
}

Rect2i DisplayServerWindows::window_get_popup_safe_rect(WindowID p_window) const {
	_THREAD_SAFE_METHOD_

	ERR_FAIL_COND_V(!windows.has(p_window), Rect2i());
	const WindowData &wd = windows[p_window];
	return wd.parent_safe_rect;
}

void DisplayServerWindows::popup_open(WindowID p_window) {
	_THREAD_SAFE_METHOD_

	bool has_popup_ancestor = false;
	WindowID transient_root = p_window;
	while (true) {
		WindowID parent = windows[transient_root].transient_parent;
		if (parent == INVALID_WINDOW_ID) {
			break;
		} else {
			transient_root = parent;
			if (windows[parent].is_popup) {
				has_popup_ancestor = true;
				break;
			}
		}
	}

	// Detect tooltips and other similar popups that shouldn't block input to their parent.
	bool ignores_input = window_get_flag(WINDOW_FLAG_NO_FOCUS, p_window) && window_get_flag(WINDOW_FLAG_MOUSE_PASSTHROUGH, p_window);

	WindowData &wd = windows[p_window];
	if (wd.is_popup || (has_popup_ancestor && !ignores_input)) {
		// Find current popup parent, or root popup if new window is not transient.
		List<WindowID>::Element *C = nullptr;
		List<WindowID>::Element *E = popup_list.back();
		while (E) {
			if (wd.transient_parent != E->get() || wd.transient_parent == INVALID_WINDOW_ID) {
				C = E;
				E = E->prev();
			} else {
				break;
			}
		}
		if (C) {
			_send_window_event(windows[C->get()], DisplayServerWindows::WINDOW_EVENT_CLOSE_REQUEST);
		}

		time_since_popup = OS::get_singleton()->get_ticks_msec();
		popup_list.push_back(p_window);
	}
}

void DisplayServerWindows::popup_close(WindowID p_window) {
	_THREAD_SAFE_METHOD_

	List<WindowID>::Element *E = popup_list.find(p_window);
	while (E) {
		List<WindowID>::Element *F = E->next();
		WindowID win_id = E->get();
		popup_list.erase(E);

		if (win_id != p_window) {
			// Only request close on related windows, not this window.  We are already processing it.
			_send_window_event(windows[win_id], DisplayServerWindows::WINDOW_EVENT_CLOSE_REQUEST);
		}
		E = F;
	}
}

BitField<DisplayServerWindows::WinKeyModifierMask> DisplayServerWindows::_get_mods() const {
	BitField<WinKeyModifierMask> mask;
	static unsigned char keyboard_state[256];
	if (GetKeyboardState((PBYTE)&keyboard_state)) {
		if ((keyboard_state[VK_LSHIFT] & 0x80) || (keyboard_state[VK_RSHIFT] & 0x80)) {
			mask.set_flag(WinKeyModifierMask::SHIFT);
		}
		if ((keyboard_state[VK_LCONTROL] & 0x80) || (keyboard_state[VK_RCONTROL] & 0x80)) {
			mask.set_flag(WinKeyModifierMask::CTRL);
		}
		if ((keyboard_state[VK_LMENU] & 0x80) || (keyboard_state[VK_RMENU] & 0x80)) {
			mask.set_flag(WinKeyModifierMask::ALT);
		}
		if ((keyboard_state[VK_RMENU] & 0x80)) {
			mask.set_flag(WinKeyModifierMask::ALT_GR);
		}
		if ((keyboard_state[VK_LWIN] & 0x80) || (keyboard_state[VK_RWIN] & 0x80)) {
			mask.set_flag(WinKeyModifierMask::META);
		}
	}

	return mask;
}

LRESULT DisplayServerWindows::MouseProc(int code, WPARAM wParam, LPARAM lParam) {
	_THREAD_SAFE_METHOD_

	uint64_t delta = OS::get_singleton()->get_ticks_msec() - time_since_popup;
	if (delta > 250) {
		switch (wParam) {
			case WM_NCLBUTTONDOWN:
			case WM_NCRBUTTONDOWN:
			case WM_NCMBUTTONDOWN:
			case WM_LBUTTONDOWN:
			case WM_RBUTTONDOWN:
			case WM_MBUTTONDOWN: {
				MOUSEHOOKSTRUCT *ms = (MOUSEHOOKSTRUCT *)lParam;
				Point2i pos = Point2i(ms->pt.x, ms->pt.y) - _get_screens_origin();
				List<WindowID>::Element *C = nullptr;
				List<WindowID>::Element *E = popup_list.back();
				// Find top popup to close.
				while (E) {
					// Popup window area.
					Rect2i win_rect = Rect2i(window_get_position_with_decorations(E->get()), window_get_size_with_decorations(E->get()));
					// Area of the parent window, which responsible for opening sub-menu.
					Rect2i safe_rect = window_get_popup_safe_rect(E->get());
					if (win_rect.has_point(pos)) {
						break;
					} else if (safe_rect != Rect2i() && safe_rect.has_point(pos)) {
						break;
					} else {
						C = E;
						E = E->prev();
					}
				}
				if (C) {
					_send_window_event(windows[C->get()], DisplayServerWindows::WINDOW_EVENT_CLOSE_REQUEST);
					return 1;
				}
			} break;
		}
	}
	return ::CallNextHookEx(mouse_monitor, code, wParam, lParam);
}

// Handle a single window message received while CreateWindowEx is still on the stack and our data
// structures are not fully initialized.
LRESULT DisplayServerWindows::_handle_early_window_message(HWND hWnd, UINT uMsg, WPARAM wParam, LPARAM lParam) {
	switch (uMsg) {
		case WM_GETMINMAXINFO: {
			// We receive this during CreateWindowEx and we haven't initialized the window
			// struct, so let Windows figure out the maximized size.
			// Silently forward to user/default.
		} break;
		case WM_NCCREATE: {
			// We tunnel an unowned pointer to our window context (WindowData) through the
			// first possible message (WM_NCCREATE) to fix up our window context collection.
			CREATESTRUCTW *pCreate = (CREATESTRUCTW *)lParam;
			WindowData *pWindowData = reinterpret_cast<WindowData *>(pCreate->lpCreateParams);

			// Fix this up so we can recognize the remaining messages.
			pWindowData->hWnd = hWnd;
		} break;
		default: {
			// Additional messages during window creation should happen after we fixed
			// up the data structures on WM_NCCREATE, but this might change in the future,
			// so report an error here and then we can implement them.
			ERR_PRINT_ONCE(vformat("Unexpected window message 0x%x received for window we cannot recognize in our collection; sequence error.", uMsg));
		} break;
	}

	if (user_proc) {
		return CallWindowProcW(user_proc, hWnd, uMsg, wParam, lParam);
	}
	return DefWindowProcW(hWnd, uMsg, wParam, lParam);
}

// The window procedure for our window class "Engine", used to handle processing of window-related system messages/events.
// See: https://docs.microsoft.com/en-us/windows/win32/winmsg/window-procedures
LRESULT DisplayServerWindows::WndProc(HWND hWnd, UINT uMsg, WPARAM wParam, LPARAM lParam) {
	if (drop_events) {
		if (user_proc) {
			return CallWindowProcW(user_proc, hWnd, uMsg, wParam, lParam);
		} else {
			return DefWindowProcW(hWnd, uMsg, wParam, lParam);
		}
	}

	WindowID window_id = INVALID_WINDOW_ID;
	bool window_created = false;

	// Check whether window exists
	// FIXME this is O(n), where n is the set of currently open windows and subwindows
	// we should have a secondary map from HWND to WindowID or even WindowData* alias, if we want to eliminate all the map lookups below
	for (const KeyValue<WindowID, WindowData> &E : windows) {
		if (E.value.hWnd == hWnd) {
			window_id = E.key;
			window_created = true;
			break;
		}
	}

	// WARNING: We get called with events before the window is registered in our collection
	// specifically, even the call to CreateWindowEx already calls here while still on the stack,
	// so there is no way to store the window handle in our collection before we get here.
	if (!window_created) {
		// don't let code below operate on incompletely initialized window objects or missing window_id
		return _handle_early_window_message(hWnd, uMsg, wParam, lParam);
	}

	// Process window messages.
	switch (uMsg) {
		case WM_MENUCOMMAND: {
			native_menu->_menu_activate(HMENU(lParam), (int)wParam);
		} break;
		case WM_CREATE: {
			{
				DWORD value = windows[window_id].sharp_corners ? DWMWCP_DONOTROUND : DWMWCP_DEFAULT;
				::DwmSetWindowAttribute(windows[window_id].hWnd, DWMWA_WINDOW_CORNER_PREFERENCE, &value, sizeof(value));
			}
			if (is_dark_mode_supported() && dark_title_available) {
				BOOL value = is_dark_mode();

				::DwmSetWindowAttribute(windows[window_id].hWnd, use_legacy_dark_mode_before_20H1 ? DWMWA_USE_IMMERSIVE_DARK_MODE_BEFORE_20H1 : DWMWA_USE_IMMERSIVE_DARK_MODE, &value, sizeof(value));
				SendMessageW(windows[window_id].hWnd, WM_PAINT, 0, 0);
			}
		} break;
		case WM_NCPAINT: {
			if (RenderingServer::get_singleton() && (windows[window_id].borderless || (windows[window_id].fullscreen && windows[window_id].multiwindow_fs))) {
				Color color = RenderingServer::get_singleton()->get_default_clear_color();
				HDC hdc = GetWindowDC(hWnd);
				if (hdc) {
					HPEN pen = CreatePen(PS_SOLID, 1, RGB(color.r * 255.f, color.g * 255.f, color.b * 255.f));
					if (pen) {
						HGDIOBJ prev_pen = SelectObject(hdc, pen);
						HGDIOBJ prev_brush = SelectObject(hdc, GetStockObject(NULL_BRUSH));

						RECT rc;
						GetWindowRect(hWnd, &rc);
						OffsetRect(&rc, -rc.left, -rc.top);
						Rectangle(hdc, rc.left, rc.top, rc.right, rc.bottom);

						SelectObject(hdc, prev_pen);
						SelectObject(hdc, prev_brush);
						DeleteObject(pen);
					}
					ReleaseDC(hWnd, hdc);
				}
				return 0;
			}
		} break;
		case WM_NCHITTEST: {
			if (windows[window_id].mpass) {
				return HTTRANSPARENT;
			}
		} break;
		case WM_MOUSEACTIVATE: {
			if (windows[window_id].no_focus || windows[window_id].is_popup) {
				return MA_NOACTIVATE; // Do not activate, but process mouse messages.
			}
<<<<<<< HEAD
			// When embedded, the window is a child of the parent are is not activated
			// by default because there's no native controls in it.
=======
			// When embedded, the window is a child of the parent and is not activated
			// by default because it lacks native controls.
>>>>>>> f9695ef8
			if (windows[window_id].parent_hwnd) {
				SetFocus(windows[window_id].hWnd);
				return MA_ACTIVATE;
			}
		} break;
		case WM_ACTIVATEAPP: {
			bool new_app_focused = (bool)wParam;
			if (new_app_focused == app_focused) {
				break;
			}
			app_focused = new_app_focused;
			if (OS::get_singleton()->get_main_loop()) {
				OS::get_singleton()->get_main_loop()->notification(app_focused ? MainLoop::NOTIFICATION_APPLICATION_FOCUS_IN : MainLoop::NOTIFICATION_APPLICATION_FOCUS_OUT);
			}
		} break;
		case WM_ACTIVATE: {
			// Activation can happen just after the window has been created, even before the callbacks are set.
			// Therefore, it's safer to defer the delivery of the event.
			// It's important to set an nIDEvent different from the SetTimer for move_timer_id because
			// if the same nIDEvent is passed, the timer is replaced and the same timer_id is returned.
			windows[window_id].activate_timer_id = SetTimer(windows[window_id].hWnd, DisplayServerWindows::TIMER_ID_WINDOW_ACTIVATION, USER_TIMER_MINIMUM, (TIMERPROC) nullptr);
			windows[window_id].activate_state = GET_WM_ACTIVATE_STATE(wParam, lParam);
			return 0;
		} break;
		case WM_GETMINMAXINFO: {
			if (windows[window_id].resizable && !windows[window_id].fullscreen) {
				// Size of window decorations.
				Size2 decor = window_get_size_with_decorations(window_id) - window_get_size(window_id);

				MINMAXINFO *min_max_info = (MINMAXINFO *)lParam;
				if (windows[window_id].min_size != Size2()) {
					min_max_info->ptMinTrackSize.x = windows[window_id].min_size.x + decor.x;
					min_max_info->ptMinTrackSize.y = windows[window_id].min_size.y + decor.y;
				}
				if (windows[window_id].max_size != Size2()) {
					min_max_info->ptMaxTrackSize.x = windows[window_id].max_size.x + decor.x;
					min_max_info->ptMaxTrackSize.y = windows[window_id].max_size.y + decor.y;
				}
				if (windows[window_id].borderless) {
					Rect2i screen_rect = screen_get_usable_rect(window_get_current_screen(window_id));

					// Set the size of (borderless) maximized mode to exclude taskbar (or any other panel) if present.
					min_max_info->ptMaxPosition.x = screen_rect.position.x;
					min_max_info->ptMaxPosition.y = screen_rect.position.y;
					min_max_info->ptMaxSize.x = screen_rect.size.x;
					min_max_info->ptMaxSize.y = screen_rect.size.y;
				}
				return 0;
			}
		} break;
		case WM_ERASEBKGND: {
			Color early_color;
			if (!_get_window_early_clear_override(early_color)) {
				break;
			}
			bool must_recreate_brush = !window_bkg_brush || window_bkg_brush_color != early_color.to_argb32();
			if (must_recreate_brush) {
				if (window_bkg_brush) {
					DeleteObject(window_bkg_brush);
				}
				window_bkg_brush = CreateSolidBrush(RGB(early_color.get_r8(), early_color.get_g8(), early_color.get_b8()));
			}
			HDC hdc = (HDC)wParam;
			RECT rect = {};
			if (GetUpdateRect(hWnd, &rect, true)) {
				FillRect(hdc, &rect, window_bkg_brush);
			}
			return 1;
		} break;
		case WM_PAINT: {
			Main::force_redraw();
		} break;
		case WM_SETTINGCHANGE:
		case WM_SYSCOLORCHANGE: {
			if (lParam && CompareStringOrdinal(reinterpret_cast<LPCWCH>(lParam), -1, L"ImmersiveColorSet", -1, true) == CSTR_EQUAL) {
				if (is_dark_mode_supported() && dark_title_available) {
					BOOL value = is_dark_mode();
					::DwmSetWindowAttribute(windows[window_id].hWnd, use_legacy_dark_mode_before_20H1 ? DWMWA_USE_IMMERSIVE_DARK_MODE_BEFORE_20H1 : DWMWA_USE_IMMERSIVE_DARK_MODE, &value, sizeof(value));
				}
			}
			if (system_theme_changed.is_valid()) {
				Variant ret;
				Callable::CallError ce;
				system_theme_changed.callp(nullptr, 0, ret, ce);
				if (ce.error != Callable::CallError::CALL_OK) {
					ERR_PRINT(vformat("Failed to execute system theme changed callback: %s.", Variant::get_callable_error_text(system_theme_changed, nullptr, 0, ce)));
				}
			}
		} break;
		case WM_THEMECHANGED: {
			if (is_dark_mode_supported() && dark_title_available) {
				BOOL value = is_dark_mode();
				::DwmSetWindowAttribute(windows[window_id].hWnd, use_legacy_dark_mode_before_20H1 ? DWMWA_USE_IMMERSIVE_DARK_MODE_BEFORE_20H1 : DWMWA_USE_IMMERSIVE_DARK_MODE, &value, sizeof(value));
			}
		} break;
		case WM_SYSCOMMAND: // Intercept system commands.
		{
			switch (wParam) // Check system calls.
			{
				case SC_SCREENSAVE: // Screensaver trying to start?
				case SC_MONITORPOWER: // Monitor trying to enter powersave?
					return 0; // Prevent from happening.
				case SC_KEYMENU:
					Engine *engine = Engine::get_singleton();
					if (((lParam >> 16) <= 0) && !engine->is_project_manager_hint() && !engine->is_editor_hint() && !GLOBAL_GET("application/run/enable_alt_space_menu")) {
						return 0;
					}
					if (!_get_mods().has_flag(WinKeyModifierMask::ALT) || !(GetAsyncKeyState(VK_SPACE) & (1 << 15))) {
						return 0;
					}
					SendMessage(windows[window_id].hWnd, WM_SYSKEYUP, VK_SPACE, 0);
					SendMessage(windows[window_id].hWnd, WM_SYSKEYUP, VK_MENU, 0);
			}
		} break;
		case WM_INDICATOR_CALLBACK_MESSAGE: {
			if (lParam == WM_LBUTTONDOWN || lParam == WM_RBUTTONDOWN || lParam == WM_MBUTTONDOWN || lParam == WM_XBUTTONDOWN) {
				IndicatorID iid = (IndicatorID)wParam;
				MouseButton mb = MouseButton::LEFT;
				if (lParam == WM_RBUTTONDOWN) {
					mb = MouseButton::RIGHT;
				} else if (lParam == WM_MBUTTONDOWN) {
					mb = MouseButton::MIDDLE;
				} else if (lParam == WM_XBUTTONDOWN) {
					mb = MouseButton::MB_XBUTTON1;
				}
				if (indicators.has(iid)) {
					if (lParam == WM_RBUTTONDOWN && indicators[iid].menu_rid.is_valid() && native_menu->has_menu(indicators[iid].menu_rid)) {
						NOTIFYICONIDENTIFIER nid;
						ZeroMemory(&nid, sizeof(NOTIFYICONIDENTIFIER));
						nid.cbSize = sizeof(NOTIFYICONIDENTIFIER);
						nid.hWnd = windows[MAIN_WINDOW_ID].hWnd;
						nid.uID = iid;
						nid.guidItem = GUID_NULL;

						RECT rect;
						if (Shell_NotifyIconGetRect(&nid, &rect) == S_OK) {
							native_menu->popup(indicators[iid].menu_rid, Vector2i((rect.left + rect.right) / 2, (rect.top + rect.bottom) / 2));
						}
					} else if (indicators[iid].callback.is_valid()) {
						Variant v_button = mb;
						Variant v_pos = mouse_get_position();
						const Variant *v_args[2] = { &v_button, &v_pos };
						Variant ret;
						Callable::CallError ce;
						indicators[iid].callback.callp((const Variant **)&v_args, 2, ret, ce);
						if (ce.error != Callable::CallError::CALL_OK) {
							ERR_PRINT(vformat("Failed to execute status indicator callback: %s.", Variant::get_callable_error_text(indicators[iid].callback, v_args, 2, ce)));
						}
					}
				}
				return 0;
			}
		} break;
		case WM_CLOSE: {
			if (windows[window_id].activate_timer_id) {
				KillTimer(windows[window_id].hWnd, windows[window_id].activate_timer_id);
				windows[window_id].activate_timer_id = 0;
			}
			_send_window_event(windows[window_id], WINDOW_EVENT_CLOSE_REQUEST);
			return 0;
		}
		case WM_MOUSELEAVE: {
			if (window_mouseover_id == window_id) {
				old_invalid = true;
				window_mouseover_id = INVALID_WINDOW_ID;

				_send_window_event(windows[window_id], WINDOW_EVENT_MOUSE_EXIT);
			} else if (window_mouseover_id != INVALID_WINDOW_ID && windows.has(window_mouseover_id)) {
				// This is reached during drag and drop, after dropping in a different window.
				// Once-off notification, must call again.
				track_mouse_leave_event(windows[window_mouseover_id].hWnd);
			}

		} break;
		case WM_INPUT: {
			if (!use_raw_input) {
				break;
			}

			UINT dwSize;

			GetRawInputData((HRAWINPUT)lParam, RID_INPUT, nullptr, &dwSize, sizeof(RAWINPUTHEADER));
			LPBYTE lpb = new BYTE[dwSize];
			if (lpb == nullptr) {
				return 0;
			}

			if (GetRawInputData((HRAWINPUT)lParam, RID_INPUT, lpb, &dwSize, sizeof(RAWINPUTHEADER)) != dwSize) {
				OutputDebugString(TEXT("GetRawInputData does not return correct size !\n"));
			}

			RAWINPUT *raw = (RAWINPUT *)lpb;

			const BitField<WinKeyModifierMask> &mods = _get_mods();
			if (raw->header.dwType == RIM_TYPEKEYBOARD) {
				if (raw->data.keyboard.VKey == VK_SHIFT) {
					// If multiple Shifts are held down at the same time,
					// Windows natively only sends a KEYUP for the last one to be released.
					if (raw->data.keyboard.Flags & RI_KEY_BREAK) {
						if (!mods.has_flag(WinKeyModifierMask::SHIFT)) {
							// A Shift is released, but another Shift is still held
							ERR_BREAK(key_event_pos >= KEY_EVENT_BUFFER_SIZE);

							KeyEvent ke;
							ke.shift = false;
							ke.altgr = mods.has_flag(WinKeyModifierMask::ALT_GR);
							ke.alt = mods.has_flag(WinKeyModifierMask::ALT);
							ke.control = mods.has_flag(WinKeyModifierMask::CTRL);
							ke.meta = mods.has_flag(WinKeyModifierMask::META);
							ke.uMsg = WM_KEYUP;
							ke.window_id = window_id;

							ke.wParam = VK_SHIFT;
							// data.keyboard.MakeCode -> 0x2A - left shift, 0x36 - right shift.
							// Bit 30 -> key was previously down, bit 31 -> key is being released.
							ke.lParam = raw->data.keyboard.MakeCode << 16 | 1 << 30 | 1 << 31;
							key_event_buffer[key_event_pos++] = ke;
						}
					}
				}
			} else if (mouse_mode == MOUSE_MODE_CAPTURED && raw->header.dwType == RIM_TYPEMOUSE) {
				Ref<InputEventMouseMotion> mm;
				mm.instantiate();

				mm->set_window_id(window_id);
				mm->set_ctrl_pressed(mods.has_flag(WinKeyModifierMask::CTRL));
				mm->set_shift_pressed(mods.has_flag(WinKeyModifierMask::SHIFT));
				mm->set_alt_pressed(mods.has_flag(WinKeyModifierMask::ALT));
				mm->set_meta_pressed(mods.has_flag(WinKeyModifierMask::META));

				mm->set_pressure((raw->data.mouse.ulButtons & RI_MOUSE_LEFT_BUTTON_DOWN) ? 1.0f : 0.0f);

				mm->set_button_mask(mouse_get_button_state());

				Point2i c(windows[window_id].width / 2, windows[window_id].height / 2);

				// Centering just so it works as before.
				POINT pos = { (int)c.x, (int)c.y };
				ClientToScreen(windows[window_id].hWnd, &pos);
				SetCursorPos(pos.x, pos.y);

				mm->set_position(c);
				mm->set_global_position(c);
				mm->set_velocity(Vector2(0, 0));
				mm->set_screen_velocity(Vector2(0, 0));

				if (raw->data.mouse.usFlags == MOUSE_MOVE_RELATIVE) {
					mm->set_relative(Vector2(raw->data.mouse.lLastX, raw->data.mouse.lLastY));

				} else if (raw->data.mouse.usFlags == MOUSE_MOVE_ABSOLUTE) {
					int nScreenWidth = GetSystemMetrics(SM_CXVIRTUALSCREEN);
					int nScreenHeight = GetSystemMetrics(SM_CYVIRTUALSCREEN);
					int nScreenLeft = GetSystemMetrics(SM_XVIRTUALSCREEN);
					int nScreenTop = GetSystemMetrics(SM_YVIRTUALSCREEN);

					Vector2 abs_pos(
							(double(raw->data.mouse.lLastX) - 65536.0 / (nScreenWidth)) * nScreenWidth / 65536.0 + nScreenLeft,
							(double(raw->data.mouse.lLastY) - 65536.0 / (nScreenHeight)) * nScreenHeight / 65536.0 + nScreenTop);

					POINT coords; // Client coords.
					coords.x = abs_pos.x;
					coords.y = abs_pos.y;

					ScreenToClient(hWnd, &coords);

					mm->set_relative(Vector2(coords.x - old_x, coords.y - old_y));
					old_x = coords.x;
					old_y = coords.y;
				}
				mm->set_relative_screen_position(mm->get_relative());

				if ((windows[window_id].window_focused || windows[window_id].is_popup) && mm->get_relative() != Vector2()) {
					Input::get_singleton()->parse_input_event(mm);
				}
			}
			delete[] lpb;
		} break;
		case WT_CSRCHANGE:
		case WT_PROXIMITY: {
			if ((tablet_get_current_driver() == "wintab") && wintab_available && windows[window_id].wtctx) {
				AXIS pressure;
				if (wintab_WTInfo(WTI_DEVICES + windows[window_id].wtlc.lcDevice, DVC_NPRESSURE, &pressure)) {
					windows[window_id].min_pressure = int(pressure.axMin);
					windows[window_id].max_pressure = int(pressure.axMax);
				}
				AXIS orientation[3];
				if (wintab_WTInfo(WTI_DEVICES + windows[window_id].wtlc.lcDevice, DVC_ORIENTATION, &orientation)) {
					windows[window_id].tilt_supported = orientation[0].axResolution && orientation[1].axResolution;
				}
				return 0;
			}
		} break;
		case WT_PACKET: {
			if ((tablet_get_current_driver() == "wintab") && wintab_available && windows[window_id].wtctx) {
				PACKET packet;
				if (wintab_WTPacket(windows[window_id].wtctx, wParam, &packet)) {
					POINT coords;
					GetCursorPos(&coords);
					ScreenToClient(windows[window_id].hWnd, &coords);

					windows[window_id].last_pressure_update = 0;

					float pressure = float(packet.pkNormalPressure - windows[window_id].min_pressure) / float(windows[window_id].max_pressure - windows[window_id].min_pressure);
					double azim = (packet.pkOrientation.orAzimuth / 10.0f) * (Math_PI / 180);
					double alt = Math::tan((Math::abs(packet.pkOrientation.orAltitude / 10.0f)) * (Math_PI / 180));
					bool inverted = packet.pkStatus & TPS_INVERT;

					Vector2 tilt = (windows[window_id].tilt_supported) ? Vector2(Math::atan(Math::sin(azim) / alt), Math::atan(Math::cos(azim) / alt)) : Vector2();

					// Nothing changed, ignore event.
					if (!old_invalid && coords.x == old_x && coords.y == old_y && windows[window_id].last_pressure == pressure && windows[window_id].last_tilt == tilt && windows[window_id].last_pen_inverted == inverted) {
						break;
					}

					windows[window_id].last_pressure = pressure;
					windows[window_id].last_tilt = tilt;
					windows[window_id].last_pen_inverted = inverted;

					// Don't calculate relative mouse movement if we don't have focus in CAPTURED mode.
					if (!windows[window_id].window_focused && mouse_mode == MOUSE_MODE_CAPTURED) {
						break;
					}

					const BitField<WinKeyModifierMask> &mods = _get_mods();
					Ref<InputEventMouseMotion> mm;
					mm.instantiate();
					mm->set_window_id(window_id);
					mm->set_ctrl_pressed(mods.has_flag(WinKeyModifierMask::CTRL));
					mm->set_shift_pressed(mods.has_flag(WinKeyModifierMask::SHIFT));
					mm->set_alt_pressed(mods.has_flag(WinKeyModifierMask::ALT));
					mm->set_meta_pressed(mods.has_flag(WinKeyModifierMask::META));

					mm->set_pressure(windows[window_id].last_pressure);
					mm->set_tilt(windows[window_id].last_tilt);
					mm->set_pen_inverted(windows[window_id].last_pen_inverted);

					mm->set_button_mask(mouse_get_button_state());

					mm->set_position(Vector2(coords.x, coords.y));
					mm->set_global_position(Vector2(coords.x, coords.y));

					if (mouse_mode == MOUSE_MODE_CAPTURED) {
						Point2i c(windows[window_id].width / 2, windows[window_id].height / 2);
						old_x = c.x;
						old_y = c.y;

						if (mm->get_position() == c) {
							center = c;
							return 0;
						}

						Point2i ncenter = mm->get_position();
						center = ncenter;
						POINT pos = { (int)c.x, (int)c.y };
						ClientToScreen(windows[window_id].hWnd, &pos);
						SetCursorPos(pos.x, pos.y);
					}

					mm->set_velocity(Input::get_singleton()->get_last_mouse_velocity());
					mm->set_screen_velocity(mm->get_velocity());

					if (old_invalid) {
						old_x = mm->get_position().x;
						old_y = mm->get_position().y;
						old_invalid = false;
					}

					mm->set_relative(Vector2(mm->get_position() - Vector2(old_x, old_y)));
					mm->set_relative_screen_position(mm->get_relative());
					old_x = mm->get_position().x;
					old_y = mm->get_position().y;

					if (windows[window_id].window_focused || window_get_active_popup() == window_id) {
						Input::get_singleton()->parse_input_event(mm);
					}
				}
				return 0;
			}
		} break;
		case WM_POINTERENTER: {
			if (mouse_mode == MOUSE_MODE_CAPTURED && use_raw_input) {
				break;
			}

			if ((tablet_get_current_driver() != "winink") || !winink_available) {
				break;
			}

			uint32_t pointer_id = LOWORD(wParam);
			POINTER_INPUT_TYPE pointer_type = PT_POINTER;
			if (!win8p_GetPointerType(pointer_id, &pointer_type)) {
				break;
			}

			if (pointer_type != PT_PEN) {
				break;
			}

			pointer_button[GET_POINTERID_WPARAM(wParam)] = MouseButton::NONE;
			windows[window_id].block_mm = true;
			return 0;
		} break;
		case WM_POINTERLEAVE: {
			pointer_button[GET_POINTERID_WPARAM(wParam)] = MouseButton::NONE;
			windows[window_id].block_mm = false;
			return 0;
		} break;
		case WM_POINTERDOWN:
		case WM_POINTERUP: {
			if (mouse_mode == MOUSE_MODE_CAPTURED && use_raw_input) {
				break;
			}

			if ((tablet_get_current_driver() != "winink") || !winink_available) {
				break;
			}

			uint32_t pointer_id = LOWORD(wParam);
			POINTER_INPUT_TYPE pointer_type = PT_POINTER;
			if (!win8p_GetPointerType(pointer_id, &pointer_type)) {
				break;
			}

			if (pointer_type != PT_PEN) {
				break;
			}

			Ref<InputEventMouseButton> mb;
			mb.instantiate();
			mb->set_window_id(window_id);

			BitField<MouseButtonMask> last_button_state = 0;
			if (IS_POINTER_FIRSTBUTTON_WPARAM(wParam)) {
				last_button_state.set_flag(MouseButtonMask::LEFT);
				mb->set_button_index(MouseButton::LEFT);
			}
			if (IS_POINTER_SECONDBUTTON_WPARAM(wParam)) {
				last_button_state.set_flag(MouseButtonMask::RIGHT);
				mb->set_button_index(MouseButton::RIGHT);
			}
			if (IS_POINTER_THIRDBUTTON_WPARAM(wParam)) {
				last_button_state.set_flag(MouseButtonMask::MIDDLE);
				mb->set_button_index(MouseButton::MIDDLE);
			}
			if (IS_POINTER_FOURTHBUTTON_WPARAM(wParam)) {
				last_button_state.set_flag(MouseButtonMask::MB_XBUTTON1);
				mb->set_button_index(MouseButton::MB_XBUTTON1);
			}
			if (IS_POINTER_FIFTHBUTTON_WPARAM(wParam)) {
				last_button_state.set_flag(MouseButtonMask::MB_XBUTTON2);
				mb->set_button_index(MouseButton::MB_XBUTTON2);
			}
			mb->set_button_mask(last_button_state);

			const BitField<WinKeyModifierMask> &mods = _get_mods();
			mb->set_ctrl_pressed(mods.has_flag(WinKeyModifierMask::CTRL));
			mb->set_shift_pressed(mods.has_flag(WinKeyModifierMask::SHIFT));
			mb->set_alt_pressed(mods.has_flag(WinKeyModifierMask::ALT));
			mb->set_meta_pressed(mods.has_flag(WinKeyModifierMask::META));

			POINT coords; // Client coords.
			coords.x = GET_X_LPARAM(lParam);
			coords.y = GET_Y_LPARAM(lParam);

			// Note: Handle popup closing here, since mouse event is not emulated and hook will not be called.
			uint64_t delta = OS::get_singleton()->get_ticks_msec() - time_since_popup;
			if (delta > 250) {
				Point2i pos = Point2i(coords.x, coords.y) - _get_screens_origin();
				List<WindowID>::Element *C = nullptr;
				List<WindowID>::Element *E = popup_list.back();
				// Find top popup to close.
				while (E) {
					// Popup window area.
					Rect2i win_rect = Rect2i(window_get_position_with_decorations(E->get()), window_get_size_with_decorations(E->get()));
					// Area of the parent window, which responsible for opening sub-menu.
					Rect2i safe_rect = window_get_popup_safe_rect(E->get());
					if (win_rect.has_point(pos)) {
						break;
					} else if (safe_rect != Rect2i() && safe_rect.has_point(pos)) {
						break;
					} else {
						C = E;
						E = E->prev();
					}
				}
				if (C) {
					_send_window_event(windows[C->get()], DisplayServerWindows::WINDOW_EVENT_CLOSE_REQUEST);
				}
			}

			int64_t pen_id = GET_POINTERID_WPARAM(wParam);
			if (uMsg == WM_POINTERDOWN) {
				mb->set_pressed(true);
				if (pointer_down_time.has(pen_id) && (pointer_prev_button[pen_id] == mb->get_button_index()) && (ABS(coords.y - pointer_last_pos[pen_id].y) < GetSystemMetrics(SM_CYDOUBLECLK)) && GetMessageTime() - pointer_down_time[pen_id] < (LONG)GetDoubleClickTime()) {
					mb->set_double_click(true);
					pointer_down_time[pen_id] = 0;
				} else {
					pointer_down_time[pen_id] = GetMessageTime();
					pointer_prev_button[pen_id] = mb->get_button_index();
					pointer_last_pos[pen_id] = Vector2(coords.x, coords.y);
				}
				pointer_button[pen_id] = mb->get_button_index();
			} else {
				if (!pointer_button.has(pen_id)) {
					return 0;
				}
				mb->set_pressed(false);
				mb->set_button_index(pointer_button[pen_id]);
				pointer_button[pen_id] = MouseButton::NONE;
			}

			ScreenToClient(windows[window_id].hWnd, &coords);

			mb->set_position(Vector2(coords.x, coords.y));
			mb->set_global_position(Vector2(coords.x, coords.y));

			Input::get_singleton()->parse_input_event(mb);

			return 0;
		} break;
		case WM_POINTERUPDATE: {
			if (mouse_mode == MOUSE_MODE_CAPTURED && use_raw_input) {
				break;
			}

			if ((tablet_get_current_driver() != "winink") || !winink_available) {
				break;
			}

			uint32_t pointer_id = LOWORD(wParam);
			POINTER_INPUT_TYPE pointer_type = PT_POINTER;
			if (!win8p_GetPointerType(pointer_id, &pointer_type)) {
				break;
			}

			if (pointer_type != PT_PEN) {
				break;
			}

			POINTER_PEN_INFO pen_info;
			if (!win8p_GetPointerPenInfo(pointer_id, &pen_info)) {
				break;
			}

			if (Input::get_singleton()->is_emulating_mouse_from_touch()) {
				// Universal translation enabled; ignore OS translation.
				LPARAM extra = GetMessageExtraInfo();
				if (IsTouchEvent(extra)) {
					break;
				}
			}

			if (window_mouseover_id != window_id) {
				// Mouse enter.

				if (mouse_mode != MOUSE_MODE_CAPTURED) {
					if (window_mouseover_id != INVALID_WINDOW_ID && windows.has(window_mouseover_id)) {
						// Leave previous window.
						_send_window_event(windows[window_mouseover_id], WINDOW_EVENT_MOUSE_EXIT);
					}
					_send_window_event(windows[window_id], WINDOW_EVENT_MOUSE_ENTER);
				}

				CursorShape c = cursor_shape;
				cursor_shape = CURSOR_MAX;
				cursor_set_shape(c);
				window_mouseover_id = window_id;

				// Once-off notification, must call again.
				track_mouse_leave_event(hWnd);
			}

			// Don't calculate relative mouse movement if we don't have focus in CAPTURED mode.
			if (!windows[window_id].window_focused && mouse_mode == MOUSE_MODE_CAPTURED) {
				break;
			}

			Ref<InputEventMouseMotion> mm;
			mm.instantiate();

			mm->set_window_id(window_id);
			if (pen_info.penMask & PEN_MASK_PRESSURE) {
				mm->set_pressure((float)pen_info.pressure / 1024);
			} else {
				mm->set_pressure((HIWORD(wParam) & POINTER_MESSAGE_FLAG_FIRSTBUTTON) ? 1.0f : 0.0f);
			}
			if ((pen_info.penMask & PEN_MASK_TILT_X) && (pen_info.penMask & PEN_MASK_TILT_Y)) {
				mm->set_tilt(Vector2((float)pen_info.tiltX / 90, (float)pen_info.tiltY / 90));
			}
			mm->set_pen_inverted(pen_info.penFlags & (PEN_FLAG_INVERTED | PEN_FLAG_ERASER));

			const BitField<WinKeyModifierMask> &mods = _get_mods();
			mm->set_ctrl_pressed(mods.has_flag(WinKeyModifierMask::CTRL));
			mm->set_shift_pressed(mods.has_flag(WinKeyModifierMask::SHIFT));
			mm->set_alt_pressed(mods.has_flag(WinKeyModifierMask::ALT));
			mm->set_meta_pressed(mods.has_flag(WinKeyModifierMask::META));

			BitField<MouseButtonMask> last_button_state = 0;
			if (IS_POINTER_FIRSTBUTTON_WPARAM(wParam)) {
				last_button_state.set_flag(MouseButtonMask::LEFT);
			}
			if (IS_POINTER_SECONDBUTTON_WPARAM(wParam)) {
				last_button_state.set_flag(MouseButtonMask::RIGHT);
			}
			if (IS_POINTER_THIRDBUTTON_WPARAM(wParam)) {
				last_button_state.set_flag(MouseButtonMask::MIDDLE);
			}
			if (IS_POINTER_FOURTHBUTTON_WPARAM(wParam)) {
				last_button_state.set_flag(MouseButtonMask::MB_XBUTTON1);
			}
			if (IS_POINTER_FIFTHBUTTON_WPARAM(wParam)) {
				last_button_state.set_flag(MouseButtonMask::MB_XBUTTON2);
			}
			mm->set_button_mask(last_button_state);

			POINT coords; // Client coords.
			coords.x = GET_X_LPARAM(lParam);
			coords.y = GET_Y_LPARAM(lParam);

			ScreenToClient(windows[window_id].hWnd, &coords);

			mm->set_position(Vector2(coords.x, coords.y));
			mm->set_global_position(Vector2(coords.x, coords.y));

			if (mouse_mode == MOUSE_MODE_CAPTURED) {
				Point2i c(windows[window_id].width / 2, windows[window_id].height / 2);
				old_x = c.x;
				old_y = c.y;

				if (mm->get_position() == c) {
					center = c;
					return 0;
				}

				Point2i ncenter = mm->get_position();
				center = ncenter;
				POINT pos = { (int)c.x, (int)c.y };
				ClientToScreen(hWnd, &pos);
				SetCursorPos(pos.x, pos.y);
			}

			mm->set_velocity(Input::get_singleton()->get_last_mouse_velocity());
			mm->set_screen_velocity(mm->get_velocity());

			if (old_invalid) {
				old_x = mm->get_position().x;
				old_y = mm->get_position().y;
				old_invalid = false;
			}

			mm->set_relative(Vector2(mm->get_position() - Vector2(old_x, old_y)));
			mm->set_relative_screen_position(mm->get_relative());
			old_x = mm->get_position().x;
			old_y = mm->get_position().y;
			if (windows[window_id].window_focused || window_get_active_popup() == window_id) {
				Input::get_singleton()->parse_input_event(mm);
			}

			return 0; // Pointer event handled return 0 to avoid duplicate WM_MOUSEMOVE event.
		} break;
		case WM_MOUSEMOVE: {
			if (windows[window_id].block_mm) {
				break;
			}

			if (mouse_mode == MOUSE_MODE_CAPTURED && use_raw_input) {
				break;
			}

			if (Input::get_singleton()->is_emulating_mouse_from_touch()) {
				// Universal translation enabled; ignore OS translation.
				LPARAM extra = GetMessageExtraInfo();
				if (IsTouchEvent(extra)) {
					break;
				}
			}

			DisplayServer::WindowID over_id = get_window_at_screen_position(mouse_get_position());
			if (windows.has(over_id) && !Rect2(window_get_position(over_id), Point2(windows[over_id].width, windows[over_id].height)).has_point(mouse_get_position())) {
				// Don't consider the windowborder as part of the window.
				over_id = INVALID_WINDOW_ID;
			}
			if (window_mouseover_id != over_id) {
				// Mouse enter.

				if (mouse_mode != MOUSE_MODE_CAPTURED) {
					if (window_mouseover_id != INVALID_WINDOW_ID && windows.has(window_mouseover_id)) {
						// Leave previous window.
						_send_window_event(windows[window_mouseover_id], WINDOW_EVENT_MOUSE_EXIT);
					}

					if (over_id != INVALID_WINDOW_ID && windows.has(over_id)) {
						_send_window_event(windows[over_id], WINDOW_EVENT_MOUSE_ENTER);
					}
				}

				CursorShape c = cursor_shape;
				cursor_shape = CURSOR_MAX;
				cursor_set_shape(c);
				window_mouseover_id = over_id;

				// Once-off notification, must call again.
				track_mouse_leave_event(hWnd);
			}

			// Don't calculate relative mouse movement if we don't have focus in CAPTURED mode.
			if (!windows[window_id].window_focused && mouse_mode == MOUSE_MODE_CAPTURED) {
				break;
			}

			DisplayServer::WindowID receiving_window_id = window_id;
			if (mouse_mode == MOUSE_MODE_CAPTURED || mouse_mode == MOUSE_MODE_CONFINED || mouse_mode == MOUSE_MODE_CONFINED_HIDDEN) {
				receiving_window_id = _get_focused_window_or_popup();
				if (receiving_window_id == INVALID_WINDOW_ID) {
					receiving_window_id = window_id;
				}
			}

			const BitField<WinKeyModifierMask> &mods = _get_mods();
			Ref<InputEventMouseMotion> mm;
			mm.instantiate();
			mm->set_window_id(receiving_window_id);
			mm->set_ctrl_pressed(mods.has_flag(WinKeyModifierMask::CTRL));
			mm->set_shift_pressed(mods.has_flag(WinKeyModifierMask::SHIFT));
			mm->set_alt_pressed(mods.has_flag(WinKeyModifierMask::ALT));
			mm->set_meta_pressed(mods.has_flag(WinKeyModifierMask::META));

			if ((tablet_get_current_driver() == "wintab") && wintab_available && windows[window_id].wtctx) {
				// Note: WinTab sends both WT_PACKET and WM_xBUTTONDOWN/UP/MOUSEMOVE events, use mouse 1/0 pressure only when last_pressure was not updated recently.
				if (windows[window_id].last_pressure_update < 10) {
					windows[window_id].last_pressure_update++;
				} else {
					windows[window_id].last_tilt = Vector2();
					windows[window_id].last_pressure = (wParam & MK_LBUTTON) ? 1.0f : 0.0f;
					windows[window_id].last_pen_inverted = false;
				}
			} else {
				windows[window_id].last_tilt = Vector2();
				windows[window_id].last_pressure = (wParam & MK_LBUTTON) ? 1.0f : 0.0f;
				windows[window_id].last_pen_inverted = false;
			}

			mm->set_pressure(windows[window_id].last_pressure);
			mm->set_tilt(windows[window_id].last_tilt);
			mm->set_pen_inverted(windows[window_id].last_pen_inverted);

			mm->set_button_mask(mouse_get_button_state());

			mm->set_position(Vector2(GET_X_LPARAM(lParam), GET_Y_LPARAM(lParam)));
			mm->set_global_position(Vector2(GET_X_LPARAM(lParam), GET_Y_LPARAM(lParam)));

			if (mouse_mode == MOUSE_MODE_CAPTURED) {
				Point2i c(windows[window_id].width / 2, windows[window_id].height / 2);
				old_x = c.x;
				old_y = c.y;

				if (mm->get_position() == c) {
					center = c;
					return 0;
				}

				Point2i ncenter = mm->get_position();
				center = ncenter;
				POINT pos = { (int)c.x, (int)c.y };
				ClientToScreen(windows[window_id].hWnd, &pos);
				SetCursorPos(pos.x, pos.y);
			}

			mm->set_velocity(Input::get_singleton()->get_last_mouse_velocity());
			mm->set_screen_velocity(mm->get_velocity());

			if (old_invalid) {
				old_x = mm->get_position().x;
				old_y = mm->get_position().y;
				old_invalid = false;
			}

			mm->set_relative(Vector2(mm->get_position() - Vector2(old_x, old_y)));
			mm->set_relative_screen_position(mm->get_relative());
			old_x = mm->get_position().x;
			old_y = mm->get_position().y;

			if (receiving_window_id != window_id) {
				// Adjust event position relative to window distance when event is sent to a different window.
				mm->set_position(mm->get_position() - window_get_position(receiving_window_id) + window_get_position(window_id));
				mm->set_global_position(mm->get_position());
			}

			Input::get_singleton()->parse_input_event(mm);

		} break;
		case WM_LBUTTONDOWN:
		case WM_LBUTTONUP:
			if (Input::get_singleton()->is_emulating_mouse_from_touch()) {
				// Universal translation enabled; ignore OS translations for left button.
				LPARAM extra = GetMessageExtraInfo();
				if (IsTouchEvent(extra)) {
					break;
				}
			}
			[[fallthrough]];
		case WM_MBUTTONDOWN:
		case WM_MBUTTONUP:
		case WM_RBUTTONDOWN:
		case WM_RBUTTONUP:
		case WM_MOUSEWHEEL:
		case WM_MOUSEHWHEEL:
		case WM_LBUTTONDBLCLK:
		case WM_MBUTTONDBLCLK:
		case WM_RBUTTONDBLCLK:
		case WM_XBUTTONDBLCLK:
		case WM_XBUTTONDOWN:
		case WM_XBUTTONUP: {
			Ref<InputEventMouseButton> mb;
			mb.instantiate();
			mb->set_window_id(window_id);

			switch (uMsg) {
				case WM_LBUTTONDOWN: {
					mb->set_pressed(true);
					mb->set_button_index(MouseButton::LEFT);
				} break;
				case WM_LBUTTONUP: {
					mb->set_pressed(false);
					mb->set_button_index(MouseButton::LEFT);
				} break;
				case WM_MBUTTONDOWN: {
					mb->set_pressed(true);
					mb->set_button_index(MouseButton::MIDDLE);
				} break;
				case WM_MBUTTONUP: {
					mb->set_pressed(false);
					mb->set_button_index(MouseButton::MIDDLE);
				} break;
				case WM_RBUTTONDOWN: {
					mb->set_pressed(true);
					mb->set_button_index(MouseButton::RIGHT);
				} break;
				case WM_RBUTTONUP: {
					mb->set_pressed(false);
					mb->set_button_index(MouseButton::RIGHT);
				} break;
				case WM_LBUTTONDBLCLK: {
					mb->set_pressed(true);
					mb->set_button_index(MouseButton::LEFT);
					mb->set_double_click(true);
				} break;
				case WM_RBUTTONDBLCLK: {
					mb->set_pressed(true);
					mb->set_button_index(MouseButton::RIGHT);
					mb->set_double_click(true);
				} break;
				case WM_MBUTTONDBLCLK: {
					mb->set_pressed(true);
					mb->set_button_index(MouseButton::MIDDLE);
					mb->set_double_click(true);
				} break;
				case WM_MOUSEWHEEL: {
					mb->set_pressed(true);
					int motion = (short)HIWORD(wParam);
					if (!motion) {
						return 0;
					}

					if (motion > 0) {
						mb->set_button_index(MouseButton::WHEEL_UP);
					} else {
						mb->set_button_index(MouseButton::WHEEL_DOWN);
					}
					mb->set_factor(fabs((double)motion / (double)WHEEL_DELTA));
				} break;
				case WM_MOUSEHWHEEL: {
					mb->set_pressed(true);
					int motion = (short)HIWORD(wParam);
					if (!motion) {
						return 0;
					}

					if (motion < 0) {
						mb->set_button_index(MouseButton::WHEEL_LEFT);
					} else {
						mb->set_button_index(MouseButton::WHEEL_RIGHT);
					}
					mb->set_factor(fabs((double)motion / (double)WHEEL_DELTA));
				} break;
				case WM_XBUTTONDOWN: {
					mb->set_pressed(true);
					if (HIWORD(wParam) == XBUTTON1) {
						mb->set_button_index(MouseButton::MB_XBUTTON1);
					} else {
						mb->set_button_index(MouseButton::MB_XBUTTON2);
					}
				} break;
				case WM_XBUTTONUP: {
					mb->set_pressed(false);
					if (HIWORD(wParam) == XBUTTON1) {
						mb->set_button_index(MouseButton::MB_XBUTTON1);
					} else {
						mb->set_button_index(MouseButton::MB_XBUTTON2);
					}
				} break;
				case WM_XBUTTONDBLCLK: {
					mb->set_pressed(true);
					if (HIWORD(wParam) == XBUTTON1) {
						mb->set_button_index(MouseButton::MB_XBUTTON1);
					} else {
						mb->set_button_index(MouseButton::MB_XBUTTON2);
					}
					mb->set_double_click(true);
				} break;
				default: {
					return 0;
				}
			}

			const BitField<WinKeyModifierMask> &mods = _get_mods();
			mb->set_ctrl_pressed(mods.has_flag(WinKeyModifierMask::CTRL));
			mb->set_shift_pressed(mods.has_flag(WinKeyModifierMask::SHIFT));
			mb->set_alt_pressed(mods.has_flag(WinKeyModifierMask::ALT));
			mb->set_meta_pressed(mods.has_flag(WinKeyModifierMask::META));

			if (mb->is_pressed() && mb->get_button_index() >= MouseButton::WHEEL_UP && mb->get_button_index() <= MouseButton::WHEEL_RIGHT) {
				MouseButtonMask mask = mouse_button_to_mask(mb->get_button_index());
				BitField<MouseButtonMask> scroll_mask = mouse_get_button_state();
				scroll_mask.set_flag(mask);
				mb->set_button_mask(scroll_mask);
			} else {
				mb->set_button_mask(mouse_get_button_state());
			}

			mb->set_position(Vector2(GET_X_LPARAM(lParam), GET_Y_LPARAM(lParam)));

			if (mouse_mode == MOUSE_MODE_CAPTURED && !use_raw_input) {
				mb->set_position(Vector2(old_x, old_y));
			}

			if (uMsg != WM_MOUSEWHEEL && uMsg != WM_MOUSEHWHEEL) {
				if (mb->is_pressed()) {
					if (++pressrc > 0 && mouse_mode != MOUSE_MODE_CAPTURED) {
						SetCapture(hWnd);
					}
				} else {
					if (--pressrc <= 0 || mouse_get_button_state().is_empty()) {
						if (mouse_mode != MOUSE_MODE_CAPTURED) {
							ReleaseCapture();
						}
						pressrc = 0;
					}
				}
			} else {
				// For reasons unknown to humanity, wheel comes in screen coordinates.
				POINT coords;
				coords.x = mb->get_position().x;
				coords.y = mb->get_position().y;

				ScreenToClient(hWnd, &coords);

				mb->set_position(Vector2(coords.x, coords.y));
			}

			mb->set_global_position(mb->get_position());

			Input::get_singleton()->parse_input_event(mb);
			if (mb->is_pressed() && mb->get_button_index() >= MouseButton::WHEEL_UP && mb->get_button_index() <= MouseButton::WHEEL_RIGHT) {
				// Send release for mouse wheel.
				Ref<InputEventMouseButton> mbd = mb->duplicate();
				mbd->set_window_id(window_id);
				mbd->set_button_mask(mouse_get_button_state());
				mbd->set_pressed(false);
				Input::get_singleton()->parse_input_event(mbd);
			}

			// Propagate the button up event to the window on which the button down
			// event was triggered. This is needed for drag & drop to work between windows,
			// because the engine expects events to keep being processed
			// on the same window dragging started.
			if (mb->is_pressed()) {
				last_mouse_button_down_window = window_id;
			} else if (last_mouse_button_down_window != INVALID_WINDOW_ID) {
				mb->set_window_id(last_mouse_button_down_window);
				last_mouse_button_down_window = INVALID_WINDOW_ID;
			}
		} break;

		case WM_WINDOWPOSCHANGED: {
			Rect2i window_client_rect;
			Rect2i window_rect;
			{
				RECT rect;
				GetClientRect(hWnd, &rect);
				ClientToScreen(hWnd, (POINT *)&rect.left);
				ClientToScreen(hWnd, (POINT *)&rect.right);
				window_client_rect = Rect2i(rect.left, rect.top, rect.right - rect.left, rect.bottom - rect.top);
				window_client_rect.position -= _get_screens_origin();

				RECT wrect;
				GetWindowRect(hWnd, &wrect);
				window_rect = Rect2i(wrect.left, wrect.top, wrect.right - wrect.left, wrect.bottom - wrect.top);
				window_rect.position -= _get_screens_origin();
			}

			WINDOWPOS *window_pos_params = (WINDOWPOS *)lParam;
			WindowData &window = windows[window_id];

			bool rect_changed = false;
			if (!(window_pos_params->flags & SWP_NOSIZE) || window_pos_params->flags & SWP_FRAMECHANGED) {
				int screen_id = window_get_current_screen(window_id);
				Size2i screen_size = screen_get_size(screen_id);
				Point2i screen_position = screen_get_position(screen_id);

				window.maximized = false;
				window.minimized = false;
				window.fullscreen = false;

				if (IsIconic(hWnd)) {
					window.minimized = true;
				} else if (IsZoomed(hWnd)) {
					window.maximized = true;

					// If maximized_window_size == screen_size add 1px border to prevent switching to exclusive_fs.
					if (!window.maximized_fs && window.borderless && window_rect.position == screen_position && window_rect.size == screen_size) {
						// Window (borderless) was just maximized and the covers the entire screen.
						window.maximized_fs = true;
						_update_window_style(window_id, false);
					}
				} else if (window_rect.position == screen_position && window_rect.size == screen_size) {
					window.fullscreen = true;
				}

				if (window.maximized_fs && !window.maximized) {
					// Window (maximized and covering fullscreen) was just non-maximized.
					window.maximized_fs = false;
					_update_window_style(window_id, false);
				}

				if (!window.minimized) {
					window.width = window_client_rect.size.width;
					window.height = window_client_rect.size.height;

					rect_changed = true;
				}
#if defined(RD_ENABLED)
				if (window.create_completed && rendering_context && window.context_created) {
					// Note: Trigger resize event to update swapchains when window is minimized/restored, even if size is not changed.
					rendering_context->window_set_size(window_id, window.width, window.height);
				}
#endif
#if defined(GLES3_ENABLED)
				if (window.create_completed && gl_manager_native) {
					gl_manager_native->window_resize(window_id, window.width, window.height);
				}
				if (window.create_completed && gl_manager_angle) {
					gl_manager_angle->window_resize(window_id, window.width, window.height);
				}
#endif
			}

			if (!window.minimized && (!(window_pos_params->flags & SWP_NOMOVE) || window_pos_params->flags & SWP_FRAMECHANGED)) {
				window.last_pos = window_client_rect.position;
				rect_changed = true;
			}

			if (rect_changed) {
				if (window.rect_changed_callback.is_valid()) {
					window.rect_changed_callback.call(Rect2i(window.last_pos.x, window.last_pos.y, window.width, window.height));
				}

				// Update cursor clip region after window rect has changed.
				if (mouse_mode == MOUSE_MODE_CAPTURED || mouse_mode == MOUSE_MODE_CONFINED || mouse_mode == MOUSE_MODE_CONFINED_HIDDEN) {
					RECT crect;
					GetClientRect(window.hWnd, &crect);
					ClientToScreen(window.hWnd, (POINT *)&crect.left);
					ClientToScreen(window.hWnd, (POINT *)&crect.right);
					ClipCursor(&crect);
				}
			} else {
				if (window.parent_hwnd) {
					// WM_WINDOWPOSCHANGED is sent when the parent changes.
					// If we are supposed to have a parent and now we don't, it's likely
					// because the parent was closed. We will close our window as well.
					// This prevents an embedded game from staying alive when the editor is closed or crashes.
					if (!GetParent(window.hWnd)) {
						SendMessage(window.hWnd, WM_CLOSE, 0, 0);
					}
				}
			}

			// Return here to prevent WM_MOVE and WM_SIZE from being sent
			// See: https://docs.microsoft.com/en-us/windows/win32/winmsg/wm-windowposchanged#remarks
			return 0;
		} break;

		case WM_ENTERSIZEMOVE: {
			Input::get_singleton()->release_pressed_events();
			windows[window_id].move_timer_id = SetTimer(windows[window_id].hWnd, DisplayServerWindows::TIMER_ID_MOVE_REDRAW, USER_TIMER_MINIMUM, (TIMERPROC) nullptr);
		} break;
		case WM_EXITSIZEMOVE: {
			KillTimer(windows[window_id].hWnd, windows[window_id].move_timer_id);
			windows[window_id].move_timer_id = 0;
		} break;
		case WM_TIMER: {
			if (wParam == windows[window_id].move_timer_id) {
				_THREAD_SAFE_UNLOCK_
				_process_key_events();
				if (!Main::is_iterating()) {
					Main::iteration();
				}
				_THREAD_SAFE_LOCK_
			} else if (wParam == windows[window_id].activate_timer_id) {
				_process_activate_event(window_id);
				KillTimer(windows[window_id].hWnd, windows[window_id].activate_timer_id);
				windows[window_id].activate_timer_id = 0;
			}
		} break;
		case WM_SYSKEYUP:
		case WM_KEYUP:
		case WM_SYSKEYDOWN:
		case WM_KEYDOWN: {
			if (windows[window_id].ime_suppress_next_keyup && (uMsg == WM_KEYUP || uMsg == WM_SYSKEYUP)) {
				windows[window_id].ime_suppress_next_keyup = false;
				break;
			}
			if (windows[window_id].ime_in_progress) {
				break;
			}

			if (mouse_mode == MOUSE_MODE_CAPTURED) {
				// When SetCapture is used, ALT+F4 hotkey is ignored by Windows, so handle it ourselves
				if (wParam == VK_F4 && _get_mods().has_flag(WinKeyModifierMask::ALT) && (uMsg == WM_KEYDOWN || uMsg == WM_SYSKEYDOWN)) {
					_send_window_event(windows[window_id], WINDOW_EVENT_CLOSE_REQUEST);
				}
			}
			[[fallthrough]];
		}
		case WM_CHAR: {
			ERR_BREAK(key_event_pos >= KEY_EVENT_BUFFER_SIZE);
			const BitField<WinKeyModifierMask> &mods = _get_mods();

			KeyEvent ke;
			ke.shift = mods.has_flag(WinKeyModifierMask::SHIFT);
			ke.alt = mods.has_flag(WinKeyModifierMask::ALT);
			ke.altgr = mods.has_flag(WinKeyModifierMask::ALT_GR);
			ke.control = mods.has_flag(WinKeyModifierMask::CTRL);
			ke.meta = mods.has_flag(WinKeyModifierMask::META);
			ke.uMsg = uMsg;
			ke.window_id = window_id;

			if (ke.uMsg == WM_SYSKEYDOWN) {
				ke.uMsg = WM_KEYDOWN;
			}
			if (ke.uMsg == WM_SYSKEYUP) {
				ke.uMsg = WM_KEYUP;
			}

			ke.wParam = wParam;
			ke.lParam = lParam;
			key_event_buffer[key_event_pos++] = ke;

		} break;
		case WM_IME_COMPOSITION: {
			CANDIDATEFORM cf;
			cf.dwIndex = 0;

			cf.dwStyle = CFS_CANDIDATEPOS;
			cf.ptCurrentPos.x = windows[window_id].im_position.x;
			cf.ptCurrentPos.y = windows[window_id].im_position.y;
			ImmSetCandidateWindow(windows[window_id].im_himc, &cf);

			cf.dwStyle = CFS_EXCLUDE;
			cf.rcArea.left = windows[window_id].im_position.x;
			cf.rcArea.right = windows[window_id].im_position.x;
			cf.rcArea.top = windows[window_id].im_position.y;
			cf.rcArea.bottom = windows[window_id].im_position.y;
			ImmSetCandidateWindow(windows[window_id].im_himc, &cf);

			if (windows[window_id].ime_active) {
				SetCaretPos(windows[window_id].im_position.x, windows[window_id].im_position.y);
				OS::get_singleton()->get_main_loop()->notification(MainLoop::NOTIFICATION_OS_IME_UPDATE);
			}
		} break;
		case WM_INPUTLANGCHANGEREQUEST: {
			// FIXME: Do something?
		} break;
		case WM_IME_STARTCOMPOSITION: {
			if (windows[window_id].ime_active) {
				windows[window_id].ime_in_progress = true;
				if (key_event_pos > 0) {
					key_event_pos--;
				}
			}
			return 0;
		} break;
		case WM_IME_ENDCOMPOSITION: {
			if (windows[window_id].ime_active) {
				windows[window_id].ime_in_progress = false;
				windows[window_id].ime_suppress_next_keyup = true;
			}
			return 0;
		} break;
		case WM_IME_NOTIFY: {
			return 0;
		} break;
		case WM_TOUCH: {
			BOOL bHandled = FALSE;
			UINT cInputs = LOWORD(wParam);
			PTOUCHINPUT pInputs = memnew_arr(TOUCHINPUT, cInputs);
			if (pInputs) {
				if (GetTouchInputInfo((HTOUCHINPUT)lParam, cInputs, pInputs, sizeof(TOUCHINPUT))) {
					for (UINT i = 0; i < cInputs; i++) {
						TOUCHINPUT ti = pInputs[i];
						POINT touch_pos = {
							TOUCH_COORD_TO_PIXEL(ti.x),
							TOUCH_COORD_TO_PIXEL(ti.y),
						};
						ScreenToClient(hWnd, &touch_pos);
						// Do something with each touch input entry.
						if (ti.dwFlags & TOUCHEVENTF_MOVE) {
							_drag_event(window_id, touch_pos.x, touch_pos.y, ti.dwID);
						} else if (ti.dwFlags & (TOUCHEVENTF_UP | TOUCHEVENTF_DOWN)) {
							_touch_event(window_id, ti.dwFlags & TOUCHEVENTF_DOWN, touch_pos.x, touch_pos.y, ti.dwID);
						}
					}
					bHandled = TRUE;
				} else {
					// TODO: Handle the error here.
				}
				memdelete_arr(pInputs);
			} else {
				// TODO: Handle the error here, probably out of memory.
			}
			if (bHandled) {
				CloseTouchInputHandle((HTOUCHINPUT)lParam);
				return 0;
			}

		} break;
		case WM_DEVICECHANGE: {
			joypad->probe_joypads();
		} break;
		case WM_DESTROY: {
			Input::get_singleton()->flush_buffered_events();
			if (window_mouseover_id == window_id) {
				window_mouseover_id = INVALID_WINDOW_ID;
				_send_window_event(windows[window_id], WINDOW_EVENT_MOUSE_EXIT);
			}
		} break;
		case WM_SETCURSOR: {
			if (LOWORD(lParam) == HTCLIENT) {
				if (windows[window_id].window_focused && (mouse_mode == MOUSE_MODE_HIDDEN || mouse_mode == MOUSE_MODE_CAPTURED || mouse_mode == MOUSE_MODE_CONFINED_HIDDEN)) {
					// Hide the cursor.
					if (hCursor == nullptr) {
						hCursor = SetCursor(nullptr);
					} else {
						SetCursor(nullptr);
					}
				} else {
					if (hCursor != nullptr) {
						CursorShape c = cursor_shape;
						cursor_shape = CURSOR_MAX;
						cursor_set_shape(c);
						hCursor = nullptr;
					}
				}
			}
		} break;
		case WM_SHOWWINDOW: {
			windows[window_id].hidden = !wParam;
		} break;
		default: {
			if (user_proc) {
				return CallWindowProcW(user_proc, hWnd, uMsg, wParam, lParam);
			}
		}
	}

	return DefWindowProcW(hWnd, uMsg, wParam, lParam);
}

LRESULT CALLBACK WndProc(HWND hWnd, UINT uMsg, WPARAM wParam, LPARAM lParam) {
	DisplayServerWindows *ds_win = static_cast<DisplayServerWindows *>(DisplayServer::get_singleton());
	if (ds_win) {
		return ds_win->WndProc(hWnd, uMsg, wParam, lParam);
	} else {
		return DefWindowProcW(hWnd, uMsg, wParam, lParam);
	}
}

void DisplayServerWindows::_process_activate_event(WindowID p_window_id) {
	WindowData &wd = windows[p_window_id];
	if (wd.activate_state == WA_ACTIVE || wd.activate_state == WA_CLICKACTIVE) {
		last_focused_window = p_window_id;
		_set_mouse_mode_impl(mouse_mode);
		if (!IsIconic(wd.hWnd)) {
			SetFocus(wd.hWnd);
		}
		wd.window_focused = true;
		_send_window_event(wd, WINDOW_EVENT_FOCUS_IN);
	} else { // WM_INACTIVE.
		Input::get_singleton()->release_pressed_events();
		track_mouse_leave_event(wd.hWnd);
		// Release capture unconditionally because it can be set due to dragging, in addition to captured mode.
		ReleaseCapture();
		wd.window_focused = false;
		_send_window_event(wd, WINDOW_EVENT_FOCUS_OUT);
	}

	if ((tablet_get_current_driver() == "wintab") && wintab_available && wd.wtctx) {
		wintab_WTEnable(wd.wtctx, wd.activate_state);
	}
}

void DisplayServerWindows::_process_key_events() {
	for (int i = 0; i < key_event_pos; i++) {
		KeyEvent &ke = key_event_buffer[i];
		switch (ke.uMsg) {
			case WM_CHAR: {
				// Extended keys should only be processed as WM_KEYDOWN message.
				if (!KeyMappingWindows::is_extended_key(ke.wParam) && ((i == 0 && ke.uMsg == WM_CHAR) || (i > 0 && key_event_buffer[i - 1].uMsg == WM_CHAR))) {
					static char32_t prev_wc = 0;
					char32_t unicode = ke.wParam;
					if ((unicode & 0xfffffc00) == 0xd800) {
						if (prev_wc != 0) {
							ERR_PRINT("invalid utf16 surrogate input");
						}
						prev_wc = unicode;
						break; // Skip surrogate.
					} else if ((unicode & 0xfffffc00) == 0xdc00) {
						if (prev_wc == 0) {
							ERR_PRINT("invalid utf16 surrogate input");
							break; // Skip invalid surrogate.
						}
						unicode = (prev_wc << 10UL) + unicode - ((0xd800 << 10UL) + 0xdc00 - 0x10000);
						prev_wc = 0;
					} else {
						prev_wc = 0;
					}
					Ref<InputEventKey> k;
					k.instantiate();

					Key keycode = KeyMappingWindows::get_keysym(MapVirtualKey((ke.lParam >> 16) & 0xFF, MAPVK_VSC_TO_VK));
					Key key_label = keycode;
					Key physical_keycode = KeyMappingWindows::get_scansym((ke.lParam >> 16) & 0xFF, ke.lParam & (1 << 24));

					static BYTE keyboard_state[256];
					memset(keyboard_state, 0, 256);
					wchar_t chars[256] = {};
					UINT extended_code = MapVirtualKey((ke.lParam >> 16) & 0xFF, MAPVK_VSC_TO_VK_EX);
					if (!(ke.lParam & (1 << 24)) && ToUnicodeEx(extended_code, (ke.lParam >> 16) & 0xFF, keyboard_state, chars, 255, 4, GetKeyboardLayout(0)) > 0) {
						String keysym = String::utf16((char16_t *)chars, 255);
						if (!keysym.is_empty()) {
							key_label = fix_key_label(keysym[0], keycode);
						}
					}

					k->set_window_id(ke.window_id);
					if (keycode != Key::SHIFT) {
						k->set_shift_pressed(ke.shift);
					}
					if (keycode != Key::ALT) {
						k->set_alt_pressed(ke.alt);
					}
					if (keycode != Key::CTRL) {
						k->set_ctrl_pressed(ke.control);
					}
					if (keycode != Key::META) {
						k->set_meta_pressed(ke.meta);
					}
					k->set_pressed(true);
					k->set_keycode(keycode);
					k->set_physical_keycode(physical_keycode);
					k->set_key_label(key_label);
					k->set_unicode(fix_unicode(unicode));
					if (k->get_unicode() && ke.altgr && windows[ke.window_id].ime_active) {
						k->set_alt_pressed(false);
						k->set_ctrl_pressed(false);
					}

					Input::get_singleton()->parse_input_event(k);
				} else {
					// Do nothing.
				}
			} break;
			case WM_KEYUP:
			case WM_KEYDOWN: {
				Ref<InputEventKey> k;
				k.instantiate();

				k->set_window_id(ke.window_id);
				k->set_pressed(ke.uMsg == WM_KEYDOWN);

				Key keycode = KeyMappingWindows::get_keysym(ke.wParam);
				if ((ke.lParam & (1 << 24)) && (ke.wParam == VK_RETURN)) {
					// Special case for Numpad Enter key.
					keycode = Key::KP_ENTER;
				}
				Key key_label = keycode;
				Key physical_keycode = KeyMappingWindows::get_scansym((ke.lParam >> 16) & 0xFF, ke.lParam & (1 << 24));
				KeyLocation location = KeyMappingWindows::get_location((ke.lParam >> 16) & 0xFF, ke.lParam & (1 << 24));

				static BYTE keyboard_state[256];
				memset(keyboard_state, 0, 256);
				wchar_t chars[256] = {};
				UINT extended_code = MapVirtualKey((ke.lParam >> 16) & 0xFF, MAPVK_VSC_TO_VK_EX);
				if (!(ke.lParam & (1 << 24)) && ToUnicodeEx(extended_code, (ke.lParam >> 16) & 0xFF, keyboard_state, chars, 255, 4, GetKeyboardLayout(0)) > 0) {
					String keysym = String::utf16((char16_t *)chars, 255);
					if (!keysym.is_empty()) {
						key_label = fix_key_label(keysym[0], keycode);
					}
				}

				if (keycode != Key::SHIFT) {
					k->set_shift_pressed(ke.shift);
				}
				if (keycode != Key::ALT) {
					k->set_alt_pressed(ke.alt);
				}
				if (keycode != Key::CTRL) {
					k->set_ctrl_pressed(ke.control);
				}
				if (keycode != Key::META) {
					k->set_meta_pressed(ke.meta);
				}
				k->set_keycode(keycode);
				k->set_physical_keycode(physical_keycode);
				k->set_location(location);
				k->set_key_label(key_label);

				if (i + 1 < key_event_pos && key_event_buffer[i + 1].uMsg == WM_CHAR) {
					char32_t unicode = key_event_buffer[i + 1].wParam;
					static char32_t prev_wck = 0;
					if ((unicode & 0xfffffc00) == 0xd800) {
						if (prev_wck != 0) {
							ERR_PRINT("invalid utf16 surrogate input");
						}
						prev_wck = unicode;
						break; // Skip surrogate.
					} else if ((unicode & 0xfffffc00) == 0xdc00) {
						if (prev_wck == 0) {
							ERR_PRINT("invalid utf16 surrogate input");
							break; // Skip invalid surrogate.
						}
						unicode = (prev_wck << 10UL) + unicode - ((0xd800 << 10UL) + 0xdc00 - 0x10000);
						prev_wck = 0;
					} else {
						prev_wck = 0;
					}
					k->set_unicode(fix_unicode(unicode));
				}
				if (k->get_unicode() && ke.altgr && windows[ke.window_id].ime_active) {
					k->set_alt_pressed(false);
					k->set_ctrl_pressed(false);
				}

				k->set_echo((ke.uMsg == WM_KEYDOWN && (ke.lParam & (1 << 30))));

				Input::get_singleton()->parse_input_event(k);

			} break;
		}
	}

	key_event_pos = 0;
}

void DisplayServerWindows::_update_tablet_ctx(const String &p_old_driver, const String &p_new_driver) {
	for (KeyValue<WindowID, WindowData> &E : windows) {
		WindowData &wd = E.value;
		wd.block_mm = false;
		if ((p_old_driver == "wintab") && wintab_available && wd.wtctx) {
			wintab_WTEnable(wd.wtctx, false);
			wintab_WTClose(wd.wtctx);
			wd.wtctx = nullptr;
		}
		if ((p_new_driver == "wintab") && wintab_available) {
			wintab_WTInfo(WTI_DEFSYSCTX, 0, &wd.wtlc);
			wd.wtlc.lcOptions |= CXO_MESSAGES;
			wd.wtlc.lcPktData = PK_STATUS | PK_NORMAL_PRESSURE | PK_TANGENT_PRESSURE | PK_ORIENTATION;
			wd.wtlc.lcMoveMask = PK_STATUS | PK_NORMAL_PRESSURE | PK_TANGENT_PRESSURE;
			wd.wtlc.lcPktMode = 0;
			wd.wtlc.lcOutOrgX = 0;
			wd.wtlc.lcOutExtX = wd.wtlc.lcInExtX;
			wd.wtlc.lcOutOrgY = 0;
			wd.wtlc.lcOutExtY = -wd.wtlc.lcInExtY;
			wd.wtctx = wintab_WTOpen(wd.hWnd, &wd.wtlc, false);
			if (wd.wtctx) {
				wintab_WTEnable(wd.wtctx, true);
				AXIS pressure;
				if (wintab_WTInfo(WTI_DEVICES + wd.wtlc.lcDevice, DVC_NPRESSURE, &pressure)) {
					wd.min_pressure = int(pressure.axMin);
					wd.max_pressure = int(pressure.axMax);
				}
				AXIS orientation[3];
				if (wintab_WTInfo(WTI_DEVICES + wd.wtlc.lcDevice, DVC_ORIENTATION, &orientation)) {
					wd.tilt_supported = orientation[0].axResolution && orientation[1].axResolution;
				}
				wintab_WTEnable(wd.wtctx, true);
			} else {
				print_verbose("WinTab context creation failed.");
			}
		}
	}
}

DisplayServer::WindowID DisplayServerWindows::_create_window(WindowMode p_mode, VSyncMode p_vsync_mode, uint32_t p_flags, const Rect2i &p_rect, bool p_exclusive, WindowID p_transient_parent, HWND p_parent_hwnd) {
	DWORD dwExStyle;
	DWORD dwStyle;

<<<<<<< HEAD
	_get_window_style(window_id_counter == MAIN_WINDOW_ID, false, (p_mode == WINDOW_MODE_FULLSCREEN || p_mode == WINDOW_MODE_EXCLUSIVE_FULLSCREEN), p_mode != WINDOW_MODE_EXCLUSIVE_FULLSCREEN, p_flags & WINDOW_FLAG_BORDERLESS_BIT, !(p_flags & WINDOW_FLAG_RESIZE_DISABLED_BIT), p_mode == WINDOW_MODE_MINIMIZED, p_mode == WINDOW_MODE_MAXIMIZED, false, (p_flags & WINDOW_FLAG_NO_FOCUS_BIT) | (p_flags & WINDOW_FLAG_POPUP), p_parent_hwnd, (p_flags & WINDOW_FLAG_HIDDEN_BIT), dwStyle, dwExStyle);
=======
	_get_window_style(window_id_counter == MAIN_WINDOW_ID, false, (p_mode == WINDOW_MODE_FULLSCREEN || p_mode == WINDOW_MODE_EXCLUSIVE_FULLSCREEN), p_mode != WINDOW_MODE_EXCLUSIVE_FULLSCREEN, p_flags & WINDOW_FLAG_BORDERLESS_BIT, !(p_flags & WINDOW_FLAG_RESIZE_DISABLED_BIT), p_mode == WINDOW_MODE_MINIMIZED, p_mode == WINDOW_MODE_MAXIMIZED, false, (p_flags & WINDOW_FLAG_NO_FOCUS_BIT) | (p_flags & WINDOW_FLAG_POPUP), p_parent_hwnd, dwStyle, dwExStyle);
>>>>>>> f9695ef8

	RECT WindowRect;

	WindowRect.left = p_rect.position.x;
	WindowRect.right = p_rect.position.x + p_rect.size.x;
	WindowRect.top = p_rect.position.y;
	WindowRect.bottom = p_rect.position.y + p_rect.size.y;

	int rq_screen = get_screen_from_rect(p_rect);
	if (rq_screen < 0) {
		rq_screen = get_primary_screen(); // Requested window rect is outside any screen bounds.
	}

	if (!p_parent_hwnd) {
		if (p_mode == WINDOW_MODE_FULLSCREEN || p_mode == WINDOW_MODE_EXCLUSIVE_FULLSCREEN) {
			Rect2i screen_rect = Rect2i(screen_get_position(rq_screen), screen_get_size(rq_screen));

			WindowRect.left = screen_rect.position.x;
			WindowRect.right = screen_rect.position.x + screen_rect.size.x;
			WindowRect.top = screen_rect.position.y;
			WindowRect.bottom = screen_rect.position.y + screen_rect.size.y;
		} else {
			Rect2i srect = screen_get_usable_rect(rq_screen);
			Point2i wpos = p_rect.position;
			if (srect != Rect2i()) {
				wpos = wpos.clamp(srect.position, srect.position + srect.size - p_rect.size / 3);
			}

			WindowRect.left = wpos.x;
			WindowRect.right = wpos.x + p_rect.size.x;
			WindowRect.top = wpos.y;
			WindowRect.bottom = wpos.y + p_rect.size.y;
		}

		Point2i offset = _get_screens_origin();
		WindowRect.left += offset.x;
		WindowRect.right += offset.x;
		WindowRect.top += offset.y;
		WindowRect.bottom += offset.y;

		if (p_mode != WINDOW_MODE_FULLSCREEN && p_mode != WINDOW_MODE_EXCLUSIVE_FULLSCREEN) {
			AdjustWindowRectEx(&WindowRect, dwStyle, FALSE, dwExStyle);
		}
	}

	WindowID id = window_id_counter;
	{
		WindowData *wd_transient_parent = nullptr;
		HWND owner_hwnd = nullptr;
		if (p_parent_hwnd) {
			owner_hwnd = p_parent_hwnd;
		} else if (p_transient_parent != INVALID_WINDOW_ID) {
			if (!windows.has(p_transient_parent)) {
				ERR_PRINT("Condition \"!windows.has(p_transient_parent)\" is true.");
				p_transient_parent = INVALID_WINDOW_ID;
			} else {
				wd_transient_parent = &windows[p_transient_parent];
				if (p_exclusive) {
					owner_hwnd = wd_transient_parent->hWnd;
				}
			}
		}

		WindowData &wd = windows[id];

		wd.hWnd = CreateWindowExW(
				dwExStyle,
				L"Engine", L"",
				dwStyle,
				WindowRect.left,
				WindowRect.top,
				WindowRect.right - WindowRect.left,
				WindowRect.bottom - WindowRect.top,
				owner_hwnd,
				nullptr,
				hInstance,
				// tunnel the WindowData we need to handle creation message
				// lifetime is ensured because we are still on the stack when this is
				// processed in the window proc
				reinterpret_cast<void *>(&wd));
		if (!wd.hWnd) {
			MessageBoxW(nullptr, L"Window Creation Error.", L"ERROR", MB_OK | MB_ICONEXCLAMATION);
			windows.erase(id);
			ERR_FAIL_V_MSG(INVALID_WINDOW_ID, "Failed to create Windows OS window.");
		}

		wd.parent_hwnd = p_parent_hwnd;

		if (p_mode == WINDOW_MODE_FULLSCREEN || p_mode == WINDOW_MODE_EXCLUSIVE_FULLSCREEN) {
			wd.fullscreen = true;
			if (p_mode == WINDOW_MODE_FULLSCREEN) {
				wd.multiwindow_fs = true;
			}
		}
		if (p_mode != WINDOW_MODE_FULLSCREEN && p_mode != WINDOW_MODE_EXCLUSIVE_FULLSCREEN) {
			wd.pre_fs_valid = true;
		}

		wd.exclusive = p_exclusive;
		if (wd_transient_parent) {
			wd.transient_parent = p_transient_parent;
			wd_transient_parent->transient_children.insert(id);
		}

		wd.sharp_corners = p_flags & WINDOW_FLAG_SHARP_CORNERS_BIT;
		{
			DWORD value = wd.sharp_corners ? DWMWCP_DONOTROUND : DWMWCP_DEFAULT;
			::DwmSetWindowAttribute(wd.hWnd, DWMWA_WINDOW_CORNER_PREFERENCE, &value, sizeof(value));
		}

		wd.hidden = (p_flags & WINDOW_FLAG_HIDDEN_BIT);

		if (is_dark_mode_supported() && dark_title_available) {
			BOOL value = is_dark_mode();
			::DwmSetWindowAttribute(wd.hWnd, use_legacy_dark_mode_before_20H1 ? DWMWA_USE_IMMERSIVE_DARK_MODE_BEFORE_20H1 : DWMWA_USE_IMMERSIVE_DARK_MODE, &value, sizeof(value));
		}

		RECT real_client_rect;
		GetClientRect(wd.hWnd, &real_client_rect);

#ifdef RD_ENABLED
		if (rendering_context) {
			union {
#ifdef VULKAN_ENABLED
				RenderingContextDriverVulkanWindows::WindowPlatformData vulkan;
#endif
#ifdef D3D12_ENABLED
				RenderingContextDriverD3D12::WindowPlatformData d3d12;
#endif
			} wpd;
#ifdef VULKAN_ENABLED
			if (rendering_driver == "vulkan") {
				wpd.vulkan.window = wd.hWnd;
				wpd.vulkan.instance = hInstance;
			}
#endif
#ifdef D3D12_ENABLED
			if (rendering_driver == "d3d12") {
				wpd.d3d12.window = wd.hWnd;
			}
#endif
			if (rendering_context->window_create(id, &wpd) != OK) {
				ERR_PRINT(vformat("Failed to create %s window.", rendering_driver));
				memdelete(rendering_context);
				rendering_context = nullptr;
				windows.erase(id);
				return INVALID_WINDOW_ID;
			}

			rendering_context->window_set_size(id, real_client_rect.right - real_client_rect.left, real_client_rect.bottom - real_client_rect.top);
			rendering_context->window_set_vsync_mode(id, p_vsync_mode);
			wd.context_created = true;
		}
#endif

#ifdef GLES3_ENABLED
		if (gl_manager_native) {
			if (gl_manager_native->window_create(id, wd.hWnd, hInstance, real_client_rect.right - real_client_rect.left, real_client_rect.bottom - real_client_rect.top) != OK) {
				memdelete(gl_manager_native);
				gl_manager_native = nullptr;
				windows.erase(id);
				ERR_FAIL_V_MSG(INVALID_WINDOW_ID, "Failed to create an OpenGL window.");
			}
			window_set_vsync_mode(p_vsync_mode, id);
		}

		if (gl_manager_angle) {
			if (gl_manager_angle->window_create(id, nullptr, wd.hWnd, real_client_rect.right - real_client_rect.left, real_client_rect.bottom - real_client_rect.top) != OK) {
				memdelete(gl_manager_angle);
				gl_manager_angle = nullptr;
				windows.erase(id);
				ERR_FAIL_V_MSG(INVALID_WINDOW_ID, "Failed to create an OpenGL window.");
			}
			window_set_vsync_mode(p_vsync_mode, id);
		}
#endif

		RegisterTouchWindow(wd.hWnd, 0);
		DragAcceptFiles(wd.hWnd, true);

		if ((tablet_get_current_driver() == "wintab") && wintab_available) {
			wintab_WTInfo(WTI_DEFSYSCTX, 0, &wd.wtlc);
			wd.wtlc.lcOptions |= CXO_MESSAGES;
			wd.wtlc.lcPktData = PK_STATUS | PK_NORMAL_PRESSURE | PK_TANGENT_PRESSURE | PK_ORIENTATION;
			wd.wtlc.lcMoveMask = PK_STATUS | PK_NORMAL_PRESSURE | PK_TANGENT_PRESSURE;
			wd.wtlc.lcPktMode = 0;
			wd.wtlc.lcOutOrgX = 0;
			wd.wtlc.lcOutExtX = wd.wtlc.lcInExtX;
			wd.wtlc.lcOutOrgY = 0;
			wd.wtlc.lcOutExtY = -wd.wtlc.lcInExtY;
			wd.wtctx = wintab_WTOpen(wd.hWnd, &wd.wtlc, false);
			if (wd.wtctx) {
				wintab_WTEnable(wd.wtctx, true);
				AXIS pressure;
				if (wintab_WTInfo(WTI_DEVICES + wd.wtlc.lcDevice, DVC_NPRESSURE, &pressure)) {
					wd.min_pressure = int(pressure.axMin);
					wd.max_pressure = int(pressure.axMax);
				}
				AXIS orientation[3];
				if (wintab_WTInfo(WTI_DEVICES + wd.wtlc.lcDevice, DVC_ORIENTATION, &orientation)) {
					wd.tilt_supported = orientation[0].axResolution && orientation[1].axResolution;
				}
			} else {
				print_verbose("WinTab context creation failed.");
			}
		} else {
			wd.wtctx = nullptr;
		}

		if (p_mode == WINDOW_MODE_MAXIMIZED) {
			wd.maximized = true;
			wd.minimized = false;
		}

		if (p_mode == WINDOW_MODE_MINIMIZED) {
			wd.maximized = false;
			wd.minimized = true;
		}

		wd.last_pressure = 0;
		wd.last_pressure_update = 0;
		wd.last_tilt = Vector2();

		IPropertyStore *prop_store;
		HRESULT hr = SHGetPropertyStoreForWindow(wd.hWnd, IID_IPropertyStore, (void **)&prop_store);
		if (hr == S_OK) {
			PROPVARIANT val;
			String appname;
			if (Engine::get_singleton()->is_editor_hint()) {
				appname = "Godot.GodotEditor." + String(VERSION_FULL_CONFIG);
			} else {
				String name = GLOBAL_GET("application/config/name");
				String version = GLOBAL_GET("application/config/version");
				if (version.is_empty()) {
					version = "0";
				}
				String clean_app_name = name.to_pascal_case();
				for (int i = 0; i < clean_app_name.length(); i++) {
					if (!is_ascii_alphanumeric_char(clean_app_name[i]) && clean_app_name[i] != '_' && clean_app_name[i] != '.') {
						clean_app_name[i] = '_';
					}
				}
				clean_app_name = clean_app_name.substr(0, 120 - version.length()).trim_suffix(".");
				appname = "Godot." + clean_app_name + "." + version;
			}
			InitPropVariantFromString((PCWSTR)appname.utf16().get_data(), &val);
			prop_store->SetValue(PKEY_AppUserModel_ID, val);
			prop_store->Release();
		}

		// IME.
		wd.im_himc = ImmGetContext(wd.hWnd);
		ImmAssociateContext(wd.hWnd, (HIMC) nullptr);

		wd.im_position = Vector2();

		if (p_mode == WINDOW_MODE_FULLSCREEN || p_mode == WINDOW_MODE_EXCLUSIVE_FULLSCREEN || p_mode == WINDOW_MODE_MAXIMIZED) {
			RECT r;
			GetClientRect(wd.hWnd, &r);
			ClientToScreen(wd.hWnd, (POINT *)&r.left);
			ClientToScreen(wd.hWnd, (POINT *)&r.right);
			wd.last_pos = Point2i(r.left, r.top) - _get_screens_origin();
			wd.width = r.right - r.left;
			wd.height = r.bottom - r.top;
		} else {
			wd.last_pos = p_rect.position;
			wd.width = p_rect.size.width;
			wd.height = p_rect.size.height;
		}

		// Set size of maximized borderless window (by default it covers the entire screen).
		if (p_mode == WINDOW_MODE_MAXIMIZED && (p_flags & WINDOW_FLAG_BORDERLESS_BIT)) {
			Rect2i srect = screen_get_usable_rect(rq_screen);
			SetWindowPos(wd.hWnd, HWND_TOP, srect.position.x, srect.position.y, srect.size.width, srect.size.height, SWP_NOZORDER | SWP_NOACTIVATE);
		}

		wd.create_completed = true;
		window_id_counter++;
	}

	return id;
}

BitField<DisplayServerWindows::DriverID> DisplayServerWindows::tested_drivers = 0;

// WinTab API.
bool DisplayServerWindows::wintab_available = false;
WTOpenPtr DisplayServerWindows::wintab_WTOpen = nullptr;
WTClosePtr DisplayServerWindows::wintab_WTClose = nullptr;
WTInfoPtr DisplayServerWindows::wintab_WTInfo = nullptr;
WTPacketPtr DisplayServerWindows::wintab_WTPacket = nullptr;
WTEnablePtr DisplayServerWindows::wintab_WTEnable = nullptr;

// UXTheme API.
bool DisplayServerWindows::dark_title_available = false;
bool DisplayServerWindows::use_legacy_dark_mode_before_20H1 = false;
bool DisplayServerWindows::ux_theme_available = false;
ShouldAppsUseDarkModePtr DisplayServerWindows::ShouldAppsUseDarkMode = nullptr;
GetImmersiveColorFromColorSetExPtr DisplayServerWindows::GetImmersiveColorFromColorSetEx = nullptr;
GetImmersiveColorTypeFromNamePtr DisplayServerWindows::GetImmersiveColorTypeFromName = nullptr;
GetImmersiveUserColorSetPreferencePtr DisplayServerWindows::GetImmersiveUserColorSetPreference = nullptr;

// Windows Ink API.
bool DisplayServerWindows::winink_available = false;
GetPointerTypePtr DisplayServerWindows::win8p_GetPointerType = nullptr;
GetPointerPenInfoPtr DisplayServerWindows::win8p_GetPointerPenInfo = nullptr;
LogicalToPhysicalPointForPerMonitorDPIPtr DisplayServerWindows::win81p_LogicalToPhysicalPointForPerMonitorDPI = nullptr;
PhysicalToLogicalPointForPerMonitorDPIPtr DisplayServerWindows::win81p_PhysicalToLogicalPointForPerMonitorDPI = nullptr;

// Shell API,
SHLoadIndirectStringPtr DisplayServerWindows::load_indirect_string = nullptr;

Vector2i _get_device_ids(const String &p_device_name) {
	if (p_device_name.is_empty()) {
		return Vector2i();
	}

	REFCLSID clsid = CLSID_WbemLocator; // Unmarshaler CLSID
	REFIID uuid = IID_IWbemLocator; // Interface UUID
	IWbemLocator *wbemLocator = nullptr; // to get the services
	IWbemServices *wbemServices = nullptr; // to get the class
	IEnumWbemClassObject *iter = nullptr;
	IWbemClassObject *pnpSDriverObject[1]; // contains driver name, version, etc.

	HRESULT hr = CoCreateInstance(clsid, nullptr, CLSCTX_INPROC_SERVER, uuid, (LPVOID *)&wbemLocator);
	if (hr != S_OK) {
		return Vector2i();
	}
	BSTR resource_name = SysAllocString(L"root\\CIMV2");
	hr = wbemLocator->ConnectServer(resource_name, nullptr, nullptr, nullptr, 0, nullptr, nullptr, &wbemServices);
	SysFreeString(resource_name);

	SAFE_RELEASE(wbemLocator) // from now on, use `wbemServices`
	if (hr != S_OK) {
		SAFE_RELEASE(wbemServices)
		return Vector2i();
	}

	Vector2i ids;

	const String gpu_device_class_query = vformat("SELECT * FROM Win32_PnPSignedDriver WHERE DeviceName = \"%s\"", p_device_name);
	BSTR query = SysAllocString((const WCHAR *)gpu_device_class_query.utf16().get_data());
	BSTR query_lang = SysAllocString(L"WQL");
	hr = wbemServices->ExecQuery(query_lang, query, WBEM_FLAG_RETURN_IMMEDIATELY | WBEM_FLAG_FORWARD_ONLY, nullptr, &iter);
	SysFreeString(query_lang);
	SysFreeString(query);
	if (hr == S_OK) {
		ULONG resultCount;
		hr = iter->Next(5000, 1, pnpSDriverObject, &resultCount); // Get exactly 1. Wait max 5 seconds.

		if (hr == S_OK && resultCount > 0) {
			VARIANT did;
			VariantInit(&did);
			BSTR object_name = SysAllocString(L"DeviceID");
			hr = pnpSDriverObject[0]->Get(object_name, 0, &did, nullptr, nullptr);
			SysFreeString(object_name);
			if (hr == S_OK) {
				String device_id = String(V_BSTR(&did));
				ids.x = device_id.get_slice("&", 0).lstrip("PCI\\VEN_").hex_to_int();
				ids.y = device_id.get_slice("&", 1).lstrip("DEV_").hex_to_int();
			}

			for (ULONG i = 0; i < resultCount; i++) {
				SAFE_RELEASE(pnpSDriverObject[i])
			}
		}
	}

	SAFE_RELEASE(wbemServices)
	SAFE_RELEASE(iter)

	return ids;
}

bool DisplayServerWindows::is_dark_mode_supported() const {
	return ux_theme_available;
}

bool DisplayServerWindows::is_dark_mode() const {
	return ux_theme_available && ShouldAppsUseDarkMode();
}

Color DisplayServerWindows::get_accent_color() const {
	if (!ux_theme_available) {
		return Color(0, 0, 0, 0);
	}

	int argb = GetImmersiveColorFromColorSetEx((UINT)GetImmersiveUserColorSetPreference(false, false), GetImmersiveColorTypeFromName(L"ImmersiveSystemAccent"), false, 0);
	return Color((argb & 0xFF) / 255.f, ((argb & 0xFF00) >> 8) / 255.f, ((argb & 0xFF0000) >> 16) / 255.f, ((argb & 0xFF000000) >> 24) / 255.f);
}

Color DisplayServerWindows::get_base_color() const {
	if (!ux_theme_available) {
		return Color(0, 0, 0, 0);
	}

	int argb = GetImmersiveColorFromColorSetEx((UINT)GetImmersiveUserColorSetPreference(false, false), GetImmersiveColorTypeFromName(ShouldAppsUseDarkMode() ? L"ImmersiveDarkChromeMediumLow" : L"ImmersiveLightChromeMediumLow"), false, 0);
	return Color((argb & 0xFF) / 255.f, ((argb & 0xFF00) >> 8) / 255.f, ((argb & 0xFF0000) >> 16) / 255.f, ((argb & 0xFF000000) >> 24) / 255.f);
}

void DisplayServerWindows::set_system_theme_change_callback(const Callable &p_callable) {
	system_theme_changed = p_callable;
}

int DisplayServerWindows::tablet_get_driver_count() const {
	return tablet_drivers.size();
}

String DisplayServerWindows::tablet_get_driver_name(int p_driver) const {
	if (p_driver < 0 || p_driver >= tablet_drivers.size()) {
		return "";
	} else {
		return tablet_drivers[p_driver];
	}
}

String DisplayServerWindows::tablet_get_current_driver() const {
	return tablet_driver;
}

void DisplayServerWindows::tablet_set_current_driver(const String &p_driver) {
	if (tablet_get_driver_count() == 0) {
		return;
	}
	bool found = false;
	for (int i = 0; i < tablet_get_driver_count(); i++) {
		if (p_driver == tablet_get_driver_name(i)) {
			found = true;
		}
	}
	if (found) {
		_update_tablet_ctx(tablet_driver, p_driver);
		tablet_driver = p_driver;
	} else {
		ERR_PRINT("Unknown tablet driver " + p_driver + ".");
	}
}

DisplayServerWindows::DisplayServerWindows(const String &p_rendering_driver, WindowMode p_mode, VSyncMode p_vsync_mode, uint32_t p_flags, const Vector2i *p_position, const Vector2i &p_resolution, int p_screen, Context p_context, int64_t p_parent_window, Error &r_error) {
	KeyMappingWindows::initialize();

	tested_drivers.clear();

	drop_events = false;
	key_event_pos = 0;

	hInstance = static_cast<OS_Windows *>(OS::get_singleton())->get_hinstance();

	pressrc = 0;
	old_invalid = true;
	mouse_mode = MOUSE_MODE_VISIBLE;

	rendering_driver = p_rendering_driver;

	// Init TTS
	bool tts_enabled = GLOBAL_GET("audio/general/text_to_speech");
	if (tts_enabled) {
		tts = memnew(TTS_Windows);
	}
	native_menu = memnew(NativeMenuWindows);

	// Enforce default keep screen on value.
	screen_set_keep_on(GLOBAL_GET("display/window/energy_saving/keep_screen_on"));

	// Load Windows version info.
	OSVERSIONINFOW os_ver;
	ZeroMemory(&os_ver, sizeof(OSVERSIONINFOW));
	os_ver.dwOSVersionInfoSize = sizeof(OSVERSIONINFOW);

	HMODULE nt_lib = LoadLibraryW(L"ntdll.dll");
	if (nt_lib) {
		WineGetVersionPtr wine_get_version = (WineGetVersionPtr)GetProcAddress(nt_lib, "wine_get_version"); // Do not read Windows build number under Wine, it can be set to arbitrary value.
		if (!wine_get_version) {
			RtlGetVersionPtr RtlGetVersion = (RtlGetVersionPtr)GetProcAddress(nt_lib, "RtlGetVersion");
			if (RtlGetVersion) {
				RtlGetVersion(&os_ver);
			}
		}
		FreeLibrary(nt_lib);
	}

	// Load Shell API.
	HMODULE shellapi_lib = LoadLibraryW(L"shlwapi.dll");
	if (shellapi_lib) {
		load_indirect_string = (SHLoadIndirectStringPtr)GetProcAddress(shellapi_lib, "SHLoadIndirectString");
	}

	// Load UXTheme, available on Windows 10+ only.
	if (os_ver.dwBuildNumber >= 10240) {
		HMODULE ux_theme_lib = LoadLibraryW(L"uxtheme.dll");
		if (ux_theme_lib) {
			ShouldAppsUseDarkMode = (ShouldAppsUseDarkModePtr)GetProcAddress(ux_theme_lib, MAKEINTRESOURCEA(132));
			GetImmersiveColorFromColorSetEx = (GetImmersiveColorFromColorSetExPtr)GetProcAddress(ux_theme_lib, MAKEINTRESOURCEA(95));
			GetImmersiveColorTypeFromName = (GetImmersiveColorTypeFromNamePtr)GetProcAddress(ux_theme_lib, MAKEINTRESOURCEA(96));
			GetImmersiveUserColorSetPreference = (GetImmersiveUserColorSetPreferencePtr)GetProcAddress(ux_theme_lib, MAKEINTRESOURCEA(98));
			if (os_ver.dwBuildNumber >= 17763) { // Windows 10 Redstone 5 (1809)+ only.
				AllowDarkModeForAppPtr AllowDarkModeForApp = nullptr;
				SetPreferredAppModePtr SetPreferredAppMode = nullptr;
				FlushMenuThemesPtr FlushMenuThemes = nullptr;
				if (os_ver.dwBuildNumber < 18362) { // Windows 10 Redstone 5 (1809) and 19H1 (1903) only.
					AllowDarkModeForApp = (AllowDarkModeForAppPtr)GetProcAddress(ux_theme_lib, MAKEINTRESOURCEA(135));
				} else { // Windows 10 19H2 (1909)+ only.
					SetPreferredAppMode = (SetPreferredAppModePtr)GetProcAddress(ux_theme_lib, MAKEINTRESOURCEA(135));
					FlushMenuThemes = (FlushMenuThemesPtr)GetProcAddress(ux_theme_lib, MAKEINTRESOURCEA(136));
				}
				RefreshImmersiveColorPolicyStatePtr RefreshImmersiveColorPolicyState = (RefreshImmersiveColorPolicyStatePtr)GetProcAddress(ux_theme_lib, MAKEINTRESOURCEA(104));
				if (ShouldAppsUseDarkMode) {
					bool dark_mode = ShouldAppsUseDarkMode();
					if (SetPreferredAppMode) {
						SetPreferredAppMode(dark_mode ? APPMODE_ALLOWDARK : APPMODE_DEFAULT);
					} else if (AllowDarkModeForApp) {
						AllowDarkModeForApp(dark_mode);
					}
					if (RefreshImmersiveColorPolicyState) {
						RefreshImmersiveColorPolicyState();
					}
					if (FlushMenuThemes) {
						FlushMenuThemes();
					}
				}
			}

			ux_theme_available = ShouldAppsUseDarkMode && GetImmersiveColorFromColorSetEx && GetImmersiveColorTypeFromName && GetImmersiveUserColorSetPreference;
			if (os_ver.dwBuildNumber >= 18363) {
				dark_title_available = true;
				if (os_ver.dwBuildNumber < 19041) {
					use_legacy_dark_mode_before_20H1 = true;
				}
			}
		}
	}

	// Note: Windows Ink API for pen input, available on Windows 8+ only.
	// Note: DPI conversion API, available on Windows 8.1+ only.
	HMODULE user32_lib = LoadLibraryW(L"user32.dll");
	if (user32_lib) {
		win8p_GetPointerType = (GetPointerTypePtr)GetProcAddress(user32_lib, "GetPointerType");
		win8p_GetPointerPenInfo = (GetPointerPenInfoPtr)GetProcAddress(user32_lib, "GetPointerPenInfo");
		win81p_LogicalToPhysicalPointForPerMonitorDPI = (LogicalToPhysicalPointForPerMonitorDPIPtr)GetProcAddress(user32_lib, "LogicalToPhysicalPointForPerMonitorDPI");
		win81p_PhysicalToLogicalPointForPerMonitorDPI = (PhysicalToLogicalPointForPerMonitorDPIPtr)GetProcAddress(user32_lib, "PhysicalToLogicalPointForPerMonitorDPI");

		winink_available = win8p_GetPointerType && win8p_GetPointerPenInfo;
	}

	if (winink_available) {
		tablet_drivers.push_back("winink");
	}

	// Note: Wacom WinTab driver API for pen input, for devices incompatible with Windows Ink.
	HMODULE wintab_lib = LoadLibraryW(L"wintab32.dll");
	if (wintab_lib) {
		wintab_WTOpen = (WTOpenPtr)GetProcAddress(wintab_lib, "WTOpenW");
		wintab_WTClose = (WTClosePtr)GetProcAddress(wintab_lib, "WTClose");
		wintab_WTInfo = (WTInfoPtr)GetProcAddress(wintab_lib, "WTInfoW");
		wintab_WTPacket = (WTPacketPtr)GetProcAddress(wintab_lib, "WTPacket");
		wintab_WTEnable = (WTEnablePtr)GetProcAddress(wintab_lib, "WTEnable");

		wintab_available = wintab_WTOpen && wintab_WTClose && wintab_WTInfo && wintab_WTPacket && wintab_WTEnable;
	}

	if (wintab_available) {
		tablet_drivers.push_back("wintab");
	}

	tablet_drivers.push_back("dummy");

	if (OS::get_singleton()->is_hidpi_allowed()) {
		HMODULE Shcore = LoadLibraryW(L"Shcore.dll");

		if (Shcore != nullptr) {
			typedef HRESULT(WINAPI * SetProcessDpiAwareness_t)(SHC_PROCESS_DPI_AWARENESS);

			SetProcessDpiAwareness_t SetProcessDpiAwareness = (SetProcessDpiAwareness_t)GetProcAddress(Shcore, "SetProcessDpiAwareness");

			if (SetProcessDpiAwareness) {
				SetProcessDpiAwareness(SHC_PROCESS_SYSTEM_DPI_AWARE);
			}
		}
	}

	HMODULE comctl32 = LoadLibraryW(L"comctl32.dll");
	if (comctl32) {
		typedef BOOL(WINAPI * InitCommonControlsExPtr)(_In_ const INITCOMMONCONTROLSEX *picce);
		InitCommonControlsExPtr init_common_controls_ex = (InitCommonControlsExPtr)GetProcAddress(comctl32, "InitCommonControlsEx");

		// Fails if the incorrect version was loaded. Probably not a big enough deal to print an error about.
		if (init_common_controls_ex) {
			INITCOMMONCONTROLSEX icc = {};
			icc.dwICC = ICC_STANDARD_CLASSES;
			icc.dwSize = sizeof(INITCOMMONCONTROLSEX);
			if (!init_common_controls_ex(&icc)) {
				WARN_PRINT("Unable to initialize Windows common controls. Native dialogs may not work properly.");
			}
		}
		FreeLibrary(comctl32);
	}

	OleInitialize(nullptr);

	memset(&wc, 0, sizeof(WNDCLASSEXW));
	wc.cbSize = sizeof(WNDCLASSEXW);
	wc.style = CS_OWNDC | CS_DBLCLKS;
	wc.lpfnWndProc = (WNDPROC)::WndProc;
	wc.cbClsExtra = 0;
	wc.cbWndExtra = 0;
	wc.hInstance = hInstance ? hInstance : GetModuleHandle(nullptr);
	wc.hIcon = LoadIcon(nullptr, IDI_WINLOGO);
	wc.hCursor = nullptr;
	wc.hbrBackground = nullptr;
	wc.lpszMenuName = nullptr;
	wc.lpszClassName = L"Engine";

	if (!RegisterClassExW(&wc)) {
		r_error = ERR_UNAVAILABLE;
		return;
	}

	_register_raw_input_devices(INVALID_WINDOW_ID);

#if defined(RD_ENABLED)
#if defined(VULKAN_ENABLED)
	if (rendering_driver == "vulkan") {
		rendering_context = memnew(RenderingContextDriverVulkanWindows);
		tested_drivers.set_flag(DRIVER_ID_RD_VULKAN);
	}
#endif
#if defined(D3D12_ENABLED)
	if (rendering_driver == "d3d12") {
		rendering_context = memnew(RenderingContextDriverD3D12);
		tested_drivers.set_flag(DRIVER_ID_RD_D3D12);
	}
#endif

	if (rendering_context) {
		if (rendering_context->initialize() != OK) {
			bool failed = true;
#if defined(VULKAN_ENABLED)
			bool fallback_to_vulkan = GLOBAL_GET("rendering/rendering_device/fallback_to_vulkan");
			if (failed && fallback_to_vulkan && rendering_driver != "vulkan") {
				memdelete(rendering_context);
				rendering_context = memnew(RenderingContextDriverVulkanWindows);
				tested_drivers.set_flag(DRIVER_ID_RD_VULKAN);
				if (rendering_context->initialize() == OK) {
					WARN_PRINT("Your video card drivers seem not to support Direct3D 12, switching to Vulkan.");
					rendering_driver = "vulkan";
					OS::get_singleton()->set_current_rendering_driver_name(rendering_driver);
					failed = false;
				}
			}
#endif
#if defined(D3D12_ENABLED)
			bool fallback_to_d3d12 = GLOBAL_GET("rendering/rendering_device/fallback_to_d3d12");
			if (failed && fallback_to_d3d12 && rendering_driver != "d3d12") {
				memdelete(rendering_context);
				rendering_context = memnew(RenderingContextDriverD3D12);
				tested_drivers.set_flag(DRIVER_ID_RD_D3D12);
				if (rendering_context->initialize() == OK) {
					WARN_PRINT("Your video card drivers seem not to support Vulkan, switching to Direct3D 12.");
					rendering_driver = "d3d12";
					OS::get_singleton()->set_current_rendering_driver_name(rendering_driver);
					failed = false;
				}
			}
#endif
#if defined(GLES3_ENABLED)
			bool fallback_to_opengl3 = GLOBAL_GET("rendering/rendering_device/fallback_to_opengl3");
			if (failed && fallback_to_opengl3 && rendering_driver != "opengl3") {
				memdelete(rendering_context);
				rendering_context = nullptr;
				tested_drivers.set_flag(DRIVER_ID_COMPAT_OPENGL3);
				WARN_PRINT("Your video card drivers seem not to support Direct3D 12 or Vulkan, switching to OpenGL 3.");
				rendering_driver = "opengl3";
				OS::get_singleton()->set_current_rendering_method("gl_compatibility");
				OS::get_singleton()->set_current_rendering_driver_name(rendering_driver);
				failed = false;
			}
#endif
			if (failed) {
				memdelete(rendering_context);
				rendering_context = nullptr;
				r_error = ERR_UNAVAILABLE;
				return;
			}
		}
	}
#endif
// Init context and rendering device
#if defined(GLES3_ENABLED)

	bool fallback = GLOBAL_GET("rendering/gl_compatibility/fallback_to_angle");
	bool show_warning = true;

	if (rendering_driver == "opengl3") {
		// There's no native OpenGL drivers on Windows for ARM, always enable fallback.
#if defined(__arm__) || defined(__aarch64__) || defined(_M_ARM) || defined(_M_ARM64)
		fallback = true;
		show_warning = false;
#else
		typedef BOOL(WINAPI * IsWow64Process2Ptr)(HANDLE, USHORT *, USHORT *);

		IsWow64Process2Ptr IsWow64Process2 = (IsWow64Process2Ptr)GetProcAddress(GetModuleHandle(TEXT("kernel32")), "IsWow64Process2");
		if (IsWow64Process2) {
			USHORT process_arch = 0;
			USHORT machine_arch = 0;
			if (!IsWow64Process2(GetCurrentProcess(), &process_arch, &machine_arch)) {
				machine_arch = 0;
			}
			if (machine_arch == 0xAA64) {
				fallback = true;
				show_warning = false;
			}
		}
#endif
	}

	bool gl_supported = true;
	if (fallback && (rendering_driver == "opengl3")) {
		Dictionary gl_info = detect_wgl();

		bool force_angle = false;
		gl_supported = gl_info["version"].operator int() >= 30003;

		Vector2i device_id = _get_device_ids(gl_info["name"]);
		Array device_list = GLOBAL_GET("rendering/gl_compatibility/force_angle_on_devices");
		for (int i = 0; i < device_list.size(); i++) {
			const Dictionary &device = device_list[i];
			if (device.has("vendor") && device.has("name")) {
				const String &vendor = device["vendor"];
				const String &name = device["name"];
				if (device_id != Vector2i() && vendor.begins_with("0x") && name.begins_with("0x") && device_id.x == vendor.lstrip("0x").hex_to_int() && device_id.y == name.lstrip("0x").hex_to_int()) {
					// Check vendor/device IDs.
					force_angle = true;
					break;
				} else if (gl_info["vendor"].operator String().to_upper().contains(vendor.to_upper()) && (name == "*" || gl_info["name"].operator String().to_upper().contains(name.to_upper()))) {
					// Check vendor/device names.
					force_angle = true;
					break;
				}
			}
		}

		if (force_angle || (gl_info["version"].operator int() < 30003)) {
			tested_drivers.set_flag(DRIVER_ID_COMPAT_OPENGL3);
			if (show_warning) {
				if (gl_info["version"].operator int() < 30003) {
					WARN_PRINT("Your video card drivers seem not to support the required OpenGL 3.3 version, switching to ANGLE.");
				} else {
					WARN_PRINT("Your video card drivers are known to have low quality OpenGL 3.3 support, switching to ANGLE.");
				}
			}
			rendering_driver = "opengl3_angle";
			OS::get_singleton()->set_current_rendering_driver_name(rendering_driver);
		}
	}

	if (rendering_driver == "opengl3_angle") {
		gl_manager_angle = memnew(GLManagerANGLE_Windows);
		tested_drivers.set_flag(DRIVER_ID_COMPAT_ANGLE_D3D11);

		if (gl_manager_angle->initialize() != OK) {
			memdelete(gl_manager_angle);
			gl_manager_angle = nullptr;
			bool fallback_to_native = GLOBAL_GET("rendering/gl_compatibility/fallback_to_native");
			if (fallback_to_native && gl_supported) {
#ifdef EGL_STATIC
				WARN_PRINT("Your video card drivers seem not to support GLES3 / ANGLE, switching to native OpenGL.");
#else
				WARN_PRINT("Your video card drivers seem not to support GLES3 / ANGLE or ANGLE dynamic libraries (libEGL.dll and libGLESv2.dll) are missing, switching to native OpenGL.");
#endif
				rendering_driver = "opengl3";
			} else {
				r_error = ERR_UNAVAILABLE;
				ERR_FAIL_MSG("Could not initialize ANGLE OpenGL.");
			}
		}
	}
	if (rendering_driver == "opengl3") {
		gl_manager_native = memnew(GLManagerNative_Windows);
		tested_drivers.set_flag(DRIVER_ID_COMPAT_OPENGL3);

		if (gl_manager_native->initialize() != OK) {
			memdelete(gl_manager_native);
			gl_manager_native = nullptr;
			r_error = ERR_UNAVAILABLE;
			ERR_FAIL_MSG("Could not initialize native OpenGL.");
		}
	}

	if (rendering_driver == "opengl3") {
		RasterizerGLES3::make_current(true);
	}
	if (rendering_driver == "opengl3_angle") {
		RasterizerGLES3::make_current(false);
	}
#endif
	String appname;
	if (Engine::get_singleton()->is_editor_hint()) {
		appname = "Godot.GodotEditor." + String(VERSION_FULL_CONFIG);
	} else {
		String name = GLOBAL_GET("application/config/name");
		String version = GLOBAL_GET("application/config/version");
		if (version.is_empty()) {
			version = "0";
		}
		String clean_app_name = name.to_pascal_case();
		for (int i = 0; i < clean_app_name.length(); i++) {
			if (!is_ascii_alphanumeric_char(clean_app_name[i]) && clean_app_name[i] != '_' && clean_app_name[i] != '.') {
				clean_app_name[i] = '_';
			}
		}
		clean_app_name = clean_app_name.substr(0, 120 - version.length()).trim_suffix(".");
		appname = "Godot." + clean_app_name + "." + version;

#ifndef TOOLS_ENABLED
		// Set for exported projects only.
		HKEY key;
		if (RegOpenKeyW(HKEY_CURRENT_USER_LOCAL_SETTINGS, L"Software\\Microsoft\\Windows\\Shell\\MuiCache", &key) == ERROR_SUCCESS) {
			Char16String cs_name = name.utf16();
			String value_name = OS::get_singleton()->get_executable_path().replace("/", "\\") + ".FriendlyAppName";
			RegSetValueExW(key, (LPCWSTR)value_name.utf16().get_data(), 0, REG_SZ, (const BYTE *)cs_name.get_data(), cs_name.size() * sizeof(WCHAR));
			RegCloseKey(key);
		}
#endif
	}
	SetCurrentProcessExplicitAppUserModelID((PCWSTR)appname.utf16().get_data());

	mouse_monitor = SetWindowsHookEx(WH_MOUSE, ::MouseProc, nullptr, GetCurrentThreadId());

	Point2i window_position;
	if (p_position != nullptr) {
		window_position = *p_position;
	} else {
		if (p_screen == SCREEN_OF_MAIN_WINDOW) {
			p_screen = SCREEN_PRIMARY;
		}
		Rect2i scr_rect = screen_get_usable_rect(p_screen);
		window_position = scr_rect.position + (scr_rect.size - p_resolution) / 2;
	}

	HWND parent_hwnd = NULL;
	if (p_parent_window) {
		// Parented window.
		parent_hwnd = (HWND)p_parent_window;
	}

	WindowID main_window = _create_window(p_mode, p_vsync_mode, p_flags, Rect2i(window_position, p_resolution), false, INVALID_WINDOW_ID, parent_hwnd);
	if (main_window == INVALID_WINDOW_ID) {
		r_error = ERR_UNAVAILABLE;
		ERR_FAIL_MSG("Failed to create main window.");
	}

	joypad = new JoypadWindows(&windows[MAIN_WINDOW_ID].hWnd);

	for (int i = 0; i < WINDOW_FLAG_MAX; i++) {
		if (p_flags & (1 << i)) {
			window_set_flag(WindowFlags(i), true, main_window);
		}
	}

	windows[MAIN_WINDOW_ID].initialized = true;
	show_window(MAIN_WINDOW_ID);

#if defined(RD_ENABLED)
	if (rendering_context) {
		rendering_device = memnew(RenderingDevice);
		if (rendering_device->initialize(rendering_context, MAIN_WINDOW_ID) != OK) {
			memdelete(rendering_device);
			rendering_device = nullptr;
			memdelete(rendering_context);
			rendering_context = nullptr;
			r_error = ERR_UNAVAILABLE;
			return;
		}
		rendering_device->screen_create(MAIN_WINDOW_ID);

		RendererCompositorRD::make_current();
	}
#endif

	if (!Engine::get_singleton()->is_editor_hint() && !OS::get_singleton()->is_in_low_processor_usage_mode()) {
		// Increase priority for projects that are not in low-processor mode (typically games)
		// to reduce the risk of frame stuttering.
		// This is not done for the editor to prevent importers or resource bakers
		// from making the system unresponsive.
		SetPriorityClass(GetCurrentProcess(), ABOVE_NORMAL_PRIORITY_CLASS);
		DWORD index = 0;
		HANDLE handle = AvSetMmThreadCharacteristicsW(L"Games", &index);
		if (handle) {
			AvSetMmThreadPriority(handle, AVRT_PRIORITY_CRITICAL);
		}

		// This is needed to make sure that background work does not starve the main thread.
		// This is only setting the priority of this thread, not the whole process.
		SetThreadPriority(GetCurrentThread(), THREAD_PRIORITY_TIME_CRITICAL);
	}

	cursor_shape = CURSOR_ARROW;

	_update_real_mouse_position(MAIN_WINDOW_ID);

	r_error = OK;

	static_cast<OS_Windows *>(OS::get_singleton())->set_main_window(windows[MAIN_WINDOW_ID].hWnd);
	Input::get_singleton()->set_event_dispatch_function(_dispatch_input_events);
}

Vector<String> DisplayServerWindows::get_rendering_drivers_func() {
	Vector<String> drivers;

#ifdef VULKAN_ENABLED
	drivers.push_back("vulkan");
#endif
#ifdef D3D12_ENABLED
	drivers.push_back("d3d12");
#endif
#ifdef GLES3_ENABLED
	drivers.push_back("opengl3");
	drivers.push_back("opengl3_angle");
#endif

	return drivers;
}

DisplayServer *DisplayServerWindows::create_func(const String &p_rendering_driver, WindowMode p_mode, VSyncMode p_vsync_mode, uint32_t p_flags, const Vector2i *p_position, const Vector2i &p_resolution, int p_screen, Context p_context, int64_t p_parent_window, Error &r_error) {
	DisplayServer *ds = memnew(DisplayServerWindows(p_rendering_driver, p_mode, p_vsync_mode, p_flags, p_position, p_resolution, p_screen, p_context, p_parent_window, r_error));
	if (r_error != OK) {
		if (tested_drivers == 0) {
			OS::get_singleton()->alert("Failed to register the window class.", "Unable to initialize DisplayServer");
		} else if (tested_drivers.has_flag(DRIVER_ID_RD_VULKAN) || tested_drivers.has_flag(DRIVER_ID_RD_D3D12)) {
			Vector<String> drivers;
			if (tested_drivers.has_flag(DRIVER_ID_RD_VULKAN)) {
				drivers.push_back("Vulkan");
			}
			if (tested_drivers.has_flag(DRIVER_ID_RD_D3D12)) {
				drivers.push_back("Direct3D 12");
			}
			String executable_name = OS::get_singleton()->get_executable_path().get_file();
			OS::get_singleton()->alert(
					vformat("Your video card drivers seem not to support the required %s version.\n\n"
							"If possible, consider updating your video card drivers or using the OpenGL 3 driver.\n\n"
							"You can enable the OpenGL 3 driver by starting the engine from the\n"
							"command line with the command:\n\n    \"%s\" --rendering-driver opengl3\n\n"
							"If you have recently updated your video card drivers, try rebooting.",
							String(" or ").join(drivers),
							executable_name),
					"Unable to initialize video driver");
		} else {
			Vector<String> drivers;
			if (tested_drivers.has_flag(DRIVER_ID_COMPAT_OPENGL3)) {
				drivers.push_back("OpenGL 3.3");
			}
			if (tested_drivers.has_flag(DRIVER_ID_COMPAT_ANGLE_D3D11)) {
				drivers.push_back("Direct3D 11");
			}
			OS::get_singleton()->alert(
					vformat(
							"Your video card drivers seem not to support the required %s version.\n\n"
							"If possible, consider updating your video card drivers.\n\n"
							"If you have recently updated your video card drivers, try rebooting.",
							String(" or ").join(drivers)),
					"Unable to initialize video driver");
		}
	}
	return ds;
}

void DisplayServerWindows::register_windows_driver() {
	register_create_function("windows", create_func, get_rendering_drivers_func);
}

DisplayServerWindows::~DisplayServerWindows() {
	LocalVector<List<FileDialogData *>::Element *> to_remove;
	for (List<FileDialogData *>::Element *E = file_dialogs.front(); E; E = E->next()) {
		FileDialogData *fd = E->get();
		if (fd->listener_thread.is_started()) {
			fd->close_requested.set();
			fd->listener_thread.wait_to_finish();
		}
		to_remove.push_back(E);
	}
	for (List<FileDialogData *>::Element *E : to_remove) {
		memdelete(E->get());
		E->erase();
	}

	delete joypad;
	touch_state.clear();

	cursors_cache.clear();

	// Destroy all status indicators.
	for (HashMap<IndicatorID, IndicatorData>::Iterator E = indicators.begin(); E; ++E) {
		NOTIFYICONDATAW ndat;
		ZeroMemory(&ndat, sizeof(NOTIFYICONDATAW));
		ndat.cbSize = sizeof(NOTIFYICONDATAW);
		ndat.hWnd = windows[MAIN_WINDOW_ID].hWnd;
		ndat.uID = E->key;
		ndat.uVersion = NOTIFYICON_VERSION;

		Shell_NotifyIconW(NIM_DELETE, &ndat);
	}

	if (mouse_monitor) {
		UnhookWindowsHookEx(mouse_monitor);
	}

	if (user_proc) {
		SetWindowLongPtr(windows[MAIN_WINDOW_ID].hWnd, GWLP_WNDPROC, (LONG_PTR)user_proc);
	}

	// Close power request handle.
	screen_set_keep_on(false);

	if (native_menu) {
		memdelete(native_menu);
		native_menu = nullptr;
	}

#ifdef GLES3_ENABLED
	// destroy windows .. NYI?
	// FIXME wglDeleteContext is never called
#endif

	if (windows.has(MAIN_WINDOW_ID)) {
#ifdef RD_ENABLED
		if (rendering_device) {
			rendering_device->screen_free(MAIN_WINDOW_ID);
		}

		if (rendering_context) {
			rendering_context->window_destroy(MAIN_WINDOW_ID);
		}
#endif
		if (wintab_available && windows[MAIN_WINDOW_ID].wtctx) {
			wintab_WTClose(windows[MAIN_WINDOW_ID].wtctx);
			windows[MAIN_WINDOW_ID].wtctx = nullptr;
		}

		if (windows[MAIN_WINDOW_ID].drop_target != nullptr) {
			RevokeDragDrop(windows[MAIN_WINDOW_ID].hWnd);
			windows[MAIN_WINDOW_ID].drop_target->Release();
		}

		DestroyWindow(windows[MAIN_WINDOW_ID].hWnd);
	}

#ifdef RD_ENABLED
	if (rendering_device) {
		memdelete(rendering_device);
		rendering_device = nullptr;
	}

	if (rendering_context) {
		memdelete(rendering_context);
		rendering_context = nullptr;
	}
#endif

	if (restore_mouse_trails > 1) {
		SystemParametersInfoA(SPI_SETMOUSETRAILS, restore_mouse_trails, nullptr, 0);
	}
#ifdef GLES3_ENABLED
	if (gl_manager_angle) {
		memdelete(gl_manager_angle);
		gl_manager_angle = nullptr;
	}
	if (gl_manager_native) {
		memdelete(gl_manager_native);
		gl_manager_native = nullptr;
	}
#endif
	if (tts) {
		memdelete(tts);
	}

	OleUninitialize();
}<|MERGE_RESOLUTION|>--- conflicted
+++ resolved
@@ -137,10 +137,6 @@
 		case FEATURE_SCREEN_CAPTURE:
 		case FEATURE_STATUS_INDICATOR:
 		case FEATURE_WINDOW_EMBEDDING:
-<<<<<<< HEAD
-		case FEATURE_WINDOW_HIDDEN:
-=======
->>>>>>> f9695ef8
 			return true;
 		default:
 			return false;
@@ -2124,11 +2120,7 @@
 	return Size2();
 }
 
-<<<<<<< HEAD
-void DisplayServerWindows::_get_window_style(bool p_main_window, bool p_initialized, bool p_fullscreen, bool p_multiwindow_fs, bool p_borderless, bool p_resizable, bool p_minimized, bool p_maximized, bool p_maximized_fs, bool p_no_activate_focus, bool p_embbed_child, bool p_hidden, DWORD &r_style, DWORD &r_style_ex) {
-=======
 void DisplayServerWindows::_get_window_style(bool p_main_window, bool p_initialized, bool p_fullscreen, bool p_multiwindow_fs, bool p_borderless, bool p_resizable, bool p_minimized, bool p_maximized, bool p_maximized_fs, bool p_no_activate_focus, bool p_embbed_child, DWORD &r_style, DWORD &r_style_ex) {
->>>>>>> f9695ef8
 	// Windows docs for window styles:
 	// https://docs.microsoft.com/en-us/windows/win32/winmsg/window-styles
 	// https://docs.microsoft.com/en-us/windows/win32/winmsg/extended-window-styles
@@ -2141,11 +2133,7 @@
 		if (!p_embbed_child) {
 			r_style_ex |= WS_EX_APPWINDOW;
 		}
-<<<<<<< HEAD
-		if (p_initialized && !p_hidden) {
-=======
 		if (p_initialized) {
->>>>>>> f9695ef8
 			r_style |= WS_VISIBLE;
 		}
 	}
@@ -2208,11 +2196,7 @@
 	DWORD style = 0;
 	DWORD style_ex = 0;
 
-<<<<<<< HEAD
-	_get_window_style(p_window == MAIN_WINDOW_ID, wd.initialized, wd.fullscreen, wd.multiwindow_fs, wd.borderless, wd.resizable, wd.minimized, wd.maximized, wd.maximized_fs, wd.no_focus || wd.is_popup, wd.parent_hwnd, wd.hidden, style, style_ex);
-=======
 	_get_window_style(p_window == MAIN_WINDOW_ID, wd.initialized, wd.fullscreen, wd.multiwindow_fs, wd.borderless, wd.resizable, wd.minimized, wd.maximized, wd.maximized_fs, wd.no_focus || wd.is_popup, wd.parent_hwnd, style, style_ex);
->>>>>>> f9695ef8
 
 	SetWindowLongPtr(wd.hWnd, GWL_STYLE, style);
 	SetWindowLongPtr(wd.hWnd, GWL_EXSTYLE, style_ex);
@@ -2864,13 +2848,10 @@
 		}
 	}
 
-<<<<<<< HEAD
-=======
 	if (p_rect.size.x < 100 || p_rect.size.y < 100) {
 		p_visible = false;
 	}
 
->>>>>>> f9695ef8
 	// In Godot, the window position is offset by the screen's origin coordinates.
 	// We need to adjust for this when a screen is positioned in the negative space
 	// (e.g., a screen to the left of the main screen).
@@ -4286,13 +4267,8 @@
 			if (windows[window_id].no_focus || windows[window_id].is_popup) {
 				return MA_NOACTIVATE; // Do not activate, but process mouse messages.
 			}
-<<<<<<< HEAD
-			// When embedded, the window is a child of the parent are is not activated
-			// by default because there's no native controls in it.
-=======
 			// When embedded, the window is a child of the parent and is not activated
 			// by default because it lacks native controls.
->>>>>>> f9695ef8
 			if (windows[window_id].parent_hwnd) {
 				SetFocus(windows[window_id].hWnd);
 				return MA_ACTIVATE;
@@ -5800,11 +5776,7 @@
 	DWORD dwExStyle;
 	DWORD dwStyle;
 
-<<<<<<< HEAD
-	_get_window_style(window_id_counter == MAIN_WINDOW_ID, false, (p_mode == WINDOW_MODE_FULLSCREEN || p_mode == WINDOW_MODE_EXCLUSIVE_FULLSCREEN), p_mode != WINDOW_MODE_EXCLUSIVE_FULLSCREEN, p_flags & WINDOW_FLAG_BORDERLESS_BIT, !(p_flags & WINDOW_FLAG_RESIZE_DISABLED_BIT), p_mode == WINDOW_MODE_MINIMIZED, p_mode == WINDOW_MODE_MAXIMIZED, false, (p_flags & WINDOW_FLAG_NO_FOCUS_BIT) | (p_flags & WINDOW_FLAG_POPUP), p_parent_hwnd, (p_flags & WINDOW_FLAG_HIDDEN_BIT), dwStyle, dwExStyle);
-=======
 	_get_window_style(window_id_counter == MAIN_WINDOW_ID, false, (p_mode == WINDOW_MODE_FULLSCREEN || p_mode == WINDOW_MODE_EXCLUSIVE_FULLSCREEN), p_mode != WINDOW_MODE_EXCLUSIVE_FULLSCREEN, p_flags & WINDOW_FLAG_BORDERLESS_BIT, !(p_flags & WINDOW_FLAG_RESIZE_DISABLED_BIT), p_mode == WINDOW_MODE_MINIMIZED, p_mode == WINDOW_MODE_MAXIMIZED, false, (p_flags & WINDOW_FLAG_NO_FOCUS_BIT) | (p_flags & WINDOW_FLAG_POPUP), p_parent_hwnd, dwStyle, dwExStyle);
->>>>>>> f9695ef8
 
 	RECT WindowRect;
 
