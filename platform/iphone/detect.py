﻿import os
import sys


def is_active():
	return True

def get_name():
	return "iOS"

def can_build():

	import sys
	if sys.platform == 'darwin':
		return True

	return False

def get_opts():

	return [
		('IPHONEPLATFORM', 'name of the iphone platform', 'iPhoneOS'),
		('IPHONEPATH', 'the path to iphone toolchain', '/Applications/Xcode.app/Contents/Developer/Toolchains/XcodeDefault.xctoolchain'),
		('IOS_SDK_VERSION', 'The SDK version', 'iPhoneOS7.1'),
		('IPHONESDK', 'path to the iphone SDK', '/Applications/Xcode.app/Contents/Developer/Platforms/iPhoneOS.platform/Developer/SDKs/${IOS_SDK_VERSION}.sdk/'),
		('game_center', 'Support for game center', 'yes'),
		('store_kit', 'Support for in-app store', 'yes'),
		('ios_gles22_override', 'Force GLES2.0 on iOS', 'yes'),
		('ios_GLES1_override', 'Force legacy GLES (1.1) on iOS', 'no'),
		('ios_appirater', 'Enable Appirater', 'no'),
		('ios_exceptions', 'Use exceptions when compiling on playbook', 'no'),
	]

def get_flags():

	return [
<<<<<<< HEAD
		#('lua', 'yes'),
		('tools', 'yes'),
=======
		('lua', 'no'),
		('tools', 'no'),
>>>>>>> a1d6cd02
		('nedmalloc', 'no'),
		('webp', 'yes'),
		('openssl','builtin'), #use builtin openssl
	]



def configure(env):

	env.Append(CPPPATH=['#platform/iphone', '#platform/iphone/include'])

	env['OBJSUFFIX'] = ".iphone.o"
	env['LIBSUFFIX'] = ".iphone.a"
	env['PROGSUFFIX'] = ".iphone"

	env['ENV']['PATH'] = env['IPHONEPATH']+"/Developer/usr/bin/:"+env['ENV']['PATH']

#	env['CC'] = '$IPHONEPATH/Developer/usr/bin/gcc'
#	env['CXX'] = '$IPHONEPATH/Developer/usr/bin/g++'
	env['CC'] = '$IPHONEPATH/usr/bin/clang'
	env['CXX'] = '$IPHONEPATH/usr/bin/clang++'
	env['AR'] = 'ar'

	import string
	#env['CCFLAGS'] = string.split('-arch armv7 -Wall  -fno-strict-aliasing -fno-common -D__IPHONE_OS_VERSION_MIN_REQUIRED=20000 -isysroot $IPHONESDK -fvisibility=hidden -mmacosx-version-min=10.5 -DCUSTOM_MATRIX_TRANSFORM_H=\\\"build/iphone/matrix4_iphone.h\\\" -DCUSTOM_VECTOR3_TRANSFORM_H=\\\"build/iphone/vector3_iphone.h\\\" -DNO_THUMB')
	env['CCFLAGS'] = string.split('-fno-objc-arc -arch armv7 -fmessage-length=0 -fno-strict-aliasing -fdiagnostics-print-source-range-info -fdiagnostics-show-category=id -fdiagnostics-parseable-fixits -Wno-trigraphs -fpascal-strings -Wmissing-prototypes -Wreturn-type -Wparentheses -Wswitch -Wno-unused-parameter -Wunused-variable -Wunused-value -Wno-shorten-64-to-32 -isysroot /Developer/Platforms/iPhoneOS.platform/Developer/SDKs/iPhoneOS5.0.sdk -gdwarf-2 -fvisibility=hidden -Wno-sign-conversion -mthumb "-DIBOutlet=__attribute__((iboutlet))" "-DIBOutletCollection(ClassName)=__attribute__((iboutletcollection(ClassName)))" "-DIBAction=void)__attribute__((ibaction)" -miphoneos-version-min=4.3 -MMD -MT dependencies -isysroot $IPHONESDK')


#/Developer/Platforms/iPhoneOS.platform/Developer/usr/bin/clang++ fno-objc-arc -arch armv7 -fmessage-length=0 -fdiagnostics-print-source-range-info -fdiagnostics-show-category=id -fdiagnostics-parseable-fixits                       -Wno-trigraphs -fpascal-strings     -Wmissing-prototypes -Wreturn-type -Wparentheses -Wswitch -Wno-unused-parameter -Wunused-variable -Wunused-value -Wno-shorten-64-to-32 -isysroot /Developer/Platforms/iPhoneOS.platform/Developer/SDKs/iPhoneOS5.0.sdk -gdwarf-2 -fvisibility=hidden -Wno-sign-conversion -mthumb "-DIBOutlet=__attribute__((iboutlet))" "-DIBOutletCollection(ClassName)=__attribute__((iboutletcollection(ClassName)))" "-DIBAction=void)__attribute__((ibaction)" -miphoneos-version-min=4.3                                                                                                                                                                                                                                                                                                                                                                                                                                                                                                                                                                                                                                                                                                                                                                                                                                                                         -MMD -MT dependencies -v -Os -ffast-math -DSTOREKIT_ENABLED -DIPHONE_ENABLED -DUNIX_ENABLED -DGLES2_ENABLED -DNO_THREADS -DMODULE_GRIDMAP_ENABLED -DMUSEPACK_ENABLED -DOLD_SCENE_FORMAT_ENABLED -DSQUIRREL_ENABLED -DVORBIS_ENABLED -DTHEORA_ENABLED -DPNG_ENABLED -DDDS_ENABLED -DPVR_ENABLED -DJPG_ENABLED -DSPEEX_ENABLED -DTOOLS_ENABLED -DGDSCRIPT_ENABLED -DMINIZIP_ENABLED -DXML_ENABLED -Icore -Icore/math -Itools -Idrivers -I. -Iplatform/iphone -Iplatform/iphone/include -Iplatform/iphone/scoreloop/SDKs -I/Developer/Platforms/iPhoneOS.platform/Developer/SDKs/iPhoneOS5.0.sdk/System/Library/Frameworks/OpenGLES.framework/Headers -Iscript/squirrel/src -Iscript/vorbis script/gdscript/gd_script.cpp
#/Developer/Platforms/iPhoneOS.platform/Developer/usr/bin/clang -x objective-c -arch armv7 -fmessage-length=0 -fdiagnostics-print-source-range-info -fdiagnostics-show-category=id -fdiagnostics-parseable-fixits -std=gnu99 -fobjc-arc -Wno-trigraphs -fpascal-strings -Os -Wmissing-prototypes -Wreturn-type -Wparentheses -Wswitch -Wno-unused-parameter -Wunused-variable -Wunused-value -Wno-shorten-64-to-32 -isysroot /Developer/Platforms/iPhoneOS.platform/Developer/SDKs/iPhoneOS5.0.sdk -gdwarf-2 -fvisibility=hidden -Wno-sign-conversion -mthumb "-DIBOutlet=__attribute__((iboutlet))" "-DIBOutletCollection(ClassName)=__attribute__((iboutletcollection(ClassName)))" "-DIBAction=void)__attribute__((ibaction)" -miphoneos-version-min=4.3 -iquote /Users/red/test2/build/test2.build/Release-iphoneos/test2.build/test2-generated-files.hmap -I/Users/red/test2/build/test2.build/Release-iphoneos/test2.build/test2-own-target-headers.hmap -I/Users/red/test2/build/test2.build/Release-iphoneos/test2.build/test2-all-target-headers.hmap -iquote /Users/red/test2/build/test2.build/Release-iphoneos/test2.build/test2-project-headers.hmap -I/Users/red/test2/build/Release-iphoneos/include -I/Users/red/test2/build/test2.build/Release-iphoneos/test2.build/DerivedSources/armv7 -I/Users/red/test2/build/test2.build/Release-iphoneos/test2.build/DerivedSources -F/Users/red/test2/build/Release-iphoneos -DNS_BLOCK_ASSERTIONS=1 -include /var/folders/LX/LXYXHTeSHSqbkhuPJRIsuE+++TI/-Caches-/com.apple.Xcode.501/SharedPrecompiledHeaders/test2-Prefix-dvdhnltoisfpmyalexovdrmfyeky/test2-Prefix.pch -MMD -MT dependencies -MF /Users/red/test2/build/test2.build/Release-iphoneos/test2.build/Objects-normal/armv7/main.d -c /Users/red/test2/test2/main.m -o /Users/red/test2/build/test2.build/Release-iphoneos/test2.build/Objects-normal/armv7/main.o





	env.Append(LINKFLAGS=['-arch', 'armv7', '-Wl,-dead_strip', '-miphoneos-version-min=4.3',
							'-isysroot', '$IPHONESDK',
							#'-mmacosx-version-min=10.5',
							'-framework', 'Foundation',
							'-framework', 'UIKit',
							'-framework', 'CoreGraphics',
							'-framework', 'OpenGLES',
							'-framework', 'QuartzCore',
							'-framework', 'CoreAudio',
							'-framework', 'AudioToolbox',
							'-framework', 'SystemConfiguration',
							'-framework', 'Security',
							#'-framework', 'AdSupport',
							'-framework', 'MediaPlayer',
							])

	if env['game_center'] == 'yes':
		env.Append(CPPFLAGS=['-fblocks', '-DGAME_CENTER_ENABLED'])
		env.Append(LINKFLAGS=['-framework', 'GameKit'])

	if env['store_kit'] == 'yes':
		env.Append(CPPFLAGS=['-DSTOREKIT_ENABLED'])
		env.Append(LINKFLAGS=['-framework', 'StoreKit'])

	env.Append(CPPPATH = ['$IPHONESDK/usr/include', '$IPHONESDK/System/Library/Frameworks/OpenGLES.framework/Headers', '$IPHONESDK/System/Library/Frameworks/AudioUnit.framework/Headers'])

	if (env["target"]=="release"):

		env.Append(CCFLAGS=['-Os', '-ffast-math', '-DNS_BLOCK_ASSERTIONS=1','-Wall'])
		env.Append(LINKFLAGS=['-Os', '-ffast-math'])
		env['OBJSUFFIX'] = "_opt"+env['OBJSUFFIX']
		env['LIBSUFFIX'] = "_opt"+env['LIBSUFFIX']

	elif env["target"] == "release_debug":
		env.Append(CCFLAGS=['-Os', '-ffast-math', '-DNS_BLOCK_ASSERTIONS=1','-Wall','-DDEBUG_ENABLED'])
		env.Append(LINKFLAGS=['-Os', '-ffast-math'])
		env.Append(CPPFLAGS=['-DDEBUG_MEMORY_ENABLED'])
		env['OBJSUFFIX'] = "_opt"+env['OBJSUFFIX']
		env['LIBSUFFIX'] = "_opt"+env['LIBSUFFIX']

	elif (env["target"]=="debug"):

		env.Append(CCFLAGS=['-D_DEBUG', '-DDEBUG=1', '-gdwarf-2', '-Wall', '-O0', '-DDEBUG_ENABLED'])
		env.Append(CPPFLAGS=['-DDEBUG_MEMORY_ENABLED'])

	elif (env["target"]=="profile"):

		env.Append(CCFLAGS=['-g','-pg', '-Os', '-ffast-math'])
		env.Append(LINKFLAGS=['-pg'])


	env['ENV']['CODESIGN_ALLOCATE'] = '/Developer/Platforms/iPhoneOS.platform/Developer/usr/bin/codesign_allocate'
	env.Append(CPPFLAGS=['-DIPHONE_ENABLED', '-DUNIX_ENABLED', '-DGLES2_ENABLED', '-DGLES1_ENABLED', '-DMPC_FIXED_POINT'])
	if env['ios_exceptions'] == 'yes':
		env.Append(CPPFLAGS=['-fexceptions'])
	else:
		env.Append(CPPFLAGS=['-fno-exceptions'])
	#env['neon_enabled']=True
	env['S_compiler'] = '$IPHONEPATH/Developer/usr/bin/gcc'

	if env['lua'] == "yes":
		env.Append(CCFLAGS=['-DLUA_USE_FLOAT'])


# /Applications/Xcode.app/Contents/Developer/Toolchains/XcodeDefault.xctoolchain/usr/bin/clang -x objective-c-header -arch armv7s -fmessage-length=0 -std=gnu99 -fobjc-arc -Wno-trigraphs -fpascal-strings -Os -Wno-missing-field-initializers -Wno-missing-prototypes -Wreturn-type -Wno-implicit-atomic-properties -Wno-receiver-is-weak -Wduplicate-method-match -Wformat -Wno-missing-braces -Wparentheses -Wswitch -Wno-unused-function -Wno-unused-label -Wno-unused-parameter -Wunused-variable -Wunused-value -Wempty-body -Wuninitialized -Wno-unknown-pragmas -Wno-shadow -Wno-four-char-constants -Wno-conversion -Wno-shorten-64-to-32 -Wpointer-sign -Wno-newline-eof -Wno-selector -Wno-strict-selector-match -Wno-undeclared-selector -Wno-deprecated-implementations -isysroot /Applications/Xcode.app/Contents/Developer/Platforms/iPhoneOS.platform/Developer/SDKs/iPhoneOS6.0.sdk -Wprotocol -Wdeprecated-declarations -g -fvisibility=hidden -Wno-sign-conversion "-DIBOutlet=__attribute__((iboutlet))" "-DIBOutletCollection(ClassName)=__attribute__((iboutletcollection(ClassName)))" "-DIBAction=void)__attribute__((ibaction)" -miphoneos-version-min=4.3 -iquote /Users/lucasgondolo/test/build/test.build/Release-iphoneos/test.build/test-generated-files.hmap -I/Users/lucasgondolo/test/build/test.build/Release-iphoneos/test.build/test-own-target-headers.hmap -I/Users/lucasgondolo/test/build/test.build/Release-iphoneos/test.build/test-all-target-headers.hmap -iquote /Users/lucasgondolo/test/build/test.build/Release-iphoneos/test.build/test-project-headers.hmap -I/Users/lucasgondolo/test/build/Release-iphoneos/include -I/Applications/Xcode.app/Contents/Developer/Toolchains/XcodeDefault.xctoolchain/usr/include -I/Applications/Xcode.app/Contents/Developer/Toolchains/XcodeDefault.xctoolchain/usr/include -I/Applications/Xcode.app/Contents/Developer/Toolchains/XcodeDefault.xctoolchain/usr/include -I/Users/lucasgondolo/test/build/test.build/Release-iphoneos/test.build/DerivedSources/armv7s -I/Users/lucasgondolo/test/build/test.build/Release-iphoneos/test.build/DerivedSources -F/Users/lucasgondolo/test/build/Release-iphoneos -DNS_BLOCK_ASSERTIONS=1 --serialize-diagnostics /var/folders/9r/_65jj9457bgb4n4nxcsm0xl80000gn/C/com.apple.Xcode.501/SharedPrecompiledHeaders/test-Prefix-esrzoamhgruxcxbhemvvlrjmmvoh/test-Prefix.pch.dia -c /Users/lucasgondolo/test/test/test-Prefix.pch -o /var/folders/9r/_65jj9457bgb4n4nxcsm0xl80000gn/C/com.apple.Xcode.501/SharedPrecompiledHeaders/test-Prefix-esrzoamhgruxcxbhemvvlrjmmvoh/test-Prefix.pch.pth -MMD -MT dependencies -MF /var/folders/9r/_65jj9457bgb4n4nxcsm0xl80000gn/C/com.apple.Xcode.501/SharedPrecompiledHeaders/test-Prefix-esrzoamhgruxcxbhemvvlrjmmvoh/test-Prefix.pch.d<|MERGE_RESOLUTION|>--- conflicted
+++ resolved
@@ -1,4 +1,4 @@
-﻿import os
+import os
 import sys
 
 
@@ -34,13 +34,8 @@
 def get_flags():
 
 	return [
-<<<<<<< HEAD
 		#('lua', 'yes'),
-		('tools', 'yes'),
-=======
-		('lua', 'no'),
 		('tools', 'no'),
->>>>>>> a1d6cd02
 		('nedmalloc', 'no'),
 		('webp', 'yes'),
 		('openssl','builtin'), #use builtin openssl
