--- conflicted
+++ resolved
@@ -21,11 +21,8 @@
 	return [
 		('IPHONEPLATFORM', 'name of the iphone platform', 'iPhoneOS'),
 		('IPHONEPATH', 'the path to iphone toolchain', '/Applications/Xcode.app/Contents/Developer/Toolchains/XcodeDefault.xctoolchain'),
-<<<<<<< HEAD
 		('IOS_SDK_VERSION', 'The SDK version', 'iPhoneOS7.1'),
-=======
-		('IOS_SDK_VERSION', 'The SDK version', 'iPhoneOS'),
->>>>>>> 8ad12525
+		#('IOS_SDK_VERSION', 'The SDK version', 'iPhoneOS'),
 		('IPHONESDK', 'path to the iphone SDK', '/Applications/Xcode.app/Contents/Developer/Platforms/iPhoneOS.platform/Developer/SDKs/${IOS_SDK_VERSION}.sdk/'),
 		('game_center', 'Support for game center', 'yes'),
 		('store_kit', 'Support for in-app store', 'yes'),
