/*************************************************************************/
/*  os_iphone.cpp                                                        */
/*************************************************************************/
/*                       This file is part of:                           */
/*                           GODOT ENGINE                                */
/*                      https://godotengine.org                          */
/*************************************************************************/
/* Copyright (c) 2007-2020 Juan Linietsky, Ariel Manzur.                 */
/* Copyright (c) 2014-2020 Godot Engine contributors (cf. AUTHORS.md).   */
/*                                                                       */
/* Permission is hereby granted, free of charge, to any person obtaining */
/* a copy of this software and associated documentation files (the       */
/* "Software"), to deal in the Software without restriction, including   */
/* without limitation the rights to use, copy, modify, merge, publish,   */
/* distribute, sublicense, and/or sell copies of the Software, and to    */
/* permit persons to whom the Software is furnished to do so, subject to */
/* the following conditions:                                             */
/*                                                                       */
/* The above copyright notice and this permission notice shall be        */
/* included in all copies or substantial portions of the Software.       */
/*                                                                       */
/* THE SOFTWARE IS PROVIDED "AS IS", WITHOUT WARRANTY OF ANY KIND,       */
/* EXPRESS OR IMPLIED, INCLUDING BUT NOT LIMITED TO THE WARRANTIES OF    */
/* MERCHANTABILITY, FITNESS FOR A PARTICULAR PURPOSE AND NONINFRINGEMENT.*/
/* IN NO EVENT SHALL THE AUTHORS OR COPYRIGHT HOLDERS BE LIABLE FOR ANY  */
/* CLAIM, DAMAGES OR OTHER LIABILITY, WHETHER IN AN ACTION OF CONTRACT,  */
/* TORT OR OTHERWISE, ARISING FROM, OUT OF OR IN CONNECTION WITH THE     */
/* SOFTWARE OR THE USE OR OTHER DEALINGS IN THE SOFTWARE.                */
/*************************************************************************/

#ifdef IPHONE_ENABLED

#include "os_iphone.h"

#if defined(OPENGL_ENABLED)
#include "drivers/gles2/rasterizer_gles2.h"
#endif

#if defined(VULKAN_ENABLED)
#include "servers/rendering/rasterizer_rd/rasterizer_rd.h"
// #import <QuartzCore/CAMetalLayer.h>
#include <vulkan/vulkan_metal.h>
#endif

#include "servers/rendering/rendering_server_raster.h"
#include "servers/rendering/rendering_server_wrap_mt.h"

#include "main/main.h"

#include "core/io/file_access_pack.h"
#include "core/os/dir_access.h"
#include "core/os/file_access.h"
#include "core/project_settings.h"
#include "drivers/unix/syslog_logger.h"

#include "semaphore_iphone.h"

#include <dlfcn.h>

int OSIPhone::get_video_driver_count() const {

	return 2;
};

const char *OSIPhone::get_video_driver_name(int p_driver) const {

	switch (p_driver) {
		case VIDEO_DRIVER_GLES2:
			return "GLES2";
	}
	ERR_FAIL_V_MSG(nullptr, "Invalid video driver index: " + itos(p_driver) + ".");
};

OSIPhone *OSIPhone::get_singleton() {

	return (OSIPhone *)OS::get_singleton();
};

extern int gl_view_base_fb; // from gl_view.mm

void OSIPhone::set_data_dir(String p_dir) {

	DirAccess *da = DirAccess::open(p_dir);

	data_dir = da->get_current_dir();
	printf("setting data dir to %ls from %ls\n", data_dir.c_str(), p_dir.c_str());
	memdelete(da);
};

void OSIPhone::set_unique_id(String p_id) {

	unique_id = p_id;
};

String OSIPhone::get_unique_id() const {

	return unique_id;
};

void OSIPhone::initialize_core() {

	OS_Unix::initialize_core();

	set_data_dir(data_dir);
};

int OSIPhone::get_current_video_driver() const {
	return video_driver_index;
}

Error OSIPhone::initialize(const VideoMode &p_desired, int p_video_driver, int p_audio_driver) {
	video_driver_index = p_video_driver;

#if defined(OPENGL_ENABLED)
	bool gl_initialization_error = false;

	// FIXME: Add Vulkan support via MoltenVK. Add fallback code back?

	if (RasterizerGLES2::is_viable() == OK) {
		RasterizerGLES2::register_config();
		RasterizerGLES2::make_current();
	} else {
		gl_initialization_error = true;
	}

	if (gl_initialization_error) {
		OS::get_singleton()->alert("Your device does not support any of the supported OpenGL versions.",
				"Unable to initialize video driver");
		return ERR_UNAVAILABLE;
	}
#endif

#if defined(VULKAN_ENABLED)
	RasterizerRD::make_current();
#endif

	rendering_server = memnew(RenderingServerRaster);
	// FIXME: Reimplement threaded rendering
	if (get_render_thread_mode() != RENDER_THREAD_UNSAFE) {
		rendering_server = memnew(RenderingServerWrapMT(rendering_server, false));
	}
	rendering_server->init();
	//rendering_server->cursor_set_visible(false, 0);

#if defined(OPENGL_ENABLED)
	// reset this to what it should be, it will have been set to 0 after rendering_server->init() is called
	RasterizerStorageGLES2::system_fbo = gl_view_base_fb;
#endif

	AudioDriverManager::initialize(p_audio_driver);

	input = memnew(InputDefault);

#ifdef CAMERA_IOS_ENABLED
	camera_server = memnew(CameraIOS);
#endif

#ifdef GAME_CENTER_ENABLED
	game_center = memnew(GameCenter);
	Engine::get_singleton()->add_singleton(Engine::Singleton("GameCenter", game_center));
	game_center->connect();
#endif

#ifdef STOREKIT_ENABLED
	store_kit = memnew(InAppStore);
	Engine::get_singleton()->add_singleton(Engine::Singleton("InAppStore", store_kit));
#endif

#ifdef ICLOUD_ENABLED
	icloud = memnew(ICloud);
	Engine::get_singleton()->add_singleton(Engine::Singleton("ICloud", icloud));
	//icloud->connect();
#endif
	ios = memnew(iOS);
	Engine::get_singleton()->add_singleton(Engine::Singleton("iOS", ios));

	return OK;
};

MainLoop *OSIPhone::get_main_loop() const {

	return main_loop;
};

void OSIPhone::set_main_loop(MainLoop *p_main_loop) {

	main_loop = p_main_loop;

	if (main_loop) {
		input->set_main_loop(p_main_loop);
		main_loop->init();
	}
};

bool OSIPhone::iterate() {

	if (!main_loop)
		return true;

	if (main_loop) {
		for (int i = 0; i < event_count; i++) {

			input->parse_input_event(event_queue[i]);
		};
	};
	event_count = 0;

	return Main::iteration();
};

void OSIPhone::key(uint32_t p_key, bool p_pressed) {

	Ref<InputEventKey> ev;
	ev.instance();
	ev->set_echo(false);
	ev->set_pressed(p_pressed);
	ev->set_keycode(p_key);
	ev->set_physical_keycode(p_key);
	ev->set_unicode(p_key);
	queue_event(ev);
};

void OSIPhone::touch_press(int p_idx, int p_x, int p_y, bool p_pressed, bool p_doubleclick) {

	if (!GLOBAL_DEF("debug/disable_touch", false)) {
		Ref<InputEventScreenTouch> ev;
		ev.instance();

		ev->set_index(p_idx);
		ev->set_pressed(p_pressed);
		ev->set_position(Vector2(p_x, p_y));
		queue_event(ev);
	};

	touch_list.pressed[p_idx] = p_pressed;
};

void OSIPhone::touch_drag(int p_idx, int p_prev_x, int p_prev_y, int p_x, int p_y) {

	if (!GLOBAL_DEF("debug/disable_touch", false)) {

		Ref<InputEventScreenDrag> ev;
		ev.instance();
		ev->set_index(p_idx);
		ev->set_position(Vector2(p_x, p_y));
		ev->set_relative(Vector2(p_x - p_prev_x, p_y - p_prev_y));
		queue_event(ev);
	};
};

void OSIPhone::queue_event(const Ref<InputEvent> &p_event) {

	ERR_FAIL_INDEX(event_count, MAX_EVENTS);

	event_queue[event_count++] = p_event;
};

void OSIPhone::touches_cancelled() {

	for (int i = 0; i < MAX_MOUSE_COUNT; i++) {

		if (touch_list.pressed[i]) {

			// send a mouse_up outside the screen
			touch_press(i, -1, -1, false, false);
		};
	};
};

static const float ACCEL_RANGE = 1;

void OSIPhone::update_gravity(float p_x, float p_y, float p_z) {
	input->set_gravity(Vector3(p_x, p_y, p_z));
};

void OSIPhone::update_accelerometer(float p_x, float p_y, float p_z) {

	// Found out the Z should not be negated! Pass as is!
	input->set_accelerometer(Vector3(p_x / (float)ACCEL_RANGE, p_y / (float)ACCEL_RANGE, p_z / (float)ACCEL_RANGE));

	/*
	if (p_x != last_accel.x) {
		//printf("updating accel x %f\n", p_x);
		InputEvent ev;
		ev.type = InputEvent::JOYPAD_MOTION;
		ev.device = 0;
		ev.joy_motion.axis = JOY_ANALOG_0;
		ev.joy_motion.axis_value = (p_x / (float)ACCEL_RANGE);
		last_accel.x = p_x;
		queue_event(ev);
	};
	if (p_y != last_accel.y) {
		//printf("updating accel y %f\n", p_y);
		InputEvent ev;
		ev.type = InputEvent::JOYPAD_MOTION;
		ev.device = 0;
		ev.joy_motion.axis = JOY_ANALOG_1;
		ev.joy_motion.axis_value = (p_y / (float)ACCEL_RANGE);
		last_accel.y = p_y;
		queue_event(ev);
	};
	if (p_z != last_accel.z) {
		//printf("updating accel z %f\n", p_z);
		InputEvent ev;
		ev.type = InputEvent::JOYPAD_MOTION;
		ev.device = 0;
		ev.joy_motion.axis = JOY_ANALOG_2;
		ev.joy_motion.axis_value = ( (1.0 - p_z) / (float)ACCEL_RANGE);
		last_accel.z = p_z;
		queue_event(ev);
	};
	*/
};

void OSIPhone::update_magnetometer(float p_x, float p_y, float p_z) {
	input->set_magnetometer(Vector3(p_x, p_y, p_z));
};

void OSIPhone::update_gyroscope(float p_x, float p_y, float p_z) {
	input->set_gyroscope(Vector3(p_x, p_y, p_z));
};

int OSIPhone::get_unused_joy_id() {
	return input->get_unused_joy_id();
};

void OSIPhone::joy_connection_changed(int p_idx, bool p_connected, String p_name) {
	input->joy_connection_changed(p_idx, p_connected, p_name);
};

void OSIPhone::joy_button(int p_device, int p_button, bool p_pressed) {
	input->joy_button(p_device, p_button, p_pressed);
};

void OSIPhone::joy_axis(int p_device, int p_axis, const InputDefault::JoyAxis &p_value) {
	input->joy_axis(p_device, p_axis, p_value);
};

void OSIPhone::delete_main_loop() {

	if (main_loop) {
		main_loop->finish();
		memdelete(main_loop);
	};

	main_loop = nullptr;
};

void OSIPhone::finalize() {

	delete_main_loop();

	memdelete(input);
	memdelete(ios);

#ifdef GAME_CENTER_ENABLED
	memdelete(game_center);
#endif

#ifdef STOREKIT_ENABLED
	memdelete(store_kit);
#endif

#ifdef ICLOUD_ENABLED
	memdelete(icloud);
#endif

<<<<<<< HEAD
#ifdef CAMERA_IOS_ENABLED
	if (camera_server) {
		memdelete(camera_server);
		camera_server = NULL;
	}
#endif

	visual_server->finish();
	memdelete(visual_server);
=======
	rendering_server->finish();
	memdelete(rendering_server);
>>>>>>> b80631a3
	//	memdelete(rasterizer);

	// Free unhandled events before close
	for (int i = 0; i < MAX_EVENTS; i++) {
		event_queue[i].unref();
	};
	event_count = 0;
};

void OSIPhone::set_mouse_show(bool p_show){};
void OSIPhone::set_mouse_grab(bool p_grab){};

bool OSIPhone::is_mouse_grab_enabled() const {

	return true;
};

Point2 OSIPhone::get_mouse_position() const {

	return Point2();
};

int OSIPhone::get_mouse_button_state() const {

	return 0;
};

void OSIPhone::set_window_title(const String &p_title){};

void OSIPhone::alert(const String &p_alert, const String &p_title) {

	const CharString utf8_alert = p_alert.utf8();
	const CharString utf8_title = p_title.utf8();
	iOS::alert(utf8_alert.get_data(), utf8_title.get_data());
}

Error OSIPhone::open_dynamic_library(const String p_path, void *&p_library_handle, bool p_also_set_library_path) {
	if (p_path.length() == 0) {
		p_library_handle = RTLD_SELF;
		return OK;
	}
	return OS_Unix::open_dynamic_library(p_path, p_library_handle, p_also_set_library_path);
}

Error OSIPhone::close_dynamic_library(void *p_library_handle) {
	if (p_library_handle == RTLD_SELF) {
		return OK;
	}
	return OS_Unix::close_dynamic_library(p_library_handle);
}

HashMap<String, void *> OSIPhone::dynamic_symbol_lookup_table;
void register_dynamic_symbol(char *name, void *address) {
	OSIPhone::dynamic_symbol_lookup_table[String(name)] = address;
}

Error OSIPhone::get_dynamic_library_symbol_handle(void *p_library_handle, const String p_name, void *&p_symbol_handle, bool p_optional) {
	if (p_library_handle == RTLD_SELF) {
		void **ptr = OSIPhone::dynamic_symbol_lookup_table.getptr(p_name);
		if (ptr) {
			p_symbol_handle = *ptr;
			return OK;
		}
	}
	return OS_Unix::get_dynamic_library_symbol_handle(p_library_handle, p_name, p_symbol_handle, p_optional);
}

void OSIPhone::set_video_mode(const VideoMode &p_video_mode, int p_screen) {

	video_mode = p_video_mode;
};

OS::VideoMode OSIPhone::get_video_mode(int p_screen) const {

	return video_mode;
};

void OSIPhone::get_fullscreen_mode_list(List<VideoMode> *p_list, int p_screen) const {

	p_list->push_back(video_mode);
};

bool OSIPhone::can_draw() const {

	if (native_video_is_playing())
		return false;
	return true;
};

int OSIPhone::set_base_framebuffer(int p_fb) {
#if defined(OPENGL_ENABLED)
	// gl_view_base_fb has not been updated yet
	RasterizerStorageGLES2::system_fbo = p_fb;
#endif

	return 0;
};

bool OSIPhone::has_virtual_keyboard() const {
	return true;
};

extern void _show_keyboard(String p_existing);
extern void _hide_keyboard();
extern Error _shell_open(String p_uri);
extern void _set_keep_screen_on(bool p_enabled);
extern void _vibrate();

void OSIPhone::show_virtual_keyboard(const String &p_existing_text, const Rect2 &p_screen_rect, int p_max_input_length) {
	_show_keyboard(p_existing_text);
};

void OSIPhone::hide_virtual_keyboard() {
	_hide_keyboard();
};

void OSIPhone::set_virtual_keyboard_height(int p_height) {
	virtual_keyboard_height = p_height;
}

int OSIPhone::get_virtual_keyboard_height() const {
	return virtual_keyboard_height;
}

Error OSIPhone::shell_open(String p_uri) {
	return _shell_open(p_uri);
};

void OSIPhone::set_keep_screen_on(bool p_enabled) {
	OS::set_keep_screen_on(p_enabled);
	_set_keep_screen_on(p_enabled);
};

String OSIPhone::get_user_data_dir() const {

	return data_dir;
};

String OSIPhone::get_name() const {

	return "iOS";
};

String OSIPhone::get_model_name() const {

	String model = ios->get_model();
	if (model != "")
		return model;

	return OS_Unix::get_model_name();
}

Size2 OSIPhone::get_window_size() const {

	return Vector2(video_mode.width, video_mode.height);
}

extern Rect2 _get_ios_window_safe_area(float p_window_width, float p_window_height);

Rect2 OSIPhone::get_window_safe_area() const {
	return _get_ios_window_safe_area(video_mode.width, video_mode.height);
}

bool OSIPhone::has_touchscreen_ui_hint() const {

	return true;
}

void OSIPhone::set_locale(String p_locale) {
	locale_code = p_locale;
}

String OSIPhone::get_locale() const {
	return locale_code;
}

extern bool _play_video(String p_path, float p_volume, String p_audio_track, String p_subtitle_track);
extern bool _is_video_playing();
extern void _pause_video();
extern void _unpause_video();
extern void _stop_video();
extern void _focus_out_video();

Error OSIPhone::native_video_play(String p_path, float p_volume, String p_audio_track, String p_subtitle_track) {
	FileAccess *f = FileAccess::open(p_path, FileAccess::READ);
	bool exists = f && f->is_open();

	String tempFile = get_user_data_dir();
	if (!exists)
		return FAILED;

	if (p_path.begins_with("res://")) {
		if (PackedData::get_singleton()->has_path(p_path)) {
			print("Unable to play %S using the native player as it resides in a .pck file\n", p_path.c_str());
			return ERR_INVALID_PARAMETER;
		} else {
			p_path = p_path.replace("res:/", ProjectSettings::get_singleton()->get_resource_path());
		}
	} else if (p_path.begins_with("user://"))
		p_path = p_path.replace("user:/", get_user_data_dir());

	memdelete(f);

	print("Playing video: %S\n", p_path.c_str());
	if (_play_video(p_path, p_volume, p_audio_track, p_subtitle_track))
		return OK;
	return FAILED;
}

bool OSIPhone::native_video_is_playing() const {
	return _is_video_playing();
}

void OSIPhone::native_video_pause() {
	if (native_video_is_playing())
		_pause_video();
}

void OSIPhone::native_video_unpause() {
	_unpause_video();
};

void OSIPhone::native_video_focus_out() {
	_focus_out_video();
};

void OSIPhone::native_video_stop() {
	if (native_video_is_playing())
		_stop_video();
}

void OSIPhone::vibrate_handheld(int p_duration_ms) {
	// iOS does not support duration for vibration
	_vibrate();
}

bool OSIPhone::_check_internal_feature_support(const String &p_feature) {

	return p_feature == "mobile";
}

// Initialization order between compilation units is not guaranteed,
// so we use this as a hack to ensure certain code is called before
// everything else, but after all units are initialized.
typedef void (*init_callback)();
static init_callback *ios_init_callbacks = nullptr;
static int ios_init_callbacks_count = 0;
static int ios_init_callbacks_capacity = 0;

void add_ios_init_callback(init_callback cb) {
	if (ios_init_callbacks_count == ios_init_callbacks_capacity) {
		void *new_ptr = realloc(ios_init_callbacks, sizeof(cb) * 32);
		if (new_ptr) {
			ios_init_callbacks = (init_callback *)(new_ptr);
			ios_init_callbacks_capacity += 32;
		}
	}
	if (ios_init_callbacks_capacity > ios_init_callbacks_count) {
		ios_init_callbacks[ios_init_callbacks_count] = cb;
		++ios_init_callbacks_count;
	}
}

OSIPhone::OSIPhone(int width, int height, String p_data_dir) {
	for (int i = 0; i < ios_init_callbacks_count; ++i) {
		ios_init_callbacks[i]();
	}
	free(ios_init_callbacks);
	ios_init_callbacks = nullptr;
	ios_init_callbacks_count = 0;
	ios_init_callbacks_capacity = 0;

	main_loop = nullptr;
	rendering_server = nullptr;

	VideoMode vm;
	vm.fullscreen = true;
	vm.width = width;
	vm.height = height;
	vm.resizable = false;
	set_video_mode(vm);
	event_count = 0;
	virtual_keyboard_height = 0;

	// can't call set_data_dir from here, since it requires DirAccess
	// which is initialized in initialize_core
	data_dir = p_data_dir;

	Vector<Logger *> loggers;
	loggers.push_back(memnew(SyslogLogger));
#ifdef DEBUG_ENABLED
	// it seems iOS app's stdout/stderr is only obtainable if you launch it from Xcode
	loggers.push_back(memnew(StdLogger));
#endif
	_set_logger(memnew(CompositeLogger(loggers)));

	AudioDriverManager::add_driver(&audio_driver);
};

OSIPhone::~OSIPhone() {
}

#endif<|MERGE_RESOLUTION|>--- conflicted
+++ resolved
@@ -365,20 +365,9 @@
 	memdelete(icloud);
 #endif
 
-<<<<<<< HEAD
-#ifdef CAMERA_IOS_ENABLED
-	if (camera_server) {
-		memdelete(camera_server);
-		camera_server = NULL;
-	}
-#endif
-
-	visual_server->finish();
-	memdelete(visual_server);
-=======
+
 	rendering_server->finish();
 	memdelete(rendering_server);
->>>>>>> b80631a3
 	//	memdelete(rasterizer);
 
 	// Free unhandled events before close
