name: 🍎 macOS Builds
on:
  workflow_call:

# Global Settings
env:
<<<<<<< HEAD
=======
  # Used for the cache key. Add version suffix to force clean build.
  GODOT_BASE_BRANCH: 4.4
>>>>>>> 49a5bc7b
  SCONSFLAGS: verbose=yes warnings=extra werror=yes module_text_server_fb_enabled=yes strict_checks=yes

jobs:
  build-macos:
    runs-on: macos-latest
    name: ${{ matrix.name }}
    timeout-minutes: 120
    strategy:
      fail-fast: false
      matrix:
        include:
          - name: Editor (target=editor, tests=yes)
            cache-name: macos-editor
            target: editor
            tests: true
            bin: ./bin/godot.macos.editor.universal

          - name: Template (target=template_release, tests=yes)
            cache-name: macos-template
            target: template_release
            tests: true
            sconsflags: debug_symbols=no
            bin: ./bin/godot.macos.template_release.universal

    steps:
      - name: Checkout
        uses: actions/checkout@v4
        with:
          submodules: recursive

      - name: Restore Godot build cache
        uses: ./.github/actions/godot-cache-restore
        with:
          cache-name: ${{ matrix.cache-name }}
        continue-on-error: true

      - name: Setup Python and SCons
        uses: ./.github/actions/godot-deps

      - name: Setup Vulkan SDK
        id: vulkan-sdk
        run: |
          if sh misc/scripts/install_vulkan_sdk_macos.sh; then
            echo "VULKAN_ENABLED=yes" >> "$GITHUB_OUTPUT"
          else
            echo "::warning::macOS: Vulkan SDK installation failed, building without Vulkan support."
            echo "VULKAN_ENABLED=no" >> "$GITHUB_OUTPUT"
          fi
        continue-on-error: true

      - name: Compilation (x86_64)
        uses: ./.github/actions/godot-build
        with:
          sconsflags: ${{ env.SCONSFLAGS }} arch=x86_64 vulkan=${{ steps.vulkan-sdk.outputs.VULKAN_ENABLED }}
          platform: macos
          target: ${{ matrix.target }}
          tests: ${{ matrix.tests }}

      - name: Compilation (arm64)
        uses: ./.github/actions/godot-build
        with:
          sconsflags: ${{ env.SCONSFLAGS }} arch=arm64 vulkan=${{ steps.vulkan-sdk.outputs.VULKAN_ENABLED }}
          platform: macos
          target: ${{ matrix.target }}
          tests: ${{ matrix.tests }}

      - name: Save Godot build cache
        uses: ./.github/actions/godot-cache-save
        with:
          cache-name: ${{ matrix.cache-name }}
        continue-on-error: true

      - name: Prepare artifact
        run: |
          lipo -create ./bin/godot.macos.${{ matrix.target }}.x86_64 ./bin/godot.macos.${{ matrix.target }}.arm64 -output ./bin/godot.macos.${{ matrix.target }}.universal
          rm ./bin/godot.macos.${{ matrix.target }}.x86_64 ./bin/godot.macos.${{ matrix.target }}.arm64
          strip bin/godot.*
          chmod +x bin/godot.*

      - name: Upload artifact
        uses: ./.github/actions/upload-artifact
        with:
          name: ${{ matrix.cache-name }}

      - name: Unit tests
        if: matrix.tests
        run: |
          ${{ matrix.bin }} --version
          ${{ matrix.bin }} --help
          ${{ matrix.bin }} --test --force-colors<|MERGE_RESOLUTION|>--- conflicted
+++ resolved
@@ -4,11 +4,8 @@
 
 # Global Settings
 env:
-<<<<<<< HEAD
-=======
   # Used for the cache key. Add version suffix to force clean build.
   GODOT_BASE_BRANCH: 4.4
->>>>>>> 49a5bc7b
   SCONSFLAGS: verbose=yes warnings=extra werror=yes module_text_server_fb_enabled=yes strict_checks=yes
 
 jobs:
@@ -25,6 +22,7 @@
             target: editor
             tests: true
             bin: ./bin/godot.macos.editor.universal
+            cache-limit: 1
 
           - name: Template (target=template_release, tests=yes)
             cache-name: macos-template
@@ -32,6 +30,7 @@
             tests: true
             sconsflags: debug_symbols=no
             bin: ./bin/godot.macos.template_release.universal
+            cache-limit: 1
 
     steps:
       - name: Checkout
@@ -49,31 +48,26 @@
         uses: ./.github/actions/godot-deps
 
       - name: Setup Vulkan SDK
-        id: vulkan-sdk
         run: |
-          if sh misc/scripts/install_vulkan_sdk_macos.sh; then
-            echo "VULKAN_ENABLED=yes" >> "$GITHUB_OUTPUT"
-          else
-            echo "::warning::macOS: Vulkan SDK installation failed, building without Vulkan support."
-            echo "VULKAN_ENABLED=no" >> "$GITHUB_OUTPUT"
-          fi
-        continue-on-error: true
+          sh misc/scripts/install_vulkan_sdk_macos.sh
 
       - name: Compilation (x86_64)
         uses: ./.github/actions/godot-build
         with:
-          sconsflags: ${{ env.SCONSFLAGS }} arch=x86_64 vulkan=${{ steps.vulkan-sdk.outputs.VULKAN_ENABLED }}
+          sconsflags: ${{ env.SCONSFLAGS }} arch=x86_64
           platform: macos
           target: ${{ matrix.target }}
           tests: ${{ matrix.tests }}
+          scons-cache-limit: 0 # Only cap on second run to avoid purging unnecessarily
 
       - name: Compilation (arm64)
         uses: ./.github/actions/godot-build
         with:
-          sconsflags: ${{ env.SCONSFLAGS }} arch=arm64 vulkan=${{ steps.vulkan-sdk.outputs.VULKAN_ENABLED }}
+          sconsflags: ${{ env.SCONSFLAGS }} arch=arm64
           platform: macos
           target: ${{ matrix.target }}
           tests: ${{ matrix.tests }}
+          scons-cache-limit: ${{ matrix.cache-limit }}
 
       - name: Save Godot build cache
         uses: ./.github/actions/godot-cache-save
