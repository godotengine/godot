name: 🔗 GHA
on: [push, pull_request, merge_group, workflow_dispatch]

concurrency:
  group: ${{ github.workflow }}|${{ github.ref_name }}
  cancel-in-progress: true

jobs:
  dispatch:
    name: 🐝 Dispatch
    runs-on: ubuntu-latest
    permissions:
      pull-requests: read
    outputs:
      android: ${{ steps.path_filters.outputs.android }}
      ios: ${{ steps.path_filters.outputs.ios }}
      linux: ${{ steps.path_filters.outputs.linux }}
      macos: ${{ steps.path_filters.outputs.macos }}
      windows: ${{ steps.path_filters.outputs.windows }}
      web: ${{ steps.path_filters.outputs.web }}

    steps:
    - name: Checkout
      uses: actions/checkout@v4
      if: github.event_name == 'pull_request'
    - uses: AurorNZ/paths-filter@298e00d16954592b06fe237dbf749947c3dd4a98
      if: github.event_name == 'pull_request'
      id: path_filters
      with:
        filters: .github/path_filters.yaml

  # First stage: Only static checks, fast and prevent expensive builds from running.

  static-checks:
    if: ${{ !vars.DISABLE_GODOT_CI || github.run_attempt > 1 || github.event_name == 'workflow_dispatch' }}
    name: 📊 Static checks
    uses: ./.github/workflows/static_checks.yml

  # Second stage: Run all the builds and some of the tests.

  android-build:
    name: 🤖 Android
    needs: [static-checks, dispatch]
    if: github.event_name != 'pull_request' || needs.dispatch.outputs.android == 'true'
    uses: ./.github/workflows/android_builds.yml

  ios-build:
    name: 🍏 iOS
    needs: [static-checks, dispatch]
    if: github.event_name != 'pull_request' || needs.dispatch.outputs.ios == 'true'
    uses: ./.github/workflows/ios_builds.yml

  linux-build:
    name: 🐧 Linux
    needs: [static-checks, dispatch]
    if: github.event_name != 'pull_request' || needs.dispatch.outputs.linux == 'true'
    uses: ./.github/workflows/linux_builds.yml

  macos-build:
    name: 🍎 macOS
    needs: [static-checks, dispatch]
    if: github.event_name != 'pull_request' || needs.dispatch.outputs.macos == 'true'
    uses: ./.github/workflows/macos_builds.yml

  windows-build:
    name: 🏁 Windows
    needs: [static-checks, dispatch]
    if: github.event_name != 'pull_request' || needs.dispatch.outputs.windows == 'true'
    uses: ./.github/workflows/windows_builds.yml

  web-build:
    name: 🌐 Web
<<<<<<< HEAD
    needs: static-checks
    uses: ./.github/workflows/web_builds.yml
=======
    needs: [static-checks, dispatch]
    if: github.event_name != 'pull_request' || needs.dispatch.outputs.web == 'true'
    uses: ./.github/workflows/web_builds.yml

  # Third stage: Run auxiliary tests using build artifacts from previous jobs.

  # Can be turned off for PRs that intentionally break compat with godot-cpp,
  # until both the upstream PR and the matching godot-cpp changes are merged.
  godot-cpp-test:
    name: 🪲 Godot CPP
    # This can be changed to depend on another platform, if we decide to use it for
    # godot-cpp instead. Make sure to move the .github/actions/godot-api-dump step
    # appropriately.
    needs: linux-build
    uses: ./.github/workflows/godot_cpp_test.yml
>>>>>>> 28d13687
<|MERGE_RESOLUTION|>--- conflicted
+++ resolved
@@ -70,23 +70,6 @@
 
   web-build:
     name: 🌐 Web
-<<<<<<< HEAD
-    needs: static-checks
-    uses: ./.github/workflows/web_builds.yml
-=======
     needs: [static-checks, dispatch]
     if: github.event_name != 'pull_request' || needs.dispatch.outputs.web == 'true'
-    uses: ./.github/workflows/web_builds.yml
-
-  # Third stage: Run auxiliary tests using build artifacts from previous jobs.
-
-  # Can be turned off for PRs that intentionally break compat with godot-cpp,
-  # until both the upstream PR and the matching godot-cpp changes are merged.
-  godot-cpp-test:
-    name: 🪲 Godot CPP
-    # This can be changed to depend on another platform, if we decide to use it for
-    # godot-cpp instead. Make sure to move the .github/actions/godot-api-dump step
-    # appropriately.
-    needs: linux-build
-    uses: ./.github/workflows/godot_cpp_test.yml
->>>>>>> 28d13687
+    uses: ./.github/workflows/web_builds.yml