name: 🌐 Web Builds
on:
  workflow_call:

# Global Settings
env:
<<<<<<< HEAD
=======
  # Used for the cache key. Add version suffix to force clean build.
  GODOT_BASE_BRANCH: 4.4
>>>>>>> 49a5bc7b
  SCONSFLAGS: verbose=yes warnings=extra werror=yes debug_symbols=no use_closure_compiler=yes strict_checks=yes
  EM_VERSION: 3.1.64

jobs:
  web-template:
    runs-on: ubuntu-24.04
    name: ${{ matrix.name }}
    timeout-minutes: 60
    strategy:
      fail-fast: false
      matrix:
        include:
          - name: Template w/ threads (target=template_release, threads=yes)
            cache-name: web-template
            target: template_release
            sconsflags: threads=yes
            tests: false
            artifact: true

          - name: Template w/o threads (target=template_release, threads=no)
            cache-name: web-nothreads-template
            target: template_release
            sconsflags: threads=no
            tests: false
            artifact: true

    steps:
      - name: Checkout
        uses: actions/checkout@v4
        with:
          submodules: recursive

      - name: Set up Emscripten latest
        uses: mymindstorm/setup-emsdk@v14
        with:
          version: ${{ env.EM_VERSION }}
          no-cache: true

      - name: Verify Emscripten setup
        run: |
          emcc -v

      - name: Restore Godot build cache
        uses: ./.github/actions/godot-cache-restore
        with:
          cache-name: ${{ matrix.cache-name }}
        continue-on-error: true

      - name: Setup Python and SCons
        uses: ./.github/actions/godot-deps

      - name: Compilation
        uses: ./.github/actions/godot-build
        with:
          sconsflags: ${{ env.SCONSFLAGS }} ${{ matrix.sconsflags }}
          platform: web
          target: ${{ matrix.target }}
          tests: ${{ matrix.tests }}

      - name: Save Godot build cache
        uses: ./.github/actions/godot-cache-save
        with:
          cache-name: ${{ matrix.cache-name }}
        continue-on-error: true

      - name: Upload artifact
        uses: ./.github/actions/upload-artifact
        if: matrix.artifact
        with:
          name: ${{ matrix.cache-name }}<|MERGE_RESOLUTION|>--- conflicted
+++ resolved
@@ -4,11 +4,8 @@
 
 # Global Settings
 env:
-<<<<<<< HEAD
-=======
   # Used for the cache key. Add version suffix to force clean build.
   GODOT_BASE_BRANCH: 4.4
->>>>>>> 49a5bc7b
   SCONSFLAGS: verbose=yes warnings=extra werror=yes debug_symbols=no use_closure_compiler=yes strict_checks=yes
   EM_VERSION: 3.1.64
 
@@ -67,6 +64,7 @@
           platform: web
           target: ${{ matrix.target }}
           tests: ${{ matrix.tests }}
+          scons-cache-limit: 0.5
 
       - name: Save Godot build cache
         uses: ./.github/actions/godot-cache-save
