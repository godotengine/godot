name: 🐧 Linux Builds
on: [push, pull_request]

# Global Settings
env:
  # Only used for the cache key. Increment version to force clean build.
  GODOT_BASE_BRANCH: master
  SCONSFLAGS: verbose=yes warnings=extra werror=yes module_text_server_fb_enabled=yes
  DOTNET_NOLOGO: true
  DOTNET_CLI_TELEMETRY_OPTOUT: true

concurrency:
  group: ci-${{github.actor}}-${{github.head_ref || github.run_number}}-${{github.ref}}-linux
  cancel-in-progress: true

jobs:
  build-linux:
    runs-on: "ubuntu-20.04"
    name: ${{ matrix.name }}
    strategy:
      fail-fast: false
      matrix:
        include:
          - name: Editor w/ Mono (target=editor)
            cache-name: linux-editor-mono
            target: editor
            tests: false # Disabled due freeze caused by mix Mono build and CI
            sconsflags: module_mono_enabled=yes
            doc-test: true
            bin: "./bin/godot.linuxbsd.editor.x86_64.mono"
            build-mono: true
            proj-conv: true
            artifact: true

          - name: Editor with doubles and GCC sanitizers (target=editor, tests=yes, dev_build=yes, precision=double, use_asan=yes, use_ubsan=yes, linker=gold)
            cache-name: linux-editor-double-sanitizers
            target: editor
            tests: true
            sconsflags: dev_build=yes precision=double use_asan=yes use_ubsan=yes linker=gold
            proj-test: true
            # Can be turned off for PRs that intentionally break compat with godot-cpp,
            # until both the upstream PR and the matching godot-cpp changes are merged.
            godot-cpp-test: true
            bin: "./bin/godot.linuxbsd.editor.dev.double.x86_64.san"
            build-mono: false
            # Skip 2GiB artifact speeding up action.
            artifact: false

          - name: Editor with clang sanitizers (target=editor, tests=yes, dev_build=yes, use_asan=yes, use_ubsan=yes, use_llvm=yes, linker=lld)
            cache-name: linux-editor-llvm-sanitizers
            target: editor
            tests: true
            sconsflags: dev_build=yes use_asan=yes use_ubsan=yes use_llvm=yes linker=lld
            bin: "./bin/godot.linuxbsd.editor.dev.x86_64.llvm.san"
            build-mono: false
            # Skip 2GiB artifact speeding up action.
            artifact: false

          - name: Template w/ Mono (target=template_release)
            cache-name: linux-template-mono
            target: template_release
            tests: false
            sconsflags: module_mono_enabled=yes
            build-mono: false
            artifact: true

          - name: Minimal template (target=template_release, everything disabled)
            cache-name: linux-template-minimal
            target: template_release
            tests: false
            sconsflags: modules_enabled_by_default=no disable_3d=yes disable_advanced_gui=yes deprecated=no minizip=no
            artifact: true

    steps:
      - uses: actions/checkout@v3

      - name: Linux dependencies
        shell: bash
        run: |
          # Azure repositories are not reliable, we need to prevent azure giving us packages.
          sudo rm -f /etc/apt/sources.list.d/*
          sudo cp -f misc/ci/sources.list /etc/apt/sources.list
          sudo apt-get update
          # The actual dependencies
<<<<<<< HEAD
          sudo apt-get install build-essential pkg-config libx11-dev libxcursor-dev \
              libxinerama-dev libwayland-dev libgl1-mesa-dev libglu-dev libasound2-dev \
              libpulse-dev libdbus-1-dev libudev-dev libxi-dev libxrandr-dev yasm xvfb \
              wget unzip llvm libspeechd-dev speech-dispatcher fontconfig libfontconfig-dev \
              libxkbcommon-dev
=======
          sudo apt-get install build-essential pkg-config libgl1-mesa-dev libglu-dev \
              xvfb wget unzip llvm
>>>>>>> e93266b9

      - name: Setup Godot build cache
        uses: ./.github/actions/godot-cache
        with:
          cache-name: ${{ matrix.cache-name }}
        continue-on-error: true

      - name: Setup python and scons
        uses: ./.github/actions/godot-deps

      - name: Set up .NET Sdk
        uses: actions/setup-dotnet@v2
        if: ${{ matrix.build-mono }}
        with:
          dotnet-version: '6.0.x'

      - name: Setup GCC problem matcher
        uses: ammaraskar/gcc-problem-matcher@master

      - name: Compilation
        uses: ./.github/actions/godot-build
        with:
          sconsflags: ${{ env.SCONSFLAGS }} ${{ matrix.sconsflags }}
          platform: linuxbsd
          target: ${{ matrix.target }}
          tests: ${{ matrix.tests }}

      - name: Generate C# glue
        if: ${{ matrix.build-mono }}
        run: |
          ${{ matrix.bin }} --headless --generate-mono-glue ./modules/mono/glue || true

      - name: Build .NET solutions
        if: ${{ matrix.build-mono }}
        run: |
          ./modules/mono/build_scripts/build_assemblies.py --godot-output-dir=./bin --godot-platform=linuxbsd

      # Execute unit tests for the editor
      - name: Unit tests
        if: ${{ matrix.tests }}
        run: |
          ${{ matrix.bin }} --version
          ${{ matrix.bin }} --help
          ${{ matrix.bin }} --test --headless

      # Check class reference
      - name: Check for class reference updates
        if: ${{ matrix.doc-test }}
        run: |
          echo "Running --doctool to see if this changes the public API without updating the documentation."
          echo -e "If a diff is shown, it means that your code/doc changes are incomplete and you should update the class reference with --doctool.\n\n"
          ${{ matrix.bin }} --doctool --headless 2>&1 > /dev/null || true
          git diff --color --exit-code && ! git ls-files --others --exclude-standard | sed -e 's/^/New doc file missing in PR: /' | grep 'xml$'

      # Download, unzip and setup SwiftShader library
      # See https://github.com/godotengine/regression-test-project/releases/tag/_ci-deps for details
      - name: Download SwiftShader
        if: ${{ matrix.tests }}
        run: |
          wget https://github.com/godotengine/regression-test-project/releases/download/_ci-deps/swiftshader-ubuntu20.04-20211002.zip
          unzip swiftshader-ubuntu20.04-20211002.zip
          curr="$(pwd)/libvk_swiftshader.so"
          sed -i "s|PATH_TO_CHANGE|$curr|" vk_swiftshader_icd.json

      # Test 3.x -> 4.x project converter
      - name: Test project converter
        if: ${{ matrix.proj-conv }}
        run: |
          mkdir converter_test
          cd converter_test
          touch project.godot
          ../${{ matrix.bin }} --headless --audio-driver Dummy --validate-conversion-3to4
          cd ..
          rm converter_test -rf

      # Download and extract zip archive with project, folder is renamed to be able to easy change used project
      - name: Download test project
        if: ${{ matrix.proj-test }}
        run: |
          wget https://github.com/godotengine/regression-test-project/archive/4.0.zip
          unzip 4.0.zip
          mv "regression-test-project-4.0" "test_project"

      # Editor is quite complicated piece of software, so it is easy to introduce bug here
      - name: Open and close editor (Vulkan)
        if: ${{ matrix.proj-test }}
        run: |
          VK_ICD_FILENAMES=$(pwd)/vk_swiftshader_icd.json DRI_PRIME=0 xvfb-run ${{ matrix.bin }} --audio-driver Dummy --editor --quit --path test_project 2>&1 | tee sanitizers_log.txt || true
          misc/scripts/check_ci_log.py sanitizers_log.txt

      - name: Open and close editor (GLES3)
        if: ${{ matrix.proj-test }}
        run: |
          DRI_PRIME=0 xvfb-run ${{ matrix.bin }} --audio-driver Dummy --rendering-driver opengl3 --editor --quit --path test_project 2>&1 | tee sanitizers_log.txt || true
          misc/scripts/check_ci_log.py sanitizers_log.txt

      # Run test project
      - name: Run project
        if: ${{ matrix.proj-test }}
        run: |
          VK_ICD_FILENAMES=$(pwd)/vk_swiftshader_icd.json DRI_PRIME=0 xvfb-run ${{ matrix.bin }} 40 --audio-driver Dummy --path test_project 2>&1 | tee sanitizers_log.txt || true
          misc/scripts/check_ci_log.py sanitizers_log.txt

      # Checkout godot-cpp
      - name: Checkout godot-cpp
        if: ${{ matrix.godot-cpp-test }}
        uses: actions/checkout@v3
        with:
          repository: godotengine/godot-cpp
          submodules: 'recursive'
          path: 'godot-cpp'

      # Dump GDExtension interface and API
      - name: Dump GDExtension interface and API for godot-cpp build
        if: ${{ matrix.godot-cpp-test }}
        run: |
          ${{ matrix.bin }} --headless --dump-gdextension-interface --dump-extension-api
          cp -f gdextension_interface.h godot-cpp/gdextension/
          cp -f extension_api.json godot-cpp/gdextension/

      # Build godot-cpp test extension
      - name: Build godot-cpp test extension
        if: ${{ matrix.godot-cpp-test }}
        run: |
          cd godot-cpp/test
          scons target=template_debug dev_build=yes
          cd ../..

      - name: Prepare artifact
        if: ${{ matrix.artifact }}
        run: |
          strip bin/godot.*
          chmod +x bin/godot.*

      - name: Upload artifact
        uses: ./.github/actions/upload-artifact
        if: ${{ matrix.artifact }}
        with:
          name: ${{ matrix.cache-name }}<|MERGE_RESOLUTION|>--- conflicted
+++ resolved
@@ -20,8 +20,7 @@
     strategy:
       fail-fast: false
       matrix:
-        include:
-          - name: Editor w/ Mono (target=editor)
+        include: - name: Editor w/ Mono (target=editor)
             cache-name: linux-editor-mono
             target: editor
             tests: false # Disabled due freeze caused by mix Mono build and CI
@@ -82,16 +81,8 @@
           sudo cp -f misc/ci/sources.list /etc/apt/sources.list
           sudo apt-get update
           # The actual dependencies
-<<<<<<< HEAD
-          sudo apt-get install build-essential pkg-config libx11-dev libxcursor-dev \
-              libxinerama-dev libwayland-dev libgl1-mesa-dev libglu-dev libasound2-dev \
-              libpulse-dev libdbus-1-dev libudev-dev libxi-dev libxrandr-dev yasm xvfb \
-              wget unzip llvm libspeechd-dev speech-dispatcher fontconfig libfontconfig-dev \
-              libxkbcommon-dev
-=======
           sudo apt-get install build-essential pkg-config libgl1-mesa-dev libglu-dev \
-              xvfb wget unzip llvm
->>>>>>> e93266b9
+              xvfb wget unzip llvm libwayland-dev
 
       - name: Setup Godot build cache
         uses: ./.github/actions/godot-cache
