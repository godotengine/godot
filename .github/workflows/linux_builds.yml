--- conflicted
+++ resolved
@@ -78,20 +78,14 @@
       - name: Linux dependencies for tests
         if: ${{ matrix.proj-test }}
         run: |
-<<<<<<< HEAD
-          # Azure repositories are not reliable, we need to prevent azure giving us packages.
-          sudo rm -f /etc/apt/sources.list.d/*
-          sudo cp -f misc/ci/sources.list /etc/apt/sources.list
-          sudo apt-get update
-          # The actual dependencies
-          # libwayland-bin is needed to generate the protocol bindings through wayland-scanner.
-          sudo apt-get install build-essential pkg-config libgl1-mesa-dev libglu-dev \
-              xvfb wget unzip llvm libwayland-bin
-=======
           sudo rm -f /etc/apt/sources.list.d/microsoft-prod.list
           sudo add-apt-repository ppa:kisak/kisak-mesa
           sudo apt-get install -qq mesa-vulkan-drivers
->>>>>>> a4c2d8dc
+
+      # TODO: Figure out somehow how to embed this one.
+      - name: wayland-scanner dependency
+        run: |
+          sudo apt-get install libwayland-bin
 
       - name: Setup Godot build cache
         uses: ./.github/actions/godot-cache
