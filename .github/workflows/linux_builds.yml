name: 🐧 Linux Builds
on: [push, pull_request]

# Global Settings
env:
  # Only used for the cache key. Increment version to force clean build.
  GODOT_BASE_BRANCH: master-v2
  SCONSFLAGS: verbose=yes warnings=extra werror=yes module_text_server_fb_enabled=yes

concurrency:
  group: ci-${{github.actor}}-${{github.head_ref || github.run_number}}-${{github.ref}}-linux
  cancel-in-progress: true

jobs:
  build-linux:
    runs-on: "ubuntu-20.04"
    name: ${{ matrix.name }}
    strategy:
      fail-fast: false
      matrix:
        include:
# Temporarily disabled until Mono is fixed
#
#          - name: Editor w Mono (target=release_debug, tools=yes, tests=yes)
#            cache-name: linux-editor-mono
#            target: release_debug
#            tools: true
#            tests: false # Disabled due freeze caused by mix Mono build and CI
#            sconsflags: module_mono_enabled=yes mono_static=yes mono_glue=no
#            doc-test: true
#            bin: "./bin/godot.linuxbsd.opt.tools.64.mono"
#            build-mono: true
#            proj-conv: true
#            artifact: true

# Temporary replacement:

          - name: Editor w/o Mono (target=release_debug, tools=yes, tests=yes)
            cache-name: linux-editor-mono
            target: release_debug
            tools: true
            tests: false # Disabled due freeze caused by mix Mono build and CI
            doc-test: true
            bin: "./bin/godot.linuxbsd.opt.tools.64"
            build-mono: false
            proj-conv: true
            artifact: true

          - name: Editor with doubles and GCC sanitizers (target=debug, tools=yes, float=64, tests=yes, use_asan=yes, use_ubsan=yes, linker=gold)
            cache-name: linux-editor-double-sanitizers
            target: debug
            tools: true
            tests: true
            sconsflags: float=64 use_asan=yes use_ubsan=yes linker=gold
            proj-test: true
            # Can be turned off for PRs that intentionally break compat with godot-cpp,
            # until both the upstream PR and the matching godot-cpp changes are merged.
            godot-cpp-test: true
            bin: "./bin/godot.linuxbsd.double.tools.64.san"
            build-mono: false
            # Skip 2GiB artifact speeding up action.
            artifact: false

          - name: Editor with clang sanitizers (target=debug, tools=yes, use_asan=yes, use_ubsan=yes, use_llvm=yes, linker=lld)
            cache-name: linux-editor-llvm-sanitizers
            target: debug
            tools: true
            tests: true
            sconsflags: use_asan=yes use_ubsan=yes use_llvm=yes linker=lld
            bin: "./bin/godot.linuxbsd.tools.64.llvm.san"
            build-mono: false
            # Skip 2GiB artifact speeding up action.
            artifact: false

# Temporarily disabled:
#
#          - name: Template w/ Mono (target=release, tools=no)
#            cache-name: linux-template-mono
#            target: release
#            tools: false
#            tests: false
#            sconsflags: module_mono_enabled=yes mono_static=yes mono_glue=no debug_symbols=no
#            build-mono: false
#            artifact: true

# Temporary replacement:

          - name: Template w/o Mono (target=release, tools=no)
            cache-name: linux-template-mono
            target: release
            tools: false
            tests: false
            build-mono: false
            artifact: true

          - name: Minimal Template (target=release, tools=no, everything disabled)
            cache-name: linux-template-minimal
            target: release
            tools: false
            tests: false
            sconsflags: modules_enabled_by_default=no disable_3d=yes disable_advanced_gui=yes deprecated=no minizip=no
            artifact: true

    steps:
      - uses: actions/checkout@v2

      - name: Linux dependencies
        shell: bash
        run: |
          # Azure repositories are not reliable, we need to prevent azure giving us packages.
          sudo rm -f /etc/apt/sources.list.d/*
          sudo cp -f misc/ci/sources.list /etc/apt/sources.list
          sudo apt-get update
          # The actual dependencies
          sudo apt-get install build-essential pkg-config libx11-dev libxcursor-dev \
              libxinerama-dev libgl1-mesa-dev libglu-dev libasound2-dev libpulse-dev \
<<<<<<< HEAD
              libdbus-1-dev libudev-dev libxi-dev libxkbcommon-dev libxrandr-dev \
              libwayland-dev yasm xvfb wget unzip llvm libspeechd-dev speech-dispatcher
=======
              libdbus-1-dev libudev-dev libxi-dev libxrandr-dev yasm xvfb wget unzip \
              llvm libspeechd-dev speech-dispatcher fontconfig libfontconfig-dev
>>>>>>> 47edfa87

      - name: Setup Godot build cache
        uses: ./.github/actions/godot-cache
        with:
          cache-name: ${{ matrix.cache-name }}
        continue-on-error: true

      - name: Setup python and scons
        uses: ./.github/actions/godot-deps

      - name: Compilation
        uses: ./.github/actions/godot-build
        with:
          sconsflags: ${{ env.SCONSFLAGS }} ${{ matrix.sconsflags }}
          platform: linuxbsd
          target: ${{ matrix.target }}
          tools: ${{ matrix.tools }}
          tests: ${{ matrix.tests }}

      - name: Generate Mono glue
        if: ${{ matrix.build-mono }}
        run: |
          ${{ matrix.bin }} --headless --generate-mono-glue modules/mono/glue || true

      # Rebuild with mono
      - name: Compilation (mono_glue=yes)
        uses: ./.github/actions/godot-build
        if: ${{ matrix.build-mono }}
        with:
          sconsflags: ${{ env.SCONSFLAGS }} ${{ matrix.sconsflags }} mono_glue=yes
          platform: linuxbsd
          target: ${{ matrix.target }}
          tools: ${{ matrix.tools }}

      # Execute unit tests for the editor
      - name: Unit tests
        if: ${{ matrix.tests }}
        run: |
          ${{ matrix.bin }} --version
          ${{ matrix.bin }} --help
          ${{ matrix.bin }} --test --headless

      # Check class reference
      - name: Check for class reference updates
        if: ${{ matrix.doc-test }}
        run: |
          echo "Running --doctool to see if this changes the public API without updating the documentation."
          echo -e "If a diff is shown, it means that your code/doc changes are incomplete and you should update the class reference with --doctool.\n\n"
          ${{ matrix.bin }} --doctool --headless 2>&1 > /dev/null || true
          git diff --color --exit-code && ! git ls-files --others --exclude-standard | sed -e 's/^/New doc file missing in PR: /' | grep 'xml$'

      # Download, unzip and setup SwiftShader library
      # See https://github.com/godotengine/regression-test-project/releases/tag/_ci-deps for details
      - name: Download SwiftShader
        if: ${{ matrix.tests }}
        run: |
          wget https://github.com/godotengine/regression-test-project/releases/download/_ci-deps/swiftshader-ubuntu20.04-20211002.zip
          unzip swiftshader-ubuntu20.04-20211002.zip
          curr="$(pwd)/libvk_swiftshader.so"
          sed -i "s|PATH_TO_CHANGE|$curr|" vk_swiftshader_icd.json

      # Test 3.x -> 4.x project converter
      - name: Test project converter
        if: ${{ matrix.proj-conv }}
        run: |
          mkdir converter_test
          cd converter_test
          touch project.godot
          ../${{ matrix.bin }} --headless --audio-driver Dummy --validate-conversion-3to4
          cd ..
          rm converter_test -rf

      # Download and extract zip archive with project, folder is renamed to be able to easy change used project
      - name: Download test project
        if: ${{ matrix.proj-test }}
        run: |
          wget https://github.com/godotengine/regression-test-project/archive/4.0.zip
          unzip 4.0.zip
          mv "regression-test-project-4.0" "test_project"

      # Editor is quite complicated piece of software, so it is easy to introduce bug here
      - name: Open and close editor
        if: ${{ matrix.proj-test }}
        run: |
          VK_ICD_FILENAMES=$(pwd)/vk_swiftshader_icd.json DRI_PRIME=0 xvfb-run ${{ matrix.bin }} --audio-driver Dummy --editor --quit --path test_project 2>&1 | tee sanitizers_log.txt || true
          misc/scripts/check_ci_log.py sanitizers_log.txt

      # Run test project
      - name: Run project
        if: ${{ matrix.proj-test }}
        run: |
          VK_ICD_FILENAMES=$(pwd)/vk_swiftshader_icd.json DRI_PRIME=0 xvfb-run ${{ matrix.bin }} 40 --audio-driver Dummy --path test_project 2>&1 | tee sanitizers_log.txt || true
          misc/scripts/check_ci_log.py sanitizers_log.txt

      # Checkout godot-cpp
      - name: Checkout godot-cpp
        if: ${{ matrix.godot-cpp-test }}
        uses: actions/checkout@v2
        with:
          repository: godotengine/godot-cpp
          submodules: 'recursive'
          path: 'godot-cpp'

      # Check extension API
      - name: Check for extension api updates
        if: ${{ matrix.godot-cpp-test }}
        run: |
          echo "Running --dump-extension-api to create extensions api."
          VK_ICD_FILENAMES=$(pwd)/vk_swiftshader_icd.json DRI_PRIME=0 xvfb-run ${{ matrix.bin }} --audio-driver Dummy --dump-extension-api 2>&1 > /dev/null || true
          misc/scripts/compare_extension_api.py godot-cpp/godot-headers/extension_api.json extension_api.json

      # Copy new extension API files into place
      - name: Copy new extension API files into place
        if: ${{ matrix.godot-cpp-test }}
        run: |
          cp -f extension_api.json godot-cpp/godot-headers/
          cp -f core/extension/gdnative_interface.h godot-cpp/godot-headers/godot/

      # Build godot-cpp test extension
      - name: Build godot-cpp test extension
        if: ${{ matrix.godot-cpp-test }}
        run: |
          cd godot-cpp/test
          scons target=${{ matrix.target }}
          cd ../..

      - name: Prepare artifact
        if: ${{ matrix.artifact }}
        run: |
          strip bin/godot.*

      - name: Upload artifact
        uses: ./.github/actions/upload-artifact
        if: ${{ matrix.artifact }}
        with:
          name: ${{ matrix.cache-name }}<|MERGE_RESOLUTION|>--- conflicted
+++ resolved
@@ -114,13 +114,9 @@
           # The actual dependencies
           sudo apt-get install build-essential pkg-config libx11-dev libxcursor-dev \
               libxinerama-dev libgl1-mesa-dev libglu-dev libasound2-dev libpulse-dev \
-<<<<<<< HEAD
               libdbus-1-dev libudev-dev libxi-dev libxkbcommon-dev libxrandr-dev \
-              libwayland-dev yasm xvfb wget unzip llvm libspeechd-dev speech-dispatcher
-=======
-              libdbus-1-dev libudev-dev libxi-dev libxrandr-dev yasm xvfb wget unzip \
-              llvm libspeechd-dev speech-dispatcher fontconfig libfontconfig-dev
->>>>>>> 47edfa87
+              libwayland-dev yasm xvfb wget unzip llvm libspeechd-dev speech-dispatcher \
+              fontconfig libfontconfig-dev
 
       - name: Setup Godot build cache
         uses: ./.github/actions/godot-cache
