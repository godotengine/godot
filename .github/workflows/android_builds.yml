--- conflicted
+++ resolved
@@ -4,11 +4,8 @@
 
 # Global Settings
 env:
-<<<<<<< HEAD
-=======
   # Used for the cache key. Add version suffix to force clean build.
   GODOT_BASE_BRANCH: 4.4
->>>>>>> 49a5bc7b
   SCONSFLAGS: verbose=yes warnings=extra werror=yes debug_symbols=no module_text_server_fb_enabled=yes strict_checks=yes
 
 jobs:
@@ -25,18 +22,21 @@
             target: editor
             tests: false
             sconsflags: arch=arm64 production=yes swappy=yes
+            cache-limit: 1
 
           - name: Template arm32 (target=template_release, arch=arm32)
             cache-name: android-template-arm32
             target: template_release
             tests: false
             sconsflags: arch=arm32 swappy=yes
+            cache-limit: 1
 
           - name: Template arm64 (target=template_release, arch=arm64)
             cache-name: android-template-arm64
             target: template_release
             tests: false
             sconsflags: arch=arm64 swappy=yes
+            cache-limit: 1
 
     steps:
       - name: Checkout
@@ -77,6 +77,7 @@
           platform: android
           target: ${{ matrix.target }}
           tests: ${{ matrix.tests }}
+          scons-cache-limit: ${{ matrix.cache-limit }}
 
       - name: Save Godot build cache
         uses: ./.github/actions/godot-cache-save
