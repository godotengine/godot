name: 🏁 Windows Builds
on:
  workflow_call:

# Global Settings
# SCONS_CACHE for windows must be set in the build environment
env:
  # Used for the cache key. Add version suffix to force clean build.
<<<<<<< HEAD
  GODOT_BASE_BRANCH: 4.3
  SCONSFLAGS: verbose=yes warnings=extra werror=yes module_text_server_fb_enabled=yes d3d12=yes "angle_libs=${{github.workspace}}/"
=======
  GODOT_BASE_BRANCH: master
  SCONSFLAGS: verbose=yes warnings=extra werror=yes module_text_server_fb_enabled=yes d3d12=yes strict_checks=yes "angle_libs=${{ github.workspace }}/"
>>>>>>> b3bcb2dc
  SCONS_CACHE_MSVC_CONFIG: true

concurrency:
  group: ci-${{ github.actor }}-${{ github.head_ref || github.run_number }}-${{ github.ref }}-windows
  cancel-in-progress: true

jobs:
  build-windows:
    # Windows 10 with latest image
    runs-on: windows-latest
    name: ${{ matrix.name }}
    strategy:
      fail-fast: false
      matrix:
        include:
          - name: Editor (target=editor, tests=yes)
            cache-name: windows-editor
            target: editor
            tests: true
            # Skip debug symbols, they're way too big with MSVC.
            sconsflags: debug_symbols=no vsproj=yes vsproj_gen_only=no windows_subsystem=console
            bin: ./bin/godot.windows.editor.x86_64.exe
            compiler: msvc

          - name: Editor w/ clang-cl (target=editor, tests=yes, use_llvm=yes)
            cache-name: windows-editor-clang
            target: editor
            tests: true
            sconsflags: debug_symbols=no windows_subsystem=console use_llvm=yes
            bin: ./bin/godot.windows.editor.x86_64.llvm.exe
            compiler: clang

          - name: Template (target=template_release, tests=yes)
            cache-name: windows-template
            target: template_release
            tests: true
            sconsflags: debug_symbols=no
            bin: ./bin/godot.windows.template_release.x86_64.console.exe
            compiler: msvc

          - name: Template w/ GCC (target=template_release, tests=yes, use_mingw=yes)
            cache-name: windows-template-gcc
            # MinGW takes MUCH longer to compile; save time by only targeting Template.
            target: template_release
            tests: true
            sconsflags: debug_symbols=no use_mingw=yes
            bin: ./bin/godot.windows.template_release.x86_64.console.exe
            compiler: gcc

    steps:
      - name: Checkout
        uses: actions/checkout@v4
        with:
          submodules: recursive

      - name: Restore Godot build cache
        uses: ./.github/actions/godot-cache-restore
        with:
          cache-name: ${{ matrix.cache-name }}
        continue-on-error: true

      - name: Setup Python and SCons
        uses: ./.github/actions/godot-deps

      - name: Download Direct3D 12 SDK components
        run: python ./misc/scripts/install_d3d12_sdk_windows.py

      - name: Download pre-built ANGLE static libraries
        uses: dsaltares/fetch-gh-release-asset@1.1.2
        with:
          repo: godotengine/godot-angle-static
          version: tags/chromium/6601.2
          file: godot-angle-static-x86_64-${{ matrix.compiler == 'gcc' && 'gcc' || 'msvc' }}-release.zip
          target: angle/angle.zip

      - name: Extract pre-built ANGLE static libraries
        run: Expand-Archive -Force angle/angle.zip ${{ github.workspace }}/

      - name: Setup MSVC problem matcher
        if: matrix.compiler == 'msvc'
        uses: ammaraskar/msvc-problem-matcher@master

      - name: Setup GCC problem matcher
        if: matrix.compiler != 'msvc'
        uses: ammaraskar/gcc-problem-matcher@master

      - name: Compilation
        uses: ./.github/actions/godot-build
        with:
          sconsflags: ${{ env.SCONSFLAGS }} ${{ matrix.sconsflags }}
          platform: windows
          target: ${{ matrix.target }}
          tests: ${{ matrix.tests }}

      - name: Save Godot build cache
        uses: ./.github/actions/godot-cache-save
        with:
          cache-name: ${{ matrix.cache-name }}
        continue-on-error: true

      - name: Prepare artifact
        if: matrix.compiler == 'msvc'
        run: |
          Remove-Item bin/* -Include *.exp,*.lib,*.pdb -Force

      - name: Upload artifact
        if: matrix.compiler == 'msvc'
        uses: ./.github/actions/upload-artifact
        with:
          name: ${{ matrix.cache-name }}

      - name: Unit tests
        if: matrix.tests
        run: |
          ${{ matrix.bin }} --version
          ${{ matrix.bin }} --help
          ${{ matrix.bin }} --test --force-colors<|MERGE_RESOLUTION|>--- conflicted
+++ resolved
@@ -6,13 +6,8 @@
 # SCONS_CACHE for windows must be set in the build environment
 env:
   # Used for the cache key. Add version suffix to force clean build.
-<<<<<<< HEAD
-  GODOT_BASE_BRANCH: 4.3
-  SCONSFLAGS: verbose=yes warnings=extra werror=yes module_text_server_fb_enabled=yes d3d12=yes "angle_libs=${{github.workspace}}/"
-=======
   GODOT_BASE_BRANCH: master
   SCONSFLAGS: verbose=yes warnings=extra werror=yes module_text_server_fb_enabled=yes d3d12=yes strict_checks=yes "angle_libs=${{ github.workspace }}/"
->>>>>>> b3bcb2dc
   SCONS_CACHE_MSVC_CONFIG: true
 
 concurrency:
