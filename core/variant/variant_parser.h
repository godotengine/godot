--- conflicted
+++ resolved
@@ -160,14 +160,6 @@
 	typedef Error (*StoreStringFunc)(void *ud, const String &p_string);
 	typedef String (*EncodeResourceFunc)(void *ud, const Ref<Resource> &p_resource);
 
-<<<<<<< HEAD
-	static Error write(const Variant &p_variant, StoreStringFunc p_store_string_func, void *p_store_string_ud, EncodeResourceFunc p_encode_res_func, void *p_encode_res_ud, int p_recursion_count = 0, bool p_compat = true);
-	static Error write_to_string(const Variant &p_variant, String &r_string, EncodeResourceFunc p_encode_res_func = nullptr, void *p_encode_res_ud = nullptr, bool p_compat = true);
-};
-=======
 	static Error write(const Variant &p_variant, StoreStringFunc p_store_string_func, void *p_store_string_ud, EncodeResourceFunc p_encode_res_func, void *p_encode_res_ud, int p_recursion_count = 0, bool p_compat = true, const PropertyInfo *const p_property_info = nullptr);
 	static Error write_to_string(const Variant &p_variant, String &r_string, EncodeResourceFunc p_encode_res_func = nullptr, void *p_encode_res_ud = nullptr, bool p_compat = true, const PropertyInfo *const p_property_info = nullptr);
-};
-
-#endif // VARIANT_PARSER_H
->>>>>>> 8242a2d3
+};