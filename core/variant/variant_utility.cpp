/**************************************************************************/
/*  variant_utility.cpp                                                   */
/**************************************************************************/
/*                         This file is part of:                          */
/*                             GODOT ENGINE                               */
/*                        https://godotengine.org                         */
/**************************************************************************/
/* Copyright (c) 2014-present Godot Engine contributors (see AUTHORS.md). */
/* Copyright (c) 2007-2014 Juan Linietsky, Ariel Manzur.                  */
/*                                                                        */
/* Permission is hereby granted, free of charge, to any person obtaining  */
/* a copy of this software and associated documentation files (the        */
/* "Software"), to deal in the Software without restriction, including    */
/* without limitation the rights to use, copy, modify, merge, publish,    */
/* distribute, sublicense, and/or sell copies of the Software, and to     */
/* permit persons to whom the Software is furnished to do so, subject to  */
/* the following conditions:                                              */
/*                                                                        */
/* The above copyright notice and this permission notice shall be         */
/* included in all copies or substantial portions of the Software.        */
/*                                                                        */
/* THE SOFTWARE IS PROVIDED "AS IS", WITHOUT WARRANTY OF ANY KIND,        */
/* EXPRESS OR IMPLIED, INCLUDING BUT NOT LIMITED TO THE WARRANTIES OF     */
/* MERCHANTABILITY, FITNESS FOR A PARTICULAR PURPOSE AND NONINFRINGEMENT. */
/* IN NO EVENT SHALL THE AUTHORS OR COPYRIGHT HOLDERS BE LIABLE FOR ANY   */
/* CLAIM, DAMAGES OR OTHER LIABILITY, WHETHER IN AN ACTION OF CONTRACT,   */
/* TORT OR OTHERWISE, ARISING FROM, OUT OF OR IN CONNECTION WITH THE      */
/* SOFTWARE OR THE USE OR OTHER DEALINGS IN THE SOFTWARE.                 */
/**************************************************************************/

#include "variant_utility.h"

#include "core/core_string_names.h"
#include "core/io/marshalls.h"
#include "core/object/ref_counted.h"
#include "core/os/os.h"
#include "core/templates/oa_hash_map.h"
#include "core/templates/rid.h"
#include "core/templates/rid_owner.h"
#include "core/variant/binder_common.h"
#include "core/variant/variant_parser.h"

// Math
double VariantUtilityFunctions::sin(double arg) {
	return Math::sin(arg);
}

double VariantUtilityFunctions::cos(double arg) {
	return Math::cos(arg);
}

double VariantUtilityFunctions::tan(double arg) {
	return Math::tan(arg);
}

double VariantUtilityFunctions::sinh(double arg) {
	return Math::sinh(arg);
}

double VariantUtilityFunctions::cosh(double arg) {
	return Math::cosh(arg);
}

double VariantUtilityFunctions::tanh(double arg) {
	return Math::tanh(arg);
}

double VariantUtilityFunctions::asin(double arg) {
	return Math::asin(arg);
}

double VariantUtilityFunctions::acos(double arg) {
	return Math::acos(arg);
}

double VariantUtilityFunctions::atan(double arg) {
	return Math::atan(arg);
}

double VariantUtilityFunctions::atan2(double y, double x) {
	return Math::atan2(y, x);
}

double VariantUtilityFunctions::sqrt(double x) {
	return Math::sqrt(x);
}

double VariantUtilityFunctions::fmod(double b, double r) {
	return Math::fmod(b, r);
}

double VariantUtilityFunctions::fposmod(double b, double r) {
	return Math::fposmod(b, r);
}

int64_t VariantUtilityFunctions::posmod(int64_t b, int64_t r) {
	return Math::posmod(b, r);
}

Variant VariantUtilityFunctions::floor(Variant x, Callable::CallError &r_error) {
	r_error.error = Callable::CallError::CALL_OK;
	switch (x.get_type()) {
		case Variant::INT: {
			return VariantInternalAccessor<int64_t>::get(&x);
		} break;
		case Variant::FLOAT: {
			return Math::floor(VariantInternalAccessor<double>::get(&x));
		} break;
		case Variant::VECTOR2: {
			return VariantInternalAccessor<Vector2>::get(&x).floor();
		} break;
		case Variant::VECTOR3: {
			return VariantInternalAccessor<Vector3>::get(&x).floor();
		} break;
		case Variant::VECTOR4: {
			return VariantInternalAccessor<Vector4>::get(&x).floor();
		} break;
		default: {
			r_error.error = Callable::CallError::CALL_ERROR_INVALID_METHOD;
			return Variant();
		}
	}
}

double VariantUtilityFunctions::floorf(double x) {
	return Math::floor(x);
}

int64_t VariantUtilityFunctions::floori(double x) {
	return int64_t(Math::floor(x));
}

Variant VariantUtilityFunctions::ceil(Variant x, Callable::CallError &r_error) {
	r_error.error = Callable::CallError::CALL_OK;
	switch (x.get_type()) {
		case Variant::INT: {
			return VariantInternalAccessor<int64_t>::get(&x);
		} break;
		case Variant::FLOAT: {
			return Math::ceil(VariantInternalAccessor<double>::get(&x));
		} break;
		case Variant::VECTOR2: {
			return VariantInternalAccessor<Vector2>::get(&x).ceil();
		} break;
		case Variant::VECTOR3: {
			return VariantInternalAccessor<Vector3>::get(&x).ceil();
		} break;
		case Variant::VECTOR4: {
			return VariantInternalAccessor<Vector4>::get(&x).ceil();
		} break;
		default: {
			r_error.error = Callable::CallError::CALL_ERROR_INVALID_METHOD;
			return Variant();
		}
	}
}

double VariantUtilityFunctions::ceilf(double x) {
	return Math::ceil(x);
}

int64_t VariantUtilityFunctions::ceili(double x) {
	return int64_t(Math::ceil(x));
}

Variant VariantUtilityFunctions::round(Variant x, Callable::CallError &r_error) {
	r_error.error = Callable::CallError::CALL_OK;
	switch (x.get_type()) {
		case Variant::INT: {
			return VariantInternalAccessor<int64_t>::get(&x);
		} break;
		case Variant::FLOAT: {
			return Math::round(VariantInternalAccessor<double>::get(&x));
		} break;
		case Variant::VECTOR2: {
			return VariantInternalAccessor<Vector2>::get(&x).round();
		} break;
		case Variant::VECTOR3: {
			return VariantInternalAccessor<Vector3>::get(&x).round();
		} break;
		case Variant::VECTOR4: {
			return VariantInternalAccessor<Vector4>::get(&x).round();
		} break;
		default: {
			r_error.error = Callable::CallError::CALL_ERROR_INVALID_METHOD;
			return Variant();
		}
	}
}

double VariantUtilityFunctions::roundf(double x) {
	return Math::round(x);
}

int64_t VariantUtilityFunctions::roundi(double x) {
	return int64_t(Math::round(x));
}

Variant VariantUtilityFunctions::abs(const Variant &x, Callable::CallError &r_error) {
	r_error.error = Callable::CallError::CALL_OK;
	switch (x.get_type()) {
		case Variant::INT: {
			return ABS(VariantInternalAccessor<int64_t>::get(&x));
		} break;
		case Variant::FLOAT: {
			return Math::absd(VariantInternalAccessor<double>::get(&x));
		} break;
		case Variant::VECTOR2: {
			return VariantInternalAccessor<Vector2>::get(&x).abs();
		} break;
		case Variant::VECTOR2I: {
			return VariantInternalAccessor<Vector2i>::get(&x).abs();
		} break;
		case Variant::VECTOR3: {
			return VariantInternalAccessor<Vector3>::get(&x).abs();
		} break;
		case Variant::VECTOR3I: {
			return VariantInternalAccessor<Vector3i>::get(&x).abs();
		} break;
		case Variant::VECTOR4: {
			return VariantInternalAccessor<Vector4>::get(&x).abs();
		} break;
		case Variant::VECTOR4I: {
			return VariantInternalAccessor<Vector4i>::get(&x).abs();
		} break;
		default: {
			r_error.error = Callable::CallError::CALL_ERROR_INVALID_METHOD;
			return Variant();
		}
	}
}

double VariantUtilityFunctions::absf(double x) {
	return Math::absd(x);
}

int64_t VariantUtilityFunctions::absi(int64_t x) {
	return ABS(x);
}

Variant VariantUtilityFunctions::sign(const Variant &x, Callable::CallError &r_error) {
	r_error.error = Callable::CallError::CALL_OK;
	switch (x.get_type()) {
		case Variant::INT: {
			return SIGN(VariantInternalAccessor<int64_t>::get(&x));
		} break;
		case Variant::FLOAT: {
			return SIGN(VariantInternalAccessor<double>::get(&x));
		} break;
		case Variant::VECTOR2: {
			return VariantInternalAccessor<Vector2>::get(&x).sign();
		} break;
		case Variant::VECTOR2I: {
			return VariantInternalAccessor<Vector2i>::get(&x).sign();
		} break;
		case Variant::VECTOR3: {
			return VariantInternalAccessor<Vector3>::get(&x).sign();
		} break;
		case Variant::VECTOR3I: {
			return VariantInternalAccessor<Vector3i>::get(&x).sign();
		} break;
		case Variant::VECTOR4: {
			return VariantInternalAccessor<Vector4>::get(&x).sign();
		} break;
		case Variant::VECTOR4I: {
			return VariantInternalAccessor<Vector4i>::get(&x).sign();
		} break;
		default: {
			r_error.error = Callable::CallError::CALL_ERROR_INVALID_METHOD;
			return Variant();
		}
	}
}

double VariantUtilityFunctions::signf(double x) {
	return SIGN(x);
}

int64_t VariantUtilityFunctions::signi(int64_t x) {
	return SIGN(x);
}

double VariantUtilityFunctions::pow(double x, double y) {
	return Math::pow(x, y);
}

double VariantUtilityFunctions::log(double x) {
	return Math::log(x);
}

double VariantUtilityFunctions::exp(double x) {
	return Math::exp(x);
}

bool VariantUtilityFunctions::is_nan(double x) {
	return Math::is_nan(x);
}

bool VariantUtilityFunctions::is_inf(double x) {
	return Math::is_inf(x);
}

bool VariantUtilityFunctions::is_equal_approx(double x, double y) {
	return Math::is_equal_approx(x, y);
}

bool VariantUtilityFunctions::is_zero_approx(double x) {
	return Math::is_zero_approx(x);
}

bool VariantUtilityFunctions::is_finite(double x) {
	return Math::is_finite(x);
}

double VariantUtilityFunctions::ease(float x, float curve) {
	return Math::ease(x, curve);
}

int VariantUtilityFunctions::step_decimals(float step) {
	return Math::step_decimals(step);
}

Variant VariantUtilityFunctions::snapped(const Variant &x, const Variant &step, Callable::CallError &r_error) {
	r_error.error = Callable::CallError::CALL_OK;
	if (x.get_type() != step.get_type() && !((x.get_type() == Variant::INT && step.get_type() == Variant::FLOAT) || (x.get_type() == Variant::FLOAT && step.get_type() == Variant::INT))) {
		r_error.error = Callable::CallError::CALL_ERROR_INVALID_ARGUMENT;
		r_error.argument = 1;
		return Variant();
	}

	switch (step.get_type()) {
		case Variant::INT: {
			return snappedi(x, VariantInternalAccessor<int64_t>::get(&step));
		} break;
		case Variant::FLOAT: {
			return snappedf(x, VariantInternalAccessor<double>::get(&step));
		} break;
		case Variant::VECTOR2: {
			return VariantInternalAccessor<Vector2>::get(&x).snapped(VariantInternalAccessor<Vector2>::get(&step));
		} break;
		case Variant::VECTOR2I: {
			return VariantInternalAccessor<Vector2i>::get(&x).snapped(VariantInternalAccessor<Vector2i>::get(&step));
		} break;
		case Variant::VECTOR3: {
			return VariantInternalAccessor<Vector3>::get(&x).snapped(VariantInternalAccessor<Vector3>::get(&step));
		} break;
		case Variant::VECTOR3I: {
			return VariantInternalAccessor<Vector3i>::get(&x).snapped(VariantInternalAccessor<Vector3i>::get(&step));
		} break;
		case Variant::VECTOR4: {
			return VariantInternalAccessor<Vector4>::get(&x).snapped(VariantInternalAccessor<Vector4>::get(&step));
		} break;
		case Variant::VECTOR4I: {
			return VariantInternalAccessor<Vector4i>::get(&x).snapped(VariantInternalAccessor<Vector4i>::get(&step));
		} break;
		default: {
			r_error.error = Callable::CallError::CALL_ERROR_INVALID_METHOD;
			return Variant();
		}
	}
}

double VariantUtilityFunctions::snappedf(double x, double step) {
	return Math::snapped(x, step);
}

int64_t VariantUtilityFunctions::snappedi(double x, int64_t step) {
	return Math::snapped(x, step);
}

Variant VariantUtilityFunctions::lerp(const Variant &from, const Variant &to, double weight, Callable::CallError &r_error) {
	r_error.error = Callable::CallError::CALL_OK;
	if (from.get_type() != to.get_type()) {
		r_error.error = Callable::CallError::CALL_ERROR_INVALID_ARGUMENT;
		r_error.expected = from.get_type();
		r_error.argument = 1;
		return Variant();
	}

	switch (from.get_type()) {
		case Variant::INT: {
			return lerpf(VariantInternalAccessor<int64_t>::get(&from), to, weight);
		} break;
		case Variant::FLOAT: {
			return lerpf(VariantInternalAccessor<double>::get(&from), to, weight);
		} break;
		case Variant::VECTOR2: {
			return VariantInternalAccessor<Vector2>::get(&from).lerp(VariantInternalAccessor<Vector2>::get(&to), weight);
		} break;
		case Variant::VECTOR3: {
			return VariantInternalAccessor<Vector3>::get(&from).lerp(VariantInternalAccessor<Vector3>::get(&to), weight);
		} break;
		case Variant::VECTOR4: {
			return VariantInternalAccessor<Vector4>::get(&from).lerp(VariantInternalAccessor<Vector4>::get(&to), weight);
		} break;
		case Variant::QUATERNION: {
			return VariantInternalAccessor<Quaternion>::get(&from).slerp(VariantInternalAccessor<Quaternion>::get(&to), weight);
		} break;
		case Variant::BASIS: {
			return VariantInternalAccessor<Basis>::get(&from).slerp(VariantInternalAccessor<Basis>::get(&to), weight);
		} break;
		case Variant::COLOR: {
			return VariantInternalAccessor<Color>::get(&from).lerp(VariantInternalAccessor<Color>::get(&to), weight);
		} break;
		default: {
			r_error.error = Callable::CallError::CALL_ERROR_INVALID_METHOD;
			return Variant();
		}
	}
}

double VariantUtilityFunctions::lerpf(double from, double to, double weight) {
	return Math::lerp(from, to, weight);
}

double VariantUtilityFunctions::cubic_interpolate(double from, double to, double pre, double post, double weight) {
	return Math::cubic_interpolate(from, to, pre, post, weight);
}

double VariantUtilityFunctions::cubic_interpolate_angle(double from, double to, double pre, double post, double weight) {
	return Math::cubic_interpolate_angle(from, to, pre, post, weight);
}

double VariantUtilityFunctions::cubic_interpolate_in_time(double from, double to, double pre, double post, double weight,
		double to_t, double pre_t, double post_t) {
	return Math::cubic_interpolate_in_time(from, to, pre, post, weight, to_t, pre_t, post_t);
}

double VariantUtilityFunctions::cubic_interpolate_angle_in_time(double from, double to, double pre, double post, double weight,
		double to_t, double pre_t, double post_t) {
	return Math::cubic_interpolate_angle_in_time(from, to, pre, post, weight, to_t, pre_t, post_t);
}

double VariantUtilityFunctions::bezier_interpolate(double p_start, double p_control_1, double p_control_2, double p_end, double p_t) {
	return Math::bezier_interpolate(p_start, p_control_1, p_control_2, p_end, p_t);
}

<<<<<<< HEAD
double VariantUtilityFunctions::bezier_derivative(double p_start, double p_control_1, double p_control_2, double p_end, double p_t) {
	return Math::bezier_derivative(p_start, p_control_1, p_control_2, p_end, p_t);
}
=======
	static inline double angle_difference(double from, double to) {
		return Math::angle_difference(from, to);
	}

	static inline double bezier_derivative(double p_start, double p_control_1, double p_control_2, double p_end, double p_t) {
		return Math::bezier_derivative(p_start, p_control_1, p_control_2, p_end, p_t);
	}
>>>>>>> dd1db86f

double VariantUtilityFunctions::lerp_angle(double from, double to, double weight) {
	return Math::lerp_angle(from, to, weight);
}

double VariantUtilityFunctions::inverse_lerp(double from, double to, double weight) {
	return Math::inverse_lerp(from, to, weight);
}

double VariantUtilityFunctions::remap(double value, double istart, double istop, double ostart, double ostop) {
	return Math::remap(value, istart, istop, ostart, ostop);
}

double VariantUtilityFunctions::smoothstep(double from, double to, double val) {
	return Math::smoothstep(from, to, val);
}

double VariantUtilityFunctions::move_toward(double from, double to, double delta) {
	return Math::move_toward(from, to, delta);
}

<<<<<<< HEAD
double VariantUtilityFunctions::deg_to_rad(double angle_deg) {
	return Math::deg_to_rad(angle_deg);
}
=======
	static inline double move_toward_angle(double from, double to, double delta) {
		return Math::move_toward_angle(from, to, delta);
	}

	static inline double deg_to_rad(double angle_deg) {
		return Math::deg_to_rad(angle_deg);
	}
>>>>>>> dd1db86f

double VariantUtilityFunctions::rad_to_deg(double angle_rad) {
	return Math::rad_to_deg(angle_rad);
}

double VariantUtilityFunctions::linear_to_db(double linear) {
	return Math::linear_to_db(linear);
}

double VariantUtilityFunctions::db_to_linear(double db) {
	return Math::db_to_linear(db);
}

Variant VariantUtilityFunctions::wrap(const Variant &p_x, const Variant &p_min, const Variant &p_max, Callable::CallError &r_error) {
	Variant::Type x_type = p_x.get_type();
	if (x_type != Variant::INT && x_type != Variant::FLOAT) {
		r_error.error = Callable::CallError::CALL_ERROR_INVALID_ARGUMENT;
		r_error.argument = 0;
		r_error.expected = x_type;
		return Variant();
	}

	Variant::Type min_type = p_min.get_type();
	if (min_type != Variant::INT && min_type != Variant::FLOAT) {
		r_error.error = Callable::CallError::CALL_ERROR_INVALID_ARGUMENT;
		r_error.argument = 1;
		r_error.expected = x_type;
		return Variant();
	}

	Variant::Type max_type = p_max.get_type();
	if (max_type != Variant::INT && max_type != Variant::FLOAT) {
		r_error.error = Callable::CallError::CALL_ERROR_INVALID_ARGUMENT;
		r_error.argument = 2;
		r_error.expected = x_type;
		return Variant();
	}

	Variant value;

	switch (x_type) {
		case Variant::INT: {
			if (x_type != min_type || x_type != max_type) {
				value = wrapf((double)p_x, (double)p_min, (double)p_max);
			} else {
				value = wrapi((int)p_x, (int)p_min, (int)p_max);
			}
		} break;
		case Variant::FLOAT: {
			value = wrapf((double)p_x, (double)p_min, (double)p_max);
		} break;
		default:
			break;
	}

	r_error.error = Callable::CallError::CALL_OK;
	return value;
}

int64_t VariantUtilityFunctions::wrapi(int64_t value, int64_t min, int64_t max) {
	return Math::wrapi(value, min, max);
}

double VariantUtilityFunctions::wrapf(double value, double min, double max) {
	return Math::wrapf(value, min, max);
}

double VariantUtilityFunctions::pingpong(double value, double length) {
	return Math::pingpong(value, length);
}

Variant VariantUtilityFunctions::max(const Variant **p_args, int p_argcount, Callable::CallError &r_error) {
	if (p_argcount < 2) {
		r_error.error = Callable::CallError::CALL_ERROR_TOO_FEW_ARGUMENTS;
		r_error.expected = 2;
		return Variant();
	}
	Variant base = *p_args[0];
	Variant ret;

	for (int i = 0; i < p_argcount; i++) {
		Variant::Type arg_type = p_args[i]->get_type();
		if (arg_type != Variant::INT && arg_type != Variant::FLOAT) {
			r_error.error = Callable::CallError::CALL_ERROR_INVALID_ARGUMENT;
			r_error.expected = Variant::FLOAT;
			r_error.argument = i;
			return Variant();
		}
		if (i == 0) {
			continue;
		}
		bool valid;
		Variant::evaluate(Variant::OP_LESS, base, *p_args[i], ret, valid);
		if (!valid) {
			r_error.error = Callable::CallError::CALL_ERROR_INVALID_ARGUMENT;
			r_error.expected = base.get_type();
			r_error.argument = i;
			return Variant();
		}
		if (ret.booleanize()) {
			base = *p_args[i];
		}
	}
	r_error.error = Callable::CallError::CALL_OK;
	return base;
}

double VariantUtilityFunctions::maxf(double x, double y) {
	return MAX(x, y);
}

int64_t VariantUtilityFunctions::maxi(int64_t x, int64_t y) {
	return MAX(x, y);
}

Variant VariantUtilityFunctions::min(const Variant **p_args, int p_argcount, Callable::CallError &r_error) {
	if (p_argcount < 2) {
		r_error.error = Callable::CallError::CALL_ERROR_TOO_FEW_ARGUMENTS;
		r_error.expected = 2;
		return Variant();
	}
	Variant base = *p_args[0];
	Variant ret;

	for (int i = 0; i < p_argcount; i++) {
		Variant::Type arg_type = p_args[i]->get_type();
		if (arg_type != Variant::INT && arg_type != Variant::FLOAT) {
			r_error.error = Callable::CallError::CALL_ERROR_INVALID_ARGUMENT;
			r_error.expected = Variant::FLOAT;
			r_error.argument = i;
			return Variant();
		}
		if (i == 0) {
			continue;
		}
		bool valid;
		Variant::evaluate(Variant::OP_GREATER, base, *p_args[i], ret, valid);
		if (!valid) {
			r_error.error = Callable::CallError::CALL_ERROR_INVALID_ARGUMENT;
			r_error.expected = base.get_type();
			r_error.argument = i;
			return Variant();
		}
		if (ret.booleanize()) {
			base = *p_args[i];
		}
	}
	r_error.error = Callable::CallError::CALL_OK;
	return base;
}

double VariantUtilityFunctions::minf(double x, double y) {
	return MIN(x, y);
}

int64_t VariantUtilityFunctions::mini(int64_t x, int64_t y) {
	return MIN(x, y);
}

Variant VariantUtilityFunctions::clamp(const Variant &x, const Variant &min, const Variant &max, Callable::CallError &r_error) {
	Variant value = x;

	Variant ret;

	bool valid;
	Variant::evaluate(Variant::OP_LESS, value, min, ret, valid);
	if (!valid) {
		r_error.error = Callable::CallError::CALL_ERROR_INVALID_ARGUMENT;
		r_error.expected = value.get_type();
		r_error.argument = 1;
		return Variant();
	}
	if (ret.booleanize()) {
		value = min;
	}
	Variant::evaluate(Variant::OP_GREATER, value, max, ret, valid);
	if (!valid) {
		r_error.error = Callable::CallError::CALL_ERROR_INVALID_ARGUMENT;
		r_error.expected = value.get_type();
		r_error.argument = 2;
		return Variant();
	}
	if (ret.booleanize()) {
		value = max;
	}

	r_error.error = Callable::CallError::CALL_OK;

	return value;
}

double VariantUtilityFunctions::clampf(double x, double min, double max) {
	return CLAMP(x, min, max);
}

int64_t VariantUtilityFunctions::clampi(int64_t x, int64_t min, int64_t max) {
	return CLAMP(x, min, max);
}

int64_t VariantUtilityFunctions::nearest_po2(int64_t x) {
	return nearest_power_of_2_templated(uint64_t(x));
}

// Random

void VariantUtilityFunctions::randomize() {
	Math::randomize();
}

int64_t VariantUtilityFunctions::randi() {
	return Math::rand();
}

double VariantUtilityFunctions::randf() {
	return Math::randf();
}

double VariantUtilityFunctions::randfn(double mean, double deviation) {
	return Math::randfn(mean, deviation);
}

int64_t VariantUtilityFunctions::randi_range(int64_t from, int64_t to) {
	return Math::random((int32_t)from, (int32_t)to);
}

double VariantUtilityFunctions::randf_range(double from, double to) {
	return Math::random(from, to);
}

void VariantUtilityFunctions::seed(int64_t s) {
	return Math::seed(s);
}

PackedInt64Array VariantUtilityFunctions::rand_from_seed(int64_t seed) {
	uint64_t s = seed;
	PackedInt64Array arr;
	arr.resize(2);
	arr.write[0] = Math::rand_from_seed(&s);
	arr.write[1] = s;
	return arr;
}

// Utility

Variant VariantUtilityFunctions::weakref(const Variant &obj, Callable::CallError &r_error) {
	if (obj.get_type() == Variant::OBJECT) {
		r_error.error = Callable::CallError::CALL_OK;
		if (obj.is_ref_counted()) {
			Ref<WeakRef> wref = memnew(WeakRef);
			Ref<RefCounted> r = obj;
			if (r.is_valid()) {
				wref->set_ref(r);
			}
			return wref;
		} else {
			Ref<WeakRef> wref = memnew(WeakRef);
			Object *o = obj.get_validated_object();
			if (o) {
				wref->set_obj(o);
			}
			return wref;
		}
	} else if (obj.get_type() == Variant::NIL) {
		r_error.error = Callable::CallError::CALL_OK;
		Ref<WeakRef> wref = memnew(WeakRef);
		return wref;
	} else {
		r_error.error = Callable::CallError::CALL_ERROR_INVALID_ARGUMENT;
		r_error.argument = 0;
		r_error.expected = Variant::OBJECT;
		return Variant();
	}
}

int64_t VariantUtilityFunctions::_typeof(const Variant &obj) {
	return obj.get_type();
}

String VariantUtilityFunctions::str(const Variant **p_args, int p_arg_count, Callable::CallError &r_error) {
	if (p_arg_count < 1) {
		r_error.error = Callable::CallError::CALL_ERROR_TOO_FEW_ARGUMENTS;
		r_error.argument = 1;
		return String();
	}
	String s;
	for (int i = 0; i < p_arg_count; i++) {
		String os = p_args[i]->operator String();

		if (i == 0) {
			s = os;
		} else {
			s += os;
		}
	}

	r_error.error = Callable::CallError::CALL_OK;

	return s;
}

String VariantUtilityFunctions::error_string(Error error) {
	if (error < 0 || error >= ERR_MAX) {
		return String("(invalid error code)");
	}

	return String(error_names[error]);
}

void VariantUtilityFunctions::print(const Variant **p_args, int p_arg_count, Callable::CallError &r_error) {
	String s;
	for (int i = 0; i < p_arg_count; i++) {
		String os = p_args[i]->operator String();

		if (i == 0) {
			s = os;
		} else {
			s += os;
		}
	}

	print_line(s);
	r_error.error = Callable::CallError::CALL_OK;
}

void VariantUtilityFunctions::print_rich(const Variant **p_args, int p_arg_count, Callable::CallError &r_error) {
	String s;
	for (int i = 0; i < p_arg_count; i++) {
		String os = p_args[i]->operator String();

		if (i == 0) {
			s = os;
		} else {
			s += os;
		}
	}

	print_line_rich(s);
	r_error.error = Callable::CallError::CALL_OK;
}

#undef print_verbose

void VariantUtilityFunctions::print_verbose(const Variant **p_args, int p_arg_count, Callable::CallError &r_error) {
	if (OS::get_singleton()->is_stdout_verbose()) {
		String s;
		for (int i = 0; i < p_arg_count; i++) {
			String os = p_args[i]->operator String();

			if (i == 0) {
				s = os;
			} else {
				s += os;
			}
		}

		// No need to use `print_verbose()` as this call already only happens
		// when verbose mode is enabled. This avoids performing string argument concatenation
		// when not needed.
		print_line(s);
	}

	r_error.error = Callable::CallError::CALL_OK;
}

void VariantUtilityFunctions::printerr(const Variant **p_args, int p_arg_count, Callable::CallError &r_error) {
	String s;
	for (int i = 0; i < p_arg_count; i++) {
		String os = p_args[i]->operator String();

		if (i == 0) {
			s = os;
		} else {
			s += os;
		}
	}

	print_error(s);
	r_error.error = Callable::CallError::CALL_OK;
}

void VariantUtilityFunctions::printt(const Variant **p_args, int p_arg_count, Callable::CallError &r_error) {
	String s;
	for (int i = 0; i < p_arg_count; i++) {
		if (i) {
			s += "\t";
		}
		s += p_args[i]->operator String();
	}

	print_line(s);
	r_error.error = Callable::CallError::CALL_OK;
}

void VariantUtilityFunctions::prints(const Variant **p_args, int p_arg_count, Callable::CallError &r_error) {
	String s;
	for (int i = 0; i < p_arg_count; i++) {
		if (i) {
			s += " ";
		}
		s += p_args[i]->operator String();
	}

	print_line(s);
	r_error.error = Callable::CallError::CALL_OK;
}

void VariantUtilityFunctions::printraw(const Variant **p_args, int p_arg_count, Callable::CallError &r_error) {
	String s;
	for (int i = 0; i < p_arg_count; i++) {
		String os = p_args[i]->operator String();

		if (i == 0) {
			s = os;
		} else {
			s += os;
		}
	}

	OS::get_singleton()->print("%s", s.utf8().get_data());
	r_error.error = Callable::CallError::CALL_OK;
}

void VariantUtilityFunctions::push_error(const Variant **p_args, int p_arg_count, Callable::CallError &r_error) {
	if (p_arg_count < 1) {
		r_error.error = Callable::CallError::CALL_ERROR_TOO_FEW_ARGUMENTS;
		r_error.argument = 1;
	}
	String s;
	for (int i = 0; i < p_arg_count; i++) {
		String os = p_args[i]->operator String();

		if (i == 0) {
			s = os;
		} else {
			s += os;
		}
	}

	ERR_PRINT(s);
	r_error.error = Callable::CallError::CALL_OK;
}

void VariantUtilityFunctions::push_warning(const Variant **p_args, int p_arg_count, Callable::CallError &r_error) {
	if (p_arg_count < 1) {
		r_error.error = Callable::CallError::CALL_ERROR_TOO_FEW_ARGUMENTS;
		r_error.argument = 1;
	}
	String s;
	for (int i = 0; i < p_arg_count; i++) {
		String os = p_args[i]->operator String();

		if (i == 0) {
			s = os;
		} else {
			s += os;
		}
	}

	WARN_PRINT(s);
	r_error.error = Callable::CallError::CALL_OK;
}

String VariantUtilityFunctions::var_to_str(const Variant &p_var) {
	String vars;
	VariantWriter::write_to_string(p_var, vars);
	return vars;
}

Variant VariantUtilityFunctions::str_to_var(const String &p_var) {
	VariantParser::StreamString ss;
	ss.s = p_var;

	String errs;
	int line;
	Variant ret;
	(void)VariantParser::parse(&ss, ret, errs, line);

	return ret;
}

PackedByteArray VariantUtilityFunctions::var_to_bytes(const Variant &p_var) {
	int len;
	Error err = encode_variant(p_var, nullptr, len, false);
	if (err != OK) {
		return PackedByteArray();
	}

	PackedByteArray barr;
	barr.resize(len);
	{
		uint8_t *w = barr.ptrw();
		err = encode_variant(p_var, w, len, false);
		if (err != OK) {
			return PackedByteArray();
		}
	}

	return barr;
}

PackedByteArray VariantUtilityFunctions::var_to_bytes_with_objects(const Variant &p_var) {
	int len;
	Error err = encode_variant(p_var, nullptr, len, true);
	if (err != OK) {
		return PackedByteArray();
	}

	PackedByteArray barr;
	barr.resize(len);
	{
		uint8_t *w = barr.ptrw();
		err = encode_variant(p_var, w, len, true);
		if (err != OK) {
			return PackedByteArray();
		}
	}

	return barr;
}

Variant VariantUtilityFunctions::bytes_to_var(const PackedByteArray &p_arr) {
	Variant ret;
	{
		const uint8_t *r = p_arr.ptr();
		Error err = decode_variant(ret, r, p_arr.size(), nullptr, false);
		if (err != OK) {
			return Variant();
		}
	}
	return ret;
}

Variant VariantUtilityFunctions::bytes_to_var_with_objects(const PackedByteArray &p_arr) {
	Variant ret;
	{
		const uint8_t *r = p_arr.ptr();
		Error err = decode_variant(ret, r, p_arr.size(), nullptr, true);
		if (err != OK) {
			return Variant();
		}
	}
	return ret;
}

int64_t VariantUtilityFunctions::hash(const Variant &p_arr) {
	return p_arr.hash();
}

Object *VariantUtilityFunctions::instance_from_id(int64_t p_id) {
	ObjectID id = ObjectID((uint64_t)p_id);
	Object *ret = ObjectDB::get_instance(id);
	return ret;
}

bool VariantUtilityFunctions::is_instance_id_valid(int64_t p_id) {
	return ObjectDB::get_instance(ObjectID((uint64_t)p_id)) != nullptr;
}

bool VariantUtilityFunctions::is_instance_valid(const Variant &p_instance) {
	if (p_instance.get_type() != Variant::OBJECT) {
		return false;
	}
	return p_instance.get_validated_object() != nullptr;
}

uint64_t VariantUtilityFunctions::rid_allocate_id() {
	return RID_AllocBase::_gen_id();
}

RID VariantUtilityFunctions::rid_from_int64(uint64_t p_base) {
	return RID::from_uint64(p_base);
}

bool VariantUtilityFunctions::is_same(const Variant &p_a, const Variant &p_b) {
	return p_a.identity_compare(p_b);
}

#ifdef DEBUG_METHODS_ENABLED
#define VCALLR *ret = p_func(VariantCasterAndValidate<P>::cast(p_args, Is, r_error)...)
#define VCALL p_func(VariantCasterAndValidate<P>::cast(p_args, Is, r_error)...)
#else
#define VCALLR *ret = p_func(VariantCaster<P>::cast(*p_args[Is])...)
#define VCALL p_func(VariantCaster<P>::cast(*p_args[Is])...)
#endif

template <class R, class... P, size_t... Is>
static _FORCE_INLINE_ void call_helperpr(R (*p_func)(P...), Variant *ret, const Variant **p_args, Callable::CallError &r_error, IndexSequence<Is...>) {
	r_error.error = Callable::CallError::CALL_OK;
	VCALLR;
	(void)p_args; // avoid gcc warning
	(void)r_error;
}

template <class R, class... P, size_t... Is>
static _FORCE_INLINE_ void validated_call_helperpr(R (*p_func)(P...), Variant *ret, const Variant **p_args, IndexSequence<Is...>) {
	*ret = p_func(VariantCaster<P>::cast(*p_args[Is])...);
	(void)p_args;
}

template <class R, class... P, size_t... Is>
static _FORCE_INLINE_ void ptr_call_helperpr(R (*p_func)(P...), void *ret, const void **p_args, IndexSequence<Is...>) {
	PtrToArg<R>::encode(p_func(PtrToArg<P>::convert(p_args[Is])...), ret);
	(void)p_args;
}

template <class R, class... P>
static _FORCE_INLINE_ void call_helperr(R (*p_func)(P...), Variant *ret, const Variant **p_args, Callable::CallError &r_error) {
	call_helperpr(p_func, ret, p_args, r_error, BuildIndexSequence<sizeof...(P)>{});
}

template <class R, class... P>
static _FORCE_INLINE_ void validated_call_helperr(R (*p_func)(P...), Variant *ret, const Variant **p_args) {
	validated_call_helperpr(p_func, ret, p_args, BuildIndexSequence<sizeof...(P)>{});
}

template <class R, class... P>
static _FORCE_INLINE_ void ptr_call_helperr(R (*p_func)(P...), void *ret, const void **p_args) {
	ptr_call_helperpr(p_func, ret, p_args, BuildIndexSequence<sizeof...(P)>{});
}

template <class R, class... P>
static _FORCE_INLINE_ int get_arg_count_helperr(R (*p_func)(P...)) {
	return sizeof...(P);
}

template <class R, class... P>
static _FORCE_INLINE_ Variant::Type get_arg_type_helperr(R (*p_func)(P...), int p_arg) {
	return call_get_argument_type<P...>(p_arg);
}

template <class R, class... P>
static _FORCE_INLINE_ Variant::Type get_ret_type_helperr(R (*p_func)(P...)) {
	return GetTypeInfo<R>::VARIANT_TYPE;
}

// WITHOUT RET

template <class... P, size_t... Is>
static _FORCE_INLINE_ void call_helperp(void (*p_func)(P...), const Variant **p_args, Callable::CallError &r_error, IndexSequence<Is...>) {
	r_error.error = Callable::CallError::CALL_OK;
	VCALL;
	(void)p_args;
	(void)r_error;
}

template <class... P, size_t... Is>
static _FORCE_INLINE_ void validated_call_helperp(void (*p_func)(P...), const Variant **p_args, IndexSequence<Is...>) {
	p_func(VariantCaster<P>::cast(*p_args[Is])...);
	(void)p_args;
}

template <class... P, size_t... Is>
static _FORCE_INLINE_ void ptr_call_helperp(void (*p_func)(P...), const void **p_args, IndexSequence<Is...>) {
	p_func(PtrToArg<P>::convert(p_args[Is])...);
	(void)p_args;
}

template <class... P>
static _FORCE_INLINE_ void call_helper(void (*p_func)(P...), const Variant **p_args, Callable::CallError &r_error) {
	call_helperp(p_func, p_args, r_error, BuildIndexSequence<sizeof...(P)>{});
}

template <class... P>
static _FORCE_INLINE_ void validated_call_helper(void (*p_func)(P...), const Variant **p_args) {
	validated_call_helperp(p_func, p_args, BuildIndexSequence<sizeof...(P)>{});
}

template <class... P>
static _FORCE_INLINE_ void ptr_call_helper(void (*p_func)(P...), const void **p_args) {
	ptr_call_helperp(p_func, p_args, BuildIndexSequence<sizeof...(P)>{});
}

template <class... P>
static _FORCE_INLINE_ int get_arg_count_helper(void (*p_func)(P...)) {
	return sizeof...(P);
}

template <class... P>
static _FORCE_INLINE_ Variant::Type get_arg_type_helper(void (*p_func)(P...), int p_arg) {
	return call_get_argument_type<P...>(p_arg);
}

template <class... P>
static _FORCE_INLINE_ Variant::Type get_ret_type_helper(void (*p_func)(P...)) {
	return Variant::NIL;
}

#define FUNCBINDR(m_func, m_args, m_category)                                                                    \
	class Func_##m_func {                                                                                        \
	public:                                                                                                      \
		static void call(Variant *r_ret, const Variant **p_args, int p_argcount, Callable::CallError &r_error) { \
			call_helperr(VariantUtilityFunctions::m_func, r_ret, p_args, r_error);                               \
		}                                                                                                        \
		static void validated_call(Variant *r_ret, const Variant **p_args, int p_argcount) {                     \
			validated_call_helperr(VariantUtilityFunctions::m_func, r_ret, p_args);                              \
		}                                                                                                        \
		static void ptrcall(void *ret, const void **p_args, int p_argcount) {                                    \
			ptr_call_helperr(VariantUtilityFunctions::m_func, ret, p_args);                                      \
		}                                                                                                        \
		static int get_argument_count() {                                                                        \
			return get_arg_count_helperr(VariantUtilityFunctions::m_func);                                       \
		}                                                                                                        \
		static Variant::Type get_argument_type(int p_arg) {                                                      \
			return get_arg_type_helperr(VariantUtilityFunctions::m_func, p_arg);                                 \
		}                                                                                                        \
		static Variant::Type get_return_type() {                                                                 \
			return get_ret_type_helperr(VariantUtilityFunctions::m_func);                                        \
		}                                                                                                        \
		static bool has_return_type() {                                                                          \
			return true;                                                                                         \
		}                                                                                                        \
		static bool is_vararg() { return false; }                                                                \
		static Variant::UtilityFunctionType get_type() { return m_category; }                                    \
	};                                                                                                           \
	register_utility_function<Func_##m_func>(#m_func, m_args)

#define FUNCBINDVR(m_func, m_args, m_category)                                                                          \
	class Func_##m_func {                                                                                               \
	public:                                                                                                             \
		static void call(Variant *r_ret, const Variant **p_args, int p_argcount, Callable::CallError &r_error) {        \
			r_error.error = Callable::CallError::CALL_OK;                                                               \
			*r_ret = VariantUtilityFunctions::m_func(*p_args[0], r_error);                                              \
		}                                                                                                               \
		static void validated_call(Variant *r_ret, const Variant **p_args, int p_argcount) {                            \
			Callable::CallError ce;                                                                                     \
			*r_ret = VariantUtilityFunctions::m_func(*p_args[0], ce);                                                   \
		}                                                                                                               \
		static void ptrcall(void *ret, const void **p_args, int p_argcount) {                                           \
			Callable::CallError ce;                                                                                     \
			PtrToArg<Variant>::encode(VariantUtilityFunctions::m_func(PtrToArg<Variant>::convert(p_args[0]), ce), ret); \
		}                                                                                                               \
		static int get_argument_count() {                                                                               \
			return 1;                                                                                                   \
		}                                                                                                               \
		static Variant::Type get_argument_type(int p_arg) {                                                             \
			return Variant::NIL;                                                                                        \
		}                                                                                                               \
		static Variant::Type get_return_type() {                                                                        \
			return Variant::NIL;                                                                                        \
		}                                                                                                               \
		static bool has_return_type() {                                                                                 \
			return true;                                                                                                \
		}                                                                                                               \
		static bool is_vararg() { return false; }                                                                       \
		static Variant::UtilityFunctionType get_type() { return m_category; }                                           \
	};                                                                                                                  \
	register_utility_function<Func_##m_func>(#m_func, m_args)

#define FUNCBINDVR2(m_func, m_args, m_category)                                                                                    \
	class Func_##m_func {                                                                                                          \
	public:                                                                                                                        \
		static void call(Variant *r_ret, const Variant **p_args, int p_argcount, Callable::CallError &r_error) {                   \
			r_error.error = Callable::CallError::CALL_OK;                                                                          \
			*r_ret = VariantUtilityFunctions::m_func(*p_args[0], *p_args[1], r_error);                                             \
		}                                                                                                                          \
		static void validated_call(Variant *r_ret, const Variant **p_args, int p_argcount) {                                       \
			Callable::CallError ce;                                                                                                \
			*r_ret = VariantUtilityFunctions::m_func(*p_args[0], *p_args[1], ce);                                                  \
		}                                                                                                                          \
		static void ptrcall(void *ret, const void **p_args, int p_argcount) {                                                      \
			Callable::CallError ce;                                                                                                \
			Variant r;                                                                                                             \
			r = VariantUtilityFunctions::m_func(PtrToArg<Variant>::convert(p_args[0]), PtrToArg<Variant>::convert(p_args[1]), ce); \
			PtrToArg<Variant>::encode(r, ret);                                                                                     \
		}                                                                                                                          \
		static int get_argument_count() {                                                                                          \
			return 2;                                                                                                              \
		}                                                                                                                          \
		static Variant::Type get_argument_type(int p_arg) {                                                                        \
			return Variant::NIL;                                                                                                   \
		}                                                                                                                          \
		static Variant::Type get_return_type() {                                                                                   \
			return Variant::NIL;                                                                                                   \
		}                                                                                                                          \
		static bool has_return_type() {                                                                                            \
			return true;                                                                                                           \
		}                                                                                                                          \
		static bool is_vararg() { return false; }                                                                                  \
		static Variant::UtilityFunctionType get_type() { return m_category; }                                                      \
	};                                                                                                                             \
	register_utility_function<Func_##m_func>(#m_func, m_args)

#define FUNCBINDVR3(m_func, m_args, m_category)                                                                                                                           \
	class Func_##m_func {                                                                                                                                                 \
	public:                                                                                                                                                               \
		static void call(Variant *r_ret, const Variant **p_args, int p_argcount, Callable::CallError &r_error) {                                                          \
			r_error.error = Callable::CallError::CALL_OK;                                                                                                                 \
			*r_ret = VariantUtilityFunctions::m_func(*p_args[0], *p_args[1], *p_args[2], r_error);                                                                        \
		}                                                                                                                                                                 \
		static void validated_call(Variant *r_ret, const Variant **p_args, int p_argcount) {                                                                              \
			Callable::CallError ce;                                                                                                                                       \
			*r_ret = VariantUtilityFunctions::m_func(*p_args[0], *p_args[1], *p_args[2], ce);                                                                             \
		}                                                                                                                                                                 \
		static void ptrcall(void *ret, const void **p_args, int p_argcount) {                                                                                             \
			Callable::CallError ce;                                                                                                                                       \
			Variant r;                                                                                                                                                    \
			r = VariantUtilityFunctions::m_func(PtrToArg<Variant>::convert(p_args[0]), PtrToArg<Variant>::convert(p_args[1]), PtrToArg<Variant>::convert(p_args[2]), ce); \
			PtrToArg<Variant>::encode(r, ret);                                                                                                                            \
		}                                                                                                                                                                 \
		static int get_argument_count() {                                                                                                                                 \
			return 3;                                                                                                                                                     \
		}                                                                                                                                                                 \
		static Variant::Type get_argument_type(int p_arg) {                                                                                                               \
			return Variant::NIL;                                                                                                                                          \
		}                                                                                                                                                                 \
		static Variant::Type get_return_type() {                                                                                                                          \
			return Variant::NIL;                                                                                                                                          \
		}                                                                                                                                                                 \
		static bool has_return_type() {                                                                                                                                   \
			return true;                                                                                                                                                  \
		}                                                                                                                                                                 \
		static bool is_vararg() { return false; }                                                                                                                         \
		static Variant::UtilityFunctionType get_type() { return m_category; }                                                                                             \
	};                                                                                                                                                                    \
	register_utility_function<Func_##m_func>(#m_func, m_args)

#define FUNCBINDVARARG(m_func, m_args, m_category)                                                               \
	class Func_##m_func {                                                                                        \
	public:                                                                                                      \
		static void call(Variant *r_ret, const Variant **p_args, int p_argcount, Callable::CallError &r_error) { \
			r_error.error = Callable::CallError::CALL_OK;                                                        \
			*r_ret = VariantUtilityFunctions::m_func(p_args, p_argcount, r_error);                               \
		}                                                                                                        \
		static void validated_call(Variant *r_ret, const Variant **p_args, int p_argcount) {                     \
			Callable::CallError c;                                                                               \
			*r_ret = VariantUtilityFunctions::m_func(p_args, p_argcount, c);                                     \
		}                                                                                                        \
		static void ptrcall(void *ret, const void **p_args, int p_argcount) {                                    \
			Vector<Variant> args;                                                                                \
			for (int i = 0; i < p_argcount; i++) {                                                               \
				args.push_back(PtrToArg<Variant>::convert(p_args[i]));                                           \
			}                                                                                                    \
			Vector<const Variant *> argsp;                                                                       \
			for (int i = 0; i < p_argcount; i++) {                                                               \
				argsp.push_back(&args[i]);                                                                       \
			}                                                                                                    \
			Variant r;                                                                                           \
			validated_call(&r, (const Variant **)argsp.ptr(), p_argcount);                                       \
			PtrToArg<Variant>::encode(r, ret);                                                                   \
		}                                                                                                        \
		static int get_argument_count() {                                                                        \
			return 2;                                                                                            \
		}                                                                                                        \
		static Variant::Type get_argument_type(int p_arg) {                                                      \
			return Variant::NIL;                                                                                 \
		}                                                                                                        \
		static Variant::Type get_return_type() {                                                                 \
			return Variant::NIL;                                                                                 \
		}                                                                                                        \
		static bool has_return_type() {                                                                          \
			return true;                                                                                         \
		}                                                                                                        \
		static bool is_vararg() {                                                                                \
			return true;                                                                                         \
		}                                                                                                        \
		static Variant::UtilityFunctionType get_type() {                                                         \
			return m_category;                                                                                   \
		}                                                                                                        \
	};                                                                                                           \
	register_utility_function<Func_##m_func>(#m_func, m_args)

#define FUNCBINDVARARGS(m_func, m_args, m_category)                                                              \
	class Func_##m_func {                                                                                        \
	public:                                                                                                      \
		static void call(Variant *r_ret, const Variant **p_args, int p_argcount, Callable::CallError &r_error) { \
			r_error.error = Callable::CallError::CALL_OK;                                                        \
			*r_ret = VariantUtilityFunctions::m_func(p_args, p_argcount, r_error);                               \
		}                                                                                                        \
		static void validated_call(Variant *r_ret, const Variant **p_args, int p_argcount) {                     \
			Callable::CallError c;                                                                               \
			*r_ret = VariantUtilityFunctions::m_func(p_args, p_argcount, c);                                     \
		}                                                                                                        \
		static void ptrcall(void *ret, const void **p_args, int p_argcount) {                                    \
			Vector<Variant> args;                                                                                \
			for (int i = 0; i < p_argcount; i++) {                                                               \
				args.push_back(PtrToArg<Variant>::convert(p_args[i]));                                           \
			}                                                                                                    \
			Vector<const Variant *> argsp;                                                                       \
			for (int i = 0; i < p_argcount; i++) {                                                               \
				argsp.push_back(&args[i]);                                                                       \
			}                                                                                                    \
			Variant r;                                                                                           \
			validated_call(&r, (const Variant **)argsp.ptr(), p_argcount);                                       \
			PtrToArg<String>::encode(r.operator String(), ret);                                                  \
		}                                                                                                        \
		static int get_argument_count() {                                                                        \
			return 1;                                                                                            \
		}                                                                                                        \
		static Variant::Type get_argument_type(int p_arg) {                                                      \
			return Variant::NIL;                                                                                 \
		}                                                                                                        \
		static Variant::Type get_return_type() {                                                                 \
			return Variant::STRING;                                                                              \
		}                                                                                                        \
		static bool has_return_type() {                                                                          \
			return true;                                                                                         \
		}                                                                                                        \
		static bool is_vararg() {                                                                                \
			return true;                                                                                         \
		}                                                                                                        \
		static Variant::UtilityFunctionType get_type() {                                                         \
			return m_category;                                                                                   \
		}                                                                                                        \
	};                                                                                                           \
	register_utility_function<Func_##m_func>(#m_func, m_args)

#define FUNCBINDVARARGV(m_func, m_args, m_category)                                                              \
	class Func_##m_func {                                                                                        \
	public:                                                                                                      \
		static void call(Variant *r_ret, const Variant **p_args, int p_argcount, Callable::CallError &r_error) { \
			r_error.error = Callable::CallError::CALL_OK;                                                        \
			VariantUtilityFunctions::m_func(p_args, p_argcount, r_error);                                        \
		}                                                                                                        \
		static void validated_call(Variant *r_ret, const Variant **p_args, int p_argcount) {                     \
			Callable::CallError c;                                                                               \
			VariantUtilityFunctions::m_func(p_args, p_argcount, c);                                              \
		}                                                                                                        \
		static void ptrcall(void *ret, const void **p_args, int p_argcount) {                                    \
			Vector<Variant> args;                                                                                \
			for (int i = 0; i < p_argcount; i++) {                                                               \
				args.push_back(PtrToArg<Variant>::convert(p_args[i]));                                           \
			}                                                                                                    \
			Vector<const Variant *> argsp;                                                                       \
			for (int i = 0; i < p_argcount; i++) {                                                               \
				argsp.push_back(&args[i]);                                                                       \
			}                                                                                                    \
			Variant r;                                                                                           \
			validated_call(&r, (const Variant **)argsp.ptr(), p_argcount);                                       \
		}                                                                                                        \
		static int get_argument_count() {                                                                        \
			return 1;                                                                                            \
		}                                                                                                        \
		static Variant::Type get_argument_type(int p_arg) {                                                      \
			return Variant::NIL;                                                                                 \
		}                                                                                                        \
		static Variant::Type get_return_type() {                                                                 \
			return Variant::NIL;                                                                                 \
		}                                                                                                        \
		static bool has_return_type() {                                                                          \
			return false;                                                                                        \
		}                                                                                                        \
		static bool is_vararg() {                                                                                \
			return true;                                                                                         \
		}                                                                                                        \
		static Variant::UtilityFunctionType get_type() {                                                         \
			return m_category;                                                                                   \
		}                                                                                                        \
	};                                                                                                           \
	register_utility_function<Func_##m_func>(#m_func, m_args)

#define FUNCBIND(m_func, m_args, m_category)                                                                     \
	class Func_##m_func {                                                                                        \
	public:                                                                                                      \
		static void call(Variant *r_ret, const Variant **p_args, int p_argcount, Callable::CallError &r_error) { \
			call_helper(VariantUtilityFunctions::m_func, p_args, r_error);                                       \
		}                                                                                                        \
		static void validated_call(Variant *r_ret, const Variant **p_args, int p_argcount) {                     \
			validated_call_helper(VariantUtilityFunctions::m_func, p_args);                                      \
		}                                                                                                        \
		static void ptrcall(void *ret, const void **p_args, int p_argcount) {                                    \
			ptr_call_helper(VariantUtilityFunctions::m_func, p_args);                                            \
		}                                                                                                        \
		static int get_argument_count() {                                                                        \
			return get_arg_count_helper(VariantUtilityFunctions::m_func);                                        \
		}                                                                                                        \
		static Variant::Type get_argument_type(int p_arg) {                                                      \
			return get_arg_type_helper(VariantUtilityFunctions::m_func, p_arg);                                  \
		}                                                                                                        \
		static Variant::Type get_return_type() {                                                                 \
			return get_ret_type_helper(VariantUtilityFunctions::m_func);                                         \
		}                                                                                                        \
		static bool has_return_type() {                                                                          \
			return false;                                                                                        \
		}                                                                                                        \
		static bool is_vararg() { return false; }                                                                \
		static Variant::UtilityFunctionType get_type() { return m_category; }                                    \
	};                                                                                                           \
	register_utility_function<Func_##m_func>(#m_func, m_args)

struct VariantUtilityFunctionInfo {
	void (*call_utility)(Variant *r_ret, const Variant **p_args, int p_argcount, Callable::CallError &r_error) = nullptr;
	Variant::ValidatedUtilityFunction validated_call_utility = nullptr;
	Variant::PTRUtilityFunction ptr_call_utility = nullptr;
	Vector<String> argnames;
	bool is_vararg = false;
	bool returns_value = false;
	int argcount = 0;
	Variant::Type (*get_arg_type)(int) = nullptr;
	Variant::Type return_type;
	Variant::UtilityFunctionType type;
};

static OAHashMap<StringName, VariantUtilityFunctionInfo> utility_function_table;
static List<StringName> utility_function_name_table;

template <class T>
static void register_utility_function(const String &p_name, const Vector<String> &argnames) {
	String name = p_name;
	if (name.begins_with("_")) {
		name = name.substr(1, name.length() - 1);
	}
	StringName sname = name;
	ERR_FAIL_COND(utility_function_table.has(sname));

	VariantUtilityFunctionInfo bfi;
	bfi.call_utility = T::call;
	bfi.validated_call_utility = T::validated_call;
	bfi.ptr_call_utility = T::ptrcall;
	bfi.is_vararg = T::is_vararg();
	bfi.argnames = argnames;
	bfi.argcount = T::get_argument_count();
	if (!bfi.is_vararg) {
		ERR_FAIL_COND_MSG(argnames.size() != bfi.argcount, "wrong number of arguments binding utility function: " + name);
	}
	bfi.get_arg_type = T::get_argument_type;
	bfi.return_type = T::get_return_type();
	bfi.type = T::get_type();
	bfi.returns_value = T::has_return_type();

	utility_function_table.insert(sname, bfi);
	utility_function_name_table.push_back(sname);
}

void Variant::_register_variant_utility_functions() {
	// Math

	FUNCBINDR(sin, sarray("angle_rad"), Variant::UTILITY_FUNC_TYPE_MATH);
	FUNCBINDR(cos, sarray("angle_rad"), Variant::UTILITY_FUNC_TYPE_MATH);
	FUNCBINDR(tan, sarray("angle_rad"), Variant::UTILITY_FUNC_TYPE_MATH);

	FUNCBINDR(sinh, sarray("x"), Variant::UTILITY_FUNC_TYPE_MATH);
	FUNCBINDR(cosh, sarray("x"), Variant::UTILITY_FUNC_TYPE_MATH);
	FUNCBINDR(tanh, sarray("x"), Variant::UTILITY_FUNC_TYPE_MATH);

	FUNCBINDR(asin, sarray("x"), Variant::UTILITY_FUNC_TYPE_MATH);
	FUNCBINDR(acos, sarray("x"), Variant::UTILITY_FUNC_TYPE_MATH);
	FUNCBINDR(atan, sarray("x"), Variant::UTILITY_FUNC_TYPE_MATH);

	FUNCBINDR(atan2, sarray("y", "x"), Variant::UTILITY_FUNC_TYPE_MATH);

	FUNCBINDR(sqrt, sarray("x"), Variant::UTILITY_FUNC_TYPE_MATH);
	FUNCBINDR(fmod, sarray("x", "y"), Variant::UTILITY_FUNC_TYPE_MATH);
	FUNCBINDR(fposmod, sarray("x", "y"), Variant::UTILITY_FUNC_TYPE_MATH);
	FUNCBINDR(posmod, sarray("x", "y"), Variant::UTILITY_FUNC_TYPE_MATH);

	FUNCBINDVR(floor, sarray("x"), Variant::UTILITY_FUNC_TYPE_MATH);
	FUNCBINDR(floorf, sarray("x"), Variant::UTILITY_FUNC_TYPE_MATH);
	FUNCBINDR(floori, sarray("x"), Variant::UTILITY_FUNC_TYPE_MATH);

	FUNCBINDVR(ceil, sarray("x"), Variant::UTILITY_FUNC_TYPE_MATH);
	FUNCBINDR(ceilf, sarray("x"), Variant::UTILITY_FUNC_TYPE_MATH);
	FUNCBINDR(ceili, sarray("x"), Variant::UTILITY_FUNC_TYPE_MATH);

	FUNCBINDVR(round, sarray("x"), Variant::UTILITY_FUNC_TYPE_MATH);
	FUNCBINDR(roundf, sarray("x"), Variant::UTILITY_FUNC_TYPE_MATH);
	FUNCBINDR(roundi, sarray("x"), Variant::UTILITY_FUNC_TYPE_MATH);

	FUNCBINDVR(abs, sarray("x"), Variant::UTILITY_FUNC_TYPE_MATH);
	FUNCBINDR(absf, sarray("x"), Variant::UTILITY_FUNC_TYPE_MATH);
	FUNCBINDR(absi, sarray("x"), Variant::UTILITY_FUNC_TYPE_MATH);

	FUNCBINDVR(sign, sarray("x"), Variant::UTILITY_FUNC_TYPE_MATH);
	FUNCBINDR(signf, sarray("x"), Variant::UTILITY_FUNC_TYPE_MATH);
	FUNCBINDR(signi, sarray("x"), Variant::UTILITY_FUNC_TYPE_MATH);

	FUNCBINDVR2(snapped, sarray("x", "step"), Variant::UTILITY_FUNC_TYPE_MATH);
	FUNCBINDR(snappedf, sarray("x", "step"), Variant::UTILITY_FUNC_TYPE_MATH);
	FUNCBINDR(snappedi, sarray("x", "step"), Variant::UTILITY_FUNC_TYPE_MATH);

	FUNCBINDR(pow, sarray("base", "exp"), Variant::UTILITY_FUNC_TYPE_MATH);
	FUNCBINDR(log, sarray("x"), Variant::UTILITY_FUNC_TYPE_MATH);
	FUNCBINDR(exp, sarray("x"), Variant::UTILITY_FUNC_TYPE_MATH);

	FUNCBINDR(is_nan, sarray("x"), Variant::UTILITY_FUNC_TYPE_MATH);
	FUNCBINDR(is_inf, sarray("x"), Variant::UTILITY_FUNC_TYPE_MATH);

	FUNCBINDR(is_equal_approx, sarray("a", "b"), Variant::UTILITY_FUNC_TYPE_MATH);
	FUNCBINDR(is_zero_approx, sarray("x"), Variant::UTILITY_FUNC_TYPE_MATH);
	FUNCBINDR(is_finite, sarray("x"), Variant::UTILITY_FUNC_TYPE_MATH);

	FUNCBINDR(ease, sarray("x", "curve"), Variant::UTILITY_FUNC_TYPE_MATH);
	FUNCBINDR(step_decimals, sarray("x"), Variant::UTILITY_FUNC_TYPE_MATH);

	FUNCBINDVR3(lerp, sarray("from", "to", "weight"), Variant::UTILITY_FUNC_TYPE_MATH);
	FUNCBINDR(lerpf, sarray("from", "to", "weight"), Variant::UTILITY_FUNC_TYPE_MATH);
	FUNCBINDR(cubic_interpolate, sarray("from", "to", "pre", "post", "weight"), Variant::UTILITY_FUNC_TYPE_MATH);
	FUNCBINDR(cubic_interpolate_angle, sarray("from", "to", "pre", "post", "weight"), Variant::UTILITY_FUNC_TYPE_MATH);
	FUNCBINDR(cubic_interpolate_in_time, sarray("from", "to", "pre", "post", "weight", "to_t", "pre_t", "post_t"), Variant::UTILITY_FUNC_TYPE_MATH);
	FUNCBINDR(cubic_interpolate_angle_in_time, sarray("from", "to", "pre", "post", "weight", "to_t", "pre_t", "post_t"), Variant::UTILITY_FUNC_TYPE_MATH);
	FUNCBINDR(bezier_interpolate, sarray("start", "control_1", "control_2", "end", "t"), Variant::UTILITY_FUNC_TYPE_MATH);
	FUNCBINDR(bezier_derivative, sarray("start", "control_1", "control_2", "end", "t"), Variant::UTILITY_FUNC_TYPE_MATH);
	FUNCBINDR(angle_difference, sarray("from", "to"), Variant::UTILITY_FUNC_TYPE_MATH);
	FUNCBINDR(lerp_angle, sarray("from", "to", "weight"), Variant::UTILITY_FUNC_TYPE_MATH);
	FUNCBINDR(inverse_lerp, sarray("from", "to", "weight"), Variant::UTILITY_FUNC_TYPE_MATH);
	FUNCBINDR(remap, sarray("value", "istart", "istop", "ostart", "ostop"), Variant::UTILITY_FUNC_TYPE_MATH);

	FUNCBINDR(smoothstep, sarray("from", "to", "x"), Variant::UTILITY_FUNC_TYPE_MATH);
	FUNCBINDR(move_toward, sarray("from", "to", "delta"), Variant::UTILITY_FUNC_TYPE_MATH);
	FUNCBINDR(move_toward_angle, sarray("from", "to", "delta"), Variant::UTILITY_FUNC_TYPE_MATH);

	FUNCBINDR(deg_to_rad, sarray("deg"), Variant::UTILITY_FUNC_TYPE_MATH);
	FUNCBINDR(rad_to_deg, sarray("rad"), Variant::UTILITY_FUNC_TYPE_MATH);
	FUNCBINDR(linear_to_db, sarray("lin"), Variant::UTILITY_FUNC_TYPE_MATH);
	FUNCBINDR(db_to_linear, sarray("db"), Variant::UTILITY_FUNC_TYPE_MATH);

	FUNCBINDVR3(wrap, sarray("value", "min", "max"), Variant::UTILITY_FUNC_TYPE_MATH);
	FUNCBINDR(wrapi, sarray("value", "min", "max"), Variant::UTILITY_FUNC_TYPE_MATH);
	FUNCBINDR(wrapf, sarray("value", "min", "max"), Variant::UTILITY_FUNC_TYPE_MATH);

	FUNCBINDVARARG(max, sarray(), Variant::UTILITY_FUNC_TYPE_MATH);
	FUNCBINDR(maxi, sarray("a", "b"), Variant::UTILITY_FUNC_TYPE_MATH);
	FUNCBINDR(maxf, sarray("a", "b"), Variant::UTILITY_FUNC_TYPE_MATH);

	FUNCBINDVARARG(min, sarray(), Variant::UTILITY_FUNC_TYPE_MATH);
	FUNCBINDR(mini, sarray("a", "b"), Variant::UTILITY_FUNC_TYPE_MATH);
	FUNCBINDR(minf, sarray("a", "b"), Variant::UTILITY_FUNC_TYPE_MATH);

	FUNCBINDVR3(clamp, sarray("value", "min", "max"), Variant::UTILITY_FUNC_TYPE_MATH);
	FUNCBINDR(clampi, sarray("value", "min", "max"), Variant::UTILITY_FUNC_TYPE_MATH);
	FUNCBINDR(clampf, sarray("value", "min", "max"), Variant::UTILITY_FUNC_TYPE_MATH);

	FUNCBINDR(nearest_po2, sarray("value"), Variant::UTILITY_FUNC_TYPE_MATH);
	FUNCBINDR(pingpong, sarray("value", "length"), Variant::UTILITY_FUNC_TYPE_MATH);

	// Random

	FUNCBIND(randomize, sarray(), Variant::UTILITY_FUNC_TYPE_RANDOM);
	FUNCBINDR(randi, sarray(), Variant::UTILITY_FUNC_TYPE_RANDOM);
	FUNCBINDR(randf, sarray(), Variant::UTILITY_FUNC_TYPE_RANDOM);
	FUNCBINDR(randi_range, sarray("from", "to"), Variant::UTILITY_FUNC_TYPE_RANDOM);
	FUNCBINDR(randf_range, sarray("from", "to"), Variant::UTILITY_FUNC_TYPE_RANDOM);
	FUNCBINDR(randfn, sarray("mean", "deviation"), Variant::UTILITY_FUNC_TYPE_RANDOM);
	FUNCBIND(seed, sarray("base"), Variant::UTILITY_FUNC_TYPE_RANDOM);
	FUNCBINDR(rand_from_seed, sarray("seed"), Variant::UTILITY_FUNC_TYPE_RANDOM);

	// Utility

	FUNCBINDVR(weakref, sarray("obj"), Variant::UTILITY_FUNC_TYPE_GENERAL);
	FUNCBINDR(_typeof, sarray("variable"), Variant::UTILITY_FUNC_TYPE_GENERAL);
	FUNCBINDVARARGS(str, sarray(), Variant::UTILITY_FUNC_TYPE_GENERAL);
	FUNCBINDR(error_string, sarray("error"), Variant::UTILITY_FUNC_TYPE_GENERAL);
	FUNCBINDVARARGV(print, sarray(), Variant::UTILITY_FUNC_TYPE_GENERAL);
	FUNCBINDVARARGV(print_rich, sarray(), Variant::UTILITY_FUNC_TYPE_GENERAL);
	FUNCBINDVARARGV(printerr, sarray(), Variant::UTILITY_FUNC_TYPE_GENERAL);
	FUNCBINDVARARGV(printt, sarray(), Variant::UTILITY_FUNC_TYPE_GENERAL);
	FUNCBINDVARARGV(prints, sarray(), Variant::UTILITY_FUNC_TYPE_GENERAL);
	FUNCBINDVARARGV(printraw, sarray(), Variant::UTILITY_FUNC_TYPE_GENERAL);
	FUNCBINDVARARGV(print_verbose, sarray(), Variant::UTILITY_FUNC_TYPE_GENERAL);
	FUNCBINDVARARGV(push_error, sarray(), Variant::UTILITY_FUNC_TYPE_GENERAL);
	FUNCBINDVARARGV(push_warning, sarray(), Variant::UTILITY_FUNC_TYPE_GENERAL);

	FUNCBINDR(var_to_str, sarray("variable"), Variant::UTILITY_FUNC_TYPE_GENERAL);
	FUNCBINDR(str_to_var, sarray("string"), Variant::UTILITY_FUNC_TYPE_GENERAL);

	FUNCBINDR(var_to_bytes, sarray("variable"), Variant::UTILITY_FUNC_TYPE_GENERAL);
	FUNCBINDR(bytes_to_var, sarray("bytes"), Variant::UTILITY_FUNC_TYPE_GENERAL);

	FUNCBINDR(var_to_bytes_with_objects, sarray("variable"), Variant::UTILITY_FUNC_TYPE_GENERAL);
	FUNCBINDR(bytes_to_var_with_objects, sarray("bytes"), Variant::UTILITY_FUNC_TYPE_GENERAL);

	FUNCBINDR(hash, sarray("variable"), Variant::UTILITY_FUNC_TYPE_GENERAL);

	FUNCBINDR(instance_from_id, sarray("instance_id"), Variant::UTILITY_FUNC_TYPE_GENERAL);
	FUNCBINDR(is_instance_id_valid, sarray("id"), Variant::UTILITY_FUNC_TYPE_GENERAL);
	FUNCBINDR(is_instance_valid, sarray("instance"), Variant::UTILITY_FUNC_TYPE_GENERAL);

	FUNCBINDR(rid_allocate_id, Vector<String>(), Variant::UTILITY_FUNC_TYPE_GENERAL);
	FUNCBINDR(rid_from_int64, sarray("base"), Variant::UTILITY_FUNC_TYPE_GENERAL);

	FUNCBINDR(is_same, sarray("a", "b"), Variant::UTILITY_FUNC_TYPE_GENERAL);
}

void Variant::_unregister_variant_utility_functions() {
	utility_function_table.clear();
	utility_function_name_table.clear();
}

void Variant::call_utility_function(const StringName &p_name, Variant *r_ret, const Variant **p_args, int p_argcount, Callable::CallError &r_error) {
	const VariantUtilityFunctionInfo *bfi = utility_function_table.lookup_ptr(p_name);
	if (!bfi) {
		r_error.error = Callable::CallError::CALL_ERROR_INVALID_METHOD;
		r_error.argument = 0;
		r_error.expected = 0;
		return;
	}

	if (unlikely(!bfi->is_vararg && p_argcount < bfi->argcount)) {
		r_error.error = Callable::CallError::CALL_ERROR_TOO_FEW_ARGUMENTS;
		r_error.argument = 0;
		r_error.expected = bfi->argcount;
		return;
	}

	if (unlikely(!bfi->is_vararg && p_argcount > bfi->argcount)) {
		r_error.error = Callable::CallError::CALL_ERROR_TOO_MANY_ARGUMENTS;
		r_error.argument = 0;
		r_error.expected = bfi->argcount;
		return;
	}

	bfi->call_utility(r_ret, p_args, p_argcount, r_error);
}

bool Variant::has_utility_function(const StringName &p_name) {
	return utility_function_table.has(p_name);
}

Variant::ValidatedUtilityFunction Variant::get_validated_utility_function(const StringName &p_name) {
	const VariantUtilityFunctionInfo *bfi = utility_function_table.lookup_ptr(p_name);
	if (!bfi) {
		return nullptr;
	}

	return bfi->validated_call_utility;
}

Variant::PTRUtilityFunction Variant::get_ptr_utility_function(const StringName &p_name) {
	const VariantUtilityFunctionInfo *bfi = utility_function_table.lookup_ptr(p_name);
	if (!bfi) {
		return nullptr;
	}

	return bfi->ptr_call_utility;
}

Variant::UtilityFunctionType Variant::get_utility_function_type(const StringName &p_name) {
	const VariantUtilityFunctionInfo *bfi = utility_function_table.lookup_ptr(p_name);
	if (!bfi) {
		return Variant::UTILITY_FUNC_TYPE_MATH;
	}

	return bfi->type;
}

MethodInfo Variant::get_utility_function_info(const StringName &p_name) {
	MethodInfo info;
	const VariantUtilityFunctionInfo *bfi = utility_function_table.lookup_ptr(p_name);
	if (bfi) {
		info.name = p_name;
		if (bfi->returns_value && bfi->return_type == Variant::NIL) {
			info.return_val.usage |= PROPERTY_USAGE_NIL_IS_VARIANT;
		}
		info.return_val.type = bfi->return_type;
		if (bfi->is_vararg) {
			info.flags |= METHOD_FLAG_VARARG;
		}
		for (int i = 0; i < bfi->argnames.size(); ++i) {
			PropertyInfo arg;
			arg.type = bfi->get_arg_type(i);
			arg.name = bfi->argnames[i];
			info.arguments.push_back(arg);
		}
	}
	return info;
}

int Variant::get_utility_function_argument_count(const StringName &p_name) {
	const VariantUtilityFunctionInfo *bfi = utility_function_table.lookup_ptr(p_name);
	if (!bfi) {
		return 0;
	}

	return bfi->argcount;
}

Variant::Type Variant::get_utility_function_argument_type(const StringName &p_name, int p_arg) {
	const VariantUtilityFunctionInfo *bfi = utility_function_table.lookup_ptr(p_name);
	if (!bfi) {
		return Variant::NIL;
	}

	return bfi->get_arg_type(p_arg);
}

String Variant::get_utility_function_argument_name(const StringName &p_name, int p_arg) {
	const VariantUtilityFunctionInfo *bfi = utility_function_table.lookup_ptr(p_name);
	if (!bfi) {
		return String();
	}
	ERR_FAIL_INDEX_V(p_arg, bfi->argnames.size(), String());
	ERR_FAIL_COND_V(bfi->is_vararg, String());
	return bfi->argnames[p_arg];
}

bool Variant::has_utility_function_return_value(const StringName &p_name) {
	const VariantUtilityFunctionInfo *bfi = utility_function_table.lookup_ptr(p_name);
	if (!bfi) {
		return false;
	}
	return bfi->returns_value;
}

Variant::Type Variant::get_utility_function_return_type(const StringName &p_name) {
	const VariantUtilityFunctionInfo *bfi = utility_function_table.lookup_ptr(p_name);
	if (!bfi) {
		return Variant::NIL;
	}

	return bfi->return_type;
}

bool Variant::is_utility_function_vararg(const StringName &p_name) {
	const VariantUtilityFunctionInfo *bfi = utility_function_table.lookup_ptr(p_name);
	if (!bfi) {
		return false;
	}

	return bfi->is_vararg;
}

uint32_t Variant::get_utility_function_hash(const StringName &p_name) {
	const VariantUtilityFunctionInfo *bfi = utility_function_table.lookup_ptr(p_name);
	ERR_FAIL_COND_V(!bfi, 0);

	uint32_t hash = hash_murmur3_one_32(bfi->is_vararg);
	hash = hash_murmur3_one_32(bfi->returns_value, hash);
	if (bfi->returns_value) {
		hash = hash_murmur3_one_32(bfi->return_type, hash);
	}
	hash = hash_murmur3_one_32(bfi->argcount, hash);
	for (int i = 0; i < bfi->argcount; i++) {
		hash = hash_murmur3_one_32(bfi->get_arg_type(i), hash);
	}

	return hash_fmix32(hash);
}

void Variant::get_utility_function_list(List<StringName> *r_functions) {
	for (const StringName &E : utility_function_name_table) {
		r_functions->push_back(E);
	}
}

int Variant::get_utility_function_count() {
	return utility_function_name_table.size();
}<|MERGE_RESOLUTION|>--- conflicted
+++ resolved
@@ -435,19 +435,13 @@
 	return Math::bezier_interpolate(p_start, p_control_1, p_control_2, p_end, p_t);
 }
 
-<<<<<<< HEAD
 double VariantUtilityFunctions::bezier_derivative(double p_start, double p_control_1, double p_control_2, double p_end, double p_t) {
 	return Math::bezier_derivative(p_start, p_control_1, p_control_2, p_end, p_t);
 }
-=======
-	static inline double angle_difference(double from, double to) {
-		return Math::angle_difference(from, to);
-	}
-
-	static inline double bezier_derivative(double p_start, double p_control_1, double p_control_2, double p_end, double p_t) {
-		return Math::bezier_derivative(p_start, p_control_1, p_control_2, p_end, p_t);
-	}
->>>>>>> dd1db86f
+
+double VariantUtilityFunctions::angle_difference(double from, double to) {
+	return Math::angle_difference(from, to);
+}
 
 double VariantUtilityFunctions::lerp_angle(double from, double to, double weight) {
 	return Math::lerp_angle(from, to, weight);
@@ -469,19 +463,13 @@
 	return Math::move_toward(from, to, delta);
 }
 
-<<<<<<< HEAD
+double VariantUtilityFunctions::rotate_toward(double from, double to, double delta) {
+	return Math::rotate_toward(from, to, delta);
+}
+
 double VariantUtilityFunctions::deg_to_rad(double angle_deg) {
 	return Math::deg_to_rad(angle_deg);
 }
-=======
-	static inline double move_toward_angle(double from, double to, double delta) {
-		return Math::move_toward_angle(from, to, delta);
-	}
-
-	static inline double deg_to_rad(double angle_deg) {
-		return Math::deg_to_rad(angle_deg);
-	}
->>>>>>> dd1db86f
 
 double VariantUtilityFunctions::rad_to_deg(double angle_rad) {
 	return Math::rad_to_deg(angle_rad);
@@ -1580,7 +1568,7 @@
 
 	FUNCBINDR(smoothstep, sarray("from", "to", "x"), Variant::UTILITY_FUNC_TYPE_MATH);
 	FUNCBINDR(move_toward, sarray("from", "to", "delta"), Variant::UTILITY_FUNC_TYPE_MATH);
-	FUNCBINDR(move_toward_angle, sarray("from", "to", "delta"), Variant::UTILITY_FUNC_TYPE_MATH);
+	FUNCBINDR(rotate_toward, sarray("from", "to", "delta"), Variant::UTILITY_FUNC_TYPE_MATH);
 
 	FUNCBINDR(deg_to_rad, sarray("deg"), Variant::UTILITY_FUNC_TYPE_MATH);
 	FUNCBINDR(rad_to_deg, sarray("rad"), Variant::UTILITY_FUNC_TYPE_MATH);
