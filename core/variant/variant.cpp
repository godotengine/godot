--- conflicted
+++ resolved
@@ -1074,7 +1074,6 @@
 	}
 }
 
-<<<<<<< HEAD
 bool Variant::is_signaling_null() const {
 	if (type == NIL) {
 		return _data._int != 0;
@@ -1095,7 +1094,7 @@
 	}
 	return true;
 }
-=======
+
 void Variant::ObjData::ref(const ObjData &p_from) {
 	// Mirrors Ref::ref in refcounted.h
 	if (p_from.id == id) {
@@ -1151,7 +1150,6 @@
 	*this = ObjData();
 }
 
->>>>>>> 3821e5b3
 void Variant::reference(const Variant &p_variant) {
 	if (type == OBJECT && p_variant.type == OBJECT) {
 		_get_obj().ref(p_variant._get_obj());
