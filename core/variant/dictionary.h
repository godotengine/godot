--- conflicted
+++ resolved
@@ -61,11 +61,8 @@
 	Variant get_valid(const Variant &p_key) const;
 	Variant get(const Variant &p_key, const Variant &p_default) const;
 	Variant get_or_add(const Variant &p_key, const Variant &p_default);
-<<<<<<< HEAD
 	void* get_raw_hash();
-=======
 	bool set(const Variant &p_key, const Variant &p_value);
->>>>>>> 674f22de
 
 	int size() const;
 	bool is_empty() const;
