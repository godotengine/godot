--- conflicted
+++ resolved
@@ -90,13 +90,11 @@
 		return pcg32_boundedrand_r(&pcg, bounds);
 	}
 
-<<<<<<< HEAD
 	_FORCE_INLINE_ bool rand_bool(double p_true_chance) {
 		return randf() < p_true_chance;
 	}
-=======
+
 	int64_t rand_weighted(const Vector<float> &p_weights);
->>>>>>> 9d6bdbc5
 
 	// Obtaining floating point numbers in [0, 1] range with "good enough" uniformity.
 	// These functions sample the output of rand() as the fraction part of an infinite binary number,
