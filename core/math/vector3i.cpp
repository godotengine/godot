/*************************************************************************/
/*  vector3i.cpp                                                         */
/*************************************************************************/
/*                       This file is part of:                           */
/*                           GODOT ENGINE                                */
/*                      https://godotengine.org                          */
/*************************************************************************/
/* Copyright (c) 2007-2021 Juan Linietsky, Ariel Manzur.                 */
/* Copyright (c) 2014-2021 Godot Engine contributors (cf. AUTHORS.md).   */
/*                                                                       */
/* Permission is hereby granted, free of charge, to any person obtaining */
/* a copy of this software and associated documentation files (the       */
/* "Software"), to deal in the Software without restriction, including   */
/* without limitation the rights to use, copy, modify, merge, publish,   */
/* distribute, sublicense, and/or sell copies of the Software, and to    */
/* permit persons to whom the Software is furnished to do so, subject to */
/* the following conditions:                                             */
/*                                                                       */
/* The above copyright notice and this permission notice shall be        */
/* included in all copies or substantial portions of the Software.       */
/*                                                                       */
/* THE SOFTWARE IS PROVIDED "AS IS", WITHOUT WARRANTY OF ANY KIND,       */
/* EXPRESS OR IMPLIED, INCLUDING BUT NOT LIMITED TO THE WARRANTIES OF    */
/* MERCHANTABILITY, FITNESS FOR A PARTICULAR PURPOSE AND NONINFRINGEMENT.*/
/* IN NO EVENT SHALL THE AUTHORS OR COPYRIGHT HOLDERS BE LIABLE FOR ANY  */
/* CLAIM, DAMAGES OR OTHER LIABILITY, WHETHER IN AN ACTION OF CONTRACT,  */
/* TORT OR OTHERWISE, ARISING FROM, OUT OF OR IN CONNECTION WITH THE     */
/* SOFTWARE OR THE USE OR OTHER DEALINGS IN THE SOFTWARE.                */
/*************************************************************************/

#include "vector3i.h"

void Vector3i::set_axis(const int p_axis, const int32_t p_value) {
	ERR_FAIL_INDEX(p_axis, 3);
	coord[p_axis] = p_value;
}

int32_t Vector3i::get_axis(const int p_axis) const {
	ERR_FAIL_INDEX_V(p_axis, 3, 0);
	return operator[](p_axis);
}

int Vector3i::min_axis() const {
	return x < y ? (x < z ? 0 : 2) : (y < z ? 1 : 2);
}

int Vector3i::max_axis() const {
	return x < y ? (y < z ? 2 : 1) : (x < z ? 2 : 0);
}

Vector3i Vector3i::clamp(const Vector3i &p_min, const Vector3i &p_max) const {
	return Vector3i(
			CLAMP(x, p_min.x, p_max.x),
			CLAMP(y, p_min.y, p_max.y),
			CLAMP(z, p_min.z, p_max.z));
}

Vector3i::operator String() const {
<<<<<<< HEAD
	return (itos(x) + ", " + itos(y) + ", " + itos(z));
}

Vector3i Vector3i::get_XYZ() const {
	return *this;
}

Vector3i Vector3i::get_XZY() const {
	return new Vector3i(x, z, y)
}

Vector3i Vector3i::get_YXZ() const {
	return new Vector3i(y, x, z)}

Vector3i Vector3i::get_YZX() const {
	return new Vector3i(y, z, x)
}

Vector3i Vector3i::get_ZXY() const {
	return new Vector3i(z, x, y);
}

Vector3i Vector3i::get_ZYX() const {
	return new Vector3i(z, y, x);
}

Vector2i Vector3i::get_XY() const {
	return new Vector2i(x, y);
}

Vector2i Vector3i::get_XZ() const {
	return new Vector2i(x, z);
}

Vector2i Vector3i::get_YX() const {
	return new Vector2i(y, x);
}

Vector2i Vector3i::get_YZ() const {
	return new Vector2i(y, z);
}

Vector2i Vector3i::get_ZX() const {
	return new Vector2i(z, x);
}

Vector2i Vector3i::get_ZY() const {
	return new Vector2i(z, y);
=======
	return "(" + itos(x) + ", " + itos(y) + ", " + itos(z) + ")";
>>>>>>> c0387683
}<|MERGE_RESOLUTION|>--- conflicted
+++ resolved
@@ -56,8 +56,7 @@
 }
 
 Vector3i::operator String() const {
-<<<<<<< HEAD
-	return (itos(x) + ", " + itos(y) + ", " + itos(z));
+	return "(" + itos(x) + ", " + itos(y) + ", " + itos(z) + ")";
 }
 
 Vector3i Vector3i::get_XYZ() const {
@@ -105,7 +104,4 @@
 
 Vector2i Vector3i::get_ZY() const {
 	return new Vector2i(z, y);
-=======
-	return "(" + itos(x) + ", " + itos(y) + ", " + itos(z) + ")";
->>>>>>> c0387683
 }