--- conflicted
+++ resolved
@@ -121,8 +121,7 @@
 }
 
 Vector3::operator String() const {
-<<<<<<< HEAD
-	return (rtos(x) + ", " + rtos(y) + ", " + rtos(z));
+	return "(" + String::num_real(x, false) + ", " + String::num_real(y, false) + ", " + String::num_real(z, false) + ")";
 }
 
 Vector3 Vector3::get_XYZ() const {
@@ -170,7 +169,4 @@
 
 Vector2 Vector3::get_ZY() const {
 	return new Vector2(z, y);
-=======
-	return "(" + String::num_real(x, false) + ", " + String::num_real(y, false) + ", " + String::num_real(z, false) + ")";
->>>>>>> c0387683
 }