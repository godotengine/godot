/**************************************************************************/
/*  vector3.h                                                             */
/**************************************************************************/
/*                         This file is part of:                          */
/*                             GODOT ENGINE                               */
/*                        https://godotengine.org                         */
/**************************************************************************/
/* Copyright (c) 2014-present Godot Engine contributors (see AUTHORS.md). */
/* Copyright (c) 2007-2014 Juan Linietsky, Ariel Manzur.                  */
/*                                                                        */
/* Permission is hereby granted, free of charge, to any person obtaining  */
/* a copy of this software and associated documentation files (the        */
/* "Software"), to deal in the Software without restriction, including    */
/* without limitation the rights to use, copy, modify, merge, publish,    */
/* distribute, sublicense, and/or sell copies of the Software, and to     */
/* permit persons to whom the Software is furnished to do so, subject to  */
/* the following conditions:                                              */
/*                                                                        */
/* The above copyright notice and this permission notice shall be         */
/* included in all copies or substantial portions of the Software.        */
/*                                                                        */
/* THE SOFTWARE IS PROVIDED "AS IS", WITHOUT WARRANTY OF ANY KIND,        */
/* EXPRESS OR IMPLIED, INCLUDING BUT NOT LIMITED TO THE WARRANTIES OF     */
/* MERCHANTABILITY, FITNESS FOR A PARTICULAR PURPOSE AND NONINFRINGEMENT. */
/* IN NO EVENT SHALL THE AUTHORS OR COPYRIGHT HOLDERS BE LIABLE FOR ANY   */
/* CLAIM, DAMAGES OR OTHER LIABILITY, WHETHER IN AN ACTION OF CONTRACT,   */
/* TORT OR OTHERWISE, ARISING FROM, OUT OF OR IN CONNECTION WITH THE      */
/* SOFTWARE OR THE USE OR OTHER DEALINGS IN THE SOFTWARE.                 */
/**************************************************************************/

#ifndef VECTOR3_H
#define VECTOR3_H

#include "core/error/error_macros.h"
#include "core/math/math_funcs.h"
#include "core/string/ustring.h"

struct Basis;
struct Vector2;
struct Vector3i;

struct _NO_DISCARD_ Vector3 {
	static const int AXIS_COUNT = 3;

	enum Axis {
		AXIS_X,
		AXIS_Y,
		AXIS_Z,
	};

	union {
		struct {
			real_t x;
			real_t y;
			real_t z;
		};

		real_t coord[3] = { 0 };
	};

	_FORCE_INLINE_ const real_t &operator[](int p_axis) const {
		DEV_ASSERT((unsigned int)p_axis < 3);
		return coord[p_axis];
	}

	_FORCE_INLINE_ real_t &operator[](int p_axis) {
		DEV_ASSERT((unsigned int)p_axis < 3);
		return coord[p_axis];
	}

	_FORCE_INLINE_ Vector3::Axis min_axis_index() const {
		return x < y ? (x < z ? Vector3::AXIS_X : Vector3::AXIS_Z) : (y < z ? Vector3::AXIS_Y : Vector3::AXIS_Z);
	}

	_FORCE_INLINE_ Vector3::Axis max_axis_index() const {
		return x < y ? (y < z ? Vector3::AXIS_Z : Vector3::AXIS_Y) : (x < z ? Vector3::AXIS_Z : Vector3::AXIS_X);
	}

	Vector3 min(const Vector3 &p_vector3) const {
		return Vector3(MIN(x, p_vector3.x), MIN(y, p_vector3.y), MIN(z, p_vector3.z));
	}

	Vector3 max(const Vector3 &p_vector3) const {
		return Vector3(MAX(x, p_vector3.x), MAX(y, p_vector3.y), MAX(z, p_vector3.z));
	}

	_FORCE_INLINE_ real_t length() const;
	_FORCE_INLINE_ real_t length_squared() const;

	_FORCE_INLINE_ void normalize();
	_FORCE_INLINE_ Vector3 normalized() const;
	_FORCE_INLINE_ bool is_normalized() const;
	_FORCE_INLINE_ Vector3 inverse() const;
	Vector3 limit_length(real_t p_len = 1.0) const;

	_FORCE_INLINE_ void zero();

	void snap(const Vector3 &p_step);
	Vector3 snapped(const Vector3 &p_step) const;

	void rotate(const Vector3 &p_axis, real_t p_angle);
	Vector3 rotated(const Vector3 &p_axis, real_t p_angle) const;

	/* Static Methods between 2 vector3s */

	_FORCE_INLINE_ Vector3 lerp(const Vector3 &p_to, real_t p_weight) const;
	_FORCE_INLINE_ Vector3 slerp(const Vector3 &p_to, real_t p_weight) const;
	_FORCE_INLINE_ Vector3 cubic_interpolate(const Vector3 &p_b, const Vector3 &p_pre_a, const Vector3 &p_post_b, real_t p_weight) const;
	_FORCE_INLINE_ Vector3 cubic_interpolate_in_time(const Vector3 &p_b, const Vector3 &p_pre_a, const Vector3 &p_post_b, real_t p_weight, real_t p_b_t, real_t p_pre_a_t, real_t p_post_b_t) const;
	_FORCE_INLINE_ Vector3 bezier_interpolate(const Vector3 &p_control_1, const Vector3 &p_control_2, const Vector3 &p_end, real_t p_t) const;
	_FORCE_INLINE_ Vector3 bezier_derivative(const Vector3 &p_control_1, const Vector3 &p_control_2, const Vector3 &p_end, real_t p_t) const;

	Vector3 move_toward(const Vector3 &p_to, real_t p_delta) const;

	Vector2 octahedron_encode() const;
	static Vector3 octahedron_decode(const Vector2 &p_oct);
	Vector2 octahedron_tangent_encode(float p_sign) const;
	static Vector3 octahedron_tangent_decode(const Vector2 &p_oct, float *r_sign);

	_FORCE_INLINE_ Vector3 cross(const Vector3 &p_with) const;
	_FORCE_INLINE_ real_t dot(const Vector3 &p_with) const;
	Basis outer(const Vector3 &p_with) const;

	_FORCE_INLINE_ Vector3 abs() const;
	_FORCE_INLINE_ Vector3 floor() const;
	_FORCE_INLINE_ Vector3 sign() const;
	_FORCE_INLINE_ Vector3 ceil() const;
	_FORCE_INLINE_ Vector3 round() const;
	Vector3 clamp(const Vector3 &p_min, const Vector3 &p_max) const;

	_FORCE_INLINE_ real_t distance_to(const Vector3 &p_to) const;
	_FORCE_INLINE_ real_t distance_squared_to(const Vector3 &p_to) const;

	_FORCE_INLINE_ Vector3 posmod(real_t p_mod) const;
	_FORCE_INLINE_ Vector3 posmodv(const Vector3 &p_modv) const;
	_FORCE_INLINE_ Vector3 project(const Vector3 &p_to) const;

	_FORCE_INLINE_ real_t angle_to(const Vector3 &p_to) const;
	_FORCE_INLINE_ real_t signed_angle_to(const Vector3 &p_to, const Vector3 &p_axis) const;
	_FORCE_INLINE_ Vector3 direction_to(const Vector3 &p_to) const;

	_FORCE_INLINE_ Vector3 slide(const Vector3 &p_normal) const;
	_FORCE_INLINE_ Vector3 bounce(const Vector3 &p_normal) const;
	_FORCE_INLINE_ Vector3 reflect(const Vector3 &p_normal) const;

	bool is_equal_approx(const Vector3 &p_v) const;
	bool is_zero_approx() const;
	bool is_finite() const;

	/* Operators */

	_FORCE_INLINE_ Vector3 &operator+=(const Vector3 &p_v);
	_FORCE_INLINE_ Vector3 operator+(const Vector3 &p_v) const;
	_FORCE_INLINE_ Vector3 &operator-=(const Vector3 &p_v);
	_FORCE_INLINE_ Vector3 operator-(const Vector3 &p_v) const;
	_FORCE_INLINE_ Vector3 &operator*=(const Vector3 &p_v);
	_FORCE_INLINE_ Vector3 operator*(const Vector3 &p_v) const;
	_FORCE_INLINE_ Vector3 &operator/=(const Vector3 &p_v);
	_FORCE_INLINE_ Vector3 operator/(const Vector3 &p_v) const;

	_FORCE_INLINE_ Vector3 &operator*=(real_t p_scalar);
	_FORCE_INLINE_ Vector3 operator*(real_t p_scalar) const;
	_FORCE_INLINE_ Vector3 &operator/=(real_t p_scalar);
	_FORCE_INLINE_ Vector3 operator/(real_t p_scalar) const;

	_FORCE_INLINE_ Vector3 operator-() const;

	_FORCE_INLINE_ bool operator==(const Vector3 &p_v) const;
	_FORCE_INLINE_ bool operator!=(const Vector3 &p_v) const;
	_FORCE_INLINE_ bool operator<(const Vector3 &p_v) const;
	_FORCE_INLINE_ bool operator<=(const Vector3 &p_v) const;
	_FORCE_INLINE_ bool operator>(const Vector3 &p_v) const;
	_FORCE_INLINE_ bool operator>=(const Vector3 &p_v) const;

	operator String() const;
	operator Vector3i() const;

	_FORCE_INLINE_ Vector3() {}
	_FORCE_INLINE_ Vector3(real_t p_x, real_t p_y, real_t p_z) {
		x = p_x;
		y = p_y;
		z = p_z;
	}
};

Vector3 Vector3::cross(const Vector3 &p_with) const {
	Vector3 ret(
			(y * p_with.z) - (z * p_with.y),
			(z * p_with.x) - (x * p_with.z),
			(x * p_with.y) - (y * p_with.x));

	return ret;
}

real_t Vector3::dot(const Vector3 &p_with) const {
	return x * p_with.x + y * p_with.y + z * p_with.z;
}

Vector3 Vector3::abs() const {
	return Vector3(Math::abs(x), Math::abs(y), Math::abs(z));
}

Vector3 Vector3::sign() const {
	return Vector3(SIGN(x), SIGN(y), SIGN(z));
}

Vector3 Vector3::floor() const {
	return Vector3(Math::floor(x), Math::floor(y), Math::floor(z));
}

Vector3 Vector3::ceil() const {
	return Vector3(Math::ceil(x), Math::ceil(y), Math::ceil(z));
}

Vector3 Vector3::round() const {
	return Vector3(Math::round(x), Math::round(y), Math::round(z));
}

<<<<<<< HEAD
_FORCE_INLINE_ Vector3 Vector3::lerp(const Vector3 &p_to, const real_t p_weight) const {
	return Vector3(
			Math::lerp(x, p_to.x, p_weight),
			Math::lerp(y, p_to.y, p_weight),
			Math::lerp(z, p_to.z, p_weight));
=======
Vector3 Vector3::lerp(const Vector3 &p_to, real_t p_weight) const {
	Vector3 res = *this;
	res.x = Math::lerp(res.x, p_to.x, p_weight);
	res.y = Math::lerp(res.y, p_to.y, p_weight);
	res.z = Math::lerp(res.z, p_to.z, p_weight);
	return res;
>>>>>>> a07dd0d6
}

Vector3 Vector3::slerp(const Vector3 &p_to, real_t p_weight) const {
	// This method seems more complicated than it really is, since we write out
	// the internals of some methods for efficiency (mainly, checking length).
	real_t start_length_sq = length_squared();
	real_t end_length_sq = p_to.length_squared();
	if (unlikely(start_length_sq == 0.0f || end_length_sq == 0.0f)) {
		// Zero length vectors have no angle, so the best we can do is either lerp or throw an error.
		return lerp(p_to, p_weight);
	}
	Vector3 axis = cross(p_to);
	real_t axis_length_sq = axis.length_squared();
	if (unlikely(axis_length_sq == 0.0f)) {
		// Colinear vectors have no rotation axis or angle between them, so the best we can do is lerp.
		return lerp(p_to, p_weight);
	}
	axis /= Math::sqrt(axis_length_sq);
	real_t start_length = Math::sqrt(start_length_sq);
	real_t result_length = Math::lerp(start_length, Math::sqrt(end_length_sq), p_weight);
	real_t angle = angle_to(p_to);
	return rotated(axis, angle * p_weight) * (result_length / start_length);
}

Vector3 Vector3::cubic_interpolate(const Vector3 &p_b, const Vector3 &p_pre_a, const Vector3 &p_post_b, real_t p_weight) const {
	Vector3 res = *this;
	res.x = Math::cubic_interpolate(res.x, p_b.x, p_pre_a.x, p_post_b.x, p_weight);
	res.y = Math::cubic_interpolate(res.y, p_b.y, p_pre_a.y, p_post_b.y, p_weight);
	res.z = Math::cubic_interpolate(res.z, p_b.z, p_pre_a.z, p_post_b.z, p_weight);
	return res;
}

Vector3 Vector3::cubic_interpolate_in_time(const Vector3 &p_b, const Vector3 &p_pre_a, const Vector3 &p_post_b, real_t p_weight, real_t p_b_t, real_t p_pre_a_t, real_t p_post_b_t) const {
	Vector3 res = *this;
	res.x = Math::cubic_interpolate_in_time(res.x, p_b.x, p_pre_a.x, p_post_b.x, p_weight, p_b_t, p_pre_a_t, p_post_b_t);
	res.y = Math::cubic_interpolate_in_time(res.y, p_b.y, p_pre_a.y, p_post_b.y, p_weight, p_b_t, p_pre_a_t, p_post_b_t);
	res.z = Math::cubic_interpolate_in_time(res.z, p_b.z, p_pre_a.z, p_post_b.z, p_weight, p_b_t, p_pre_a_t, p_post_b_t);
	return res;
}

Vector3 Vector3::bezier_interpolate(const Vector3 &p_control_1, const Vector3 &p_control_2, const Vector3 &p_end, real_t p_t) const {
	Vector3 res = *this;
	res.x = Math::bezier_interpolate(res.x, p_control_1.x, p_control_2.x, p_end.x, p_t);
	res.y = Math::bezier_interpolate(res.y, p_control_1.y, p_control_2.y, p_end.y, p_t);
	res.z = Math::bezier_interpolate(res.z, p_control_1.z, p_control_2.z, p_end.z, p_t);
	return res;
}

Vector3 Vector3::bezier_derivative(const Vector3 &p_control_1, const Vector3 &p_control_2, const Vector3 &p_end, real_t p_t) const {
	Vector3 res = *this;
	res.x = Math::bezier_derivative(res.x, p_control_1.x, p_control_2.x, p_end.x, p_t);
	res.y = Math::bezier_derivative(res.y, p_control_1.y, p_control_2.y, p_end.y, p_t);
	res.z = Math::bezier_derivative(res.z, p_control_1.z, p_control_2.z, p_end.z, p_t);
	return res;
}

real_t Vector3::distance_to(const Vector3 &p_to) const {
	return (p_to - *this).length();
}

real_t Vector3::distance_squared_to(const Vector3 &p_to) const {
	return (p_to - *this).length_squared();
}

Vector3 Vector3::posmod(real_t p_mod) const {
	return Vector3(Math::fposmod(x, p_mod), Math::fposmod(y, p_mod), Math::fposmod(z, p_mod));
}

Vector3 Vector3::posmodv(const Vector3 &p_modv) const {
	return Vector3(Math::fposmod(x, p_modv.x), Math::fposmod(y, p_modv.y), Math::fposmod(z, p_modv.z));
}

Vector3 Vector3::project(const Vector3 &p_to) const {
	return p_to * (dot(p_to) / p_to.length_squared());
}

real_t Vector3::angle_to(const Vector3 &p_to) const {
	return Math::atan2(cross(p_to).length(), dot(p_to));
}

real_t Vector3::signed_angle_to(const Vector3 &p_to, const Vector3 &p_axis) const {
	Vector3 cross_to = cross(p_to);
	real_t unsigned_angle = Math::atan2(cross_to.length(), dot(p_to));
	real_t sign = cross_to.dot(p_axis);
	return (sign < 0) ? -unsigned_angle : unsigned_angle;
}

Vector3 Vector3::direction_to(const Vector3 &p_to) const {
	Vector3 ret(p_to.x - x, p_to.y - y, p_to.z - z);
	ret.normalize();
	return ret;
}

/* Operators */

Vector3 &Vector3::operator+=(const Vector3 &p_v) {
	x += p_v.x;
	y += p_v.y;
	z += p_v.z;
	return *this;
}

Vector3 Vector3::operator+(const Vector3 &p_v) const {
	return Vector3(x + p_v.x, y + p_v.y, z + p_v.z);
}

Vector3 &Vector3::operator-=(const Vector3 &p_v) {
	x -= p_v.x;
	y -= p_v.y;
	z -= p_v.z;
	return *this;
}

Vector3 Vector3::operator-(const Vector3 &p_v) const {
	return Vector3(x - p_v.x, y - p_v.y, z - p_v.z);
}

Vector3 &Vector3::operator*=(const Vector3 &p_v) {
	x *= p_v.x;
	y *= p_v.y;
	z *= p_v.z;
	return *this;
}

Vector3 Vector3::operator*(const Vector3 &p_v) const {
	return Vector3(x * p_v.x, y * p_v.y, z * p_v.z);
}

Vector3 &Vector3::operator/=(const Vector3 &p_v) {
	x /= p_v.x;
	y /= p_v.y;
	z /= p_v.z;
	return *this;
}

Vector3 Vector3::operator/(const Vector3 &p_v) const {
	return Vector3(x / p_v.x, y / p_v.y, z / p_v.z);
}

Vector3 &Vector3::operator*=(real_t p_scalar) {
	x *= p_scalar;
	y *= p_scalar;
	z *= p_scalar;
	return *this;
}

// Multiplication operators required to workaround issues with LLVM using implicit conversion
// to Vector3i instead for integers where it should not.

_FORCE_INLINE_ Vector3 operator*(float p_scalar, const Vector3 &p_vec) {
	return p_vec * p_scalar;
}

_FORCE_INLINE_ Vector3 operator*(double p_scalar, const Vector3 &p_vec) {
	return p_vec * p_scalar;
}

_FORCE_INLINE_ Vector3 operator*(int32_t p_scalar, const Vector3 &p_vec) {
	return p_vec * p_scalar;
}

_FORCE_INLINE_ Vector3 operator*(int64_t p_scalar, const Vector3 &p_vec) {
	return p_vec * p_scalar;
}

Vector3 Vector3::operator*(real_t p_scalar) const {
	return Vector3(x * p_scalar, y * p_scalar, z * p_scalar);
}

Vector3 &Vector3::operator/=(real_t p_scalar) {
	x /= p_scalar;
	y /= p_scalar;
	z /= p_scalar;
	return *this;
}

Vector3 Vector3::operator/(real_t p_scalar) const {
	return Vector3(x / p_scalar, y / p_scalar, z / p_scalar);
}

Vector3 Vector3::operator-() const {
	return Vector3(-x, -y, -z);
}

bool Vector3::operator==(const Vector3 &p_v) const {
	return x == p_v.x && y == p_v.y && z == p_v.z;
}

bool Vector3::operator!=(const Vector3 &p_v) const {
	return x != p_v.x || y != p_v.y || z != p_v.z;
}

bool Vector3::operator<(const Vector3 &p_v) const {
	if (x == p_v.x) {
		if (y == p_v.y) {
			return z < p_v.z;
		}
		return y < p_v.y;
	}
	return x < p_v.x;
}

bool Vector3::operator>(const Vector3 &p_v) const {
	if (x == p_v.x) {
		if (y == p_v.y) {
			return z > p_v.z;
		}
		return y > p_v.y;
	}
	return x > p_v.x;
}

bool Vector3::operator<=(const Vector3 &p_v) const {
	if (x == p_v.x) {
		if (y == p_v.y) {
			return z <= p_v.z;
		}
		return y < p_v.y;
	}
	return x < p_v.x;
}

bool Vector3::operator>=(const Vector3 &p_v) const {
	if (x == p_v.x) {
		if (y == p_v.y) {
			return z >= p_v.z;
		}
		return y > p_v.y;
	}
	return x > p_v.x;
}

_FORCE_INLINE_ Vector3 vec3_cross(const Vector3 &p_a, const Vector3 &p_b) {
	return p_a.cross(p_b);
}

_FORCE_INLINE_ real_t vec3_dot(const Vector3 &p_a, const Vector3 &p_b) {
	return p_a.dot(p_b);
}

real_t Vector3::length() const {
	real_t x2 = x * x;
	real_t y2 = y * y;
	real_t z2 = z * z;

	return Math::sqrt(x2 + y2 + z2);
}

real_t Vector3::length_squared() const {
	real_t x2 = x * x;
	real_t y2 = y * y;
	real_t z2 = z * z;

	return x2 + y2 + z2;
}

void Vector3::normalize() {
	real_t lengthsq = length_squared();
	if (lengthsq == 0) {
		x = y = z = 0;
	} else {
		real_t length = Math::sqrt(lengthsq);
		x /= length;
		y /= length;
		z /= length;
	}
}

Vector3 Vector3::normalized() const {
	Vector3 v = *this;
	v.normalize();
	return v;
}

bool Vector3::is_normalized() const {
	// use length_squared() instead of length() to avoid sqrt(), makes it more stringent.
	return Math::is_equal_approx(length_squared(), 1, (real_t)UNIT_EPSILON);
}

Vector3 Vector3::inverse() const {
	return Vector3(1.0f / x, 1.0f / y, 1.0f / z);
}

void Vector3::zero() {
	x = y = z = 0;
}

// slide returns the component of the vector along the given plane, specified by its normal vector.
Vector3 Vector3::slide(const Vector3 &p_normal) const {
#ifdef MATH_CHECKS
	ERR_FAIL_COND_V_MSG(!p_normal.is_normalized(), Vector3(), "The normal Vector3 " + p_normal.operator String() + " must be normalized.");
#endif
	return *this - p_normal * dot(p_normal);
}

Vector3 Vector3::bounce(const Vector3 &p_normal) const {
	return -reflect(p_normal);
}

Vector3 Vector3::reflect(const Vector3 &p_normal) const {
#ifdef MATH_CHECKS
	ERR_FAIL_COND_V_MSG(!p_normal.is_normalized(), Vector3(), "The normal Vector3 " + p_normal.operator String() + " must be normalized.");
#endif
	return 2.0f * p_normal * dot(p_normal) - *this;
}

#endif // VECTOR3_H<|MERGE_RESOLUTION|>--- conflicted
+++ resolved
@@ -216,20 +216,11 @@
 	return Vector3(Math::round(x), Math::round(y), Math::round(z));
 }
 
-<<<<<<< HEAD
-_FORCE_INLINE_ Vector3 Vector3::lerp(const Vector3 &p_to, const real_t p_weight) const {
+_FORCE_INLINE_ Vector3 Vector3::lerp(const Vector3 &p_to, real_t p_weight) const {
 	return Vector3(
 			Math::lerp(x, p_to.x, p_weight),
 			Math::lerp(y, p_to.y, p_weight),
 			Math::lerp(z, p_to.z, p_weight));
-=======
-Vector3 Vector3::lerp(const Vector3 &p_to, real_t p_weight) const {
-	Vector3 res = *this;
-	res.x = Math::lerp(res.x, p_to.x, p_weight);
-	res.y = Math::lerp(res.y, p_to.y, p_weight);
-	res.z = Math::lerp(res.z, p_to.z, p_weight);
-	return res;
->>>>>>> a07dd0d6
 }
 
 Vector3 Vector3::slerp(const Vector3 &p_to, real_t p_weight) const {
