--- conflicted
+++ resolved
@@ -32,13 +32,7 @@
 
 #include "core/variant/typed_array.h"
 
-<<<<<<< HEAD
-#define GET_POINT_UNCHECKED(m_id) points[m_id.y - region.position.y][m_id.x - region.position.x]
-
 static real_t heuristic_euclidean(const Vector2i &p_from, const Vector2i &p_to) {
-=======
-static real_t heuristic_euclidian(const Vector2i &p_from, const Vector2i &p_to) {
->>>>>>> df0a8223
 	real_t dx = (real_t)ABS(p_to.x - p_from.x);
 	real_t dy = (real_t)ABS(p_to.y - p_from.y);
 	return (real_t)Math::sqrt(dx * dx + dy * dy);
