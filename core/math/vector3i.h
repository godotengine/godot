/*************************************************************************/
/*  vector3i.h                                                           */
/*************************************************************************/
/*                       This file is part of:                           */
/*                           GODOT ENGINE                                */
/*                      https://godotengine.org                          */
/*************************************************************************/
/* Copyright (c) 2007-2021 Juan Linietsky, Ariel Manzur.                 */
/* Copyright (c) 2014-2021 Godot Engine contributors (cf. AUTHORS.md).   */
/*                                                                       */
/* Permission is hereby granted, free of charge, to any person obtaining */
/* a copy of this software and associated documentation files (the       */
/* "Software"), to deal in the Software without restriction, including   */
/* without limitation the rights to use, copy, modify, merge, publish,   */
/* distribute, sublicense, and/or sell copies of the Software, and to    */
/* permit persons to whom the Software is furnished to do so, subject to */
/* the following conditions:                                             */
/*                                                                       */
/* The above copyright notice and this permission notice shall be        */
/* included in all copies or substantial portions of the Software.       */
/*                                                                       */
/* THE SOFTWARE IS PROVIDED "AS IS", WITHOUT WARRANTY OF ANY KIND,       */
/* EXPRESS OR IMPLIED, INCLUDING BUT NOT LIMITED TO THE WARRANTIES OF    */
/* MERCHANTABILITY, FITNESS FOR A PARTICULAR PURPOSE AND NONINFRINGEMENT.*/
/* IN NO EVENT SHALL THE AUTHORS OR COPYRIGHT HOLDERS BE LIABLE FOR ANY  */
/* CLAIM, DAMAGES OR OTHER LIABILITY, WHETHER IN AN ACTION OF CONTRACT,  */
/* TORT OR OTHERWISE, ARISING FROM, OUT OF OR IN CONNECTION WITH THE     */
/* SOFTWARE OR THE USE OR OTHER DEALINGS IN THE SOFTWARE.                */
/*************************************************************************/

#ifndef VECTOR3I_H
#define VECTOR3I_H

#include "core/string/ustring.h"
#include "core/typedefs.h"

struct Vector3i {
	enum Axis {
		AXIS_X,
		AXIS_Y,
		AXIS_Z,
	};

	union {
		struct {
			int32_t x;
			int32_t y;
			int32_t z;
		};

		int32_t coord[3] = { 0 };
	};

	_FORCE_INLINE_ const int32_t &operator[](const int p_axis) const {
		return coord[p_axis];
	}

	_FORCE_INLINE_ int32_t &operator[](const int p_axis) {
		return coord[p_axis];
	}

<<<<<<< HEAD
	Vector3i get_XYZ() const;
	Vector3i get_XZY() const;
	Vector3i get_YXZ() const;
	Vector3i get_YZX() const;
	Vector3i get_ZXY() const;
	Vector3i get_ZYX() const;
	Vector2i get_XY() const;
	Vector2i get_XZ() const;
	Vector2i get_YX() const;
	Vector2i get_YZ() const;
	Vector2i get_ZX() const;
	Vector2i get_ZY() const;

	void set_axis(int p_axis, int32_t p_value);
	int32_t get_axis(int p_axis) const;
=======
	void set_axis(const int p_axis, const int32_t p_value);
	int32_t get_axis(const int p_axis) const;
>>>>>>> c0387683

	int min_axis() const;
	int max_axis() const;

	_FORCE_INLINE_ void zero();

	_FORCE_INLINE_ Vector3i abs() const;
	_FORCE_INLINE_ Vector3i sign() const;
	Vector3i clamp(const Vector3i &p_min, const Vector3i &p_max) const;

	/* Operators */

	_FORCE_INLINE_ Vector3i &operator+=(const Vector3i &p_v);
	_FORCE_INLINE_ Vector3i operator+(const Vector3i &p_v) const;
	_FORCE_INLINE_ Vector3i &operator-=(const Vector3i &p_v);
	_FORCE_INLINE_ Vector3i operator-(const Vector3i &p_v) const;
	_FORCE_INLINE_ Vector3i &operator*=(const Vector3i &p_v);
	_FORCE_INLINE_ Vector3i operator*(const Vector3i &p_v) const;
	_FORCE_INLINE_ Vector3i &operator/=(const Vector3i &p_v);
	_FORCE_INLINE_ Vector3i operator/(const Vector3i &p_v) const;
	_FORCE_INLINE_ Vector3i &operator%=(const Vector3i &p_v);
	_FORCE_INLINE_ Vector3i operator%(const Vector3i &p_v) const;

	_FORCE_INLINE_ Vector3i &operator*=(const int32_t p_scalar);
	_FORCE_INLINE_ Vector3i operator*(const int32_t p_scalar) const;
	_FORCE_INLINE_ Vector3i &operator/=(const int32_t p_scalar);
	_FORCE_INLINE_ Vector3i operator/(const int32_t p_scalar) const;
	_FORCE_INLINE_ Vector3i &operator%=(const int32_t p_scalar);
	_FORCE_INLINE_ Vector3i operator%(const int32_t p_scalar) const;

	_FORCE_INLINE_ Vector3i operator-() const;

	_FORCE_INLINE_ bool operator==(const Vector3i &p_v) const;
	_FORCE_INLINE_ bool operator!=(const Vector3i &p_v) const;
	_FORCE_INLINE_ bool operator<(const Vector3i &p_v) const;
	_FORCE_INLINE_ bool operator<=(const Vector3i &p_v) const;
	_FORCE_INLINE_ bool operator>(const Vector3i &p_v) const;
	_FORCE_INLINE_ bool operator>=(const Vector3i &p_v) const;

	operator String() const;

	_FORCE_INLINE_ Vector3i() {}
	_FORCE_INLINE_ Vector3i(const int32_t p_x, const int32_t p_y, const int32_t p_z) {
		x = p_x;
		y = p_y;
		z = p_z;
	}
};

Vector3i Vector3i::abs() const {
	return Vector3i(ABS(x), ABS(y), ABS(z));
}

Vector3i Vector3i::sign() const {
	return Vector3i(SIGN(x), SIGN(y), SIGN(z));
}

/* Operators */

Vector3i &Vector3i::operator+=(const Vector3i &p_v) {
	x += p_v.x;
	y += p_v.y;
	z += p_v.z;
	return *this;
}

Vector3i Vector3i::operator+(const Vector3i &p_v) const {
	return Vector3i(x + p_v.x, y + p_v.y, z + p_v.z);
}

Vector3i &Vector3i::operator-=(const Vector3i &p_v) {
	x -= p_v.x;
	y -= p_v.y;
	z -= p_v.z;
	return *this;
}

Vector3i Vector3i::operator-(const Vector3i &p_v) const {
	return Vector3i(x - p_v.x, y - p_v.y, z - p_v.z);
}

Vector3i &Vector3i::operator*=(const Vector3i &p_v) {
	x *= p_v.x;
	y *= p_v.y;
	z *= p_v.z;
	return *this;
}

Vector3i Vector3i::operator*(const Vector3i &p_v) const {
	return Vector3i(x * p_v.x, y * p_v.y, z * p_v.z);
}

Vector3i &Vector3i::operator/=(const Vector3i &p_v) {
	x /= p_v.x;
	y /= p_v.y;
	z /= p_v.z;
	return *this;
}

Vector3i Vector3i::operator/(const Vector3i &p_v) const {
	return Vector3i(x / p_v.x, y / p_v.y, z / p_v.z);
}

Vector3i &Vector3i::operator%=(const Vector3i &p_v) {
	x %= p_v.x;
	y %= p_v.y;
	z %= p_v.z;
	return *this;
}

Vector3i Vector3i::operator%(const Vector3i &p_v) const {
	return Vector3i(x % p_v.x, y % p_v.y, z % p_v.z);
}

Vector3i &Vector3i::operator*=(const int32_t p_scalar) {
	x *= p_scalar;
	y *= p_scalar;
	z *= p_scalar;
	return *this;
}

_FORCE_INLINE_ Vector3i operator*(const int32_t p_scalar, const Vector3i &p_vector) {
	return p_vector * p_scalar;
}

_FORCE_INLINE_ Vector3i operator*(const int64_t p_scalar, const Vector3i &p_vector) {
	return p_vector * p_scalar;
}

_FORCE_INLINE_ Vector3i operator*(const float p_scalar, const Vector3i &p_vector) {
	return p_vector * p_scalar;
}

_FORCE_INLINE_ Vector3i operator*(const double p_scalar, const Vector3i &p_vector) {
	return p_vector * p_scalar;
}

Vector3i Vector3i::operator*(const int32_t p_scalar) const {
	return Vector3i(x * p_scalar, y * p_scalar, z * p_scalar);
}

Vector3i &Vector3i::operator/=(const int32_t p_scalar) {
	x /= p_scalar;
	y /= p_scalar;
	z /= p_scalar;
	return *this;
}

Vector3i Vector3i::operator/(const int32_t p_scalar) const {
	return Vector3i(x / p_scalar, y / p_scalar, z / p_scalar);
}

Vector3i &Vector3i::operator%=(const int32_t p_scalar) {
	x %= p_scalar;
	y %= p_scalar;
	z %= p_scalar;
	return *this;
}

Vector3i Vector3i::operator%(const int32_t p_scalar) const {
	return Vector3i(x % p_scalar, y % p_scalar, z % p_scalar);
}

Vector3i Vector3i::operator-() const {
	return Vector3i(-x, -y, -z);
}

bool Vector3i::operator==(const Vector3i &p_v) const {
	return (x == p_v.x && y == p_v.y && z == p_v.z);
}

bool Vector3i::operator!=(const Vector3i &p_v) const {
	return (x != p_v.x || y != p_v.y || z != p_v.z);
}

bool Vector3i::operator<(const Vector3i &p_v) const {
	if (x == p_v.x) {
		if (y == p_v.y) {
			return z < p_v.z;
		} else {
			return y < p_v.y;
		}
	} else {
		return x < p_v.x;
	}
}

bool Vector3i::operator>(const Vector3i &p_v) const {
	if (x == p_v.x) {
		if (y == p_v.y) {
			return z > p_v.z;
		} else {
			return y > p_v.y;
		}
	} else {
		return x > p_v.x;
	}
}

bool Vector3i::operator<=(const Vector3i &p_v) const {
	if (x == p_v.x) {
		if (y == p_v.y) {
			return z <= p_v.z;
		} else {
			return y < p_v.y;
		}
	} else {
		return x < p_v.x;
	}
}

bool Vector3i::operator>=(const Vector3i &p_v) const {
	if (x == p_v.x) {
		if (y == p_v.y) {
			return z >= p_v.z;
		} else {
			return y > p_v.y;
		}
	} else {
		return x > p_v.x;
	}
}

void Vector3i::zero() {
	x = y = z = 0;
}

#endif // VECTOR3I_H<|MERGE_RESOLUTION|>--- conflicted
+++ resolved
@@ -59,7 +59,6 @@
 		return coord[p_axis];
 	}
 
-<<<<<<< HEAD
 	Vector3i get_XYZ() const;
 	Vector3i get_XZY() const;
 	Vector3i get_YXZ() const;
@@ -73,12 +72,8 @@
 	Vector2i get_ZX() const;
 	Vector2i get_ZY() const;
 
-	void set_axis(int p_axis, int32_t p_value);
-	int32_t get_axis(int p_axis) const;
-=======
 	void set_axis(const int p_axis, const int32_t p_value);
 	int32_t get_axis(const int p_axis) const;
->>>>>>> c0387683
 
 	int min_axis() const;
 	int max_axis() const;
