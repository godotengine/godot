/**************************************************************************/
/*  transform_3d.cpp                                                      */
/**************************************************************************/
/*                         This file is part of:                          */
/*                             GODOT ENGINE                               */
/*                        https://godotengine.org                         */
/**************************************************************************/
/* Copyright (c) 2014-present Godot Engine contributors (see AUTHORS.md). */
/* Copyright (c) 2007-2014 Juan Linietsky, Ariel Manzur.                  */
/*                                                                        */
/* Permission is hereby granted, free of charge, to any person obtaining  */
/* a copy of this software and associated documentation files (the        */
/* "Software"), to deal in the Software without restriction, including    */
/* without limitation the rights to use, copy, modify, merge, publish,    */
/* distribute, sublicense, and/or sell copies of the Software, and to     */
/* permit persons to whom the Software is furnished to do so, subject to  */
/* the following conditions:                                              */
/*                                                                        */
/* The above copyright notice and this permission notice shall be         */
/* included in all copies or substantial portions of the Software.        */
/*                                                                        */
/* THE SOFTWARE IS PROVIDED "AS IS", WITHOUT WARRANTY OF ANY KIND,        */
/* EXPRESS OR IMPLIED, INCLUDING BUT NOT LIMITED TO THE WARRANTIES OF     */
/* MERCHANTABILITY, FITNESS FOR A PARTICULAR PURPOSE AND NONINFRINGEMENT. */
/* IN NO EVENT SHALL THE AUTHORS OR COPYRIGHT HOLDERS BE LIABLE FOR ANY   */
/* CLAIM, DAMAGES OR OTHER LIABILITY, WHETHER IN AN ACTION OF CONTRACT,   */
/* TORT OR OTHERWISE, ARISING FROM, OUT OF OR IN CONNECTION WITH THE      */
/* SOFTWARE OR THE USE OR OTHER DEALINGS IN THE SOFTWARE.                 */
/**************************************************************************/

#include "transform_3d.h"

#include "core/string/ustring.h"

void Transform3D::affine_invert() {
	basis.invert();
	origin = basis.xform(-origin);
}

Transform3D Transform3D::affine_inverse() const {
	Transform3D ret = *this;
	ret.affine_invert();
	return ret;
}

void Transform3D::invert() {
	basis.transpose();
	origin = basis.xform(-origin);
}

Transform3D Transform3D::inverse() const {
	// FIXME: this function assumes the basis is a rotation matrix, with no scaling.
	// Transform3D::affine_inverse can handle matrices with scaling, so GDScript should eventually use that.
	Transform3D ret = *this;
	ret.invert();
	return ret;
}

void Transform3D::rotate(const Vector3 &p_axis, real_t p_angle) {
	*this = rotated(p_axis, p_angle);
}

Transform3D Transform3D::rotated(const Vector3 &p_axis, real_t p_angle) const {
	// Equivalent to left multiplication
	Basis p_basis(p_axis, p_angle);
	return Transform3D(p_basis * basis, p_basis.xform(origin));
}

Transform3D Transform3D::rotated_local(const Vector3 &p_axis, real_t p_angle) const {
	// Equivalent to right multiplication
	Basis p_basis(p_axis, p_angle);
	return Transform3D(basis * p_basis, origin);
}

void Transform3D::rotate_basis(const Vector3 &p_axis, real_t p_angle) {
	basis.rotate(p_axis, p_angle);
}

Transform3D Transform3D::looking_at(const Vector3 &p_target, const Vector3 &p_up, bool p_use_model_front) const {
#ifdef MATH_CHECKS
	ERR_FAIL_COND_V_MSG(origin.is_equal_approx(p_target), Transform3D(), "The transform's origin and target can't be equal.");
#endif
	Transform3D t = *this;
	t.basis = Basis::looking_at(p_target - origin, p_up, p_use_model_front);
	return t;
}

void Transform3D::set_look_at(const Vector3 &p_eye, const Vector3 &p_target, const Vector3 &p_up, bool p_use_model_front) {
#ifdef MATH_CHECKS
	ERR_FAIL_COND_MSG(p_eye.is_equal_approx(p_target), "The eye and target vectors can't be equal.");
#endif
	basis = Basis::looking_at(p_target - p_eye, p_up, p_use_model_front);
	origin = p_eye;
}

Transform3D Transform3D::interpolate_with(const Transform3D &p_transform, real_t p_c) const {
	Transform3D interp;

	Vector3 src_scale = basis.get_scale();
	Quaternion src_rot = basis.get_rotation_quaternion();
	Vector3 src_loc = origin;

	Vector3 dst_scale = p_transform.basis.get_scale();
	Quaternion dst_rot = p_transform.basis.get_rotation_quaternion();
	Vector3 dst_loc = p_transform.origin;

	interp.basis.set_quaternion_scale(src_rot.slerp(dst_rot, p_c).normalized(), src_scale.lerp(dst_scale, p_c));
	interp.origin = src_loc.lerp(dst_loc, p_c);

	return interp;
}

void Transform3D::scale(const Vector3 &p_scale) {
	basis.scale(p_scale);
	origin *= p_scale;
}

Transform3D Transform3D::scaled(const Vector3 &p_scale) const {
	// Equivalent to left multiplication
	return Transform3D(basis.scaled(p_scale), origin * p_scale);
}

Transform3D Transform3D::scaled_local(const Vector3 &p_scale) const {
	// Equivalent to right multiplication
	return Transform3D(basis.scaled_local(p_scale), origin);
}

void Transform3D::scale_basis(const Vector3 &p_scale) {
	basis.scale(p_scale);
}

void Transform3D::translate_local(real_t p_tx, real_t p_ty, real_t p_tz) {
	translate_local(Vector3(p_tx, p_ty, p_tz));
}

void Transform3D::translate_local(const Vector3 &p_translation) {
	for (int i = 0; i < 3; i++) {
		origin[i] += basis[i].dot(p_translation);
	}
}

Transform3D Transform3D::translated(const Vector3 &p_translation) const {
	// Equivalent to left multiplication
	return Transform3D(basis, origin + p_translation);
}

Transform3D Transform3D::translated_local(const Vector3 &p_translation) const {
	// Equivalent to right multiplication
	return Transform3D(basis, origin + basis.xform(p_translation));
}

void Transform3D::orthonormalize() {
	basis.orthonormalize();
}

Transform3D Transform3D::orthonormalized() const {
	Transform3D _copy = *this;
	_copy.orthonormalize();
	return _copy;
}

void Transform3D::orthogonalize() {
	basis.orthogonalize();
}

Transform3D Transform3D::orthogonalized() const {
	Transform3D _copy = *this;
	_copy.orthogonalize();
	return _copy;
}

bool Transform3D::is_equal_approx(const Transform3D &p_transform) const {
	return basis.is_equal_approx(p_transform.basis) && origin.is_equal_approx(p_transform.origin);
}

bool Transform3D::is_same(const Transform3D &p_transform) const {
	return basis.is_same(p_transform.basis) && origin.is_same(p_transform.origin);
}

bool Transform3D::is_finite() const {
	return basis.is_finite() && origin.is_finite();
}

void Transform3D::operator*=(const Transform3D &p_transform) {
	origin = xform(p_transform.origin);
	basis *= p_transform.basis;
}

Transform3D Transform3D::operator*(const Transform3D &p_transform) const {
	Transform3D t = *this;
	t *= p_transform;
	return t;
}

Transform3D::operator String() const {
<<<<<<< HEAD
	return "[X: " + basis.get_column(0).operator String() +
			", Y: " + basis.get_column(1).operator String() +
			", Z: " + basis.get_column(2).operator String() +
			", O: " + origin.operator String() + "]";
=======
	return String::concat(
			"[X: ", basis.get_column(0).operator String(),
			", Y: ", basis.get_column(1).operator String(),
			", Z: ", basis.get_column(2).operator String(),
			", O: ", origin.operator String(),
			"]");
}

Transform3D::Transform3D(const Basis &p_basis, const Vector3 &p_origin) :
		basis(p_basis),
		origin(p_origin) {
}

Transform3D::Transform3D(const Vector3 &p_x, const Vector3 &p_y, const Vector3 &p_z, const Vector3 &p_origin) :
		origin(p_origin) {
	basis.set_column(0, p_x);
	basis.set_column(1, p_y);
	basis.set_column(2, p_z);
}

Transform3D::Transform3D(real_t p_xx, real_t p_xy, real_t p_xz, real_t p_yx, real_t p_yy, real_t p_yz, real_t p_zx, real_t p_zy, real_t p_zz, real_t p_ox, real_t p_oy, real_t p_oz) {
	basis = Basis(p_xx, p_xy, p_xz, p_yx, p_yy, p_yz, p_zx, p_zy, p_zz);
	origin = Vector3(p_ox, p_oy, p_oz);
>>>>>>> d9d4f0d5
}<|MERGE_RESOLUTION|>--- conflicted
+++ resolved
@@ -193,34 +193,10 @@
 }
 
 Transform3D::operator String() const {
-<<<<<<< HEAD
-	return "[X: " + basis.get_column(0).operator String() +
-			", Y: " + basis.get_column(1).operator String() +
-			", Z: " + basis.get_column(2).operator String() +
-			", O: " + origin.operator String() + "]";
-=======
 	return String::concat(
 			"[X: ", basis.get_column(0).operator String(),
 			", Y: ", basis.get_column(1).operator String(),
 			", Z: ", basis.get_column(2).operator String(),
 			", O: ", origin.operator String(),
 			"]");
-}
-
-Transform3D::Transform3D(const Basis &p_basis, const Vector3 &p_origin) :
-		basis(p_basis),
-		origin(p_origin) {
-}
-
-Transform3D::Transform3D(const Vector3 &p_x, const Vector3 &p_y, const Vector3 &p_z, const Vector3 &p_origin) :
-		origin(p_origin) {
-	basis.set_column(0, p_x);
-	basis.set_column(1, p_y);
-	basis.set_column(2, p_z);
-}
-
-Transform3D::Transform3D(real_t p_xx, real_t p_xy, real_t p_xz, real_t p_yx, real_t p_yy, real_t p_yz, real_t p_zx, real_t p_zy, real_t p_zz, real_t p_ox, real_t p_oy, real_t p_oz) {
-	basis = Basis(p_xx, p_xy, p_xz, p_yx, p_yy, p_yz, p_zx, p_zy, p_zz);
-	origin = Vector3(p_ox, p_oy, p_oz);
->>>>>>> d9d4f0d5
 }