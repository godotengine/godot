/**************************************************************************/
/*  rect2.h                                                               */
/**************************************************************************/
/*                         This file is part of:                          */
/*                             GODOT ENGINE                               */
/*                        https://godotengine.org                         */
/**************************************************************************/
/* Copyright (c) 2014-present Godot Engine contributors (see AUTHORS.md). */
/* Copyright (c) 2007-2014 Juan Linietsky, Ariel Manzur.                  */
/*                                                                        */
/* Permission is hereby granted, free of charge, to any person obtaining  */
/* a copy of this software and associated documentation files (the        */
/* "Software"), to deal in the Software without restriction, including    */
/* without limitation the rights to use, copy, modify, merge, publish,    */
/* distribute, sublicense, and/or sell copies of the Software, and to     */
/* permit persons to whom the Software is furnished to do so, subject to  */
/* the following conditions:                                              */
/*                                                                        */
/* The above copyright notice and this permission notice shall be         */
/* included in all copies or substantial portions of the Software.        */
/*                                                                        */
/* THE SOFTWARE IS PROVIDED "AS IS", WITHOUT WARRANTY OF ANY KIND,        */
/* EXPRESS OR IMPLIED, INCLUDING BUT NOT LIMITED TO THE WARRANTIES OF     */
/* MERCHANTABILITY, FITNESS FOR A PARTICULAR PURPOSE AND NONINFRINGEMENT. */
/* IN NO EVENT SHALL THE AUTHORS OR COPYRIGHT HOLDERS BE LIABLE FOR ANY   */
/* CLAIM, DAMAGES OR OTHER LIABILITY, WHETHER IN AN ACTION OF CONTRACT,   */
/* TORT OR OTHERWISE, ARISING FROM, OUT OF OR IN CONNECTION WITH THE      */
/* SOFTWARE OR THE USE OR OTHER DEALINGS IN THE SOFTWARE.                 */
/**************************************************************************/

#ifndef RECT2_H
#define RECT2_H

#include "core/error/error_macros.h"
#include "core/math/vector2.h"

class String;
struct Rect2i;
struct Transform2D;

struct _NO_DISCARD_ Rect2 {
	Point2 position;
	Size2 size;

	const Vector2 &get_position() const { return position; }
	void set_position(const Vector2 &p_pos) { position = p_pos; }
	const Vector2 &get_size() const { return size; }
	void set_size(const Vector2 &p_size) { size = p_size; }

	real_t get_area() const { return size.width * size.height; }

	_FORCE_INLINE_ Vector2 get_center() const { return position + (size * 0.5f); }

<<<<<<< HEAD
	_FORCE_INLINE_ Rect2 lerp(const Rect2 &p_to, real_t p_weight) const {
		Rect2 res = *this;
		res.position.x = Math::lerp(res.position.x, p_to.position.x, p_weight);
		res.position.y = Math::lerp(res.position.y, p_to.position.y, p_weight);
		res.size.width = Math::abs(Math::lerp(res.size.width, p_to.size.width, p_weight));
		res.size.height = Math::abs(Math::lerp(res.size.height, p_to.size.height, p_weight));
		return res;
	}

	_FORCE_INLINE_ Rect2 cubic_interpolate(const Rect2 &p_b, const Rect2 &p_pre_a, const Rect2 &p_post_b, real_t p_weight) const {
		Rect2 res = *this;
		res.position.x = Math::cubic_interpolate(res.position.x, p_b.position.x, p_pre_a.position.x, p_post_b.position.x, p_weight);
		res.position.y = Math::cubic_interpolate(res.position.y, p_b.position.y, p_pre_a.position.y, p_post_b.position.y, p_weight);
		res.size.width = Math::abs(Math::cubic_interpolate(res.size.width, p_b.size.width, p_pre_a.size.width, p_post_b.size.width, p_weight));
		res.size.height = Math::abs(Math::cubic_interpolate(res.size.height, p_b.size.height, p_pre_a.size.height, p_post_b.size.height, p_weight));
		return res;
	}

	_FORCE_INLINE_ Rect2 cubic_interpolate_in_time(const Rect2 &p_b, const Rect2 &p_pre_a, const Rect2 &p_post_b, real_t p_weight, real_t p_b_t, real_t p_pre_a_t, real_t p_post_b_t) const {
		Rect2 res = *this;
		res.position.x = Math::cubic_interpolate_in_time(res.position.x, p_b.position.x, p_pre_a.position.x, p_post_b.position.x, p_weight, p_b_t, p_pre_a_t, p_post_b_t);
		res.position.y = Math::cubic_interpolate_in_time(res.position.y, p_b.position.y, p_pre_a.position.y, p_post_b.position.y, p_weight, p_b_t, p_pre_a_t, p_post_b_t);
		res.size.width = Math::abs(Math::cubic_interpolate_in_time(res.size.width, p_b.size.width, p_pre_a.size.width, p_post_b.size.width, p_weight, p_b_t, p_pre_a_t, p_post_b_t));
		res.size.height = Math::abs(Math::cubic_interpolate_in_time(res.size.height, p_b.size.height, p_pre_a.size.height, p_post_b.size.height, p_weight, p_b_t, p_pre_a_t, p_post_b_t));
		return res;
	}

	inline bool intersects(const Rect2 &p_rect, const bool p_include_borders = false) const {
=======
	inline bool intersects(const Rect2 &p_rect, bool p_include_borders = false) const {
>>>>>>> 99ff024f
#ifdef MATH_CHECKS
		if (unlikely(size.x < 0 || size.y < 0 || p_rect.size.x < 0 || p_rect.size.y < 0)) {
			ERR_PRINT("Rect2 size is negative, this is not supported. Use Rect2.abs() to get a Rect2 with a positive size.");
		}
#endif
		if (p_include_borders) {
			if (position.x > (p_rect.position.x + p_rect.size.width)) {
				return false;
			}
			if ((position.x + size.width) < p_rect.position.x) {
				return false;
			}
			if (position.y > (p_rect.position.y + p_rect.size.height)) {
				return false;
			}
			if ((position.y + size.height) < p_rect.position.y) {
				return false;
			}
		} else {
			if (position.x >= (p_rect.position.x + p_rect.size.width)) {
				return false;
			}
			if ((position.x + size.width) <= p_rect.position.x) {
				return false;
			}
			if (position.y >= (p_rect.position.y + p_rect.size.height)) {
				return false;
			}
			if ((position.y + size.height) <= p_rect.position.y) {
				return false;
			}
		}

		return true;
	}

	inline real_t distance_to(const Vector2 &p_point) const {
#ifdef MATH_CHECKS
		if (unlikely(size.x < 0 || size.y < 0)) {
			ERR_PRINT("Rect2 size is negative, this is not supported. Use Rect2.abs() to get a Rect2 with a positive size.");
		}
#endif
		real_t dist = 0.0;
		bool inside = true;

		if (p_point.x < position.x) {
			real_t d = position.x - p_point.x;
			dist = d;
			inside = false;
		}
		if (p_point.y < position.y) {
			real_t d = position.y - p_point.y;
			dist = inside ? d : MIN(dist, d);
			inside = false;
		}
		if (p_point.x >= (position.x + size.x)) {
			real_t d = p_point.x - (position.x + size.x);
			dist = inside ? d : MIN(dist, d);
			inside = false;
		}
		if (p_point.y >= (position.y + size.y)) {
			real_t d = p_point.y - (position.y + size.y);
			dist = inside ? d : MIN(dist, d);
			inside = false;
		}

		if (inside) {
			return 0;
		} else {
			return dist;
		}
	}

	bool intersects_transformed(const Transform2D &p_xform, const Rect2 &p_rect) const;

	bool intersects_segment(const Point2 &p_from, const Point2 &p_to, Point2 *r_pos = nullptr, Point2 *r_normal = nullptr) const;

	inline bool encloses(const Rect2 &p_rect) const {
#ifdef MATH_CHECKS
		if (unlikely(size.x < 0 || size.y < 0 || p_rect.size.x < 0 || p_rect.size.y < 0)) {
			ERR_PRINT("Rect2 size is negative, this is not supported. Use Rect2.abs() to get a Rect2 with a positive size.");
		}
#endif
		return (p_rect.position.x >= position.x) && (p_rect.position.y >= position.y) &&
				((p_rect.position.x + p_rect.size.x) <= (position.x + size.x)) &&
				((p_rect.position.y + p_rect.size.y) <= (position.y + size.y));
	}

	_FORCE_INLINE_ bool has_area() const {
		return size.x > 0.0f && size.y > 0.0f;
	}

	// Returns the intersection between two Rect2s or an empty Rect2 if there is no intersection.
	inline Rect2 intersection(const Rect2 &p_rect) const {
		Rect2 new_rect = p_rect;

		if (!intersects(new_rect)) {
			return Rect2();
		}

		new_rect.position = p_rect.position.max(position);

		Point2 p_rect_end = p_rect.position + p_rect.size;
		Point2 end = position + size;

		new_rect.size = p_rect_end.min(end) - new_rect.position;

		return new_rect;
	}

	inline Rect2 merge(const Rect2 &p_rect) const { ///< return a merged rect
#ifdef MATH_CHECKS
		if (unlikely(size.x < 0 || size.y < 0 || p_rect.size.x < 0 || p_rect.size.y < 0)) {
			ERR_PRINT("Rect2 size is negative, this is not supported. Use Rect2.abs() to get a Rect2 with a positive size.");
		}
#endif
		Rect2 new_rect;

		new_rect.position = p_rect.position.min(position);

		new_rect.size = (p_rect.position + p_rect.size).max(position + size);

		new_rect.size = new_rect.size - new_rect.position; // Make relative again.

		return new_rect;
	}

	inline bool has_point(const Point2 &p_point) const {
#ifdef MATH_CHECKS
		if (unlikely(size.x < 0 || size.y < 0)) {
			ERR_PRINT("Rect2 size is negative, this is not supported. Use Rect2.abs() to get a Rect2 with a positive size.");
		}
#endif
		if (p_point.x < position.x) {
			return false;
		}
		if (p_point.y < position.y) {
			return false;
		}

		if (p_point.x >= (position.x + size.x)) {
			return false;
		}
		if (p_point.y >= (position.y + size.y)) {
			return false;
		}

		return true;
	}

	bool is_equal_approx(const Rect2 &p_rect) const;
	bool is_finite() const;

	bool operator==(const Rect2 &p_rect) const { return position == p_rect.position && size == p_rect.size; }
	bool operator!=(const Rect2 &p_rect) const { return position != p_rect.position || size != p_rect.size; }

	inline Rect2 grow(real_t p_amount) const {
		Rect2 g = *this;
		g.grow_by(p_amount);
		return g;
	}

	inline void grow_by(real_t p_amount) {
		position.x -= p_amount;
		position.y -= p_amount;
		size.width += p_amount * 2;
		size.height += p_amount * 2;
	}

	inline Rect2 grow_side(Side p_side, real_t p_amount) const {
		Rect2 g = *this;
		g = g.grow_individual((SIDE_LEFT == p_side) ? p_amount : 0,
				(SIDE_TOP == p_side) ? p_amount : 0,
				(SIDE_RIGHT == p_side) ? p_amount : 0,
				(SIDE_BOTTOM == p_side) ? p_amount : 0);
		return g;
	}

	inline Rect2 grow_side_bind(uint32_t p_side, real_t p_amount) const {
		return grow_side(Side(p_side), p_amount);
	}

	inline Rect2 grow_individual(real_t p_left, real_t p_top, real_t p_right, real_t p_bottom) const {
		Rect2 g = *this;
		g.position.x -= p_left;
		g.position.y -= p_top;
		g.size.width += p_left + p_right;
		g.size.height += p_top + p_bottom;

		return g;
	}

	_FORCE_INLINE_ Rect2 expand(const Vector2 &p_vector) const {
		Rect2 r = *this;
		r.expand_to(p_vector);
		return r;
	}

	inline void expand_to(const Vector2 &p_vector) { // In place function for speed.
#ifdef MATH_CHECKS
		if (unlikely(size.x < 0 || size.y < 0)) {
			ERR_PRINT("Rect2 size is negative, this is not supported. Use Rect2.abs() to get a Rect2 with a positive size.");
		}
#endif
		Vector2 begin = position;
		Vector2 end = position + size;

		if (p_vector.x < begin.x) {
			begin.x = p_vector.x;
		}
		if (p_vector.y < begin.y) {
			begin.y = p_vector.y;
		}

		if (p_vector.x > end.x) {
			end.x = p_vector.x;
		}
		if (p_vector.y > end.y) {
			end.y = p_vector.y;
		}

		position = begin;
		size = end - begin;
	}

	_FORCE_INLINE_ Rect2 abs() const {
		return Rect2(position + size.min(Point2()), size.abs());
	}

	_FORCE_INLINE_ Rect2 round() const {
		return Rect2(position.round(), size.round());
	}

	Vector2 get_support(const Vector2 &p_normal) const {
		Vector2 half_extents = size * 0.5f;
		Vector2 ofs = position + half_extents;
		return Vector2(
					   (p_normal.x > 0) ? -half_extents.x : half_extents.x,
					   (p_normal.y > 0) ? -half_extents.y : half_extents.y) +
				ofs;
	}

	_FORCE_INLINE_ bool intersects_filled_polygon(const Vector2 *p_points, int p_point_count) const {
		Vector2 center = get_center();
		int side_plus = 0;
		int side_minus = 0;
		Vector2 end = position + size;

		int i_f = p_point_count - 1;
		for (int i = 0; i < p_point_count; i++) {
			const Vector2 &a = p_points[i_f];
			const Vector2 &b = p_points[i];
			i_f = i;

			Vector2 r = (b - a);
			float l = r.length();
			if (l == 0.0f) {
				continue;
			}

			// Check inside.
			Vector2 tg = r.orthogonal();
			float s = tg.dot(center) - tg.dot(a);
			if (s < 0.0f) {
				side_plus++;
			} else {
				side_minus++;
			}

			// Check ray box.
			r /= l;
			Vector2 ir(1.0f / r.x, 1.0f / r.y);

			// lb is the corner of AABB with minimal coordinates - left bottom, rt is maximal corner
			// r.org is origin of ray
			Vector2 t13 = (position - a) * ir;
			Vector2 t24 = (end - a) * ir;

			float tmin = MAX(MIN(t13.x, t24.x), MIN(t13.y, t24.y));
			float tmax = MIN(MAX(t13.x, t24.x), MAX(t13.y, t24.y));

			// if tmax < 0, ray (line) is intersecting AABB, but the whole AABB is behind us
			if (tmax < 0 || tmin > tmax || tmin >= l) {
				continue;
			}

			return true;
		}

		if (side_plus * side_minus == 0) {
			return true; // All inside.
		} else {
			return false;
		}
	}

	_FORCE_INLINE_ void set_end(const Vector2 &p_end) {
		size = p_end - position;
	}

	_FORCE_INLINE_ Vector2 get_end() const {
		return position + size;
	}

	operator String() const;
	operator Rect2i() const;

	Rect2() {}
	Rect2(real_t p_x, real_t p_y, real_t p_width, real_t p_height) :
			position(Point2(p_x, p_y)),
			size(Size2(p_width, p_height)) {
	}
	Rect2(const Point2 &p_pos, const Size2 &p_size) :
			position(p_pos),
			size(p_size) {
	}
};

#endif // RECT2_H<|MERGE_RESOLUTION|>--- conflicted
+++ resolved
@@ -51,7 +51,6 @@
 
 	_FORCE_INLINE_ Vector2 get_center() const { return position + (size * 0.5f); }
 
-<<<<<<< HEAD
 	_FORCE_INLINE_ Rect2 lerp(const Rect2 &p_to, real_t p_weight) const {
 		Rect2 res = *this;
 		res.position.x = Math::lerp(res.position.x, p_to.position.x, p_weight);
@@ -79,10 +78,7 @@
 		return res;
 	}
 
-	inline bool intersects(const Rect2 &p_rect, const bool p_include_borders = false) const {
-=======
 	inline bool intersects(const Rect2 &p_rect, bool p_include_borders = false) const {
->>>>>>> 99ff024f
 #ifdef MATH_CHECKS
 		if (unlikely(size.x < 0 || size.y < 0 || p_rect.size.x < 0 || p_rect.size.y < 0)) {
 			ERR_PRINT("Rect2 size is negative, this is not supported. Use Rect2.abs() to get a Rect2 with a positive size.");
