--- conflicted
+++ resolved
@@ -117,29 +117,17 @@
 	return AABB(min, max - min);
 }
 
-<<<<<<< HEAD
-#ifdef MINGW_ENABLED
-#undef near
-#undef far
-#endif
-
-bool AABB::intersects_ray(const Vector3 &p_from, const Vector3 &p_dir, Vector3 *r_intersection_point, Vector3 *r_normal) const {
-=======
 bool AABB::intersects_ray(const Vector3 &p_from, const Vector3 &p_dir, Vector3 *r_clip, Vector3 *r_normal) const {
->>>>>>> 907db8ee
+
 #ifdef MATH_CHECKS
 	if (unlikely(size.x < 0 || size.y < 0 || size.z < 0)) {
 		ERR_PRINT("AABB size is negative, this is not supported. Use AABB.abs() to get an AABB with a positive size.");
 	}
 #endif
 	Vector3 end = position + size;
-<<<<<<< HEAD
-	real_t tmin = 0.0;
-	real_t tmax = 1e20;
-=======
-	real_t depth_near = -1e20;
+
+	real_t depth_near = 0;
 	real_t depth_far = 1e20;
->>>>>>> 907db8ee
 	int axis = 0;
 
 	for (int i = 0; i < 3; i++) {
@@ -154,35 +142,24 @@
 			if (t1 > t2) {
 				SWAP(t1, t2);
 			}
-<<<<<<< HEAD
-
-			if (t1 > tmin) {
-				tmin = t1;
+
+			if (t1 > depth_near) {
+				depth_near = t1;
 				axis = i;
 			}
 
-			if (t2 < tmax) {
-				tmax = t2;
-			}
-
-			if (tmin > tmax) {
-=======
-			if (c1[i] > depth_near) {
-				depth_near = c1[i];
-				axis = i;
-			}
-			if (c2[i] < depth_far) {
-				depth_far = c2[i];
-			}
-			if ((depth_near > depth_far) || (depth_far < 0)) {
->>>>>>> 907db8ee
+			if (t2 < depth_far) {
+				depth_far = t2;
+			}
+
+			if (depth_near > depth_far) {
 				return false;
 			}
 		}
 	}
 
 	if (r_intersection_point) {
-		*r_intersection_point = p_from + p_dir * tmin;
+		*r_intersection_point = p_from + p_dir * depth_near;
 	}
 	if (r_normal) {
 		*r_normal = Vector3();
