/**************************************************************************/
/*  resource_loader.cpp                                                   */
/**************************************************************************/
/*                         This file is part of:                          */
/*                             GODOT ENGINE                               */
/*                        https://godotengine.org                         */
/**************************************************************************/
/* Copyright (c) 2014-present Godot Engine contributors (see AUTHORS.md). */
/* Copyright (c) 2007-2014 Juan Linietsky, Ariel Manzur.                  */
/*                                                                        */
/* Permission is hereby granted, free of charge, to any person obtaining  */
/* a copy of this software and associated documentation files (the        */
/* "Software"), to deal in the Software without restriction, including    */
/* without limitation the rights to use, copy, modify, merge, publish,    */
/* distribute, sublicense, and/or sell copies of the Software, and to     */
/* permit persons to whom the Software is furnished to do so, subject to  */
/* the following conditions:                                              */
/*                                                                        */
/* The above copyright notice and this permission notice shall be         */
/* included in all copies or substantial portions of the Software.        */
/*                                                                        */
/* THE SOFTWARE IS PROVIDED "AS IS", WITHOUT WARRANTY OF ANY KIND,        */
/* EXPRESS OR IMPLIED, INCLUDING BUT NOT LIMITED TO THE WARRANTIES OF     */
/* MERCHANTABILITY, FITNESS FOR A PARTICULAR PURPOSE AND NONINFRINGEMENT. */
/* IN NO EVENT SHALL THE AUTHORS OR COPYRIGHT HOLDERS BE LIABLE FOR ANY   */
/* CLAIM, DAMAGES OR OTHER LIABILITY, WHETHER IN AN ACTION OF CONTRACT,   */
/* TORT OR OTHERWISE, ARISING FROM, OUT OF OR IN CONNECTION WITH THE      */
/* SOFTWARE OR THE USE OR OTHER DEALINGS IN THE SOFTWARE.                 */
/**************************************************************************/

#include "resource_loader.h"

#include "core/config/project_settings.h"
#include "core/core_bind.h"
#include "core/io/dir_access.h"
#include "core/io/file_access.h"
#include "core/io/resource_importer.h"
#include "core/object/script_language.h"
#include "core/os/condition_variable.h"
#include "core/os/os.h"
#include "core/os/safe_binary_mutex.h"
#include "core/string/print_string.h"
#include "core/string/translation_server.h"
#include "core/templates/rb_set.h"
#include "core/variant/variant_parser.h"
#include "servers/rendering_server.h"

#ifdef DEBUG_LOAD_THREADED
#define print_lt(m_text) print_line(m_text)
#else
#define print_lt(m_text)
#endif

Ref<ResourceFormatLoader> ResourceLoader::loader[ResourceLoader::MAX_LOADERS];

int ResourceLoader::loader_count = 0;

bool ResourceFormatLoader::recognize_path(const String &p_path, const String &p_for_type) const {
	bool ret = false;
	if (GDVIRTUAL_CALL(_recognize_path, p_path, p_for_type, ret)) {
		return ret;
	}

	String extension = p_path.get_extension();

	List<String> extensions;
	if (p_for_type.is_empty()) {
		get_recognized_extensions(&extensions);
	} else {
		get_recognized_extensions_for_type(p_for_type, &extensions);
	}

	for (const String &E : extensions) {
		if (E.nocasecmp_to(extension) == 0) {
			return true;
		}
	}

	return false;
}

bool ResourceFormatLoader::handles_type(const String &p_type) const {
	bool success = false;
	GDVIRTUAL_CALL(_handles_type, p_type, success);
	return success;
}

void ResourceFormatLoader::get_classes_used(const String &p_path, HashSet<StringName> *r_classes) {
	Vector<String> ret;
	if (GDVIRTUAL_CALL(_get_classes_used, p_path, ret)) {
		for (int i = 0; i < ret.size(); i++) {
			r_classes->insert(ret[i]);
		}
		return;
	}

	String res = get_resource_type(p_path);
	if (!res.is_empty()) {
		r_classes->insert(res);
	}
}

String ResourceFormatLoader::get_resource_type(const String &p_path) const {
	String ret;
	GDVIRTUAL_CALL(_get_resource_type, p_path, ret);
	return ret;
}

String ResourceFormatLoader::get_resource_script_class(const String &p_path) const {
	String ret;
	GDVIRTUAL_CALL(_get_resource_script_class, p_path, ret);
	return ret;
}

ResourceUID::ID ResourceFormatLoader::get_resource_uid(const String &p_path) const {
	int64_t uid = ResourceUID::INVALID_ID;
	if (has_custom_uid_support()) {
		GDVIRTUAL_CALL(_get_resource_uid, p_path, uid);
	} else {
		Ref<FileAccess> file = FileAccess::open(p_path + ".uid", FileAccess::READ);
		if (file.is_valid()) {
			uid = ResourceUID::get_singleton()->text_to_id(file->get_line());
		}
	}
	return uid;
}

bool ResourceFormatLoader::has_custom_uid_support() const {
	return GDVIRTUAL_IS_OVERRIDDEN(_get_resource_uid);
}

void ResourceFormatLoader::get_recognized_extensions_for_type(const String &p_type, List<String> *p_extensions) const {
	if (p_type.is_empty() || handles_type(p_type)) {
		get_recognized_extensions(p_extensions);
	}
}

void ResourceLoader::get_recognized_extensions_for_type(const String &p_type, List<String> *p_extensions) {
	for (int i = 0; i < loader_count; i++) {
		loader[i]->get_recognized_extensions_for_type(p_type, p_extensions);
	}
}

bool ResourceFormatLoader::exists(const String &p_path) const {
	bool success = false;
	if (GDVIRTUAL_CALL(_exists, p_path, success)) {
		return success;
	}
	return FileAccess::exists(p_path); // By default just check file.
}

void ResourceFormatLoader::get_recognized_extensions(List<String> *p_extensions) const {
	PackedStringArray exts;
	if (GDVIRTUAL_CALL(_get_recognized_extensions, exts)) {
		const String *r = exts.ptr();
		for (int i = 0; i < exts.size(); ++i) {
			p_extensions->push_back(r[i]);
		}
	}
}

Ref<Resource> ResourceFormatLoader::load(const String &p_path, const String &p_original_path, Error *r_error, bool p_use_sub_threads, float *r_progress, CacheMode p_cache_mode) {
	Variant res;
	if (GDVIRTUAL_CALL(_load, p_path, p_original_path, p_use_sub_threads, p_cache_mode, res)) {
		if (res.get_type() == Variant::INT) { // Error code, abort.
			if (r_error) {
				*r_error = (Error)res.operator int64_t();
			}
			return Ref<Resource>();
		} else { // Success, pass on result.
			if (r_error) {
				*r_error = OK;
			}
			return res;
		}
	}

	ERR_FAIL_V_MSG(Ref<Resource>(), vformat("Failed to load resource '%s'. ResourceFormatLoader::load was not implemented for this resource type.", p_path));
}

void ResourceFormatLoader::get_dependencies(const String &p_path, List<String> *p_dependencies, bool p_add_types) {
	PackedStringArray deps;
	if (GDVIRTUAL_CALL(_get_dependencies, p_path, p_add_types, deps)) {
		const String *r = deps.ptr();
		for (int i = 0; i < deps.size(); ++i) {
			p_dependencies->push_back(r[i]);
		}
	}
}

Error ResourceFormatLoader::rename_dependencies(const String &p_path, const HashMap<String, String> &p_map) {
	Dictionary deps_dict;
	for (KeyValue<String, String> E : p_map) {
		deps_dict[E.key] = E.value;
	}

	Error err = OK;
	GDVIRTUAL_CALL(_rename_dependencies, p_path, deps_dict, err);
	return err;
}

void ResourceFormatLoader::_bind_methods() {
	BIND_ENUM_CONSTANT(CACHE_MODE_IGNORE);
	BIND_ENUM_CONSTANT(CACHE_MODE_REUSE);
	BIND_ENUM_CONSTANT(CACHE_MODE_REPLACE);
	BIND_ENUM_CONSTANT(CACHE_MODE_IGNORE_DEEP);
	BIND_ENUM_CONSTANT(CACHE_MODE_REPLACE_DEEP);

	GDVIRTUAL_BIND(_get_recognized_extensions);
	GDVIRTUAL_BIND(_recognize_path, "path", "type");
	GDVIRTUAL_BIND(_handles_type, "type");
	GDVIRTUAL_BIND(_get_resource_type, "path");
	GDVIRTUAL_BIND(_get_resource_script_class, "path");
	GDVIRTUAL_BIND(_get_resource_uid, "path");
	GDVIRTUAL_BIND(_get_dependencies, "path", "add_types");
	GDVIRTUAL_BIND(_rename_dependencies, "path", "renames");
	GDVIRTUAL_BIND(_exists, "path");
	GDVIRTUAL_BIND(_get_classes_used, "path");
	GDVIRTUAL_BIND(_load, "path", "original_path", "use_sub_threads", "cache_mode");
}

///////////////////////////////////

// These are used before and after a wait for a WorkerThreadPool task
// because that can lead to another load started in the same thread,
// something we must treat as a different stack for the purposes
// of tracking nesting.

#define PREPARE_FOR_WTP_WAIT                                                   \
	int load_nesting_backup = ResourceLoader::load_nesting;                    \
	Vector<String> load_paths_stack_backup = ResourceLoader::load_paths_stack; \
	ResourceLoader::load_nesting = 0;                                          \
	ResourceLoader::load_paths_stack.clear();

#define RESTORE_AFTER_WTP_WAIT                                  \
	DEV_ASSERT(ResourceLoader::load_nesting == 0);              \
	DEV_ASSERT(ResourceLoader::load_paths_stack.is_empty());    \
	ResourceLoader::load_nesting = load_nesting_backup;         \
	ResourceLoader::load_paths_stack = load_paths_stack_backup; \
	load_paths_stack_backup.clear();

// This should be robust enough to be called redundantly without issues.
void ResourceLoader::LoadToken::clear() {
	WorkerThreadPool::TaskID task_to_await = 0;

	{
		MutexLock thread_load_lock(thread_load_mutex);
		// User-facing tokens shouldn't be deleted until completely claimed.
		DEV_ASSERT(user_rc == 0 && user_path.is_empty());

		if (!local_path.is_empty()) {
			if (task_if_unregistered) {
				memdelete(task_if_unregistered);
				task_if_unregistered = nullptr;
			} else {
				DEV_ASSERT(thread_load_tasks.has(local_path));
				ThreadLoadTask &load_task = thread_load_tasks[local_path];
				if (load_task.task_id && !load_task.awaited) {
					task_to_await = load_task.task_id;
				}
				// Removing a task which is still in progress would be catastrophic.
				// Tokens must be alive until the task thread function is done.
				DEV_ASSERT(load_task.status == THREAD_LOAD_FAILED || load_task.status == THREAD_LOAD_LOADED);
				thread_load_tasks.erase(local_path);
			}
			local_path.clear(); // Mark as already cleared.
			if (task_to_await) {
				for (KeyValue<String, ResourceLoader::ThreadLoadTask> &E : thread_load_tasks) {
					if (E.value.task_id == task_to_await) {
						task_to_await = 0;
						break; // Same task is reused by nested loads, do not wait for completion here.
					}
				}
			}
		}
	}

	// If task is unused, await it here, locally, now the token data is consistent.
	if (task_to_await) {
		PREPARE_FOR_WTP_WAIT
		WorkerThreadPool::get_singleton()->wait_for_task_completion(task_to_await);
		RESTORE_AFTER_WTP_WAIT
	}
}

ResourceLoader::LoadToken::~LoadToken() {
	clear();
}

Ref<Resource> ResourceLoader::_load(const String &p_path, const String &p_original_path, const String &p_type_hint, ResourceFormatLoader::CacheMode p_cache_mode, Error *r_error, bool p_use_sub_threads, float *r_progress) {
	const String &original_path = p_original_path.is_empty() ? p_path : p_original_path;
	load_nesting++;
	if (load_paths_stack.size()) {
		MutexLock thread_load_lock(thread_load_mutex);
		const String &parent_task_path = load_paths_stack.get(load_paths_stack.size() - 1);
		HashMap<String, ThreadLoadTask>::Iterator E = thread_load_tasks.find(parent_task_path);
		// Avoid double-tracking, for progress reporting, resources that boil down to a remapped path containing the real payload (e.g., imported resources).
		bool is_remapped_load = original_path == parent_task_path;
		if (E && !is_remapped_load) {
			E->value.sub_tasks.insert(p_original_path);
		}
	}
	load_paths_stack.push_back(original_path);

	print_verbose(vformat("Loading resource: %s", p_path));

	// Try all loaders and pick the first match for the type hint
	bool found = false;
	Ref<Resource> res;
	for (int i = 0; i < loader_count; i++) {
		if (!loader[i]->recognize_path(p_path, p_type_hint)) {
			continue;
		}
		found = true;
		res = loader[i]->load(p_path, original_path, r_error, p_use_sub_threads, r_progress, p_cache_mode);
		if (res.is_valid()) {
			break;
		}
	}

	load_paths_stack.resize(load_paths_stack.size() - 1);
	res_ref_overrides.erase(load_nesting);
	load_nesting--;

	if (res.is_valid()) {
		return res;
	} else {
		print_verbose(vformat("Failed loading resource: %s", p_path));
	}

#ifdef TOOLS_ENABLED
	if (Engine::get_singleton()->is_editor_hint()) {
		if (ResourceFormatImporter::get_singleton()->get_importer_by_extension(p_path.get_extension()).is_valid()) {
			// The format is known to the editor, but the file hasn't been imported
			// (otherwise, ResourceFormatImporter would have been found as a suitable loader).
			found = true;
			if (r_error) {
				*r_error = ERR_FILE_NOT_FOUND;
			}
		}
	}
#endif
	ERR_FAIL_COND_V_MSG(found, Ref<Resource>(),
			vformat("Failed loading resource: %s. Make sure resources have been imported by opening the project in the editor at least once.", p_path));

#ifdef TOOLS_ENABLED
	Ref<FileAccess> file_check = FileAccess::create(FileAccess::ACCESS_RESOURCES);
	if (!file_check->file_exists(p_path)) {
		if (r_error) {
			*r_error = ERR_FILE_NOT_FOUND;
		}
		ERR_FAIL_V_MSG(Ref<Resource>(), vformat("Resource file not found: %s (expected type: %s)", p_path, p_type_hint));
	}
#endif

	if (r_error) {
		*r_error = ERR_FILE_UNRECOGNIZED;
	}
	ERR_FAIL_V_MSG(Ref<Resource>(), vformat("No loader found for resource: %s (expected type: %s)", p_path, p_type_hint));
}

// This implementation must allow re-entrancy for a task that started awaiting in a deeper stack frame.
// The load task token must be manually re-referenced before this is called, which includes threaded runs.
void ResourceLoader::_run_load_task(void *p_userdata) {
	ThreadLoadTask &load_task = *(ThreadLoadTask *)p_userdata;

	{
		MutexLock thread_load_lock(thread_load_mutex);
		if (cleaning_tasks) {
			load_task.status = THREAD_LOAD_FAILED;
			return;
		}
	}

	ThreadLoadTask *curr_load_task_backup = curr_load_task;
	curr_load_task = &load_task;

	// Thread-safe either if it's the current thread or a brand new one.
	CallQueue *own_mq_override = nullptr;
	if (load_nesting == 0) {
		DEV_ASSERT(load_paths_stack.is_empty());
		if (!Thread::is_main_thread()) {
			// Let the caller thread use its own, for added flexibility. Provide one otherwise.
			if (MessageQueue::get_singleton() == MessageQueue::get_main_singleton()) {
				own_mq_override = memnew(CallQueue);
				MessageQueue::set_thread_singleton_override(own_mq_override);
			}
			set_current_thread_safe_for_nodes(true);
		}
	}
	// --

	bool xl_remapped = false;
	const String &remapped_path = _path_remap(load_task.local_path, &xl_remapped);

	Error load_err = OK;
	Ref<Resource> res = _load(remapped_path, remapped_path != load_task.local_path ? load_task.local_path : String(), load_task.type_hint, load_task.cache_mode, &load_err, load_task.use_sub_threads, &load_task.progress);
	if (MessageQueue::get_singleton() != MessageQueue::get_main_singleton()) {
		MessageQueue::get_singleton()->flush();
	}

	thread_load_mutex.lock();

	load_task.resource = res;

	load_task.progress = 1.0; // It was fully loaded at this point, so force progress to 1.0.
	load_task.error = load_err;
	if (load_task.error != OK) {
		load_task.status = THREAD_LOAD_FAILED;
	} else {
		load_task.status = THREAD_LOAD_LOADED;
	}

	if (load_task.cond_var && load_task.need_wait) {
		load_task.cond_var->notify_all();
	}
	load_task.need_wait = false;

	bool ignoring = load_task.cache_mode == ResourceFormatLoader::CACHE_MODE_IGNORE || load_task.cache_mode == ResourceFormatLoader::CACHE_MODE_IGNORE_DEEP;
	bool replacing = load_task.cache_mode == ResourceFormatLoader::CACHE_MODE_REPLACE || load_task.cache_mode == ResourceFormatLoader::CACHE_MODE_REPLACE_DEEP;
	bool unlock_pending = true;
	if (load_task.resource.is_valid()) {
		// From now on, no critical section needed as no one will write to the task anymore.
		// Moreover, the mutex being unlocked is a requirement if some of the calls below
		// that set the resource up invoke code that in turn requests resource loading.
		thread_load_mutex.unlock();
		unlock_pending = false;

		if (!ignoring) {
			ResourceCache::lock.lock(); // Check and operations must happen atomically.
			bool pending_unlock = true;
			Ref<Resource> old_res = ResourceCache::get_ref(load_task.local_path);
			if (old_res.is_valid()) {
				if (old_res != load_task.resource) {
					// Resource can already exists at this point for two reasons:
					// a) The load uses replace mode.
					// b) There were more than one load in flight for the same path because of deadlock prevention.
					// Either case, we want to keep the resource that was already there.
					ResourceCache::lock.unlock();
					pending_unlock = false;
					if (replacing) {
						old_res->copy_from(load_task.resource);
					}
					load_task.resource = old_res;
				}
			} else {
				load_task.resource->set_path(load_task.local_path);
			}
			if (pending_unlock) {
				ResourceCache::lock.unlock();
			}
		} else {
			load_task.resource->set_path_cache(load_task.local_path);
		}

		if (xl_remapped) {
			load_task.resource->set_as_translation_remapped(true);
		}

#ifdef TOOLS_ENABLED
		load_task.resource->set_edited(false);
		if (timestamp_on_load) {
			uint64_t mt = FileAccess::get_modified_time(remapped_path);
			//printf("mt %s: %lli\n",remapped_path.utf8().get_data(),mt);
			load_task.resource->set_last_modified_time(mt);
		}
#endif

		if (_loaded_callback) {
			_loaded_callback(load_task.resource, load_task.local_path);
		}
	} else if (!ignoring) {
		Ref<Resource> existing = ResourceCache::get_ref(load_task.local_path);
		if (existing.is_valid()) {
			load_task.resource = existing;
			load_task.status = THREAD_LOAD_LOADED;
			load_task.progress = 1.0;

			thread_load_mutex.unlock();
			unlock_pending = false;

			if (_loaded_callback) {
				_loaded_callback(load_task.resource, load_task.local_path);
			}
		}
	}

	// It's safe now to let the task go in case no one else was grabbing the token.
	load_task.load_token->unreference();

	if (unlock_pending) {
		thread_load_mutex.unlock();
	}

	if (load_nesting == 0) {
		if (own_mq_override) {
			MessageQueue::set_thread_singleton_override(nullptr);
			memdelete(own_mq_override);
		}
		DEV_ASSERT(load_paths_stack.is_empty());
	}

	curr_load_task = curr_load_task_backup;
}

String ResourceLoader::_validate_local_path(const String &p_path) {
	ResourceUID::ID uid = ResourceUID::get_singleton()->text_to_id(p_path);
	if (uid != ResourceUID::INVALID_ID) {
		return ResourceUID::get_singleton()->get_id_path(uid);
	} else if (p_path.is_relative_path()) {
		return ("res://" + p_path).simplify_path();
	} else {
		return ProjectSettings::get_singleton()->localize_path(p_path);
	}
}

Error ResourceLoader::load_threaded_request(const String &p_path, const String &p_type_hint, bool p_use_sub_threads, ResourceFormatLoader::CacheMode p_cache_mode) {
	Ref<ResourceLoader::LoadToken> token = _load_start(p_path, p_type_hint, p_use_sub_threads ? LOAD_THREAD_DISTRIBUTE : LOAD_THREAD_SPAWN_SINGLE, p_cache_mode, true);
	return token.is_valid() ? OK : FAILED;
}

ResourceLoader::LoadToken *ResourceLoader::_load_threaded_request_reuse_user_token(const String &p_path) {
	HashMap<String, LoadToken *>::Iterator E = user_load_tokens.find(p_path);
	if (E) {
		print_verbose("load_threaded_request(): Another threaded load for resource path '" + p_path + "' has been initiated. Not an error.");
		LoadToken *token = E->value;
		token->user_rc++;
		return token;
	} else {
		return nullptr;
	}
}

void ResourceLoader::_load_threaded_request_setup_user_token(LoadToken *p_token, const String &p_path) {
	p_token->user_path = p_path;
	p_token->reference(); // Extra RC until all user requests have been gotten.
	p_token->user_rc = 1;
	user_load_tokens[p_path] = p_token;
	print_lt("REQUEST: user load tokens: " + itos(user_load_tokens.size()));
}

Ref<Resource> ResourceLoader::load(const String &p_path, const String &p_type_hint, ResourceFormatLoader::CacheMode p_cache_mode, Error *r_error) {
	if (r_error) {
		*r_error = OK;
	}

	LoadThreadMode thread_mode = LOAD_THREAD_FROM_CURRENT;
	if (WorkerThreadPool::get_singleton()->get_caller_task_id() != WorkerThreadPool::INVALID_TASK_ID) {
		// If user is initiating a single-threaded load from a WorkerThreadPool task,
		// we instead spawn a new task so there's a precondition that a load in a pool task
		// is always initiated by the engine. That makes certain aspects simpler, such as
		// cyclic load detection and awaiting.
		thread_mode = LOAD_THREAD_SPAWN_SINGLE;
	}
	Ref<LoadToken> load_token = _load_start(p_path, p_type_hint, thread_mode, p_cache_mode);
	if (load_token.is_null()) {
		if (r_error) {
			*r_error = FAILED;
		}
		return Ref<Resource>();
	}

	Ref<Resource> res = _load_complete(*load_token.ptr(), r_error);
	return res;
}

Ref<ResourceLoader::LoadToken> ResourceLoader::_load_start(const String &p_path, const String &p_type_hint, LoadThreadMode p_thread_mode, ResourceFormatLoader::CacheMode p_cache_mode, bool p_for_user) {
	String local_path = _validate_local_path(p_path);

	bool ignoring_cache = p_cache_mode == ResourceFormatLoader::CACHE_MODE_IGNORE || p_cache_mode == ResourceFormatLoader::CACHE_MODE_IGNORE_DEEP;

	Ref<LoadToken> load_token;
	bool must_not_register = false;
	ThreadLoadTask *load_task_ptr = nullptr;
	{
		MutexLock thread_load_lock(thread_load_mutex);

		if (p_for_user) {
			LoadToken *existing_token = _load_threaded_request_reuse_user_token(p_path);
			if (existing_token) {
				return Ref<LoadToken>(existing_token);
			}
		}

		if (!ignoring_cache && thread_load_tasks.has(local_path)) {
			load_token = Ref<LoadToken>(thread_load_tasks[local_path].load_token);
			if (load_token.is_valid()) {
				if (p_for_user) {
					// Load task exists, with no user tokens at the moment.
					// Let's "attach" to it.
					_load_threaded_request_setup_user_token(load_token.ptr(), p_path);
				}
				return load_token;
			} else {
				// The token is dying (reached 0 on another thread).
				// Ensure it's killed now so the path can be safely reused right away.
				thread_load_tasks[local_path].load_token->clear();
			}
		}

		load_token.instantiate();
		load_token->local_path = local_path;
		if (p_for_user) {
			_load_threaded_request_setup_user_token(load_token.ptr(), p_path);
		}

		//create load task
		{
			ThreadLoadTask load_task;

			load_task.load_token = load_token.ptr();
			load_task.local_path = local_path;
			load_task.type_hint = p_type_hint;
			load_task.cache_mode = p_cache_mode;
			load_task.use_sub_threads = p_thread_mode == LOAD_THREAD_DISTRIBUTE;
			if (p_cache_mode == ResourceFormatLoader::CACHE_MODE_REUSE) {
				Ref<Resource> existing = ResourceCache::get_ref(local_path);
				if (existing.is_valid()) {
					//referencing is fine
					load_task.resource = existing;
					load_task.status = THREAD_LOAD_LOADED;
					load_task.progress = 1.0;
					DEV_ASSERT(!thread_load_tasks.has(local_path));
					thread_load_tasks[local_path] = load_task;
					return load_token;
				}
			}

			// If we want to ignore cache, but there's another task loading it, we can't add this one to the map.
			must_not_register = ignoring_cache && thread_load_tasks.has(local_path);
			if (must_not_register) {
				load_token->task_if_unregistered = memnew(ThreadLoadTask(load_task));
				load_task_ptr = load_token->task_if_unregistered;
			} else {
				DEV_ASSERT(!thread_load_tasks.has(local_path));
				HashMap<String, ResourceLoader::ThreadLoadTask>::Iterator E = thread_load_tasks.insert(local_path, load_task);
				load_task_ptr = &E->value;
			}
		}

		// It's important to keep the token alive because until the load completes,
		// which includes before the thread start, it may happen that no one is grabbing
		// the token anymore so it's released.
		load_task_ptr->load_token->reference();

		if (p_thread_mode == LOAD_THREAD_FROM_CURRENT) {
			// The current thread may happen to be a thread from the pool.
			WorkerThreadPool::TaskID tid = WorkerThreadPool::get_singleton()->get_caller_task_id();
			if (tid != WorkerThreadPool::INVALID_TASK_ID) {
				load_task_ptr->task_id = tid;
			} else {
				load_task_ptr->thread_id = Thread::get_caller_id();
			}
		} else {
			load_task_ptr->task_id = WorkerThreadPool::get_singleton()->add_native_task(&ResourceLoader::_run_load_task, load_task_ptr);
		}
	} // MutexLock(thread_load_mutex).

	if (p_thread_mode == LOAD_THREAD_FROM_CURRENT) {
		_run_load_task(load_task_ptr);
	}

	return load_token;
}

float ResourceLoader::_dependency_get_progress(const String &p_path) {
	if (thread_load_tasks.has(p_path)) {
		ThreadLoadTask &load_task = thread_load_tasks[p_path];
		float current_progress = 0.0;
		int dep_count = load_task.sub_tasks.size();
		if (dep_count > 0) {
			for (const String &E : load_task.sub_tasks) {
				current_progress += _dependency_get_progress(E);
			}
			current_progress /= float(dep_count);
			current_progress *= 0.5;
			current_progress += load_task.progress * 0.5;
		} else {
			current_progress = load_task.progress;
		}
		load_task.max_reported_progress = MAX(load_task.max_reported_progress, current_progress);
		return load_task.max_reported_progress;
	} else {
		return 1.0; //assume finished loading it so it no longer exists
	}
}

ResourceLoader::ThreadLoadStatus ResourceLoader::load_threaded_get_status(const String &p_path, float *r_progress) {
	bool ensure_progress = false;
	ThreadLoadStatus status = THREAD_LOAD_IN_PROGRESS;
	{
		MutexLock thread_load_lock(thread_load_mutex);

		if (!user_load_tokens.has(p_path)) {
			print_verbose("load_threaded_get_status(): No threaded load for resource path '" + p_path + "' has been initiated or its result has already been collected.");
			return THREAD_LOAD_INVALID_RESOURCE;
		}

		String local_path = _validate_local_path(p_path);
		ERR_FAIL_COND_V_MSG(!thread_load_tasks.has(local_path), THREAD_LOAD_INVALID_RESOURCE, "Bug in ResourceLoader logic, please report.");

		ThreadLoadTask &load_task = thread_load_tasks[local_path];
		status = load_task.status;
		if (r_progress) {
			*r_progress = _dependency_get_progress(local_path);
		}

		// Support userland polling in a loop on the main thread.
		if (Thread::is_main_thread() && status == THREAD_LOAD_IN_PROGRESS) {
			uint64_t frame = Engine::get_singleton()->get_process_frames();
			if (frame == load_task.last_progress_check_main_thread_frame) {
				ensure_progress = true;
			} else {
				load_task.last_progress_check_main_thread_frame = frame;
			}
		}
	}

	if (ensure_progress) {
		_ensure_load_progress();
	}

	return status;
}

Ref<Resource> ResourceLoader::load_threaded_get(const String &p_path, Error *r_error) {
	if (r_error) {
		*r_error = OK;
	}

	Ref<Resource> res;
	{
		MutexLock thread_load_lock(thread_load_mutex);

		if (!user_load_tokens.has(p_path)) {
			print_verbose("load_threaded_get(): No threaded load for resource path '" + p_path + "' has been initiated or its result has already been collected.");
			if (r_error) {
				*r_error = ERR_INVALID_PARAMETER;
			}
			return Ref<Resource>();
		}

		LoadToken *load_token = user_load_tokens[p_path];
		DEV_ASSERT(load_token->user_rc >= 1);

		// Support userland requesting on the main thread before the load is reported to be complete.
		if (Thread::is_main_thread() && !load_token->local_path.is_empty()) {
			const ThreadLoadTask &load_task = thread_load_tasks[load_token->local_path];
			while (load_task.status == THREAD_LOAD_IN_PROGRESS) {
				thread_load_lock.temp_unlock();
				bool exit = !_ensure_load_progress();
				OS::get_singleton()->delay_usec(1000);
				thread_load_lock.temp_relock();
				if (exit) {
					break;
				}
			}
		}

		res = _load_complete_inner(*load_token, r_error, thread_load_lock);

		load_token->user_rc--;
		if (load_token->user_rc == 0) {
			load_token->user_path.clear();
			user_load_tokens.erase(p_path);
			if (load_token->unreference()) {
				memdelete(load_token);
				load_token = nullptr;
			}
		}
	}

	print_lt("GET: user load tokens: " + itos(user_load_tokens.size()));

	return res;
}

Ref<Resource> ResourceLoader::_load_complete(LoadToken &p_load_token, Error *r_error) {
	MutexLock thread_load_lock(thread_load_mutex);
	return _load_complete_inner(p_load_token, r_error, thread_load_lock);
}

void ResourceLoader::set_is_import_thread(bool p_import_thread) {
	import_thread = p_import_thread;
}

Ref<Resource> ResourceLoader::_load_complete_inner(LoadToken &p_load_token, Error *r_error, MutexLock<SafeBinaryMutex<BINARY_MUTEX_TAG>> &p_thread_load_lock) {
	if (r_error) {
		*r_error = OK;
	}

	ThreadLoadTask *load_task_ptr = nullptr;
	if (p_load_token.task_if_unregistered) {
		load_task_ptr = p_load_token.task_if_unregistered;
	} else {
		if (!thread_load_tasks.has(p_load_token.local_path)) {
			if (r_error) {
				*r_error = ERR_BUG;
			}
			ERR_FAIL_V_MSG(Ref<Resource>(), "Bug in ResourceLoader logic, please report.");
		}

		ThreadLoadTask &load_task = thread_load_tasks[p_load_token.local_path];

		if (load_task.status == THREAD_LOAD_IN_PROGRESS) {
			DEV_ASSERT((load_task.task_id == 0) != (load_task.thread_id == 0));

			if ((load_task.task_id != 0 && load_task.task_id == WorkerThreadPool::get_singleton()->get_caller_task_id()) ||
					(load_task.thread_id != 0 && load_task.thread_id == Thread::get_caller_id())) {
				// Load is in progress, but it's precisely this thread the one in charge.
				// That means this is a cyclic load.
				if (r_error) {
					*r_error = ERR_BUSY;
				}
				return Ref<Resource>();
			}

			bool loader_is_wtp = load_task.task_id != 0;
			if (loader_is_wtp) {
				// Loading thread is in the worker pool.
				p_thread_load_lock.temp_unlock();

				PREPARE_FOR_WTP_WAIT
				Error wait_err = WorkerThreadPool::get_singleton()->wait_for_task_completion(load_task.task_id);
				RESTORE_AFTER_WTP_WAIT

				DEV_ASSERT(!wait_err || wait_err == ERR_BUSY);
				if (wait_err == ERR_BUSY) {
					// The WorkerThreadPool has reported that the current task wants to await on an older one.
					// That't not allowed for safety, to avoid deadlocks. Fortunately, though, in the context of
					// resource loading that means that the task to wait for can be restarted here to break the
					// cycle, with as much recursion into this process as needed.
					// When the stack is eventually unrolled, the original load will have been notified to go on.
					load_task.load_token->reference();
					_run_load_task(&load_task);
				}

				p_thread_load_lock.temp_relock();
				load_task.awaited = true;
				// Mark nested loads with the same task id as awaited.
				for (KeyValue<String, ResourceLoader::ThreadLoadTask> &E : thread_load_tasks) {
					if (E.value.task_id == load_task.task_id) {
						E.value.awaited = true;
					}
				}

				DEV_ASSERT(load_task.status == THREAD_LOAD_FAILED || load_task.status == THREAD_LOAD_LOADED);
			} else if (load_task.need_wait) {
				// Loading thread is main or user thread.
				if (!load_task.cond_var) {
					load_task.cond_var = memnew(ConditionVariable);
				}
				load_task.awaiters_count++;
				do {
					load_task.cond_var->wait(p_thread_load_lock);
					DEV_ASSERT(thread_load_tasks.has(p_load_token.local_path) && p_load_token.get_reference_count());
				} while (load_task.need_wait);
				load_task.awaiters_count--;
				if (load_task.awaiters_count == 0) {
					memdelete(load_task.cond_var);
					load_task.cond_var = nullptr;
				}

				DEV_ASSERT(load_task.status == THREAD_LOAD_FAILED || load_task.status == THREAD_LOAD_LOADED);
			}
		}

		if (cleaning_tasks) {
			load_task.resource = Ref<Resource>();
			load_task.error = FAILED;
		}

		load_task_ptr = &load_task;
	}

	p_thread_load_lock.temp_unlock();

	Ref<Resource> resource = load_task_ptr->resource;
	if (r_error) {
		*r_error = load_task_ptr->error;
	}

	if (resource.is_valid()) {
		if (curr_load_task) {
			// A task awaiting another => Let the awaiter accumulate the resource changed connections.
			DEV_ASSERT(curr_load_task != load_task_ptr);
			for (const ThreadLoadTask::ResourceChangedConnection &rcc : load_task_ptr->resource_changed_connections) {
				curr_load_task->resource_changed_connections.push_back(rcc);
			}
		} else {
			// A leaf task being awaited => Propagate the resource changed connections.
			if (Thread::is_main_thread()) {
				// On the main thread it's safe to migrate the connections to the standard signal mechanism.
				for (const ThreadLoadTask::ResourceChangedConnection &rcc : load_task_ptr->resource_changed_connections) {
					if (rcc.callable.is_valid()) {
						rcc.source->connect_changed(rcc.callable, rcc.flags);
					}
				}
			} else {
				// On non-main threads, we have to queue and call it done when processed.
				if (!load_task_ptr->resource_changed_connections.is_empty()) {
					for (const ThreadLoadTask::ResourceChangedConnection &rcc : load_task_ptr->resource_changed_connections) {
						if (rcc.callable.is_valid()) {
							MessageQueue::get_main_singleton()->push_callable(callable_mp(rcc.source, &Resource::connect_changed).bind(rcc.callable, rcc.flags));
						}
					}
					if (!import_thread) { // Main thread is blocked by initial resource reimport, do not wait.
						CoreBind::Semaphore done;
						MessageQueue::get_main_singleton()->push_callable(callable_mp(&done, &CoreBind::Semaphore::post).bind(1));
						done.wait();
					}
				}
			}
		}
	}

	p_thread_load_lock.temp_relock();

	return resource;
}

bool ResourceLoader::_ensure_load_progress() {
	// Some servers may need a new engine iteration to allow the load to progress.
	// Since the only known one is the rendering server (in single thread mode), let's keep it simple and just sync it.
	// This may be refactored in the future to support other servers and have less coupling.
	if (OS::get_singleton()->is_separate_thread_rendering_enabled()) {
		return false; // Not needed.
	}
	RenderingServer::get_singleton()->sync();
	return true;
}

void ResourceLoader::resource_changed_connect(Resource *p_source, const Callable &p_callable, uint32_t p_flags) {
	print_lt(vformat("%d\t%ud:%s\t" FUNCTION_STR "\t%d", Thread::get_caller_id(), p_source->get_instance_id(), p_source->get_class(), p_callable.get_object_id()));

	MutexLock lock(thread_load_mutex);

	for (const ThreadLoadTask::ResourceChangedConnection &rcc : curr_load_task->resource_changed_connections) {
		if (unlikely(rcc.source == p_source && rcc.callable == p_callable)) {
			return;
		}
	}

	ThreadLoadTask::ResourceChangedConnection rcc;
	rcc.source = p_source;
	rcc.callable = p_callable;
	rcc.flags = p_flags;
	curr_load_task->resource_changed_connections.push_back(rcc);
}

void ResourceLoader::resource_changed_disconnect(Resource *p_source, const Callable &p_callable) {
	print_lt(vformat("%d\t%ud:%s\t" FUNCTION_STR "t%d", Thread::get_caller_id(), p_source->get_instance_id(), p_source->get_class(), p_callable.get_object_id()));

	MutexLock lock(thread_load_mutex);

	for (uint32_t i = 0; i < curr_load_task->resource_changed_connections.size(); ++i) {
		const ThreadLoadTask::ResourceChangedConnection &rcc = curr_load_task->resource_changed_connections[i];
		if (unlikely(rcc.source == p_source && rcc.callable == p_callable)) {
			curr_load_task->resource_changed_connections.remove_at_unordered(i);
			return;
		}
	}
}

void ResourceLoader::resource_changed_emit(Resource *p_source) {
	print_lt(vformat("%d\t%ud:%s\t" FUNCTION_STR, Thread::get_caller_id(), p_source->get_instance_id(), p_source->get_class()));

	MutexLock lock(thread_load_mutex);

	for (const ThreadLoadTask::ResourceChangedConnection &rcc : curr_load_task->resource_changed_connections) {
		if (unlikely(rcc.source == p_source)) {
			rcc.callable.call();
		}
	}
}

Ref<Resource> ResourceLoader::ensure_resource_ref_override_for_outer_load(const String &p_path, const String &p_res_type) {
	ERR_FAIL_COND_V(load_nesting == 0, Ref<Resource>()); // It makes no sense to use this from nesting level 0.
	const String &local_path = _validate_local_path(p_path);
	HashMap<String, Ref<Resource>> &overrides = res_ref_overrides[load_nesting - 1];
	HashMap<String, Ref<Resource>>::Iterator E = overrides.find(local_path);
	if (E) {
		return E->value;
	} else {
		Object *obj = ClassDB::instantiate(p_res_type);
		ERR_FAIL_NULL_V(obj, Ref<Resource>());
		Ref<Resource> res(obj);
		if (res.is_null()) {
			memdelete(obj);
			ERR_FAIL_V(Ref<Resource>());
		}
		overrides[local_path] = res;
		return res;
	}
}

Ref<Resource> ResourceLoader::get_resource_ref_override(const String &p_path) {
	DEV_ASSERT(p_path == _validate_local_path(p_path));
	HashMap<int, HashMap<String, Ref<Resource>>>::Iterator E = res_ref_overrides.find(load_nesting);
	if (!E) {
		return nullptr;
	}
	HashMap<String, Ref<Resource>>::Iterator F = E->value.find(p_path);
	if (!F) {
		return nullptr;
	}

	return F->value;
}

bool ResourceLoader::exists(const String &p_path, const String &p_type_hint) {
	String local_path = _validate_local_path(p_path);

	if (ResourceCache::has(local_path)) {
		return true; // If cached, it probably exists
	}

	bool xl_remapped = false;
	String path = _path_remap(local_path, &xl_remapped);

	// Try all loaders and pick the first match for the type hint
	for (int i = 0; i < loader_count; i++) {
		if (!loader[i]->recognize_path(path, p_type_hint)) {
			continue;
		}

		if (loader[i]->exists(path)) {
			return true;
		}
	}

	return false;
}

void ResourceLoader::add_resource_format_loader(Ref<ResourceFormatLoader> p_format_loader, bool p_at_front) {
	ERR_FAIL_COND(p_format_loader.is_null());
	ERR_FAIL_COND(loader_count >= MAX_LOADERS);

	if (p_at_front) {
		for (int i = loader_count; i > 0; i--) {
			loader[i] = loader[i - 1];
		}
		loader[0] = p_format_loader;
		loader_count++;
	} else {
		loader[loader_count++] = p_format_loader;
	}
}

void ResourceLoader::remove_resource_format_loader(Ref<ResourceFormatLoader> p_format_loader) {
	ERR_FAIL_COND(p_format_loader.is_null());

	// Find loader
	int i = 0;
	for (; i < loader_count; ++i) {
		if (loader[i] == p_format_loader) {
			break;
		}
	}

	ERR_FAIL_COND(i >= loader_count); // Not found

	// Shift next loaders up
	for (; i < loader_count - 1; ++i) {
		loader[i] = loader[i + 1];
	}
	loader[loader_count - 1].unref();
	--loader_count;
}

int ResourceLoader::get_import_order(const String &p_path) {
	String local_path = _path_remap(_validate_local_path(p_path));

	for (int i = 0; i < loader_count; i++) {
		if (!loader[i]->recognize_path(local_path)) {
			continue;
		}

		return loader[i]->get_import_order(p_path);
	}

	return 0;
}

String ResourceLoader::get_import_group_file(const String &p_path) {
	String local_path = _path_remap(_validate_local_path(p_path));

	for (int i = 0; i < loader_count; i++) {
		if (!loader[i]->recognize_path(local_path)) {
			continue;
		}

		return loader[i]->get_import_group_file(p_path);
	}

	return String(); //not found
}

bool ResourceLoader::is_import_valid(const String &p_path) {
	String local_path = _path_remap(_validate_local_path(p_path));

	for (int i = 0; i < loader_count; i++) {
		if (!loader[i]->recognize_path(local_path)) {
			continue;
		}

		return loader[i]->is_import_valid(p_path);
	}

	return false; //not found
}

bool ResourceLoader::is_imported(const String &p_path) {
	String local_path = _path_remap(_validate_local_path(p_path));

	for (int i = 0; i < loader_count; i++) {
		if (!loader[i]->recognize_path(local_path)) {
			continue;
		}

		return loader[i]->is_imported(p_path);
	}

	return false; //not found
}

void ResourceLoader::get_dependencies(const String &p_path, List<String> *p_dependencies, bool p_add_types) {
	String local_path = _path_remap(_validate_local_path(p_path));

	for (int i = 0; i < loader_count; i++) {
		if (!loader[i]->recognize_path(local_path)) {
			continue;
		}

		loader[i]->get_dependencies(local_path, p_dependencies, p_add_types);
	}
}

Error ResourceLoader::rename_dependencies(const String &p_path, const HashMap<String, String> &p_map) {
	String local_path = _path_remap(_validate_local_path(p_path));

	for (int i = 0; i < loader_count; i++) {
		if (!loader[i]->recognize_path(local_path)) {
			continue;
		}

		return loader[i]->rename_dependencies(local_path, p_map);
	}

	return OK; // ??
}

void ResourceLoader::get_classes_used(const String &p_path, HashSet<StringName> *r_classes) {
	String local_path = _validate_local_path(p_path);

	for (int i = 0; i < loader_count; i++) {
		if (!loader[i]->recognize_path(local_path)) {
			continue;
		}

		return loader[i]->get_classes_used(p_path, r_classes);
	}
}

String ResourceLoader::get_resource_type(const String &p_path) {
	String local_path = _validate_local_path(p_path);

	for (int i = 0; i < loader_count; i++) {
		String result = loader[i]->get_resource_type(local_path);
		if (!result.is_empty()) {
			return result;
		}
	}

	return "";
}

String ResourceLoader::get_resource_script_class(const String &p_path) {
	String local_path = _validate_local_path(p_path);

	for (int i = 0; i < loader_count; i++) {
		String result = loader[i]->get_resource_script_class(local_path);
		if (!result.is_empty()) {
			return result;
		}
	}

	return "";
}

ResourceUID::ID ResourceLoader::get_resource_uid(const String &p_path) {
	String local_path = _validate_local_path(p_path);

	for (int i = 0; i < loader_count; i++) {
		ResourceUID::ID id = loader[i]->get_resource_uid(local_path);
		if (id != ResourceUID::INVALID_ID) {
			return id;
		}
	}

	return ResourceUID::INVALID_ID;
}

bool ResourceLoader::has_custom_uid_support(const String &p_path) {
	String local_path = _validate_local_path(p_path);

	for (int i = 0; i < loader_count; i++) {
		if (!loader[i]->recognize_path(local_path)) {
			continue;
		}
		if (loader[i]->has_custom_uid_support()) {
			return true;
		}
	}

	return false;
}

bool ResourceLoader::should_create_uid_file(const String &p_path) {
	const String local_path = _validate_local_path(p_path);
	if (FileAccess::exists(local_path + ".uid")) {
		return false;
	}

	for (int i = 0; i < loader_count; i++) {
		if (loader[i]->recognize_path(local_path)) {
			return !loader[i]->has_custom_uid_support();
		}
	}
	return false;
}

String ResourceLoader::_path_remap(const String &p_path, bool *r_translation_remapped) {
	String new_path = p_path;

	if (translation_remaps.has(p_path)) {
		// translation_remaps has the following format:
		//   { "res://path.png": PackedStringArray( "res://path-ru.png:ru", "res://path-de.png:de" ) }

		// To find the path of the remapped resource, we extract the locale name after
		// the last ':' to match the project locale.

		// An extra remap may still be necessary afterwards due to the text -> binary converter on export.

		String locale = TranslationServer::get_singleton()->get_locale();
		ERR_FAIL_COND_V_MSG(locale.length() < 2, p_path, vformat("Could not remap path '%s' for translation as configured locale '%s' is invalid.", p_path, locale));

		Vector<String> &res_remaps = *translation_remaps.getptr(new_path);

		int best_score = 0;
		for (int i = 0; i < res_remaps.size(); i++) {
			int split = res_remaps[i].rfind_char(':');
			if (split == -1) {
				continue;
			}
			String l = res_remaps[i].substr(split + 1).strip_edges();
			int score = TranslationServer::get_singleton()->compare_locales(locale, l);
			if (score > 0 && score >= best_score) {
				new_path = res_remaps[i].left(split);
				best_score = score;
				if (score == 10) {
					break; // Exact match, skip the rest.
				}
			}
		}

		if (r_translation_remapped) {
			*r_translation_remapped = true;
		}

		// Fallback to p_path if new_path does not exist.
		if (!FileAccess::exists(new_path + ".import") && !FileAccess::exists(new_path)) {
			WARN_PRINT(vformat("Translation remap '%s' does not exist. Falling back to '%s'.", new_path, p_path));
			new_path = p_path;
		}
	}

	if (path_remaps.has(new_path)) {
		new_path = path_remaps[new_path];
	} else {
		// Try file remap.
		// Usually, there's no remap file and FileAccess::exists() is faster than FileAccess::open().
		new_path = ResourceUID::ensure_path(new_path);
		if (FileAccess::exists(new_path + ".remap")) {
			Error err;
			Ref<FileAccess> f = FileAccess::open(new_path + ".remap", FileAccess::READ, &err);
			if (f.is_valid()) {
				VariantParser::StreamFile stream;
				stream.f = f;

				String assign;
				Variant value;
				VariantParser::Tag next_tag;

				int lines = 0;
				String error_text;
				while (true) {
					assign = Variant();
					next_tag.fields.clear();
					next_tag.name = String();

					err = VariantParser::parse_tag_assign_eof(&stream, lines, error_text, next_tag, assign, value, nullptr, true);
					if (err == ERR_FILE_EOF) {
						break;
					} else if (err != OK) {
						ERR_PRINT(vformat("Parse error: %s.remap:%d error: %s.", p_path, lines, error_text));
						break;
					}

					if (assign == "path") {
						new_path = value;
						break;
					} else if (next_tag.name != "remap") {
						break;
					}
				}
			}
		}
	}

	return new_path;
}

String ResourceLoader::import_remap(const String &p_path) {
	if (ResourceFormatImporter::get_singleton()->recognize_path(p_path)) {
		return ResourceFormatImporter::get_singleton()->get_internal_resource_path(p_path);
	}

	return p_path;
}

String ResourceLoader::path_remap(const String &p_path) {
	return _path_remap(p_path);
}

void ResourceLoader::reload_translation_remaps() {
	List<Resource *> to_reload;

	{
<<<<<<< HEAD
		MutexLock lock(ResourceCache::resources_mutex);
=======
		MutexLock lock(ResourceCache::lock);
>>>>>>> 0fcc1985
		SelfList<Resource> *E = remapped_list.first();

		while (E) {
			to_reload.push_back(E->self());
			E = E->next();
		}
	}

	//now just make sure to not delete any of these resources while changing locale..
	while (to_reload.front()) {
		to_reload.front()->get()->reload_from_file();
		to_reload.pop_front();
	}
}

void ResourceLoader::load_translation_remaps() {
	if (!ProjectSettings::get_singleton()->has_setting("internationalization/locale/translation_remaps")) {
		return;
	}

	Dictionary remaps = GLOBAL_GET("internationalization/locale/translation_remaps");
	for (const KeyValue<Variant, Variant> &kv : remaps) {
		Array langs = kv.value;
		Vector<String> lang_remaps;
		lang_remaps.resize(langs.size());
		String *lang_remaps_ptrw = lang_remaps.ptrw();
		for (const Variant &lang : langs) {
			*lang_remaps_ptrw++ = lang;
		}

		translation_remaps[String(kv.key)] = lang_remaps;
	}
}

void ResourceLoader::clear_translation_remaps() {
	translation_remaps.clear();
	while (remapped_list.first() != nullptr) {
		remapped_list.remove(remapped_list.first());
	}
}

void ResourceLoader::clear_thread_load_tasks() {
	// Bring the thing down as quickly as possible without causing deadlocks or leaks.

	MutexLock thread_load_lock(thread_load_mutex);
	cleaning_tasks = true;

	while (true) {
		bool none_running = true;
		if (thread_load_tasks.size()) {
			for (KeyValue<String, ResourceLoader::ThreadLoadTask> &E : thread_load_tasks) {
				if (E.value.status == THREAD_LOAD_IN_PROGRESS) {
					if (E.value.cond_var && E.value.need_wait) {
						E.value.cond_var->notify_all();
					}
					E.value.need_wait = false;
					none_running = false;
				}
			}
		}
		if (none_running) {
			break;
		}
		thread_load_lock.temp_unlock();
		OS::get_singleton()->delay_usec(1000);
		thread_load_lock.temp_relock();
	}

	while (user_load_tokens.begin()) {
		LoadToken *user_token = user_load_tokens.begin()->value;
		user_load_tokens.remove(user_load_tokens.begin());
		DEV_ASSERT(user_token->user_rc > 0 && !user_token->user_path.is_empty());
		user_token->user_path.clear();
		user_token->user_rc = 0;
		user_token->unreference();
	}

	thread_load_tasks.clear();

	cleaning_tasks = false;
}

void ResourceLoader::load_path_remaps() {
	if (!ProjectSettings::get_singleton()->has_setting("path_remap/remapped_paths")) {
		return;
	}

	Vector<String> remaps = GLOBAL_GET("path_remap/remapped_paths");
	int rc = remaps.size();
	ERR_FAIL_COND(rc & 1); //must be even
	const String *r = remaps.ptr();

	for (int i = 0; i < rc; i += 2) {
		path_remaps[r[i]] = r[i + 1];
	}
}

void ResourceLoader::clear_path_remaps() {
	path_remaps.clear();
}

void ResourceLoader::set_load_callback(ResourceLoadedCallback p_callback) {
	_loaded_callback = p_callback;
}

ResourceLoadedCallback ResourceLoader::_loaded_callback = nullptr;

Ref<ResourceFormatLoader> ResourceLoader::_find_custom_resource_format_loader(const String &path) {
	for (int i = 0; i < loader_count; ++i) {
		if (loader[i]->get_script_instance() && loader[i]->get_script_instance()->get_script()->get_path() == path) {
			return loader[i];
		}
	}
	return Ref<ResourceFormatLoader>();
}

bool ResourceLoader::add_custom_resource_format_loader(const String &script_path) {
	if (_find_custom_resource_format_loader(script_path).is_valid()) {
		return false;
	}

	Ref<Resource> res = ResourceLoader::load(script_path);
	ERR_FAIL_COND_V(res.is_null(), false);
	ERR_FAIL_COND_V(!res->is_class("Script"), false);

	Ref<Script> s = res;
	StringName ibt = s->get_instance_base_type();
	bool valid_type = ClassDB::is_parent_class(ibt, "ResourceFormatLoader");
	ERR_FAIL_COND_V_MSG(!valid_type, false, vformat("Failed to add a custom resource loader, script '%s' does not inherit 'ResourceFormatLoader'.", script_path));

	Object *obj = ClassDB::instantiate(ibt);
	ERR_FAIL_NULL_V_MSG(obj, false, vformat("Failed to add a custom resource loader, cannot instantiate '%s'.", ibt));

	Ref<ResourceFormatLoader> crl = Object::cast_to<ResourceFormatLoader>(obj);
	crl->set_script(s);
	ResourceLoader::add_resource_format_loader(crl);

	return true;
}

void ResourceLoader::set_create_missing_resources_if_class_unavailable(bool p_enable) {
	create_missing_resources_if_class_unavailable = p_enable;
}

void ResourceLoader::add_custom_loaders() {
	// Custom loaders registration exploits global class names

	String custom_loader_base_class = ResourceFormatLoader::get_class_static();

	List<StringName> global_classes;
	ScriptServer::get_global_class_list(&global_classes);

	for (const StringName &class_name : global_classes) {
		StringName base_class = ScriptServer::get_global_class_native_base(class_name);

		if (base_class == custom_loader_base_class) {
			String path = ScriptServer::get_global_class_path(class_name);
			add_custom_resource_format_loader(path);
		}
	}
}

void ResourceLoader::remove_custom_loaders() {
	Vector<Ref<ResourceFormatLoader>> custom_loaders;
	for (int i = 0; i < loader_count; ++i) {
		if (loader[i]->get_script_instance()) {
			custom_loaders.push_back(loader[i]);
		}
	}

	for (int i = 0; i < custom_loaders.size(); ++i) {
		remove_resource_format_loader(custom_loaders[i]);
	}
}

bool ResourceLoader::is_cleaning_tasks() {
	MutexLock lock(thread_load_mutex);
	return cleaning_tasks;
}

Vector<String> ResourceLoader::list_directory(const String &p_directory) {
	RBSet<String> files_found;
	Ref<DirAccess> dir = DirAccess::open(p_directory);
	if (dir.is_null()) {
		return Vector<String>();
	}

	Error err = dir->list_dir_begin();
	if (err != OK) {
		return Vector<String>();
	}

	String d = dir->get_next();
	while (!d.is_empty()) {
		bool recognized = false;
		if (dir->current_is_dir()) {
			if (d != "." && d != "..") {
				d += "/";
				recognized = true;
			}
		} else {
			if (d.ends_with(".import") || d.ends_with(".remap") || d.ends_with(".uid")) {
				d = d.substr(0, d.rfind_char('.'));
			}

			if (d.ends_with(".gdc")) {
				d = d.substr(0, d.rfind_char('.'));
				d += ".gd";
			}

			const String full_path = p_directory.path_join(d);
			// Try all loaders and pick the first match for the type hint.
			for (int i = 0; i < loader_count; i++) {
				if (loader[i]->recognize_path(full_path)) {
					recognized = true;
					break;
				}
			}
		}

		if (recognized) {
			files_found.insert(d);
		}
		d = dir->get_next();
	}

	Vector<String> ret;
	for (const String &f : files_found) {
		ret.push_back(f);
	}

	return ret;
}

void ResourceLoader::initialize() {}

void ResourceLoader::finalize() {}

ResourceLoadErrorNotify ResourceLoader::err_notify = nullptr;
DependencyErrorNotify ResourceLoader::dep_err_notify = nullptr;

bool ResourceLoader::create_missing_resources_if_class_unavailable = false;
bool ResourceLoader::abort_on_missing_resource = true;
bool ResourceLoader::timestamp_on_load = false;

thread_local bool ResourceLoader::import_thread = false;
thread_local int ResourceLoader::load_nesting = 0;
thread_local Vector<String> ResourceLoader::load_paths_stack;
thread_local HashMap<int, HashMap<String, Ref<Resource>>> ResourceLoader::res_ref_overrides;
thread_local ResourceLoader::ThreadLoadTask *ResourceLoader::curr_load_task = nullptr;

SafeBinaryMutex<ResourceLoader::BINARY_MUTEX_TAG> &_get_res_loader_mutex() {
	return ResourceLoader::thread_load_mutex;
}

template <>
thread_local SafeBinaryMutex<ResourceLoader::BINARY_MUTEX_TAG>::TLSData SafeBinaryMutex<ResourceLoader::BINARY_MUTEX_TAG>::tls_data(_get_res_loader_mutex());
SafeBinaryMutex<ResourceLoader::BINARY_MUTEX_TAG> ResourceLoader::thread_load_mutex;
HashMap<String, ResourceLoader::ThreadLoadTask> ResourceLoader::thread_load_tasks;
bool ResourceLoader::cleaning_tasks = false;

HashMap<String, ResourceLoader::LoadToken *> ResourceLoader::user_load_tokens;

SelfList<Resource>::List ResourceLoader::remapped_list;
HashMap<String, Vector<String>> ResourceLoader::translation_remaps;
HashMap<String, String> ResourceLoader::path_remaps;

ResourceLoaderImport ResourceLoader::import = nullptr;<|MERGE_RESOLUTION|>--- conflicted
+++ resolved
@@ -1337,11 +1337,7 @@
 	List<Resource *> to_reload;
 
 	{
-<<<<<<< HEAD
 		MutexLock lock(ResourceCache::resources_mutex);
-=======
-		MutexLock lock(ResourceCache::lock);
->>>>>>> 0fcc1985
 		SelfList<Resource> *E = remapped_list.first();
 
 		while (E) {
