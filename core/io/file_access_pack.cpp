--- conflicted
+++ resolved
@@ -176,14 +176,10 @@
 		uint64_t size = f->get_64();
 		uint8_t md5[16];
 		f->get_buffer(md5,16);
-<<<<<<< HEAD
-
 #ifdef WIN32
         wprintf(L" >> %s : %s\n", p_path.c_str(), path.c_str());
 #endif // WIN32
 
-=======
->>>>>>> bdb5d68e
 		PackedData::get_singleton()->add_path(p_path, path, ofs, size, md5,this);
 	};
 
