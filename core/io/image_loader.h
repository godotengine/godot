--- conflicted
+++ resolved
@@ -70,16 +70,8 @@
 
 class ImageLoader {
 
-<<<<<<< HEAD
 	static Vector<ImageFormatLoader *> loader;
-=======
-	enum {
-		MAX_LOADERS = 8
-	};
 	friend class ResourceFormatLoaderImage;
-	static ImageFormatLoader *loader[MAX_LOADERS];
-	static int loader_count;
->>>>>>> 34e58fd8
 
 protected:
 public:
@@ -92,7 +84,7 @@
 
 	static const Vector<ImageFormatLoader *> &get_image_format_loaders();
 
-    static void cleanup();
+	static void cleanup();
 };
 
 class ResourceFormatLoaderImage : public ResourceFormatLoader {
