/**************************************************************************/
/*  resource.h                                                            */
/**************************************************************************/
/*                         This file is part of:                          */
/*                             GODOT ENGINE                               */
/*                        https://godotengine.org                         */
/**************************************************************************/
/* Copyright (c) 2014-present Godot Engine contributors (see AUTHORS.md). */
/* Copyright (c) 2007-2014 Juan Linietsky, Ariel Manzur.                  */
/*                                                                        */
/* Permission is hereby granted, free of charge, to any person obtaining  */
/* a copy of this software and associated documentation files (the        */
/* "Software"), to deal in the Software without restriction, including    */
/* without limitation the rights to use, copy, modify, merge, publish,    */
/* distribute, sublicense, and/or sell copies of the Software, and to     */
/* permit persons to whom the Software is furnished to do so, subject to  */
/* the following conditions:                                              */
/*                                                                        */
/* The above copyright notice and this permission notice shall be         */
/* included in all copies or substantial portions of the Software.        */
/*                                                                        */
/* THE SOFTWARE IS PROVIDED "AS IS", WITHOUT WARRANTY OF ANY KIND,        */
/* EXPRESS OR IMPLIED, INCLUDING BUT NOT LIMITED TO THE WARRANTIES OF     */
/* MERCHANTABILITY, FITNESS FOR A PARTICULAR PURPOSE AND NONINFRINGEMENT. */
/* IN NO EVENT SHALL THE AUTHORS OR COPYRIGHT HOLDERS BE LIABLE FOR ANY   */
/* CLAIM, DAMAGES OR OTHER LIABILITY, WHETHER IN AN ACTION OF CONTRACT,   */
/* TORT OR OTHERWISE, ARISING FROM, OUT OF OR IN CONNECTION WITH THE      */
/* SOFTWARE OR THE USE OR OTHER DEALINGS IN THE SOFTWARE.                 */
/**************************************************************************/

#pragma once

#include "core/io/resource_uid.h"
#include "core/object/class_db.h"
#include "core/object/gdvirtual.gen.inc"
#include "core/object/ref_counted.h"
#include "core/templates/safe_refcount.h"
#include "core/templates/self_list.h"

class Node;

#define RES_BASE_EXTENSION(m_ext)                                        \
public:                                                                  \
	static void register_custom_data_to_otdb() {                         \
		ClassDB::add_resource_base_extension(m_ext, get_class_static()); \
	}                                                                    \
	virtual String get_base_extension() const override {                 \
		return m_ext;                                                    \
	}                                                                    \
                                                                         \
private:

class Resource : public RefCounted {
	GDCLASS(Resource, RefCounted);

public:
	static void register_custom_data_to_otdb() { ClassDB::add_resource_base_extension("res", get_class_static()); }
	virtual String get_base_extension() const { return "res"; }

private:
	friend class ResBase;
	friend class ResourceCache;

	String name;
	String path_cache;
	String scene_unique_id;

#ifdef TOOLS_ENABLED
	uint64_t last_modified_time = 0;
	uint64_t import_last_modified_time = 0;
	String import_path;
#endif

	enum EmitChangedState {
		EMIT_CHANGED_UNBLOCKED,
		EMIT_CHANGED_BLOCKED,
		EMIT_CHANGED_BLOCKED_PENDING_EMIT,
	};
	EmitChangedState emit_changed_state = EMIT_CHANGED_UNBLOCKED;
	bool local_to_scene = false;
	friend class SceneState;
	Node *local_scene = nullptr;

	SelfList<Resource> remapped_list;

	void _dupe_sub_resources(Variant &r_variant, Node *p_for_scene, HashMap<Ref<Resource>, Ref<Resource>> &p_remap_cache);
	void _find_sub_resources(const Variant &p_variant, HashSet<Ref<Resource>> &p_resources_found);

protected:
	virtual void _resource_path_changed();
	static void _bind_methods();

	void _block_emit_changed();
	void _unblock_emit_changed();

	void _set_path(const String &p_path);
	void _take_over_path(const String &p_path);

	virtual void reset_local_to_scene();
	GDVIRTUAL0(_setup_local_to_scene);

	GDVIRTUAL0RC(RID, _get_rid);

	GDVIRTUAL1C(_set_path_cache, String);
	GDVIRTUAL0(_reset_state);

public:
	static Node *(*_get_local_scene_func)(); //used by editor
	static void (*_update_configuration_warning)(); //used by editor

	void update_configuration_warning();
	virtual bool editor_can_reload_from_file();
	virtual void reset_state(); //for resources that use variable amount of properties, either via _validate_property or _get_property_list, this function needs to be implemented to correctly clear state
	virtual Error copy_from(const Ref<Resource> &p_resource);
	virtual void reload_from_file();

	void emit_changed();
	void connect_changed(const Callable &p_callable, uint32_t p_flags = 0);
	void disconnect_changed(const Callable &p_callable);

	void set_name(const String &p_name);
	String get_name() const;

	virtual void set_path(const String &p_path, bool p_take_over = false);
	String get_path() const;
	virtual void set_path_cache(const String &p_path); // Set raw path without involving resource cache.
	_FORCE_INLINE_ bool is_built_in() const { return path_cache.is_empty() || path_cache.contains("::") || path_cache.begins_with("local://"); }

	static void seed_scene_unique_id(uint32_t p_seed);
	static String generate_scene_unique_id();
	void set_scene_unique_id(const String &p_id);
	String get_scene_unique_id() const;

	virtual Ref<Resource> duplicate(bool p_subresources = false) const;
	Ref<Resource> duplicate_for_local_scene(Node *p_for_scene, HashMap<Ref<Resource>, Ref<Resource>> &p_remap_cache);
	void configure_for_local_scene(Node *p_for_scene, HashMap<Ref<Resource>, Ref<Resource>> &p_remap_cache);

	void set_local_to_scene(bool p_enable);
	bool is_local_to_scene() const;
	virtual void setup_local_to_scene();

	Node *get_local_scene() const;

#ifdef TOOLS_ENABLED

	virtual uint32_t hash_edited_version_for_preview() const;

	virtual void set_last_modified_time(uint64_t p_time) { last_modified_time = p_time; }
	uint64_t get_last_modified_time() const { return last_modified_time; }

	virtual void set_import_last_modified_time(uint64_t p_time) { import_last_modified_time = p_time; }
	uint64_t get_import_last_modified_time() const { return import_last_modified_time; }

	void set_import_path(const String &p_path) { import_path = p_path; }
	String get_import_path() const { return import_path; }

#endif

	void set_as_translation_remapped(bool p_remapped);

	virtual RID get_rid() const; // some resources may offer conversion to RID

	//helps keep IDs same number when loading/saving scenes. -1 clears ID and it Returns -1 when no id stored
	void set_id_for_path(const String &p_path, const String &p_id);
	String get_id_for_path(const String &p_path) const;

	Resource();
	~Resource();
};

struct EvictionListenRecord {
	void (*listener)(void *p_context, const String &p_path);
	void *context;
};

class ResourceCache {
	friend class Resource;
	friend class ResourceLoader; //need the lock
	static Mutex resources_mutex;
	static HashMap<String, Resource *> resources;
	static Mutex listener_mutex;
	static Vector<EvictionListenRecord> eviction_listeners;
#ifdef TOOLS_ENABLED
	static HashMap<String, HashMap<String, String>> resource_path_cache; // Each tscn has a set of resource paths and IDs.
	static RWLock path_cache_lock;
#endif // TOOLS_ENABLED
	friend void unregister_core_types();
	static void clear();
	friend void register_core_types();

public:
	static bool has(const String &p_path);
	static Ref<Resource> get_ref(const String &p_path);
	static void get_cached_resources(List<Ref<Resource>> *p_resources);
	static int get_cached_resource_count();
<<<<<<< HEAD

	static bool evict(const String &p_path);
	static void listen_for_eviction(void *p_context, void (*p_listener)(void *p_context, const String &p_path));
	static void unlisten_for_eviction(void *p_context);
};

#endif // RESOURCE_H
=======
};
>>>>>>> 0fcc1985
<|MERGE_RESOLUTION|>--- conflicted
+++ resolved
@@ -193,14 +193,8 @@
 	static Ref<Resource> get_ref(const String &p_path);
 	static void get_cached_resources(List<Ref<Resource>> *p_resources);
 	static int get_cached_resource_count();
-<<<<<<< HEAD
 
 	static bool evict(const String &p_path);
 	static void listen_for_eviction(void *p_context, void (*p_listener)(void *p_context, const String &p_path));
 	static void unlisten_for_eviction(void *p_context);
-};
-
-#endif // RESOURCE_H
-=======
-};
->>>>>>> 0fcc1985
+};