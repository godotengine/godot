--- conflicted
+++ resolved
@@ -76,11 +76,7 @@
 	}
 
 	{
-<<<<<<< HEAD
 		MutexLock lock(ResourceCache::resources_mutex);
-=======
-		MutexLock lock(ResourceCache::lock);
->>>>>>> 0fcc1985
 
 		if (!path_cache.is_empty()) {
 			ResourceCache::resources.erase(path_cache);
@@ -95,11 +91,7 @@
 				existing->path_cache = String();
 				ResourceCache::resources.erase(p_path);
 			} else {
-<<<<<<< HEAD
-				ERR_FAIL_MSG("Another resource is loaded from path '" + p_path + "' (possible cyclic resource inclusion).");
-=======
 				ERR_FAIL_MSG(vformat("Another resource is loaded from path '%s' (possible cyclic resource inclusion).", p_path));
->>>>>>> 0fcc1985
 			}
 		}
 
@@ -525,11 +517,7 @@
 		return;
 	}
 
-<<<<<<< HEAD
 	MutexLock lock(ResourceCache::resources_mutex);
-=======
-	MutexLock lock(ResourceCache::lock);
->>>>>>> 0fcc1985
 
 	if (p_remapped) {
 		ResourceLoader::remapped_list.add(&remapped_list);
@@ -619,10 +607,6 @@
 	}
 	MutexLock lock(ResourceCache::resources_mutex);
 
-<<<<<<< HEAD
-=======
-	MutexLock lock(ResourceCache::lock);
->>>>>>> 0fcc1985
 	// Only unregister from the cache if this is the actual resource listed there.
 	// (Other resources can have the same value in `path_cache` if loaded with `CACHE_IGNORE`.)
 	HashMap<String, Resource *>::Iterator E = ResourceCache::resources.find(path_cache);
@@ -660,28 +644,17 @@
 }
 
 bool ResourceCache::has(const String &p_path) {
-<<<<<<< HEAD
 	MutexLock lock(resources_mutex);
-=======
-	Resource **res = nullptr;
->>>>>>> 0fcc1985
-
-	{
-		MutexLock mutex_lock(lock);
-
-		res = resources.getptr(p_path);
-
-<<<<<<< HEAD
-=======
-		if (res && (*res)->get_reference_count() == 0) {
-			// This resource is in the process of being deleted, ignore its existence.
-			(*res)->path_cache = String();
-			resources.erase(p_path);
-			res = nullptr;
-		}
-	}
-
->>>>>>> 0fcc1985
+  
+	Resource **res = resources.getptr(p_path);
+
+  if (res && (*res)->get_reference_count() == 0) {
+    // This resource is in the process of being deleted, ignore its existence.
+    (*res)->path_cache = String();
+    resources.erase(p_path);
+    res = nullptr;
+  }
+
 	if (!res) {
 		return false;
 	}
@@ -707,17 +680,10 @@
 }
 
 Ref<Resource> ResourceCache::get_ref(const String &p_path) {
-<<<<<<< HEAD
-	MutexLock lock(resources_mutex);
-
-	Ref<Resource> ref;
-	Resource **res = resources.getptr(p_path);
-=======
 	Ref<Resource> ref;
 	{
-		MutexLock mutex_lock(lock);
+		MutexLock lock(resources_mutex);
 		Resource **res = resources.getptr(p_path);
->>>>>>> 0fcc1985
 
 		if (res) {
 			ref = Ref<Resource>(*res);
@@ -735,11 +701,7 @@
 }
 
 void ResourceCache::get_cached_resources(List<Ref<Resource>> *p_resources) {
-<<<<<<< HEAD
 	MutexLock lock(resources_mutex);
-=======
-	MutexLock mutex_lock(lock);
->>>>>>> 0fcc1985
 
 	LocalVector<String> to_remove;
 
@@ -762,7 +724,6 @@
 }
 
 int ResourceCache::get_cached_resource_count() {
-<<<<<<< HEAD
 	MutexLock lock(resources_mutex);
 	return resources.size();
 }
@@ -788,8 +749,4 @@
 		}
 		++i;
 	}
-=======
-	MutexLock mutex_lock(lock);
-	return resources.size();
->>>>>>> 0fcc1985
 }