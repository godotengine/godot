/**************************************************************************/
/*  core_string_names.h                                                   */
/**************************************************************************/
/*                         This file is part of:                          */
/*                             GODOT ENGINE                               */
/*                        https://godotengine.org                         */
/**************************************************************************/
/* Copyright (c) 2014-present Godot Engine contributors (see AUTHORS.md). */
/* Copyright (c) 2007-2014 Juan Linietsky, Ariel Manzur.                  */
/*                                                                        */
/* Permission is hereby granted, free of charge, to any person obtaining  */
/* a copy of this software and associated documentation files (the        */
/* "Software"), to deal in the Software without restriction, including    */
/* without limitation the rights to use, copy, modify, merge, publish,    */
/* distribute, sublicense, and/or sell copies of the Software, and to     */
/* permit persons to whom the Software is furnished to do so, subject to  */
/* the following conditions:                                              */
/*                                                                        */
/* The above copyright notice and this permission notice shall be         */
/* included in all copies or substantial portions of the Software.        */
/*                                                                        */
/* THE SOFTWARE IS PROVIDED "AS IS", WITHOUT WARRANTY OF ANY KIND,        */
/* EXPRESS OR IMPLIED, INCLUDING BUT NOT LIMITED TO THE WARRANTIES OF     */
/* MERCHANTABILITY, FITNESS FOR A PARTICULAR PURPOSE AND NONINFRINGEMENT. */
/* IN NO EVENT SHALL THE AUTHORS OR COPYRIGHT HOLDERS BE LIABLE FOR ANY   */
/* CLAIM, DAMAGES OR OTHER LIABILITY, WHETHER IN AN ACTION OF CONTRACT,   */
/* TORT OR OTHERWISE, ARISING FROM, OUT OF OR IN CONNECTION WITH THE      */
/* SOFTWARE OR THE USE OR OTHER DEALINGS IN THE SOFTWARE.                 */
/**************************************************************************/

#ifndef CORE_STRING_NAMES_H
#define CORE_STRING_NAMES_H

#include "core/string/string_name.h"

class CoreStringNames {
	inline static CoreStringNames *singleton = nullptr;

public:
	static void create() { singleton = memnew(CoreStringNames); }
	static void free() {
		memdelete(singleton);
		singleton = nullptr;
	}

	_FORCE_INLINE_ static CoreStringNames *get_singleton() { return singleton; }

<<<<<<< HEAD
	static CoreStringNames *singleton;

	StringName free_; // "free", conflict with C++ keyword.
	StringName changed;
	StringName _master_script;
	StringName script;
	StringName script_changed;
	StringName _iter_init;
	StringName _iter_next;
	StringName _iter_get;
	StringName get_rid;
	StringName _to_string;
	StringName _custom_features;
=======
	const StringName free_ = StaticCString::create("free"); // free would conflict with C++ keyword.
	const StringName changed = StaticCString::create("changed");
	const StringName script = StaticCString::create("script");
	const StringName script_changed = StaticCString::create("script_changed");
	const StringName _iter_init = StaticCString::create("_iter_init");
	const StringName _iter_next = StaticCString::create("_iter_next");
	const StringName _iter_get = StaticCString::create("_iter_get");
	const StringName get_rid = StaticCString::create("get_rid");
	const StringName _to_string = StaticCString::create("_to_string");
	const StringName _custom_features = StaticCString::create("_custom_features");
>>>>>>> a372214a

	const StringName x = StaticCString::create("x");
	const StringName y = StaticCString::create("y");
	const StringName z = StaticCString::create("z");
	const StringName w = StaticCString::create("w");
	const StringName r = StaticCString::create("r");
	const StringName g = StaticCString::create("g");
	const StringName b = StaticCString::create("b");
	const StringName a = StaticCString::create("a");
	const StringName position = StaticCString::create("position");
	const StringName size = StaticCString::create("size");
	const StringName end = StaticCString::create("end");
	const StringName basis = StaticCString::create("basis");
	const StringName origin = StaticCString::create("origin");
	const StringName normal = StaticCString::create("normal");
	const StringName d = StaticCString::create("d");
	const StringName h = StaticCString::create("h");
	const StringName s = StaticCString::create("s");
	const StringName v = StaticCString::create("v");
	const StringName r8 = StaticCString::create("r8");
	const StringName g8 = StaticCString::create("g8");
	const StringName b8 = StaticCString::create("b8");
	const StringName a8 = StaticCString::create("a8");

	const StringName call = StaticCString::create("call");
	const StringName call_deferred = StaticCString::create("call_deferred");
	const StringName bind = StaticCString::create("bind");
	const StringName notification = StaticCString::create("notification");
	const StringName property_list_changed = StaticCString::create("property_list_changed");
};

#define CoreStringName(m_name) CoreStringNames::get_singleton()->m_name

#endif // CORE_STRING_NAMES_H<|MERGE_RESOLUTION|>--- conflicted
+++ resolved
@@ -45,21 +45,6 @@
 
 	_FORCE_INLINE_ static CoreStringNames *get_singleton() { return singleton; }
 
-<<<<<<< HEAD
-	static CoreStringNames *singleton;
-
-	StringName free_; // "free", conflict with C++ keyword.
-	StringName changed;
-	StringName _master_script;
-	StringName script;
-	StringName script_changed;
-	StringName _iter_init;
-	StringName _iter_next;
-	StringName _iter_get;
-	StringName get_rid;
-	StringName _to_string;
-	StringName _custom_features;
-=======
 	const StringName free_ = StaticCString::create("free"); // free would conflict with C++ keyword.
 	const StringName changed = StaticCString::create("changed");
 	const StringName script = StaticCString::create("script");
@@ -70,7 +55,6 @@
 	const StringName get_rid = StaticCString::create("get_rid");
 	const StringName _to_string = StaticCString::create("_to_string");
 	const StringName _custom_features = StaticCString::create("_custom_features");
->>>>>>> a372214a
 
 	const StringName x = StaticCString::create("x");
 	const StringName y = StaticCString::create("y");
