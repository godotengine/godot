/*************************************************************************/
/*  core_bind.cpp                                                        */
/*************************************************************************/
/*                       This file is part of:                           */
/*                           GODOT ENGINE                                */
/*                      https://godotengine.org                          */
/*************************************************************************/
/* Copyright (c) 2007-2020 Juan Linietsky, Ariel Manzur.                 */
/* Copyright (c) 2014-2020 Godot Engine contributors (cf. AUTHORS.md).   */
/*                                                                       */
/* Permission is hereby granted, free of charge, to any person obtaining */
/* a copy of this software and associated documentation files (the       */
/* "Software"), to deal in the Software without restriction, including   */
/* without limitation the rights to use, copy, modify, merge, publish,   */
/* distribute, sublicense, and/or sell copies of the Software, and to    */
/* permit persons to whom the Software is furnished to do so, subject to */
/* the following conditions:                                             */
/*                                                                       */
/* The above copyright notice and this permission notice shall be        */
/* included in all copies or substantial portions of the Software.       */
/*                                                                       */
/* THE SOFTWARE IS PROVIDED "AS IS", WITHOUT WARRANTY OF ANY KIND,       */
/* EXPRESS OR IMPLIED, INCLUDING BUT NOT LIMITED TO THE WARRANTIES OF    */
/* MERCHANTABILITY, FITNESS FOR A PARTICULAR PURPOSE AND NONINFRINGEMENT.*/
/* IN NO EVENT SHALL THE AUTHORS OR COPYRIGHT HOLDERS BE LIABLE FOR ANY  */
/* CLAIM, DAMAGES OR OTHER LIABILITY, WHETHER IN AN ACTION OF CONTRACT,  */
/* TORT OR OTHERWISE, ARISING FROM, OUT OF OR IN CONNECTION WITH THE     */
/* SOFTWARE OR THE USE OR OTHER DEALINGS IN THE SOFTWARE.                */
/*************************************************************************/

#include "core_bind.h"

#include "core/crypto/crypto_core.h"
#include "core/debugger/engine_debugger.h"
#include "core/io/file_access_compressed.h"
#include "core/io/file_access_encrypted.h"
#include "core/io/json.h"
#include "core/io/marshalls.h"
#include "core/math/geometry_2d.h"
#include "core/math/geometry_3d.h"
#include "core/os/keyboard.h"
#include "core/os/os.h"
#include "core/project_settings.h"

/**
 *  Time constants borrowed from loc_time.h
 */
#define EPOCH_YR 1970 /* EPOCH = Jan 1 1970 00:00:00 */
#define SECS_DAY (24L * 60L * 60L)
#define LEAPYEAR(year) (!((year) % 4) && (((year) % 100) || !((year) % 400)))
#define YEARSIZE(year) (LEAPYEAR(year) ? 366 : 365)
#define SECOND_KEY "second"
#define MINUTE_KEY "minute"
#define HOUR_KEY "hour"
#define DAY_KEY "day"
#define MONTH_KEY "month"
#define YEAR_KEY "year"
#define WEEKDAY_KEY "weekday"
#define DST_KEY "dst"

/// Table of number of days in each month (for regular year and leap year)
static const unsigned int MONTH_DAYS_TABLE[2][12] = {
	{ 31, 28, 31, 30, 31, 30, 31, 31, 30, 31, 30, 31 },
	{ 31, 29, 31, 30, 31, 30, 31, 31, 30, 31, 30, 31 }
};

////// _ResourceLoader //////

_ResourceLoader *_ResourceLoader::singleton = nullptr;

Error _ResourceLoader::load_threaded_request(const String &p_path, const String &p_type_hint, bool p_use_sub_threads) {
	return ResourceLoader::load_threaded_request(p_path, p_type_hint, p_use_sub_threads);
}

_ResourceLoader::ThreadLoadStatus _ResourceLoader::load_threaded_get_status(const String &p_path, Array r_progress) {
	float progress = 0;
	ResourceLoader::ThreadLoadStatus tls = ResourceLoader::load_threaded_get_status(p_path, &progress);
	r_progress.resize(1);
	r_progress[0] = progress;
	return (ThreadLoadStatus)tls;
}

RES _ResourceLoader::load_threaded_get(const String &p_path) {
	Error error;
	RES res = ResourceLoader::load_threaded_get(p_path, &error);
	return res;
}

RES _ResourceLoader::load(const String &p_path, const String &p_type_hint, bool p_no_cache) {
	Error err = OK;
	RES ret = ResourceLoader::load(p_path, p_type_hint, p_no_cache, &err);

	ERR_FAIL_COND_V_MSG(err != OK, ret, "Error loading resource: '" + p_path + "'.");
	return ret;
}

Vector<String> _ResourceLoader::get_recognized_extensions_for_type(const String &p_type) {
	List<String> exts;
	ResourceLoader::get_recognized_extensions_for_type(p_type, &exts);
	Vector<String> ret;
	for (List<String>::Element *E = exts.front(); E; E = E->next()) {
		ret.push_back(E->get());
	}

	return ret;
}

void _ResourceLoader::set_abort_on_missing_resources(bool p_abort) {
	ResourceLoader::set_abort_on_missing_resources(p_abort);
}

PackedStringArray _ResourceLoader::get_dependencies(const String &p_path) {
	List<String> deps;
	ResourceLoader::get_dependencies(p_path, &deps);

	PackedStringArray ret;
	for (List<String>::Element *E = deps.front(); E; E = E->next()) {
		ret.push_back(E->get());
	}

	return ret;
}

bool _ResourceLoader::has_cached(const String &p_path) {
	String local_path = ProjectSettings::get_singleton()->localize_path(p_path);
	return ResourceCache::has(local_path);
}

bool _ResourceLoader::exists(const String &p_path, const String &p_type_hint) {
	return ResourceLoader::exists(p_path, p_type_hint);
}

void _ResourceLoader::_bind_methods() {
	ClassDB::bind_method(D_METHOD("load_threaded_request", "path", "type_hint", "use_sub_threads"), &_ResourceLoader::load_threaded_request, DEFVAL(""), DEFVAL(false));
	ClassDB::bind_method(D_METHOD("load_threaded_get_status", "path", "progress"), &_ResourceLoader::load_threaded_get_status, DEFVAL(Array()));
	ClassDB::bind_method(D_METHOD("load_threaded_get", "path"), &_ResourceLoader::load_threaded_get);

	ClassDB::bind_method(D_METHOD("load", "path", "type_hint", "no_cache"), &_ResourceLoader::load, DEFVAL(""), DEFVAL(false));
	ClassDB::bind_method(D_METHOD("get_recognized_extensions_for_type", "type"), &_ResourceLoader::get_recognized_extensions_for_type);
	ClassDB::bind_method(D_METHOD("set_abort_on_missing_resources", "abort"), &_ResourceLoader::set_abort_on_missing_resources);
	ClassDB::bind_method(D_METHOD("get_dependencies", "path"), &_ResourceLoader::get_dependencies);
	ClassDB::bind_method(D_METHOD("has_cached", "path"), &_ResourceLoader::has_cached);
	ClassDB::bind_method(D_METHOD("exists", "path", "type_hint"), &_ResourceLoader::exists, DEFVAL(""));

	BIND_ENUM_CONSTANT(THREAD_LOAD_INVALID_RESOURCE);
	BIND_ENUM_CONSTANT(THREAD_LOAD_IN_PROGRESS);
	BIND_ENUM_CONSTANT(THREAD_LOAD_FAILED);
	BIND_ENUM_CONSTANT(THREAD_LOAD_LOADED);
}

////// _ResourceSaver //////

Error _ResourceSaver::save(const String &p_path, const RES &p_resource, SaverFlags p_flags) {
	ERR_FAIL_COND_V_MSG(p_resource.is_null(), ERR_INVALID_PARAMETER, "Can't save empty resource to path '" + String(p_path) + "'.");
	return ResourceSaver::save(p_path, p_resource, p_flags);
}

Vector<String> _ResourceSaver::get_recognized_extensions(const RES &p_resource) {
	ERR_FAIL_COND_V_MSG(p_resource.is_null(), Vector<String>(), "It's not a reference to a valid Resource object.");
	List<String> exts;
	ResourceSaver::get_recognized_extensions(p_resource, &exts);
	Vector<String> ret;
	for (List<String>::Element *E = exts.front(); E; E = E->next()) {
		ret.push_back(E->get());
	}
	return ret;
}

_ResourceSaver *_ResourceSaver::singleton = nullptr;

void _ResourceSaver::_bind_methods() {
	ClassDB::bind_method(D_METHOD("save", "path", "resource", "flags"), &_ResourceSaver::save, DEFVAL(0));
	ClassDB::bind_method(D_METHOD("get_recognized_extensions", "type"), &_ResourceSaver::get_recognized_extensions);

	BIND_ENUM_CONSTANT(FLAG_RELATIVE_PATHS);
	BIND_ENUM_CONSTANT(FLAG_BUNDLE_RESOURCES);
	BIND_ENUM_CONSTANT(FLAG_CHANGE_PATH);
	BIND_ENUM_CONSTANT(FLAG_OMIT_EDITOR_PROPERTIES);
	BIND_ENUM_CONSTANT(FLAG_SAVE_BIG_ENDIAN);
	BIND_ENUM_CONSTANT(FLAG_COMPRESS);
	BIND_ENUM_CONSTANT(FLAG_REPLACE_SUBRESOURCE_PATHS);
}

////// _OS //////

PackedStringArray _OS::get_connected_midi_inputs() {
	return OS::get_singleton()->get_connected_midi_inputs();
}

void _OS::open_midi_inputs() {
	OS::get_singleton()->open_midi_inputs();
}

void _OS::close_midi_inputs() {
	OS::get_singleton()->close_midi_inputs();
}

void _OS::set_use_file_access_save_and_swap(bool p_enable) {
	FileAccess::set_backup_save(p_enable);
}

void _OS::set_low_processor_usage_mode(bool p_enabled) {
	OS::get_singleton()->set_low_processor_usage_mode(p_enabled);
}

bool _OS::is_in_low_processor_usage_mode() const {
	return OS::get_singleton()->is_in_low_processor_usage_mode();
}

void _OS::set_low_processor_usage_mode_sleep_usec(int p_usec) {
	OS::get_singleton()->set_low_processor_usage_mode_sleep_usec(p_usec);
}

int _OS::get_low_processor_usage_mode_sleep_usec() const {
	return OS::get_singleton()->get_low_processor_usage_mode_sleep_usec();
}

String _OS::get_executable_path() const {
	return OS::get_singleton()->get_executable_path();
}

Error _OS::shell_open(String p_uri) {
	if (p_uri.begins_with("res://")) {
		WARN_PRINT("Attempting to open an URL with the \"res://\" protocol. Use `ProjectSettings.globalize_path()` to convert a Godot-specific path to a system path before opening it with `OS.shell_open()`.");
	} else if (p_uri.begins_with("user://")) {
		WARN_PRINT("Attempting to open an URL with the \"user://\" protocol. Use `ProjectSettings.globalize_path()` to convert a Godot-specific path to a system path before opening it with `OS.shell_open()`.");
	}
	return OS::get_singleton()->shell_open(p_uri);
}

int _OS::execute(const String &p_path, const Vector<String> &p_arguments, bool p_blocking, Array p_output, bool p_read_stderr) {
	OS::ProcessID pid = -2;
	int exitcode = 0;
	List<String> args;
	for (int i = 0; i < p_arguments.size(); i++) {
		args.push_back(p_arguments[i]);
	}
	String pipe;
	Error err = OS::get_singleton()->execute(p_path, args, p_blocking, &pid, &pipe, &exitcode, p_read_stderr);
	p_output.clear();
	p_output.push_back(pipe);
	if (err != OK) {
		return -1;
	} else if (p_blocking) {
		return exitcode;
	} else {
		return pid;
	}
}

Error _OS::kill(int p_pid) {
	return OS::get_singleton()->kill(p_pid);
}

int _OS::get_process_id() const {
	return OS::get_singleton()->get_process_id();
}

bool _OS::has_environment(const String &p_var) const {
	return OS::get_singleton()->has_environment(p_var);
}

String _OS::get_environment(const String &p_var) const {
	return OS::get_singleton()->get_environment(p_var);
}

String _OS::get_name() const {
	return OS::get_singleton()->get_name();
}

Vector<String> _OS::get_cmdline_args() {
	List<String> cmdline = OS::get_singleton()->get_cmdline_args();
	Vector<String> cmdlinev;
	for (List<String>::Element *E = cmdline.front(); E; E = E->next()) {
		cmdlinev.push_back(E->get());
	}

	return cmdlinev;
}

String _OS::get_locale() const {
	return OS::get_singleton()->get_locale();
}

String _OS::get_model_name() const {
	return OS::get_singleton()->get_model_name();
}

Error _OS::set_thread_name(const String &p_name) {
	return Thread::set_name(p_name);
}

bool _OS::has_feature(const String &p_feature) const {
	return OS::get_singleton()->has_feature(p_feature);
}

uint64_t _OS::get_static_memory_usage() const {
	return OS::get_singleton()->get_static_memory_usage();
}

uint64_t _OS::get_static_memory_peak_usage() const {
	return OS::get_singleton()->get_static_memory_peak_usage();
}

int _OS::get_exit_code() const {
	return OS::get_singleton()->get_exit_code();
}

void _OS::set_exit_code(int p_code) {
	if (p_code < 0 || p_code > 125) {
		WARN_PRINT("For portability reasons, the exit code should be set between 0 and 125 (inclusive).");
	}

	OS::get_singleton()->set_exit_code(p_code);
}

/**
 *  Get current datetime with consideration for utc and
 *     dst
 */
Dictionary _OS::get_datetime(bool utc) const {
	Dictionary dated = get_date(utc);
	Dictionary timed = get_time(utc);

	List<Variant> keys;
	timed.get_key_list(&keys);

	for (int i = 0; i < keys.size(); i++) {
		dated[keys[i]] = timed[keys[i]];
	}

	return dated;
}

Dictionary _OS::get_date(bool utc) const {
	OS::Date date = OS::get_singleton()->get_date(utc);
	Dictionary dated;
	dated[YEAR_KEY] = date.year;
	dated[MONTH_KEY] = date.month;
	dated[DAY_KEY] = date.day;
	dated[WEEKDAY_KEY] = date.weekday;
	dated[DST_KEY] = date.dst;
	return dated;
}

Dictionary _OS::get_time(bool utc) const {
	OS::Time time = OS::get_singleton()->get_time(utc);
	Dictionary timed;
	timed[HOUR_KEY] = time.hour;
	timed[MINUTE_KEY] = time.min;
	timed[SECOND_KEY] = time.sec;
	return timed;
}

/**
 *  Get an epoch time value from a dictionary of time values
 *  @p datetime must be populated with the following keys:
 *    day, hour, minute, month, second, year. (dst is ignored).
 *
 *    You can pass the output from
 *   get_datetime_from_unix_time directly into this function
 *
 * @param datetime dictionary of date and time values to convert
 *
 * @return epoch calculated
 */
int64_t _OS::get_unix_time_from_datetime(Dictionary datetime) const {
	// Bunch of conversion constants
	static const unsigned int SECONDS_PER_MINUTE = 60;
	static const unsigned int MINUTES_PER_HOUR = 60;
	static const unsigned int HOURS_PER_DAY = 24;
	static const unsigned int SECONDS_PER_HOUR = MINUTES_PER_HOUR * SECONDS_PER_MINUTE;
	static const unsigned int SECONDS_PER_DAY = SECONDS_PER_HOUR * HOURS_PER_DAY;

	// Get all time values from the dictionary, set to zero if it doesn't exist.
	//   Risk incorrect calculation over throwing errors
	unsigned int second = ((datetime.has(SECOND_KEY)) ? static_cast<unsigned int>(datetime[SECOND_KEY]) : 0);
	unsigned int minute = ((datetime.has(MINUTE_KEY)) ? static_cast<unsigned int>(datetime[MINUTE_KEY]) : 0);
	unsigned int hour = ((datetime.has(HOUR_KEY)) ? static_cast<unsigned int>(datetime[HOUR_KEY]) : 0);
	unsigned int day = ((datetime.has(DAY_KEY)) ? static_cast<unsigned int>(datetime[DAY_KEY]) : 1);
	unsigned int month = ((datetime.has(MONTH_KEY)) ? static_cast<unsigned int>(datetime[MONTH_KEY]) : 1);
	unsigned int year = ((datetime.has(YEAR_KEY)) ? static_cast<unsigned int>(datetime[YEAR_KEY]) : 0);

	/// How many days come before each month (0-12)
	static const unsigned short int DAYS_PAST_THIS_YEAR_TABLE[2][13] = {
		/* Normal years.  */
		{ 0, 31, 59, 90, 120, 151, 181, 212, 243, 273, 304, 334, 365 },
		/* Leap years.  */
		{ 0, 31, 60, 91, 121, 152, 182, 213, 244, 274, 305, 335, 366 }
	};

	ERR_FAIL_COND_V_MSG(second > 59, 0, "Invalid second value of: " + itos(second) + ".");

	ERR_FAIL_COND_V_MSG(minute > 59, 0, "Invalid minute value of: " + itos(minute) + ".");

	ERR_FAIL_COND_V_MSG(hour > 23, 0, "Invalid hour value of: " + itos(hour) + ".");

	ERR_FAIL_COND_V_MSG(month > 12 || month == 0, 0, "Invalid month value of: " + itos(month) + ".");

	// Do this check after month is tested as valid
	ERR_FAIL_COND_V_MSG(day > MONTH_DAYS_TABLE[LEAPYEAR(year)][month - 1] || day == 0, 0, "Invalid day value of '" + itos(day) + "' which is larger than '" + itos(MONTH_DAYS_TABLE[LEAPYEAR(year)][month - 1]) + "' or 0.");
	// Calculate all the seconds from months past in this year
	uint64_t SECONDS_FROM_MONTHS_PAST_THIS_YEAR = DAYS_PAST_THIS_YEAR_TABLE[LEAPYEAR(year)][month - 1] * SECONDS_PER_DAY;

	int64_t SECONDS_FROM_YEARS_PAST = 0;
	if (year >= EPOCH_YR) {
		for (unsigned int iyear = EPOCH_YR; iyear < year; iyear++) {
			SECONDS_FROM_YEARS_PAST += YEARSIZE(iyear) * SECONDS_PER_DAY;
		}
	} else {
		for (unsigned int iyear = EPOCH_YR - 1; iyear >= year; iyear--) {
			SECONDS_FROM_YEARS_PAST -= YEARSIZE(iyear) * SECONDS_PER_DAY;
		}
	}

	int64_t epoch =
			second +
			minute * SECONDS_PER_MINUTE +
			hour * SECONDS_PER_HOUR +
			// Subtract 1 from day, since the current day isn't over yet
			//   and we cannot count all 24 hours.
			(day - 1) * SECONDS_PER_DAY +
			SECONDS_FROM_MONTHS_PAST_THIS_YEAR +
			SECONDS_FROM_YEARS_PAST;
	return epoch;
}

/**
 *  Get a dictionary of time values when given epoch time
 *
 *  Dictionary Time values will be a union if values from #get_time
 *    and #get_date dictionaries (with the exception of dst =
 *    day light standard time, as it cannot be determined from epoch)
 *
 * @param unix_time_val epoch time to convert
 *
 * @return dictionary of date and time values
 */
Dictionary _OS::get_datetime_from_unix_time(int64_t unix_time_val) const {
	OS::Date date;
	OS::Time time;

	long dayclock, dayno;
	int year = EPOCH_YR;

	if (unix_time_val >= 0) {
		dayno = unix_time_val / SECS_DAY;
		dayclock = unix_time_val % SECS_DAY;
		/* day 0 was a thursday */
		date.weekday = static_cast<OS::Weekday>((dayno + 4) % 7);
		while (dayno >= YEARSIZE(year)) {
			dayno -= YEARSIZE(year);
			year++;
		}
	} else {
		dayno = (unix_time_val - SECS_DAY + 1) / SECS_DAY;
		dayclock = unix_time_val - dayno * SECS_DAY;
		date.weekday = static_cast<OS::Weekday>(((dayno % 7) + 11) % 7);
		do {
			year--;
			dayno += YEARSIZE(year);
		} while (dayno < 0);
	}

	time.sec = dayclock % 60;
	time.min = (dayclock % 3600) / 60;
	time.hour = dayclock / 3600;
	date.year = year;

	size_t imonth = 0;

	while ((unsigned long)dayno >= MONTH_DAYS_TABLE[LEAPYEAR(year)][imonth]) {
		dayno -= MONTH_DAYS_TABLE[LEAPYEAR(year)][imonth];
		imonth++;
	}

	/// Add 1 to month to make sure months are indexed starting at 1
	date.month = static_cast<OS::Month>(imonth + 1);

	date.day = dayno + 1;

	Dictionary timed;
	timed[HOUR_KEY] = time.hour;
	timed[MINUTE_KEY] = time.min;
	timed[SECOND_KEY] = time.sec;
	timed[YEAR_KEY] = date.year;
	timed[MONTH_KEY] = date.month;
	timed[DAY_KEY] = date.day;
	timed[WEEKDAY_KEY] = date.weekday;

	return timed;
}

Dictionary _OS::get_time_zone_info() const {
	OS::TimeZoneInfo info = OS::get_singleton()->get_time_zone_info();
	Dictionary infod;
	infod["bias"] = info.bias;
	infod["name"] = info.name;
	return infod;
}

double _OS::get_unix_time() const {
	return OS::get_singleton()->get_unix_time();
}

void _OS::delay_usec(uint32_t p_usec) const {
	OS::get_singleton()->delay_usec(p_usec);
}

void _OS::delay_msec(uint32_t p_msec) const {
	OS::get_singleton()->delay_usec(int64_t(p_msec) * 1000);
}

uint32_t _OS::get_ticks_msec() const {
	return OS::get_singleton()->get_ticks_msec();
}

uint64_t _OS::get_ticks_usec() const {
	return OS::get_singleton()->get_ticks_usec();
}

uint32_t _OS::get_splash_tick_msec() const {
	return OS::get_singleton()->get_splash_tick_msec();
}

bool _OS::can_use_threads() const {
	return OS::get_singleton()->can_use_threads();
}

bool _OS::is_userfs_persistent() const {
	return OS::get_singleton()->is_userfs_persistent();
}

int _OS::get_processor_count() const {
	return OS::get_singleton()->get_processor_count();
}

bool _OS::is_stdout_verbose() const {
	return OS::get_singleton()->is_stdout_verbose();
}

void _OS::dump_memory_to_file(const String &p_file) {
	OS::get_singleton()->dump_memory_to_file(p_file.utf8().get_data());
}

struct _OSCoreBindImg {
	String path;
	Size2 size;
	int fmt;
	ObjectID id;
	int vram;
	bool operator<(const _OSCoreBindImg &p_img) const { return vram == p_img.vram ? id < p_img.id : vram > p_img.vram; }
};

void _OS::print_all_textures_by_size() {
	List<_OSCoreBindImg> imgs;
	int total = 0;
	{
		List<Ref<Resource>> rsrc;
		ResourceCache::get_cached_resources(&rsrc);

		for (List<Ref<Resource>>::Element *E = rsrc.front(); E; E = E->next()) {
			if (!E->get()->is_class("ImageTexture")) {
				continue;
			}

			Size2 size = E->get()->call("get_size");
			int fmt = E->get()->call("get_format");

			_OSCoreBindImg img;
			img.size = size;
			img.fmt = fmt;
			img.path = E->get()->get_path();
			img.vram = Image::get_image_data_size(img.size.width, img.size.height, Image::Format(img.fmt));
			img.id = E->get()->get_instance_id();
			total += img.vram;
			imgs.push_back(img);
		}
	}

	imgs.sort();

	for (List<_OSCoreBindImg>::Element *E = imgs.front(); E; E = E->next()) {
		total -= E->get().vram;
	}
}

void _OS::print_resources_by_type(const Vector<String> &p_types) {
	Map<String, int> type_count;

	List<Ref<Resource>> resources;
	ResourceCache::get_cached_resources(&resources);

	List<Ref<Resource>> rsrc;
	ResourceCache::get_cached_resources(&rsrc);

	for (List<Ref<Resource>>::Element *E = rsrc.front(); E; E = E->next()) {
		Ref<Resource> r = E->get();

		bool found = false;

		for (int i = 0; i < p_types.size(); i++) {
			if (r->is_class(p_types[i])) {
				found = true;
			}
		}
		if (!found) {
			continue;
		}

		if (!type_count.has(r->get_class())) {
			type_count[r->get_class()] = 0;
		}

		type_count[r->get_class()]++;
	}
}

void _OS::print_all_resources(const String &p_to_file) {
	OS::get_singleton()->print_all_resources(p_to_file);
}

void _OS::print_resources_in_use(bool p_short) {
	OS::get_singleton()->print_resources_in_use(p_short);
}

void _OS::dump_resources_to_file(const String &p_file) {
	OS::get_singleton()->dump_resources_to_file(p_file.utf8().get_data());
}

String _OS::get_user_data_dir() const {
	return OS::get_singleton()->get_user_data_dir();
}

bool _OS::is_debug_build() const {
#ifdef DEBUG_ENABLED
	return true;
#else
	return false;
#endif
}

String _OS::get_system_dir(SystemDir p_dir) const {
	return OS::get_singleton()->get_system_dir(OS::SystemDir(p_dir));
}

String _OS::get_keycode_string(uint32_t p_code) const {
	return keycode_get_string(p_code);
}

bool _OS::is_keycode_unicode(uint32_t p_unicode) const {
	return keycode_has_unicode(p_unicode);
}

int _OS::find_keycode_from_string(const String &p_code) const {
	return find_keycode(p_code);
}

bool _OS::request_permission(const String &p_name) {
	return OS::get_singleton()->request_permission(p_name);
}

bool _OS::request_permissions() {
	return OS::get_singleton()->request_permissions();
}

Vector<String> _OS::get_granted_permissions() const {
	return OS::get_singleton()->get_granted_permissions();
}

String _OS::get_unique_id() const {
	return OS::get_singleton()->get_unique_id();
}

int _OS::get_tablet_driver_count() const {
	return OS::get_singleton()->get_tablet_driver_count();
}

String _OS::get_tablet_driver_name(int p_driver) const {
	return OS::get_singleton()->get_tablet_driver_name(p_driver);
}

String _OS::get_current_tablet_driver() const {
	return OS::get_singleton()->get_current_tablet_driver();
}

void _OS::set_current_tablet_driver(const String &p_driver) {
	OS::get_singleton()->set_current_tablet_driver(p_driver);
}

_OS *_OS::singleton = nullptr;

void _OS::_bind_methods() {
	ClassDB::bind_method(D_METHOD("get_connected_midi_inputs"), &_OS::get_connected_midi_inputs);
	ClassDB::bind_method(D_METHOD("open_midi_inputs"), &_OS::open_midi_inputs);
	ClassDB::bind_method(D_METHOD("close_midi_inputs"), &_OS::close_midi_inputs);

	ClassDB::bind_method(D_METHOD("set_low_processor_usage_mode", "enable"), &_OS::set_low_processor_usage_mode);
	ClassDB::bind_method(D_METHOD("is_in_low_processor_usage_mode"), &_OS::is_in_low_processor_usage_mode);

	ClassDB::bind_method(D_METHOD("set_low_processor_usage_mode_sleep_usec", "usec"), &_OS::set_low_processor_usage_mode_sleep_usec);
	ClassDB::bind_method(D_METHOD("get_low_processor_usage_mode_sleep_usec"), &_OS::get_low_processor_usage_mode_sleep_usec);

	ClassDB::bind_method(D_METHOD("get_processor_count"), &_OS::get_processor_count);

	ClassDB::bind_method(D_METHOD("get_executable_path"), &_OS::get_executable_path);
	ClassDB::bind_method(D_METHOD("execute", "path", "arguments", "blocking", "output", "read_stderr"), &_OS::execute, DEFVAL(true), DEFVAL(Array()), DEFVAL(false));
	ClassDB::bind_method(D_METHOD("kill", "pid"), &_OS::kill);
	ClassDB::bind_method(D_METHOD("shell_open", "uri"), &_OS::shell_open);
	ClassDB::bind_method(D_METHOD("get_process_id"), &_OS::get_process_id);

	ClassDB::bind_method(D_METHOD("get_environment", "environment"), &_OS::get_environment);
	ClassDB::bind_method(D_METHOD("has_environment", "environment"), &_OS::has_environment);

	ClassDB::bind_method(D_METHOD("get_name"), &_OS::get_name);
	ClassDB::bind_method(D_METHOD("get_cmdline_args"), &_OS::get_cmdline_args);

	ClassDB::bind_method(D_METHOD("get_datetime", "utc"), &_OS::get_datetime, DEFVAL(false));
	ClassDB::bind_method(D_METHOD("get_date", "utc"), &_OS::get_date, DEFVAL(false));
	ClassDB::bind_method(D_METHOD("get_time", "utc"), &_OS::get_time, DEFVAL(false));
	ClassDB::bind_method(D_METHOD("get_time_zone_info"), &_OS::get_time_zone_info);
	ClassDB::bind_method(D_METHOD("get_unix_time"), &_OS::get_unix_time);
	ClassDB::bind_method(D_METHOD("get_datetime_from_unix_time", "unix_time_val"), &_OS::get_datetime_from_unix_time);
	ClassDB::bind_method(D_METHOD("get_unix_time_from_datetime", "datetime"), &_OS::get_unix_time_from_datetime);

	ClassDB::bind_method(D_METHOD("get_exit_code"), &_OS::get_exit_code);
	ClassDB::bind_method(D_METHOD("set_exit_code", "code"), &_OS::set_exit_code);

	ClassDB::bind_method(D_METHOD("delay_usec", "usec"), &_OS::delay_usec);
	ClassDB::bind_method(D_METHOD("delay_msec", "msec"), &_OS::delay_msec);
	ClassDB::bind_method(D_METHOD("get_ticks_msec"), &_OS::get_ticks_msec);
	ClassDB::bind_method(D_METHOD("get_ticks_usec"), &_OS::get_ticks_usec);
	ClassDB::bind_method(D_METHOD("get_splash_tick_msec"), &_OS::get_splash_tick_msec);
	ClassDB::bind_method(D_METHOD("get_locale"), &_OS::get_locale);
	ClassDB::bind_method(D_METHOD("get_model_name"), &_OS::get_model_name);

	ClassDB::bind_method(D_METHOD("is_userfs_persistent"), &_OS::is_userfs_persistent);
	ClassDB::bind_method(D_METHOD("is_stdout_verbose"), &_OS::is_stdout_verbose);

	ClassDB::bind_method(D_METHOD("can_use_threads"), &_OS::can_use_threads);

	ClassDB::bind_method(D_METHOD("is_debug_build"), &_OS::is_debug_build);

	ClassDB::bind_method(D_METHOD("dump_memory_to_file", "file"), &_OS::dump_memory_to_file);
	ClassDB::bind_method(D_METHOD("dump_resources_to_file", "file"), &_OS::dump_resources_to_file);
	ClassDB::bind_method(D_METHOD("print_resources_in_use", "short"), &_OS::print_resources_in_use, DEFVAL(false));
	ClassDB::bind_method(D_METHOD("print_all_resources", "tofile"), &_OS::print_all_resources, DEFVAL(""));

	ClassDB::bind_method(D_METHOD("get_static_memory_usage"), &_OS::get_static_memory_usage);
	ClassDB::bind_method(D_METHOD("get_static_memory_peak_usage"), &_OS::get_static_memory_peak_usage);

	ClassDB::bind_method(D_METHOD("get_user_data_dir"), &_OS::get_user_data_dir);
	ClassDB::bind_method(D_METHOD("get_system_dir", "dir"), &_OS::get_system_dir);
	ClassDB::bind_method(D_METHOD("get_unique_id"), &_OS::get_unique_id);

	ClassDB::bind_method(D_METHOD("print_all_textures_by_size"), &_OS::print_all_textures_by_size);
	ClassDB::bind_method(D_METHOD("print_resources_by_type", "types"), &_OS::print_resources_by_type);

	ClassDB::bind_method(D_METHOD("get_keycode_string", "code"), &_OS::get_keycode_string);
	ClassDB::bind_method(D_METHOD("is_keycode_unicode", "code"), &_OS::is_keycode_unicode);
	ClassDB::bind_method(D_METHOD("find_keycode_from_string", "string"), &_OS::find_keycode_from_string);

	ClassDB::bind_method(D_METHOD("set_use_file_access_save_and_swap", "enabled"), &_OS::set_use_file_access_save_and_swap);

	ClassDB::bind_method(D_METHOD("set_thread_name", "name"), &_OS::set_thread_name);

	ClassDB::bind_method(D_METHOD("has_feature", "tag_name"), &_OS::has_feature);

	ClassDB::bind_method(D_METHOD("request_permission", "name"), &_OS::request_permission);
	ClassDB::bind_method(D_METHOD("request_permissions"), &_OS::request_permissions);
	ClassDB::bind_method(D_METHOD("get_granted_permissions"), &_OS::get_granted_permissions);

	ClassDB::bind_method(D_METHOD("get_tablet_driver_count"), &_OS::get_tablet_driver_count);
	ClassDB::bind_method(D_METHOD("get_tablet_driver_name", "idx"), &_OS::get_tablet_driver_name);
	ClassDB::bind_method(D_METHOD("get_current_tablet_driver"), &_OS::get_current_tablet_driver);
	ClassDB::bind_method(D_METHOD("set_current_tablet_driver", "name"), &_OS::set_current_tablet_driver);

	ADD_PROPERTY(PropertyInfo(Variant::INT, "exit_code"), "set_exit_code", "get_exit_code");
	ADD_PROPERTY(PropertyInfo(Variant::BOOL, "low_processor_usage_mode"), "set_low_processor_usage_mode", "is_in_low_processor_usage_mode");
	ADD_PROPERTY(PropertyInfo(Variant::INT, "low_processor_usage_mode_sleep_usec"), "set_low_processor_usage_mode_sleep_usec", "get_low_processor_usage_mode_sleep_usec");
	ADD_PROPERTY(PropertyInfo(Variant::STRING, "tablet_driver"), "set_current_tablet_driver", "get_current_tablet_driver");

	// Those default values need to be specified for the docs generator,
	// to avoid using values from the documentation writer's own OS instance.
	ADD_PROPERTY_DEFAULT("tablet_driver", "");
	ADD_PROPERTY_DEFAULT("exit_code", 0);
	ADD_PROPERTY_DEFAULT("low_processor_usage_mode", false);
	ADD_PROPERTY_DEFAULT("low_processor_usage_mode_sleep_usec", 6900);

	BIND_ENUM_CONSTANT(VIDEO_DRIVER_GLES2);
	BIND_ENUM_CONSTANT(VIDEO_DRIVER_VULKAN);

	BIND_ENUM_CONSTANT(DAY_SUNDAY);
	BIND_ENUM_CONSTANT(DAY_MONDAY);
	BIND_ENUM_CONSTANT(DAY_TUESDAY);
	BIND_ENUM_CONSTANT(DAY_WEDNESDAY);
	BIND_ENUM_CONSTANT(DAY_THURSDAY);
	BIND_ENUM_CONSTANT(DAY_FRIDAY);
	BIND_ENUM_CONSTANT(DAY_SATURDAY);

	BIND_ENUM_CONSTANT(MONTH_JANUARY);
	BIND_ENUM_CONSTANT(MONTH_FEBRUARY);
	BIND_ENUM_CONSTANT(MONTH_MARCH);
	BIND_ENUM_CONSTANT(MONTH_APRIL);
	BIND_ENUM_CONSTANT(MONTH_MAY);
	BIND_ENUM_CONSTANT(MONTH_JUNE);
	BIND_ENUM_CONSTANT(MONTH_JULY);
	BIND_ENUM_CONSTANT(MONTH_AUGUST);
	BIND_ENUM_CONSTANT(MONTH_SEPTEMBER);
	BIND_ENUM_CONSTANT(MONTH_OCTOBER);
	BIND_ENUM_CONSTANT(MONTH_NOVEMBER);
	BIND_ENUM_CONSTANT(MONTH_DECEMBER);

	BIND_ENUM_CONSTANT(SYSTEM_DIR_DESKTOP);
	BIND_ENUM_CONSTANT(SYSTEM_DIR_DCIM);
	BIND_ENUM_CONSTANT(SYSTEM_DIR_DOCUMENTS);
	BIND_ENUM_CONSTANT(SYSTEM_DIR_DOWNLOADS);
	BIND_ENUM_CONSTANT(SYSTEM_DIR_MOVIES);
	BIND_ENUM_CONSTANT(SYSTEM_DIR_MUSIC);
	BIND_ENUM_CONSTANT(SYSTEM_DIR_PICTURES);
	BIND_ENUM_CONSTANT(SYSTEM_DIR_RINGTONES);
}

////// _Geometry2D //////

_Geometry2D *_Geometry2D::singleton = nullptr;

_Geometry2D *_Geometry2D::get_singleton() {
	return singleton;
}

bool _Geometry2D::is_point_in_circle(const Vector2 &p_point, const Vector2 &p_circle_pos, real_t p_circle_radius) {
	return Geometry2D::is_point_in_circle(p_point, p_circle_pos, p_circle_radius);
}

real_t _Geometry2D::segment_intersects_circle(const Vector2 &p_from, const Vector2 &p_to, const Vector2 &p_circle_pos, real_t p_circle_radius) {
	return Geometry2D::segment_intersects_circle(p_from, p_to, p_circle_pos, p_circle_radius);
}

Variant _Geometry2D::segment_intersects_segment(const Vector2 &p_from_a, const Vector2 &p_to_a, const Vector2 &p_from_b, const Vector2 &p_to_b) {
	Vector2 result;
	if (Geometry2D::segment_intersects_segment(p_from_a, p_to_a, p_from_b, p_to_b, &result)) {
		return result;
	} else {
		return Variant();
	}
}

Variant _Geometry2D::line_intersects_line(const Vector2 &p_from_a, const Vector2 &p_dir_a, const Vector2 &p_from_b, const Vector2 &p_dir_b) {
	Vector2 result;
	if (Geometry2D::line_intersects_line(p_from_a, p_dir_a, p_from_b, p_dir_b, result)) {
		return result;
	} else {
		return Variant();
	}
}

Vector<Vector2> _Geometry2D::get_closest_points_between_segments(const Vector2 &p1, const Vector2 &q1, const Vector2 &p2, const Vector2 &q2) {
	Vector2 r1, r2;
	Geometry2D::get_closest_points_between_segments(p1, q1, p2, q2, r1, r2);
	Vector<Vector2> r;
	r.resize(2);
	r.set(0, r1);
	r.set(1, r2);
	return r;
}

Vector2 _Geometry2D::get_closest_point_to_segment(const Vector2 &p_point, const Vector2 &p_a, const Vector2 &p_b) {
	Vector2 s[2] = { p_a, p_b };
	return Geometry2D::get_closest_point_to_segment(p_point, s);
}

Vector2 _Geometry2D::get_closest_point_to_segment_uncapped(const Vector2 &p_point, const Vector2 &p_a, const Vector2 &p_b) {
	Vector2 s[2] = { p_a, p_b };
	return Geometry2D::get_closest_point_to_segment_uncapped(p_point, s);
}

bool _Geometry2D::point_is_inside_triangle(const Vector2 &s, const Vector2 &a, const Vector2 &b, const Vector2 &c) const {
	return Geometry2D::is_point_in_triangle(s, a, b, c);
}

bool _Geometry2D::is_polygon_clockwise(const Vector<Vector2> &p_polygon) {
	return Geometry2D::is_polygon_clockwise(p_polygon);
}

bool _Geometry2D::is_point_in_polygon(const Point2 &p_point, const Vector<Vector2> &p_polygon) {
	return Geometry2D::is_point_in_polygon(p_point, p_polygon);
}

Vector<int> _Geometry2D::triangulate_polygon(const Vector<Vector2> &p_polygon) {
	return Geometry2D::triangulate_polygon(p_polygon);
}

Vector<int> _Geometry2D::triangulate_delaunay(const Vector<Vector2> &p_points) {
	return Geometry2D::triangulate_delaunay(p_points);
}

Vector<Point2> _Geometry2D::convex_hull(const Vector<Point2> &p_points) {
	return Geometry2D::convex_hull(p_points);
}

Array _Geometry2D::merge_polygons(const Vector<Vector2> &p_polygon_a, const Vector<Vector2> &p_polygon_b) {
	Vector<Vector<Point2>> polys = Geometry2D::merge_polygons(p_polygon_a, p_polygon_b);

	Array ret;

	for (int i = 0; i < polys.size(); ++i) {
		ret.push_back(polys[i]);
	}
	return ret;
}

Array _Geometry2D::clip_polygons(const Vector<Vector2> &p_polygon_a, const Vector<Vector2> &p_polygon_b) {
	Vector<Vector<Point2>> polys = Geometry2D::clip_polygons(p_polygon_a, p_polygon_b);

	Array ret;

	for (int i = 0; i < polys.size(); ++i) {
		ret.push_back(polys[i]);
	}
	return ret;
}

Array _Geometry2D::intersect_polygons(const Vector<Vector2> &p_polygon_a, const Vector<Vector2> &p_polygon_b) {
	Vector<Vector<Point2>> polys = Geometry2D::intersect_polygons(p_polygon_a, p_polygon_b);

	Array ret;

	for (int i = 0; i < polys.size(); ++i) {
		ret.push_back(polys[i]);
	}
	return ret;
}

Array _Geometry2D::exclude_polygons(const Vector<Vector2> &p_polygon_a, const Vector<Vector2> &p_polygon_b) {
	Vector<Vector<Point2>> polys = Geometry2D::exclude_polygons(p_polygon_a, p_polygon_b);

	Array ret;

	for (int i = 0; i < polys.size(); ++i) {
		ret.push_back(polys[i]);
	}
	return ret;
}

Array _Geometry2D::clip_polyline_with_polygon(const Vector<Vector2> &p_polyline, const Vector<Vector2> &p_polygon) {
	Vector<Vector<Point2>> polys = Geometry2D::clip_polyline_with_polygon(p_polyline, p_polygon);

	Array ret;

	for (int i = 0; i < polys.size(); ++i) {
		ret.push_back(polys[i]);
	}
	return ret;
}

Array _Geometry2D::intersect_polyline_with_polygon(const Vector<Vector2> &p_polyline, const Vector<Vector2> &p_polygon) {
	Vector<Vector<Point2>> polys = Geometry2D::intersect_polyline_with_polygon(p_polyline, p_polygon);

	Array ret;

	for (int i = 0; i < polys.size(); ++i) {
		ret.push_back(polys[i]);
	}
	return ret;
}

Array _Geometry2D::offset_polygon(const Vector<Vector2> &p_polygon, real_t p_delta, PolyJoinType p_join_type) {
	Vector<Vector<Point2>> polys = Geometry2D::offset_polygon(p_polygon, p_delta, Geometry2D::PolyJoinType(p_join_type));

	Array ret;

	for (int i = 0; i < polys.size(); ++i) {
		ret.push_back(polys[i]);
	}
	return ret;
}

Array _Geometry2D::offset_polyline(const Vector<Vector2> &p_polygon, real_t p_delta, PolyJoinType p_join_type, PolyEndType p_end_type) {
	Vector<Vector<Point2>> polys = Geometry2D::offset_polyline(p_polygon, p_delta, Geometry2D::PolyJoinType(p_join_type), Geometry2D::PolyEndType(p_end_type));

	Array ret;

	for (int i = 0; i < polys.size(); ++i) {
		ret.push_back(polys[i]);
	}
	return ret;
}

Dictionary _Geometry2D::make_atlas(const Vector<Size2> &p_rects) {
	Dictionary ret;

	Vector<Size2i> rects;
	for (int i = 0; i < p_rects.size(); i++) {
		rects.push_back(p_rects[i]);
	}

	Vector<Point2i> result;
	Size2i size;

	Geometry2D::make_atlas(rects, result, size);

	Size2 r_size = size;
	Vector<Point2> r_result;
	for (int i = 0; i < result.size(); i++) {
		r_result.push_back(result[i]);
	}

	ret["points"] = r_result;
	ret["size"] = r_size;

	return ret;
}

void _Geometry2D::_bind_methods() {
	ClassDB::bind_method(D_METHOD("is_point_in_circle", "point", "circle_position", "circle_radius"), &_Geometry2D::is_point_in_circle);
	ClassDB::bind_method(D_METHOD("segment_intersects_segment", "from_a", "to_a", "from_b", "to_b"), &_Geometry2D::segment_intersects_segment);
	ClassDB::bind_method(D_METHOD("line_intersects_line", "from_a", "dir_a", "from_b", "dir_b"), &_Geometry2D::line_intersects_line);

	ClassDB::bind_method(D_METHOD("get_closest_points_between_segments", "p1", "q1", "p2", "q2"), &_Geometry2D::get_closest_points_between_segments);

	ClassDB::bind_method(D_METHOD("get_closest_point_to_segment", "point", "s1", "s2"), &_Geometry2D::get_closest_point_to_segment);

	ClassDB::bind_method(D_METHOD("get_closest_point_to_segment_uncapped", "point", "s1", "s2"), &_Geometry2D::get_closest_point_to_segment_uncapped);

	ClassDB::bind_method(D_METHOD("point_is_inside_triangle", "point", "a", "b", "c"), &_Geometry2D::point_is_inside_triangle);

	ClassDB::bind_method(D_METHOD("is_polygon_clockwise", "polygon"), &_Geometry2D::is_polygon_clockwise);
	ClassDB::bind_method(D_METHOD("is_point_in_polygon", "point", "polygon"), &_Geometry2D::is_point_in_polygon);
	ClassDB::bind_method(D_METHOD("triangulate_polygon", "polygon"), &_Geometry2D::triangulate_polygon);
	ClassDB::bind_method(D_METHOD("triangulate_delaunay", "points"), &_Geometry2D::triangulate_delaunay);
	ClassDB::bind_method(D_METHOD("convex_hull", "points"), &_Geometry2D::convex_hull);

	ClassDB::bind_method(D_METHOD("merge_polygons", "polygon_a", "polygon_b"), &_Geometry2D::merge_polygons);
	ClassDB::bind_method(D_METHOD("clip_polygons", "polygon_a", "polygon_b"), &_Geometry2D::clip_polygons);
	ClassDB::bind_method(D_METHOD("intersect_polygons", "polygon_a", "polygon_b"), &_Geometry2D::intersect_polygons);
	ClassDB::bind_method(D_METHOD("exclude_polygons", "polygon_a", "polygon_b"), &_Geometry2D::exclude_polygons);

	ClassDB::bind_method(D_METHOD("clip_polyline_with_polygon", "polyline", "polygon"), &_Geometry2D::clip_polyline_with_polygon);
	ClassDB::bind_method(D_METHOD("intersect_polyline_with_polygon", "polyline", "polygon"), &_Geometry2D::intersect_polyline_with_polygon);

	ClassDB::bind_method(D_METHOD("offset_polygon", "polygon", "delta", "join_type"), &_Geometry2D::offset_polygon, DEFVAL(JOIN_SQUARE));
	ClassDB::bind_method(D_METHOD("offset_polyline", "polyline", "delta", "join_type", "end_type"), &_Geometry2D::offset_polyline, DEFVAL(JOIN_SQUARE), DEFVAL(END_SQUARE));

	ClassDB::bind_method(D_METHOD("make_atlas", "sizes"), &_Geometry2D::make_atlas);

	BIND_ENUM_CONSTANT(OPERATION_UNION);
	BIND_ENUM_CONSTANT(OPERATION_DIFFERENCE);
	BIND_ENUM_CONSTANT(OPERATION_INTERSECTION);
	BIND_ENUM_CONSTANT(OPERATION_XOR);

	BIND_ENUM_CONSTANT(JOIN_SQUARE);
	BIND_ENUM_CONSTANT(JOIN_ROUND);
	BIND_ENUM_CONSTANT(JOIN_MITER);

	BIND_ENUM_CONSTANT(END_POLYGON);
	BIND_ENUM_CONSTANT(END_JOINED);
	BIND_ENUM_CONSTANT(END_BUTT);
	BIND_ENUM_CONSTANT(END_SQUARE);
	BIND_ENUM_CONSTANT(END_ROUND);
}

////// _Geometry3D //////

_Geometry3D *_Geometry3D::singleton = nullptr;

_Geometry3D *_Geometry3D::get_singleton() {
	return singleton;
}

Vector<Plane> _Geometry3D::build_box_planes(const Vector3 &p_extents) {
	return Geometry3D::build_box_planes(p_extents);
}

Vector<Plane> _Geometry3D::build_cylinder_planes(float p_radius, float p_height, int p_sides, Vector3::Axis p_axis) {
	return Geometry3D::build_cylinder_planes(p_radius, p_height, p_sides, p_axis);
}

Vector<Plane> _Geometry3D::build_capsule_planes(float p_radius, float p_height, int p_sides, int p_lats, Vector3::Axis p_axis) {
	return Geometry3D::build_capsule_planes(p_radius, p_height, p_sides, p_lats, p_axis);
}

Vector<Vector3> _Geometry3D::get_closest_points_between_segments(const Vector3 &p1, const Vector3 &p2, const Vector3 &q1, const Vector3 &q2) {
	Vector3 r1, r2;
	Geometry3D::get_closest_points_between_segments(p1, p2, q1, q2, r1, r2);
	Vector<Vector3> r;
	r.resize(2);
	r.set(0, r1);
	r.set(1, r2);
	return r;
}

Vector3 _Geometry3D::get_closest_point_to_segment(const Vector3 &p_point, const Vector3 &p_a, const Vector3 &p_b) {
	Vector3 s[2] = { p_a, p_b };
	return Geometry3D::get_closest_point_to_segment(p_point, s);
}

Vector3 _Geometry3D::get_closest_point_to_segment_uncapped(const Vector3 &p_point, const Vector3 &p_a, const Vector3 &p_b) {
	Vector3 s[2] = { p_a, p_b };
	return Geometry3D::get_closest_point_to_segment_uncapped(p_point, s);
}

Variant _Geometry3D::ray_intersects_triangle(const Vector3 &p_from, const Vector3 &p_dir, const Vector3 &p_v0, const Vector3 &p_v1, const Vector3 &p_v2) {
	Vector3 res;
	if (Geometry3D::ray_intersects_triangle(p_from, p_dir, p_v0, p_v1, p_v2, &res)) {
		return res;
	} else {
		return Variant();
	}
}

Variant _Geometry3D::segment_intersects_triangle(const Vector3 &p_from, const Vector3 &p_to, const Vector3 &p_v0, const Vector3 &p_v1, const Vector3 &p_v2) {
	Vector3 res;
	if (Geometry3D::segment_intersects_triangle(p_from, p_to, p_v0, p_v1, p_v2, &res)) {
		return res;
	} else {
		return Variant();
	}
}

Vector<Vector3> _Geometry3D::segment_intersects_sphere(const Vector3 &p_from, const Vector3 &p_to, const Vector3 &p_sphere_pos, real_t p_sphere_radius) {
	Vector<Vector3> r;
	Vector3 res, norm;
	if (!Geometry3D::segment_intersects_sphere(p_from, p_to, p_sphere_pos, p_sphere_radius, &res, &norm)) {
		return r;
	}

	r.resize(2);
	r.set(0, res);
	r.set(1, norm);
	return r;
}

Vector<Vector3> _Geometry3D::segment_intersects_cylinder(const Vector3 &p_from, const Vector3 &p_to, float p_height, float p_radius) {
	Vector<Vector3> r;
	Vector3 res, norm;
	if (!Geometry3D::segment_intersects_cylinder(p_from, p_to, p_height, p_radius, &res, &norm)) {
		return r;
	}

	r.resize(2);
	r.set(0, res);
	r.set(1, norm);
	return r;
}

Vector<Vector3> _Geometry3D::segment_intersects_convex(const Vector3 &p_from, const Vector3 &p_to, const Vector<Plane> &p_planes) {
	Vector<Vector3> r;
	Vector3 res, norm;
	if (!Geometry3D::segment_intersects_convex(p_from, p_to, p_planes.ptr(), p_planes.size(), &res, &norm)) {
		return r;
	}

	r.resize(2);
	r.set(0, res);
	r.set(1, norm);
	return r;
}

Vector<Vector3> _Geometry3D::clip_polygon(const Vector<Vector3> &p_points, const Plane &p_plane) {
	return Geometry3D::clip_polygon(p_points, p_plane);
}

int _Geometry3D::get_uv84_normal_bit(const Vector3 &p_vector) {
	return Geometry3D::get_uv84_normal_bit(p_vector);
}

void _Geometry3D::_bind_methods() {
	ClassDB::bind_method(D_METHOD("build_box_planes", "extents"), &_Geometry3D::build_box_planes);
	ClassDB::bind_method(D_METHOD("build_cylinder_planes", "radius", "height", "sides", "axis"), &_Geometry3D::build_cylinder_planes, DEFVAL(Vector3::AXIS_Z));
	ClassDB::bind_method(D_METHOD("build_capsule_planes", "radius", "height", "sides", "lats", "axis"), &_Geometry3D::build_capsule_planes, DEFVAL(Vector3::AXIS_Z));

	ClassDB::bind_method(D_METHOD("get_closest_points_between_segments", "p1", "p2", "q1", "q2"), &_Geometry3D::get_closest_points_between_segments);

	ClassDB::bind_method(D_METHOD("get_closest_point_to_segment", "point", "s1", "s2"), &_Geometry3D::get_closest_point_to_segment);

	ClassDB::bind_method(D_METHOD("get_closest_point_to_segment_uncapped", "point", "s1", "s2"), &_Geometry3D::get_closest_point_to_segment_uncapped);

	ClassDB::bind_method(D_METHOD("get_uv84_normal_bit", "normal"), &_Geometry3D::get_uv84_normal_bit);

	ClassDB::bind_method(D_METHOD("ray_intersects_triangle", "from", "dir", "a", "b", "c"), &_Geometry3D::ray_intersects_triangle);
	ClassDB::bind_method(D_METHOD("segment_intersects_triangle", "from", "to", "a", "b", "c"), &_Geometry3D::segment_intersects_triangle);
	ClassDB::bind_method(D_METHOD("segment_intersects_sphere", "from", "to", "sphere_position", "sphere_radius"), &_Geometry3D::segment_intersects_sphere);
	ClassDB::bind_method(D_METHOD("segment_intersects_cylinder", "from", "to", "height", "radius"), &_Geometry3D::segment_intersects_cylinder);
	ClassDB::bind_method(D_METHOD("segment_intersects_convex", "from", "to", "planes"), &_Geometry3D::segment_intersects_convex);

	ClassDB::bind_method(D_METHOD("clip_polygon", "points", "plane"), &_Geometry3D::clip_polygon);
}

////// _File //////

Error _File::open_encrypted(const String &p_path, ModeFlags p_mode_flags, const Vector<uint8_t> &p_key) {
	Error err = open(p_path, p_mode_flags);
	if (err) {
		return err;
	}

	FileAccessEncrypted *fae = memnew(FileAccessEncrypted);
	err = fae->open_and_parse(f, p_key, (p_mode_flags == WRITE) ? FileAccessEncrypted::MODE_WRITE_AES256 : FileAccessEncrypted::MODE_READ);
	if (err) {
		memdelete(fae);
		close();
		return err;
	}
	f = fae;
	return OK;
}

Error _File::open_encrypted_pass(const String &p_path, ModeFlags p_mode_flags, const String &p_pass) {
	Error err = open(p_path, p_mode_flags);
	if (err) {
		return err;
	}

	FileAccessEncrypted *fae = memnew(FileAccessEncrypted);
	err = fae->open_and_parse_password(f, p_pass, (p_mode_flags == WRITE) ? FileAccessEncrypted::MODE_WRITE_AES256 : FileAccessEncrypted::MODE_READ);
	if (err) {
		memdelete(fae);
		close();
		return err;
	}

	f = fae;
	return OK;
}

Error _File::open_compressed(const String &p_path, ModeFlags p_mode_flags, CompressionMode p_compress_mode) {
	FileAccessCompressed *fac = memnew(FileAccessCompressed);

	fac->configure("GCPF", (Compression::Mode)p_compress_mode);

	Error err = fac->_open(p_path, p_mode_flags);

	if (err) {
		memdelete(fac);
		return err;
	}

	f = fac;
	return OK;
}

Error _File::open(const String &p_path, ModeFlags p_mode_flags) {
	close();
	Error err;
	f = FileAccess::open(p_path, p_mode_flags, &err);
	if (f) {
		f->set_endian_swap(eswap);
	}
	return err;
}

void _File::close() {
	if (f) {
		memdelete(f);
	}
	f = nullptr;
}

bool _File::is_open() const {
	return f != nullptr;
}

String _File::get_path() const {
	ERR_FAIL_COND_V_MSG(!f, "", "File must be opened before use.");
	return f->get_path();
}

String _File::get_path_absolute() const {
	ERR_FAIL_COND_V_MSG(!f, "", "File must be opened before use.");
	return f->get_path_absolute();
}

void _File::seek(int64_t p_position) {
	ERR_FAIL_COND_MSG(!f, "File must be opened before use.");
	f->seek(p_position);
}

void _File::seek_end(int64_t p_position) {
	ERR_FAIL_COND_MSG(!f, "File must be opened before use.");
	f->seek_end(p_position);
}

int64_t _File::get_position() const {
	ERR_FAIL_COND_V_MSG(!f, 0, "File must be opened before use.");
	return f->get_position();
}

int64_t _File::get_len() const {
	ERR_FAIL_COND_V_MSG(!f, 0, "File must be opened before use.");
	return f->get_len();
}

bool _File::eof_reached() const {
	ERR_FAIL_COND_V_MSG(!f, false, "File must be opened before use.");
	return f->eof_reached();
}

uint8_t _File::get_8() const {
	ERR_FAIL_COND_V_MSG(!f, 0, "File must be opened before use.");
	return f->get_8();
}

uint16_t _File::get_16() const {
	ERR_FAIL_COND_V_MSG(!f, 0, "File must be opened before use.");
	return f->get_16();
}

uint32_t _File::get_32() const {
	ERR_FAIL_COND_V_MSG(!f, 0, "File must be opened before use.");
	return f->get_32();
}

uint64_t _File::get_64() const {
	ERR_FAIL_COND_V_MSG(!f, 0, "File must be opened before use.");
	return f->get_64();
}

float _File::get_float() const {
	ERR_FAIL_COND_V_MSG(!f, 0, "File must be opened before use.");
	return f->get_float();
}

double _File::get_double() const {
	ERR_FAIL_COND_V_MSG(!f, 0, "File must be opened before use.");
	return f->get_double();
}

real_t _File::get_real() const {
	ERR_FAIL_COND_V_MSG(!f, 0, "File must be opened before use.");
	return f->get_real();
}

Vector<uint8_t> _File::get_buffer(int p_length) const {
	Vector<uint8_t> data;
	ERR_FAIL_COND_V_MSG(!f, data, "File must be opened before use.");

	ERR_FAIL_COND_V_MSG(p_length < 0, data, "Length of buffer cannot be smaller than 0.");
	if (p_length == 0) {
		return data;
	}

	Error err = data.resize(p_length);
	ERR_FAIL_COND_V_MSG(err != OK, data, "Can't resize data to " + itos(p_length) + " elements.");

	uint8_t *w = data.ptrw();
	int len = f->get_buffer(&w[0], p_length);
	ERR_FAIL_COND_V(len < 0, Vector<uint8_t>());

	if (len < p_length) {
		data.resize(p_length);
	}

	return data;
}

String _File::get_as_text() const {
	ERR_FAIL_COND_V_MSG(!f, String(), "File must be opened before use.");

	String text;
	size_t original_pos = f->get_position();
	f->seek(0);

	String l = get_line();
	while (!eof_reached()) {
		text += l + "\n";
		l = get_line();
	}
	text += l;

	f->seek(original_pos);

	return text;
}

String _File::get_md5(const String &p_path) const {
	return FileAccess::get_md5(p_path);
}

String _File::get_sha256(const String &p_path) const {
	return FileAccess::get_sha256(p_path);
}

String _File::get_line() const {
	ERR_FAIL_COND_V_MSG(!f, String(), "File must be opened before use.");
	return f->get_line();
}

Vector<String> _File::get_csv_line(const String &p_delim) const {
	ERR_FAIL_COND_V_MSG(!f, Vector<String>(), "File must be opened before use.");
	return f->get_csv_line(p_delim);
}

/**< use this for files WRITTEN in _big_ endian machines (ie, amiga/mac)
 * It's not about the current CPU type but file formats.
 * this flags get reset to false (little endian) on each open
 */

void _File::set_endian_swap(bool p_swap) {
	eswap = p_swap;
	if (f) {
		f->set_endian_swap(p_swap);
	}
}

bool _File::get_endian_swap() {
	return eswap;
}

Error _File::get_error() const {
	if (!f) {
		return ERR_UNCONFIGURED;
	}
	return f->get_error();
}

void _File::store_8(uint8_t p_dest) {
	ERR_FAIL_COND_MSG(!f, "File must be opened before use.");

	f->store_8(p_dest);
}

void _File::store_16(uint16_t p_dest) {
	ERR_FAIL_COND_MSG(!f, "File must be opened before use.");

	f->store_16(p_dest);
}

void _File::store_32(uint32_t p_dest) {
	ERR_FAIL_COND_MSG(!f, "File must be opened before use.");

	f->store_32(p_dest);
}

void _File::store_64(uint64_t p_dest) {
	ERR_FAIL_COND_MSG(!f, "File must be opened before use.");

	f->store_64(p_dest);
}

void _File::store_float(float p_dest) {
	ERR_FAIL_COND_MSG(!f, "File must be opened before use.");

	f->store_float(p_dest);
}

void _File::store_double(double p_dest) {
	ERR_FAIL_COND_MSG(!f, "File must be opened before use.");

	f->store_double(p_dest);
}

void _File::store_real(real_t p_real) {
	ERR_FAIL_COND_MSG(!f, "File must be opened before use.");

	f->store_real(p_real);
}

void _File::store_string(const String &p_string) {
	ERR_FAIL_COND_MSG(!f, "File must be opened before use.");

	f->store_string(p_string);
}

void _File::store_pascal_string(const String &p_string) {
	ERR_FAIL_COND_MSG(!f, "File must be opened before use.");

	f->store_pascal_string(p_string);
}

String _File::get_pascal_string() {
	ERR_FAIL_COND_V_MSG(!f, "", "File must be opened before use.");

	return f->get_pascal_string();
}

void _File::store_line(const String &p_string) {
	ERR_FAIL_COND_MSG(!f, "File must be opened before use.");
	f->store_line(p_string);
}

void _File::store_csv_line(const Vector<String> &p_values, const String &p_delim) {
	ERR_FAIL_COND_MSG(!f, "File must be opened before use.");
	f->store_csv_line(p_values, p_delim);
}

void _File::store_buffer(const Vector<uint8_t> &p_buffer) {
	ERR_FAIL_COND_MSG(!f, "File must be opened before use.");

	int len = p_buffer.size();
	if (len == 0) {
		return;
	}

	const uint8_t *r = p_buffer.ptr();

	f->store_buffer(&r[0], len);
}

bool _File::file_exists(const String &p_name) const {
	return FileAccess::exists(p_name);
}

void _File::store_var(const Variant &p_var, bool p_full_objects) {
	ERR_FAIL_COND_MSG(!f, "File must be opened before use.");
	int len;
	Error err = encode_variant(p_var, nullptr, len, p_full_objects);
	ERR_FAIL_COND_MSG(err != OK, "Error when trying to encode Variant.");

	Vector<uint8_t> buff;
	buff.resize(len);

	uint8_t *w = buff.ptrw();
	err = encode_variant(p_var, &w[0], len, p_full_objects);
	ERR_FAIL_COND_MSG(err != OK, "Error when trying to encode Variant.");

	store_32(len);
	store_buffer(buff);
}

Variant _File::get_var(bool p_allow_objects) const {
	ERR_FAIL_COND_V_MSG(!f, Variant(), "File must be opened before use.");
	uint32_t len = get_32();
	Vector<uint8_t> buff = get_buffer(len);
	ERR_FAIL_COND_V((uint32_t)buff.size() != len, Variant());

	const uint8_t *r = buff.ptr();

	Variant v;
	Error err = decode_variant(v, &r[0], len, nullptr, p_allow_objects);
	ERR_FAIL_COND_V_MSG(err != OK, Variant(), "Error when trying to encode Variant.");

	return v;
}

uint64_t _File::get_modified_time(const String &p_file) const {
	return FileAccess::get_modified_time(p_file);
}

void _File::_bind_methods() {
	ClassDB::bind_method(D_METHOD("open_encrypted", "path", "mode_flags", "key"), &_File::open_encrypted);
	ClassDB::bind_method(D_METHOD("open_encrypted_with_pass", "path", "mode_flags", "pass"), &_File::open_encrypted_pass);
	ClassDB::bind_method(D_METHOD("open_compressed", "path", "mode_flags", "compression_mode"), &_File::open_compressed, DEFVAL(0));

	ClassDB::bind_method(D_METHOD("open", "path", "flags"), &_File::open);
	ClassDB::bind_method(D_METHOD("close"), &_File::close);
	ClassDB::bind_method(D_METHOD("get_path"), &_File::get_path);
	ClassDB::bind_method(D_METHOD("get_path_absolute"), &_File::get_path_absolute);
	ClassDB::bind_method(D_METHOD("is_open"), &_File::is_open);
	ClassDB::bind_method(D_METHOD("seek", "position"), &_File::seek);
	ClassDB::bind_method(D_METHOD("seek_end", "position"), &_File::seek_end, DEFVAL(0));
	ClassDB::bind_method(D_METHOD("get_position"), &_File::get_position);
	ClassDB::bind_method(D_METHOD("get_len"), &_File::get_len);
	ClassDB::bind_method(D_METHOD("eof_reached"), &_File::eof_reached);
	ClassDB::bind_method(D_METHOD("get_8"), &_File::get_8);
	ClassDB::bind_method(D_METHOD("get_16"), &_File::get_16);
	ClassDB::bind_method(D_METHOD("get_32"), &_File::get_32);
	ClassDB::bind_method(D_METHOD("get_64"), &_File::get_64);
	ClassDB::bind_method(D_METHOD("get_float"), &_File::get_float);
	ClassDB::bind_method(D_METHOD("get_double"), &_File::get_double);
	ClassDB::bind_method(D_METHOD("get_real"), &_File::get_real);
	ClassDB::bind_method(D_METHOD("get_buffer", "len"), &_File::get_buffer);
	ClassDB::bind_method(D_METHOD("get_line"), &_File::get_line);
	ClassDB::bind_method(D_METHOD("get_csv_line", "delim"), &_File::get_csv_line, DEFVAL(","));
	ClassDB::bind_method(D_METHOD("get_as_text"), &_File::get_as_text);
	ClassDB::bind_method(D_METHOD("get_md5", "path"), &_File::get_md5);
	ClassDB::bind_method(D_METHOD("get_sha256", "path"), &_File::get_sha256);
	ClassDB::bind_method(D_METHOD("get_endian_swap"), &_File::get_endian_swap);
	ClassDB::bind_method(D_METHOD("set_endian_swap", "enable"), &_File::set_endian_swap);
	ClassDB::bind_method(D_METHOD("get_error"), &_File::get_error);
	ClassDB::bind_method(D_METHOD("get_var", "allow_objects"), &_File::get_var, DEFVAL(false));

	ClassDB::bind_method(D_METHOD("store_8", "value"), &_File::store_8);
	ClassDB::bind_method(D_METHOD("store_16", "value"), &_File::store_16);
	ClassDB::bind_method(D_METHOD("store_32", "value"), &_File::store_32);
	ClassDB::bind_method(D_METHOD("store_64", "value"), &_File::store_64);
	ClassDB::bind_method(D_METHOD("store_float", "value"), &_File::store_float);
	ClassDB::bind_method(D_METHOD("store_double", "value"), &_File::store_double);
	ClassDB::bind_method(D_METHOD("store_real", "value"), &_File::store_real);
	ClassDB::bind_method(D_METHOD("store_buffer", "buffer"), &_File::store_buffer);
	ClassDB::bind_method(D_METHOD("store_line", "line"), &_File::store_line);
	ClassDB::bind_method(D_METHOD("store_csv_line", "values", "delim"), &_File::store_csv_line, DEFVAL(","));
	ClassDB::bind_method(D_METHOD("store_string", "string"), &_File::store_string);
	ClassDB::bind_method(D_METHOD("store_var", "value", "full_objects"), &_File::store_var, DEFVAL(false));

	ClassDB::bind_method(D_METHOD("store_pascal_string", "string"), &_File::store_pascal_string);
	ClassDB::bind_method(D_METHOD("get_pascal_string"), &_File::get_pascal_string);

	ClassDB::bind_method(D_METHOD("file_exists", "path"), &_File::file_exists);
	ClassDB::bind_method(D_METHOD("get_modified_time", "file"), &_File::get_modified_time);

	ADD_PROPERTY(PropertyInfo(Variant::BOOL, "endian_swap"), "set_endian_swap", "get_endian_swap");

	BIND_ENUM_CONSTANT(READ);
	BIND_ENUM_CONSTANT(WRITE);
	BIND_ENUM_CONSTANT(READ_WRITE);
	BIND_ENUM_CONSTANT(WRITE_READ);

	BIND_ENUM_CONSTANT(COMPRESSION_FASTLZ);
	BIND_ENUM_CONSTANT(COMPRESSION_DEFLATE);
	BIND_ENUM_CONSTANT(COMPRESSION_ZSTD);
	BIND_ENUM_CONSTANT(COMPRESSION_GZIP);
}

_File::~_File() {
	if (f) {
		memdelete(f);
	}
}

////// _Directory //////

Error _Directory::open(const String &p_path) {
	Error err;
	DirAccess *alt = DirAccess::open(p_path, &err);

	if (!alt) {
		return err;
	}
	if (d) {
		memdelete(d);
	}
	d = alt;
	dir_open = true;

	return OK;
}

bool _Directory::is_open() const {
	return d && dir_open;
}

Error _Directory::list_dir_begin(bool p_skip_navigational, bool p_skip_hidden) {
	ERR_FAIL_COND_V_MSG(!is_open(), ERR_UNCONFIGURED, "Directory must be opened before use.");

	_list_skip_navigational = p_skip_navigational;
	_list_skip_hidden = p_skip_hidden;

	return d->list_dir_begin();
}

String _Directory::get_next() {
	ERR_FAIL_COND_V_MSG(!is_open(), "", "Directory must be opened before use.");

	String next = d->get_next();
	while (next != "" && ((_list_skip_navigational && (next == "." || next == "..")) || (_list_skip_hidden && d->current_is_hidden()))) {
		next = d->get_next();
	}
	return next;
}

bool _Directory::current_is_dir() const {
	ERR_FAIL_COND_V_MSG(!is_open(), false, "Directory must be opened before use.");
	return d->current_is_dir();
}

void _Directory::list_dir_end() {
	ERR_FAIL_COND_MSG(!is_open(), "Directory must be opened before use.");
	d->list_dir_end();
}

int _Directory::get_drive_count() {
	ERR_FAIL_COND_V_MSG(!is_open(), 0, "Directory must be opened before use.");
	return d->get_drive_count();
}

String _Directory::get_drive(int p_drive) {
	ERR_FAIL_COND_V_MSG(!is_open(), "", "Directory must be opened before use.");
	return d->get_drive(p_drive);
}

int _Directory::get_current_drive() {
	ERR_FAIL_COND_V_MSG(!is_open(), 0, "Directory must be opened before use.");
	return d->get_current_drive();
}

Error _Directory::change_dir(String p_dir) {
	ERR_FAIL_COND_V_MSG(!d, ERR_UNCONFIGURED, "Directory is not configured properly.");
	Error err = d->change_dir(p_dir);

	if (err != OK) {
		return err;
	}
	dir_open = true;

	return OK;
}

String _Directory::get_current_dir() {
	ERR_FAIL_COND_V_MSG(!is_open(), "", "Directory must be opened before use.");
	return d->get_current_dir();
}

Error _Directory::make_dir(String p_dir) {
	ERR_FAIL_COND_V_MSG(!d, ERR_UNCONFIGURED, "Directory is not configured properly.");
	if (!p_dir.is_rel_path()) {
		DirAccess *d = DirAccess::create_for_path(p_dir);
		Error err = d->make_dir(p_dir);
		memdelete(d);
		return err;
	}
	return d->make_dir(p_dir);
}

Error _Directory::make_dir_recursive(String p_dir) {
	ERR_FAIL_COND_V_MSG(!d, ERR_UNCONFIGURED, "Directory is not configured properly.");
	if (!p_dir.is_rel_path()) {
		DirAccess *d = DirAccess::create_for_path(p_dir);
		Error err = d->make_dir_recursive(p_dir);
		memdelete(d);
		return err;
	}
	return d->make_dir_recursive(p_dir);
}

bool _Directory::file_exists(String p_file) {
	ERR_FAIL_COND_V_MSG(!d, false, "Directory is not configured properly.");
	if (!p_file.is_rel_path()) {
		return FileAccess::exists(p_file);
	}

	return d->file_exists(p_file);
}

bool _Directory::dir_exists(String p_dir) {
	ERR_FAIL_COND_V_MSG(!d, false, "Directory is not configured properly.");
	if (!p_dir.is_rel_path()) {
		DirAccess *d = DirAccess::create_for_path(p_dir);
		bool exists = d->dir_exists(p_dir);
		memdelete(d);
		return exists;
	}

	return d->dir_exists(p_dir);
}

int _Directory::get_space_left() {
	ERR_FAIL_COND_V_MSG(!is_open(), 0, "Directory must be opened before use.");
	return d->get_space_left() / 1024 * 1024; //return value in megabytes, given binding is int
}

Error _Directory::copy(String p_from, String p_to) {
	ERR_FAIL_COND_V_MSG(!is_open(), ERR_UNCONFIGURED, "Directory must be opened before use.");
	return d->copy(p_from, p_to);
}

Error _Directory::rename(String p_from, String p_to) {
	ERR_FAIL_COND_V_MSG(!is_open(), ERR_UNCONFIGURED, "Directory must be opened before use.");
	if (!p_from.is_rel_path()) {
		DirAccess *d = DirAccess::create_for_path(p_from);
		Error err = d->rename(p_from, p_to);
		memdelete(d);
		return err;
	}

	return d->rename(p_from, p_to);
}

Error _Directory::remove(String p_name) {
	ERR_FAIL_COND_V_MSG(!is_open(), ERR_UNCONFIGURED, "Directory must be opened before use.");
	if (!p_name.is_rel_path()) {
		DirAccess *d = DirAccess::create_for_path(p_name);
		Error err = d->remove(p_name);
		memdelete(d);
		return err;
	}

	return d->remove(p_name);
}

void _Directory::_bind_methods() {
	ClassDB::bind_method(D_METHOD("open", "path"), &_Directory::open);
	ClassDB::bind_method(D_METHOD("list_dir_begin", "skip_navigational", "skip_hidden"), &_Directory::list_dir_begin, DEFVAL(false), DEFVAL(false));
	ClassDB::bind_method(D_METHOD("get_next"), &_Directory::get_next);
	ClassDB::bind_method(D_METHOD("current_is_dir"), &_Directory::current_is_dir);
	ClassDB::bind_method(D_METHOD("list_dir_end"), &_Directory::list_dir_end);
	ClassDB::bind_method(D_METHOD("get_drive_count"), &_Directory::get_drive_count);
	ClassDB::bind_method(D_METHOD("get_drive", "idx"), &_Directory::get_drive);
	ClassDB::bind_method(D_METHOD("get_current_drive"), &_Directory::get_current_drive);
	ClassDB::bind_method(D_METHOD("change_dir", "todir"), &_Directory::change_dir);
	ClassDB::bind_method(D_METHOD("get_current_dir"), &_Directory::get_current_dir);
	ClassDB::bind_method(D_METHOD("make_dir", "path"), &_Directory::make_dir);
	ClassDB::bind_method(D_METHOD("make_dir_recursive", "path"), &_Directory::make_dir_recursive);
	ClassDB::bind_method(D_METHOD("file_exists", "path"), &_Directory::file_exists);
	ClassDB::bind_method(D_METHOD("dir_exists", "path"), &_Directory::dir_exists);
	//ClassDB::bind_method(D_METHOD("get_modified_time","file"),&_Directory::get_modified_time);
	ClassDB::bind_method(D_METHOD("get_space_left"), &_Directory::get_space_left);
	ClassDB::bind_method(D_METHOD("copy", "from", "to"), &_Directory::copy);
	ClassDB::bind_method(D_METHOD("rename", "from", "to"), &_Directory::rename);
	ClassDB::bind_method(D_METHOD("remove", "path"), &_Directory::remove);
}

_Directory::_Directory() {
	d = DirAccess::create(DirAccess::ACCESS_RESOURCES);
}

_Directory::~_Directory() {
	if (d) {
		memdelete(d);
	}
}

////// _Marshalls //////

_Marshalls *_Marshalls::singleton = nullptr;

_Marshalls *_Marshalls::get_singleton() {
	return singleton;
}

String _Marshalls::variant_to_base64(const Variant &p_var, bool p_full_objects) {
	int len;
	Error err = encode_variant(p_var, nullptr, len, p_full_objects);
	ERR_FAIL_COND_V_MSG(err != OK, "", "Error when trying to encode Variant.");

	Vector<uint8_t> buff;
	buff.resize(len);
	uint8_t *w = buff.ptrw();

	err = encode_variant(p_var, &w[0], len, p_full_objects);
	ERR_FAIL_COND_V_MSG(err != OK, "", "Error when trying to encode Variant.");

	String ret = CryptoCore::b64_encode_str(&w[0], len);
	ERR_FAIL_COND_V(ret == "", ret);

	return ret;
}

Variant _Marshalls::base64_to_variant(const String &p_str, bool p_allow_objects) {
	int strlen = p_str.length();
	CharString cstr = p_str.ascii();

	Vector<uint8_t> buf;
	buf.resize(strlen / 4 * 3 + 1);
	uint8_t *w = buf.ptrw();

	size_t len = 0;
	ERR_FAIL_COND_V(CryptoCore::b64_decode(&w[0], buf.size(), &len, (unsigned char *)cstr.get_data(), strlen) != OK, Variant());

	Variant v;
	Error err = decode_variant(v, &w[0], len, nullptr, p_allow_objects);
	ERR_FAIL_COND_V_MSG(err != OK, Variant(), "Error when trying to decode Variant.");

	return v;
}

String _Marshalls::raw_to_base64(const Vector<uint8_t> &p_arr) {
	String ret = CryptoCore::b64_encode_str(p_arr.ptr(), p_arr.size());
	ERR_FAIL_COND_V(ret == "", ret);
	return ret;
}

Vector<uint8_t> _Marshalls::base64_to_raw(const String &p_str) {
	int strlen = p_str.length();
	CharString cstr = p_str.ascii();

	size_t arr_len = 0;
	Vector<uint8_t> buf;
	{
		buf.resize(strlen / 4 * 3 + 1);
		uint8_t *w = buf.ptrw();

		ERR_FAIL_COND_V(CryptoCore::b64_decode(&w[0], buf.size(), &arr_len, (unsigned char *)cstr.get_data(), strlen) != OK, Vector<uint8_t>());
	}
	buf.resize(arr_len);

	return buf;
}

String _Marshalls::utf8_to_base64(const String &p_str) {
	CharString cstr = p_str.utf8();
	String ret = CryptoCore::b64_encode_str((unsigned char *)cstr.get_data(), cstr.length());
	ERR_FAIL_COND_V(ret == "", ret);
	return ret;
}

String _Marshalls::base64_to_utf8(const String &p_str) {
	int strlen = p_str.length();
	CharString cstr = p_str.ascii();

	Vector<uint8_t> buf;
	buf.resize(strlen / 4 * 3 + 1 + 1);
	uint8_t *w = buf.ptrw();

	size_t len = 0;
	ERR_FAIL_COND_V(CryptoCore::b64_decode(&w[0], buf.size(), &len, (unsigned char *)cstr.get_data(), strlen) != OK, String());

	w[len] = 0;
	String ret = String::utf8((char *)&w[0]);

	return ret;
}

void _Marshalls::_bind_methods() {
	ClassDB::bind_method(D_METHOD("variant_to_base64", "variant", "full_objects"), &_Marshalls::variant_to_base64, DEFVAL(false));
	ClassDB::bind_method(D_METHOD("base64_to_variant", "base64_str", "allow_objects"), &_Marshalls::base64_to_variant, DEFVAL(false));

	ClassDB::bind_method(D_METHOD("raw_to_base64", "array"), &_Marshalls::raw_to_base64);
	ClassDB::bind_method(D_METHOD("base64_to_raw", "base64_str"), &_Marshalls::base64_to_raw);

	ClassDB::bind_method(D_METHOD("utf8_to_base64", "utf8_str"), &_Marshalls::utf8_to_base64);
	ClassDB::bind_method(D_METHOD("base64_to_utf8", "base64_str"), &_Marshalls::base64_to_utf8);
}

////// _Semaphore //////

void _Semaphore::wait() {
	semaphore.wait();
}

Error _Semaphore::try_wait() {
	return semaphore.try_wait() ? OK : ERR_BUSY;
}

void _Semaphore::post() {
	semaphore.post();
}

void _Semaphore::_bind_methods() {
	ClassDB::bind_method(D_METHOD("wait"), &_Semaphore::wait);
	ClassDB::bind_method(D_METHOD("try_wait"), &_Semaphore::try_wait);
	ClassDB::bind_method(D_METHOD("post"), &_Semaphore::post);
}

////// _Mutex //////

void _Mutex::lock() {
	mutex.lock();
}

Error _Mutex::try_lock() {
	return mutex.try_lock();
}

void _Mutex::unlock() {
	mutex.unlock();
}

void _Mutex::_bind_methods() {
	ClassDB::bind_method(D_METHOD("lock"), &_Mutex::lock);
	ClassDB::bind_method(D_METHOD("try_lock"), &_Mutex::try_lock);
	ClassDB::bind_method(D_METHOD("unlock"), &_Mutex::unlock);
}

////// _Thread //////

void _Thread::_start_func(void *ud) {
	Ref<_Thread> *tud = (Ref<_Thread> *)ud;
	Ref<_Thread> t = *tud;
	memdelete(tud);
	Callable::CallError ce;
	const Variant *arg[1] = { &t->userdata };

	Thread::set_name(t->target_method);

	t->ret = t->target_instance->call(t->target_method, arg, 1, ce);
	if (ce.error != Callable::CallError::CALL_OK) {
		String reason;
		switch (ce.error) {
			case Callable::CallError::CALL_ERROR_INVALID_ARGUMENT: {
				reason = "Invalid Argument #" + itos(ce.argument);
			} break;
			case Callable::CallError::CALL_ERROR_TOO_MANY_ARGUMENTS: {
				reason = "Too Many Arguments";
			} break;
			case Callable::CallError::CALL_ERROR_TOO_FEW_ARGUMENTS: {
				reason = "Too Few Arguments";
			} break;
			case Callable::CallError::CALL_ERROR_INVALID_METHOD: {
				reason = "Method Not Found";
			} break;
			default: {
			}
		}

		ERR_FAIL_MSG("Could not call function '" + t->target_method.operator String() + "' to start thread " + t->get_id() + ": " + reason + ".");
	}
}

Error _Thread::start(Object *p_instance, const StringName &p_method, const Variant &p_userdata, Priority p_priority) {
	ERR_FAIL_COND_V_MSG(active, ERR_ALREADY_IN_USE, "Thread already started.");
	ERR_FAIL_COND_V(!p_instance, ERR_INVALID_PARAMETER);
	ERR_FAIL_COND_V(p_method == StringName(), ERR_INVALID_PARAMETER);
	ERR_FAIL_INDEX_V(p_priority, PRIORITY_MAX, ERR_INVALID_PARAMETER);

	ret = Variant();
	target_method = p_method;
	target_instance = p_instance;
	userdata = p_userdata;
	active = true;

	Ref<_Thread> *ud = memnew(Ref<_Thread>(this));

	Thread::Settings s;
	s.priority = (Thread::Priority)p_priority;
	thread = Thread::create(_start_func, ud, s);
	if (!thread) {
		active = false;
		target_method = StringName();
		target_instance = nullptr;
		userdata = Variant();
		return ERR_CANT_CREATE;
	}

	return OK;
}

String _Thread::get_id() const {
	if (!thread) {
		return String();
	}

	return itos(thread->get_id());
}

bool _Thread::is_active() const {
	return active;
}

Variant _Thread::wait_to_finish() {
	ERR_FAIL_COND_V_MSG(!thread, Variant(), "Thread must exist to wait for its completion.");
	ERR_FAIL_COND_V_MSG(!active, Variant(), "Thread must be active to wait for its completion.");
	Thread::wait_to_finish(thread);
	Variant r = ret;
	active = false;
	target_method = StringName();
	target_instance = nullptr;
	userdata = Variant();
	if (thread) {
		memdelete(thread);
	}
	thread = nullptr;

	return r;
}

void _Thread::_bind_methods() {
	ClassDB::bind_method(D_METHOD("start", "instance", "method", "userdata", "priority"), &_Thread::start, DEFVAL(Variant()), DEFVAL(PRIORITY_NORMAL));
	ClassDB::bind_method(D_METHOD("get_id"), &_Thread::get_id);
	ClassDB::bind_method(D_METHOD("is_active"), &_Thread::is_active);
	ClassDB::bind_method(D_METHOD("wait_to_finish"), &_Thread::wait_to_finish);

	BIND_ENUM_CONSTANT(PRIORITY_LOW);
	BIND_ENUM_CONSTANT(PRIORITY_NORMAL);
	BIND_ENUM_CONSTANT(PRIORITY_HIGH);
}

_Thread::~_Thread() {
	ERR_FAIL_COND_MSG(active, "Reference to a Thread object was lost while the thread is still running...");
}

////// _ClassDB //////

PackedStringArray _ClassDB::get_class_list() const {
	List<StringName> classes;
	ClassDB::get_class_list(&classes);

	PackedStringArray ret;
	ret.resize(classes.size());
	int idx = 0;
	for (List<StringName>::Element *E = classes.front(); E; E = E->next()) {
		ret.set(idx++, E->get());
	}

	return ret;
}
<<<<<<< HEAD

PoolStringArray _ClassDB::get_global_class_list() const {

	List<StringName> classes;
	ScriptServer::get_global_class_list(&classes);

	PoolStringArray ret;
	ret.resize(classes.size());
	int idx = 0;
	for (List<StringName>::Element *E = classes.front(); E; E = E->next()) {
		ret.set(idx++, E->get());
	}

	return ret;
}

PoolStringArray _ClassDB::get_inheriters_from_class(const StringName &p_class) const {
=======
>>>>>>> 1ff139cb

PackedStringArray _ClassDB::get_inheriters_from_class(const StringName &p_class) const {
	List<StringName> classes;
	ClassDB::get_inheriters_from_class(p_class, &classes);

	PackedStringArray ret;
	ret.resize(classes.size());
	int idx = 0;
	for (List<StringName>::Element *E = classes.front(); E; E = E->next()) {
		ret.set(idx++, E->get());
	}

	return ret;
}

StringName _ClassDB::get_parent_class(const StringName &p_class) const {
	return ClassDB::get_parent_class(p_class);
}

bool _ClassDB::class_exists(const StringName &p_class) const {
	return ClassDB::class_exists(p_class);
}
<<<<<<< HEAD
bool _ClassDB::global_class_exists(const StringName &p_class) const {

	return ScriptServer::is_global_class(p_class);
}
bool _ClassDB::is_parent_class(const StringName &p_class, const StringName &p_inherits) const {

	if (ScriptServer::is_global_class(p_class)) {
		return ScriptServer::is_global_class_base(p_class, p_inherits);
	}

=======

bool _ClassDB::is_parent_class(const StringName &p_class, const StringName &p_inherits) const {
>>>>>>> 1ff139cb
	return ClassDB::is_parent_class(p_class, p_inherits);
}

<<<<<<< HEAD
	if (ScriptServer::is_global_class(p_class)) {
		Ref<Script> scr = ResourceLoader::load(ScriptServer::get_global_class_path(p_class));
		return ClassDB::can_instance(scr->get_instance_base_type());
	}

=======
bool _ClassDB::can_instance(const StringName &p_class) const {
>>>>>>> 1ff139cb
	return ClassDB::can_instance(p_class);
}

<<<<<<< HEAD
	Object *obj;
	if (ScriptServer::is_global_class(p_class)) {

		Ref<Script> scr = ResourceLoader::load(ScriptServer::get_global_class_path(p_class));
		obj = ClassDB::instance(scr->get_instance_base_type());

		if (!obj)
			return Variant();

		scr->instance_create(obj);
	} else {
		obj = ClassDB::instance(p_class);
	}

	if (!obj)
=======
Variant _ClassDB::instance(const StringName &p_class) const {
	Object *obj = ClassDB::instance(p_class);
	if (!obj) {
>>>>>>> 1ff139cb
		return Variant();
	}

	Reference *r = Object::cast_to<Reference>(obj);
	if (r) {
		return REF(r);
	} else {
		return obj;
	}
}

bool _ClassDB::has_signal(StringName p_class, StringName p_signal) const {
	return ClassDB::has_signal(p_class, p_signal);
}

Dictionary _ClassDB::get_signal(StringName p_class, StringName p_signal) const {
	MethodInfo signal;
	if (ClassDB::get_signal(p_class, p_signal, &signal)) {
		return signal.operator Dictionary();
	} else {
		return Dictionary();
	}
}

Array _ClassDB::get_signal_list(StringName p_class, bool p_no_inheritance) const {
	List<MethodInfo> signals;
	ClassDB::get_signal_list(p_class, &signals, p_no_inheritance);
	Array ret;

	for (List<MethodInfo>::Element *E = signals.front(); E; E = E->next()) {
		ret.push_back(E->get().operator Dictionary());
	}

	return ret;
}

Array _ClassDB::get_property_list(StringName p_class, bool p_no_inheritance) const {
	List<PropertyInfo> plist;
	ClassDB::get_property_list(p_class, &plist, p_no_inheritance);
	Array ret;
	for (List<PropertyInfo>::Element *E = plist.front(); E; E = E->next()) {
		ret.push_back(E->get().operator Dictionary());
	}

	return ret;
}

Variant _ClassDB::get_property(Object *p_object, const StringName &p_property) const {
	Variant ret;
	ClassDB::get_property(p_object, p_property, ret);
	return ret;
}

Error _ClassDB::set_property(Object *p_object, const StringName &p_property, const Variant &p_value) const {
	Variant ret;
	bool valid;
	if (!ClassDB::set_property(p_object, p_property, p_value, &valid)) {
		return ERR_UNAVAILABLE;
	} else if (!valid) {
		return ERR_INVALID_DATA;
	}
	return OK;
}

bool _ClassDB::has_method(StringName p_class, StringName p_method, bool p_no_inheritance) const {
	return ClassDB::has_method(p_class, p_method, p_no_inheritance);
}

Array _ClassDB::get_method_list(StringName p_class, bool p_no_inheritance) const {
	List<MethodInfo> methods;
	ClassDB::get_method_list(p_class, &methods, p_no_inheritance);
	Array ret;

	for (List<MethodInfo>::Element *E = methods.front(); E; E = E->next()) {
#ifdef DEBUG_METHODS_ENABLED
		ret.push_back(E->get().operator Dictionary());
#else
		Dictionary dict;
		dict["name"] = E->get().name;
		ret.push_back(dict);
#endif
	}

	return ret;
}

PackedStringArray _ClassDB::get_integer_constant_list(const StringName &p_class, bool p_no_inheritance) const {
	List<String> constants;
	ClassDB::get_integer_constant_list(p_class, &constants, p_no_inheritance);

	PackedStringArray ret;
	ret.resize(constants.size());
	int idx = 0;
	for (List<String>::Element *E = constants.front(); E; E = E->next()) {
		ret.set(idx++, E->get());
	}

	return ret;
}

bool _ClassDB::has_integer_constant(const StringName &p_class, const StringName &p_name) const {
	bool success;
	ClassDB::get_integer_constant(p_class, p_name, &success);
	return success;
}

int _ClassDB::get_integer_constant(const StringName &p_class, const StringName &p_name) const {
	bool found;
	int c = ClassDB::get_integer_constant(p_class, p_name, &found);
	ERR_FAIL_COND_V(!found, 0);
	return c;
}

StringName _ClassDB::get_category(const StringName &p_node) const {
	return ClassDB::get_category(p_node);
}

bool _ClassDB::is_class_enabled(StringName p_class) const {
	return ClassDB::is_class_enabled(p_class);
}

void _ClassDB::_bind_methods() {
	ClassDB::bind_method(D_METHOD("get_class_list"), &_ClassDB::get_class_list);
	ClassDB::bind_method(D_METHOD("get_global_class_list"), &_ClassDB::get_global_class_list);
	ClassDB::bind_method(D_METHOD("get_inheriters_from_class", "class"), &_ClassDB::get_inheriters_from_class);
	ClassDB::bind_method(D_METHOD("get_parent_class", "class"), &_ClassDB::get_parent_class);
	ClassDB::bind_method(D_METHOD("class_exists", "class"), &_ClassDB::class_exists);
	ClassDB::bind_method(D_METHOD("global_class_exists", "class"), &_ClassDB::global_class_exists);
	ClassDB::bind_method(D_METHOD("is_parent_class", "class", "inherits"), &_ClassDB::is_parent_class);
	ClassDB::bind_method(D_METHOD("can_instance", "class"), &_ClassDB::can_instance);
	ClassDB::bind_method(D_METHOD("instance", "class"), &_ClassDB::instance);

	ClassDB::bind_method(D_METHOD("class_has_signal", "class", "signal"), &_ClassDB::has_signal);
	ClassDB::bind_method(D_METHOD("class_get_signal", "class", "signal"), &_ClassDB::get_signal);
	ClassDB::bind_method(D_METHOD("class_get_signal_list", "class", "no_inheritance"), &_ClassDB::get_signal_list, DEFVAL(false));

	ClassDB::bind_method(D_METHOD("class_get_property_list", "class", "no_inheritance"), &_ClassDB::get_property_list, DEFVAL(false));
	ClassDB::bind_method(D_METHOD("class_get_property", "object", "property"), &_ClassDB::get_property);
	ClassDB::bind_method(D_METHOD("class_set_property", "object", "property", "value"), &_ClassDB::set_property);

	ClassDB::bind_method(D_METHOD("class_has_method", "class", "method", "no_inheritance"), &_ClassDB::has_method, DEFVAL(false));

	ClassDB::bind_method(D_METHOD("class_get_method_list", "class", "no_inheritance"), &_ClassDB::get_method_list, DEFVAL(false));

	ClassDB::bind_method(D_METHOD("class_get_integer_constant_list", "class", "no_inheritance"), &_ClassDB::get_integer_constant_list, DEFVAL(false));

	ClassDB::bind_method(D_METHOD("class_has_integer_constant", "class", "name"), &_ClassDB::has_integer_constant);
	ClassDB::bind_method(D_METHOD("class_get_integer_constant", "class", "name"), &_ClassDB::get_integer_constant);

	ClassDB::bind_method(D_METHOD("class_get_category", "class"), &_ClassDB::get_category);
	ClassDB::bind_method(D_METHOD("is_class_enabled", "class"), &_ClassDB::is_class_enabled);
}

////// _Engine //////

void _Engine::set_iterations_per_second(int p_ips) {
	Engine::get_singleton()->set_iterations_per_second(p_ips);
}

int _Engine::get_iterations_per_second() const {
	return Engine::get_singleton()->get_iterations_per_second();
}

void _Engine::set_physics_jitter_fix(float p_threshold) {
	Engine::get_singleton()->set_physics_jitter_fix(p_threshold);
}

float _Engine::get_physics_jitter_fix() const {
	return Engine::get_singleton()->get_physics_jitter_fix();
}

float _Engine::get_physics_interpolation_fraction() const {
	return Engine::get_singleton()->get_physics_interpolation_fraction();
}

void _Engine::set_target_fps(int p_fps) {
	Engine::get_singleton()->set_target_fps(p_fps);
}

int _Engine::get_target_fps() const {
	return Engine::get_singleton()->get_target_fps();
}

float _Engine::get_frames_per_second() const {
	return Engine::get_singleton()->get_frames_per_second();
}

uint64_t _Engine::get_physics_frames() const {
	return Engine::get_singleton()->get_physics_frames();
}

uint64_t _Engine::get_idle_frames() const {
	return Engine::get_singleton()->get_idle_frames();
}

void _Engine::set_time_scale(float p_scale) {
	Engine::get_singleton()->set_time_scale(p_scale);
}

float _Engine::get_time_scale() {
	return Engine::get_singleton()->get_time_scale();
}

int _Engine::get_frames_drawn() {
	return Engine::get_singleton()->get_frames_drawn();
}

MainLoop *_Engine::get_main_loop() const {
	//needs to remain in OS, since it's actually OS that interacts with it, but it's better exposed here
	return OS::get_singleton()->get_main_loop();
}

Dictionary _Engine::get_version_info() const {
	return Engine::get_singleton()->get_version_info();
}

Dictionary _Engine::get_author_info() const {
	return Engine::get_singleton()->get_author_info();
}

Array _Engine::get_copyright_info() const {
	return Engine::get_singleton()->get_copyright_info();
}

Dictionary _Engine::get_donor_info() const {
	return Engine::get_singleton()->get_donor_info();
}

Dictionary _Engine::get_license_info() const {
	return Engine::get_singleton()->get_license_info();
}

String _Engine::get_license_text() const {
	return Engine::get_singleton()->get_license_text();
}

bool _Engine::is_in_physics_frame() const {
	return Engine::get_singleton()->is_in_physics_frame();
}

bool _Engine::has_singleton(const String &p_name) const {
	return Engine::get_singleton()->has_singleton(p_name);
}

Object *_Engine::get_singleton_object(const String &p_name) const {
	return Engine::get_singleton()->get_singleton_object(p_name);
}

void _Engine::set_editor_hint(bool p_enabled) {
	Engine::get_singleton()->set_editor_hint(p_enabled);
}

bool _Engine::is_editor_hint() const {
	return Engine::get_singleton()->is_editor_hint();
}

void _Engine::_bind_methods() {
	ClassDB::bind_method(D_METHOD("set_iterations_per_second", "iterations_per_second"), &_Engine::set_iterations_per_second);
	ClassDB::bind_method(D_METHOD("get_iterations_per_second"), &_Engine::get_iterations_per_second);
	ClassDB::bind_method(D_METHOD("set_physics_jitter_fix", "physics_jitter_fix"), &_Engine::set_physics_jitter_fix);
	ClassDB::bind_method(D_METHOD("get_physics_jitter_fix"), &_Engine::get_physics_jitter_fix);
	ClassDB::bind_method(D_METHOD("get_physics_interpolation_fraction"), &_Engine::get_physics_interpolation_fraction);
	ClassDB::bind_method(D_METHOD("set_target_fps", "target_fps"), &_Engine::set_target_fps);
	ClassDB::bind_method(D_METHOD("get_target_fps"), &_Engine::get_target_fps);

	ClassDB::bind_method(D_METHOD("set_time_scale", "time_scale"), &_Engine::set_time_scale);
	ClassDB::bind_method(D_METHOD("get_time_scale"), &_Engine::get_time_scale);

	ClassDB::bind_method(D_METHOD("get_frames_drawn"), &_Engine::get_frames_drawn);
	ClassDB::bind_method(D_METHOD("get_frames_per_second"), &_Engine::get_frames_per_second);
	ClassDB::bind_method(D_METHOD("get_physics_frames"), &_Engine::get_physics_frames);
	ClassDB::bind_method(D_METHOD("get_idle_frames"), &_Engine::get_idle_frames);

	ClassDB::bind_method(D_METHOD("get_main_loop"), &_Engine::get_main_loop);

	ClassDB::bind_method(D_METHOD("get_version_info"), &_Engine::get_version_info);
	ClassDB::bind_method(D_METHOD("get_author_info"), &_Engine::get_author_info);
	ClassDB::bind_method(D_METHOD("get_copyright_info"), &_Engine::get_copyright_info);
	ClassDB::bind_method(D_METHOD("get_donor_info"), &_Engine::get_donor_info);
	ClassDB::bind_method(D_METHOD("get_license_info"), &_Engine::get_license_info);
	ClassDB::bind_method(D_METHOD("get_license_text"), &_Engine::get_license_text);

	ClassDB::bind_method(D_METHOD("is_in_physics_frame"), &_Engine::is_in_physics_frame);

	ClassDB::bind_method(D_METHOD("has_singleton", "name"), &_Engine::has_singleton);
	ClassDB::bind_method(D_METHOD("get_singleton", "name"), &_Engine::get_singleton_object);

	ClassDB::bind_method(D_METHOD("set_editor_hint", "enabled"), &_Engine::set_editor_hint);
	ClassDB::bind_method(D_METHOD("is_editor_hint"), &_Engine::is_editor_hint);

	ADD_PROPERTY(PropertyInfo(Variant::BOOL, "editor_hint"), "set_editor_hint", "is_editor_hint");
	ADD_PROPERTY(PropertyInfo(Variant::INT, "iterations_per_second"), "set_iterations_per_second", "get_iterations_per_second");
	ADD_PROPERTY(PropertyInfo(Variant::INT, "target_fps"), "set_target_fps", "get_target_fps");
	ADD_PROPERTY(PropertyInfo(Variant::FLOAT, "time_scale"), "set_time_scale", "get_time_scale");
	ADD_PROPERTY(PropertyInfo(Variant::FLOAT, "physics_jitter_fix"), "set_physics_jitter_fix", "get_physics_jitter_fix");
}

_Engine *_Engine::singleton = nullptr;

////// _JSON //////

void JSONParseResult::_bind_methods() {
	ClassDB::bind_method(D_METHOD("get_error"), &JSONParseResult::get_error);
	ClassDB::bind_method(D_METHOD("get_error_string"), &JSONParseResult::get_error_string);
	ClassDB::bind_method(D_METHOD("get_error_line"), &JSONParseResult::get_error_line);
	ClassDB::bind_method(D_METHOD("get_result"), &JSONParseResult::get_result);

	ClassDB::bind_method(D_METHOD("set_error", "error"), &JSONParseResult::set_error);
	ClassDB::bind_method(D_METHOD("set_error_string", "error_string"), &JSONParseResult::set_error_string);
	ClassDB::bind_method(D_METHOD("set_error_line", "error_line"), &JSONParseResult::set_error_line);
	ClassDB::bind_method(D_METHOD("set_result", "result"), &JSONParseResult::set_result);

	ADD_PROPERTY(PropertyInfo(Variant::OBJECT, "error", PROPERTY_HINT_NONE, "Error", PROPERTY_USAGE_CLASS_IS_ENUM), "set_error", "get_error");
	ADD_PROPERTY(PropertyInfo(Variant::STRING, "error_string"), "set_error_string", "get_error_string");
	ADD_PROPERTY(PropertyInfo(Variant::INT, "error_line"), "set_error_line", "get_error_line");
	ADD_PROPERTY(PropertyInfo(Variant::NIL, "result", PROPERTY_HINT_NONE, "", PROPERTY_USAGE_NIL_IS_VARIANT), "set_result", "get_result");
}

void JSONParseResult::set_error(Error p_error) {
	error = p_error;
}

Error JSONParseResult::get_error() const {
	return error;
}

void JSONParseResult::set_error_string(const String &p_error_string) {
	error_string = p_error_string;
}

String JSONParseResult::get_error_string() const {
	return error_string;
}

void JSONParseResult::set_error_line(int p_error_line) {
	error_line = p_error_line;
}

int JSONParseResult::get_error_line() const {
	return error_line;
}

void JSONParseResult::set_result(const Variant &p_result) {
	result = p_result;
}

Variant JSONParseResult::get_result() const {
	return result;
}

void _JSON::_bind_methods() {
	ClassDB::bind_method(D_METHOD("print", "value", "indent", "sort_keys"), &_JSON::print, DEFVAL(String()), DEFVAL(false));
	ClassDB::bind_method(D_METHOD("parse", "json"), &_JSON::parse);
}

String _JSON::print(const Variant &p_value, const String &p_indent, bool p_sort_keys) {
	return JSON::print(p_value, p_indent, p_sort_keys);
}

Ref<JSONParseResult> _JSON::parse(const String &p_json) {
	Ref<JSONParseResult> result;
	result.instance();

	result->error = JSON::parse(p_json, result->result, result->error_string, result->error_line);

	if (result->error != OK) {
		ERR_PRINT(vformat("Error parsing JSON at line %s: %s", result->error_line, result->error_string));
	}
	return result;
}

_JSON *_JSON::singleton = nullptr;

////// _EngineDebugger //////

void _EngineDebugger::_bind_methods() {
	ClassDB::bind_method(D_METHOD("is_active"), &_EngineDebugger::is_active);

	ClassDB::bind_method(D_METHOD("register_profiler", "name", "toggle", "add", "tick"), &_EngineDebugger::register_profiler);
	ClassDB::bind_method(D_METHOD("unregister_profiler", "name"), &_EngineDebugger::unregister_profiler);
	ClassDB::bind_method(D_METHOD("is_profiling", "name"), &_EngineDebugger::is_profiling);
	ClassDB::bind_method(D_METHOD("has_profiler", "name"), &_EngineDebugger::has_profiler);

	ClassDB::bind_method(D_METHOD("profiler_add_frame_data", "name", "data"), &_EngineDebugger::profiler_add_frame_data);
	ClassDB::bind_method(D_METHOD("profiler_enable", "name", "enable", "arguments"), &_EngineDebugger::profiler_enable, DEFVAL(Array()));

	ClassDB::bind_method(D_METHOD("register_message_capture", "name", "callable"), &_EngineDebugger::register_message_capture);
	ClassDB::bind_method(D_METHOD("unregister_message_capture", "name"), &_EngineDebugger::unregister_message_capture);
	ClassDB::bind_method(D_METHOD("has_capture", "name"), &_EngineDebugger::has_capture);

	ClassDB::bind_method(D_METHOD("send_message", "message", "data"), &_EngineDebugger::send_message);
}

bool _EngineDebugger::is_active() {
	return EngineDebugger::is_active();
}

void _EngineDebugger::register_profiler(const StringName &p_name, const Callable &p_toggle, const Callable &p_add, const Callable &p_tick) {
	ERR_FAIL_COND_MSG(profilers.has(p_name) || has_profiler(p_name), "Profiler already registered: " + p_name);
	profilers.insert(p_name, ProfilerCallable(p_toggle, p_add, p_tick));
	ProfilerCallable &p = profilers[p_name];
	EngineDebugger::Profiler profiler(
			&p,
			&_EngineDebugger::call_toggle,
			&_EngineDebugger::call_add,
			&_EngineDebugger::call_tick);
	EngineDebugger::register_profiler(p_name, profiler);
}

void _EngineDebugger::unregister_profiler(const StringName &p_name) {
	ERR_FAIL_COND_MSG(!profilers.has(p_name), "Profiler not registered: " + p_name);
	EngineDebugger::unregister_profiler(p_name);
	profilers.erase(p_name);
}

bool _EngineDebugger::_EngineDebugger::is_profiling(const StringName &p_name) {
	return EngineDebugger::is_profiling(p_name);
}

bool _EngineDebugger::has_profiler(const StringName &p_name) {
	return EngineDebugger::has_profiler(p_name);
}

void _EngineDebugger::profiler_add_frame_data(const StringName &p_name, const Array &p_data) {
	EngineDebugger::profiler_add_frame_data(p_name, p_data);
}

void _EngineDebugger::profiler_enable(const StringName &p_name, bool p_enabled, const Array &p_opts) {
	if (EngineDebugger::get_singleton()) {
		EngineDebugger::get_singleton()->profiler_enable(p_name, p_enabled, p_opts);
	}
}

void _EngineDebugger::register_message_capture(const StringName &p_name, const Callable &p_callable) {
	ERR_FAIL_COND_MSG(captures.has(p_name) || has_capture(p_name), "Capture already registered: " + p_name);
	captures.insert(p_name, p_callable);
	Callable &c = captures[p_name];
	EngineDebugger::Capture capture(&c, &_EngineDebugger::call_capture);
	EngineDebugger::register_message_capture(p_name, capture);
}

void _EngineDebugger::unregister_message_capture(const StringName &p_name) {
	ERR_FAIL_COND_MSG(!captures.has(p_name), "Capture not registered: " + p_name);
	EngineDebugger::unregister_message_capture(p_name);
	captures.erase(p_name);
}

bool _EngineDebugger::has_capture(const StringName &p_name) {
	return EngineDebugger::has_capture(p_name);
}

void _EngineDebugger::send_message(const String &p_msg, const Array &p_data) {
	ERR_FAIL_COND_MSG(!EngineDebugger::is_active(), "Can't send message. No active debugger");
	EngineDebugger::get_singleton()->send_message(p_msg, p_data);
}

void _EngineDebugger::call_toggle(void *p_user, bool p_enable, const Array &p_opts) {
	Callable &toggle = ((ProfilerCallable *)p_user)->callable_toggle;
	if (toggle.is_null()) {
		return;
	}
	Variant enable = p_enable, opts = p_opts;
	const Variant *args[2] = { &enable, &opts };
	Variant retval;
	Callable::CallError err;
	toggle.call(args, 2, retval, err);
	ERR_FAIL_COND_MSG(err.error != Callable::CallError::CALL_OK, "Error calling 'toggle' to callable: " + Variant::get_callable_error_text(toggle, args, 2, err));
}

void _EngineDebugger::call_add(void *p_user, const Array &p_data) {
	Callable &add = ((ProfilerCallable *)p_user)->callable_add;
	if (add.is_null()) {
		return;
	}
	Variant data = p_data;
	const Variant *args[1] = { &data };
	Variant retval;
	Callable::CallError err;
	add.call(args, 1, retval, err);
	ERR_FAIL_COND_MSG(err.error != Callable::CallError::CALL_OK, "Error calling 'add' to callable: " + Variant::get_callable_error_text(add, args, 1, err));
}

void _EngineDebugger::call_tick(void *p_user, float p_frame_time, float p_idle_time, float p_physics_time, float p_physics_frame_time) {
	Callable &tick = ((ProfilerCallable *)p_user)->callable_tick;
	if (tick.is_null()) {
		return;
	}
	Variant frame_time = p_frame_time, idle_time = p_idle_time, physics_time = p_physics_time, physics_frame_time = p_physics_frame_time;
	const Variant *args[4] = { &frame_time, &idle_time, &physics_time, &physics_frame_time };
	Variant retval;
	Callable::CallError err;
	tick.call(args, 4, retval, err);
	ERR_FAIL_COND_MSG(err.error != Callable::CallError::CALL_OK, "Error calling 'tick' to callable: " + Variant::get_callable_error_text(tick, args, 4, err));
}

Error _EngineDebugger::call_capture(void *p_user, const String &p_cmd, const Array &p_data, bool &r_captured) {
	Callable &capture = *(Callable *)p_user;
	if (capture.is_null()) {
		return FAILED;
	}
	Variant cmd = p_cmd, data = p_data;
	const Variant *args[2] = { &cmd, &data };
	Variant retval;
	Callable::CallError err;
	capture.call(args, 2, retval, err);
	ERR_FAIL_COND_V_MSG(err.error != Callable::CallError::CALL_OK, FAILED, "Error calling 'capture' to callable: " + Variant::get_callable_error_text(capture, args, 2, err));
	ERR_FAIL_COND_V_MSG(retval.get_type() != Variant::BOOL, FAILED, "Error calling 'capture' to callable: " + String(capture) + ". Return type is not bool.");
	r_captured = retval;
	return OK;
}

_EngineDebugger::~_EngineDebugger() {
	for (Map<StringName, Callable>::Element *E = captures.front(); E; E = E->next()) {
		EngineDebugger::unregister_message_capture(E->key());
	}
	captures.clear();
	for (Map<StringName, ProfilerCallable>::Element *E = profilers.front(); E; E = E->next()) {
		EngineDebugger::unregister_profiler(E->key());
	}
	profilers.clear();
}

_EngineDebugger *_EngineDebugger::singleton = nullptr;<|MERGE_RESOLUTION|>--- conflicted
+++ resolved
@@ -2064,30 +2064,10 @@
 
 	return ret;
 }
-<<<<<<< HEAD
-
-PoolStringArray _ClassDB::get_global_class_list() const {
-
+
+PackedStringArray _ClassDB::get_global_class_list() const {
 	List<StringName> classes;
 	ScriptServer::get_global_class_list(&classes);
-
-	PoolStringArray ret;
-	ret.resize(classes.size());
-	int idx = 0;
-	for (List<StringName>::Element *E = classes.front(); E; E = E->next()) {
-		ret.set(idx++, E->get());
-	}
-
-	return ret;
-}
-
-PoolStringArray _ClassDB::get_inheriters_from_class(const StringName &p_class) const {
-=======
->>>>>>> 1ff139cb
-
-PackedStringArray _ClassDB::get_inheriters_from_class(const StringName &p_class) const {
-	List<StringName> classes;
-	ClassDB::get_inheriters_from_class(p_class, &classes);
 
 	PackedStringArray ret;
 	ret.resize(classes.size());
@@ -2099,6 +2079,20 @@
 	return ret;
 }
 
+PackedStringArray _ClassDB::get_inheriters_from_class(const StringName &p_class) const {
+	List<StringName> classes;
+	ClassDB::get_inheriters_from_class(p_class, &classes);
+
+	PackedStringArray ret;
+	ret.resize(classes.size());
+	int idx = 0;
+	for (List<StringName>::Element *E = classes.front(); E; E = E->next()) {
+		ret.set(idx++, E->get());
+	}
+
+	return ret;
+}
+
 StringName _ClassDB::get_parent_class(const StringName &p_class) const {
 	return ClassDB::get_parent_class(p_class);
 }
@@ -2106,40 +2100,31 @@
 bool _ClassDB::class_exists(const StringName &p_class) const {
 	return ClassDB::class_exists(p_class);
 }
-<<<<<<< HEAD
+
 bool _ClassDB::global_class_exists(const StringName &p_class) const {
-
 	return ScriptServer::is_global_class(p_class);
 }
+
 bool _ClassDB::is_parent_class(const StringName &p_class, const StringName &p_inherits) const {
-
 	if (ScriptServer::is_global_class(p_class)) {
 		return ScriptServer::is_global_class_base(p_class, p_inherits);
 	}
 
-=======
-
-bool _ClassDB::is_parent_class(const StringName &p_class, const StringName &p_inherits) const {
->>>>>>> 1ff139cb
 	return ClassDB::is_parent_class(p_class, p_inherits);
 }
 
-<<<<<<< HEAD
+bool _ClassDB::can_instance(const StringName &p_class) const {
 	if (ScriptServer::is_global_class(p_class)) {
 		Ref<Script> scr = ResourceLoader::load(ScriptServer::get_global_class_path(p_class));
 		return ClassDB::can_instance(scr->get_instance_base_type());
 	}
 
-=======
-bool _ClassDB::can_instance(const StringName &p_class) const {
->>>>>>> 1ff139cb
 	return ClassDB::can_instance(p_class);
 }
 
-<<<<<<< HEAD
+Variant _ClassDB::instance(const StringName &p_class) const {
 	Object *obj;
 	if (ScriptServer::is_global_class(p_class)) {
-
 		Ref<Script> scr = ResourceLoader::load(ScriptServer::get_global_class_path(p_class));
 		obj = ClassDB::instance(scr->get_instance_base_type());
 
@@ -2152,13 +2137,7 @@
 	}
 
 	if (!obj)
-=======
-Variant _ClassDB::instance(const StringName &p_class) const {
-	Object *obj = ClassDB::instance(p_class);
-	if (!obj) {
->>>>>>> 1ff139cb
 		return Variant();
-	}
 
 	Reference *r = Object::cast_to<Reference>(obj);
 	if (r) {
