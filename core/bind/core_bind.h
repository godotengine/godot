/*************************************************************************/
/*  core_bind.h                                                          */
/*************************************************************************/
/*                       This file is part of:                           */
/*                           GODOT ENGINE                                */
/*                    http://www.godotengine.org                         */
/*************************************************************************/
/* Copyright (c) 2007-2017 Juan Linietsky, Ariel Manzur.                 */
/*                                                                       */
/* Permission is hereby granted, free of charge, to any person obtaining */
/* a copy of this software and associated documentation files (the       */
/* "Software"), to deal in the Software without restriction, including   */
/* without limitation the rights to use, copy, modify, merge, publish,   */
/* distribute, sublicense, and/or sell copies of the Software, and to    */
/* permit persons to whom the Software is furnished to do so, subject to */
/* the following conditions:                                             */
/*                                                                       */
/* The above copyright notice and this permission notice shall be        */
/* included in all copies or substantial portions of the Software.       */
/*                                                                       */
/* THE SOFTWARE IS PROVIDED "AS IS", WITHOUT WARRANTY OF ANY KIND,       */
/* EXPRESS OR IMPLIED, INCLUDING BUT NOT LIMITED TO THE WARRANTIES OF    */
/* MERCHANTABILITY, FITNESS FOR A PARTICULAR PURPOSE AND NONINFRINGEMENT.*/
/* IN NO EVENT SHALL THE AUTHORS OR COPYRIGHT HOLDERS BE LIABLE FOR ANY  */
/* CLAIM, DAMAGES OR OTHER LIABILITY, WHETHER IN AN ACTION OF CONTRACT,  */
/* TORT OR OTHERWISE, ARISING FROM, OUT OF OR IN CONNECTION WITH THE     */
/* SOFTWARE OR THE USE OR OTHER DEALINGS IN THE SOFTWARE.                */
/*************************************************************************/
#ifndef CORE_BIND_H
#define CORE_BIND_H

#include "io/resource_loader.h"
#include "io/resource_saver.h"
#include "os/file_access.h"
#include "os/dir_access.h"
#include "os/thread.h"
#include "os/semaphore.h"


class _ResourceLoader : public Object  {
	GDCLASS(_ResourceLoader,Object);

protected:

	static void _bind_methods();
	static _ResourceLoader *singleton;
public:


	static _ResourceLoader *get_singleton() { return singleton; }
	Ref<ResourceInteractiveLoader> load_interactive(const String& p_path,const String& p_type_hint="");
	RES load(const String &p_path,const String& p_type_hint="", bool p_no_cache = false);
	PoolVector<String> get_recognized_extensions_for_type(const String& p_type);
	void set_abort_on_missing_resources(bool p_abort);
	PoolStringArray get_dependencies(const String& p_path);
	bool has(const String& p_path);
	Ref<ResourceImportMetadata> load_import_metadata(const String& p_path);

	_ResourceLoader();
};

class _ResourceSaver : public Object  {
	GDCLASS(_ResourceSaver,Object);

protected:

	static void _bind_methods();
	static _ResourceSaver *singleton;
public:

	enum SaverFlags {

		FLAG_RELATIVE_PATHS=1,
		FLAG_BUNDLE_RESOURCES=2,
		FLAG_CHANGE_PATH=4,
		FLAG_OMIT_EDITOR_PROPERTIES=8,
		FLAG_SAVE_BIG_ENDIAN=16,
		FLAG_COMPRESS=32,
	};

	static _ResourceSaver *get_singleton() { return singleton; }

	Error save(const String &p_path,const RES& p_resource, uint32_t p_flags);
	PoolVector<String> get_recognized_extensions(const RES& p_resource);


	_ResourceSaver();
};

class MainLoop;

class _OS : public Object  {
	GDCLASS(_OS,Object);

protected:

	static void _bind_methods();
	static _OS *singleton;
public:

	enum Weekday {
		DAY_SUNDAY,
		DAY_MONDAY,
		DAY_TUESDAY,
		DAY_WEDNESDAY,
		DAY_THURSDAY,
		DAY_FRIDAY,
		DAY_SATURDAY
	};

	enum Month {
		/// Start at 1 to follow Windows SYSTEMTIME structure
		/// https://msdn.microsoft.com/en-us/library/windows/desktop/ms724950(v=vs.85).aspx
		MONTH_JANUARY = 1,
		MONTH_FEBRUARY,
		MONTH_MARCH,
		MONTH_APRIL,
		MONTH_MAY,
		MONTH_JUNE,
		MONTH_JULY,
		MONTH_AUGUST,
		MONTH_SEPTEMBER,
		MONTH_OCTOBER,
		MONTH_NOVEMBER,
		MONTH_DECEMBER
	};

	Point2 get_mouse_pos() const;
	void set_window_title(const String& p_title);
	int get_mouse_button_state() const;


	void set_clipboard(const String& p_text);
	String get_clipboard() const;

	void set_video_mode(const Size2& p_size, bool p_fullscreen,bool p_resizeable,int p_screen=0);
	Size2 get_video_mode(int p_screen=0) const;
	bool is_video_mode_fullscreen(int p_screen=0) const;
	bool is_video_mode_resizable(int p_screen=0) const;
	Array get_fullscreen_mode_list(int p_screen=0) const;


	virtual int get_screen_count() const;
	virtual int get_current_screen() const;
	virtual void set_current_screen(int p_screen);
	virtual Point2 get_screen_position(int p_screen=0) const;
	virtual Size2 get_screen_size(int p_screen=0) const;
	virtual int get_screen_dpi(int p_screen=0) const;
	virtual Point2 get_window_position() const;
	virtual void set_window_position(const Point2& p_position);
	virtual Size2 get_window_size() const;
	virtual void set_window_size(const Size2& p_size);
	virtual void set_window_fullscreen(bool p_enabled);
	virtual bool is_window_fullscreen() const;
	virtual void set_window_resizable(bool p_enabled);
	virtual bool is_window_resizable() const;
	virtual void set_window_minimized(bool p_enabled);
	virtual bool is_window_minimized() const;
	virtual void set_window_maximized(bool p_enabled);
	virtual bool is_window_maximized() const;
	virtual void request_attention();

	virtual void set_borderless_window(bool p_borderless);
	virtual bool get_borderless_window() const;

	Error native_video_play(String p_path, float p_volume, String p_audio_track, String p_subtitle_track);
	bool native_video_is_playing();
	void native_video_pause();
	void native_video_unpause();
	void native_video_stop();

	void set_low_processor_usage_mode(bool p_enabled);
	bool is_in_low_processor_usage_mode() const;

	String get_executable_path() const;
	int execute(const String& p_path, const Vector<String> & p_arguments,bool p_blocking,Array p_output=Array());

	Error kill(int p_pid);
	Error shell_open(String p_uri);

	int get_process_ID() const;

	bool has_environment(const String& p_var) const;
	String get_environment(const String& p_var) const;

	String get_name() const;
	Vector<String> get_cmdline_args();

	String get_locale() const;
	String get_latin_keyboard_variant() const;

	String get_model_name() const;


	void dump_memory_to_file(const String& p_file);
	void dump_resources_to_file(const String& p_file);

	bool has_virtual_keyboard() const;
	void show_virtual_keyboard(const String& p_existing_text="");
	void hide_virtual_keyboard();

	void print_resources_in_use(bool p_short=false);
	void print_all_resources(const String& p_to_file);
	void print_all_textures_by_size();
	void print_resources_by_type(const Vector<String>& p_types);

	bool has_touchscreen_ui_hint() const;

	bool is_debug_build() const;

	String get_unique_ID() const;

	String get_scancode_string(uint32_t p_code) const;
	bool is_scancode_unicode(uint32_t p_unicode) const;
	int find_scancode_from_string(const String& p_code) const;


	/*
	struct Date {

		int year;
		Month month;
		int day;
		Weekday weekday;
		bool dst;
	};

	struct Time {

		int hour;
		int min;
		int sec;
	};
*/

	void set_use_file_access_save_and_swap(bool p_enable);

	void set_icon(const Image& p_icon);

	int get_exit_code() const;
	void set_exit_code(int p_code);
	Dictionary get_date(bool utc) const;
	Dictionary get_time(bool utc) const;
	Dictionary get_datetime(bool utc) const;
	Dictionary get_datetime_from_unix_time(uint64_t unix_time_val) const;
	uint64_t get_unix_time_from_datetime(Dictionary datetime) const;
	Dictionary get_time_zone_info() const;
	uint64_t get_unix_time() const;
	uint64_t get_system_time_secs() const;

	int get_static_memory_usage() const;
	int get_static_memory_peak_usage() const;
	int get_dynamic_memory_usage() const;

	void delay_usec(uint32_t p_usec) const;
	void delay_msec(uint32_t p_msec) const;
	uint32_t get_ticks_msec() const;
	uint32_t get_splash_tick_msec() const;

	bool can_use_threads() const;

	bool can_draw() const;

	bool is_stdout_verbose() const;

	int get_processor_count() const;

	enum SystemDir {
		SYSTEM_DIR_DESKTOP,
		SYSTEM_DIR_DCIM,
		SYSTEM_DIR_DOCUMENTS,
		SYSTEM_DIR_DOWNLOADS,
		SYSTEM_DIR_MOVIES,
		SYSTEM_DIR_MUSIC,
		SYSTEM_DIR_PICTURES,
		SYSTEM_DIR_RINGTONES,
	};

	enum ScreenOrientation {

		SCREEN_ORIENTATION_LANDSCAPE,
		SCREEN_ORIENTATION_PORTRAIT,
		SCREEN_ORIENTATION_REVERSE_LANDSCAPE,
		SCREEN_ORIENTATION_REVERSE_PORTRAIT,
		SCREEN_ORIENTATION_SENSOR_LANDSCAPE,
		SCREEN_ORIENTATION_SENSOR_PORTRAIT,
		SCREEN_ORIENTATION_SENSOR,
	};

	String get_system_dir(SystemDir p_dir) const;


	String get_data_dir() const;

	void alert(const String& p_alert,const String& p_title="ALERT!");


	void set_screen_orientation(ScreenOrientation p_orientation);
	ScreenOrientation get_screen_orientation() const;

	void set_keep_screen_on(bool p_enabled);
	bool is_keep_screen_on() const;


	bool is_ok_left_and_cancel_right() const;

	Error set_thread_name(const String& p_name);

	void set_use_vsync(bool p_enable);
	bool is_vsync_enabled() const;

	static _OS *get_singleton() { return singleton; }

	_OS();
};

VARIANT_ENUM_CAST(_OS::SystemDir);
VARIANT_ENUM_CAST(_OS::ScreenOrientation);


class _Geometry : public Object {

	GDCLASS(_Geometry, Object);

	static _Geometry *singleton;
protected:

	static void _bind_methods();
public:

	static _Geometry *get_singleton();
	PoolVector<Plane> build_box_planes(const Vector3& p_extents);
	PoolVector<Plane> build_cylinder_planes(float p_radius, float p_height, int p_sides, Vector3::Axis p_axis=Vector3::AXIS_Z);
	PoolVector<Plane> build_capsule_planes(float p_radius, float p_height, int p_sides, int p_lats, Vector3::Axis p_axis=Vector3::AXIS_Z);
	Variant segment_intersects_segment_2d(const Vector2& p_from_a,const Vector2& p_to_a,const Vector2& p_from_b,const Vector2& p_to_b);
	PoolVector<Vector2> get_closest_points_between_segments_2d( const Vector2& p1,const Vector2& q1, const Vector2& p2,const Vector2& q2);
	PoolVector<Vector3> get_closest_points_between_segments(const Vector3& p1,const Vector3& p2,const Vector3& q1,const Vector3& q2);
	Vector3 get_closest_point_to_segment(const Vector3& p_point, const Vector3& p_a,const Vector3& p_b);
	Variant ray_intersects_triangle( const Vector3& p_from, const Vector3& p_dir, const Vector3& p_v0,const Vector3& p_v1,const Vector3& p_v2);
	Variant segment_intersects_triangle( const Vector3& p_from, const Vector3& p_to, const Vector3& p_v0,const Vector3& p_v1,const Vector3& p_v2);
	bool point_is_inside_triangle(const Vector2& s, const Vector2& a, const Vector2& b, const Vector2& c) const;

	PoolVector<Vector3> segment_intersects_sphere( const Vector3& p_from, const Vector3& p_to, const Vector3& p_sphere_pos,real_t p_sphere_radius);
	PoolVector<Vector3> segment_intersects_cylinder( const Vector3& p_from, const Vector3& p_to, float p_height,float p_radius);
	PoolVector<Vector3> segment_intersects_convex(const Vector3& p_from, const Vector3& p_to,const Vector<Plane>& p_planes);
	real_t segment_intersects_circle(const Vector2& p_from, const Vector2& p_to, const Vector2& p_circle_pos, real_t p_circle_radius);
	int get_uv84_normal_bit(const Vector3& p_vector);

	Vector<int> triangulate_polygon(const Vector<Vector2>& p_polygon);

	Dictionary make_atlas(const Vector<Size2>& p_rects);

	_Geometry();
};




class _File : public Reference {

	GDCLASS(_File,Reference);
	FileAccess *f;
	bool eswap;
protected:

	static void _bind_methods();
public:

	enum ModeFlags  {

		READ=1,
		WRITE=2,
		READ_WRITE=3,
		WRITE_READ=7,
	};

	Error open_encrypted(const String& p_path, int p_mode_flags,const Vector<uint8_t>& p_key);
	Error open_encrypted_pass(const String& p_path, int p_mode_flags,const String& p_pass);


	Error open(const String& p_path, int p_mode_flags); ///< open a file
	void close(); ///< close a file
	bool is_open() const; ///< true when file is open

	void seek(int64_t p_position); ///< seek to a given position
	void seek_end(int64_t p_position=0); ///< seek from the end of file
	int64_t get_pos() const; ///< get position in the file
	int64_t get_len() const; ///< get size of the file

	bool eof_reached() const; ///< reading passed EOF

	uint8_t get_8() const; ///< get a byte
	uint16_t get_16() const; ///< get 16 bits uint
	uint32_t get_32() const; ///< get 32 bits uint
	uint64_t get_64() const; ///< get 64 bits uint

	float get_float() const;
	double get_double() const;
	real_t get_real() const;

	Variant get_var() const;

	PoolVector<uint8_t> get_buffer(int p_length) const; ///< get an array of bytes
	String get_line() const;
	String get_as_text() const;
	String get_md5(const String& p_path) const;
	String get_sha256(const String& p_path) const;

	/**< use this for files WRITTEN in _big_ endian machines (ie, amiga/mac)
	 * It's not about the current CPU type but file formats.
	 * this flags get reset to false (little endian) on each open
	 */

	void set_endian_swap(bool p_swap);
	bool get_endian_swap();

	Error get_error() const; ///< get last error

	void store_8(uint8_t p_dest); ///< store a byte
	void store_16(uint16_t p_dest); ///< store 16 bits uint
	void store_32(uint32_t p_dest); ///< store 32 bits uint
	void store_64(uint64_t p_dest); ///< store 64 bits uint

	void store_float(float p_dest);
	void store_double(double p_dest);
	void store_real(real_t p_real);

	void store_string(const String& p_string);
	void store_line(const String& p_string);

	virtual void store_pascal_string(const String& p_string);
	virtual String get_pascal_string();

	Vector<String> get_csv_line(String delim=",") const;


	void store_buffer(const PoolVector<uint8_t>& p_buffer); ///< store an array of bytes

	void store_var(const Variant& p_var);

	bool file_exists(const String& p_name) const; ///< return true if a file exists

	_File();
	virtual ~_File();

};

class _Directory : public Reference {

	GDCLASS(_Directory,Reference);
	DirAccess *d;
protected:

	static void _bind_methods();
public:

	Error open(const String& p_path);

<<<<<<< HEAD
	bool list_dir_begin(bool p_skip_internal=false,bool p_skip_hidden=false); ///< This starts dir listing
=======
	Error list_dir_begin(); ///< This starts dir listing
>>>>>>> b24b52d5
	String get_next();
	bool current_is_dir() const;

	void list_dir_end(); ///<

	int get_drive_count();
	String get_drive(int p_drive);
	int get_current_drive();

	Error change_dir(String p_dir); ///< can be relative or absolute, return false on success
	String get_current_dir(); ///< return current dir location

	Error make_dir(String p_dir);
	Error make_dir_recursive(String p_dir);

	bool file_exists(String p_file);
	bool dir_exists(String p_dir);

	int get_space_left();

	Error copy(String p_from,String p_to);
	Error rename(String p_from, String p_to);
	Error remove(String p_name);


	_Directory();
	virtual ~_Directory();

private:
	bool _list_skip_navigational;
	bool _list_skip_hidden;
};

class _Marshalls : public Reference {

	GDCLASS(_Marshalls,Reference);

	static _Marshalls* singleton;

protected:

	static void _bind_methods();


public:

	static _Marshalls* get_singleton();

	String variant_to_base64(const Variant& p_var);
	Variant base64_to_variant(const String& p_str);

	String raw_to_base64(const PoolVector<uint8_t>& p_arr);
	PoolVector<uint8_t> base64_to_raw(const String& p_str);

	String utf8_to_base64(const String& p_str);
	String base64_to_utf8(const String& p_str);

	_Marshalls() { singleton = this; }
	~_Marshalls() { singleton = NULL; }
};


class _Mutex : public Reference {

	GDCLASS(_Mutex,Reference);
	Mutex *mutex;

	static void _bind_methods();
public:

	void lock();
	Error try_lock();
	void unlock();

	_Mutex();
	~_Mutex();
};

class _Semaphore : public Reference {

	GDCLASS(_Semaphore,Reference);
	Semaphore *semaphore;

	static void _bind_methods();
public:

	Error wait();
	Error post();

	_Semaphore();
	~_Semaphore();
};

class _Thread : public Reference {

	GDCLASS(_Thread,Reference);

protected:

	Variant ret;
	Variant userdata;
	volatile bool active;
	Object *target_instance;
	StringName target_method;
	Thread *thread;
	static void _bind_methods();
	static void _start_func(void *ud);
public:

	enum Priority {

		PRIORITY_LOW,
		PRIORITY_NORMAL,
		PRIORITY_HIGH
	};

	Error start(Object *p_instance,const StringName& p_method,const Variant& p_userdata=Variant(),int p_priority=PRIORITY_NORMAL);
	String get_id() const;
	bool is_active() const;
	Variant wait_to_finish();

	_Thread();
	~_Thread();
};

class _ClassDB : public Object {

	GDCLASS(_ClassDB,Object)

protected:
	static void _bind_methods();
public:

	PoolStringArray get_class_list() const;
	PoolStringArray get_inheriters_from_class( const StringName& p_class) const;
	StringName get_parent_class(const StringName& p_class) const;
	bool class_exists(const StringName &p_class) const;
	bool is_parent_class(const StringName &p_class,const StringName& p_inherits) const;
	bool can_instance(const StringName &p_class) const;
	Variant instance(const StringName &p_class) const;

	bool has_signal(StringName p_class,StringName p_signal) const;
	Dictionary get_signal(StringName p_class,StringName p_signal) const;
	Array get_signal_list(StringName p_class,bool p_no_inheritance=false) const;

	Array get_property_list(StringName p_class, bool p_no_inheritance=false) const;

	bool has_method(StringName p_class,StringName p_method,bool p_no_inheritance=false) const;


	Array get_method_list(StringName p_class,bool p_no_inheritance=false) const;

	PoolStringArray get_integer_constant_list(const StringName& p_class, bool p_no_inheritance=false) const;
	bool has_integer_constant(const StringName& p_class, const StringName &p_name) const;
	int get_integer_constant(const StringName& p_class, const StringName &p_name) const;
	StringName get_category(const StringName& p_node) const;

	bool is_class_enabled(StringName p_class) const;

	_ClassDB();
	~_ClassDB();
};


class _Engine : public Object  {
	GDCLASS(_Engine,Object);

protected:

	static void _bind_methods();
	static _Engine *singleton;

public:

	static _Engine* get_singleton() { return singleton; }
	void set_iterations_per_second(int p_ips);
	int get_iterations_per_second() const;

	void set_target_fps(int p_fps);
	float get_target_fps() const;

	float get_frames_per_second() const;

	int  get_frames_drawn();

	void set_time_scale(float p_scale);
	float get_time_scale();

	String get_custom_level() const;

	MainLoop *get_main_loop() const;

	Dictionary get_version_info() const;

	_Engine();
};


#endif // CORE_BIND_H<|MERGE_RESOLUTION|>--- conflicted
+++ resolved
@@ -456,11 +456,7 @@
 
 	Error open(const String& p_path);
 
-<<<<<<< HEAD
 	bool list_dir_begin(bool p_skip_internal=false,bool p_skip_hidden=false); ///< This starts dir listing
-=======
-	Error list_dir_begin(); ///< This starts dir listing
->>>>>>> b24b52d5
 	String get_next();
 	bool current_is_dir() const;
 
