/**************************************************************************/
/*  ustring.cpp                                                           */
/**************************************************************************/
/*                         This file is part of:                          */
/*                             GODOT ENGINE                               */
/*                        https://godotengine.org                         */
/**************************************************************************/
/* Copyright (c) 2014-present Godot Engine contributors (see AUTHORS.md). */
/* Copyright (c) 2007-2014 Juan Linietsky, Ariel Manzur.                  */
/*                                                                        */
/* Permission is hereby granted, free of charge, to any person obtaining  */
/* a copy of this software and associated documentation files (the        */
/* "Software"), to deal in the Software without restriction, including    */
/* without limitation the rights to use, copy, modify, merge, publish,    */
/* distribute, sublicense, and/or sell copies of the Software, and to     */
/* permit persons to whom the Software is furnished to do so, subject to  */
/* the following conditions:                                              */
/*                                                                        */
/* The above copyright notice and this permission notice shall be         */
/* included in all copies or substantial portions of the Software.        */
/*                                                                        */
/* THE SOFTWARE IS PROVIDED "AS IS", WITHOUT WARRANTY OF ANY KIND,        */
/* EXPRESS OR IMPLIED, INCLUDING BUT NOT LIMITED TO THE WARRANTIES OF     */
/* MERCHANTABILITY, FITNESS FOR A PARTICULAR PURPOSE AND NONINFRINGEMENT. */
/* IN NO EVENT SHALL THE AUTHORS OR COPYRIGHT HOLDERS BE LIABLE FOR ANY   */
/* CLAIM, DAMAGES OR OTHER LIABILITY, WHETHER IN AN ACTION OF CONTRACT,   */
/* TORT OR OTHERWISE, ARISING FROM, OUT OF OR IN CONNECTION WITH THE      */
/* SOFTWARE OR THE USE OR OTHER DEALINGS IN THE SOFTWARE.                 */
/**************************************************************************/

#include "ustring.h"

#include "core/crypto/crypto_core.h"
#include "core/math/color.h"
#include "core/math/math_funcs.h"
#include "core/object/object.h"
#include "core/os/memory.h"
#include "core/os/os.h"
#include "core/string/print_string.h"
#include "core/string/string_name.h"
#include "core/string/translation_server.h"
#include "core/string/ucaps.h"
#include "core/variant/variant.h"
#include "core/version_generated.gen.h"

#include "thirdparty/grisu2/grisu2.h"

#ifdef _MSC_VER
#define _CRT_SECURE_NO_WARNINGS // to disable build-time warning which suggested to use strcpy_s instead strcpy
#endif

#if defined(MINGW_ENABLED) || defined(_MSC_VER)
#define snprintf _snprintf_s
#endif

static const int MAX_DECIMALS = 32;

static _FORCE_INLINE_ char32_t lower_case(char32_t c) {
	return (is_ascii_upper_case(c) ? (c + ('a' - 'A')) : c);
}

Error String::parse_url(String &r_scheme, String &r_host, int &r_port, String &r_path, String &r_fragment) const {
	// Splits the URL into scheme, host, port, path, fragment. Strip credentials when present.
	String base = *this;
	r_scheme = "";
	r_host = "";
	r_port = 0;
	r_path = "";
	r_fragment = "";

	int pos = base.find("://");
	// Scheme
	if (pos != -1) {
		bool is_scheme_valid = true;
		for (int i = 0; i < pos; i++) {
			if (!is_ascii_alphanumeric_char(base[i]) && base[i] != '+' && base[i] != '-' && base[i] != '.') {
				is_scheme_valid = false;
				break;
			}
		}
		if (is_scheme_valid) {
			r_scheme = base.substr(0, pos + 3).to_lower();
			base = base.substr(pos + 3);
		}
	}
	pos = base.find_char('#');
	// Fragment
	if (pos != -1) {
		r_fragment = base.substr(pos + 1);
		base = base.substr(0, pos);
	}
	pos = base.find_char('/');
	// Path
	if (pos != -1) {
		r_path = base.substr(pos);
		base = base.substr(0, pos);
	}
	// Host
	pos = base.find_char('@');
	if (pos != -1) {
		// Strip credentials
		base = base.substr(pos + 1);
	}
	if (base.begins_with("[")) {
		// Literal IPv6
		pos = base.rfind_char(']');
		if (pos == -1) {
			return ERR_INVALID_PARAMETER;
		}
		r_host = base.substr(1, pos - 1);
		base = base.substr(pos + 1);
	} else {
		// Anything else
		if (base.get_slice_count(":") > 2) {
			return ERR_INVALID_PARAMETER;
		}
		pos = base.rfind_char(':');
		if (pos == -1) {
			r_host = base;
			base = "";
		} else {
			r_host = base.substr(0, pos);
			base = base.substr(pos);
		}
	}
	if (r_host.is_empty()) {
		return ERR_INVALID_PARAMETER;
	}
	r_host = r_host.to_lower();
	// Port
	if (base.begins_with(":")) {
		base = base.substr(1);
		if (!base.is_valid_int()) {
			return ERR_INVALID_PARAMETER;
		}
		r_port = base.to_int();
		if (r_port < 1 || r_port > 65535) {
			return ERR_INVALID_PARAMETER;
		}
	}
	return OK;
}

void String::append_latin1(const Span<char> &p_cstr) {
	if (p_cstr.is_empty()) {
		return;
	}

	const int prev_length = length();
	resize_uninitialized(prev_length + p_cstr.size() + 1); // include 0

	const char *src = p_cstr.ptr();
	const char *end = src + p_cstr.size();
	char32_t *dst = ptrw() + prev_length;

	for (; src < end; ++src, ++dst) {
		// If char is int8_t, a set sign bit will be reinterpreted as 256 - val implicitly.
		*dst = static_cast<uint8_t>(*src);
	}
	*dst = 0;
}

void String::append_utf32(const Span<char32_t> &p_cstr) {
	if (p_cstr.is_empty()) {
		return;
	}

	const int prev_length = length();
	resize_uninitialized(prev_length + p_cstr.size() + 1);
	const char32_t *src = p_cstr.ptr();
	const char32_t *end = p_cstr.ptr() + p_cstr.size();
	char32_t *dst = ptrw() + prev_length;

	// Copy the string, and check for UTF-32 problems.
	for (; src < end; ++src, ++dst) {
		const char32_t chr = *src;
		if ((chr & 0xfffff800) == 0xd800) {
			print_unicode_error(vformat("Unpaired surrogate (%x)", (uint32_t)chr), true);
			*dst = _replacement_char;
			continue;
		}
		if (chr > 0x10ffff) {
			print_unicode_error(vformat("Invalid unicode codepoint (%x)", (uint32_t)chr), true);
			*dst = _replacement_char;
			continue;
		}
		*dst = chr;
	}
	*dst = 0;
}

// assumes the following have already been validated:
// p_char != nullptr
// p_length > 0
// p_length <= p_char strlen
// p_char is a valid UTF32 string
void String::copy_from_unchecked(const char32_t *p_char, const int p_length) {
	resize_uninitialized(p_length + 1); // + 1 for \0
	char32_t *dst = ptrw();
	memcpy(dst, p_char, p_length * sizeof(char32_t));
	*(dst + p_length) = _null;
}

String String::operator+(const String &p_str) const {
	String res = *this;
	res += p_str;
	return res;
}

String String::operator+(const char *p_str) const {
	String res = *this;
	res += p_str;
	return res;
}

String String::operator+(const wchar_t *p_str) const {
	String res = *this;
	res += p_str;
	return res;
}

String String::operator+(const char32_t *p_str) const {
	String res = *this;
	res += p_str;
	return res;
}

String String::operator+(char32_t p_char) const {
	String res = *this;
	res += p_char;
	return res;
}

String operator+(const char *p_chr, const String &p_str) {
	String tmp = p_chr;
	tmp += p_str;
	return tmp;
}

String operator+(const wchar_t *p_chr, const String &p_str) {
#ifdef WINDOWS_ENABLED
	// wchar_t is 16-bit
	String tmp = String::utf16((const char16_t *)p_chr);
#else
	// wchar_t is 32-bit
	String tmp = (const char32_t *)p_chr;
#endif
	tmp += p_str;
	return tmp;
}

String operator+(char32_t p_chr, const String &p_str) {
	return (String::chr(p_chr) + p_str);
}

String &String::operator+=(const String &p_str) {
	if (is_empty()) {
		*this = p_str;
		return *this;
	}
	append_utf32(p_str);
	return *this;
}

String &String::operator+=(const char *p_str) {
	append_latin1(p_str);
	return *this;
}

String &String::operator+=(const wchar_t *p_str) {
#ifdef WINDOWS_ENABLED
	// wchar_t is 16-bit
	*this += String::utf16((const char16_t *)p_str);
#else
	// wchar_t is 32-bit
	*this += String((const char32_t *)p_str);
#endif
	return *this;
}

String &String::operator+=(const char32_t *p_str) {
	append_utf32(Span(p_str, strlen(p_str)));
	return *this;
}

String &String::operator+=(char32_t p_char) {
	append_utf32(Span(&p_char, 1));
	return *this;
}

bool String::operator==(const char *p_str) const {
	// compare Latin-1 encoded c-string
	int len = strlen(p_str);

	if (length() != len) {
		return false;
	}
	if (is_empty()) {
		return true;
	}

	int l = length();

	const char32_t *dst = get_data();

	// Compare char by char
	for (int i = 0; i < l; i++) {
		if ((char32_t)p_str[i] != dst[i]) {
			return false;
		}
	}

	return true;
}

bool String::operator==(const wchar_t *p_str) const {
#ifdef WINDOWS_ENABLED
	// wchar_t is 16-bit, parse as UTF-16
	return *this == String::utf16((const char16_t *)p_str);
#else
	// wchar_t is 32-bit, compare char by char
	return *this == (const char32_t *)p_str;
#endif
}

bool String::operator==(const char32_t *p_str) const {
	const int len = strlen(p_str);

	if (length() != len) {
		return false;
	}
	if (is_empty()) {
		return true;
	}

	return memcmp(ptr(), p_str, len * sizeof(char32_t)) == 0;
}

bool String::operator==(const String &p_str) const {
	if (length() != p_str.length()) {
		return false;
	}
	if (is_empty()) {
		return true;
	}

	return memcmp(ptr(), p_str.ptr(), length() * sizeof(char32_t)) == 0;
}

bool String::operator==(const Span<char32_t> &p_str_range) const {
	const int len = p_str_range.size();

	if (length() != len) {
		return false;
	}
	if (is_empty()) {
		return true;
	}

	return memcmp(ptr(), p_str_range.ptr(), len * sizeof(char32_t)) == 0;
}

bool operator==(const char *p_chr, const String &p_str) {
	return p_str == p_chr;
}

bool operator==(const wchar_t *p_chr, const String &p_str) {
#ifdef WINDOWS_ENABLED
	// wchar_t is 16-bit
	return p_str == String::utf16((const char16_t *)p_chr);
#else
	// wchar_t is 32-bi
	return p_str == String((const char32_t *)p_chr);
#endif
}

bool operator!=(const char *p_chr, const String &p_str) {
	return !(p_str == p_chr);
}

bool operator!=(const wchar_t *p_chr, const String &p_str) {
#ifdef WINDOWS_ENABLED
	// wchar_t is 16-bit
	return !(p_str == String::utf16((const char16_t *)p_chr));
#else
	// wchar_t is 32-bi
	return !(p_str == String((const char32_t *)p_chr));
#endif
}

bool String::operator!=(const char *p_str) const {
	return (!(*this == p_str));
}

bool String::operator!=(const wchar_t *p_str) const {
	return (!(*this == p_str));
}

bool String::operator!=(const char32_t *p_str) const {
	return (!(*this == p_str));
}

bool String::operator!=(const String &p_str) const {
	return !((*this == p_str));
}

bool String::operator<=(const String &p_str) const {
	return !(p_str < *this);
}

bool String::operator>(const String &p_str) const {
	return p_str < *this;
}

bool String::operator>=(const String &p_str) const {
	return !(*this < p_str);
}

bool String::operator<(const char *p_str) const {
	if (is_empty() && p_str[0] == 0) {
		return false;
	}
	if (is_empty()) {
		return true;
	}
	return str_compare(get_data(), p_str) < 0;
}

bool String::operator<(const wchar_t *p_str) const {
	if (is_empty() && p_str[0] == 0) {
		return false;
	}
	if (is_empty()) {
		return true;
	}

#ifdef WINDOWS_ENABLED
	// wchar_t is 16-bit
	return str_compare(get_data(), String::utf16((const char16_t *)p_str).get_data()) < 0;
#else
	// wchar_t is 32-bit
	return str_compare(get_data(), (const char32_t *)p_str) < 0;
#endif
}

bool String::operator<(const char32_t *p_str) const {
	if (is_empty() && p_str[0] == 0) {
		return false;
	}
	if (is_empty()) {
		return true;
	}

	return str_compare(get_data(), p_str) < 0;
}

bool String::operator<(const String &p_str) const {
	return operator<(p_str.get_data());
}

signed char String::nocasecmp_to(const String &p_str) const {
	if (is_empty() && p_str.is_empty()) {
		return 0;
	}
	if (is_empty()) {
		return -1;
	}
	if (p_str.is_empty()) {
		return 1;
	}

	const char32_t *that_str = p_str.get_data();
	const char32_t *this_str = get_data();

	while (true) {
		if (*that_str == 0 && *this_str == 0) { // If both strings are at the end, they are equal.
			return 0;
		} else if (*this_str == 0) { // If at the end of this, and not of other, we are less.
			return -1;
		} else if (*that_str == 0) { // If at end of other, and not of this, we are greater.
			return 1;
		} else if (_find_upper(*this_str) < _find_upper(*that_str)) { // If current character in this is less, we are less.
			return -1;
		} else if (_find_upper(*this_str) > _find_upper(*that_str)) { // If current character in this is greater, we are greater.
			return 1;
		}

		this_str++;
		that_str++;
	}
}

signed char String::casecmp_to(const String &p_str) const {
	if (is_empty() && p_str.is_empty()) {
		return 0;
	}
	if (is_empty()) {
		return -1;
	}
	if (p_str.is_empty()) {
		return 1;
	}

	const char32_t *that_str = p_str.get_data();
	const char32_t *this_str = get_data();

	while (true) {
		if (*that_str == 0 && *this_str == 0) { // If both strings are at the end, they are equal.
			return 0;
		} else if (*this_str == 0) { // If at the end of this, and not of other, we are less.
			return -1;
		} else if (*that_str == 0) { // If at end of other, and not of this, we are greater.
			return 1;
		} else if (*this_str < *that_str) { // If current character in this is less, we are less.
			return -1;
		} else if (*this_str > *that_str) { // If current character in this is greater, we are greater.
			return 1;
		}

		this_str++;
		that_str++;
	}
}

static _FORCE_INLINE_ signed char natural_cmp_common(const char32_t *&r_this_str, const char32_t *&r_that_str) {
	// Keep ptrs to start of numerical sequences.
	const char32_t *this_substr = r_this_str;
	const char32_t *that_substr = r_that_str;

	// Compare lengths of both numerical sequences, ignoring leading zeros.
	while (is_digit(*r_this_str)) {
		r_this_str++;
	}
	while (is_digit(*r_that_str)) {
		r_that_str++;
	}
	while (*this_substr == '0') {
		this_substr++;
	}
	while (*that_substr == '0') {
		that_substr++;
	}
	int this_len = r_this_str - this_substr;
	int that_len = r_that_str - that_substr;

	if (this_len < that_len) {
		return -1;
	} else if (this_len > that_len) {
		return 1;
	}

	// If lengths equal, compare lexicographically.
	while (this_substr != r_this_str && that_substr != r_that_str) {
		if (*this_substr < *that_substr) {
			return -1;
		} else if (*this_substr > *that_substr) {
			return 1;
		}
		this_substr++;
		that_substr++;
	}

	return 0;
}

static _FORCE_INLINE_ signed char naturalcasecmp_to_base(const char32_t *p_this_str, const char32_t *p_that_str) {
	if (p_this_str && p_that_str) {
		while (*p_this_str == '.' || *p_that_str == '.') {
			if (*p_this_str++ != '.') {
				return 1;
			}
			if (*p_that_str++ != '.') {
				return -1;
			}
			if (!*p_that_str) {
				return 1;
			}
			if (!*p_this_str) {
				return -1;
			}
		}

		while (*p_this_str) {
			if (!*p_that_str) {
				return 1;
			} else if (is_digit(*p_this_str)) {
				if (!is_digit(*p_that_str)) {
					return -1;
				}

				signed char ret = natural_cmp_common(p_this_str, p_that_str);
				if (ret) {
					return ret;
				}
			} else if (is_digit(*p_that_str)) {
				return 1;
			} else {
				if (*p_this_str < *p_that_str) { // If current character in this is less, we are less.
					return -1;
				} else if (*p_this_str > *p_that_str) { // If current character in this is greater, we are greater.
					return 1;
				}

				p_this_str++;
				p_that_str++;
			}
		}
		if (*p_that_str) {
			return -1;
		}
	}

	return 0;
}

signed char String::naturalcasecmp_to(const String &p_str) const {
	const char32_t *this_str = get_data();
	const char32_t *that_str = p_str.get_data();

	return naturalcasecmp_to_base(this_str, that_str);
}

static _FORCE_INLINE_ signed char naturalnocasecmp_to_base(const char32_t *p_this_str, const char32_t *p_that_str) {
	if (p_this_str && p_that_str) {
		while (*p_this_str == '.' || *p_that_str == '.') {
			if (*p_this_str++ != '.') {
				return 1;
			}
			if (*p_that_str++ != '.') {
				return -1;
			}
			if (!*p_that_str) {
				return 1;
			}
			if (!*p_this_str) {
				return -1;
			}
		}

		while (*p_this_str) {
			if (!*p_that_str) {
				return 1;
			} else if (is_digit(*p_this_str)) {
				if (!is_digit(*p_that_str)) {
					return -1;
				}

				signed char ret = natural_cmp_common(p_this_str, p_that_str);
				if (ret) {
					return ret;
				}
			} else if (is_digit(*p_that_str)) {
				return 1;
			} else {
				if (_find_upper(*p_this_str) < _find_upper(*p_that_str)) { // If current character in this is less, we are less.
					return -1;
				} else if (_find_upper(*p_this_str) > _find_upper(*p_that_str)) { // If current character in this is greater, we are greater.
					return 1;
				}

				p_this_str++;
				p_that_str++;
			}
		}
		if (*p_that_str) {
			return -1;
		}
	}

	return 0;
}

signed char String::naturalnocasecmp_to(const String &p_str) const {
	const char32_t *this_str = get_data();
	const char32_t *that_str = p_str.get_data();

	return naturalnocasecmp_to_base(this_str, that_str);
}

static _FORCE_INLINE_ signed char file_cmp_common(const char32_t *&r_this_str, const char32_t *&r_that_str) {
	// Compare leading `_` sequences.
	while ((*r_this_str == '_' && *r_that_str) || (*r_this_str && *r_that_str == '_')) {
		// Sort `_` lower than everything except `.`
		if (*r_this_str != '_') {
			return *r_this_str == '.' ? -1 : 1;
		} else if (*r_that_str != '_') {
			return *r_that_str == '.' ? 1 : -1;
		}
		r_this_str++;
		r_that_str++;
	}

	return 0;
}

signed char String::filecasecmp_to(const String &p_str) const {
	const char32_t *this_str = get_data();
	const char32_t *that_str = p_str.get_data();

	signed char ret = file_cmp_common(this_str, that_str);
	if (ret) {
		return ret;
	}

	return naturalcasecmp_to_base(this_str, that_str);
}

signed char String::filenocasecmp_to(const String &p_str) const {
	const char32_t *this_str = get_data();
	const char32_t *that_str = p_str.get_data();

	signed char ret = file_cmp_common(this_str, that_str);
	if (ret) {
		return ret;
	}

	return naturalnocasecmp_to_base(this_str, that_str);
}

String String::_separate_compound_words() const {
	if (length() == 0) {
		return *this;
	}

	const char32_t *cstr = get_data();
	int start_index = 0;
	String new_string;

	bool is_prev_upper = is_unicode_upper_case(cstr[0]);
	bool is_prev_lower = is_unicode_lower_case(cstr[0]);
	bool is_prev_digit = is_digit(cstr[0]);

	for (int i = 1; i < length(); i++) {
		const bool is_curr_upper = is_unicode_upper_case(cstr[i]);
		const bool is_curr_lower = is_unicode_lower_case(cstr[i]);
		const bool is_curr_digit = is_digit(cstr[i]);

		bool is_next_lower = false;
		if (i + 1 < length()) {
			is_next_lower = is_unicode_lower_case(cstr[i + 1]);
		}

		const bool cond_a = is_prev_lower && is_curr_upper; // aA
		const bool cond_b = (is_prev_upper || is_prev_digit) && is_curr_upper && is_next_lower; // AAa, 2Aa
		const bool cond_c = is_prev_digit && is_curr_lower && is_next_lower; // 2aa
		const bool cond_d = (is_prev_upper || is_prev_lower) && is_curr_digit; // A2, a2

		if (cond_a || cond_b || cond_c || cond_d) {
			new_string += substr(start_index, i - start_index) + " ";
			start_index = i;
		}

		is_prev_upper = is_curr_upper;
		is_prev_lower = is_curr_lower;
		is_prev_digit = is_curr_digit;
	}

	new_string += substr(start_index, size() - start_index);

	for (int i = 0; i < new_string.size(); i++) {
		const bool whitespace = is_whitespace(new_string[i]);
		const bool underscore = is_underscore(new_string[i]);
		const bool hyphen = is_hyphen(new_string[i]);

		if (whitespace || underscore || hyphen) {
			new_string[i] = ' ';
		}
	}

	return new_string.to_lower();
}

String String::capitalize() const {
	String words = _separate_compound_words().strip_edges();
	String ret;
	for (int i = 0; i < words.get_slice_count(" "); i++) {
		String slice = words.get_slicec(' ', i);
		if (slice.length() > 0) {
			slice[0] = _find_upper(slice[0]);
			if (i > 0) {
				ret += " ";
			}
			ret += slice;
		}
	}
	return ret;
}

String String::to_camel_case() const {
	String words = _separate_compound_words().strip_edges();
	String ret;
	for (int i = 0; i < words.get_slice_count(" "); i++) {
		String slice = words.get_slicec(' ', i);
		if (slice.length() > 0) {
			if (i == 0) {
				slice[0] = _find_lower(slice[0]);
			} else {
				slice[0] = _find_upper(slice[0]);
			}
			ret += slice;
		}
	}
	return ret;
}

String String::to_pascal_case() const {
	String words = _separate_compound_words().strip_edges();
	String ret;
	for (int i = 0; i < words.get_slice_count(" "); i++) {
		String slice = words.get_slicec(' ', i);
		if (slice.length() > 0) {
			slice[0] = _find_upper(slice[0]);
			ret += slice;
		}
	}
	return ret;
}

String String::to_snake_case() const {
	return _separate_compound_words().replace_char(' ', '_');
}

String String::to_kebab_case() const {
	return _separate_compound_words().replace_char(' ', '-');
}

String String::get_with_code_lines() const {
	const Vector<String> lines = split("\n");
	String ret;
	for (int i = 0; i < lines.size(); i++) {
		if (i > 0) {
			ret += "\n";
		}
		ret += vformat("%4d | %s", i + 1, lines[i]);
	}
	return ret;
}

int String::get_slice_count(const String &p_splitter) const {
	if (is_empty()) {
		return 0;
	}
	if (p_splitter.is_empty()) {
		return 0;
	}

	int pos = 0;
	int slices = 1;

	while ((pos = find(p_splitter, pos)) >= 0) {
		slices++;
		pos += p_splitter.length();
	}

	return slices;
}

int String::get_slice_count(const char *p_splitter) const {
	if (is_empty()) {
		return 0;
	}
	if (p_splitter == nullptr || *p_splitter == '\0') {
		return 0;
	}

	int pos = 0;
	int slices = 1;
	int splitter_length = strlen(p_splitter);

	while ((pos = find(p_splitter, pos)) >= 0) {
		slices++;
		pos += splitter_length;
	}

	return slices;
}

String String::get_slice(const String &p_splitter, int p_slice) const {
	if (is_empty() || p_splitter.is_empty()) {
		return "";
	}

	int pos = 0;
	int prev_pos = 0;
	//int slices=1;
	if (p_slice < 0) {
		return "";
	}
	if (find(p_splitter) == -1) {
		return *this;
	}

	int i = 0;
	while (true) {
		pos = find(p_splitter, pos);
		if (pos == -1) {
			pos = length(); //reached end
		}

		int from = prev_pos;
		//int to=pos;

		if (p_slice == i) {
			return substr(from, pos - from);
		}

		if (pos == length()) { //reached end and no find
			break;
		}
		pos += p_splitter.length();
		prev_pos = pos;
		i++;
	}

	return ""; //no find!
}

String String::get_slice(const char *p_splitter, int p_slice) const {
	if (is_empty() || p_splitter == nullptr || *p_splitter == '\0') {
		return "";
	}

	int pos = 0;
	int prev_pos = 0;
	//int slices=1;
	if (p_slice < 0) {
		return "";
	}
	if (find(p_splitter) == -1) {
		return *this;
	}

	int i = 0;
	const int splitter_length = strlen(p_splitter);
	while (true) {
		pos = find(p_splitter, pos);
		if (pos == -1) {
			pos = length(); //reached end
		}

		int from = prev_pos;
		//int to=pos;

		if (p_slice == i) {
			return substr(from, pos - from);
		}

		if (pos == length()) { //reached end and no find
			break;
		}
		pos += splitter_length;
		prev_pos = pos;
		i++;
	}

	return ""; //no find!
}

String String::get_slicec(char32_t p_splitter, int p_slice) const {
	if (is_empty()) {
		return String();
	}

	if (p_slice < 0) {
		return String();
	}

	const char32_t *c = ptr();
	int i = 0;
	int prev = 0;
	int count = 0;
	while (true) {
		if (c[i] == 0 || c[i] == p_splitter) {
			if (p_slice == count) {
				return substr(prev, i - prev);
			} else if (c[i] == 0) {
				return String();
			} else {
				count++;
				prev = i + 1;
			}
		}

		i++;
	}
}

Vector<String> String::split_spaces(int p_maxsplit) const {
	Vector<String> ret;
	int from = 0;
	int i = 0;
	int len = length();
	if (len == 0) {
		return ret;
	}

	bool inside = false;

	while (true) {
		bool empty = operator[](i) < 33;

		if (i == 0) {
			inside = !empty;
		}

		if (!empty && !inside) {
			inside = true;
			from = i;
		}

		if (empty && inside) {
			if (p_maxsplit > 0 && p_maxsplit == ret.size()) {
				// Put rest of the string and leave cycle.
				ret.push_back(substr(from));
				break;
			}
			ret.push_back(substr(from, i - from));
			inside = false;
		}

		if (i == len) {
			break;
		}
		i++;
	}

	return ret;
}

Vector<String> String::split(const String &p_splitter, bool p_allow_empty, int p_maxsplit) const {
	Vector<String> ret;

	if (is_empty()) {
		if (p_allow_empty) {
			ret.push_back("");
		}
		return ret;
	}

	int from = 0;
	int len = length();

	while (true) {
		int end;
		if (p_splitter.is_empty()) {
			end = from + 1;
		} else {
			end = find(p_splitter, from);
			if (end < 0) {
				end = len;
			}
		}
		if (p_allow_empty || (end > from)) {
			if (p_maxsplit <= 0) {
				ret.push_back(substr(from, end - from));
			} else {
				// Put rest of the string and leave cycle.
				if (p_maxsplit == ret.size()) {
					ret.push_back(substr(from, len));
					break;
				}

				// Otherwise, push items until positive limit is reached.
				ret.push_back(substr(from, end - from));
			}
		}

		if (end == len) {
			break;
		}

		from = end + p_splitter.length();
	}

	return ret;
}

Vector<String> String::split(const char *p_splitter, bool p_allow_empty, int p_maxsplit) const {
	Vector<String> ret;

	if (is_empty()) {
		if (p_allow_empty) {
			ret.push_back("");
		}
		return ret;
	}

	int from = 0;
	int len = length();
	const int splitter_length = strlen(p_splitter);

	while (true) {
		int end;
		if (p_splitter == nullptr || *p_splitter == '\0') {
			end = from + 1;
		} else {
			end = find(p_splitter, from);
			if (end < 0) {
				end = len;
			}
		}
		if (p_allow_empty || (end > from)) {
			if (p_maxsplit <= 0) {
				ret.push_back(substr(from, end - from));
			} else {
				// Put rest of the string and leave cycle.
				if (p_maxsplit == ret.size()) {
					ret.push_back(substr(from, len));
					break;
				}

				// Otherwise, push items until positive limit is reached.
				ret.push_back(substr(from, end - from));
			}
		}

		if (end == len) {
			break;
		}

		from = end + splitter_length;
	}

	return ret;
}

Vector<String> String::rsplit(const String &p_splitter, bool p_allow_empty, int p_maxsplit) const {
	Vector<String> ret;
	const int len = length();
	int remaining_len = len;

	while (true) {
		if (remaining_len < p_splitter.length() || (p_maxsplit > 0 && p_maxsplit == ret.size())) {
			// no room for another splitter or hit max splits, push what's left and we're done
			if (p_allow_empty || remaining_len > 0) {
				ret.push_back(substr(0, remaining_len));
			}
			break;
		}

		int left_edge;
		if (p_splitter.is_empty()) {
			left_edge = remaining_len - 1;
			if (left_edge == 0) {
				left_edge--; // Skip to the < 0 condition.
			}
		} else {
			left_edge = rfind(p_splitter, remaining_len - p_splitter.length());
		}

		if (left_edge < 0) {
			// no more splitters, we're done
			ret.push_back(substr(0, remaining_len));
			break;
		}

		int substr_start = left_edge + p_splitter.length();
		if (p_allow_empty || substr_start < remaining_len) {
			ret.push_back(substr(substr_start, remaining_len - substr_start));
		}

		remaining_len = left_edge;
	}

	ret.reverse();
	return ret;
}

Vector<String> String::rsplit(const char *p_splitter, bool p_allow_empty, int p_maxsplit) const {
	Vector<String> ret;
	const int len = length();
	const int splitter_length = strlen(p_splitter);
	int remaining_len = len;

	while (true) {
		if (remaining_len < splitter_length || (p_maxsplit > 0 && p_maxsplit == ret.size())) {
			// no room for another splitter or hit max splits, push what's left and we're done
			if (p_allow_empty || remaining_len > 0) {
				ret.push_back(substr(0, remaining_len));
			}
			break;
		}

		int left_edge;
		if (p_splitter == nullptr || *p_splitter == '\0') {
			left_edge = remaining_len - 1;
			if (left_edge == 0) {
				left_edge--; // Skip to the < 0 condition.
			}
		} else {
			left_edge = rfind(p_splitter, remaining_len - splitter_length);
		}

		if (left_edge < 0) {
			// no more splitters, we're done
			ret.push_back(substr(0, remaining_len));
			break;
		}

		int substr_start = left_edge + splitter_length;
		if (p_allow_empty || substr_start < remaining_len) {
			ret.push_back(substr(substr_start, remaining_len - substr_start));
		}

		remaining_len = left_edge;
	}

	ret.reverse();
	return ret;
}

Vector<double> String::split_floats(const String &p_splitter, bool p_allow_empty) const {
	Vector<double> ret;
	int from = 0;
	int len = length();

	String buffer = *this;
	while (true) {
		int end = find(p_splitter, from);
		if (end < 0) {
			end = len;
		}
		if (p_allow_empty || (end > from)) {
			buffer[end] = 0;
			ret.push_back(String::to_float(&buffer.get_data()[from]));
			buffer[end] = _cowdata.get(end);
		}

		if (end == len) {
			break;
		}

		from = end + p_splitter.length();
	}

	return ret;
}

Vector<float> String::split_floats_mk(const Vector<String> &p_splitters, bool p_allow_empty) const {
	Vector<float> ret;
	int from = 0;
	int len = length();

	String buffer = *this;
	while (true) {
		int idx;
		int end = findmk(p_splitters, from, &idx);
		int spl_len = 1;
		if (end < 0) {
			end = len;
		} else {
			spl_len = p_splitters[idx].length();
		}

		if (p_allow_empty || (end > from)) {
			buffer[end] = 0;
			ret.push_back(String::to_float(&buffer.get_data()[from]));
			buffer[end] = _cowdata.get(end);
		}

		if (end == len) {
			break;
		}

		from = end + spl_len;
	}

	return ret;
}

Vector<int> String::split_ints(const String &p_splitter, bool p_allow_empty) const {
	Vector<int> ret;
	int from = 0;
	int len = length();

	while (true) {
		int end = find(p_splitter, from);
		if (end < 0) {
			end = len;
		}
		if (p_allow_empty || (end > from)) {
			ret.push_back(String::to_int(&get_data()[from], end - from));
		}

		if (end == len) {
			break;
		}

		from = end + p_splitter.length();
	}

	return ret;
}

Vector<int> String::split_ints_mk(const Vector<String> &p_splitters, bool p_allow_empty) const {
	Vector<int> ret;
	int from = 0;
	int len = length();

	while (true) {
		int idx;
		int end = findmk(p_splitters, from, &idx);
		int spl_len = 1;
		if (end < 0) {
			end = len;
		} else {
			spl_len = p_splitters[idx].length();
		}

		if (p_allow_empty || (end > from)) {
			ret.push_back(String::to_int(&get_data()[from], end - from));
		}

		if (end == len) {
			break;
		}

		from = end + spl_len;
	}

	return ret;
}

String String::join(const Vector<String> &parts) const {
	if (parts.is_empty()) {
		return String();
	} else if (parts.size() == 1) {
		return parts[0];
	}

	const int this_length = length();

	int new_size = (parts.size() - 1) * this_length;
	for (const String &part : parts) {
		new_size += part.length();
	}
	new_size += 1;

	String ret;
	ret.resize_uninitialized(new_size);
	char32_t *ret_ptrw = ret.ptrw();
	const char32_t *this_ptr = ptr();

	bool first = true;
	for (const String &part : parts) {
		if (first) {
			first = false;
		} else if (this_length) {
			memcpy(ret_ptrw, this_ptr, this_length * sizeof(char32_t));
			ret_ptrw += this_length;
		}

		const int part_length = part.length();
		if (part_length) {
			memcpy(ret_ptrw, part.ptr(), part_length * sizeof(char32_t));
			ret_ptrw += part_length;
		}
	}

	*ret_ptrw = 0;

	return ret;
}

char32_t String::char_uppercase(char32_t p_char) {
	return _find_upper(p_char);
}

char32_t String::char_lowercase(char32_t p_char) {
	return _find_lower(p_char);
}

String String::to_upper() const {
	if (is_empty()) {
		return *this;
	}

	String upper;
	upper.resize_uninitialized(size());
	const char32_t *old_ptr = ptr();
	char32_t *upper_ptrw = upper.ptrw();

	while (*old_ptr) {
		*upper_ptrw++ = _find_upper(*old_ptr++);
	}

	*upper_ptrw = 0;

	return upper;
}

String String::to_lower() const {
	if (is_empty()) {
		return *this;
	}

	String lower;
	lower.resize_uninitialized(size());
	const char32_t *old_ptr = ptr();
	char32_t *lower_ptrw = lower.ptrw();

	while (*old_ptr) {
		*lower_ptrw++ = _find_lower(*old_ptr++);
	}

	*lower_ptrw = 0;

	return lower;
}

String String::num(double p_num, int p_decimals) {
	if (Math::is_nan(p_num)) {
		return "nan";
	}

	if (Math::is_inf(p_num)) {
		if (std::signbit(p_num)) {
			return "-inf";
		} else {
			return "inf";
		}
	}

	if (p_decimals < 0) {
		p_decimals = 14;
		const double abs_num = Math::abs(p_num);
		if (abs_num > 10) {
			// We want to align the digits to the above reasonable default, so we only
			// need to subtract log10 for numbers with a positive power of ten.
			p_decimals -= (int)std::floor(std::log10(abs_num));
		}
	}
	if (p_decimals > MAX_DECIMALS) {
		p_decimals = MAX_DECIMALS;
	}

	char fmt[7];
	fmt[0] = '%';
	fmt[1] = '.';

	if (p_decimals < 0) {
		fmt[1] = 'l';
		fmt[2] = 'f';
		fmt[3] = 0;
	} else if (p_decimals < 10) {
		fmt[2] = '0' + p_decimals;
		fmt[3] = 'l';
		fmt[4] = 'f';
		fmt[5] = 0;
	} else {
		fmt[2] = '0' + (p_decimals / 10);
		fmt[3] = '0' + (p_decimals % 10);
		fmt[4] = 'l';
		fmt[5] = 'f';
		fmt[6] = 0;
	}
	// if we want to convert a double with as much decimal places as
	// DBL_MAX or DBL_MIN then we would theoretically need a buffer of at least
	// DBL_MAX_10_EXP + 2 for DBL_MAX and DBL_MAX_10_EXP + 4 for DBL_MIN.
	// BUT those values where still giving me exceptions, so I tested from
	// DBL_MAX_10_EXP + 10 incrementing one by one and DBL_MAX_10_EXP + 17 (325)
	// was the first buffer size not to throw an exception
	char buf[325];

#if defined(__GNUC__) || defined(_MSC_VER)
	// PLEASE NOTE that, albeit vcrt online reference states that snprintf
	// should safely truncate the output to the given buffer size, we have
	// found a case where this is not true, so we should create a buffer
	// as big as needed
	snprintf(buf, 325, fmt, p_num);
#else
	sprintf(buf, fmt, p_num);
#endif

	buf[324] = 0;
	// Destroy trailing zeroes, except one after period.
	{
		bool period = false;
		int z = 0;
		while (buf[z]) {
			if (buf[z] == '.') {
				period = true;
			}
			z++;
		}

		if (period) {
			z--;
			while (z > 0) {
				if (buf[z] == '0') {
					buf[z] = 0;
				} else if (buf[z] == '.') {
					buf[z + 1] = '0';
					break;
				} else {
					break;
				}

				z--;
			}
		}
	}

	return buf;
}

String String::num_int64(int64_t p_num, int base, bool capitalize_hex) {
	ERR_FAIL_COND_V_MSG(base < 2 || base > 36, "", "Cannot convert to base " + itos(base) + ", since the value is " + (base < 2 ? "less than 2." : "greater than 36."));

	bool sign = p_num < 0;

	int64_t n = p_num;

	int chars = 0;
	do {
		n /= base;
		chars++;
	} while (n);

	if (sign) {
		chars++;
	}
	String s;
	s.resize_uninitialized(chars + 1);
	char32_t *c = s.ptrw();
	c[chars] = 0;
	n = p_num;
	do {
		int mod = Math::abs(n % base);
		if (mod >= 10) {
			char a = (capitalize_hex ? 'A' : 'a');
			c[--chars] = a + (mod - 10);
		} else {
			c[--chars] = '0' + mod;
		}

		n /= base;
	} while (n);

	if (sign) {
		c[0] = '-';
	}

	return s;
}

String String::num_uint64(uint64_t p_num, int base, bool capitalize_hex) {
	ERR_FAIL_COND_V_MSG(base < 2 || base > 36, "", "Cannot convert to base " + itos(base) + ", since the value is " + (base < 2 ? "less than 2." : "greater than 36."));

	uint64_t n = p_num;

	int chars = 0;
	do {
		n /= base;
		chars++;
	} while (n);

	String s;
	s.resize_uninitialized(chars + 1);
	char32_t *c = s.ptrw();
	c[chars] = 0;
	n = p_num;
	do {
		int mod = n % base;
		if (mod >= 10) {
			char a = (capitalize_hex ? 'A' : 'a');
			c[--chars] = a + (mod - 10);
		} else {
			c[--chars] = '0' + mod;
		}

		n /= base;
	} while (n);

	return s;
}

String String::num_real(double p_num, bool p_trailing) {
	if (Math::is_nan(p_num) || Math::is_inf(p_num)) {
		return num(p_num, 0);
	}

	if (p_num == (double)(int64_t)p_num) {
		if (p_trailing) {
			return num_int64((int64_t)p_num) + ".0";
		} else {
			return num_int64((int64_t)p_num);
		}
	}

	int decimals = 14;
	// We want to align the digits to the above sane default, so we only need
	// to subtract log10 for numbers with a positive power of ten magnitude.
	const double abs_num = Math::abs(p_num);
	if (abs_num > 10) {
		decimals -= (int)std::floor(std::log10(abs_num));
	}

	return num(p_num, decimals);
}

String String::num_real(float p_num, bool p_trailing) {
	if (Math::is_nan(p_num) || Math::is_inf(p_num)) {
		return num(p_num, 0);
	}

	if (p_num == (float)(int64_t)p_num) {
		if (p_trailing) {
			return num_int64((int64_t)p_num) + ".0";
		} else {
			return num_int64((int64_t)p_num);
		}
	}
	int decimals = 6;
	// We want to align the digits to the above sane default, so we only need
	// to subtract log10 for numbers with a positive power of ten magnitude.
	const float abs_num = Math::abs(p_num);
	if (abs_num > 10) {
		decimals -= (int)std::floor(std::log10(abs_num));
	}
	return num(p_num, decimals);
}

String String::num_scientific(double p_num) {
	if (Math::is_nan(p_num) || Math::is_inf(p_num)) {
		return num(p_num, 0);
	}
	char buffer[256];
	char *last = grisu2::to_chars(buffer, p_num);
	return String::ascii(Span(buffer, last - buffer));
}

String String::num_scientific(float p_num) {
	if (Math::is_nan(p_num) || Math::is_inf(p_num)) {
		return num(p_num, 0);
	}
	char buffer[256];
	char *last = grisu2::to_chars(buffer, p_num);
	return String::ascii(Span(buffer, last - buffer));
}

String String::md5(const uint8_t *p_md5) {
	return String::hex_encode_buffer(p_md5, 16);
}

String String::hex_encode_buffer(const uint8_t *p_buffer, int p_len) {
	static const char hex[16] = { '0', '1', '2', '3', '4', '5', '6', '7', '8', '9', 'a', 'b', 'c', 'd', 'e', 'f' };

	String ret;
	ret.resize_uninitialized(p_len * 2 + 1);
	char32_t *ret_ptrw = ret.ptrw();

	for (int i = 0; i < p_len; i++) {
		*ret_ptrw++ = hex[p_buffer[i] >> 4];
		*ret_ptrw++ = hex[p_buffer[i] & 0xF];
	}

	*ret_ptrw = 0;

	return ret;
}

Vector<uint8_t> String::hex_decode() const {
	ERR_FAIL_COND_V_MSG(length() % 2 != 0, Vector<uint8_t>(), "Hexadecimal string of uneven length.");

#define HEX_TO_BYTE(m_output, m_index)                                                                                   \
	uint8_t m_output;                                                                                                    \
	c = operator[](m_index);                                                                                             \
	if (is_digit(c)) {                                                                                                   \
		m_output = c - '0';                                                                                              \
	} else if (c >= 'a' && c <= 'f') {                                                                                   \
		m_output = c - 'a' + 10;                                                                                         \
	} else if (c >= 'A' && c <= 'F') {                                                                                   \
		m_output = c - 'A' + 10;                                                                                         \
	} else {                                                                                                             \
		ERR_FAIL_V_MSG(Vector<uint8_t>(), "Invalid hexadecimal character \"" + chr(c) + "\" at index " + m_index + "."); \
	}

	Vector<uint8_t> out;
	int len = length() / 2;
	out.resize_uninitialized(len);
	uint8_t *out_ptrw = out.ptrw();
	for (int i = 0; i < len; i++) {
		char32_t c;
		HEX_TO_BYTE(first, i * 2);
		HEX_TO_BYTE(second, i * 2 + 1);
		out_ptrw[i] = first * 16 + second;
	}
	return out;
#undef HEX_TO_BYTE
}

void String::print_unicode_error(const String &p_message, bool p_critical) const {
	if (p_critical) {
		print_error(vformat(U"Unicode parsing error, some characters were replaced with � (U+FFFD): %s", p_message));
	} else {
		print_error(vformat("Unicode parsing error: %s", p_message));
	}
}

CharString String::ascii(bool p_allow_extended) const {
	if (!length()) {
		return CharString();
	}

	CharString cs;
	cs.resize_uninitialized(size());
	char *cs_ptrw = cs.ptrw();
	const char32_t *this_ptr = ptr();

	for (int i = 0; i < size(); i++) {
		char32_t c = this_ptr[i];
		if ((c <= 0x7f) || (c <= 0xff && p_allow_extended)) {
			cs_ptrw[i] = char(c);
		} else {
			print_unicode_error(vformat("Invalid unicode codepoint (%x), cannot represent as ASCII/Latin-1", (uint32_t)c));
			cs_ptrw[i] = 0x20; // ASCII doesn't have a replacement character like unicode, 0x1a is sometimes used but is kinda arcane.
		}
	}

	return cs;
}

Error String::append_ascii(const Span<char> &p_range) {
	if (p_range.is_empty()) {
		return OK;
	}

	const int prev_length = length();
	resize_uninitialized(prev_length + p_range.size() + 1); // Include \0

	const char *src = p_range.ptr();
	const char *end = src + p_range.size();
	char32_t *dst = ptrw() + prev_length;
	bool decode_failed = false;

	for (; src < end; ++src, ++dst) {
		// If char is int8_t, a set sign bit will be reinterpreted as 256 - val implicitly.
		const uint8_t chr = *src;
		if (chr > 127) {
			print_unicode_error(vformat("Invalid ASCII codepoint (%x)", (uint32_t)chr), true);
			decode_failed = true;
			*dst = _replacement_char;
		} else {
			*dst = chr;
		}
	}
	*dst = _null;
	return decode_failed ? ERR_INVALID_DATA : OK;
}

Error String::append_utf8(const char *p_utf8, int p_len, bool p_skip_cr) {
	if (!p_utf8) {
		return ERR_INVALID_DATA;
	}

	/* HANDLE BOM (Byte Order Mark) */
	if (p_len < 0 || p_len >= 3) {
		bool has_bom = uint8_t(p_utf8[0]) == 0xef && uint8_t(p_utf8[1]) == 0xbb && uint8_t(p_utf8[2]) == 0xbf;
		if (has_bom) {
			//8-bit encoding, byte order has no meaning in UTF-8, just skip it
			if (p_len >= 0) {
				p_len -= 3;
			}
			p_utf8 += 3;
		}
	}

	if (p_len < 0) {
		p_len = strlen(p_utf8);
	}

	const int prev_length = length();
	// If all utf8 characters maps to ASCII, then the max size will be p_len, and we add +1 for the null termination.
	resize_uninitialized(prev_length + p_len + 1);
	char32_t *dst = ptrw() + prev_length;

	Error result = Error::OK;

	const uint8_t *ptrtmp = (uint8_t *)p_utf8;
	const uint8_t *ptr_limit = (uint8_t *)p_utf8 + p_len;

	while (ptrtmp < ptr_limit && *ptrtmp) {
		uint8_t c = *ptrtmp;

		if (p_skip_cr && c == '\r') {
			++ptrtmp;
			continue;
		}
		uint32_t unicode = _replacement_char;
		uint32_t size = 1;

		if ((c & 0b10000000) == 0) {
			unicode = c;
			if (unicode > 0x7F) {
				unicode = _replacement_char;
				print_unicode_error(vformat("Invalid unicode codepoint (%d)", unicode), true);
				result = Error::ERR_INVALID_DATA;
			}
		} else if ((c & 0b11100000) == 0b11000000) {
			if (ptrtmp + 1 >= ptr_limit) {
				print_unicode_error(vformat("Missing %x UTF-8 continuation byte", c), true);
				result = Error::ERR_INVALID_DATA;
			} else {
				uint8_t c2 = *(ptrtmp + 1);

				if ((c2 & 0b11000000) == 0b10000000) {
					unicode = (uint32_t)((c & 0b00011111) << 6) | (uint32_t)(c2 & 0b00111111);

					if (unicode < 0x80) {
						unicode = _replacement_char;
						print_unicode_error(vformat("Overlong encoding (%x %x)", c, c2));
						result = Error::ERR_INVALID_DATA;
					} else if (unicode > 0x7FF) {
						unicode = _replacement_char;
						print_unicode_error(vformat("Invalid unicode codepoint (%d)", unicode), true);
						result = Error::ERR_INVALID_DATA;
					} else {
						size = 2;
					}
				} else {
					print_unicode_error(vformat("Byte %x is not a correct continuation byte after %x", c2, c));
					result = Error::ERR_INVALID_DATA;
				}
			}
		} else if ((c & 0b11110000) == 0b11100000) {
			uint32_t range_min = (c == 0xE0) ? 0xA0 : 0x80;
			uint32_t range_max = (c == 0xED) ? 0x9F : 0xBF;
			uint8_t c2 = (ptrtmp + 1) < ptr_limit ? *(ptrtmp + 1) : 0;
			uint8_t c3 = (ptrtmp + 2) < ptr_limit ? *(ptrtmp + 2) : 0;
			bool c2_valid = c2 && (c2 >= range_min) && (c2 <= range_max);
			bool c3_valid = c3 && ((c3 & 0b11000000) == 0b10000000);

			if (c2_valid && c3_valid) {
				unicode = (uint32_t)((c & 0b00001111) << 12) | (uint32_t)((c2 & 0b00111111) << 6) | (uint32_t)(c3 & 0b00111111);

				if (unicode < 0x800) {
					unicode = _replacement_char;
					print_unicode_error(vformat("Overlong encoding (%x %x %x)", c, c2, c3));
					result = Error::ERR_INVALID_DATA;
				} else if (unicode > 0xFFFF) {
					unicode = _replacement_char;
					print_unicode_error(vformat("Invalid unicode codepoint (%d)", unicode), true);
					result = Error::ERR_INVALID_DATA;
				} else {
					size = 3;
				}
			} else {
				if (c2 == 0) {
					print_unicode_error(vformat("Missing %x UTF-8 continuation byte", c), true);
				} else if (c2_valid == false) {
					print_unicode_error(vformat("Byte %x is not a correct continuation byte after %x", c2, c));
				} else if (c3 == 0) {
					print_unicode_error(vformat("Missing %x %x UTF-8 continuation byte", c, c2), true);
				} else {
					print_unicode_error(vformat("Byte %x is not a correct continuation byte after %x %x", c3, c, c2));
					// The unicode specification, in paragraphe 3.9 "Unicode Encoding Forms" Conformance
					// state : "Only when a sequence of two or three bytes is a truncated version of a sequence which is
					// otherwise well-formed to that point, is more than one byte replaced with a single U+FFFD"
					// So here we replace the first 2 bytes with one single replacement_char.
					size = 2;
				}

				result = Error::ERR_INVALID_DATA;
			}
		} else if ((c & 0b11111000) == 0b11110000) {
			uint32_t range_min = (c == 0xF0) ? 0x90 : 0x80;
			uint32_t range_max = (c == 0xF4) ? 0x8F : 0xBF;

			uint8_t c2 = ((ptrtmp + 1) < ptr_limit) ? *(ptrtmp + 1) : 0;
			uint8_t c3 = ((ptrtmp + 2) < ptr_limit) ? *(ptrtmp + 2) : 0;
			uint8_t c4 = ((ptrtmp + 3) < ptr_limit) ? *(ptrtmp + 3) : 0;

			bool c2_valid = c2 && (c2 >= range_min) && (c2 <= range_max);
			bool c3_valid = c3 && ((c3 & 0b11000000) == 0b10000000);
			bool c4_valid = c4 && ((c4 & 0b11000000) == 0b10000000);

			if (c2_valid && c3_valid && c4_valid) {
				unicode = (uint32_t)((c & 0b00000111) << 18) | (uint32_t)((c2 & 0b00111111) << 12) | (uint32_t)((c3 & 0b00111111) << 6) | (uint32_t)(c4 & 0b00111111);

				if (unicode < 0x10000) {
					unicode = _replacement_char;
					print_unicode_error(vformat("Overlong encoding (%x %x %x %x)", c, c2, c3, c4));
					result = Error::ERR_INVALID_DATA;
				} else if (unicode > 0x10FFFF) {
					unicode = _replacement_char;
					print_unicode_error(vformat("Invalid unicode codepoint (%d)", unicode), true);
					result = Error::ERR_INVALID_DATA;
				} else {
					size = 4;
				}
			} else {
				if (c2 == 0) {
					print_unicode_error(vformat("Missing %x UTF-8 continuation byte", c), true);
				} else if (c2_valid == false) {
					print_unicode_error(vformat("Byte %x is not a correct continuation byte after %x", c2, c));
				} else if (c3 == 0) {
					print_unicode_error(vformat("Missing %x %x UTF-8 continuation byte", c, c2), true);
				} else if (c3_valid == false) {
					print_unicode_error(vformat("Byte %x is not a correct continuation byte after %x %x", c3, c, c2));
					size = 2;
				} else if (c4 == 0) {
					print_unicode_error(vformat("Missing %x %x %x UTF-8 continuation byte", c, c2, c3), true);
				} else {
					print_unicode_error(vformat("Byte %x is not a correct continuation byte after %x %x %x", c4, c, c2, c3));
					size = 3;
				}

				result = Error::ERR_INVALID_DATA;
			}
		} else {
			print_unicode_error(vformat("Invalid UTF-8 leading byte (%x)", c), true);
			result = Error::ERR_INVALID_DATA;
		}

		(*dst++) = unicode;
		ptrtmp += size;
	}

	(*dst++) = 0;
	resize_uninitialized(dst - ptr());

	return result;
}

CharString String::utf8(Vector<uint8_t> *r_ch_length_map) const {
	int l = length();
	if (!l) {
		return CharString();
	}

	uint8_t *map_ptr = nullptr;
	if (r_ch_length_map) {
		r_ch_length_map->resize_uninitialized(l);
		map_ptr = r_ch_length_map->ptrw();
	}

	const char32_t *d = &operator[](0);
	int fl = 0;
	for (int i = 0; i < l; i++) {
		uint32_t c = d[i];
		int ch_w = 1;
		if (c <= 0x7f) { // 7 bits.
			ch_w = 1;
		} else if (c <= 0x7ff) { // 11 bits
			ch_w = 2;
		} else if (c <= 0xffff) { // 16 bits
			ch_w = 3;
		} else if (c <= 0x001fffff) { // 21 bits
			ch_w = 4;
		} else if (c <= 0x03ffffff) { // 26 bits
			ch_w = 5;
			print_unicode_error(vformat("Invalid unicode codepoint (%x)", c));
		} else if (c <= 0x7fffffff) { // 31 bits
			ch_w = 6;
			print_unicode_error(vformat("Invalid unicode codepoint (%x)", c));
		} else {
			ch_w = 1;
			print_unicode_error(vformat("Invalid unicode codepoint (%x), cannot represent as UTF-8", c), true);
		}
		fl += ch_w;
		if (map_ptr) {
			map_ptr[i] = ch_w;
		}
	}

	CharString utf8s;
	if (fl == 0) {
		return utf8s;
	}

	utf8s.resize_uninitialized(fl + 1);
	uint8_t *cdst = (uint8_t *)utf8s.get_data();

#define APPEND_CHAR(m_c) *(cdst++) = m_c

	for (int i = 0; i < l; i++) {
		uint32_t c = d[i];

		if (c <= 0x7f) { // 7 bits.
			APPEND_CHAR(c);
		} else if (c <= 0x7ff) { // 11 bits
			APPEND_CHAR(uint32_t(0xc0 | ((c >> 6) & 0x1f))); // Top 5 bits.
			APPEND_CHAR(uint32_t(0x80 | (c & 0x3f))); // Bottom 6 bits.
		} else if (c <= 0xffff) { // 16 bits
			APPEND_CHAR(uint32_t(0xe0 | ((c >> 12) & 0x0f))); // Top 4 bits.
			APPEND_CHAR(uint32_t(0x80 | ((c >> 6) & 0x3f))); // Middle 6 bits.
			APPEND_CHAR(uint32_t(0x80 | (c & 0x3f))); // Bottom 6 bits.
		} else if (c <= 0x001fffff) { // 21 bits
			APPEND_CHAR(uint32_t(0xf0 | ((c >> 18) & 0x07))); // Top 3 bits.
			APPEND_CHAR(uint32_t(0x80 | ((c >> 12) & 0x3f))); // Upper middle 6 bits.
			APPEND_CHAR(uint32_t(0x80 | ((c >> 6) & 0x3f))); // Lower middle 6 bits.
			APPEND_CHAR(uint32_t(0x80 | (c & 0x3f))); // Bottom 6 bits.
		} else if (c <= 0x03ffffff) { // 26 bits
			APPEND_CHAR(uint32_t(0xf8 | ((c >> 24) & 0x03))); // Top 2 bits.
			APPEND_CHAR(uint32_t(0x80 | ((c >> 18) & 0x3f))); // Upper middle 6 bits.
			APPEND_CHAR(uint32_t(0x80 | ((c >> 12) & 0x3f))); // middle 6 bits.
			APPEND_CHAR(uint32_t(0x80 | ((c >> 6) & 0x3f))); // Lower middle 6 bits.
			APPEND_CHAR(uint32_t(0x80 | (c & 0x3f))); // Bottom 6 bits.
		} else if (c <= 0x7fffffff) { // 31 bits
			APPEND_CHAR(uint32_t(0xfc | ((c >> 30) & 0x01))); // Top 1 bit.
			APPEND_CHAR(uint32_t(0x80 | ((c >> 24) & 0x3f))); // Upper upper middle 6 bits.
			APPEND_CHAR(uint32_t(0x80 | ((c >> 18) & 0x3f))); // Lower upper middle 6 bits.
			APPEND_CHAR(uint32_t(0x80 | ((c >> 12) & 0x3f))); // Upper lower middle 6 bits.
			APPEND_CHAR(uint32_t(0x80 | ((c >> 6) & 0x3f))); // Lower lower middle 6 bits.
			APPEND_CHAR(uint32_t(0x80 | (c & 0x3f))); // Bottom 6 bits.
		} else {
			// the string is a valid UTF32, so it should never happen ...
			print_unicode_error(vformat("Non scalar value (%x)", c), true);
			APPEND_CHAR(uint32_t(0xe0 | ((_replacement_char >> 12) & 0x0f))); // Top 4 bits.
			APPEND_CHAR(uint32_t(0x80 | ((_replacement_char >> 6) & 0x3f))); // Middle 6 bits.
			APPEND_CHAR(uint32_t(0x80 | (_replacement_char & 0x3f))); // Bottom 6 bits.
		}
	}
#undef APPEND_CHAR
	*cdst = 0; //trailing zero

	return utf8s;
}

Error String::append_utf16(const char16_t *p_utf16, int p_len, bool p_default_little_endian) {
	if (!p_utf16) {
		return ERR_INVALID_DATA;
	}

	String aux;

	int cstr_size = 0;
	int str_size = 0;

#ifdef BIG_ENDIAN_ENABLED
	bool byteswap = p_default_little_endian;
#else
	bool byteswap = !p_default_little_endian;
#endif
	/* HANDLE BOM (Byte Order Mark) */
	if (p_len < 0 || p_len >= 1) {
		bool has_bom = false;
		if (uint16_t(p_utf16[0]) == 0xfeff) { // correct BOM, read as is
			has_bom = true;
			byteswap = false;
		} else if (uint16_t(p_utf16[0]) == 0xfffe) { // backwards BOM, swap bytes
			has_bom = true;
			byteswap = true;
		}
		if (has_bom) {
			if (p_len >= 0) {
				p_len -= 1;
			}
			p_utf16 += 1;
		}
	}

	bool decode_error = false;
	{
		const char16_t *ptrtmp = p_utf16;
		const char16_t *ptrtmp_limit = p_len >= 0 ? &p_utf16[p_len] : nullptr;
		uint32_t c_prev = 0;
		bool skip = false;
		while (ptrtmp != ptrtmp_limit && *ptrtmp) {
			uint32_t c = (byteswap) ? BSWAP16(*ptrtmp) : *ptrtmp;

			if ((c & 0xfffffc00) == 0xd800) { // lead surrogate
				if (skip) {
					print_unicode_error(vformat("Unpaired lead surrogate (%x [trail?] %x)", c_prev, c));
					decode_error = true;
				}
				skip = true;
			} else if ((c & 0xfffffc00) == 0xdc00) { // trail surrogate
				if (skip) {
					str_size--;
				} else {
					print_unicode_error(vformat("Unpaired trail surrogate (%x [lead?] %x)", c_prev, c));
					decode_error = true;
				}
				skip = false;
			} else {
				skip = false;
			}

			c_prev = c;
			str_size++;
			cstr_size++;
			ptrtmp++;
		}

		if (skip) {
			print_unicode_error(vformat("Unpaired lead surrogate (%x [eol])", c_prev));
			decode_error = true;
		}
	}

	if (str_size == 0) {
		clear();
		return OK; // empty string
	}

	const int prev_length = length();
	resize_uninitialized(prev_length + str_size + 1);
	char32_t *dst = ptrw() + prev_length;
	dst[str_size] = 0;

	bool skip = false;
	uint32_t c_prev = 0;
	while (cstr_size) {
		uint32_t c = (byteswap) ? BSWAP16(*p_utf16) : *p_utf16;

		if ((c & 0xfffffc00) == 0xd800) { // lead surrogate
			if (skip) {
				*(dst++) = c_prev; // unpaired, store as is
			}
			skip = true;
		} else if ((c & 0xfffffc00) == 0xdc00) { // trail surrogate
			if (skip) {
				*(dst++) = (c_prev << 10UL) + c - ((0xd800 << 10UL) + 0xdc00 - 0x10000); // decode pair
			} else {
				*(dst++) = c; // unpaired, store as is
			}
			skip = false;
		} else {
			*(dst++) = c;
			skip = false;
		}

		cstr_size--;
		p_utf16++;
		c_prev = c;
	}

	if (skip) {
		*(dst++) = c_prev;
	}

	if (decode_error) {
		return ERR_PARSE_ERROR;
	} else {
		return OK;
	}
}

Char16String String::utf16() const {
	int l = length();
	if (!l) {
		return Char16String();
	}

	const char32_t *d = &operator[](0);
	int fl = 0;
	for (int i = 0; i < l; i++) {
		uint32_t c = d[i];
		if (c <= 0xffff) { // 16 bits.
			fl += 1;
			if ((c & 0xfffff800) == 0xd800) {
				print_unicode_error(vformat("Unpaired surrogate (%x)", c));
			}
		} else if (c <= 0x10ffff) { // 32 bits.
			fl += 2;
		} else {
			print_unicode_error(vformat("Invalid unicode codepoint (%x), cannot represent as UTF-16", c), true);
			fl += 1;
		}
	}

	Char16String utf16s;
	if (fl == 0) {
		return utf16s;
	}

	utf16s.resize_uninitialized(fl + 1);
	uint16_t *cdst = (uint16_t *)utf16s.get_data();

#define APPEND_CHAR(m_c) *(cdst++) = m_c

	for (int i = 0; i < l; i++) {
		uint32_t c = d[i];

		if (c <= 0xffff) { // 16 bits.
			APPEND_CHAR(c);
		} else if (c <= 0x10ffff) { // 32 bits.
			APPEND_CHAR(uint32_t((c >> 10) + 0xd7c0)); // lead surrogate.
			APPEND_CHAR(uint32_t((c & 0x3ff) | 0xdc00)); // trail surrogate.
		} else {
			// the string is a valid UTF32, so it should never happen ...
			APPEND_CHAR(uint32_t((_replacement_char >> 10) + 0xd7c0));
			APPEND_CHAR(uint32_t((_replacement_char & 0x3ff) | 0xdc00));
		}
	}
#undef APPEND_CHAR
	*cdst = 0; //trailing zero

	return utf16s;
}

int64_t String::hex_to_int() const {
	int len = length();
	if (len == 0) {
		return 0;
	}

	const char32_t *s = ptr();

	int64_t sign = s[0] == '-' ? -1 : 1;

	if (sign < 0) {
		s++;
	}

	if (len > 2 && s[0] == '0' && lower_case(s[1]) == 'x') {
		s += 2;
	}

	int64_t hex = 0;

	while (*s) {
		char32_t c = lower_case(*s);
		int64_t n;
		if (is_digit(c)) {
			n = c - '0';
		} else if (c >= 'a' && c <= 'f') {
			n = (c - 'a') + 10;
		} else {
			ERR_FAIL_V_MSG(0, vformat(R"(Invalid hexadecimal notation character "%c" (U+%04X) in string "%s".)", *s, static_cast<int32_t>(*s), *this));
		}
		// Check for overflow/underflow, with special case to ensure INT64_MIN does not result in error
		bool overflow = ((hex > INT64_MAX / 16) && (sign == 1 || (sign == -1 && hex != (INT64_MAX >> 4) + 1))) || (sign == -1 && hex == (INT64_MAX >> 4) + 1 && c > '0');
		ERR_FAIL_COND_V_MSG(overflow, sign == 1 ? INT64_MAX : INT64_MIN, "Cannot represent " + *this + " as a 64-bit signed integer, since the value is " + (sign == 1 ? "too large." : "too small."));
		hex *= 16;
		hex += n;
		s++;
	}

	return hex * sign;
}

int64_t String::bin_to_int() const {
	int len = length();
	if (len == 0) {
		return 0;
	}

	const char32_t *s = ptr();

	int64_t sign = s[0] == '-' ? -1 : 1;

	if (sign < 0) {
		s++;
	}

	if (len > 2 && s[0] == '0' && lower_case(s[1]) == 'b') {
		s += 2;
	}

	int64_t binary = 0;

	while (*s) {
		char32_t c = lower_case(*s);
		int64_t n;
		if (c == '0' || c == '1') {
			n = c - '0';
		} else {
			return 0;
		}
		// Check for overflow/underflow, with special case to ensure INT64_MIN does not result in error
		bool overflow = ((binary > INT64_MAX / 2) && (sign == 1 || (sign == -1 && binary != (INT64_MAX >> 1) + 1))) || (sign == -1 && binary == (INT64_MAX >> 1) + 1 && c > '0');
		ERR_FAIL_COND_V_MSG(overflow, sign == 1 ? INT64_MAX : INT64_MIN, "Cannot represent " + *this + " as a 64-bit signed integer, since the value is " + (sign == 1 ? "too large." : "too small."));
		binary *= 2;
		binary += n;
		s++;
	}

	return binary * sign;
}

template <typename C, typename T>
_ALWAYS_INLINE_ int64_t _to_int(const T &p_in, int to) {
	// Accumulate the total number in an unsigned integer as the range is:
	// +9223372036854775807 to -9223372036854775808 and the smallest negative
	// number does not fit inside an int64_t. So we accumulate the positive
	// number in an unsigned, and then at the very end convert to its signed
	// form.
	uint64_t integer = 0;
	uint8_t digits = 0;
	bool positive = true;

	for (int i = 0; i < to; i++) {
		C c = p_in[i];
		if (is_digit(c)) {
			// No need to do expensive checks unless we're approaching INT64_MAX / INT64_MIN.
			if (unlikely(digits > 18)) {
				bool overflow = (integer > INT64_MAX / 10) || (integer == INT64_MAX / 10 && ((positive && c > '7') || (!positive && c > '8')));
				ERR_FAIL_COND_V_MSG(overflow, positive ? INT64_MAX : INT64_MIN, "Cannot represent " + String(p_in) + " as a 64-bit signed integer, since the value is " + (positive ? "too large." : "too small."));
			}

			integer *= 10;
			integer += c - '0';
			++digits;

		} else if (integer == 0 && c == '-') {
			positive = !positive;
		}
	}

	if (positive) {
		return int64_t(integer);
	} else {
		return int64_t(integer * uint64_t(-1));
	}
}

int64_t String::to_int() const {
	if (length() == 0) {
		return 0;
	}

	int to = (find_char('.') >= 0) ? find_char('.') : length();

	return _to_int<char32_t>(*this, to);
}

int64_t String::to_int(const char *p_str, int p_len) {
	int to = 0;
	if (p_len >= 0) {
		to = p_len;
	} else {
		while (p_str[to] != 0 && p_str[to] != '.') {
			to++;
		}
	}

	return _to_int<char>(p_str, to);
}

int64_t String::to_int(const wchar_t *p_str, int p_len) {
	int to = 0;
	if (p_len >= 0) {
		to = p_len;
	} else {
		while (p_str[to] != 0 && p_str[to] != '.') {
			to++;
		}
	}

	return _to_int<wchar_t>(p_str, to);
}

bool String::is_numeric() const {
	if (length() == 0) {
		return false;
	}

	int s = 0;
	if (operator[](0) == '-') {
		++s;
	}
	bool dot = false;
	for (int i = s; i < length(); i++) {
		char32_t c = operator[](i);
		if (c == '.') {
			if (dot) {
				return false;
			}
			dot = true;
		} else if (!is_digit(c)) {
			return false;
		}
	}

	return true; // TODO: Use the parser below for this instead
}

template <typename C>
static double built_in_strtod(
		/* A decimal ASCII floating-point number,
		 * optionally preceded by white space. Must
		 * have form "-I.FE-X", where I is the integer
		 * part of the mantissa, F is the fractional
		 * part of the mantissa, and X is the
		 * exponent. Either of the signs may be "+",
		 * "-", or omitted. Either I or F may be
		 * omitted, or both. The decimal point isn't
		 * necessary unless F is present. The "E" may
		 * actually be an "e". E and X may both be
		 * omitted (but not just one). */
		const C *string,
		/* If non-nullptr, store terminating Cacter's
		 * address here. */
		C **endPtr = nullptr) {
	/* Largest possible base 10 exponent. Any
	 * exponent larger than this will already
	 * produce underflow or overflow, so there's
	 * no need to worry about additional digits. */
	static const int maxExponent = 511;
	/* Table giving binary powers of 10. Entry
	 * is 10^2^i. Used to convert decimal
	 * exponents into floating-point numbers. */
	static const double powersOf10[] = {
		10.,
		100.,
		1.0e4,
		1.0e8,
		1.0e16,
		1.0e32,
		1.0e64,
		1.0e128,
		1.0e256
	};

	bool sign, expSign = false;
	double fraction, dblExp;
	const double *d;
	const C *p;
	int c;
	/* Exponent read from "EX" field. */
	int exp = 0;
	/* Exponent that derives from the fractional
	 * part. Under normal circumstances, it is
	 * the negative of the number of digits in F.
	 * However, if I is very long, the last digits
	 * of I get dropped (otherwise a long I with a
	 * large negative exponent could cause an
	 * unnecessary overflow on I alone). In this
	 * case, fracExp is incremented one for each
	 * dropped digit. */
	int fracExp = 0;
	/* Number of digits in mantissa. */
	int mantSize;
	/* Number of mantissa digits BEFORE decimal point. */
	int decPt;
	/* Temporarily holds location of exponent in string. */
	const C *pExp;

	/*
	 * Strip off leading blanks and check for a sign.
	 */

	p = string;
	while (*p == ' ' || *p == '\t' || *p == '\n') {
		p += 1;
	}
	if (*p == '-') {
		sign = true;
		p += 1;
	} else {
		if (*p == '+') {
			p += 1;
		}
		sign = false;
	}

	/*
	 * Count the number of digits in the mantissa (including the decimal
	 * point), and also locate the decimal point.
	 */

	decPt = -1;
	for (mantSize = 0;; mantSize += 1) {
		c = *p;
		if (!is_digit(c)) {
			if ((c != '.') || (decPt >= 0)) {
				break;
			}
			decPt = mantSize;
		}
		p += 1;
	}

	/*
	 * Now suck up the digits in the mantissa. Use two integers to collect 9
	 * digits each (this is faster than using floating-point). If the mantissa
	 * has more than 18 digits, ignore the extras, since they can't affect the
	 * value anyway.
	 */

	pExp = p;
	p -= mantSize;
	if (decPt < 0) {
		decPt = mantSize;
	} else {
		mantSize -= 1; /* One of the digits was the point. */
	}
	if (mantSize > 18) {
		fracExp = decPt - 18;
		mantSize = 18;
	} else {
		fracExp = decPt - mantSize;
	}
	if (mantSize == 0) {
		fraction = 0.0;
		p = string;
		goto done;
	} else {
		int frac1, frac2;

		frac1 = 0;
		for (; mantSize > 9; mantSize -= 1) {
			c = *p;
			p += 1;
			if (c == '.') {
				c = *p;
				p += 1;
			}
			frac1 = 10 * frac1 + (c - '0');
		}
		frac2 = 0;
		for (; mantSize > 0; mantSize -= 1) {
			c = *p;
			p += 1;
			if (c == '.') {
				c = *p;
				p += 1;
			}
			frac2 = 10 * frac2 + (c - '0');
		}
		fraction = (1.0e9 * frac1) + frac2;
	}

	/*
	 * Skim off the exponent.
	 */

	p = pExp;
	if ((*p == 'E') || (*p == 'e')) {
		p += 1;
		if (*p == '-') {
			expSign = true;
			p += 1;
		} else {
			if (*p == '+') {
				p += 1;
			}
			expSign = false;
		}
		if (!is_digit(char32_t(*p))) {
			p = pExp;
			goto done;
		}
		while (is_digit(char32_t(*p))) {
			exp = exp * 10 + (*p - '0');
			p += 1;
		}
	}
	if (expSign) {
		exp = fracExp - exp;
	} else {
		exp = fracExp + exp;
	}

	/*
	 * Generate a floating-point number that represents the exponent. Do this
	 * by processing the exponent one bit at a time to combine many powers of
	 * 2 of 10. Then combine the exponent with the fraction.
	 */

	if (exp < 0) {
		expSign = true;
		exp = -exp;
	} else {
		expSign = false;
	}

	if (exp > maxExponent) {
		exp = maxExponent;
		WARN_PRINT("Exponent too high");
	}
	dblExp = 1.0;
	for (d = powersOf10; exp != 0; exp >>= 1, ++d) {
		if (exp & 01) {
			dblExp *= *d;
		}
	}
	if (expSign) {
		fraction /= dblExp;
	} else {
		fraction *= dblExp;
	}

done:
	if (endPtr != nullptr) {
		*endPtr = (C *)p;
	}

	if (sign) {
		return -fraction;
	}
	return fraction;
}

#define READING_SIGN 0
#define READING_INT 1
#define READING_DEC 2
#define READING_EXP 3
#define READING_DONE 4

double String::to_float(const char *p_str) {
	return built_in_strtod<char>(p_str);
}

double String::to_float(const char32_t *p_str, const char32_t **r_end) {
	return built_in_strtod<char32_t>(p_str, (char32_t **)r_end);
}

double String::to_float(const wchar_t *p_str, const wchar_t **r_end) {
	return built_in_strtod<wchar_t>(p_str, (wchar_t **)r_end);
}

uint32_t String::num_characters(int64_t p_int) {
	int r = 1;
	if (p_int < 0) {
		r += 1;
		if (p_int == INT64_MIN) {
			p_int = INT64_MAX;
		} else {
			p_int = -p_int;
		}
	}
	while (p_int >= 10) {
		p_int /= 10;
		r++;
	}
	return r;
}

int64_t String::to_int(const char32_t *p_str, int p_len, bool p_clamp) {
	if (p_len == 0 || !p_str[0]) {
		return 0;
	}
	///@todo make more exact so saving and loading does not lose precision

	int64_t integer = 0;
	int64_t sign = 1;
	int reading = READING_SIGN;

	const char32_t *str = p_str;
	const char32_t *limit = &p_str[p_len];

	while (*str && reading != READING_DONE && str != limit) {
		char32_t c = *(str++);
		switch (reading) {
			case READING_SIGN: {
				if (is_digit(c)) {
					reading = READING_INT;
					// let it fallthrough
				} else if (c == '-') {
					sign = -1;
					reading = READING_INT;
					break;
				} else if (c == '+') {
					sign = 1;
					reading = READING_INT;
					break;
				} else {
					break;
				}
				[[fallthrough]];
			}
			case READING_INT: {
				if (is_digit(c)) {
					if (integer > INT64_MAX / 10) {
						String number("");
						str = p_str;
						while (*str && str != limit) {
							number += *(str++);
						}
						if (p_clamp) {
							if (sign == 1) {
								return INT64_MAX;
							} else {
								return INT64_MIN;
							}
						} else {
							ERR_FAIL_V_MSG(sign == 1 ? INT64_MAX : INT64_MIN, "Cannot represent " + number + " as a 64-bit signed integer, since the value is " + (sign == 1 ? "too large." : "too small."));
						}
					}
					integer *= 10;
					integer += c - '0';
				} else {
					reading = READING_DONE;
				}

			} break;
		}
	}

	return sign * integer;
}

double String::to_float() const {
	if (is_empty()) {
		return 0;
	}
	return built_in_strtod<char32_t>(get_data());
}

uint32_t String::hash(const char *p_cstr) {
	// static_cast: avoid negative values on platforms where char is signed.
	uint32_t hashv = 5381;
	uint32_t c = static_cast<uint8_t>(*p_cstr++);

	while (c) {
		hashv = ((hashv << 5) + hashv) + c; /* hash * 33 + c */
		c = static_cast<uint8_t>(*p_cstr++);
	}

	return hashv;
}

uint32_t String::hash(const char *p_cstr, int p_len) {
	uint32_t hashv = 5381;
	for (int i = 0; i < p_len; i++) {
		// static_cast: avoid negative values on platforms where char is signed.
		hashv = ((hashv << 5) + hashv) + static_cast<uint8_t>(p_cstr[i]); /* hash * 33 + c */
	}

	return hashv;
}

uint32_t String::hash(const wchar_t *p_cstr, int p_len) {
	// Avoid negative values on platforms where wchar_t is signed. Account for different sizes.
	using wide_unsigned = std::conditional<sizeof(wchar_t) == 2, uint16_t, uint32_t>::type;

	uint32_t hashv = 5381;
	for (int i = 0; i < p_len; i++) {
		hashv = ((hashv << 5) + hashv) + static_cast<wide_unsigned>(p_cstr[i]); /* hash * 33 + c */
	}

	return hashv;
}

uint32_t String::hash(const wchar_t *p_cstr) {
	// Avoid negative values on platforms where wchar_t is signed. Account for different sizes.
	using wide_unsigned = std::conditional<sizeof(wchar_t) == 2, uint16_t, uint32_t>::type;

	uint32_t hashv = 5381;
	uint32_t c = static_cast<wide_unsigned>(*p_cstr++);

	while (c) {
		hashv = ((hashv << 5) + hashv) + c; /* hash * 33 + c */
		c = static_cast<wide_unsigned>(*p_cstr++);
	}

	return hashv;
}

uint32_t String::hash(const char32_t *p_cstr, int p_len) {
	uint32_t hashv = 5381;
	for (int i = 0; i < p_len; i++) {
		hashv = ((hashv << 5) + hashv) + p_cstr[i]; /* hash * 33 + c */
	}

	return hashv;
}

uint32_t String::hash(const char32_t *p_cstr) {
	uint32_t hashv = 5381;
	uint32_t c = *p_cstr++;

	while (c) {
		hashv = ((hashv << 5) + hashv) + c; /* hash * 33 + c */
		c = *p_cstr++;
	}

	return hashv;
}

uint32_t String::hash() const {
	/* simple djb2 hashing */

	const char32_t *chr = get_data();
	uint32_t hashv = 5381;
	uint32_t c = *chr++;

	while (c) {
		hashv = ((hashv << 5) + hashv) + c; /* hash * 33 + c */
		c = *chr++;
	}

	return hashv;
}

uint64_t String::hash64() const {
	/* simple djb2 hashing */

	const char32_t *chr = get_data();
	uint64_t hashv = 5381;
	uint64_t c = *chr++;

	while (c) {
		hashv = ((hashv << 5) + hashv) + c; /* hash * 33 + c */
		c = *chr++;
	}

	return hashv;
}

String String::md5_text() const {
	CharString cs = utf8();
	unsigned char hash[16];
	CryptoCore::md5((unsigned char *)cs.ptr(), cs.length(), hash);
	return String::hex_encode_buffer(hash, 16);
}

String String::sha1_text() const {
	CharString cs = utf8();
	unsigned char hash[20];
	CryptoCore::sha1((unsigned char *)cs.ptr(), cs.length(), hash);
	return String::hex_encode_buffer(hash, 20);
}

String String::sha256_text() const {
	CharString cs = utf8();
	unsigned char hash[32];
	CryptoCore::sha256((unsigned char *)cs.ptr(), cs.length(), hash);
	return String::hex_encode_buffer(hash, 32);
}

Vector<uint8_t> String::md5_buffer() const {
	CharString cs = utf8();
	unsigned char hash[16];
	CryptoCore::md5((unsigned char *)cs.ptr(), cs.length(), hash);

	Vector<uint8_t> ret;
	ret.resize_uninitialized(16);
	uint8_t *ret_ptrw = ret.ptrw();
	for (int i = 0; i < 16; i++) {
		ret_ptrw[i] = hash[i];
	}
	return ret;
}

Vector<uint8_t> String::sha1_buffer() const {
	CharString cs = utf8();
	unsigned char hash[20];
	CryptoCore::sha1((unsigned char *)cs.ptr(), cs.length(), hash);

	Vector<uint8_t> ret;
	ret.resize_uninitialized(20);
	uint8_t *ret_ptrw = ret.ptrw();
	for (int i = 0; i < 20; i++) {
		ret_ptrw[i] = hash[i];
	}

	return ret;
}

Vector<uint8_t> String::sha256_buffer() const {
	CharString cs = utf8();
	unsigned char hash[32];
	CryptoCore::sha256((unsigned char *)cs.ptr(), cs.length(), hash);

	Vector<uint8_t> ret;
	ret.resize_uninitialized(32);
	uint8_t *ret_ptrw = ret.ptrw();
	for (int i = 0; i < 32; i++) {
		ret_ptrw[i] = hash[i];
	}
	return ret;
}

String String::insert(int p_at_pos, const String &p_string) const {
	if (p_string.is_empty() || p_at_pos < 0) {
		return *this;
	}

	if (p_at_pos > length()) {
		p_at_pos = length();
	}

	String ret;
	ret.resize_uninitialized(length() + p_string.length() + 1);
	char32_t *ret_ptrw = ret.ptrw();
	const char32_t *this_ptr = ptr();

	if (p_at_pos > 0) {
		memcpy(ret_ptrw, this_ptr, p_at_pos * sizeof(char32_t));
		ret_ptrw += p_at_pos;
	}

	memcpy(ret_ptrw, p_string.ptr(), p_string.length() * sizeof(char32_t));
	ret_ptrw += p_string.length();

	if (p_at_pos < length()) {
		memcpy(ret_ptrw, this_ptr + p_at_pos, (length() - p_at_pos) * sizeof(char32_t));
		ret_ptrw += length() - p_at_pos;
	}

	*ret_ptrw = 0;

	return ret;
}

String String::erase(int p_pos, int p_chars) const {
	ERR_FAIL_COND_V_MSG(p_pos < 0, "", vformat("Invalid starting position for `String.erase()`: %d. Starting position must be positive or zero.", p_pos));
	ERR_FAIL_COND_V_MSG(p_chars < 0, "", vformat("Invalid character count for `String.erase()`: %d. Character count must be positive or zero.", p_chars));
	return left(p_pos) + substr(p_pos + p_chars);
}

template <class T>
static bool _contains_char(char32_t p_c, const T *p_chars, int p_chars_len) {
	for (int i = 0; i < p_chars_len; ++i) {
		if (p_c == (char32_t)p_chars[i]) {
			return true;
		}
	}

	return false;
}

String String::remove_char(char32_t p_char) const {
	if (p_char == 0) {
		return *this;
	}

	int len = length();
	if (len == 0) {
		return *this;
	}

	int index = 0;
	const char32_t *old_ptr = ptr();
	for (; index < len; ++index) {
		if (old_ptr[index] == p_char) {
			break;
		}
	}

	// If no occurrence of `char` was found, return this.
	if (index == len) {
		return *this;
	}

	// If we found at least one occurrence of `char`, create new string, allocating enough space for the current length minus one.
	String new_string;
	new_string.resize_uninitialized(len);
	char32_t *new_ptr = new_string.ptrw();

	// Copy part of input before `char`.
	memcpy(new_ptr, old_ptr, index * sizeof(char32_t));

	int new_size = index;

	// Copy rest, skipping `char`.
	for (++index; index < len; ++index) {
		const char32_t old_char = old_ptr[index];
		if (old_char != p_char) {
			new_ptr[new_size] = old_char;
			++new_size;
		}
	}

	new_ptr[new_size] = _null;

	// Shrink new string to fit.
	new_string.resize_uninitialized(new_size + 1);

	return new_string;
}

template <class T>
static String _remove_chars_common(const String &p_this, const T *p_chars, int p_chars_len) {
	// Delegate if p_chars has a single element.
	if (p_chars_len == 1) {
		return p_this.remove_char(*p_chars);
	} else if (p_chars_len == 0) {
		return p_this;
	}

	int len = p_this.length();

	if (len == 0) {
		return p_this;
	}

	int index = 0;
	const char32_t *old_ptr = p_this.ptr();
	for (; index < len; ++index) {
		if (_contains_char(old_ptr[index], p_chars, p_chars_len)) {
			break;
		}
	}

	// If no occurrence of `chars` was found, return this.
	if (index == len) {
		return p_this;
	}

	// If we found at least one occurrence of `chars`, create new string, allocating enough space for the current length minus one.
	String new_string;
	new_string.resize_uninitialized(len);
	char32_t *new_ptr = new_string.ptrw();

	// Copy part of input before `char`.
	memcpy(new_ptr, old_ptr, index * sizeof(char32_t));

	int new_size = index;

	// Copy rest, skipping `chars`.
	for (++index; index < len; ++index) {
		const char32_t old_char = old_ptr[index];
		if (!_contains_char(old_char, p_chars, p_chars_len)) {
			new_ptr[new_size] = old_char;
			++new_size;
		}
	}

	new_ptr[new_size] = 0;

	// Shrink new string to fit.
	new_string.resize_uninitialized(new_size + 1);

	return new_string;
}

String String::remove_chars(const String &p_chars) const {
	return _remove_chars_common(*this, p_chars.ptr(), p_chars.length());
}

String String::remove_chars(const char *p_chars) const {
	return _remove_chars_common(*this, p_chars, strlen(p_chars));
}

String String::substr(int p_from, int p_chars) const {
	if (p_chars == -1) {
		p_chars = length() - p_from;
	}

	if (is_empty() || p_from < 0 || p_from >= length() || p_chars <= 0) {
		return "";
	}

	if ((p_from + p_chars) > length()) {
		p_chars = length() - p_from;
	}

	if (p_from == 0 && p_chars >= length()) {
		return String(*this);
	}

	String s;
	s.copy_from_unchecked(&get_data()[p_from], p_chars);
	return s;
}

int String::find(const String &p_str, int p_from) const {
	if (p_from < 0) {
		return -1;
	}

	const int src_len = p_str.length();

	const int len = length();

	if (src_len == 0 || len == 0) {
		return -1; // won't find anything!
	}

	if (src_len == 1) {
		return find_char(p_str[0], p_from); // Optimize with single-char find.
	}

	const char32_t *src = get_data();
	const char32_t *str = p_str.get_data();

	for (int i = p_from; i <= (len - src_len); i++) {
		bool found = true;
		for (int j = 0; j < src_len; j++) {
			int read_pos = i + j;

			if (read_pos >= len) {
				ERR_PRINT("read_pos>=len");
				return -1;
			}

			if (src[read_pos] != str[j]) {
				found = false;
				break;
			}
		}

		if (found) {
			return i;
		}
	}

	return -1;
}

int String::find(const char *p_str, int p_from) const {
	if (p_from < 0 || !p_str) {
		return -1;
	}

	const int src_len = strlen(p_str);

	const int len = length();

	if (len == 0 || src_len == 0) {
		return -1; // won't find anything!
	}

	if (src_len == 1) {
		return find_char(*p_str, p_from); // Optimize with single-char find.
	}

	const char32_t *src = get_data();

	if (src_len == 1) {
		const char32_t needle = p_str[0];

		for (int i = p_from; i < len; i++) {
			if (src[i] == needle) {
				return i;
			}
		}

	} else {
		for (int i = p_from; i <= (len - src_len); i++) {
			bool found = true;
			for (int j = 0; j < src_len; j++) {
				int read_pos = i + j;

				if (read_pos >= len) {
					ERR_PRINT("read_pos>=len");
					return -1;
				}

				if (src[read_pos] != (char32_t)p_str[j]) {
					found = false;
					break;
				}
			}

			if (found) {
				return i;
			}
		}
	}

	return -1;
}

int String::find_char(char32_t p_char, int p_from) const {
	if (p_from < 0) {
		p_from = length() + p_from;
	}
	if (p_from < 0 || p_from >= length()) {
		return -1;
	}
	return span().find(p_char, p_from);
}

int String::findmk(const Vector<String> &p_keys, int p_from, int *r_key) const {
	if (p_from < 0) {
		return -1;
	}
	if (p_keys.is_empty()) {
		return -1;
	}

	//int src_len=p_str.length();
	const String *keys = &p_keys[0];
	int key_count = p_keys.size();
	int len = length();

	if (len == 0) {
		return -1; // won't find anything!
	}

	const char32_t *src = get_data();

	for (int i = p_from; i < len; i++) {
		bool found = true;
		for (int k = 0; k < key_count; k++) {
			found = true;
			if (r_key) {
				*r_key = k;
			}
			const char32_t *cmp = keys[k].get_data();
			int l = keys[k].length();

			for (int j = 0; j < l; j++) {
				int read_pos = i + j;

				if (read_pos >= len) {
					found = false;
					break;
				}

				if (src[read_pos] != cmp[j]) {
					found = false;
					break;
				}
			}
			if (found) {
				break;
			}
		}

		if (found) {
			return i;
		}
	}

	return -1;
}

int String::findn(const String &p_str, int p_from) const {
	if (p_from < 0) {
		return -1;
	}

	int src_len = p_str.length();

	if (src_len == 0 || length() == 0) {
		return -1; // won't find anything!
	}

	const char32_t *srcd = get_data();

	for (int i = p_from; i <= (length() - src_len); i++) {
		bool found = true;
		for (int j = 0; j < src_len; j++) {
			int read_pos = i + j;

			if (read_pos >= length()) {
				ERR_PRINT("read_pos>=length()");
				return -1;
			}

			char32_t src = _find_lower(srcd[read_pos]);
			char32_t dst = _find_lower(p_str[j]);

			if (src != dst) {
				found = false;
				break;
			}
		}

		if (found) {
			return i;
		}
	}

	return -1;
}

int String::findn(const char *p_str, int p_from) const {
	if (p_from < 0) {
		return -1;
	}

	int src_len = strlen(p_str);

	if (src_len == 0 || length() == 0) {
		return -1; // won't find anything!
	}

	const char32_t *srcd = get_data();

	for (int i = p_from; i <= (length() - src_len); i++) {
		bool found = true;
		for (int j = 0; j < src_len; j++) {
			int read_pos = i + j;

			if (read_pos >= length()) {
				ERR_PRINT("read_pos>=length()");
				return -1;
			}

			char32_t src = _find_lower(srcd[read_pos]);
			char32_t dst = _find_lower(p_str[j]);

			if (src != dst) {
				found = false;
				break;
			}
		}

		if (found) {
			return i;
		}
	}

	return -1;
}

int String::rfind(const String &p_str, int p_from) const {
	// establish a limit
	int limit = length() - p_str.length();
	if (limit < 0) {
		return -1;
	}

	// establish a starting point
	if (p_from < 0) {
		p_from = limit;
	} else if (p_from > limit) {
		p_from = limit;
	}

	int src_len = p_str.length();
	int len = length();

	if (src_len == 0 || len == 0) {
		return -1; // won't find anything!
	}

	const char32_t *src = get_data();

	for (int i = p_from; i >= 0; i--) {
		bool found = true;
		for (int j = 0; j < src_len; j++) {
			int read_pos = i + j;

			if (read_pos >= len) {
				ERR_PRINT("read_pos>=len");
				return -1;
			}

			if (src[read_pos] != p_str[j]) {
				found = false;
				break;
			}
		}

		if (found) {
			return i;
		}
	}

	return -1;
}

int String::rfind(const char *p_str, int p_from) const {
	const int source_length = length();
	int substring_length = strlen(p_str);

	if (source_length == 0 || substring_length == 0) {
		return -1; // won't find anything!
	}

	// establish a limit
	int limit = length() - substring_length;
	if (limit < 0) {
		return -1;
	}

	// establish a starting point
	int starting_point;
	if (p_from < 0) {
		starting_point = limit;
	} else if (p_from > limit) {
		starting_point = limit;
	} else {
		starting_point = p_from;
	}

	const char32_t *source = get_data();

	for (int i = starting_point; i >= 0; i--) {
		bool found = true;
		for (int j = 0; j < substring_length; j++) {
			int read_pos = i + j;

			if (read_pos >= source_length) {
				ERR_PRINT("read_pos>=source_length");
				return -1;
			}

			const char32_t key_needle = p_str[j];
			if (source[read_pos] != key_needle) {
				found = false;
				break;
			}
		}

		if (found) {
			return i;
		}
	}

	return -1;
}

int String::rfind_char(char32_t p_char, int p_from) const {
	if (p_from < 0) {
		p_from = length() + p_from;
	}
	if (p_from < 0 || p_from >= length()) {
		return -1;
	}
	return span().rfind(p_char, p_from);
}

int String::rfindn(const String &p_str, int p_from) const {
	// establish a limit
	int limit = length() - p_str.length();
	if (limit < 0) {
		return -1;
	}

	// establish a starting point
	if (p_from < 0) {
		p_from = limit;
	} else if (p_from > limit) {
		p_from = limit;
	}

	int src_len = p_str.length();
	int len = length();

	if (src_len == 0 || len == 0) {
		return -1; // won't find anything!
	}

	const char32_t *src = get_data();

	for (int i = p_from; i >= 0; i--) {
		bool found = true;
		for (int j = 0; j < src_len; j++) {
			int read_pos = i + j;

			if (read_pos >= len) {
				ERR_PRINT("read_pos>=len");
				return -1;
			}

			char32_t srcc = _find_lower(src[read_pos]);
			char32_t dstc = _find_lower(p_str[j]);

			if (srcc != dstc) {
				found = false;
				break;
			}
		}

		if (found) {
			return i;
		}
	}

	return -1;
}

int String::rfindn(const char *p_str, int p_from) const {
	const int source_length = length();
	int substring_length = strlen(p_str);

	if (source_length == 0 || substring_length == 0) {
		return -1; // won't find anything!
	}

	// establish a limit
	int limit = length() - substring_length;
	if (limit < 0) {
		return -1;
	}

	// establish a starting point
	int starting_point;
	if (p_from < 0) {
		starting_point = limit;
	} else if (p_from > limit) {
		starting_point = limit;
	} else {
		starting_point = p_from;
	}

	const char32_t *source = get_data();

	for (int i = starting_point; i >= 0; i--) {
		bool found = true;
		for (int j = 0; j < substring_length; j++) {
			int read_pos = i + j;

			if (read_pos >= source_length) {
				ERR_PRINT("read_pos>=source_length");
				return -1;
			}

			const char32_t key_needle = p_str[j];
			int srcc = _find_lower(source[read_pos]);
			int keyc = _find_lower(key_needle);

			if (srcc != keyc) {
				found = false;
				break;
			}
		}

		if (found) {
			return i;
		}
	}

	return -1;
}

bool String::ends_with(const String &p_string) const {
	const int l = p_string.length();
	if (l > length()) {
		return false;
	}
	if (l == 0) {
		return true;
	}

	return memcmp(ptr() + (length() - l), p_string.ptr(), l * sizeof(char32_t)) == 0;
}

bool String::ends_with(const char *p_string) const {
	if (!p_string) {
		return false;
	}

	int l = strlen(p_string);
	if (l > length()) {
		return false;
	}

	if (l == 0) {
		return true;
	}

	const char32_t *s = &operator[](length() - l);

	for (int i = 0; i < l; i++) {
		if (static_cast<char32_t>(p_string[i]) != s[i]) {
			return false;
		}
	}

	return true;
}

bool String::begins_with(const String &p_string) const {
	const int l = p_string.length();
	if (l > length()) {
		return false;
	}
	if (l == 0) {
		return true;
	}

	return memcmp(ptr(), p_string.ptr(), l * sizeof(char32_t)) == 0;
}

bool String::begins_with(const char *p_string) const {
	if (!p_string) {
		return false;
	}

	int l = length();
	if (l == 0) {
		return *p_string == 0;
	}

	const char32_t *str = &operator[](0);
	int i = 0;

	while (*p_string && i < l) {
		if ((char32_t)*p_string != str[i]) {
			return false;
		}
		i++;
		p_string++;
	}

	return *p_string == 0;
}

bool String::is_enclosed_in(const String &p_string) const {
	return begins_with(p_string) && ends_with(p_string);
}

bool String::is_subsequence_of(const String &p_string) const {
	return _base_is_subsequence_of(p_string, false);
}

bool String::is_subsequence_ofn(const String &p_string) const {
	return _base_is_subsequence_of(p_string, true);
}

bool String::is_quoted() const {
	return is_enclosed_in("\"") || is_enclosed_in("'");
}

bool String::is_lowercase() const {
	for (const char32_t *str = &operator[](0); *str; str++) {
		if (is_unicode_upper_case(*str)) {
			return false;
		}
	}
	return true;
}

int String::_count(const String &p_string, int p_from, int p_to, bool p_case_insensitive) const {
	if (p_string.is_empty()) {
		return 0;
	}
	int len = length();
	int slen = p_string.length();
	if (len < slen) {
		return 0;
	}
	String str;
	if (p_from >= 0 && p_to >= 0) {
		if (p_to == 0) {
			p_to = len;
		} else if (p_from >= p_to) {
			return 0;
		}
		if (p_from == 0 && p_to == len) {
			str = *this;
		} else {
			str = substr(p_from, p_to - p_from);
		}
	} else {
		return 0;
	}
	int c = 0;
	int idx = 0;
	while ((idx = p_case_insensitive ? str.findn(p_string, idx) : str.find(p_string, idx)) != -1) {
		// Skip the occurrence itself.
		idx += slen;
		++c;
	}
	return c;
}

int String::_count(const char *p_string, int p_from, int p_to, bool p_case_insensitive) const {
	int substring_length = strlen(p_string);
	if (substring_length == 0) {
		return 0;
	}
	const int source_length = length();

	if (source_length < substring_length) {
		return 0;
	}
	String str;
	int search_limit = p_to;
	if (p_from >= 0 && p_to >= 0) {
		if (p_to == 0) {
			search_limit = source_length;
		} else if (p_from >= p_to) {
			return 0;
		}
		if (p_from == 0 && search_limit == source_length) {
			str = *this;
		} else {
			str = substr(p_from, search_limit - p_from);
		}
	} else {
		return 0;
	}
	int c = 0;
	int idx = 0;
	while ((idx = p_case_insensitive ? str.findn(p_string, idx) : str.find(p_string, idx)) != -1) {
		// Skip the occurrence itself.
		idx += substring_length;
		++c;
	}
	return c;
}

int String::count(const String &p_string, int p_from, int p_to) const {
	return _count(p_string, p_from, p_to, false);
}

int String::count(const char *p_string, int p_from, int p_to) const {
	return _count(p_string, p_from, p_to, false);
}

int String::countn(const String &p_string, int p_from, int p_to) const {
	return _count(p_string, p_from, p_to, true);
}

int String::countn(const char *p_string, int p_from, int p_to) const {
	return _count(p_string, p_from, p_to, true);
}

bool String::_base_is_subsequence_of(const String &p_string, bool case_insensitive) const {
	int len = length();
	if (len == 0) {
		// Technically an empty string is subsequence of any string
		return true;
	}

	if (len > p_string.length()) {
		return false;
	}

	const char32_t *src = &operator[](0);
	const char32_t *tgt = &p_string[0];

	for (; *src && *tgt; tgt++) {
		bool match = false;
		if (case_insensitive) {
			char32_t srcc = _find_lower(*src);
			char32_t tgtc = _find_lower(*tgt);
			match = srcc == tgtc;
		} else {
			match = *src == *tgt;
		}
		if (match) {
			src++;
			if (!*src) {
				return true;
			}
		}
	}

	return false;
}

Vector<String> String::bigrams() const {
	int n_pairs = length() - 1;
	Vector<String> b;
	if (n_pairs <= 0) {
		return b;
	}
	b.resize_initialized(n_pairs);
	String *b_ptrw = b.ptrw();
	for (int i = 0; i < n_pairs; i++) {
		b_ptrw[i] = substr(i, 2);
	}
	return b;
}

// Similarity according to Sorensen-Dice coefficient
float String::similarity(const String &p_string) const {
	if (operator==(p_string)) {
		// Equal strings are totally similar
		return 1.0f;
	}
	if (length() < 2 || p_string.length() < 2) {
		// No way to calculate similarity without a single bigram
		return 0.0f;
	}

	const int src_size = length() - 1;
	const int tgt_size = p_string.length() - 1;

	const int sum = src_size + tgt_size;
	int inter = 0;
	for (int i = 0; i < src_size; i++) {
		const char32_t i0 = get(i);
		const char32_t i1 = get(i + 1);

		for (int j = 0; j < tgt_size; j++) {
			if (i0 == p_string.get(j) && i1 == p_string.get(j + 1)) {
				inter++;
				break;
			}
		}
	}

	return (2.0f * inter) / sum;
}

static bool _wildcard_match(const char32_t *p_pattern, const char32_t *p_string, bool p_case_sensitive) {
	switch (*p_pattern) {
		case '\0':
			return !*p_string;
		case '*':
			return _wildcard_match(p_pattern + 1, p_string, p_case_sensitive) || (*p_string && _wildcard_match(p_pattern, p_string + 1, p_case_sensitive));
		case '?':
			return *p_string && (*p_string != '.') && _wildcard_match(p_pattern + 1, p_string + 1, p_case_sensitive);
		default:

			return (p_case_sensitive ? (*p_string == *p_pattern) : (_find_upper(*p_string) == _find_upper(*p_pattern))) && _wildcard_match(p_pattern + 1, p_string + 1, p_case_sensitive);
	}
}

bool String::match(const String &p_wildcard) const {
	if (!p_wildcard.length() || !length()) {
		return false;
	}

	return _wildcard_match(p_wildcard.get_data(), get_data(), true);
}

bool String::matchn(const String &p_wildcard) const {
	if (!p_wildcard.length() || !length()) {
		return false;
	}
	return _wildcard_match(p_wildcard.get_data(), get_data(), false);
}

String String::format(const Variant &values, const String &placeholder) const {
	String new_string = *this;

	if (values.get_type() == Variant::ARRAY) {
		Array values_arr = values;

		for (int i = 0; i < values_arr.size(); i++) {
			if (values_arr[i].get_type() == Variant::ARRAY) { //Array in Array structure [["name","RobotGuy"],[0,"godot"],["strength",9000.91]]
				Array value_arr = values_arr[i];

				if (value_arr.size() == 2) {
					String key = value_arr[0];
					String val = value_arr[1];

					new_string = new_string.replace(placeholder.replace("_", key), val);
				} else {
					ERR_PRINT(vformat("Invalid format: the inner Array at index %d needs to contain only 2 elements, as a key-value pair.", i).ascii().get_data());
				}
			} else { //Array structure ["RobotGuy","Logis","rookie"]
				String val = values_arr[i];

				if (placeholder.contains_char('_')) {
					new_string = new_string.replace(placeholder.replace("_", String::num_int64(i)), val);
				} else {
					new_string = new_string.replace_first(placeholder, val);
				}
			}
		}
	} else if (values.get_type() == Variant::DICTIONARY) {
		Dictionary d = values;

		for (const KeyValue<Variant, Variant> &kv : d) {
			new_string = new_string.replace(placeholder.replace("_", kv.key), kv.value);
		}
	} else if (values.get_type() == Variant::OBJECT) {
		Object *obj = values.get_validated_object();
		ERR_FAIL_NULL_V(obj, new_string);

		List<PropertyInfo> props;
		obj->get_property_list(&props);

		for (const PropertyInfo &E : props) {
			new_string = new_string.replace(placeholder.replace("_", E.name), obj->get(E.name));
		}
	} else {
		ERR_PRINT(String("Invalid type: use Array, Dictionary or Object.").ascii().get_data());
	}

	return new_string;
}

static String _replace_common(const String &p_this, const String &p_key, const String &p_with, bool p_case_insensitive) {
	if (p_key.is_empty() || p_this.is_empty()) {
		return p_this;
	}

	const size_t key_length = p_key.length();

	int search_from = 0;
	int result = 0;

	LocalVector<int> found;

	while ((result = (p_case_insensitive ? p_this.findn(p_key, search_from) : p_this.find(p_key, search_from))) >= 0) {
		found.push_back(result);
		ERR_FAIL_COND_V_MSG((result + key_length) > INT32_MAX, p_this, "Key length too long");
		search_from = result + key_length;
	}

	if (found.is_empty()) {
		return p_this;
	}

	String new_string;

	const int with_length = p_with.length();
	const int old_length = p_this.length();

	new_string.resize_uninitialized(old_length + int(found.size()) * (with_length - key_length) + 1);

	char32_t *new_ptrw = new_string.ptrw();
	const char32_t *old_ptr = p_this.ptr();
	const char32_t *with_ptr = p_with.ptr();

	int last_pos = 0;

	for (const int &pos : found) {
		if (last_pos != pos) {
			memcpy(new_ptrw, old_ptr + last_pos, (pos - last_pos) * sizeof(char32_t));
			new_ptrw += (pos - last_pos);
		}
		if (with_length) {
			memcpy(new_ptrw, with_ptr, with_length * sizeof(char32_t));
			new_ptrw += with_length;
		}
		last_pos = pos + key_length;
	}

	if (last_pos != old_length) {
		memcpy(new_ptrw, old_ptr + last_pos, (old_length - last_pos) * sizeof(char32_t));
		new_ptrw += old_length - last_pos;
	}

	*new_ptrw = 0;

	return new_string;
}

static String _replace_common(const String &p_this, char const *p_key, char const *p_with, bool p_case_insensitive) {
	size_t key_length = strlen(p_key);

	if (key_length == 0 || p_this.is_empty()) {
		return p_this;
	}

	int search_from = 0;
	int result = 0;

	LocalVector<int> found;

	while ((result = (p_case_insensitive ? p_this.findn(p_key, search_from) : p_this.find(p_key, search_from))) >= 0) {
		found.push_back(result);
		ERR_FAIL_COND_V_MSG((result + key_length) > INT32_MAX, p_this, "Key length too long");
		search_from = result + key_length;
	}

	if (found.is_empty()) {
		return p_this;
	}

	String new_string;

	// Create string to speed up copying as we can't do `memcopy` between `char32_t` and `char`.
	const String with_string(p_with);
	const int with_length = with_string.length();
	const int old_length = p_this.length();

	new_string.resize_uninitialized(old_length + int(found.size()) * (with_length - key_length) + 1);

	char32_t *new_ptrw = new_string.ptrw();
	const char32_t *old_ptr = p_this.ptr();
	const char32_t *with_ptr = with_string.ptr();

	int last_pos = 0;

	for (const int &pos : found) {
		if (last_pos != pos) {
			memcpy(new_ptrw, old_ptr + last_pos, (pos - last_pos) * sizeof(char32_t));
			new_ptrw += (pos - last_pos);
		}
		if (with_length) {
			memcpy(new_ptrw, with_ptr, with_length * sizeof(char32_t));
			new_ptrw += with_length;
		}
		last_pos = pos + key_length;
	}

	if (last_pos != old_length) {
		memcpy(new_ptrw, old_ptr + last_pos, (old_length - last_pos) * sizeof(char32_t));
		new_ptrw += old_length - last_pos;
	}

	*new_ptrw = 0;

	return new_string;
}

String String::replace(const String &p_key, const String &p_with) const {
	return _replace_common(*this, p_key, p_with, false);
}

String String::replace(const char *p_key, const char *p_with) const {
	return _replace_common(*this, p_key, p_with, false);
}

String String::replace_first(const String &p_key, const String &p_with) const {
	int pos = find(p_key);
	if (pos >= 0) {
		const int old_length = length();
		const int key_length = p_key.length();
		const int with_length = p_with.length();

		String new_string;
		new_string.resize_uninitialized(old_length + (with_length - key_length) + 1);

		char32_t *new_ptrw = new_string.ptrw();
		const char32_t *old_ptr = ptr();
		const char32_t *with_ptr = p_with.ptr();

		if (pos > 0) {
			memcpy(new_ptrw, old_ptr, pos * sizeof(char32_t));
			new_ptrw += pos;
		}

		if (with_length) {
			memcpy(new_ptrw, with_ptr, with_length * sizeof(char32_t));
			new_ptrw += with_length;
		}
		pos += key_length;

		if (pos != old_length) {
			memcpy(new_ptrw, old_ptr + pos, (old_length - pos) * sizeof(char32_t));
			new_ptrw += (old_length - pos);
		}

		*new_ptrw = 0;

		return new_string;
	}

	return *this;
}

String String::replace_first(const char *p_key, const char *p_with) const {
	int pos = find(p_key);
	if (pos >= 0) {
		const int old_length = length();
		const int key_length = strlen(p_key);
		const int with_length = strlen(p_with);

		String new_string;
		new_string.resize_uninitialized(old_length + (with_length - key_length) + 1);

		char32_t *new_ptrw = new_string.ptrw();
		const char32_t *old_ptr = ptr();

		if (pos > 0) {
			memcpy(new_ptrw, old_ptr, pos * sizeof(char32_t));
			new_ptrw += pos;
		}

		for (int i = 0; i < with_length; ++i) {
			*new_ptrw++ = p_with[i];
		}
		pos += key_length;

		if (pos != old_length) {
			memcpy(new_ptrw, old_ptr + pos, (old_length - pos) * sizeof(char32_t));
			new_ptrw += (old_length - pos);
		}

		*new_ptrw = 0;

		return new_string;
	}

	return *this;
}

String String::replace_char(char32_t p_key, char32_t p_with) const {
	ERR_FAIL_COND_V_MSG(p_with == 0, *this, "`with` must not be the NUL character.");

	if (p_key == 0) {
		return *this;
	}

	int len = length();
	if (len == 0) {
		return *this;
	}

	int index = 0;
	const char32_t *old_ptr = ptr();
	for (; index < len; ++index) {
		if (old_ptr[index] == p_key) {
			break;
		}
	}

	// If no occurrence of `key` was found, return this.
	if (index == len) {
		return *this;
	}

	// If we found at least one occurrence of `key`, create new string.
	String new_string;
	new_string.resize_uninitialized(len + 1);
	char32_t *new_ptr = new_string.ptrw();

	// Copy part of input before `key`.
	memcpy(new_ptr, old_ptr, index * sizeof(char32_t));

	new_ptr[index] = p_with;

	// Copy or replace rest of input.
	for (++index; index < len; ++index) {
		if (old_ptr[index] == p_key) {
			new_ptr[index] = p_with;
		} else {
			new_ptr[index] = old_ptr[index];
		}
	}

	new_ptr[index] = _null;

	return new_string;
}

template <class T>
static String _replace_chars_common(const String &p_this, const T *p_keys, int p_keys_len, char32_t p_with) {
	ERR_FAIL_COND_V_MSG(p_with == 0, p_this, "`with` must not be the NUL character.");

	// Delegate if p_keys is a single element.
	if (p_keys_len == 1) {
		return p_this.replace_char(*p_keys, p_with);
	} else if (p_keys_len == 0) {
		return p_this;
	}

	int len = p_this.length();
	if (len == 0) {
		return p_this;
	}

	int index = 0;
	const char32_t *old_ptr = p_this.ptr();
	for (; index < len; ++index) {
		if (_contains_char(old_ptr[index], p_keys, p_keys_len)) {
			break;
		}
	}

	// If no occurrence of `keys` was found, return this.
	if (index == len) {
		return p_this;
	}

	// If we found at least one occurrence of `keys`, create new string.
	String new_string;
	new_string.resize_uninitialized(len + 1);
	char32_t *new_ptr = new_string.ptrw();

	// Copy part of input before `key`.
	memcpy(new_ptr, old_ptr, index * sizeof(char32_t));

	new_ptr[index] = p_with;

	// Copy or replace rest of input.
	for (++index; index < len; ++index) {
		const char32_t old_char = old_ptr[index];
		if (_contains_char(old_char, p_keys, p_keys_len)) {
			new_ptr[index] = p_with;
		} else {
			new_ptr[index] = old_char;
		}
	}

	new_ptr[index] = 0;

	return new_string;
}

String String::replace_chars(const String &p_keys, char32_t p_with) const {
	return _replace_chars_common(*this, p_keys.ptr(), p_keys.length(), p_with);
}

String String::replace_chars(const char *p_keys, char32_t p_with) const {
	return _replace_chars_common(*this, p_keys, strlen(p_keys), p_with);
}

String String::replacen(const String &p_key, const String &p_with) const {
	return _replace_common(*this, p_key, p_with, true);
}

String String::replacen(const char *p_key, const char *p_with) const {
	return _replace_common(*this, p_key, p_with, true);
}

String String::repeat(int p_count) const {
	ERR_FAIL_COND_V_MSG(p_count < 0, "", "Parameter count should be a positive number.");

	if (p_count == 0) {
		return "";
	}

	if (p_count == 1) {
		return *this;
	}

	int len = length();
	String new_string = *this;
	new_string.resize_uninitialized(p_count * len + 1);

	char32_t *dst = new_string.ptrw();
	int offset = 1;
	int stride = 1;
	while (offset < p_count) {
		memcpy(dst + offset * len, dst, stride * len * sizeof(char32_t));
		offset += stride;
		stride = MIN(stride * 2, p_count - offset);
	}
	dst[p_count * len] = _null;
	return new_string;
}

String String::reverse() const {
	int len = length();
	if (len <= 1) {
		return *this;
	}
	String new_string;
	new_string.resize_uninitialized(len + 1);

	const char32_t *src = ptr();
	char32_t *dst = new_string.ptrw();
	for (int i = 0; i < len; i++) {
		dst[i] = src[len - i - 1];
	}
	dst[len] = _null;
	return new_string;
}

String String::left(int p_len) const {
	if (p_len < 0) {
		p_len = length() + p_len;
	}

	if (p_len <= 0) {
		return "";
	}

	if (p_len >= length()) {
		return *this;
	}

	String s;
	s.copy_from_unchecked(&get_data()[0], p_len);
	return s;
}

String String::right(int p_len) const {
	if (p_len < 0) {
		p_len = length() + p_len;
	}

	if (p_len <= 0) {
		return "";
	}

	if (p_len >= length()) {
		return *this;
	}

	String s;
	s.copy_from_unchecked(&get_data()[length() - p_len], p_len);
	return s;
}

char32_t String::unicode_at(int p_idx) const {
	ERR_FAIL_INDEX_V(p_idx, length(), 0);
	return operator[](p_idx);
}

String String::indent(const String &p_prefix) const {
	String new_string;
	int line_start = 0;

	for (int i = 0; i < length(); i++) {
		const char32_t c = operator[](i);
		if (c == '\n') {
			if (i == line_start) {
				new_string += c; // Leave empty lines empty.
			} else {
				new_string += p_prefix + substr(line_start, i - line_start + 1);
			}
			line_start = i + 1;
		}
	}
	if (line_start != length()) {
		new_string += p_prefix + substr(line_start);
	}
	return new_string;
}

String String::dedent() const {
	String new_string;
	String indent;
	bool has_indent = false;
	bool has_text = false;
	int line_start = 0;
	int indent_stop = -1;

	for (int i = 0; i < length(); i++) {
		char32_t c = operator[](i);
		if (c == '\n') {
			if (has_text) {
				new_string += substr(indent_stop, i - indent_stop);
			}
			new_string += "\n";
			has_text = false;
			line_start = i + 1;
			indent_stop = -1;
		} else if (!has_text) {
			if (c > 32) {
				has_text = true;
				if (!has_indent) {
					has_indent = true;
					indent = substr(line_start, i - line_start);
					indent_stop = i;
				}
			}
			if (has_indent && indent_stop < 0) {
				int j = i - line_start;
				if (j >= indent.length() || c != indent[j]) {
					indent_stop = i;
				}
			}
		}
	}

	if (has_text) {
		new_string += substr(indent_stop, length() - indent_stop);
	}

	return new_string;
}

String String::strip_edges(bool left, bool right) const {
	int len = length();
	int beg = 0, end = len;

	if (left) {
		for (int i = 0; i < len; i++) {
			if (operator[](i) <= 32) {
				beg++;
			} else {
				break;
			}
		}
	}

	if (right) {
		for (int i = len - 1; i >= 0; i--) {
			if (operator[](i) <= 32) {
				end--;
			} else {
				break;
			}
		}
	}

	if (beg == 0 && end == len) {
		return *this;
	}

	return substr(beg, end - beg);
}

String String::strip_escapes() const {
	String new_string;
	for (int i = 0; i < length(); i++) {
		// Escape characters on first page of the ASCII table, before 32 (Space).
		if (operator[](i) < 32) {
			continue;
		}
		new_string += operator[](i);
	}

	return new_string;
}

String String::lstrip(const String &p_chars) const {
	int len = length();
	int beg;

	for (beg = 0; beg < len; beg++) {
		if (p_chars.find_char(get(beg)) == -1) {
			break;
		}
	}

	if (beg == 0) {
		return *this;
	}

	return substr(beg, len - beg);
}

String String::rstrip(const String &p_chars) const {
	int len = length();
	int end;

	for (end = len - 1; end >= 0; end--) {
		if (p_chars.find_char(get(end)) == -1) {
			break;
		}
	}

	if (end == len - 1) {
		return *this;
	}

	return substr(0, end + 1);
}

bool String::is_network_share_path() const {
	return begins_with("//") || begins_with("\\\\");
}

String String::simplify_path() const {
	String s = *this;
	String drive;

	// Check if we have a special path (like res://) or a protocol identifier.
	int p = s.find("://");
	bool found = false;
	if (p > 0) {
		bool only_chars = true;
		for (int i = 0; i < p; i++) {
			if (!is_ascii_alphanumeric_char(s[i])) {
				only_chars = false;
				break;
			}
		}
		if (only_chars) {
			found = true;
			drive = s.substr(0, p + 3);
			s = s.substr(p + 3);
		}
	}
	if (!found) {
		if (is_network_share_path()) {
			// Network path, beginning with // or \\.
			drive = s.substr(0, 2);
			s = s.substr(2);
		} else if (s.begins_with("/") || s.begins_with("\\")) {
			// Absolute path.
			drive = s.substr(0, 1);
			s = s.substr(1);
		} else {
			// Windows-style drive path, like C:/ or C:\.
			p = s.find(":/");
			if (p == -1) {
				p = s.find(":\\");
			}
			if (p != -1 && p < s.find_char('/')) {
				drive = s.substr(0, p + 2);
				s = s.substr(p + 2);
			}
		}
	}

	s = s.replace_char('\\', '/');
	while (true) { // in case of using 2 or more slash
		String compare = s.replace("//", "/");
		if (s == compare) {
			break;
		} else {
			s = compare;
		}
	}
	Vector<String> dirs = s.split("/", false);

	for (int i = 0; i < dirs.size(); i++) {
		String d = dirs[i];
		if (d == ".") {
			dirs.remove_at(i);
			i--;
		} else if (d == "..") {
			if (i != 0 && dirs[i - 1] != "..") {
				dirs.remove_at(i);
				dirs.remove_at(i - 1);
				i -= 2;
			}
		}
	}

	s = "";

	for (int i = 0; i < dirs.size(); i++) {
		if (i > 0) {
			s += "/";
		}
		s += dirs[i];
	}

	return drive + s;
}

static int _humanize_digits(int p_num) {
	if (p_num < 100) {
		return 2;
	} else if (p_num < 1024) {
		return 1;
	} else {
		return 0;
	}
}

String String::humanize_size(uint64_t p_size) {
	int magnitude = 0;
	uint64_t _div = 1;
	while (p_size > _div * 1024 && magnitude < 6) {
		_div *= 1024;
		magnitude++;
	}

	if (magnitude == 0) {
		return String::num_uint64(p_size) + " " + RTR("B");
	} else {
		String suffix;
		switch (magnitude) {
			case 1:
				suffix = RTR("KiB");
				break;
			case 2:
				suffix = RTR("MiB");
				break;
			case 3:
				suffix = RTR("GiB");
				break;
			case 4:
				suffix = RTR("TiB");
				break;
			case 5:
				suffix = RTR("PiB");
				break;
			case 6:
				suffix = RTR("EiB");
				break;
		}

		const double divisor = _div;
		const int digits = _humanize_digits(p_size / _div);
		return String::num(p_size / divisor).pad_decimals(digits) + " " + suffix;
	}
}

bool String::is_absolute_path() const {
	if (length() > 1) {
		return (operator[](0) == '/' || operator[](0) == '\\' || find(":/") != -1 || find(":\\") != -1);
	} else if ((length()) == 1) {
		return (operator[](0) == '/' || operator[](0) == '\\');
	} else {
		return false;
	}
}

String String::validate_ascii_identifier() const {
	if (is_empty()) {
		return "_"; // Empty string is not a valid identifier.
	}

	String result;
	if (is_digit(operator[](0))) {
		result = "_" + *this;
	} else {
		result = *this;
	}

	int len = result.length();
	char32_t *buffer = result.ptrw();
	for (int i = 0; i < len; i++) {
		if (!is_ascii_identifier_char(buffer[i])) {
			buffer[i] = '_';
		}
	}

	return result;
}

String String::validate_unicode_identifier() const {
	if (is_empty()) {
		return "_"; // Empty string is not a valid identifier.
	}

	String result;
	if (is_unicode_identifier_start(operator[](0))) {
		result = *this;
	} else {
		result = "_" + *this;
	}

	int len = result.length();
	char32_t *buffer = result.ptrw();
	for (int i = 0; i < len; i++) {
		if (!is_unicode_identifier_continue(buffer[i])) {
			buffer[i] = '_';
		}
	}

	return result;
}

bool String::is_valid_ascii_identifier() const {
	int len = length();

	if (len == 0) {
		return false;
	}

	if (is_digit(operator[](0))) {
		return false;
	}

	const char32_t *str = &operator[](0);

	for (int i = 0; i < len; i++) {
		if (!is_ascii_identifier_char(str[i])) {
			return false;
		}
	}

	return true;
}

bool String::is_valid_unicode_identifier() const {
	const char32_t *str = ptr();
	int len = length();

	if (len == 0) {
		return false; // Empty string.
	}

	if (!is_unicode_identifier_start(str[0])) {
		return false;
	}

	for (int i = 1; i < len; i++) {
		if (!is_unicode_identifier_continue(str[i])) {
			return false;
		}
	}
	return true;
}

bool String::is_valid_string() const {
	int l = length();
	const char32_t *src = get_data();
	bool valid = true;
	for (int i = 0; i < l; i++) {
		valid = valid && (src[i] < 0xd800 || (src[i] > 0xdfff && src[i] <= 0x10ffff));
	}
	return valid;
}

String String::uri_encode() const {
	const CharString temp = utf8();
	String res;

	for (int i = 0; i < temp.length(); ++i) {
		uint8_t ord = uint8_t(temp[i]);
		if (ord == '.' || ord == '-' || ord == '~' || is_ascii_identifier_char(ord)) {
			res += ord;
		} else {
			char p[4] = { '%', 0, 0, 0 };
			p[1] = hex_char_table_upper[ord >> 4];
			p[2] = hex_char_table_upper[ord & 0xF];
			res += p;
		}
	}
	return res;
}

String String::uri_decode() const {
	CharString src = utf8();
	CharString res;
	for (int i = 0; i < src.length(); ++i) {
		if (src[i] == '%' && i + 2 < src.length()) {
			char ord1 = src[i + 1];
			if (is_digit(ord1) || is_ascii_upper_case(ord1)) {
				char ord2 = src[i + 2];
				if (is_digit(ord2) || is_ascii_upper_case(ord2)) {
					char bytes[3] = { (char)ord1, (char)ord2, 0 };
					res += (char)strtol(bytes, nullptr, 16);
					i += 2;
				}
			} else {
				res += src[i];
			}
		} else if (src[i] == '+') {
			res += ' ';
		} else {
			res += src[i];
		}
	}
	return String::utf8(res);
}

String String::uri_file_decode() const {
	CharString src = utf8();
	CharString res;
	for (int i = 0; i < src.length(); ++i) {
		if (src[i] == '%' && i + 2 < src.length()) {
			char ord1 = src[i + 1];
			if (is_digit(ord1) || is_ascii_upper_case(ord1)) {
				char ord2 = src[i + 2];
				if (is_digit(ord2) || is_ascii_upper_case(ord2)) {
					char bytes[3] = { (char)ord1, (char)ord2, 0 };
					res += (char)strtol(bytes, nullptr, 16);
					i += 2;
				}
			} else {
				res += src[i];
			}
		} else {
			res += src[i];
		}
	}
	return String::utf8(res);
}

String String::c_unescape() const {
	String escaped = *this;
	escaped = escaped.replace("\\a", "\a");
	escaped = escaped.replace("\\b", "\b");
	escaped = escaped.replace("\\f", "\f");
	escaped = escaped.replace("\\n", "\n");
	escaped = escaped.replace("\\r", "\r");
	escaped = escaped.replace("\\t", "\t");
	escaped = escaped.replace("\\v", "\v");
	escaped = escaped.replace("\\'", "\'");
	escaped = escaped.replace("\\\"", "\"");
	escaped = escaped.replace("\\\\", "\\");

	return escaped;
}

String String::c_escape() const {
	String escaped = *this;
	escaped = escaped.replace("\\", "\\\\");
	escaped = escaped.replace("\a", "\\a");
	escaped = escaped.replace("\b", "\\b");
	escaped = escaped.replace("\f", "\\f");
	escaped = escaped.replace("\n", "\\n");
	escaped = escaped.replace("\r", "\\r");
	escaped = escaped.replace("\t", "\\t");
	escaped = escaped.replace("\v", "\\v");
	escaped = escaped.replace("\'", "\\'");
	escaped = escaped.replace("\"", "\\\"");

	return escaped;
}

String String::c_escape_multiline() const {
	String escaped = *this;
	escaped = escaped.replace("\\", "\\\\");
	escaped = escaped.replace("\"", "\\\"");

	return escaped;
}

String String::json_escape() const {
	String escaped;
	const char32_t *str_data = get_data();

	for (int i = 0; i < length(); i++) {
		char32_t c = str_data[i];

		if (c == '\\') {
			escaped += "\\\\";
		} else if (c == '"') {
			escaped += "\\\"";
		} else if (c == '\b') {
			escaped += "\\b";
		} else if (c == '\f') {
			escaped += "\\f";
		} else if (c == '\n') {
			escaped += "\\n";
		} else if (c == '\r') {
			escaped += "\\r";
		} else if (c == '\t') {
			escaped += "\\t";
<<<<<<< HEAD
		} else if (c >= 0x00 && c <= 0x1F) {
			// ASCII control characters must be escaped using \uXXXX format
			escaped += "\\u00";
=======
		} else if (c <= 0x1F) {
			// ASCII control characters must be escaped using \uXXXX format.
			escaped += "\\u";
			escaped += "00";
>>>>>>> 906b76d5
			escaped += hex_char_table_upper[(c >> 4) & 0xF];
			escaped += hex_char_table_upper[c & 0xF];
		} else {
			escaped += c;
		}
	}

	return escaped;
}

String String::xml_escape(bool p_escape_quotes) const {
	String str = *this;
	str = str.replace("&", "&amp;");
	str = str.replace("<", "&lt;");
	str = str.replace(">", "&gt;");
	if (p_escape_quotes) {
		str = str.replace("'", "&apos;");
		str = str.replace("\"", "&quot;");
	}
	/*
for (int i=1;i<32;i++) {
	char chr[2]={i,0};
	str=str.replace(chr,"&#"+String::num(i)+";");
}*/
	return str;
}

static _FORCE_INLINE_ int _xml_unescape(const char32_t *p_src, int p_src_len, char32_t *p_dst) {
	int len = 0;
	while (p_src_len) {
		if (*p_src == '&') {
			int eat = 0;

			if (p_src_len >= 4 && p_src[1] == '#') {
				char32_t c = 0;
				bool overflow = false;
				if (p_src[2] == 'x') {
					// Hex entity &#x<num>;
					for (int i = 3; i < p_src_len; i++) {
						eat = i + 1;
						char32_t ct = p_src[i];
						if (ct == ';') {
							break;
						} else if (is_digit(ct)) {
							ct = ct - '0';
						} else if (ct >= 'a' && ct <= 'f') {
							ct = (ct - 'a') + 10;
						} else if (ct >= 'A' && ct <= 'F') {
							ct = (ct - 'A') + 10;
						} else {
							break;
						}
						if (c > (UINT32_MAX >> 4)) {
							overflow = true;
							break;
						}
						c <<= 4;
						c |= ct;
					}
				} else {
					// Decimal entity &#<num>;
					for (int i = 2; i < p_src_len; i++) {
						eat = i + 1;
						char32_t ct = p_src[i];
						if (ct == ';' || !is_digit(ct)) {
							break;
						}
					}
					if (p_src[eat - 1] == ';') {
						int64_t val = String::to_int(p_src + 2, eat - 3);
						if (val > 0 && val <= UINT32_MAX) {
							c = (char32_t)val;
						} else {
							overflow = true;
						}
					}
				}

				// Value must be non-zero, in the range of char32_t,
				// actually end with ';'. If invalid, leave the entity as-is
				if (c == '\0' || overflow || p_src[eat - 1] != ';') {
					eat = 1;
					c = *p_src;
				}
				if (p_dst) {
					*p_dst = c;
				}

			} else if (p_src_len >= 4 && p_src[1] == 'g' && p_src[2] == 't' && p_src[3] == ';') {
				if (p_dst) {
					*p_dst = '>';
				}
				eat = 4;
			} else if (p_src_len >= 4 && p_src[1] == 'l' && p_src[2] == 't' && p_src[3] == ';') {
				if (p_dst) {
					*p_dst = '<';
				}
				eat = 4;
			} else if (p_src_len >= 5 && p_src[1] == 'a' && p_src[2] == 'm' && p_src[3] == 'p' && p_src[4] == ';') {
				if (p_dst) {
					*p_dst = '&';
				}
				eat = 5;
			} else if (p_src_len >= 6 && p_src[1] == 'q' && p_src[2] == 'u' && p_src[3] == 'o' && p_src[4] == 't' && p_src[5] == ';') {
				if (p_dst) {
					*p_dst = '"';
				}
				eat = 6;
			} else if (p_src_len >= 6 && p_src[1] == 'a' && p_src[2] == 'p' && p_src[3] == 'o' && p_src[4] == 's' && p_src[5] == ';') {
				if (p_dst) {
					*p_dst = '\'';
				}
				eat = 6;
			} else {
				if (p_dst) {
					*p_dst = *p_src;
				}
				eat = 1;
			}

			if (p_dst) {
				p_dst++;
			}

			len++;
			p_src += eat;
			p_src_len -= eat;
		} else {
			if (p_dst) {
				*p_dst = *p_src;
				p_dst++;
			}
			len++;
			p_src++;
			p_src_len--;
		}
	}

	return len;
}

String String::xml_unescape() const {
	String str;
	int l = length();
	int len = _xml_unescape(get_data(), l, nullptr);
	if (len == 0) {
		return String();
	}
	str.resize_uninitialized(len + 1);
	char32_t *str_ptrw = str.ptrw();
	_xml_unescape(get_data(), l, str_ptrw);
	str_ptrw[len] = 0;
	return str;
}

String String::pad_decimals(int p_digits) const {
	String s = *this;
	int c = s.find_char('.');

	if (c == -1) {
		if (p_digits <= 0) {
			return s;
		}
		s += ".";
		c = s.length() - 1;
	} else {
		if (p_digits <= 0) {
			return s.substr(0, c);
		}
	}

	if (s.length() - (c + 1) > p_digits) {
		return s.substr(0, c + p_digits + 1);
	} else {
		int zeros_to_add = p_digits - s.length() + (c + 1);
		return s + String("0").repeat(zeros_to_add);
	}
}

String String::pad_zeros(int p_digits) const {
	String s = *this;
	int end = s.find_char('.');

	if (end == -1) {
		end = s.length();
	}

	if (end == 0) {
		return s;
	}

	int begin = 0;

	while (begin < end && !is_digit(s[begin])) {
		begin++;
	}

	int zeros_to_add = p_digits - (end - begin);

	if (zeros_to_add <= 0) {
		return s;
	} else {
		return s.insert(begin, String("0").repeat(zeros_to_add));
	}
}

String String::trim_prefix(const String &p_prefix) const {
	String s = *this;
	if (s.begins_with(p_prefix)) {
		return s.substr(p_prefix.length());
	}
	return s;
}

String String::trim_prefix(const char *p_prefix) const {
	String s = *this;
	if (s.begins_with(p_prefix)) {
		int prefix_length = strlen(p_prefix);
		return s.substr(prefix_length);
	}
	return s;
}

String String::trim_suffix(const String &p_suffix) const {
	String s = *this;
	if (s.ends_with(p_suffix)) {
		return s.substr(0, s.length() - p_suffix.length());
	}
	return s;
}

String String::trim_suffix(const char *p_suffix) const {
	String s = *this;
	if (s.ends_with(p_suffix)) {
		return s.substr(0, s.length() - strlen(p_suffix));
	}
	return s;
}

bool String::is_valid_int() const {
	int len = length();

	if (len == 0) {
		return false;
	}

	int from = 0;
	if (len != 1 && (operator[](0) == '+' || operator[](0) == '-')) {
		from++;
	}

	for (int i = from; i < len; i++) {
		if (!is_digit(operator[](i))) {
			return false; // no start with number plz
		}
	}

	return true;
}

bool String::is_valid_hex_number(bool p_with_prefix) const {
	int len = length();

	if (len == 0) {
		return false;
	}

	int from = 0;
	if (len != 1 && (operator[](0) == '+' || operator[](0) == '-')) {
		from++;
	}

	if (p_with_prefix) {
		if (len < 3) {
			return false;
		}
		if (operator[](from) != '0' || operator[](from + 1) != 'x') {
			return false;
		}
		from += 2;
	}

	if (from == len) {
		return false;
	}

	for (int i = from; i < len; i++) {
		char32_t c = operator[](i);
		if (is_hex_digit(c)) {
			continue;
		}
		return false;
	}

	return true;
}

bool String::is_valid_float() const {
	int len = length();

	if (len == 0) {
		return false;
	}

	int from = 0;
	if (operator[](0) == '+' || operator[](0) == '-') {
		from++;
	}

	bool exponent_found = false;
	bool period_found = false;
	bool sign_found = false;
	bool exponent_values_found = false;
	bool numbers_found = false;

	for (int i = from; i < len; i++) {
		const char32_t c = operator[](i);
		if (is_digit(c)) {
			if (exponent_found) {
				exponent_values_found = true;
			} else {
				numbers_found = true;
			}
		} else if (numbers_found && !exponent_found && (c == 'e' || c == 'E')) {
			exponent_found = true;
		} else if (!period_found && !exponent_found && c == '.') {
			period_found = true;
		} else if ((c == '-' || c == '+') && exponent_found && !exponent_values_found && !sign_found) {
			sign_found = true;
		} else {
			return false; // no start with number plz
		}
	}

	return numbers_found;
}

String String::path_to_file(const String &p_path) const {
	// Don't get base dir for src, this is expected to be a dir already.
	String src = replace_char('\\', '/');
	String dst = p_path.replace_char('\\', '/').get_base_dir();
	String rel = src.path_to(dst);
	if (rel == dst) { // failed
		return p_path;
	} else {
		return rel + p_path.get_file();
	}
}

String String::path_to(const String &p_path) const {
	String src = replace_char('\\', '/');
	String dst = p_path.replace_char('\\', '/');
	if (!src.ends_with("/")) {
		src += "/";
	}
	if (!dst.ends_with("/")) {
		dst += "/";
	}

	if (src.begins_with("res://") && dst.begins_with("res://")) {
		src = src.replace("res://", "/");
		dst = dst.replace("res://", "/");

	} else if (src.begins_with("user://") && dst.begins_with("user://")) {
		src = src.replace("user://", "/");
		dst = dst.replace("user://", "/");

	} else if (src.begins_with("/") && dst.begins_with("/")) {
		//nothing
	} else {
		//dos style
		String src_begin = src.get_slicec('/', 0);
		String dst_begin = dst.get_slicec('/', 0);

		if (src_begin != dst_begin) {
			return p_path; //impossible to do this
		}

		src = src.substr(src_begin.length());
		dst = dst.substr(dst_begin.length());
	}

	//remove leading and trailing slash and split
	Vector<String> src_dirs = src.substr(1, src.length() - 2).split("/");
	Vector<String> dst_dirs = dst.substr(1, dst.length() - 2).split("/");

	//find common parent
	int common_parent = 0;

	while (true) {
		if (src_dirs.size() == common_parent) {
			break;
		}
		if (dst_dirs.size() == common_parent) {
			break;
		}
		if (src_dirs[common_parent] != dst_dirs[common_parent]) {
			break;
		}
		common_parent++;
	}

	common_parent--;

	int dirs_to_backtrack = (src_dirs.size() - 1) - common_parent;
	String dir = String("../").repeat(dirs_to_backtrack);

	for (int i = common_parent + 1; i < dst_dirs.size(); i++) {
		dir += dst_dirs[i] + "/";
	}

	if (dir.length() == 0) {
		dir = "./";
	}
	return dir;
}

bool String::is_valid_html_color() const {
	return Color::html_is_valid(*this);
}

// Changes made to the set of invalid filename characters must also be reflected in the String documentation for is_valid_filename.
static const char *invalid_filename_characters[] = { ":", "/", "\\", "?", "*", "\"", "|", "%", "<", ">" };

bool String::is_valid_filename() const {
	String stripped = strip_edges();
	if (*this != stripped) {
		return false;
	}

	if (stripped.is_empty()) {
		return false;
	}

	for (const char *ch : invalid_filename_characters) {
		if (contains(ch)) {
			return false;
		}
	}
	return true;
}

String String::validate_filename() const {
	String name = strip_edges();
	for (const char *ch : invalid_filename_characters) {
		name = name.replace(ch, "_");
	}
	return name;
}

bool String::is_valid_ip_address() const {
	if (find_char(':') >= 0) {
		Vector<String> ip = split(":");
		for (int i = 0; i < ip.size(); i++) {
			const String &n = ip[i];
			if (n.is_empty()) {
				continue;
			}
			if (n.is_valid_hex_number(false)) {
				int64_t nint = n.hex_to_int();
				if (nint < 0 || nint > 0xffff) {
					return false;
				}
				continue;
			}
			if (!n.is_valid_ip_address()) {
				return false;
			}
		}

	} else {
		Vector<String> ip = split(".");
		if (ip.size() != 4) {
			return false;
		}
		for (int i = 0; i < ip.size(); i++) {
			const String &n = ip[i];
			if (!n.is_valid_int()) {
				return false;
			}
			int val = n.to_int();
			if (val < 0 || val > 255) {
				return false;
			}
		}
	}

	return true;
}

bool String::is_resource_file() const {
	return begins_with("res://") && find("::") == -1;
}

bool String::is_relative_path() const {
	return !is_absolute_path();
}

String String::get_base_dir() const {
	int end = 0;

	// URL scheme style base.
	int basepos = find("://");
	if (basepos != -1) {
		end = basepos + 3;
	}

	// Windows top level directory base.
	if (end == 0) {
		basepos = find(":/");
		if (basepos == -1) {
			basepos = find(":\\");
		}
		if (basepos != -1) {
			end = basepos + 2;
		}
	}

	// Windows UNC network share path.
	if (end == 0) {
		if (is_network_share_path()) {
			basepos = find_char('/', 2);
			if (basepos == -1) {
				basepos = find_char('\\', 2);
			}
			int servpos = find_char('/', basepos + 1);
			if (servpos == -1) {
				servpos = find_char('\\', basepos + 1);
			}
			if (servpos != -1) {
				end = servpos + 1;
			}
		}
	}

	// Unix root directory base.
	if (end == 0) {
		if (begins_with("/")) {
			end = 1;
		}
	}

	String rs;
	String base;
	if (end != 0) {
		rs = substr(end, length());
		base = substr(0, end);
	} else {
		rs = *this;
	}

	int sep = MAX(rs.rfind_char('/'), rs.rfind_char('\\'));
	if (sep == -1) {
		return base;
	}

	return base + rs.substr(0, sep);
}

String String::get_file() const {
	int sep = MAX(rfind_char('/'), rfind_char('\\'));
	if (sep == -1) {
		return *this;
	}

	return substr(sep + 1, length());
}

String String::get_extension() const {
	int pos = rfind_char('.');
	if (pos < 0 || pos < MAX(rfind_char('/'), rfind_char('\\'))) {
		return "";
	}

	return substr(pos + 1, length());
}

String String::path_join(const String &p_file) const {
	if (is_empty()) {
		return p_file;
	}
	if (operator[](length() - 1) == '/' || (p_file.size() > 0 && p_file.operator[](0) == '/')) {
		return *this + p_file;
	}
	return *this + "/" + p_file;
}

String String::property_name_encode() const {
	// Escape and quote strings with extended ASCII or further Unicode characters
	// as well as '"', '=' or ' ' (32)
	const char32_t *cstr = get_data();
	for (int i = 0; cstr[i]; i++) {
		if (cstr[i] == '=' || cstr[i] == '"' || cstr[i] == ';' || cstr[i] == '[' || cstr[i] == ']' || cstr[i] < 33 || cstr[i] > 126) {
			return "\"" + c_escape_multiline() + "\"";
		}
	}
	// Keep as is
	return *this;
}

// Changes made to the set of invalid characters must also be reflected in the String documentation.

static const char32_t invalid_node_name_characters[] = { '.', ':', '@', '/', '\"', UNIQUE_NODE_PREFIX[0], 0 };

String String::get_invalid_node_name_characters(bool p_allow_internal) {
	// Do not use this function for critical validation.
	String r;
	const char32_t *c = invalid_node_name_characters;
	while (*c) {
		if (p_allow_internal && *c == '@') {
			c++;
			continue;
		}

		if (c != invalid_node_name_characters) {
			r += " ";
		}
		r += String::chr(*c);
		c++;
	}
	return r;
}

String String::validate_node_name() const {
	// This is a critical validation in node addition, so it must be optimized.
	const char32_t *cn = ptr();
	if (cn == nullptr) {
		return String();
	}
	bool valid = true;
	uint32_t idx = 0;
	while (cn[idx]) {
		const char32_t *c = invalid_node_name_characters;
		while (*c) {
			if (cn[idx] == *c) {
				valid = false;
				break;
			}
			c++;
		}
		if (!valid) {
			break;
		}
		idx++;
	}

	if (valid) {
		return *this;
	}

	String validated = *this;
	char32_t *nn = validated.ptrw();
	while (nn[idx]) {
		const char32_t *c = invalid_node_name_characters;
		while (*c) {
			if (nn[idx] == *c) {
				nn[idx] = '_';
				break;
			}
			c++;
		}
		idx++;
	}

	return validated;
}

String String::get_basename() const {
	int pos = rfind_char('.');
	if (pos < 0 || pos < MAX(rfind_char('/'), rfind_char('\\'))) {
		return *this;
	}

	return substr(0, pos);
}

String itos(int64_t p_val) {
	return String::num_int64(p_val);
}

String uitos(uint64_t p_val) {
	return String::num_uint64(p_val);
}

String rtos(double p_val) {
	return String::num(p_val);
}

String rtoss(double p_val) {
	return String::num_scientific(p_val);
}

// Right-pad with a character.
String String::rpad(int min_length, const String &character) const {
	String s = *this;
	int padding = min_length - s.length();
	if (padding > 0) {
		s += character.repeat(padding);
	}
	return s;
}

// Left-pad with a character.
String String::lpad(int min_length, const String &character) const {
	String s = *this;
	int padding = min_length - s.length();
	if (padding > 0) {
		s = character.repeat(padding) + s;
	}
	return s;
}

// sprintf is implemented in GDScript via:
//   "fish %s pie" % "frog"
//   "fish %s %d pie" % ["frog", 12]
// In case of an error, the string returned is the error description and "error" is true.
String String::sprintf(const Array &values, bool *error) const {
	static const String ZERO("0");
	static const String SPACE(" ");
	static const String MINUS("-");
	static const String PLUS("+");

	String formatted;
	char32_t *self = (char32_t *)get_data();
	bool in_format = false;
	int value_index = 0;
	int min_chars = 0;
	int min_decimals = 0;
	bool in_decimals = false;
	bool pad_with_zeros = false;
	bool left_justified = false;
	bool show_sign = false;
	bool as_unsigned = false;

	if (error) {
		*error = true;
	}

	for (; *self; self++) {
		const char32_t c = *self;

		if (in_format) { // We have % - let's see what else we get.
			switch (c) {
				case '%': { // Replace %% with %
					formatted += c;
					in_format = false;
					break;
				}
				case 'd': // Integer (signed)
				case 'o': // Octal
				case 'x': // Hexadecimal (lowercase)
				case 'X': { // Hexadecimal (uppercase)
					if (value_index >= values.size()) {
						return "not enough arguments for format string";
					}

					if (!values[value_index].is_num()) {
						return "a number is required";
					}

					int64_t value = values[value_index];
					int base = 16;
					bool capitalize = false;
					switch (c) {
						case 'd':
							base = 10;
							break;
						case 'o':
							base = 8;
							break;
						case 'x':
							break;
						case 'X':
							capitalize = true;
							break;
					}
					// Get basic number.
					String str;
					if (!as_unsigned) {
						str = String::num_int64(Math::abs(value), base, capitalize);
					} else {
						uint64_t uvalue = *((uint64_t *)&value);
						// In unsigned hex, if the value fits in 32 bits, trim it down to that.
						if (base == 16 && value < 0 && value >= INT32_MIN) {
							uvalue &= 0xffffffff;
						}
						str = String::num_uint64(uvalue, base, capitalize);
					}
					int number_len = str.length();

					bool negative = value < 0 && !as_unsigned;

					// Padding.
					int pad_chars_count = (negative || show_sign) ? min_chars - 1 : min_chars;
					const String &pad_char = pad_with_zeros ? ZERO : SPACE;
					if (left_justified) {
						str = str.rpad(pad_chars_count, pad_char);
					} else {
						str = str.lpad(pad_chars_count, pad_char);
					}

					// Sign.
					if (show_sign || negative) {
						const String &sign_char = negative ? MINUS : PLUS;
						if (left_justified) {
							str = str.insert(0, sign_char);
						} else {
							str = str.insert(pad_with_zeros ? 0 : str.length() - number_len, sign_char);
						}
					}

					formatted += str;
					++value_index;
					in_format = false;

					break;
				}
				case 'f': { // Float
					if (value_index >= values.size()) {
						return "not enough arguments for format string";
					}

					if (!values[value_index].is_num()) {
						return "a number is required";
					}

					double value = values[value_index];
					bool is_negative = std::signbit(value);
					String str = String::num(Math::abs(value), min_decimals);
					const bool is_finite = Math::is_finite(value);

					// Pad decimals out.
					if (is_finite) {
						str = str.pad_decimals(min_decimals);
					}

					int initial_len = str.length();

					// Padding. Leave room for sign later if required.
					int pad_chars_count = (is_negative || show_sign) ? min_chars - 1 : min_chars;
					const String &pad_char = (pad_with_zeros && is_finite) ? ZERO : SPACE; // Never pad NaN or inf with zeros
					if (left_justified) {
						str = str.rpad(pad_chars_count, pad_char);
					} else {
						str = str.lpad(pad_chars_count, pad_char);
					}

					// Add sign if needed.
					if (show_sign || is_negative) {
						const String &sign_char = is_negative ? MINUS : PLUS;
						if (left_justified) {
							str = str.insert(0, sign_char);
						} else {
							str = str.insert(pad_with_zeros ? 0 : str.length() - initial_len, sign_char);
						}
					}

					formatted += str;
					++value_index;
					in_format = false;
					break;
				}
				case 'v': { // Vector2/3/4/2i/3i/4i
					if (value_index >= values.size()) {
						return "not enough arguments for format string";
					}

					int count;
					switch (values[value_index].get_type()) {
						case Variant::VECTOR2:
						case Variant::VECTOR2I: {
							count = 2;
						} break;
						case Variant::VECTOR3:
						case Variant::VECTOR3I: {
							count = 3;
						} break;
						case Variant::VECTOR4:
						case Variant::VECTOR4I: {
							count = 4;
						} break;
						default: {
							return "%v requires a vector type (Vector2/3/4/2i/3i/4i)";
						}
					}

					Vector4 vec = values[value_index];
					String str = "(";
					for (int i = 0; i < count; i++) {
						double val = vec[i];
						String number_str = String::num(Math::abs(val), min_decimals);
						const bool is_finite = Math::is_finite(val);

						// Pad decimals out.
						if (is_finite) {
							number_str = number_str.pad_decimals(min_decimals);
						}

						int initial_len = number_str.length();

						// Padding. Leave room for sign later if required.
						int pad_chars_count = val < 0 ? min_chars - 1 : min_chars;
						const String &pad_char = (pad_with_zeros && is_finite) ? ZERO : SPACE; // Never pad NaN or inf with zeros
						if (left_justified) {
							number_str = number_str.rpad(pad_chars_count, pad_char);
						} else {
							number_str = number_str.lpad(pad_chars_count, pad_char);
						}

						// Add sign if needed.
						if (val < 0) {
							if (left_justified) {
								number_str = number_str.insert(0, MINUS);
							} else {
								number_str = number_str.insert(pad_with_zeros ? 0 : number_str.length() - initial_len, MINUS);
							}
						}

						// Add number to combined string
						str += number_str;

						if (i < count - 1) {
							str += ", ";
						}
					}
					str += ")";

					formatted += str;
					++value_index;
					in_format = false;
					break;
				}
				case 's': { // String
					if (value_index >= values.size()) {
						return "not enough arguments for format string";
					}

					String str = values[value_index];
					// Padding.
					if (left_justified) {
						str = str.rpad(min_chars);
					} else {
						str = str.lpad(min_chars);
					}

					formatted += str;
					++value_index;
					in_format = false;
					break;
				}
				case 'c': {
					if (value_index >= values.size()) {
						return "not enough arguments for format string";
					}

					// Convert to character.
					String str;
					if (values[value_index].is_num()) {
						int value = values[value_index];
						if (value < 0) {
							return "unsigned integer is lower than minimum";
						} else if (value >= 0xd800 && value <= 0xdfff) {
							return "unsigned integer is invalid Unicode character";
						} else if (value > 0x10ffff) {
							return "unsigned integer is greater than maximum";
						}
						str = chr(values[value_index]);
					} else if (values[value_index].get_type() == Variant::STRING) {
						str = values[value_index];
						if (str.length() != 1) {
							return "%c requires number or single-character string";
						}
					} else {
						return "%c requires number or single-character string";
					}

					// Padding.
					if (left_justified) {
						str = str.rpad(min_chars);
					} else {
						str = str.lpad(min_chars);
					}

					formatted += str;
					++value_index;
					in_format = false;
					break;
				}
				case '-': { // Left justify
					left_justified = true;
					break;
				}
				case '+': { // Show + if positive.
					show_sign = true;
					break;
				}
				case 'u': { // Treat as unsigned (for int/hex).
					as_unsigned = true;
					break;
				}
				case '0':
				case '1':
				case '2':
				case '3':
				case '4':
				case '5':
				case '6':
				case '7':
				case '8':
				case '9': {
					int n = c - '0';
					if (in_decimals) {
						min_decimals *= 10;
						min_decimals += n;
					} else {
						if (c == '0' && min_chars == 0) {
							if (left_justified) {
								WARN_PRINT("'0' flag ignored with '-' flag in string format");
							} else {
								pad_with_zeros = true;
							}
						} else {
							min_chars *= 10;
							min_chars += n;
						}
					}
					break;
				}
				case '.': { // Float/Vector separator.
					if (in_decimals) {
						return "too many decimal points in format";
					}
					in_decimals = true;
					min_decimals = 0; // We want to add the value manually.
					break;
				}

				case '*': { // Dynamic width, based on value.
					if (value_index >= values.size()) {
						return "not enough arguments for format string";
					}

					Variant::Type value_type = values[value_index].get_type();
					if (!values[value_index].is_num() &&
							value_type != Variant::VECTOR2 && value_type != Variant::VECTOR2I &&
							value_type != Variant::VECTOR3 && value_type != Variant::VECTOR3I &&
							value_type != Variant::VECTOR4 && value_type != Variant::VECTOR4I) {
						return "* wants number or vector";
					}

					int size = values[value_index];

					if (in_decimals) {
						min_decimals = size;
					} else {
						min_chars = size;
					}

					++value_index;
					break;
				}

				default: {
					return "unsupported format character";
				}
			}
		} else { // Not in format string.
			switch (c) {
				case '%':
					in_format = true;
					// Back to defaults:
					min_chars = 0;
					min_decimals = 6;
					pad_with_zeros = false;
					left_justified = false;
					show_sign = false;
					in_decimals = false;
					break;
				default:
					formatted += c;
			}
		}
	}

	if (in_format) {
		return "incomplete format";
	}

	if (value_index != values.size()) {
		return "not all arguments converted during string formatting";
	}

	if (error) {
		*error = false;
	}
	return formatted;
}

String String::quote(const String &quotechar) const {
	return quotechar + *this + quotechar;
}

String String::unquote() const {
	if (!is_quoted()) {
		return *this;
	}

	return substr(1, length() - 2);
}

Vector<uint8_t> String::to_ascii_buffer() const {
	const String *s = this;
	if (s->is_empty()) {
		return Vector<uint8_t>();
	}
	CharString charstr = s->ascii();

	Vector<uint8_t> retval;
	size_t len = charstr.length();
	retval.resize_uninitialized(len);
	uint8_t *w = retval.ptrw();
	memcpy(w, charstr.ptr(), len);

	return retval;
}

Vector<uint8_t> String::to_utf8_buffer() const {
	const String *s = this;
	if (s->is_empty()) {
		return Vector<uint8_t>();
	}
	CharString charstr = s->utf8();

	Vector<uint8_t> retval;
	size_t len = charstr.length();
	retval.resize_uninitialized(len);
	uint8_t *w = retval.ptrw();
	memcpy(w, charstr.ptr(), len);

	return retval;
}

Vector<uint8_t> String::to_utf16_buffer() const {
	const String *s = this;
	if (s->is_empty()) {
		return Vector<uint8_t>();
	}
	Char16String charstr = s->utf16();

	Vector<uint8_t> retval;
	size_t len = charstr.length() * sizeof(char16_t);
	retval.resize_uninitialized(len);
	uint8_t *w = retval.ptrw();
	memcpy(w, (const void *)charstr.ptr(), len);

	return retval;
}

Vector<uint8_t> String::to_utf32_buffer() const {
	const String *s = this;
	if (s->is_empty()) {
		return Vector<uint8_t>();
	}

	Vector<uint8_t> retval;
	size_t len = s->length() * sizeof(char32_t);
	retval.resize_uninitialized(len);
	uint8_t *w = retval.ptrw();
	memcpy(w, (const void *)s->ptr(), len);

	return retval;
}

Vector<uint8_t> String::to_wchar_buffer() const {
#ifdef WINDOWS_ENABLED
	return to_utf16_buffer();
#else
	return to_utf32_buffer();
#endif
}

Vector<uint8_t> String::to_multibyte_char_buffer(const String &p_encoding) const {
	return OS::get_singleton()->string_to_multibyte(p_encoding, *this);
}

#ifdef TOOLS_ENABLED
/**
 * "Tools TRanslate". Performs string replacement for internationalization
 * within the editor. A translation context can optionally be specified to
 * disambiguate between identical source strings in translations. When
 * placeholders are desired, use `vformat(TTR("Example: %s"), some_string)`.
 * If a string mentions a quantity (and may therefore need a dynamic plural form),
 * use `TTRN()` instead of `TTR()`.
 *
 * NOTE: Only use `TTR()` in editor-only code (typically within the `editor/` folder).
 * For translations that can be supplied by exported projects, use `RTR()` instead.
 */
String TTR(const String &p_text, const String &p_context) {
	if (TranslationServer::get_singleton()) {
		return TranslationServer::get_singleton()->tool_translate(p_text, p_context);
	}

	return p_text;
}

/**
 * "Tools TRanslate for N items". Performs string replacement for
 * internationalization within the editor. A translation context can optionally
 * be specified to disambiguate between identical source strings in
 * translations. Use `TTR()` if the string doesn't need dynamic plural form.
 * When placeholders are desired, use
 * `vformat(TTRN("%d item", "%d items", some_integer), some_integer)`.
 * The placeholder must be present in both strings to avoid run-time warnings in `vformat()`.
 *
 * NOTE: Only use `TTRN()` in editor-only code (typically within the `editor/` folder).
 * For translations that can be supplied by exported projects, use `RTRN()` instead.
 */
String TTRN(const String &p_text, const String &p_text_plural, int p_n, const String &p_context) {
	if (TranslationServer::get_singleton()) {
		return TranslationServer::get_singleton()->tool_translate_plural(p_text, p_text_plural, p_n, p_context);
	}

	// Return message based on English plural rule if translation is not possible.
	if (p_n == 1) {
		return p_text;
	}
	return p_text_plural;
}

/**
 * "Docs TRanslate". Used for the editor class reference documentation,
 * handling descriptions extracted from the XML.
 * It also replaces `$DOCS_URL` with the actual URL to the documentation's branch,
 * to allow dehardcoding it in the XML and doing proper substitutions everywhere.
 */
String DTR(const String &p_text, const String &p_context) {
	// Comes straight from the XML, so remove indentation and any trailing whitespace.
	const String text = p_text.dedent().strip_edges();

	if (TranslationServer::get_singleton()) {
		return String(TranslationServer::get_singleton()->doc_translate(text, p_context)).replace("$DOCS_URL", GODOT_VERSION_DOCS_URL);
	}

	return text.replace("$DOCS_URL", GODOT_VERSION_DOCS_URL);
}

/**
 * "Docs TRanslate for N items". Used for the editor class reference documentation
 * (with support for plurals), handling descriptions extracted from the XML.
 * It also replaces `$DOCS_URL` with the actual URL to the documentation's branch,
 * to allow dehardcoding it in the XML and doing proper substitutions everywhere.
 */
String DTRN(const String &p_text, const String &p_text_plural, int p_n, const String &p_context) {
	const String text = p_text.dedent().strip_edges();
	const String text_plural = p_text_plural.dedent().strip_edges();

	if (TranslationServer::get_singleton()) {
		return String(TranslationServer::get_singleton()->doc_translate_plural(text, text_plural, p_n, p_context)).replace("$DOCS_URL", GODOT_VERSION_DOCS_URL);
	}

	// Return message based on English plural rule if translation is not possible.
	if (p_n == 1) {
		return text.replace("$DOCS_URL", GODOT_VERSION_DOCS_URL);
	}
	return text_plural.replace("$DOCS_URL", GODOT_VERSION_DOCS_URL);
}
#endif

/**
 * "Run-time TRanslate". Performs string replacement for internationalization
 * without the editor. A translation context can optionally be specified to
 * disambiguate between identical source strings in translations. When
 * placeholders are desired, use `vformat(RTR("Example: %s"), some_string)`.
 * If a string mentions a quantity (and may therefore need a dynamic plural form),
 * use `RTRN()` instead of `RTR()`.
 *
 * NOTE: Do not use `RTR()` in editor-only code (typically within the `editor/`
 * folder). For editor translations, use `TTR()` instead.
 */
String RTR(const String &p_text, const String &p_context) {
	if (TranslationServer::get_singleton()) {
		String rtr = TranslationServer::get_singleton()->tool_translate(p_text, p_context);
		if (rtr.is_empty() || rtr == p_text) {
			return TranslationServer::get_singleton()->translate(p_text, p_context);
		}
		return rtr;
	}

	return p_text;
}

/**
 * "Run-time TRanslate for N items". Performs string replacement for
 * internationalization without the editor. A translation context can optionally
 * be specified to disambiguate between identical source strings in translations.
 * Use `RTR()` if the string doesn't need dynamic plural form. When placeholders
 * are desired, use `vformat(RTRN("%d item", "%d items", some_integer), some_integer)`.
 * The placeholder must be present in both strings to avoid run-time warnings in `vformat()`.
 *
 * NOTE: Do not use `RTRN()` in editor-only code (typically within the `editor/`
 * folder). For editor translations, use `TTRN()` instead.
 */
String RTRN(const String &p_text, const String &p_text_plural, int p_n, const String &p_context) {
	if (TranslationServer::get_singleton()) {
		String rtr = TranslationServer::get_singleton()->tool_translate_plural(p_text, p_text_plural, p_n, p_context);
		if (rtr.is_empty() || rtr == p_text || rtr == p_text_plural) {
			return TranslationServer::get_singleton()->translate_plural(p_text, p_text_plural, p_n, p_context);
		}
		return rtr;
	}

	// Return message based on English plural rule if translation is not possible.
	if (p_n == 1) {
		return p_text;
	}
	return p_text_plural;
}<|MERGE_RESOLUTION|>--- conflicted
+++ resolved
@@ -4750,16 +4750,9 @@
 			escaped += "\\r";
 		} else if (c == '\t') {
 			escaped += "\\t";
-<<<<<<< HEAD
-		} else if (c >= 0x00 && c <= 0x1F) {
-			// ASCII control characters must be escaped using \uXXXX format
-			escaped += "\\u00";
-=======
 		} else if (c <= 0x1F) {
 			// ASCII control characters must be escaped using \uXXXX format.
-			escaped += "\\u";
-			escaped += "00";
->>>>>>> 906b76d5
+			escaped += "\\u00";
 			escaped += hex_char_table_upper[(c >> 4) & 0xF];
 			escaped += hex_char_table_upper[c & 0xF];
 		} else {
