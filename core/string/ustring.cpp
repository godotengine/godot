/**************************************************************************/
/*  ustring.cpp                                                           */
/**************************************************************************/
/*                         This file is part of:                          */
/*                             GODOT ENGINE                               */
/*                        https://godotengine.org                         */
/**************************************************************************/
/* Copyright (c) 2014-present Godot Engine contributors (see AUTHORS.md). */
/* Copyright (c) 2007-2014 Juan Linietsky, Ariel Manzur.                  */
/*                                                                        */
/* Permission is hereby granted, free of charge, to any person obtaining  */
/* a copy of this software and associated documentation files (the        */
/* "Software"), to deal in the Software without restriction, including    */
/* without limitation the rights to use, copy, modify, merge, publish,    */
/* distribute, sublicense, and/or sell copies of the Software, and to     */
/* permit persons to whom the Software is furnished to do so, subject to  */
/* the following conditions:                                              */
/*                                                                        */
/* The above copyright notice and this permission notice shall be         */
/* included in all copies or substantial portions of the Software.        */
/*                                                                        */
/* THE SOFTWARE IS PROVIDED "AS IS", WITHOUT WARRANTY OF ANY KIND,        */
/* EXPRESS OR IMPLIED, INCLUDING BUT NOT LIMITED TO THE WARRANTIES OF     */
/* MERCHANTABILITY, FITNESS FOR A PARTICULAR PURPOSE AND NONINFRINGEMENT. */
/* IN NO EVENT SHALL THE AUTHORS OR COPYRIGHT HOLDERS BE LIABLE FOR ANY   */
/* CLAIM, DAMAGES OR OTHER LIABILITY, WHETHER IN AN ACTION OF CONTRACT,   */
/* TORT OR OTHERWISE, ARISING FROM, OUT OF OR IN CONNECTION WITH THE      */
/* SOFTWARE OR THE USE OR OTHER DEALINGS IN THE SOFTWARE.                 */
/**************************************************************************/

#include "ustring.h"

STATIC_ASSERT_INCOMPLETE_TYPE(class, Array);
STATIC_ASSERT_INCOMPLETE_TYPE(class, Dictionary);
STATIC_ASSERT_INCOMPLETE_TYPE(class, Object);

#include "core/crypto/crypto_core.h"
#include "core/math/color.h"
#include "core/math/math_funcs.h"
#include "core/object/object.h"
#include "core/os/memory.h"
#include "core/os/os.h"
#include "core/string/print_string.h"
#include "core/string/string_name.h"
#include "core/string/translation_server.h"
#include "core/string/ucaps.h"
#include "core/variant/variant.h"
#include "core/version_generated.gen.h"

#include "thirdparty/grisu2/grisu2.h"

#ifdef _MSC_VER
#define _CRT_SECURE_NO_WARNINGS // to disable build-time warning which suggested to use strcpy_s instead strcpy
#endif

#if defined(MINGW_ENABLED) || defined(_MSC_VER)
#define snprintf _snprintf_s
#endif

static const int MAX_DECIMALS = 32;

static _FORCE_INLINE_ char32_t lower_case(char32_t c) {
	return (is_ascii_upper_case(c) ? (c + ('a' - 'A')) : c);
}

// Case-insensitive version of are_spans_equal
template <typename T1, typename T2>
static bool strings_equal_lower(const T1 *p_lhs_begin, const T2 *p_rhs_begin, size_t p_len) {
	for (size_t i = 0; i < p_len; ++i) {
		if (_find_lower(p_lhs_begin[i]) != _find_lower(p_rhs_begin[i])) {
			return false;
		}
	}
	return true;
}

Error String::parse_url(String &r_scheme, String &r_host, int &r_port, String &r_path, String &r_fragment) const {
	// Splits the URL into scheme, host, port, path, fragment. Strip credentials when present.
	String base = *this;
	r_scheme = "";
	r_host = "";
	r_port = 0;
	r_path = "";
	r_fragment = "";

	int pos = base.find("://");
	// Scheme
	if (pos != -1) {
		bool is_scheme_valid = true;
		for (int i = 0; i < pos; i++) {
			if (!is_ascii_alphanumeric_char(base[i]) && base[i] != '+' && base[i] != '-' && base[i] != '.') {
				is_scheme_valid = false;
				break;
			}
		}
		if (is_scheme_valid) {
			r_scheme = base.substr(0, pos + 3).to_lower();
			base = base.substr(pos + 3);
		}
	}
	pos = base.find_char('#');
	// Fragment
	if (pos != -1) {
		r_fragment = base.substr(pos + 1);
		base = base.substr(0, pos);
	}
	pos = base.find_char('/');
	// Path
	if (pos != -1) {
		r_path = base.substr(pos);
		base = base.substr(0, pos);
	}
	// Host
	pos = base.find_char('@');
	if (pos != -1) {
		// Strip credentials
		base = base.substr(pos + 1);
	}
	if (base.begins_with("[")) {
		// Literal IPv6
		pos = base.rfind_char(']');
		if (pos == -1) {
			return ERR_INVALID_PARAMETER;
		}
		r_host = base.substr(1, pos - 1);
		base = base.substr(pos + 1);
	} else {
		// Anything else
		if (base.get_slice_count(":") > 2) {
			return ERR_INVALID_PARAMETER;
		}
		pos = base.rfind_char(':');
		if (pos == -1) {
			r_host = base;
			base = "";
		} else {
			r_host = base.substr(0, pos);
			base = base.substr(pos);
		}
	}
	if (r_host.is_empty()) {
		return ERR_INVALID_PARAMETER;
	}
	r_host = r_host.to_lower();
	// Port
	if (base.begins_with(":")) {
		base = base.substr(1);
		if (!base.is_valid_int()) {
			return ERR_INVALID_PARAMETER;
		}
		r_port = base.to_int();
		if (r_port < 1 || r_port > 65535) {
			return ERR_INVALID_PARAMETER;
		}
	}
	return OK;
}

void String::append_latin1(const Span<char> &p_cstr) {
	if (p_cstr.is_empty()) {
		return;
	}

	const int prev_length = length();
	resize_uninitialized(prev_length + p_cstr.size() + 1); // include 0

	const char *src = p_cstr.ptr();
	const char *end = src + p_cstr.size();
	char32_t *dst = ptrw() + prev_length;

	for (; src < end; ++src, ++dst) {
		// If char is int8_t, a set sign bit will be reinterpreted as 256 - val implicitly.
		if (unlikely(*src == '\0')) {
			// NUL in string is allowed by the unicode standard, but unsupported in our implementation right now.
			print_unicode_error("Unexpected NUL character", true);
			*dst = _replacement_char;
		} else {
			*dst = static_cast<uint8_t>(*src);
		}
	}
	*dst = 0;
}

Error String::append_utf32(const Span<char32_t> &p_cstr) {
	if (p_cstr.is_empty()) {
		return OK;
	}

	Error error = OK;

	const int prev_length = length();
	resize_uninitialized(prev_length + p_cstr.size() + 1);
	const char32_t *src = p_cstr.ptr();
	const char32_t *end = p_cstr.ptr() + p_cstr.size();
	char32_t *dst = ptrw() + prev_length;

	// Copy the string, and check for UTF-32 problems.
	for (; src < end; ++src, ++dst) {
		const char32_t chr = *src;
		if (unlikely(chr == U'\0')) {
			// NUL in string is allowed by the unicode standard, but unsupported in our implementation right now.
			print_unicode_error("Unexpected NUL character", true);
			*dst = _replacement_char;
			error = ERR_PARSE_ERROR;
		} else if (unlikely((chr & 0xfffff800) == 0xd800)) {
			print_unicode_error(vformat("Unpaired surrogate (%x)", (uint32_t)chr), true);
			*dst = _replacement_char;
			error = ERR_PARSE_ERROR;
		} else if (unlikely(chr > 0x10ffff)) {
			print_unicode_error(vformat("Invalid unicode codepoint (%x)", (uint32_t)chr), true);
			*dst = _replacement_char;
			error = ERR_PARSE_ERROR;
		} else {
			*dst = chr;
		}
	}
	*dst = 0;
	return error;
}

void String::append_utf32_unchecked(const Span<char32_t> &p_span) {
	const int prev_length = length();
	resize_uninitialized(prev_length + p_span.size() + 1); // + 1 for \0
	char32_t *dst = ptrw() + prev_length;
	memcpy(dst, p_span.ptr(), p_span.size() * sizeof(char32_t));
	*(dst + p_span.size()) = _null;
}

String String::operator+(const String &p_str) const {
	String res = *this;
	res += p_str;
	return res;
}

String String::operator+(const char *p_str) const {
	String res = *this;
	res += p_str;
	return res;
}

String String::operator+(const wchar_t *p_str) const {
	String res = *this;
	res += p_str;
	return res;
}

String String::operator+(const char32_t *p_str) const {
	String res = *this;
	res += p_str;
	return res;
}

String String::operator+(char32_t p_char) const {
	String res = *this;
	res += p_char;
	return res;
}

String operator+(const char *p_chr, const String &p_str) {
	String tmp = p_chr;
	tmp += p_str;
	return tmp;
}

String operator+(const wchar_t *p_chr, const String &p_str) {
#ifdef WINDOWS_ENABLED
	// wchar_t is 16-bit
	String tmp = String::utf16((const char16_t *)p_chr);
#else
	// wchar_t is 32-bit
	String tmp = (const char32_t *)p_chr;
#endif
	tmp += p_str;
	return tmp;
}

String operator+(char32_t p_chr, const String &p_str) {
	return (String::chr(p_chr) + p_str);
}

String &String::operator+=(const String &p_str) {
	if (is_empty()) {
		*this = p_str;
		return *this;
	}
	append_utf32_unchecked(p_str);
	return *this;
}

String &String::operator+=(const char *p_str) {
	append_latin1(p_str);
	return *this;
}

String &String::operator+=(const wchar_t *p_str) {
#ifdef WINDOWS_ENABLED
	// wchar_t is 16-bit
	*this += String::utf16((const char16_t *)p_str);
#else
	// wchar_t is 32-bit
	*this += String((const char32_t *)p_str);
#endif
	return *this;
}

String &String::operator+=(const char32_t *p_str) {
	append_utf32(Span(p_str, strlen(p_str)));
	return *this;
}

String &String::operator+=(char32_t p_char) {
	append_utf32(Span(&p_char, 1));
	return *this;
}

bool String::operator==(const char *p_str) const {
	// Compare Latin-1 encoded c-string.
	return span() == Span(p_str, strlen(p_str)).reinterpret<uint8_t>();
}

bool String::operator==(const wchar_t *p_str) const {
#ifdef WINDOWS_ENABLED
	// wchar_t is 16-bit, parse as UTF-16
	return *this == String::utf16((const char16_t *)p_str);
#else
	// wchar_t is 32-bit, compare char by char
	return *this == (const char32_t *)p_str;
#endif
}

bool String::operator==(const char32_t *p_str) const {
	// Compare UTF-32 encoded c-string.
	return span() == Span(p_str, strlen(p_str));
}

bool String::operator==(const String &p_str) const {
	return span() == p_str.span();
}

bool String::operator==(const Span<char32_t> &p_str_range) const {
	return span() == p_str_range;
}

bool operator==(const char *p_chr, const String &p_str) {
	return p_str == p_chr;
}

bool operator==(const wchar_t *p_chr, const String &p_str) {
#ifdef WINDOWS_ENABLED
	// wchar_t is 16-bit
	return p_str == String::utf16((const char16_t *)p_chr);
#else
	// wchar_t is 32-bi
	return p_str == (const char32_t *)p_chr;
#endif
}

bool operator!=(const char *p_chr, const String &p_str) {
	return !(p_str == p_chr);
}

bool operator!=(const wchar_t *p_chr, const String &p_str) {
#ifdef WINDOWS_ENABLED
	// wchar_t is 16-bit
	return !(p_str == String::utf16((const char16_t *)p_chr));
#else
	// wchar_t is 32-bi
	return !(p_str == String((const char32_t *)p_chr));
#endif
}

bool String::operator!=(const char *p_str) const {
	return (!(*this == p_str));
}

bool String::operator!=(const wchar_t *p_str) const {
	return (!(*this == p_str));
}

bool String::operator!=(const char32_t *p_str) const {
	return (!(*this == p_str));
}

bool String::operator!=(const String &p_str) const {
	return !((*this == p_str));
}

bool String::operator<=(const String &p_str) const {
	return !(p_str < *this);
}

bool String::operator>(const String &p_str) const {
	return p_str < *this;
}

bool String::operator>=(const String &p_str) const {
	return !(*this < p_str);
}

bool String::operator<(const char *p_str) const {
	if (is_empty() && p_str[0] == 0) {
		return false;
	}
	if (is_empty()) {
		return true;
	}
	return str_compare(get_data(), p_str) < 0;
}

bool String::operator<(const wchar_t *p_str) const {
	if (is_empty() && p_str[0] == 0) {
		return false;
	}
	if (is_empty()) {
		return true;
	}

#ifdef WINDOWS_ENABLED
	// wchar_t is 16-bit
	return str_compare(get_data(), String::utf16((const char16_t *)p_str).get_data()) < 0;
#else
	// wchar_t is 32-bit
	return str_compare(get_data(), (const char32_t *)p_str) < 0;
#endif
}

bool String::operator<(const char32_t *p_str) const {
	if (is_empty() && p_str[0] == 0) {
		return false;
	}
	if (is_empty()) {
		return true;
	}

	return str_compare(get_data(), p_str) < 0;
}

bool String::operator<(const String &p_str) const {
	return operator<(p_str.get_data());
}

signed char String::nocasecmp_to(const String &p_str) const {
	if (is_empty() && p_str.is_empty()) {
		return 0;
	}
	if (is_empty()) {
		return -1;
	}
	if (p_str.is_empty()) {
		return 1;
	}

	const char32_t *that_str = p_str.get_data();
	const char32_t *this_str = get_data();

	while (true) {
		if (*that_str == 0 && *this_str == 0) { // If both strings are at the end, they are equal.
			return 0;
		} else if (*this_str == 0) { // If at the end of this, and not of other, we are less.
			return -1;
		} else if (*that_str == 0) { // If at end of other, and not of this, we are greater.
			return 1;
		} else if (_find_upper(*this_str) < _find_upper(*that_str)) { // If current character in this is less, we are less.
			return -1;
		} else if (_find_upper(*this_str) > _find_upper(*that_str)) { // If current character in this is greater, we are greater.
			return 1;
		}

		this_str++;
		that_str++;
	}
}

signed char String::casecmp_to(const String &p_str) const {
	if (is_empty() && p_str.is_empty()) {
		return 0;
	}
	if (is_empty()) {
		return -1;
	}
	if (p_str.is_empty()) {
		return 1;
	}

	const char32_t *that_str = p_str.get_data();
	const char32_t *this_str = get_data();

	while (true) {
		if (*that_str == 0 && *this_str == 0) { // If both strings are at the end, they are equal.
			return 0;
		} else if (*this_str == 0) { // If at the end of this, and not of other, we are less.
			return -1;
		} else if (*that_str == 0) { // If at end of other, and not of this, we are greater.
			return 1;
		} else if (*this_str < *that_str) { // If current character in this is less, we are less.
			return -1;
		} else if (*this_str > *that_str) { // If current character in this is greater, we are greater.
			return 1;
		}

		this_str++;
		that_str++;
	}
}

static _FORCE_INLINE_ signed char natural_cmp_common(const char32_t *&r_this_str, const char32_t *&r_that_str) {
	// Keep ptrs to start of numerical sequences.
	const char32_t *this_substr = r_this_str;
	const char32_t *that_substr = r_that_str;

	// Compare lengths of both numerical sequences, ignoring leading zeros.
	while (is_digit(*r_this_str)) {
		r_this_str++;
	}
	while (is_digit(*r_that_str)) {
		r_that_str++;
	}
	while (*this_substr == '0') {
		this_substr++;
	}
	while (*that_substr == '0') {
		that_substr++;
	}
	int this_len = r_this_str - this_substr;
	int that_len = r_that_str - that_substr;

	if (this_len < that_len) {
		return -1;
	} else if (this_len > that_len) {
		return 1;
	}

	// If lengths equal, compare lexicographically.
	while (this_substr != r_this_str && that_substr != r_that_str) {
		if (*this_substr < *that_substr) {
			return -1;
		} else if (*this_substr > *that_substr) {
			return 1;
		}
		this_substr++;
		that_substr++;
	}

	return 0;
}

static _FORCE_INLINE_ signed char naturalcasecmp_to_base(const char32_t *p_this_str, const char32_t *p_that_str) {
	if (p_this_str && p_that_str) {
		while (*p_this_str == '.' || *p_that_str == '.') {
			if (*p_this_str++ != '.') {
				return 1;
			}
			if (*p_that_str++ != '.') {
				return -1;
			}
			if (!*p_that_str) {
				return 1;
			}
			if (!*p_this_str) {
				return -1;
			}
		}

		while (*p_this_str) {
			if (!*p_that_str) {
				return 1;
			} else if (is_digit(*p_this_str)) {
				if (!is_digit(*p_that_str)) {
					return -1;
				}

				signed char ret = natural_cmp_common(p_this_str, p_that_str);
				if (ret) {
					return ret;
				}
			} else if (is_digit(*p_that_str)) {
				return 1;
			} else {
				if (*p_this_str < *p_that_str) { // If current character in this is less, we are less.
					return -1;
				} else if (*p_this_str > *p_that_str) { // If current character in this is greater, we are greater.
					return 1;
				}

				p_this_str++;
				p_that_str++;
			}
		}
		if (*p_that_str) {
			return -1;
		}
	}

	return 0;
}

signed char String::naturalcasecmp_to(const String &p_str) const {
	const char32_t *this_str = get_data();
	const char32_t *that_str = p_str.get_data();

	return naturalcasecmp_to_base(this_str, that_str);
}

static _FORCE_INLINE_ signed char naturalnocasecmp_to_base(const char32_t *p_this_str, const char32_t *p_that_str) {
	if (p_this_str && p_that_str) {
		while (*p_this_str == '.' || *p_that_str == '.') {
			if (*p_this_str++ != '.') {
				return 1;
			}
			if (*p_that_str++ != '.') {
				return -1;
			}
			if (!*p_that_str) {
				return 1;
			}
			if (!*p_this_str) {
				return -1;
			}
		}

		while (*p_this_str) {
			if (!*p_that_str) {
				return 1;
			} else if (is_digit(*p_this_str)) {
				if (!is_digit(*p_that_str)) {
					return -1;
				}

				signed char ret = natural_cmp_common(p_this_str, p_that_str);
				if (ret) {
					return ret;
				}
			} else if (is_digit(*p_that_str)) {
				return 1;
			} else {
				if (_find_upper(*p_this_str) < _find_upper(*p_that_str)) { // If current character in this is less, we are less.
					return -1;
				} else if (_find_upper(*p_this_str) > _find_upper(*p_that_str)) { // If current character in this is greater, we are greater.
					return 1;
				}

				p_this_str++;
				p_that_str++;
			}
		}
		if (*p_that_str) {
			return -1;
		}
	}

	return 0;
}

signed char String::naturalnocasecmp_to(const String &p_str) const {
	const char32_t *this_str = get_data();
	const char32_t *that_str = p_str.get_data();

	return naturalnocasecmp_to_base(this_str, that_str);
}

static _FORCE_INLINE_ signed char file_cmp_common(const char32_t *&r_this_str, const char32_t *&r_that_str) {
	// Compare leading `_` sequences.
	while ((*r_this_str == '_' && *r_that_str) || (*r_this_str && *r_that_str == '_')) {
		// Sort `_` lower than everything except `.`
		if (*r_this_str != '_') {
			return *r_this_str == '.' ? -1 : 1;
		} else if (*r_that_str != '_') {
			return *r_that_str == '.' ? 1 : -1;
		}
		r_this_str++;
		r_that_str++;
	}

	return 0;
}

signed char String::filecasecmp_to(const String &p_str) const {
	const char32_t *this_str = get_data();
	const char32_t *that_str = p_str.get_data();

	signed char ret = file_cmp_common(this_str, that_str);
	if (ret) {
		return ret;
	}

	return naturalcasecmp_to_base(this_str, that_str);
}

signed char String::filenocasecmp_to(const String &p_str) const {
	const char32_t *this_str = get_data();
	const char32_t *that_str = p_str.get_data();

	signed char ret = file_cmp_common(this_str, that_str);
	if (ret) {
		return ret;
	}

	return naturalnocasecmp_to_base(this_str, that_str);
}

String String::_separate_compound_words() const {
	if (length() == 0) {
		return *this;
	}

	const char32_t *cstr = get_data();
	int start_index = 0;
	String new_string;

	bool is_prev_upper = is_unicode_upper_case(cstr[0]);
	bool is_prev_lower = is_unicode_lower_case(cstr[0]);
	bool is_prev_digit = is_digit(cstr[0]);

	for (int i = 1; i < length(); i++) {
		const bool is_curr_upper = is_unicode_upper_case(cstr[i]);
		const bool is_curr_lower = is_unicode_lower_case(cstr[i]);
		const bool is_curr_digit = is_digit(cstr[i]);

		bool is_next_lower = false;
		if (i + 1 < length()) {
			is_next_lower = is_unicode_lower_case(cstr[i + 1]);
		}

		const bool cond_a = is_prev_lower && is_curr_upper; // aA
		const bool cond_b = (is_prev_upper || is_prev_digit) && is_curr_upper && is_next_lower; // AAa, 2Aa
		const bool cond_c = is_prev_digit && is_curr_lower && is_next_lower; // 2aa
		const bool cond_d = (is_prev_upper || is_prev_lower) && is_curr_digit; // A2, a2

		if (cond_a || cond_b || cond_c || cond_d) {
			new_string += substr(start_index, i - start_index) + " ";
			start_index = i;
		}

		is_prev_upper = is_curr_upper;
		is_prev_lower = is_curr_lower;
		is_prev_digit = is_curr_digit;
	}

	new_string += substr(start_index, size() - start_index);

	for (int i = 0; i < new_string.size(); i++) {
		const bool whitespace = is_whitespace(new_string[i]);
		const bool underscore = is_underscore(new_string[i]);
		const bool hyphen = is_hyphen(new_string[i]);

		if (whitespace || underscore || hyphen) {
			new_string[i] = ' ';
		}
	}

	return new_string.to_lower();
}

String String::capitalize() const {
	String words = _separate_compound_words().strip_edges();
	String ret;
	for (int i = 0; i < words.get_slice_count(" "); i++) {
		String slice = words.get_slicec(' ', i);
		if (slice.length() > 0) {
			slice[0] = _find_upper(slice[0]);
			if (i > 0) {
				ret += " ";
			}
			ret += slice;
		}
	}
	return ret;
}

String String::to_camel_case() const {
	String words = _separate_compound_words().strip_edges();
	String ret;
	for (int i = 0; i < words.get_slice_count(" "); i++) {
		String slice = words.get_slicec(' ', i);
		if (slice.length() > 0) {
			if (i == 0) {
				slice[0] = _find_lower(slice[0]);
			} else {
				slice[0] = _find_upper(slice[0]);
			}
			ret += slice;
		}
	}
	return ret;
}

String String::to_pascal_case() const {
	String words = _separate_compound_words().strip_edges();
	String ret;
	for (int i = 0; i < words.get_slice_count(" "); i++) {
		String slice = words.get_slicec(' ', i);
		if (slice.length() > 0) {
			slice[0] = _find_upper(slice[0]);
			ret += slice;
		}
	}
	return ret;
}

String String::to_snake_case() const {
	return _separate_compound_words().replace_char(' ', '_');
}

String String::to_kebab_case() const {
	return _separate_compound_words().replace_char(' ', '-');
}

String String::get_with_code_lines() const {
	const Vector<String> lines = split("\n");
	String ret;
	for (int i = 0; i < lines.size(); i++) {
		if (i > 0) {
			ret += "\n";
		}
		ret += vformat("%4d | %s", i + 1, lines[i]);
	}
	return ret;
}

int String::get_slice_count(const String &p_splitter) const {
	if (is_empty()) {
		return 0;
	}
	if (p_splitter.is_empty()) {
		return 0;
	}

	int pos = 0;
	int slices = 1;

	while ((pos = find(p_splitter, pos)) >= 0) {
		slices++;
		pos += p_splitter.length();
	}

	return slices;
}

int String::get_slice_count(const char *p_splitter) const {
	if (is_empty()) {
		return 0;
	}
	if (p_splitter == nullptr || *p_splitter == '\0') {
		return 0;
	}

	int pos = 0;
	int slices = 1;
	int splitter_length = strlen(p_splitter);

	while ((pos = find(p_splitter, pos)) >= 0) {
		slices++;
		pos += splitter_length;
	}

	return slices;
}

String String::get_slice(const String &p_splitter, int p_slice) const {
	if (is_empty() || p_splitter.is_empty()) {
		return "";
	}

	int pos = 0;
	int prev_pos = 0;
	//int slices=1;
	if (p_slice < 0) {
		return "";
	}
	if (find(p_splitter) == -1) {
		return *this;
	}

	int i = 0;
	while (true) {
		pos = find(p_splitter, pos);
		if (pos == -1) {
			pos = length(); //reached end
		}

		int from = prev_pos;
		//int to=pos;

		if (p_slice == i) {
			return substr(from, pos - from);
		}

		if (pos == length()) { //reached end and no find
			break;
		}
		pos += p_splitter.length();
		prev_pos = pos;
		i++;
	}

	return ""; //no find!
}

String String::get_slice(const char *p_splitter, int p_slice) const {
	if (is_empty() || p_splitter == nullptr || *p_splitter == '\0') {
		return "";
	}

	int pos = 0;
	int prev_pos = 0;
	//int slices=1;
	if (p_slice < 0) {
		return "";
	}
	if (find(p_splitter) == -1) {
		return *this;
	}

	int i = 0;
	const int splitter_length = strlen(p_splitter);
	while (true) {
		pos = find(p_splitter, pos);
		if (pos == -1) {
			pos = length(); //reached end
		}

		int from = prev_pos;
		//int to=pos;

		if (p_slice == i) {
			return substr(from, pos - from);
		}

		if (pos == length()) { //reached end and no find
			break;
		}
		pos += splitter_length;
		prev_pos = pos;
		i++;
	}

	return ""; //no find!
}

String String::get_slicec(char32_t p_splitter, int p_slice) const {
	if (is_empty()) {
		return String();
	}

	if (p_slice < 0) {
		return String();
	}

	const char32_t *c = ptr();
	int i = 0;
	int prev = 0;
	int count = 0;
	while (true) {
		if (c[i] == 0 || c[i] == p_splitter) {
			if (p_slice == count) {
				return substr(prev, i - prev);
			} else if (c[i] == 0) {
				return String();
			} else {
				count++;
				prev = i + 1;
			}
		}

		i++;
	}
}

Vector<String> String::split_spaces(int p_maxsplit) const {
	Vector<String> ret;
	int from = 0;
	int i = 0;
	int len = length();
	if (len == 0) {
		return ret;
	}

	bool inside = false;

	while (true) {
		bool empty = operator[](i) < 33;

		if (i == 0) {
			inside = !empty;
		}

		if (!empty && !inside) {
			inside = true;
			from = i;
		}

		if (empty && inside) {
			if (p_maxsplit > 0 && p_maxsplit == ret.size()) {
				// Put rest of the string and leave cycle.
				ret.push_back(substr(from));
				break;
			}
			ret.push_back(substr(from, i - from));
			inside = false;
		}

		if (i == len) {
			break;
		}
		i++;
	}

	return ret;
}

Vector<String> String::split(const String &p_splitter, bool p_allow_empty, int p_maxsplit) const {
	Vector<String> ret;

	if (is_empty()) {
		if (p_allow_empty) {
			ret.push_back("");
		}
		return ret;
	}

	int from = 0;
	int len = length();

	while (true) {
		int end;
		if (p_splitter.is_empty()) {
			end = from + 1;
		} else {
			end = find(p_splitter, from);
			if (end < 0) {
				end = len;
			}
		}
		if (p_allow_empty || (end > from)) {
			if (p_maxsplit <= 0) {
				ret.push_back(substr(from, end - from));
			} else {
				// Put rest of the string and leave cycle.
				if (p_maxsplit == ret.size()) {
					ret.push_back(substr(from, len));
					break;
				}

				// Otherwise, push items until positive limit is reached.
				ret.push_back(substr(from, end - from));
			}
		}

		if (end == len) {
			break;
		}

		from = end + p_splitter.length();
	}

	return ret;
}

Vector<String> String::split(const char *p_splitter, bool p_allow_empty, int p_maxsplit) const {
	Vector<String> ret;

	if (is_empty()) {
		if (p_allow_empty) {
			ret.push_back("");
		}
		return ret;
	}

	int from = 0;
	int len = length();
	const int splitter_length = strlen(p_splitter);

	while (true) {
		int end;
		if (p_splitter == nullptr || *p_splitter == '\0') {
			end = from + 1;
		} else {
			end = find(p_splitter, from);
			if (end < 0) {
				end = len;
			}
		}
		if (p_allow_empty || (end > from)) {
			if (p_maxsplit <= 0) {
				ret.push_back(substr(from, end - from));
			} else {
				// Put rest of the string and leave cycle.
				if (p_maxsplit == ret.size()) {
					ret.push_back(substr(from, len));
					break;
				}

				// Otherwise, push items until positive limit is reached.
				ret.push_back(substr(from, end - from));
			}
		}

		if (end == len) {
			break;
		}

		from = end + splitter_length;
	}

	return ret;
}

Vector<String> String::rsplit(const String &p_splitter, bool p_allow_empty, int p_maxsplit) const {
	Vector<String> ret;
	const int len = length();
	int remaining_len = len;

	while (true) {
		if (remaining_len < p_splitter.length() || (p_maxsplit > 0 && p_maxsplit == ret.size())) {
			// no room for another splitter or hit max splits, push what's left and we're done
			if (p_allow_empty || remaining_len > 0) {
				ret.push_back(substr(0, remaining_len));
			}
			break;
		}

		int left_edge;
		if (p_splitter.is_empty()) {
			left_edge = remaining_len - 1;
			if (left_edge == 0) {
				left_edge--; // Skip to the < 0 condition.
			}
		} else {
			left_edge = rfind(p_splitter, remaining_len - p_splitter.length());
		}

		if (left_edge < 0) {
			// no more splitters, we're done
			ret.push_back(substr(0, remaining_len));
			break;
		}

		int substr_start = left_edge + p_splitter.length();
		if (p_allow_empty || substr_start < remaining_len) {
			ret.push_back(substr(substr_start, remaining_len - substr_start));
		}

		remaining_len = left_edge;
	}

	ret.reverse();
	return ret;
}

Vector<String> String::rsplit(const char *p_splitter, bool p_allow_empty, int p_maxsplit) const {
	Vector<String> ret;
	const int len = length();
	const int splitter_length = strlen(p_splitter);
	int remaining_len = len;

	while (true) {
		if (remaining_len < splitter_length || (p_maxsplit > 0 && p_maxsplit == ret.size())) {
			// no room for another splitter or hit max splits, push what's left and we're done
			if (p_allow_empty || remaining_len > 0) {
				ret.push_back(substr(0, remaining_len));
			}
			break;
		}

		int left_edge;
		if (p_splitter == nullptr || *p_splitter == '\0') {
			left_edge = remaining_len - 1;
			if (left_edge == 0) {
				left_edge--; // Skip to the < 0 condition.
			}
		} else {
			left_edge = rfind(p_splitter, remaining_len - splitter_length);
		}

		if (left_edge < 0) {
			// no more splitters, we're done
			ret.push_back(substr(0, remaining_len));
			break;
		}

		int substr_start = left_edge + splitter_length;
		if (p_allow_empty || substr_start < remaining_len) {
			ret.push_back(substr(substr_start, remaining_len - substr_start));
		}

		remaining_len = left_edge;
	}

	ret.reverse();
	return ret;
}

Vector<double> String::split_floats(const String &p_splitter, bool p_allow_empty) const {
	Vector<double> ret;
	int from = 0;
	int len = length();

	String buffer = *this;
	while (true) {
		int end = find(p_splitter, from);
		if (end < 0) {
			end = len;
		}
		if (p_allow_empty || (end > from)) {
			buffer[end] = 0;
			ret.push_back(String::to_float(&buffer.get_data()[from]));
			buffer[end] = _cowdata.get(end);
		}

		if (end == len) {
			break;
		}

		from = end + p_splitter.length();
	}

	return ret;
}

Vector<float> String::split_floats_mk(const Vector<String> &p_splitters, bool p_allow_empty) const {
	Vector<float> ret;
	int from = 0;
	int len = length();

	String buffer = *this;
	while (true) {
		int idx = 0;
		int end = findmk(p_splitters, from, &idx);
		int spl_len = 1;
		if (end < 0) {
			end = len;
		} else {
			spl_len = p_splitters[idx].length();
		}

		if (p_allow_empty || (end > from)) {
			buffer[end] = 0;
			ret.push_back(String::to_float(&buffer.get_data()[from]));
			buffer[end] = _cowdata.get(end);
		}

		if (end == len) {
			break;
		}

		from = end + spl_len;
	}

	return ret;
}

Vector<int> String::split_ints(const String &p_splitter, bool p_allow_empty) const {
	Vector<int> ret;
	int from = 0;
	int len = length();

	while (true) {
		int end = find(p_splitter, from);
		if (end < 0) {
			end = len;
		}
		if (p_allow_empty || (end > from)) {
			ret.push_back(String::to_int(&get_data()[from], end - from));
		}

		if (end == len) {
			break;
		}

		from = end + p_splitter.length();
	}

	return ret;
}

Vector<int> String::split_ints_mk(const Vector<String> &p_splitters, bool p_allow_empty) const {
	Vector<int> ret;
	int from = 0;
	int len = length();

	while (true) {
		int idx = 0;
		int end = findmk(p_splitters, from, &idx);
		int spl_len = 1;
		if (end < 0) {
			end = len;
		} else {
			spl_len = p_splitters[idx].length();
		}

		if (p_allow_empty || (end > from)) {
			ret.push_back(String::to_int(&get_data()[from], end - from));
		}

		if (end == len) {
			break;
		}

		from = end + spl_len;
	}

	return ret;
}

String String::join(const Vector<String> &parts) const {
	if (parts.is_empty()) {
		return String();
	} else if (parts.size() == 1) {
		return parts[0];
	}

	const int this_length = length();

	int new_size = (parts.size() - 1) * this_length;
	for (const String &part : parts) {
		new_size += part.length();
	}
	new_size += 1;

	String ret;
	ret.resize_uninitialized(new_size);
	char32_t *ret_ptrw = ret.ptrw();
	const char32_t *this_ptr = ptr();

	bool first = true;
	for (const String &part : parts) {
		if (first) {
			first = false;
		} else if (this_length) {
			memcpy(ret_ptrw, this_ptr, this_length * sizeof(char32_t));
			ret_ptrw += this_length;
		}

		const int part_length = part.length();
		if (part_length) {
			memcpy(ret_ptrw, part.ptr(), part_length * sizeof(char32_t));
			ret_ptrw += part_length;
		}
	}

	*ret_ptrw = 0;

	return ret;
}

char32_t String::char_uppercase(char32_t p_char) {
	return _find_upper(p_char);
}

char32_t String::char_lowercase(char32_t p_char) {
	return _find_lower(p_char);
}

String String::to_upper() const {
	if (is_empty()) {
		return *this;
	}

	String upper;
	upper.resize_uninitialized(size());
	const char32_t *old_ptr = ptr();
	char32_t *upper_ptrw = upper.ptrw();

	while (*old_ptr) {
		*upper_ptrw++ = _find_upper(*old_ptr++);
	}

	*upper_ptrw = 0;

	return upper;
}

String String::to_lower() const {
	if (is_empty()) {
		return *this;
	}

	String lower;
	lower.resize_uninitialized(size());
	const char32_t *old_ptr = ptr();
	char32_t *lower_ptrw = lower.ptrw();

	while (*old_ptr) {
		*lower_ptrw++ = _find_lower(*old_ptr++);
	}

	*lower_ptrw = 0;

	return lower;
}

String String::num(double p_num, int p_decimals) {
	if (Math::is_nan(p_num)) {
		return "nan";
	}

	if (Math::is_inf(p_num)) {
		if (std::signbit(p_num)) {
			return "-inf";
		} else {
			return "inf";
		}
	}

	if (p_decimals < 0) {
		p_decimals = 14;
		const double abs_num = Math::abs(p_num);
		if (abs_num > 10) {
			// We want to align the digits to the above reasonable default, so we only
			// need to subtract log10 for numbers with a positive power of ten.
			p_decimals -= (int)std::floor(std::log10(abs_num));
		}
	}
	if (p_decimals > MAX_DECIMALS) {
		p_decimals = MAX_DECIMALS;
	}

	char fmt[7];
	fmt[0] = '%';
	fmt[1] = '.';

	if (p_decimals < 0) {
		fmt[1] = 'l';
		fmt[2] = 'f';
		fmt[3] = 0;
	} else if (p_decimals < 10) {
		fmt[2] = '0' + p_decimals;
		fmt[3] = 'l';
		fmt[4] = 'f';
		fmt[5] = 0;
	} else {
		fmt[2] = '0' + (p_decimals / 10);
		fmt[3] = '0' + (p_decimals % 10);
		fmt[4] = 'l';
		fmt[5] = 'f';
		fmt[6] = 0;
	}
	// if we want to convert a double with as much decimal places as
	// DBL_MAX or DBL_MIN then we would theoretically need a buffer of at least
	// DBL_MAX_10_EXP + 2 for DBL_MAX and DBL_MAX_10_EXP + 4 for DBL_MIN.
	// BUT those values where still giving me exceptions, so I tested from
	// DBL_MAX_10_EXP + 10 incrementing one by one and DBL_MAX_10_EXP + 17 (325)
	// was the first buffer size not to throw an exception
	char buf[325];

#if defined(__GNUC__) || defined(_MSC_VER)
	// PLEASE NOTE that, albeit vcrt online reference states that snprintf
	// should safely truncate the output to the given buffer size, we have
	// found a case where this is not true, so we should create a buffer
	// as big as needed
	snprintf(buf, 325, fmt, p_num);
#else
	sprintf(buf, fmt, p_num);
#endif

	buf[324] = 0;
	// Destroy trailing zeroes, except one after period.
	{
		bool period = false;
		int z = 0;
		while (buf[z]) {
			if (buf[z] == '.') {
				period = true;
			}
			z++;
		}

		if (period) {
			z--;
			while (z > 0) {
				if (buf[z] == '0') {
					buf[z] = 0;
				} else if (buf[z] == '.') {
					buf[z + 1] = '0';
					break;
				} else {
					break;
				}

				z--;
			}
		}
	}

	return buf;
}

String String::num_int64(int64_t p_num, int base, bool capitalize_hex) {
	ERR_FAIL_COND_V_MSG(base < 2 || base > 36, "", "Cannot convert to base " + itos(base) + ", since the value is " + (base < 2 ? "less than 2." : "greater than 36."));

	bool sign = p_num < 0;

	int64_t n = p_num;

	int chars = 0;
	do {
		n /= base;
		chars++;
	} while (n);

	if (sign) {
		chars++;
	}
	String s;
	s.resize_uninitialized(chars + 1);
	char32_t *c = s.ptrw();
	c[chars] = 0;
	n = p_num;
	do {
		int mod = Math::abs(n % base);
		if (mod >= 10) {
			char a = (capitalize_hex ? 'A' : 'a');
			c[--chars] = a + (mod - 10);
		} else {
			c[--chars] = '0' + mod;
		}

		n /= base;
	} while (n);

	if (sign) {
		c[0] = '-';
	}

	return s;
}

String String::num_uint64(uint64_t p_num, int base, bool capitalize_hex) {
	ERR_FAIL_COND_V_MSG(base < 2 || base > 36, "", "Cannot convert to base " + itos(base) + ", since the value is " + (base < 2 ? "less than 2." : "greater than 36."));

	uint64_t n = p_num;

	int chars = 0;
	do {
		n /= base;
		chars++;
	} while (n);

	String s;
	s.resize_uninitialized(chars + 1);
	char32_t *c = s.ptrw();
	c[chars] = 0;
	n = p_num;
	do {
		int mod = n % base;
		if (mod >= 10) {
			char a = (capitalize_hex ? 'A' : 'a');
			c[--chars] = a + (mod - 10);
		} else {
			c[--chars] = '0' + mod;
		}

		n /= base;
	} while (n);

	return s;
}

String String::num_real(double p_num, bool p_trailing) {
	if (Math::is_nan(p_num) || Math::is_inf(p_num)) {
		return num(p_num, 0);
	}

	if (p_num == (double)(int64_t)p_num) {
		if (p_trailing) {
			return num_int64((int64_t)p_num) + ".0";
		} else {
			return num_int64((int64_t)p_num);
		}
	}

	int decimals = 14;
	// We want to align the digits to the above sane default, so we only need
	// to subtract log10 for numbers with a positive power of ten magnitude.
	const double abs_num = Math::abs(p_num);
	if (abs_num > 10) {
		decimals -= (int)std::floor(std::log10(abs_num));
	}

	return num(p_num, decimals);
}

String String::num_real(float p_num, bool p_trailing) {
	if (Math::is_nan(p_num) || Math::is_inf(p_num)) {
		return num(p_num, 0);
	}

	if (p_num == (float)(int64_t)p_num) {
		if (p_trailing) {
			return num_int64((int64_t)p_num) + ".0";
		} else {
			return num_int64((int64_t)p_num);
		}
	}
	int decimals = 6;
	// We want to align the digits to the above sane default, so we only need
	// to subtract log10 for numbers with a positive power of ten magnitude.
	const float abs_num = Math::abs(p_num);
	if (abs_num > 10) {
		decimals -= (int)std::floor(std::log10(abs_num));
	}
	return num(p_num, decimals);
}

String String::num_scientific(double p_num) {
	if (Math::is_nan(p_num) || Math::is_inf(p_num)) {
		return num(p_num, 0);
	}
	char buffer[256];
	char *last = grisu2::to_chars(buffer, p_num);
	return String::ascii(Span(buffer, last - buffer));
}

String String::num_scientific(float p_num) {
	if (Math::is_nan(p_num) || Math::is_inf(p_num)) {
		return num(p_num, 0);
	}
	char buffer[256];
	char *last = grisu2::to_chars(buffer, p_num);
	return String::ascii(Span(buffer, last - buffer));
}

String String::md5(const uint8_t *p_md5) {
	return String::hex_encode_buffer(p_md5, 16);
}

String String::hex_encode_buffer(const uint8_t *p_buffer, int p_len) {
	static const char hex[16] = { '0', '1', '2', '3', '4', '5', '6', '7', '8', '9', 'a', 'b', 'c', 'd', 'e', 'f' };

	String ret;
	ret.resize_uninitialized(p_len * 2 + 1);
	char32_t *ret_ptrw = ret.ptrw();

	for (int i = 0; i < p_len; i++) {
		*ret_ptrw++ = hex[p_buffer[i] >> 4];
		*ret_ptrw++ = hex[p_buffer[i] & 0xF];
	}

	*ret_ptrw = 0;

	return ret;
}

Vector<uint8_t> String::hex_decode() const {
	ERR_FAIL_COND_V_MSG(length() % 2 != 0, Vector<uint8_t>(), "Hexadecimal string of uneven length.");

#define HEX_TO_BYTE(m_output, m_index)                                                                                   \
	uint8_t m_output;                                                                                                    \
	c = operator[](m_index);                                                                                             \
	if (is_digit(c)) {                                                                                                   \
		m_output = c - '0';                                                                                              \
	} else if (c >= 'a' && c <= 'f') {                                                                                   \
		m_output = c - 'a' + 10;                                                                                         \
	} else if (c >= 'A' && c <= 'F') {                                                                                   \
		m_output = c - 'A' + 10;                                                                                         \
	} else {                                                                                                             \
		ERR_FAIL_V_MSG(Vector<uint8_t>(), "Invalid hexadecimal character \"" + chr(c) + "\" at index " + m_index + "."); \
	}

	Vector<uint8_t> out;
	int len = length() / 2;
	out.resize_uninitialized(len);
	uint8_t *out_ptrw = out.ptrw();
	for (int i = 0; i < len; i++) {
		char32_t c;
		HEX_TO_BYTE(first, i * 2);
		HEX_TO_BYTE(second, i * 2 + 1);
		out_ptrw[i] = first * 16 + second;
	}
	return out;
#undef HEX_TO_BYTE
}

void String::print_unicode_error(const String &p_message, bool p_critical) const {
	if (p_critical) {
		print_error(vformat(U"Unicode parsing error, some characters were replaced with � (U+FFFD): %s", p_message));
	} else {
		print_error(vformat("Unicode parsing error: %s", p_message));
	}
}

CharString String::ascii(bool p_allow_extended) const {
	if (!length()) {
		return CharString();
	}

	CharString cs;
	cs.resize_uninitialized(size());
	char *cs_ptrw = cs.ptrw();
	const char32_t *this_ptr = ptr();

	for (int i = 0; i < size(); i++) {
		char32_t c = this_ptr[i];
		if ((c <= 0x7f) || (c <= 0xff && p_allow_extended)) {
			cs_ptrw[i] = char(c);
		} else {
			print_unicode_error(vformat("Invalid unicode codepoint (%x), cannot represent as ASCII/Latin-1", (uint32_t)c));
			cs_ptrw[i] = 0x20; // ASCII doesn't have a replacement character like unicode, 0x1a is sometimes used but is kinda arcane.
		}
	}

	return cs;
}

Error String::append_ascii(const Span<char> &p_range) {
	if (p_range.is_empty()) {
		return OK;
	}

	const int prev_length = length();
	resize_uninitialized(prev_length + p_range.size() + 1); // Include \0

	const char *src = p_range.ptr();
	const char *end = src + p_range.size();
	char32_t *dst = ptrw() + prev_length;
	bool decode_failed = false;

	for (; src < end; ++src, ++dst) {
		// If char is int8_t, a set sign bit will be reinterpreted as 256 - val implicitly.
		const uint8_t chr = *src;
		if (unlikely(chr == '\0')) {
			// NUL in string is allowed by the unicode standard, but unsupported in our implementation right now.
			print_unicode_error("Unexpected NUL character", true);
			*dst = _replacement_char;
		} else if (unlikely(chr > 127)) {
			print_unicode_error(vformat("Invalid ASCII codepoint (%x)", (uint32_t)chr), true);
			decode_failed = true;
			*dst = _replacement_char;
		} else {
			*dst = chr;
		}
	}
	*dst = _null;
	return decode_failed ? ERR_INVALID_DATA : OK;
}

Error String::append_utf8(const char *p_utf8, int p_len) {
	if (!p_utf8) {
		return ERR_INVALID_DATA;
	}

	/* HANDLE BOM (Byte Order Mark) */
	if (p_len < 0 || p_len >= 3) {
		bool has_bom = uint8_t(p_utf8[0]) == 0xef && uint8_t(p_utf8[1]) == 0xbb && uint8_t(p_utf8[2]) == 0xbf;
		if (has_bom) {
			//8-bit encoding, byte order has no meaning in UTF-8, just skip it
			if (p_len >= 0) {
				p_len -= 3;
			}
			p_utf8 += 3;
		}
	}

	if (p_len < 0) {
		p_len = strlen(p_utf8);
	}

	const int prev_length = length();
	// If all utf8 characters maps to ASCII, then the max size will be p_len, and we add +1 for the null termination.
	resize_uninitialized(prev_length + p_len + 1);
	char32_t *dst = ptrw() + prev_length;

	Error result = Error::OK;

	const uint8_t *ptrtmp = (uint8_t *)p_utf8;
	const uint8_t *ptr_limit = (uint8_t *)p_utf8 + p_len;

	while (ptrtmp < ptr_limit && *ptrtmp) {
		uint8_t c = *ptrtmp;
		uint32_t unicode = _replacement_char;
		uint32_t size = 1;

		if ((c & 0b10000000) == 0) {
			unicode = c;
			if (unicode > 0x7F) {
				unicode = _replacement_char;
				print_unicode_error(vformat("Invalid unicode codepoint (%d)", unicode), true);
				result = Error::ERR_INVALID_DATA;
			}
		} else if ((c & 0b11100000) == 0b11000000) {
			if (ptrtmp + 1 >= ptr_limit) {
				print_unicode_error(vformat("Missing %x UTF-8 continuation byte", c), true);
				result = Error::ERR_INVALID_DATA;
			} else {
				uint8_t c2 = *(ptrtmp + 1);

				if ((c2 & 0b11000000) == 0b10000000) {
					unicode = (uint32_t)((c & 0b00011111) << 6) | (uint32_t)(c2 & 0b00111111);

					if (unicode < 0x80) {
						unicode = _replacement_char;
						print_unicode_error(vformat("Overlong encoding (%x %x)", c, c2));
						result = Error::ERR_INVALID_DATA;
					} else if (unicode > 0x7FF) {
						unicode = _replacement_char;
						print_unicode_error(vformat("Invalid unicode codepoint (%d)", unicode), true);
						result = Error::ERR_INVALID_DATA;
					} else {
						size = 2;
					}
				} else {
					print_unicode_error(vformat("Byte %x is not a correct continuation byte after %x", c2, c));
					result = Error::ERR_INVALID_DATA;
				}
			}
		} else if ((c & 0b11110000) == 0b11100000) {
			uint32_t range_min = (c == 0xE0) ? 0xA0 : 0x80;
			uint32_t range_max = (c == 0xED) ? 0x9F : 0xBF;
			uint8_t c2 = (ptrtmp + 1) < ptr_limit ? *(ptrtmp + 1) : 0;
			uint8_t c3 = (ptrtmp + 2) < ptr_limit ? *(ptrtmp + 2) : 0;
			bool c2_valid = c2 && (c2 >= range_min) && (c2 <= range_max);
			bool c3_valid = c3 && ((c3 & 0b11000000) == 0b10000000);

			if (c2_valid && c3_valid) {
				unicode = (uint32_t)((c & 0b00001111) << 12) | (uint32_t)((c2 & 0b00111111) << 6) | (uint32_t)(c3 & 0b00111111);

				if (unicode < 0x800) {
					unicode = _replacement_char;
					print_unicode_error(vformat("Overlong encoding (%x %x %x)", c, c2, c3));
					result = Error::ERR_INVALID_DATA;
				} else if (unicode > 0xFFFF) {
					unicode = _replacement_char;
					print_unicode_error(vformat("Invalid unicode codepoint (%d)", unicode), true);
					result = Error::ERR_INVALID_DATA;
				} else {
					size = 3;
				}
			} else {
				if (c2 == 0) {
					print_unicode_error(vformat("Missing %x UTF-8 continuation byte", c), true);
				} else if (c2_valid == false) {
					print_unicode_error(vformat("Byte %x is not a correct continuation byte after %x", c2, c));
				} else if (c3 == 0) {
					print_unicode_error(vformat("Missing %x %x UTF-8 continuation byte", c, c2), true);
				} else {
					print_unicode_error(vformat("Byte %x is not a correct continuation byte after %x %x", c3, c, c2));
					// The unicode specification, in paragraphe 3.9 "Unicode Encoding Forms" Conformance
					// state : "Only when a sequence of two or three bytes is a truncated version of a sequence which is
					// otherwise well-formed to that point, is more than one byte replaced with a single U+FFFD"
					// So here we replace the first 2 bytes with one single replacement_char.
					size = 2;
				}

				result = Error::ERR_INVALID_DATA;
			}
		} else if ((c & 0b11111000) == 0b11110000) {
			uint32_t range_min = (c == 0xF0) ? 0x90 : 0x80;
			uint32_t range_max = (c == 0xF4) ? 0x8F : 0xBF;

			uint8_t c2 = ((ptrtmp + 1) < ptr_limit) ? *(ptrtmp + 1) : 0;
			uint8_t c3 = ((ptrtmp + 2) < ptr_limit) ? *(ptrtmp + 2) : 0;
			uint8_t c4 = ((ptrtmp + 3) < ptr_limit) ? *(ptrtmp + 3) : 0;

			bool c2_valid = c2 && (c2 >= range_min) && (c2 <= range_max);
			bool c3_valid = c3 && ((c3 & 0b11000000) == 0b10000000);
			bool c4_valid = c4 && ((c4 & 0b11000000) == 0b10000000);

			if (c2_valid && c3_valid && c4_valid) {
				unicode = (uint32_t)((c & 0b00000111) << 18) | (uint32_t)((c2 & 0b00111111) << 12) | (uint32_t)((c3 & 0b00111111) << 6) | (uint32_t)(c4 & 0b00111111);

				if (unicode < 0x10000) {
					unicode = _replacement_char;
					print_unicode_error(vformat("Overlong encoding (%x %x %x %x)", c, c2, c3, c4));
					result = Error::ERR_INVALID_DATA;
				} else if (unicode > 0x10FFFF) {
					unicode = _replacement_char;
					print_unicode_error(vformat("Invalid unicode codepoint (%d)", unicode), true);
					result = Error::ERR_INVALID_DATA;
				} else {
					size = 4;
				}
			} else {
				if (c2 == 0) {
					print_unicode_error(vformat("Missing %x UTF-8 continuation byte", c), true);
				} else if (c2_valid == false) {
					print_unicode_error(vformat("Byte %x is not a correct continuation byte after %x", c2, c));
				} else if (c3 == 0) {
					print_unicode_error(vformat("Missing %x %x UTF-8 continuation byte", c, c2), true);
				} else if (c3_valid == false) {
					print_unicode_error(vformat("Byte %x is not a correct continuation byte after %x %x", c3, c, c2));
					size = 2;
				} else if (c4 == 0) {
					print_unicode_error(vformat("Missing %x %x %x UTF-8 continuation byte", c, c2, c3), true);
				} else {
					print_unicode_error(vformat("Byte %x is not a correct continuation byte after %x %x %x", c4, c, c2, c3));
					size = 3;
				}

				result = Error::ERR_INVALID_DATA;
			}
		} else {
			print_unicode_error(vformat("Invalid UTF-8 leading byte (%x)", c), true);
			result = Error::ERR_INVALID_DATA;
		}

		(*dst++) = unicode;
		ptrtmp += size;
	}

	(*dst++) = 0;
	resize_uninitialized(dst - ptr());

	return result;
}

CharString String::utf8(Vector<uint8_t> *r_ch_length_map) const {
	int l = length();
	if (!l) {
		return CharString();
	}

	uint8_t *map_ptr = nullptr;
	if (r_ch_length_map) {
		r_ch_length_map->resize_uninitialized(l);
		map_ptr = r_ch_length_map->ptrw();
	}

	const char32_t *d = &operator[](0);
	int fl = 0;
	for (int i = 0; i < l; i++) {
		uint32_t c = d[i];
		int ch_w = 1;
		if (c <= 0x7f) { // 7 bits.
			ch_w = 1;
		} else if (c <= 0x7ff) { // 11 bits
			ch_w = 2;
		} else if (c <= 0xffff) { // 16 bits
			ch_w = 3;
		} else if (c <= 0x001fffff) { // 21 bits
			ch_w = 4;
		} else if (c <= 0x03ffffff) { // 26 bits
			ch_w = 5;
			print_unicode_error(vformat("Invalid unicode codepoint (%x)", c));
		} else if (c <= 0x7fffffff) { // 31 bits
			ch_w = 6;
			print_unicode_error(vformat("Invalid unicode codepoint (%x)", c));
		} else {
			ch_w = 1;
			print_unicode_error(vformat("Invalid unicode codepoint (%x), cannot represent as UTF-8", c), true);
		}
		fl += ch_w;
		if (map_ptr) {
			map_ptr[i] = ch_w;
		}
	}

	CharString utf8s;
	if (fl == 0) {
		return utf8s;
	}

	utf8s.resize_uninitialized(fl + 1);
	uint8_t *cdst = (uint8_t *)utf8s.get_data();

#define APPEND_CHAR(m_c) *(cdst++) = m_c

	for (int i = 0; i < l; i++) {
		uint32_t c = d[i];

		if (c <= 0x7f) { // 7 bits.
			APPEND_CHAR(c);
		} else if (c <= 0x7ff) { // 11 bits
			APPEND_CHAR(uint32_t(0xc0 | ((c >> 6) & 0x1f))); // Top 5 bits.
			APPEND_CHAR(uint32_t(0x80 | (c & 0x3f))); // Bottom 6 bits.
		} else if (c <= 0xffff) { // 16 bits
			APPEND_CHAR(uint32_t(0xe0 | ((c >> 12) & 0x0f))); // Top 4 bits.
			APPEND_CHAR(uint32_t(0x80 | ((c >> 6) & 0x3f))); // Middle 6 bits.
			APPEND_CHAR(uint32_t(0x80 | (c & 0x3f))); // Bottom 6 bits.
		} else if (c <= 0x001fffff) { // 21 bits
			APPEND_CHAR(uint32_t(0xf0 | ((c >> 18) & 0x07))); // Top 3 bits.
			APPEND_CHAR(uint32_t(0x80 | ((c >> 12) & 0x3f))); // Upper middle 6 bits.
			APPEND_CHAR(uint32_t(0x80 | ((c >> 6) & 0x3f))); // Lower middle 6 bits.
			APPEND_CHAR(uint32_t(0x80 | (c & 0x3f))); // Bottom 6 bits.
		} else if (c <= 0x03ffffff) { // 26 bits
			APPEND_CHAR(uint32_t(0xf8 | ((c >> 24) & 0x03))); // Top 2 bits.
			APPEND_CHAR(uint32_t(0x80 | ((c >> 18) & 0x3f))); // Upper middle 6 bits.
			APPEND_CHAR(uint32_t(0x80 | ((c >> 12) & 0x3f))); // middle 6 bits.
			APPEND_CHAR(uint32_t(0x80 | ((c >> 6) & 0x3f))); // Lower middle 6 bits.
			APPEND_CHAR(uint32_t(0x80 | (c & 0x3f))); // Bottom 6 bits.
		} else if (c <= 0x7fffffff) { // 31 bits
			APPEND_CHAR(uint32_t(0xfc | ((c >> 30) & 0x01))); // Top 1 bit.
			APPEND_CHAR(uint32_t(0x80 | ((c >> 24) & 0x3f))); // Upper upper middle 6 bits.
			APPEND_CHAR(uint32_t(0x80 | ((c >> 18) & 0x3f))); // Lower upper middle 6 bits.
			APPEND_CHAR(uint32_t(0x80 | ((c >> 12) & 0x3f))); // Upper lower middle 6 bits.
			APPEND_CHAR(uint32_t(0x80 | ((c >> 6) & 0x3f))); // Lower lower middle 6 bits.
			APPEND_CHAR(uint32_t(0x80 | (c & 0x3f))); // Bottom 6 bits.
		} else {
			// the string is a valid UTF32, so it should never happen ...
			print_unicode_error(vformat("Non scalar value (%x)", c), true);
			APPEND_CHAR(uint32_t(0xe0 | ((_replacement_char >> 12) & 0x0f))); // Top 4 bits.
			APPEND_CHAR(uint32_t(0x80 | ((_replacement_char >> 6) & 0x3f))); // Middle 6 bits.
			APPEND_CHAR(uint32_t(0x80 | (_replacement_char & 0x3f))); // Bottom 6 bits.
		}
	}
#undef APPEND_CHAR
	*cdst = 0; //trailing zero

	return utf8s;
}

Error String::append_utf16(const char16_t *p_utf16, int p_len, bool p_default_little_endian) {
	if (!p_utf16) {
		return ERR_INVALID_DATA;
	}

	String aux;

	int cstr_size = 0;
	int str_size = 0;

#ifdef BIG_ENDIAN_ENABLED
	bool byteswap = p_default_little_endian;
#else
	bool byteswap = !p_default_little_endian;
#endif
	/* HANDLE BOM (Byte Order Mark) */
	if (p_len < 0 || p_len >= 1) {
		bool has_bom = false;
		if (uint16_t(p_utf16[0]) == 0xfeff) { // correct BOM, read as is
			has_bom = true;
			byteswap = false;
		} else if (uint16_t(p_utf16[0]) == 0xfffe) { // backwards BOM, swap bytes
			has_bom = true;
			byteswap = true;
		}
		if (has_bom) {
			if (p_len >= 0) {
				p_len -= 1;
			}
			p_utf16 += 1;
		}
	}

	bool decode_error = false;
	{
		const char16_t *ptrtmp = p_utf16;
		const char16_t *ptrtmp_limit = p_len >= 0 ? &p_utf16[p_len] : nullptr;
		uint32_t c_prev = 0;
		bool skip = false;
		while (ptrtmp != ptrtmp_limit && *ptrtmp) {
			uint32_t c = (byteswap) ? BSWAP16(*ptrtmp) : *ptrtmp;

			if ((c & 0xfffffc00) == 0xd800) { // lead surrogate
				if (skip) {
					print_unicode_error(vformat("Unpaired lead surrogate (%x [trail?] %x)", c_prev, c));
					decode_error = true;
				}
				skip = true;
			} else if ((c & 0xfffffc00) == 0xdc00) { // trail surrogate
				if (skip) {
					str_size--;
				} else {
					print_unicode_error(vformat("Unpaired trail surrogate (%x [lead?] %x)", c_prev, c));
					decode_error = true;
				}
				skip = false;
			} else {
				skip = false;
			}

			c_prev = c;
			str_size++;
			cstr_size++;
			ptrtmp++;
		}

		if (skip) {
			print_unicode_error(vformat("Unpaired lead surrogate (%x [eol])", c_prev));
			decode_error = true;
		}
	}

	if (str_size == 0) {
		clear();
		return OK; // empty string
	}

	const int prev_length = length();
	resize_uninitialized(prev_length + str_size + 1);
	char32_t *dst = ptrw() + prev_length;
	dst[str_size] = 0;

	bool skip = false;
	uint32_t c_prev = 0;
	while (cstr_size) {
		uint32_t c = (byteswap) ? BSWAP16(*p_utf16) : *p_utf16;

		if ((c & 0xfffffc00) == 0xd800) { // lead surrogate
			if (skip) {
				*(dst++) = c_prev; // unpaired, store as is
			}
			skip = true;
		} else if ((c & 0xfffffc00) == 0xdc00) { // trail surrogate
			if (skip) {
				*(dst++) = (c_prev << 10UL) + c - ((0xd800 << 10UL) + 0xdc00 - 0x10000); // decode pair
			} else {
				*(dst++) = c; // unpaired, store as is
			}
			skip = false;
		} else {
			*(dst++) = c;
			skip = false;
		}

		cstr_size--;
		p_utf16++;
		c_prev = c;
	}

	if (skip) {
		*(dst++) = c_prev;
	}

	if (decode_error) {
		return ERR_PARSE_ERROR;
	} else {
		return OK;
	}
}

Char16String String::utf16() const {
	int l = length();
	if (!l) {
		return Char16String();
	}

	const char32_t *d = &operator[](0);
	int fl = 0;
	for (int i = 0; i < l; i++) {
		uint32_t c = d[i];
		if (c <= 0xffff) { // 16 bits.
			fl += 1;
			if ((c & 0xfffff800) == 0xd800) {
				print_unicode_error(vformat("Unpaired surrogate (%x)", c));
			}
		} else if (c <= 0x10ffff) { // 32 bits.
			fl += 2;
		} else {
			print_unicode_error(vformat("Invalid unicode codepoint (%x), cannot represent as UTF-16", c), true);
			fl += 1;
		}
	}

	Char16String utf16s;
	if (fl == 0) {
		return utf16s;
	}

	utf16s.resize_uninitialized(fl + 1);
	uint16_t *cdst = (uint16_t *)utf16s.get_data();

#define APPEND_CHAR(m_c) *(cdst++) = m_c

	for (int i = 0; i < l; i++) {
		uint32_t c = d[i];

		if (c <= 0xffff) { // 16 bits.
			APPEND_CHAR(c);
		} else if (c <= 0x10ffff) { // 32 bits.
			APPEND_CHAR(uint32_t((c >> 10) + 0xd7c0)); // lead surrogate.
			APPEND_CHAR(uint32_t((c & 0x3ff) | 0xdc00)); // trail surrogate.
		} else {
			// the string is a valid UTF32, so it should never happen ...
			APPEND_CHAR(uint32_t((_replacement_char >> 10) + 0xd7c0));
			APPEND_CHAR(uint32_t((_replacement_char & 0x3ff) | 0xdc00));
		}
	}
#undef APPEND_CHAR
	*cdst = 0; //trailing zero

	return utf16s;
}

int64_t String::hex_to_int() const {
	int len = length();
	if (len == 0) {
		return 0;
	}

	const char32_t *s = ptr();

	int64_t sign = s[0] == '-' ? -1 : 1;

	if (sign < 0) {
		s++;
	}

	if (len > 2 && s[0] == '0' && lower_case(s[1]) == 'x') {
		s += 2;
	}

	int64_t hex = 0;

	while (*s) {
		char32_t c = lower_case(*s);
		int64_t n;
		if (is_digit(c)) {
			n = c - '0';
		} else if (c >= 'a' && c <= 'f') {
			n = (c - 'a') + 10;
		} else {
			ERR_FAIL_V_MSG(0, vformat(R"(Invalid hexadecimal notation character "%c" (U+%04X) in string "%s".)", *s, static_cast<int32_t>(*s), *this));
		}
		// Check for overflow/underflow, with special case to ensure INT64_MIN does not result in error
		bool overflow = ((hex > INT64_MAX / 16) && (sign == 1 || (sign == -1 && hex != (INT64_MAX >> 4) + 1))) || (sign == -1 && hex == (INT64_MAX >> 4) + 1 && c > '0');
		ERR_FAIL_COND_V_MSG(overflow, sign == 1 ? INT64_MAX : INT64_MIN, "Cannot represent " + *this + " as a 64-bit signed integer, since the value is " + (sign == 1 ? "too large." : "too small."));
		hex *= 16;
		hex += n;
		s++;
	}

	return hex * sign;
}

int64_t String::bin_to_int() const {
	int len = length();
	if (len == 0) {
		return 0;
	}

	const char32_t *s = ptr();

	int64_t sign = s[0] == '-' ? -1 : 1;

	if (sign < 0) {
		s++;
	}

	if (len > 2 && s[0] == '0' && lower_case(s[1]) == 'b') {
		s += 2;
	}

	int64_t binary = 0;

	while (*s) {
		char32_t c = lower_case(*s);
		int64_t n;
		if (c == '0' || c == '1') {
			n = c - '0';
		} else {
			return 0;
		}
		// Check for overflow/underflow, with special case to ensure INT64_MIN does not result in error
		bool overflow = ((binary > INT64_MAX / 2) && (sign == 1 || (sign == -1 && binary != (INT64_MAX >> 1) + 1))) || (sign == -1 && binary == (INT64_MAX >> 1) + 1 && c > '0');
		ERR_FAIL_COND_V_MSG(overflow, sign == 1 ? INT64_MAX : INT64_MIN, "Cannot represent " + *this + " as a 64-bit signed integer, since the value is " + (sign == 1 ? "too large." : "too small."));
		binary *= 2;
		binary += n;
		s++;
	}

	return binary * sign;
}

template <typename C, typename T>
_ALWAYS_INLINE_ int64_t _to_int(const T &p_in, int to) {
	// Accumulate the total number in an unsigned integer as the range is:
	// +9223372036854775807 to -9223372036854775808 and the smallest negative
	// number does not fit inside an int64_t. So we accumulate the positive
	// number in an unsigned, and then at the very end convert to its signed
	// form.
	uint64_t integer = 0;
	uint8_t digits = 0;
	bool positive = true;

	for (int i = 0; i < to; i++) {
		C c = p_in[i];
		if (is_digit(c)) {
			// No need to do expensive checks unless we're approaching INT64_MAX / INT64_MIN.
			if (unlikely(digits > 18)) {
				bool overflow = (integer > INT64_MAX / 10) || (integer == INT64_MAX / 10 && ((positive && c > '7') || (!positive && c > '8')));
				ERR_FAIL_COND_V_MSG(overflow, positive ? INT64_MAX : INT64_MIN, "Cannot represent " + String(p_in) + " as a 64-bit signed integer, since the value is " + (positive ? "too large." : "too small."));
			}

			integer *= 10;
			integer += c - '0';
			++digits;

		} else if (integer == 0 && c == '-') {
			positive = !positive;
		}
	}

	if (positive) {
		return int64_t(integer);
	} else {
		return int64_t(integer * uint64_t(-1));
	}
}

int64_t String::to_int() const {
	if (length() == 0) {
		return 0;
	}

	int to = (find_char('.') >= 0) ? find_char('.') : length();

	return _to_int<char32_t>(*this, to);
}

int64_t String::to_int(const char *p_str, int p_len) {
	int to = 0;
	if (p_len >= 0) {
		to = p_len;
	} else {
		while (p_str[to] != 0 && p_str[to] != '.') {
			to++;
		}
	}

	return _to_int<char>(p_str, to);
}

int64_t String::to_int(const wchar_t *p_str, int p_len) {
	int to = 0;
	if (p_len >= 0) {
		to = p_len;
	} else {
		while (p_str[to] != 0 && p_str[to] != '.') {
			to++;
		}
	}

	return _to_int<wchar_t>(p_str, to);
}

bool String::is_numeric() const {
	if (length() == 0) {
		return false;
	}

	int s = 0;
	if (operator[](0) == '-') {
		++s;
	}
	bool dot = false;
	for (int i = s; i < length(); i++) {
		char32_t c = operator[](i);
		if (c == '.') {
			if (dot) {
				return false;
			}
			dot = true;
		} else if (!is_digit(c)) {
			return false;
		}
	}

	return true; // TODO: Use the parser below for this instead
}

template <typename C>
static double built_in_strtod(
		/* A decimal ASCII floating-point number,
		 * optionally preceded by white space. Must
		 * have form "-I.FE-X", where I is the integer
		 * part of the mantissa, F is the fractional
		 * part of the mantissa, and X is the
		 * exponent. Either of the signs may be "+",
		 * "-", or omitted. Either I or F may be
		 * omitted, or both. The decimal point isn't
		 * necessary unless F is present. The "E" may
		 * actually be an "e". E and X may both be
		 * omitted (but not just one). */
		const C *string,
		/* If non-nullptr, store terminating Cacter's
		 * address here. */
		C **endPtr = nullptr) {
	/* Largest possible base 10 exponent. Any
	 * exponent larger than this will already
	 * produce underflow or overflow, so there's
	 * no need to worry about additional digits. */
	static const int maxExponent = 511;
	/* Table giving binary powers of 10. Entry
	 * is 10^2^i. Used to convert decimal
	 * exponents into floating-point numbers. */
	static const double powersOf10[] = {
		10.,
		100.,
		1.0e4,
		1.0e8,
		1.0e16,
		1.0e32,
		1.0e64,
		1.0e128,
		1.0e256
	};

	bool sign, expSign = false;
	double fraction, dblExp;
	const double *d;
	const C *p;
	int c;
	/* Exponent read from "EX" field. */
	int exp = 0;
	/* Exponent that derives from the fractional
	 * part. Under normal circumstances, it is
	 * the negative of the number of digits in F.
	 * However, if I is very long, the last digits
	 * of I get dropped (otherwise a long I with a
	 * large negative exponent could cause an
	 * unnecessary overflow on I alone). In this
	 * case, fracExp is incremented one for each
	 * dropped digit. */
	int fracExp = 0;
	/* Number of digits in mantissa. */
	int mantSize;
	/* Number of mantissa digits BEFORE decimal point. */
	int decPt;
	/* Temporarily holds location of exponent in string. */
	const C *pExp;

	/*
	 * Strip off leading blanks and check for a sign.
	 */

	p = string;
	while (*p == ' ' || *p == '\t' || *p == '\n') {
		p += 1;
	}
	if (*p == '-') {
		sign = true;
		p += 1;
	} else {
		if (*p == '+') {
			p += 1;
		}
		sign = false;
	}

	/*
	 * Count the number of digits in the mantissa (including the decimal
	 * point), and also locate the decimal point.
	 */

	decPt = -1;
	for (mantSize = 0;; mantSize += 1) {
		c = *p;
		if (!is_digit(c)) {
			if ((c != '.') || (decPt >= 0)) {
				break;
			}
			decPt = mantSize;
		}
		p += 1;
	}

	/*
	 * Now suck up the digits in the mantissa. Use two integers to collect 9
	 * digits each (this is faster than using floating-point). If the mantissa
	 * has more than 18 digits, ignore the extras, since they can't affect the
	 * value anyway.
	 */

	pExp = p;
	p -= mantSize;
	if (decPt < 0) {
		decPt = mantSize;
	} else {
		mantSize -= 1; /* One of the digits was the point. */
	}
	if (mantSize > 18) {
		fracExp = decPt - 18;
		mantSize = 18;
	} else {
		fracExp = decPt - mantSize;
	}
	if (mantSize == 0) {
		fraction = 0.0;
		p = string;
		goto done;
	} else {
		int frac1, frac2;

		frac1 = 0;
		for (; mantSize > 9; mantSize -= 1) {
			c = *p;
			p += 1;
			if (c == '.') {
				c = *p;
				p += 1;
			}
			frac1 = 10 * frac1 + (c - '0');
		}
		frac2 = 0;
		for (; mantSize > 0; mantSize -= 1) {
			c = *p;
			p += 1;
			if (c == '.') {
				c = *p;
				p += 1;
			}
			frac2 = 10 * frac2 + (c - '0');
		}
		fraction = (1.0e9 * frac1) + frac2;
	}

	/*
	 * Skim off the exponent.
	 */

	p = pExp;
	if ((*p == 'E') || (*p == 'e')) {
		p += 1;
		if (*p == '-') {
			expSign = true;
			p += 1;
		} else {
			if (*p == '+') {
				p += 1;
			}
			expSign = false;
		}
		if (!is_digit(char32_t(*p))) {
			p = pExp;
			goto done;
		}
		while (is_digit(char32_t(*p))) {
			exp = exp * 10 + (*p - '0');
			p += 1;
		}
	}
	if (expSign) {
		exp = fracExp - exp;
	} else {
		exp = fracExp + exp;
	}

	/*
	 * Generate a floating-point number that represents the exponent. Do this
	 * by processing the exponent one bit at a time to combine many powers of
	 * 2 of 10. Then combine the exponent with the fraction.
	 */

	if (exp < 0) {
		expSign = true;
		exp = -exp;
	} else {
		expSign = false;
	}

	if (exp > maxExponent) {
		exp = maxExponent;
		WARN_PRINT("Exponent too high");
	}
	dblExp = 1.0;
	for (d = powersOf10; exp != 0; exp >>= 1, ++d) {
		if (exp & 01) {
			dblExp *= *d;
		}
	}
	if (expSign) {
		fraction /= dblExp;
	} else {
		fraction *= dblExp;
	}

done:
	if (endPtr != nullptr) {
		*endPtr = (C *)p;
	}

	if (sign) {
		return -fraction;
	}
	return fraction;
}

#define READING_SIGN 0
#define READING_INT 1
#define READING_DEC 2
#define READING_EXP 3
#define READING_DONE 4

double String::to_float(const char *p_str) {
	return built_in_strtod<char>(p_str);
}

double String::to_float(const char32_t *p_str, const char32_t **r_end) {
	return built_in_strtod<char32_t>(p_str, (char32_t **)r_end);
}

double String::to_float(const wchar_t *p_str, const wchar_t **r_end) {
	return built_in_strtod<wchar_t>(p_str, (wchar_t **)r_end);
}

uint32_t String::num_characters(int64_t p_int) {
	int r = 1;
	if (p_int < 0) {
		r += 1;
		if (p_int == INT64_MIN) {
			p_int = INT64_MAX;
		} else {
			p_int = -p_int;
		}
	}
	while (p_int >= 10) {
		p_int /= 10;
		r++;
	}
	return r;
}

int64_t String::to_int(const char32_t *p_str, int p_len, bool p_clamp) {
	if (p_len == 0 || !p_str[0]) {
		return 0;
	}
	///@todo make more exact so saving and loading does not lose precision

	int64_t integer = 0;
	int64_t sign = 1;
	int reading = READING_SIGN;

	const char32_t *str = p_str;
	const char32_t *limit = &p_str[p_len];

	while (*str && reading != READING_DONE && str != limit) {
		char32_t c = *(str++);
		switch (reading) {
			case READING_SIGN: {
				if (is_digit(c)) {
					reading = READING_INT;
					// let it fallthrough
				} else if (c == '-') {
					sign = -1;
					reading = READING_INT;
					break;
				} else if (c == '+') {
					sign = 1;
					reading = READING_INT;
					break;
				} else {
					break;
				}
				[[fallthrough]];
			}
			case READING_INT: {
				if (is_digit(c)) {
					if (integer > INT64_MAX / 10) {
						String number("");
						str = p_str;
						while (*str && str != limit) {
							number += *(str++);
						}
						if (p_clamp) {
							if (sign == 1) {
								return INT64_MAX;
							} else {
								return INT64_MIN;
							}
						} else {
							ERR_FAIL_V_MSG(sign == 1 ? INT64_MAX : INT64_MIN, "Cannot represent " + number + " as a 64-bit signed integer, since the value is " + (sign == 1 ? "too large." : "too small."));
						}
					}
					integer *= 10;
					integer += c - '0';
				} else {
					reading = READING_DONE;
				}

			} break;
		}
	}

	return sign * integer;
}

double String::to_float() const {
	if (is_empty()) {
		return 0;
	}
	return built_in_strtod<char32_t>(get_data());
}

uint32_t String::hash(const char *p_cstr) {
	// static_cast: avoid negative values on platforms where char is signed.
	uint32_t hashv = 5381;
	uint32_t c = static_cast<uint8_t>(*p_cstr++);

	while (c) {
		hashv = ((hashv << 5) + hashv) + c; /* hash * 33 + c */
		c = static_cast<uint8_t>(*p_cstr++);
	}

	return hashv;
}

uint32_t String::hash(const char *p_cstr, int p_len) {
	uint32_t hashv = 5381;
	for (int i = 0; i < p_len; i++) {
		// static_cast: avoid negative values on platforms where char is signed.
		hashv = ((hashv << 5) + hashv) + static_cast<uint8_t>(p_cstr[i]); /* hash * 33 + c */
	}

	return hashv;
}

uint32_t String::hash(const wchar_t *p_cstr, int p_len) {
	// Avoid negative values on platforms where wchar_t is signed. Account for different sizes.
	using wide_unsigned = std::conditional<sizeof(wchar_t) == 2, uint16_t, uint32_t>::type;

	uint32_t hashv = 5381;
	for (int i = 0; i < p_len; i++) {
		hashv = ((hashv << 5) + hashv) + static_cast<wide_unsigned>(p_cstr[i]); /* hash * 33 + c */
	}

	return hashv;
}

uint32_t String::hash(const wchar_t *p_cstr) {
	// Avoid negative values on platforms where wchar_t is signed. Account for different sizes.
	using wide_unsigned = std::conditional<sizeof(wchar_t) == 2, uint16_t, uint32_t>::type;

	uint32_t hashv = 5381;
	uint32_t c = static_cast<wide_unsigned>(*p_cstr++);

	while (c) {
		hashv = ((hashv << 5) + hashv) + c; /* hash * 33 + c */
		c = static_cast<wide_unsigned>(*p_cstr++);
	}

	return hashv;
}

uint32_t String::hash(const char32_t *p_cstr, int p_len) {
	uint32_t hashv = 5381;
	for (int i = 0; i < p_len; i++) {
		hashv = ((hashv << 5) + hashv) + p_cstr[i]; /* hash * 33 + c */
	}

	return hashv;
}

uint32_t String::hash(const char32_t *p_cstr) {
	uint32_t hashv = 5381;
	uint32_t c = *p_cstr++;

	while (c) {
		hashv = ((hashv << 5) + hashv) + c; /* hash * 33 + c */
		c = *p_cstr++;
	}

	return hashv;
}

uint32_t String::hash() const {
	/* simple djb2 hashing */

	const char32_t *chr = get_data();
	uint32_t hashv = 5381;
	uint32_t c = *chr++;

	while (c) {
		hashv = ((hashv << 5) + hashv) + c; /* hash * 33 + c */
		c = *chr++;
	}

	return hashv;
}

uint64_t String::hash64() const {
	/* simple djb2 hashing */

	const char32_t *chr = get_data();
	uint64_t hashv = 5381;
	uint64_t c = *chr++;

	while (c) {
		hashv = ((hashv << 5) + hashv) + c; /* hash * 33 + c */
		c = *chr++;
	}

	return hashv;
}

String String::md5_text() const {
	unsigned char hash[16];
	CryptoCore::md5((unsigned char *)ptr(), length() * sizeof(char32_t), hash);
	return String::hex_encode_buffer(hash, 16);
}

String String::sha1_text() const {
	unsigned char hash[20];
	CryptoCore::sha1((unsigned char *)ptr(), length() * sizeof(char32_t), hash);
	return String::hex_encode_buffer(hash, 20);
}

String String::sha256_text() const {
	unsigned char hash[32];
	CryptoCore::sha256((unsigned char *)ptr(), length() * sizeof(char32_t), hash);
	return String::hex_encode_buffer(hash, 32);
}

Vector<uint8_t> String::md5_buffer() const {
	unsigned char hash[16];
	CryptoCore::md5((unsigned char *)ptr(), length() * sizeof(char32_t), hash);

	Vector<uint8_t> ret;
	ret.resize_uninitialized(16);
	uint8_t *ret_ptrw = ret.ptrw();
	for (int i = 0; i < 16; i++) {
		ret_ptrw[i] = hash[i];
	}
	return ret;
}

Vector<uint8_t> String::sha1_buffer() const {
	CharString cs = utf8();
	unsigned char hash[20];
	CryptoCore::sha1((unsigned char *)cs.ptr(), cs.length(), hash);

	Vector<uint8_t> ret;
	ret.resize_uninitialized(20);
	uint8_t *ret_ptrw = ret.ptrw();
	for (int i = 0; i < 20; i++) {
		ret_ptrw[i] = hash[i];
	}

	return ret;
}

Vector<uint8_t> String::sha256_buffer() const {
	CharString cs = utf8();
	unsigned char hash[32];
	CryptoCore::sha256((unsigned char *)cs.ptr(), cs.length(), hash);

	Vector<uint8_t> ret;
	ret.resize_uninitialized(32);
	uint8_t *ret_ptrw = ret.ptrw();
	for (int i = 0; i < 32; i++) {
		ret_ptrw[i] = hash[i];
	}
	return ret;
}

String String::insert(int p_at_pos, const String &p_string) const {
	if (p_string.is_empty() || p_at_pos < 0) {
		return *this;
	}

	if (p_at_pos > length()) {
		p_at_pos = length();
	}

	String ret;
	ret.resize_uninitialized(length() + p_string.length() + 1);
	char32_t *ret_ptrw = ret.ptrw();
	const char32_t *this_ptr = ptr();

	if (p_at_pos > 0) {
		memcpy(ret_ptrw, this_ptr, p_at_pos * sizeof(char32_t));
		ret_ptrw += p_at_pos;
	}

	memcpy(ret_ptrw, p_string.ptr(), p_string.length() * sizeof(char32_t));
	ret_ptrw += p_string.length();

	if (p_at_pos < length()) {
		memcpy(ret_ptrw, this_ptr + p_at_pos, (length() - p_at_pos) * sizeof(char32_t));
		ret_ptrw += length() - p_at_pos;
	}

	*ret_ptrw = 0;

	return ret;
}

String String::erase(int p_pos, int p_chars) const {
	ERR_FAIL_COND_V_MSG(p_pos < 0, "", vformat("Invalid starting position for `String.erase()`: %d. Starting position must be positive or zero.", p_pos));
	ERR_FAIL_COND_V_MSG(p_chars < 0, "", vformat("Invalid character count for `String.erase()`: %d. Character count must be positive or zero.", p_chars));
	return left(p_pos) + substr(p_pos + p_chars);
}

template <class T>
static bool _contains_char(char32_t p_c, const T *p_chars, int p_chars_len) {
	for (int i = 0; i < p_chars_len; ++i) {
		if (p_c == (char32_t)p_chars[i]) {
			return true;
		}
	}

	return false;
}

String String::remove_char(char32_t p_char) const {
	if (p_char == 0) {
		return *this;
	}

	int len = length();
	if (len == 0) {
		return *this;
	}

<<<<<<< HEAD
	int index = 0;
	const char32_t *old_ptr = ptr();
	for (; index < len; ++index) {
		if (old_ptr[index] == p_char) {
			break;
		}
	}
=======
Vector<uint8_t> String::sha1_buffer() const {
	unsigned char hash[20];
	CryptoCore::sha1((unsigned char *)ptr(), length() * sizeof(char32_t), hash);
>>>>>>> fc7a6363

	// If no occurrence of `char` was found, return this.
	if (index == len) {
		return *this;
	}

	// If we found at least one occurrence of `char`, create new string, allocating enough space for the current length minus one.
	String new_string;
	new_string.resize_uninitialized(len);
	char32_t *new_ptr = new_string.ptrw();

<<<<<<< HEAD
	// Copy part of input before `char`.
	memcpy(new_ptr, old_ptr, index * sizeof(char32_t));
=======
Vector<uint8_t> String::sha256_buffer() const {
	unsigned char hash[32];
	CryptoCore::sha256((unsigned char *)ptr(), length() * sizeof(char32_t), hash);
>>>>>>> fc7a6363

	int new_size = index;

	// Copy rest, skipping `char`.
	for (++index; index < len; ++index) {
		const char32_t old_char = old_ptr[index];
		if (old_char != p_char) {
			new_ptr[new_size] = old_char;
			++new_size;
		}
	}

	new_ptr[new_size] = _null;

	// Shrink new string to fit.
	new_string.resize_uninitialized(new_size + 1);

	return new_string;
}

template <class T>
static String _remove_chars_common(const String &p_this, const T *p_chars, int p_chars_len) {
	// Delegate if p_chars has a single element.
	if (p_chars_len == 1) {
		return p_this.remove_char(*p_chars);
	} else if (p_chars_len == 0) {
		return p_this;
	}

	int len = p_this.length();

	if (len == 0) {
		return p_this;
	}

	int index = 0;
	const char32_t *old_ptr = p_this.ptr();
	for (; index < len; ++index) {
		if (_contains_char(old_ptr[index], p_chars, p_chars_len)) {
			break;
		}
	}

	// If no occurrence of `chars` was found, return this.
	if (index == len) {
		return p_this;
	}

	// If we found at least one occurrence of `chars`, create new string, allocating enough space for the current length minus one.
	String new_string;
	new_string.resize_uninitialized(len);
	char32_t *new_ptr = new_string.ptrw();

	// Copy part of input before `char`.
	memcpy(new_ptr, old_ptr, index * sizeof(char32_t));

	int new_size = index;

	// Copy rest, skipping `chars`.
	for (++index; index < len; ++index) {
		const char32_t old_char = old_ptr[index];
		if (!_contains_char(old_char, p_chars, p_chars_len)) {
			new_ptr[new_size] = old_char;
			++new_size;
		}
	}

	new_ptr[new_size] = 0;

	// Shrink new string to fit.
	new_string.resize_uninitialized(new_size + 1);

	return new_string;
}

String String::remove_chars(const String &p_chars) const {
	return _remove_chars_common(*this, p_chars.ptr(), p_chars.length());
}

String String::remove_chars(const char *p_chars) const {
	return _remove_chars_common(*this, p_chars, strlen(p_chars));
}

String String::substr(int p_from, int p_chars) const {
	if (p_chars == -1) {
		p_chars = length() - p_from;
	}

	if (is_empty() || p_from < 0 || p_from >= length() || p_chars <= 0) {
		return "";
	}

	if ((p_from + p_chars) > length()) {
		p_chars = length() - p_from;
	}

	if (p_from == 0 && p_chars >= length()) {
		return String(*this);
	}

	String s;
	s.append_utf32_unchecked(Span(ptr() + p_from, p_chars));
	return s;
}

int String::find(const String &p_str, int p_from) const {
	const int str_len = p_str.length();
	const int len = length();

	if (p_from < 0) {
		p_from = len - str_len + p_from + 1;
	}
	if (p_from < 0 || p_from > len - str_len || p_str.is_empty()) {
		return -1; // Still out of bounds
	}

	if (p_str.length() == 1) {
		// Optimize with single-char implementation.
		return span().find(p_str[0], p_from);
	}

	return span().find_sequence(p_str.span(), p_from);
}

int String::find(const char *p_str, int p_from) const {
	const int str_len = strlen(p_str);
	const int len = length();

	if (p_from < 0) {
		p_from = len - str_len + p_from + 1;
	}
	if (p_from < 0 || p_from > len - str_len || str_len == 0) {
		return -1; // Still out of bounds
	}

	if (str_len == 1) {
		return find_char(*p_str, p_from); // Optimize with single-char find.
	}

	return span().find_sequence(Span((const unsigned char *)p_str, str_len), p_from);
}

int String::find_char(char32_t p_char, int p_from) const {
	if (p_from < 0) {
		p_from = length() + p_from;
	}
	if (p_from < 0 || p_from >= length()) {
		return -1;
	}
	return span().find(p_char, p_from);
}

int String::findmk(const Vector<String> &p_keys, int p_from, int *r_key) const {
	if (p_from < 0) {
		return -1;
	}
	if (p_keys.is_empty()) {
		return -1;
	}

	//int str_len=p_str.length();
	const String *keys = &p_keys[0];
	int key_count = p_keys.size();
	int len = length();

	if (len == 0) {
		return -1; // won't find anything!
	}

	const char32_t *src = get_data();

	for (int i = p_from; i < len; i++) {
		for (int k = 0; k < key_count; k++) {
			const int str_len = keys[k].length();

			if (i + str_len > len) {
				continue; // Can't find this key here.
			}

			const char32_t *str = keys[k].get_data();
			if (are_spans_equal(src + i, str, str_len)) {
				if (r_key) {
					*r_key = k;
				}
				return i;
			}
		}
	}

	return -1;
}

int String::findn(const String &p_str, int p_from) const {
	const int str_len = p_str.length();
	const int len = length();

	if (p_from < 0) {
		p_from = len - str_len + p_from + 1;
	}
	if (p_from < 0 || p_from > len - str_len || p_str.is_empty()) {
		return -1; // Still out of bounds
	}

	const char32_t *src = get_data();
	const char32_t *str = p_str.get_data();

	for (int i = p_from; i <= (len - str_len); i++) {
		if (strings_equal_lower(src + i, str, str_len)) {
			return i;
		}
	}

	return -1;
}

int String::findn(const char *p_str, int p_from) const {
	const int str_len = strlen(p_str);
	const int len = length();

	if (p_from < 0) {
		p_from = len - str_len + p_from + 1;
	}
	if (p_from < 0 || p_from > len - str_len || str_len == 0) {
		return -1; // Still out of bounds
	}

	const char32_t *src = get_data();

	for (int i = p_from; i <= (len - str_len); i++) {
		if (strings_equal_lower(src + i, p_str, str_len)) {
			return i;
		}
	}

	return -1;
}

int String::rfind(const String &p_str, int p_from) const {
	const int str_len = p_str.length();
	const int len = length();

	if (p_from < 0) {
		p_from = len - str_len + p_from + 1;
	}
	if (p_from < 0 || p_from > len - str_len || p_str.is_empty()) {
		return -1; // Still out of bounds
	}

	if (p_str.length() == 1) {
		// Optimize with single-char implementation.
		return span().rfind(p_str[0], p_from);
	}

	return span().rfind_sequence(p_str.span(), p_from);
}

int String::rfind(const char *p_str, int p_from) const {
	const int str_len = strlen(p_str);
	const int len = length();

	if (p_from < 0) {
		p_from = len - str_len + p_from + 1;
	}
	if (p_from < 0 || p_from > len - str_len || str_len == 0) {
		return -1; // Still out of bounds
	}

	if (str_len == 1) {
		// Optimize with single-char implementation.
		return span().rfind(p_str[0], p_from);
	}

	return span().rfind_sequence(Span((const unsigned char *)p_str, str_len), p_from);
}

int String::rfind_char(char32_t p_char, int p_from) const {
	if (p_from < 0) {
		p_from = length() + p_from;
	}
	if (p_from < 0 || p_from >= length()) {
		return -1;
	}
	return span().rfind(p_char, p_from);
}

int String::rfindn(const String &p_str, int p_from) const {
	const int str_len = p_str.length();
	const int len = length();

	if (p_from < 0) {
		p_from = len - str_len + p_from + 1;
	}
	if (p_from < 0 || p_from > len - str_len || p_str.is_empty()) {
		return -1; // Still out of bounds
	}

	const char32_t *src = get_data();
	const char32_t *str = p_str.get_data();

	for (int i = p_from; i >= 0; i--) {
		if (strings_equal_lower(src + i, str, str_len)) {
			return i;
		}
	}

	return -1;
}

int String::rfindn(const char *p_str, int p_from) const {
	const int str_len = strlen(p_str);
	const int len = length();

	if (p_from < 0) {
		p_from = len - str_len + p_from + 1;
	}
	if (p_from < 0 || p_from > len - str_len || str_len == 0) {
		return -1; // Still out of bounds
	}

	const char32_t *src = get_data();

	for (int i = p_from; i >= 0; i--) {
		if (strings_equal_lower(src + i, p_str, str_len)) {
			return i;
		}
	}

	return -1;
}

bool String::ends_with(const String &p_string) const {
	const int l = p_string.length();
	if (l > length()) {
		return false;
	}
	if (l == 0) {
		return true;
	}

	return memcmp(ptr() + (length() - l), p_string.ptr(), l * sizeof(char32_t)) == 0;
}

bool String::ends_with(const char *p_string) const {
	if (!p_string) {
		return false;
	}

	int l = strlen(p_string);
	if (l > length()) {
		return false;
	}

	if (l == 0) {
		return true;
	}

	const char32_t *s = &operator[](length() - l);

	for (int i = 0; i < l; i++) {
		if (static_cast<char32_t>(p_string[i]) != s[i]) {
			return false;
		}
	}

	return true;
}

bool String::begins_with(const String &p_string) const {
	const int l = p_string.length();
	if (l > length()) {
		return false;
	}
	if (l == 0) {
		return true;
	}

	return memcmp(ptr(), p_string.ptr(), l * sizeof(char32_t)) == 0;
}

bool String::begins_with(const char *p_string) const {
	if (!p_string) {
		return false;
	}

	int l = length();
	if (l == 0) {
		return *p_string == 0;
	}

	const char32_t *str = &operator[](0);
	int i = 0;

	while (*p_string && i < l) {
		if ((char32_t)*p_string != str[i]) {
			return false;
		}
		i++;
		p_string++;
	}

	return *p_string == 0;
}

bool String::is_enclosed_in(const String &p_string) const {
	return begins_with(p_string) && ends_with(p_string);
}

bool String::is_subsequence_of(const String &p_string) const {
	return _base_is_subsequence_of(p_string, false);
}

bool String::is_subsequence_ofn(const String &p_string) const {
	return _base_is_subsequence_of(p_string, true);
}

bool String::is_quoted() const {
	return is_enclosed_in("\"") || is_enclosed_in("'");
}

bool String::is_lowercase() const {
	for (const char32_t *str = &operator[](0); *str; str++) {
		if (is_unicode_upper_case(*str)) {
			return false;
		}
	}
	return true;
}

int String::_count(const String &p_string, int p_from, int p_to, bool p_case_insensitive) const {
	if (p_string.is_empty()) {
		return 0;
	}
	int len = length();
	int slen = p_string.length();
	if (len < slen) {
		return 0;
	}
	String str;
	if (p_from >= 0 && p_to >= 0) {
		if (p_to == 0) {
			p_to = len;
		} else if (p_from >= p_to) {
			return 0;
		}
		if (p_from == 0 && p_to == len) {
			str = *this;
		} else {
			str = substr(p_from, p_to - p_from);
		}
	} else {
		return 0;
	}
	int c = 0;
	int idx = 0;
	while ((idx = p_case_insensitive ? str.findn(p_string, idx) : str.find(p_string, idx)) != -1) {
		// Skip the occurrence itself.
		idx += slen;
		++c;
	}
	return c;
}

int String::_count(const char *p_string, int p_from, int p_to, bool p_case_insensitive) const {
	int substring_length = strlen(p_string);
	if (substring_length == 0) {
		return 0;
	}
	const int source_length = length();

	if (source_length < substring_length) {
		return 0;
	}
	String str;
	int search_limit = p_to;
	if (p_from >= 0 && p_to >= 0) {
		if (p_to == 0) {
			search_limit = source_length;
		} else if (p_from >= p_to) {
			return 0;
		}
		if (p_from == 0 && search_limit == source_length) {
			str = *this;
		} else {
			str = substr(p_from, search_limit - p_from);
		}
	} else {
		return 0;
	}
	int c = 0;
	int idx = 0;
	while ((idx = p_case_insensitive ? str.findn(p_string, idx) : str.find(p_string, idx)) != -1) {
		// Skip the occurrence itself.
		idx += substring_length;
		++c;
	}
	return c;
}

int String::count(const String &p_string, int p_from, int p_to) const {
	return _count(p_string, p_from, p_to, false);
}

int String::count(const char *p_string, int p_from, int p_to) const {
	return _count(p_string, p_from, p_to, false);
}

int String::countn(const String &p_string, int p_from, int p_to) const {
	return _count(p_string, p_from, p_to, true);
}

int String::countn(const char *p_string, int p_from, int p_to) const {
	return _count(p_string, p_from, p_to, true);
}

bool String::_base_is_subsequence_of(const String &p_string, bool case_insensitive) const {
	int len = length();
	if (len == 0) {
		// Technically an empty string is subsequence of any string
		return true;
	}

	if (len > p_string.length()) {
		return false;
	}

	const char32_t *src = &operator[](0);
	const char32_t *tgt = &p_string[0];

	for (; *src && *tgt; tgt++) {
		bool match = false;
		if (case_insensitive) {
			char32_t srcc = _find_lower(*src);
			char32_t tgtc = _find_lower(*tgt);
			match = srcc == tgtc;
		} else {
			match = *src == *tgt;
		}
		if (match) {
			src++;
			if (!*src) {
				return true;
			}
		}
	}

	return false;
}

Vector<String> String::bigrams() const {
	int n_pairs = length() - 1;
	Vector<String> b;
	if (n_pairs <= 0) {
		return b;
	}
	b.resize_initialized(n_pairs);
	String *b_ptrw = b.ptrw();
	for (int i = 0; i < n_pairs; i++) {
		b_ptrw[i] = substr(i, 2);
	}
	return b;
}

// Similarity according to Sorensen-Dice coefficient
float String::similarity(const String &p_string) const {
	if (operator==(p_string)) {
		// Equal strings are totally similar
		return 1.0f;
	}
	if (length() < 2 || p_string.length() < 2) {
		// No way to calculate similarity without a single bigram
		return 0.0f;
	}

	const int src_size = length() - 1;
	const int tgt_size = p_string.length() - 1;

	const int sum = src_size + tgt_size;
	int inter = 0;
	for (int i = 0; i < src_size; i++) {
		const char32_t i0 = get(i);
		const char32_t i1 = get(i + 1);

		for (int j = 0; j < tgt_size; j++) {
			if (i0 == p_string.get(j) && i1 == p_string.get(j + 1)) {
				inter++;
				break;
			}
		}
	}

	return (2.0f * inter) / sum;
}

static bool _wildcard_match(const char32_t *p_pattern, const char32_t *p_string, bool p_case_sensitive) {
	switch (*p_pattern) {
		case '\0':
			return !*p_string;
		case '*':
			return _wildcard_match(p_pattern + 1, p_string, p_case_sensitive) || (*p_string && _wildcard_match(p_pattern, p_string + 1, p_case_sensitive));
		case '?':
			return *p_string && (*p_string != '.') && _wildcard_match(p_pattern + 1, p_string + 1, p_case_sensitive);
		default:

			return (p_case_sensitive ? (*p_string == *p_pattern) : (_find_upper(*p_string) == _find_upper(*p_pattern))) && _wildcard_match(p_pattern + 1, p_string + 1, p_case_sensitive);
	}
}

bool String::match(const String &p_wildcard) const {
	if (!p_wildcard.length() || !length()) {
		return false;
	}

	return _wildcard_match(p_wildcard.get_data(), get_data(), true);
}

bool String::matchn(const String &p_wildcard) const {
	if (!p_wildcard.length() || !length()) {
		return false;
	}
	return _wildcard_match(p_wildcard.get_data(), get_data(), false);
}

String String::format(const Variant &values, const String &placeholder) const {
	String new_string = *this;

	if (values.get_type() == Variant::ARRAY) {
		Array values_arr = values;

		for (int i = 0; i < values_arr.size(); i++) {
			if (values_arr[i].get_type() == Variant::ARRAY) { //Array in Array structure [["name","RobotGuy"],[0,"godot"],["strength",9000.91]]
				Array value_arr = values_arr[i];

				if (value_arr.size() == 2) {
					String key = value_arr[0];
					String val = value_arr[1];

					new_string = new_string.replace(placeholder.replace("_", key), val);
				} else {
					ERR_PRINT(vformat("Invalid format: the inner Array at index %d needs to contain only 2 elements, as a key-value pair.", i).ascii().get_data());
				}
			} else { //Array structure ["RobotGuy","Logis","rookie"]
				String val = values_arr[i];

				if (placeholder.contains_char('_')) {
					new_string = new_string.replace(placeholder.replace("_", String::num_int64(i)), val);
				} else {
					new_string = new_string.replace_first(placeholder, val);
				}
			}
		}
	} else if (values.get_type() == Variant::DICTIONARY) {
		Dictionary d = values;

		for (const KeyValue<Variant, Variant> &kv : d) {
			new_string = new_string.replace(placeholder.replace("_", kv.key), kv.value);
		}
	} else if (values.get_type() == Variant::OBJECT) {
		Object *obj = values.get_validated_object();
		ERR_FAIL_NULL_V(obj, new_string);

		List<PropertyInfo> props;
		obj->get_property_list(&props);

		for (const PropertyInfo &E : props) {
			new_string = new_string.replace(placeholder.replace("_", E.name), obj->get(E.name));
		}
	} else {
		ERR_PRINT(String("Invalid type: use Array, Dictionary or Object.").ascii().get_data());
	}

	return new_string;
}

static String _replace_common(const String &p_this, const String &p_key, const String &p_with, bool p_case_insensitive) {
	if (p_key.is_empty() || p_this.is_empty()) {
		return p_this;
	}

	const size_t key_length = p_key.length();

	int search_from = 0;
	int result = 0;

	LocalVector<int> found;

	while ((result = (p_case_insensitive ? p_this.findn(p_key, search_from) : p_this.find(p_key, search_from))) >= 0) {
		found.push_back(result);
		ERR_FAIL_COND_V_MSG((result + key_length) > INT32_MAX, p_this, "Key length too long");
		search_from = result + key_length;
	}

	if (found.is_empty()) {
		return p_this;
	}

	String new_string;

	const int with_length = p_with.length();
	const int old_length = p_this.length();

	new_string.resize_uninitialized(old_length + int(found.size()) * (with_length - key_length) + 1);

	char32_t *new_ptrw = new_string.ptrw();
	const char32_t *old_ptr = p_this.ptr();
	const char32_t *with_ptr = p_with.ptr();

	int last_pos = 0;

	for (const int &pos : found) {
		if (last_pos != pos) {
			memcpy(new_ptrw, old_ptr + last_pos, (pos - last_pos) * sizeof(char32_t));
			new_ptrw += (pos - last_pos);
		}
		if (with_length) {
			memcpy(new_ptrw, with_ptr, with_length * sizeof(char32_t));
			new_ptrw += with_length;
		}
		last_pos = pos + key_length;
	}

	if (last_pos != old_length) {
		memcpy(new_ptrw, old_ptr + last_pos, (old_length - last_pos) * sizeof(char32_t));
		new_ptrw += old_length - last_pos;
	}

	*new_ptrw = 0;

	return new_string;
}

static String _replace_common(const String &p_this, char const *p_key, char const *p_with, bool p_case_insensitive) {
	size_t key_length = strlen(p_key);

	if (key_length == 0 || p_this.is_empty()) {
		return p_this;
	}

	int search_from = 0;
	int result = 0;

	LocalVector<int> found;

	while ((result = (p_case_insensitive ? p_this.findn(p_key, search_from) : p_this.find(p_key, search_from))) >= 0) {
		found.push_back(result);
		ERR_FAIL_COND_V_MSG((result + key_length) > INT32_MAX, p_this, "Key length too long");
		search_from = result + key_length;
	}

	if (found.is_empty()) {
		return p_this;
	}

	String new_string;

	// Create string to speed up copying as we can't do `memcopy` between `char32_t` and `char`.
	const String with_string(p_with);
	const int with_length = with_string.length();
	const int old_length = p_this.length();

	new_string.resize_uninitialized(old_length + int(found.size()) * (with_length - key_length) + 1);

	char32_t *new_ptrw = new_string.ptrw();
	const char32_t *old_ptr = p_this.ptr();
	const char32_t *with_ptr = with_string.ptr();

	int last_pos = 0;

	for (const int &pos : found) {
		if (last_pos != pos) {
			memcpy(new_ptrw, old_ptr + last_pos, (pos - last_pos) * sizeof(char32_t));
			new_ptrw += (pos - last_pos);
		}
		if (with_length) {
			memcpy(new_ptrw, with_ptr, with_length * sizeof(char32_t));
			new_ptrw += with_length;
		}
		last_pos = pos + key_length;
	}

	if (last_pos != old_length) {
		memcpy(new_ptrw, old_ptr + last_pos, (old_length - last_pos) * sizeof(char32_t));
		new_ptrw += old_length - last_pos;
	}

	*new_ptrw = 0;

	return new_string;
}

String String::replace(const String &p_key, const String &p_with) const {
	return _replace_common(*this, p_key, p_with, false);
}

String String::replace(const char *p_key, const char *p_with) const {
	return _replace_common(*this, p_key, p_with, false);
}

String String::replace_first(const String &p_key, const String &p_with) const {
	int pos = find(p_key);
	if (pos >= 0) {
		const int old_length = length();
		const int key_length = p_key.length();
		const int with_length = p_with.length();

		String new_string;
		new_string.resize_uninitialized(old_length + (with_length - key_length) + 1);

		char32_t *new_ptrw = new_string.ptrw();
		const char32_t *old_ptr = ptr();
		const char32_t *with_ptr = p_with.ptr();

		if (pos > 0) {
			memcpy(new_ptrw, old_ptr, pos * sizeof(char32_t));
			new_ptrw += pos;
		}

		if (with_length) {
			memcpy(new_ptrw, with_ptr, with_length * sizeof(char32_t));
			new_ptrw += with_length;
		}
		pos += key_length;

		if (pos != old_length) {
			memcpy(new_ptrw, old_ptr + pos, (old_length - pos) * sizeof(char32_t));
			new_ptrw += (old_length - pos);
		}

		*new_ptrw = 0;

		return new_string;
	}

	return *this;
}

String String::replace_first(const char *p_key, const char *p_with) const {
	int pos = find(p_key);
	if (pos >= 0) {
		const int old_length = length();
		const int key_length = strlen(p_key);
		const int with_length = strlen(p_with);

		String new_string;
		new_string.resize_uninitialized(old_length + (with_length - key_length) + 1);

		char32_t *new_ptrw = new_string.ptrw();
		const char32_t *old_ptr = ptr();

		if (pos > 0) {
			memcpy(new_ptrw, old_ptr, pos * sizeof(char32_t));
			new_ptrw += pos;
		}

		for (int i = 0; i < with_length; ++i) {
			*new_ptrw++ = p_with[i];
		}
		pos += key_length;

		if (pos != old_length) {
			memcpy(new_ptrw, old_ptr + pos, (old_length - pos) * sizeof(char32_t));
			new_ptrw += (old_length - pos);
		}

		*new_ptrw = 0;

		return new_string;
	}

	return *this;
}

String String::replace_char(char32_t p_key, char32_t p_with) const {
	ERR_FAIL_COND_V_MSG(p_with == 0, *this, "`with` must not be the NUL character.");

	if (p_key == 0) {
		return *this;
	}

	int len = length();
	if (len == 0) {
		return *this;
	}

	int index = 0;
	const char32_t *old_ptr = ptr();
	for (; index < len; ++index) {
		if (old_ptr[index] == p_key) {
			break;
		}
	}

	// If no occurrence of `key` was found, return this.
	if (index == len) {
		return *this;
	}

	// If we found at least one occurrence of `key`, create new string.
	String new_string;
	new_string.resize_uninitialized(len + 1);
	char32_t *new_ptr = new_string.ptrw();

	// Copy part of input before `key`.
	memcpy(new_ptr, old_ptr, index * sizeof(char32_t));

	new_ptr[index] = p_with;

	// Copy or replace rest of input.
	for (++index; index < len; ++index) {
		if (old_ptr[index] == p_key) {
			new_ptr[index] = p_with;
		} else {
			new_ptr[index] = old_ptr[index];
		}
	}

	new_ptr[index] = _null;

	return new_string;
}

template <class T>
static String _replace_chars_common(const String &p_this, const T *p_keys, int p_keys_len, char32_t p_with) {
	ERR_FAIL_COND_V_MSG(p_with == 0, p_this, "`with` must not be the NUL character.");

	// Delegate if p_keys is a single element.
	if (p_keys_len == 1) {
		return p_this.replace_char(*p_keys, p_with);
	} else if (p_keys_len == 0) {
		return p_this;
	}

	int len = p_this.length();
	if (len == 0) {
		return p_this;
	}

	int index = 0;
	const char32_t *old_ptr = p_this.ptr();
	for (; index < len; ++index) {
		if (_contains_char(old_ptr[index], p_keys, p_keys_len)) {
			break;
		}
	}

	// If no occurrence of `keys` was found, return this.
	if (index == len) {
		return p_this;
	}

	// If we found at least one occurrence of `keys`, create new string.
	String new_string;
	new_string.resize_uninitialized(len + 1);
	char32_t *new_ptr = new_string.ptrw();

	// Copy part of input before `key`.
	memcpy(new_ptr, old_ptr, index * sizeof(char32_t));

	new_ptr[index] = p_with;

	// Copy or replace rest of input.
	for (++index; index < len; ++index) {
		const char32_t old_char = old_ptr[index];
		if (_contains_char(old_char, p_keys, p_keys_len)) {
			new_ptr[index] = p_with;
		} else {
			new_ptr[index] = old_char;
		}
	}

	new_ptr[index] = 0;

	return new_string;
}

String String::replace_chars(const String &p_keys, char32_t p_with) const {
	return _replace_chars_common(*this, p_keys.ptr(), p_keys.length(), p_with);
}

String String::replace_chars(const char *p_keys, char32_t p_with) const {
	return _replace_chars_common(*this, p_keys, strlen(p_keys), p_with);
}

String String::replacen(const String &p_key, const String &p_with) const {
	return _replace_common(*this, p_key, p_with, true);
}

String String::replacen(const char *p_key, const char *p_with) const {
	return _replace_common(*this, p_key, p_with, true);
}

String String::repeat(int p_count) const {
	ERR_FAIL_COND_V_MSG(p_count < 0, "", "Parameter count should be a positive number.");

	if (p_count == 0) {
		return "";
	}

	if (p_count == 1) {
		return *this;
	}

	int len = length();
	String new_string = *this;
	new_string.resize_uninitialized(p_count * len + 1);

	char32_t *dst = new_string.ptrw();
	int offset = 1;
	int stride = 1;
	while (offset < p_count) {
		memcpy(dst + offset * len, dst, stride * len * sizeof(char32_t));
		offset += stride;
		stride = MIN(stride * 2, p_count - offset);
	}
	dst[p_count * len] = _null;
	return new_string;
}

String String::reverse() const {
	int len = length();
	if (len <= 1) {
		return *this;
	}
	String new_string;
	new_string.resize_uninitialized(len + 1);

	const char32_t *src = ptr();
	char32_t *dst = new_string.ptrw();
	for (int i = 0; i < len; i++) {
		dst[i] = src[len - i - 1];
	}
	dst[len] = _null;
	return new_string;
}

String String::left(int p_len) const {
	if (p_len < 0) {
		p_len = length() + p_len;
	}

	if (p_len <= 0) {
		return "";
	}

	if (p_len >= length()) {
		return *this;
	}

	String s;
	s.append_utf32_unchecked(Span(ptr(), p_len));
	return s;
}

String String::right(int p_len) const {
	if (p_len < 0) {
		p_len = length() + p_len;
	}

	if (p_len <= 0) {
		return "";
	}

	if (p_len >= length()) {
		return *this;
	}

	String s;
	s.append_utf32_unchecked(Span(ptr() + length() - p_len, p_len));
	return s;
}

char32_t String::unicode_at(int p_idx) const {
	ERR_FAIL_INDEX_V(p_idx, length(), 0);
	return operator[](p_idx);
}

String String::indent(const String &p_prefix) const {
	String new_string;
	int line_start = 0;

	for (int i = 0; i < length(); i++) {
		const char32_t c = operator[](i);
		if (c == '\n') {
			if (i == line_start) {
				new_string += c; // Leave empty lines empty.
			} else {
				new_string += p_prefix + substr(line_start, i - line_start + 1);
			}
			line_start = i + 1;
		}
	}
	if (line_start != length()) {
		new_string += p_prefix + substr(line_start);
	}
	return new_string;
}

String String::dedent() const {
	String new_string;
	String indent;
	bool has_indent = false;
	bool has_text = false;
	int line_start = 0;
	int indent_stop = -1;

	for (int i = 0; i < length(); i++) {
		char32_t c = operator[](i);
		if (c == '\n') {
			if (has_text) {
				new_string += substr(indent_stop, i - indent_stop);
			}
			new_string += "\n";
			has_text = false;
			line_start = i + 1;
			indent_stop = -1;
		} else if (!has_text) {
			if (c > 32) {
				has_text = true;
				if (!has_indent) {
					has_indent = true;
					indent = substr(line_start, i - line_start);
					indent_stop = i;
				}
			}
			if (has_indent && indent_stop < 0) {
				int j = i - line_start;
				if (j >= indent.length() || c != indent[j]) {
					indent_stop = i;
				}
			}
		}
	}

	if (has_text) {
		new_string += substr(indent_stop, length() - indent_stop);
	}

	return new_string;
}

String String::strip_edges(bool left, bool right) const {
	int len = length();
	int beg = 0, end = len;

	if (left) {
		for (int i = 0; i < len; i++) {
			if (operator[](i) <= 32) {
				beg++;
			} else {
				break;
			}
		}
	}

	if (right) {
		for (int i = len - 1; i >= 0; i--) {
			if (operator[](i) <= 32) {
				end--;
			} else {
				break;
			}
		}
	}

	if (beg == 0 && end == len) {
		return *this;
	}

	return substr(beg, end - beg);
}

String String::strip_escapes() const {
	String new_string;
	for (int i = 0; i < length(); i++) {
		// Escape characters on first page of the ASCII table, before 32 (Space).
		if (operator[](i) < 32) {
			continue;
		}
		new_string += operator[](i);
	}

	return new_string;
}

String String::lstrip(const String &p_chars) const {
	int len = length();
	int beg;

	for (beg = 0; beg < len; beg++) {
		if (p_chars.find_char(get(beg)) == -1) {
			break;
		}
	}

	if (beg == 0) {
		return *this;
	}

	return substr(beg, len - beg);
}

String String::rstrip(const String &p_chars) const {
	int len = length();
	int end;

	for (end = len - 1; end >= 0; end--) {
		if (p_chars.find_char(get(end)) == -1) {
			break;
		}
	}

	if (end == len - 1) {
		return *this;
	}

	return substr(0, end + 1);
}

bool String::is_network_share_path() const {
	return begins_with("//") || begins_with("\\\\");
}

String String::simplify_path() const {
	String s = *this;
	String drive;

	// Check if we have a special path (like res://) or a protocol identifier.
	int p = s.find("://");
	bool found = false;
	if (p > 0) {
		bool only_chars = true;
		for (int i = 0; i < p; i++) {
			if (!is_ascii_alphanumeric_char(s[i])) {
				only_chars = false;
				break;
			}
		}
		if (only_chars) {
			found = true;
			drive = s.substr(0, p + 3);
			s = s.substr(p + 3);
		}
	}
	if (!found) {
		if (is_network_share_path()) {
			// Network path, beginning with // or \\.
			drive = s.substr(0, 2);
			s = s.substr(2);
		} else if (s.begins_with("/") || s.begins_with("\\")) {
			// Absolute path.
			drive = s.substr(0, 1);
			s = s.substr(1);
		} else {
			// Windows-style drive path, like C:/ or C:\.
			p = s.find(":/");
			if (p == -1) {
				p = s.find(":\\");
			}
			if (p != -1 && p < s.find_char('/')) {
				drive = s.substr(0, p + 2);
				s = s.substr(p + 2);
			}
		}
	}

	s = s.replace_char('\\', '/');
	while (true) { // in case of using 2 or more slash
		String compare = s.replace("//", "/");
		if (s == compare) {
			break;
		} else {
			s = compare;
		}
	}
	Vector<String> dirs = s.split("/", false);
	bool absolute_path = is_absolute_path();

	absolute_path = absolute_path && !begins_with("res://"); // FIXME: Some code (GLTF importer) rely on accessing files up from `res://`, this probably should be disabled in the future.

	for (int i = 0; i < dirs.size(); i++) {
		String d = dirs[i];
		if (d == ".") {
			dirs.remove_at(i);
			i--;
		} else if (d == "..") {
			if (i != 0 && dirs[i - 1] != "..") {
				dirs.remove_at(i);
				dirs.remove_at(i - 1);
				i -= 2;
			} else if (absolute_path && i == 0) {
				dirs.remove_at(i);
				i--;
			}
		}
	}

	s = "";

	for (int i = 0; i < dirs.size(); i++) {
		if (i > 0) {
			s += "/";
		}
		s += dirs[i];
	}

	return drive + s;
}

static int _humanize_digits(int p_num) {
	if (p_num < 100) {
		return 2;
	} else if (p_num < 1024) {
		return 1;
	} else {
		return 0;
	}
}

String String::humanize_size(uint64_t p_size) {
	int magnitude = 0;
	uint64_t _div = 1;
	while (p_size > _div * 1024 && magnitude < 6) {
		_div *= 1024;
		magnitude++;
	}

	if (magnitude == 0) {
		return String::num_uint64(p_size) + " " + RTR("B");
	} else {
		String suffix;
		switch (magnitude) {
			case 1:
				suffix = RTR("KiB");
				break;
			case 2:
				suffix = RTR("MiB");
				break;
			case 3:
				suffix = RTR("GiB");
				break;
			case 4:
				suffix = RTR("TiB");
				break;
			case 5:
				suffix = RTR("PiB");
				break;
			case 6:
				suffix = RTR("EiB");
				break;
		}

		const double divisor = _div;
		const int digits = _humanize_digits(p_size / _div);
		return String::num(p_size / divisor).pad_decimals(digits) + " " + suffix;
	}
}

bool String::is_absolute_path() const {
	if (length() > 1) {
		return (operator[](0) == '/' || operator[](0) == '\\' || find(":/") != -1 || find(":\\") != -1);
	} else if ((length()) == 1) {
		return (operator[](0) == '/' || operator[](0) == '\\');
	} else {
		return false;
	}
}

String String::validate_ascii_identifier() const {
	if (is_empty()) {
		return "_"; // Empty string is not a valid identifier.
	}

	String result;
	if (is_digit(operator[](0))) {
		result = "_" + *this;
	} else {
		result = *this;
	}

	int len = result.length();
	char32_t *buffer = result.ptrw();
	for (int i = 0; i < len; i++) {
		if (!is_ascii_identifier_char(buffer[i])) {
			buffer[i] = '_';
		}
	}

	return result;
}

String String::validate_unicode_identifier() const {
	if (is_empty()) {
		return "_"; // Empty string is not a valid identifier.
	}

	String result;
	if (is_unicode_identifier_start(operator[](0))) {
		result = *this;
	} else {
		result = "_" + *this;
	}

	int len = result.length();
	char32_t *buffer = result.ptrw();
	for (int i = 0; i < len; i++) {
		if (!is_unicode_identifier_continue(buffer[i])) {
			buffer[i] = '_';
		}
	}

	return result;
}

bool String::is_valid_ascii_identifier() const {
	int len = length();

	if (len == 0) {
		return false;
	}

	if (is_digit(operator[](0))) {
		return false;
	}

	const char32_t *str = &operator[](0);

	for (int i = 0; i < len; i++) {
		if (!is_ascii_identifier_char(str[i])) {
			return false;
		}
	}

	return true;
}

bool String::is_valid_unicode_identifier() const {
	const char32_t *str = ptr();
	int len = length();

	if (len == 0) {
		return false; // Empty string.
	}

	if (!is_unicode_identifier_start(str[0])) {
		return false;
	}

	for (int i = 1; i < len; i++) {
		if (!is_unicode_identifier_continue(str[i])) {
			return false;
		}
	}
	return true;
}

bool String::is_valid_string() const {
	int l = length();
	const char32_t *src = get_data();
	bool valid = true;
	for (int i = 0; i < l; i++) {
		valid = valid && (src[i] < 0xd800 || (src[i] > 0xdfff && src[i] <= 0x10ffff));
	}
	return valid;
}

String String::uri_encode() const {
	const CharString temp = utf8();
	String res;

	for (int i = 0; i < temp.length(); ++i) {
		uint8_t ord = uint8_t(temp[i]);
		if (ord == '.' || ord == '-' || ord == '~' || is_ascii_identifier_char(ord)) {
			res += ord;
		} else {
			char p[4] = { '%', 0, 0, 0 };
			p[1] = hex_char_table_upper[ord >> 4];
			p[2] = hex_char_table_upper[ord & 0xF];
			res += p;
		}
	}
	return res;
}

String String::uri_decode() const {
	CharString src = utf8();
	CharString res;
	for (int i = 0; i < src.length(); ++i) {
		if (src[i] == '%' && i + 2 < src.length()) {
			char ord1 = src[i + 1];
			if (is_digit(ord1) || is_ascii_upper_case(ord1)) {
				char ord2 = src[i + 2];
				if (is_digit(ord2) || is_ascii_upper_case(ord2)) {
					char bytes[3] = { (char)ord1, (char)ord2, 0 };
					res += (char)strtol(bytes, nullptr, 16);
					i += 2;
				}
			} else {
				res += src[i];
			}
		} else if (src[i] == '+') {
			res += ' ';
		} else {
			res += src[i];
		}
	}
	return String::utf8(res);
}

String String::uri_file_decode() const {
	CharString src = utf8();
	CharString res;
	for (int i = 0; i < src.length(); ++i) {
		if (src[i] == '%' && i + 2 < src.length()) {
			char ord1 = src[i + 1];
			if (is_digit(ord1) || is_ascii_upper_case(ord1)) {
				char ord2 = src[i + 2];
				if (is_digit(ord2) || is_ascii_upper_case(ord2)) {
					char bytes[3] = { (char)ord1, (char)ord2, 0 };
					res += (char)strtol(bytes, nullptr, 16);
					i += 2;
				}
			} else {
				res += src[i];
			}
		} else {
			res += src[i];
		}
	}
	return String::utf8(res);
}

String String::c_unescape() const {
	String escaped = *this;
	escaped = escaped.replace("\\a", "\a");
	escaped = escaped.replace("\\b", "\b");
	escaped = escaped.replace("\\f", "\f");
	escaped = escaped.replace("\\n", "\n");
	escaped = escaped.replace("\\r", "\r");
	escaped = escaped.replace("\\t", "\t");
	escaped = escaped.replace("\\v", "\v");
	escaped = escaped.replace("\\'", "\'");
	escaped = escaped.replace("\\\"", "\"");
	escaped = escaped.replace("\\\\", "\\");

	return escaped;
}

String String::c_escape() const {
	String escaped = *this;
	escaped = escaped.replace("\\", "\\\\");
	escaped = escaped.replace("\a", "\\a");
	escaped = escaped.replace("\b", "\\b");
	escaped = escaped.replace("\f", "\\f");
	escaped = escaped.replace("\n", "\\n");
	escaped = escaped.replace("\r", "\\r");
	escaped = escaped.replace("\t", "\\t");
	escaped = escaped.replace("\v", "\\v");
	escaped = escaped.replace("\'", "\\'");
	escaped = escaped.replace("\"", "\\\"");

	return escaped;
}

String String::c_escape_multiline() const {
	String escaped = *this;
	escaped = escaped.replace("\\", "\\\\");
	escaped = escaped.replace("\"", "\\\"");

	return escaped;
}

String String::json_escape() const {
	String escaped = *this;
	escaped = escaped.replace("\\", "\\\\");
	escaped = escaped.replace("\b", "\\b");
	escaped = escaped.replace("\f", "\\f");
	escaped = escaped.replace("\n", "\\n");
	escaped = escaped.replace("\r", "\\r");
	escaped = escaped.replace("\t", "\\t");
	escaped = escaped.replace("\v", "\\v");
	escaped = escaped.replace("\"", "\\\"");

	return escaped;
}

String String::xml_escape(bool p_escape_quotes) const {
	String str = *this;
	str = str.replace("&", "&amp;");
	str = str.replace("<", "&lt;");
	str = str.replace(">", "&gt;");
	if (p_escape_quotes) {
		str = str.replace("'", "&apos;");
		str = str.replace("\"", "&quot;");
	}
	/*
for (int i=1;i<32;i++) {
	char chr[2]={i,0};
	str=str.replace(chr,"&#"+String::num(i)+";");
}*/
	return str;
}

static _FORCE_INLINE_ int _xml_unescape(const char32_t *p_src, int p_src_len, char32_t *p_dst) {
	int len = 0;
	while (p_src_len) {
		if (*p_src == '&') {
			int eat = 0;

			if (p_src_len >= 4 && p_src[1] == '#') {
				char32_t c = 0;
				bool overflow = false;
				if (p_src[2] == 'x') {
					// Hex entity &#x<num>;
					for (int i = 3; i < p_src_len; i++) {
						eat = i + 1;
						char32_t ct = p_src[i];
						if (ct == ';') {
							break;
						} else if (is_digit(ct)) {
							ct = ct - '0';
						} else if (ct >= 'a' && ct <= 'f') {
							ct = (ct - 'a') + 10;
						} else if (ct >= 'A' && ct <= 'F') {
							ct = (ct - 'A') + 10;
						} else {
							break;
						}
						if (c > (UINT32_MAX >> 4)) {
							overflow = true;
							break;
						}
						c <<= 4;
						c |= ct;
					}
				} else {
					// Decimal entity &#<num>;
					for (int i = 2; i < p_src_len; i++) {
						eat = i + 1;
						char32_t ct = p_src[i];
						if (ct == ';' || !is_digit(ct)) {
							break;
						}
					}
					if (p_src[eat - 1] == ';') {
						int64_t val = String::to_int(p_src + 2, eat - 3);
						if (val > 0 && val <= UINT32_MAX) {
							c = (char32_t)val;
						} else {
							overflow = true;
						}
					}
				}

				// Value must be non-zero, in the range of char32_t,
				// actually end with ';'. If invalid, leave the entity as-is
				if (c == '\0' || overflow || p_src[eat - 1] != ';') {
					eat = 1;
					c = *p_src;
				}
				if (p_dst) {
					*p_dst = c;
				}

			} else if (p_src_len >= 4 && p_src[1] == 'g' && p_src[2] == 't' && p_src[3] == ';') {
				if (p_dst) {
					*p_dst = '>';
				}
				eat = 4;
			} else if (p_src_len >= 4 && p_src[1] == 'l' && p_src[2] == 't' && p_src[3] == ';') {
				if (p_dst) {
					*p_dst = '<';
				}
				eat = 4;
			} else if (p_src_len >= 5 && p_src[1] == 'a' && p_src[2] == 'm' && p_src[3] == 'p' && p_src[4] == ';') {
				if (p_dst) {
					*p_dst = '&';
				}
				eat = 5;
			} else if (p_src_len >= 6 && p_src[1] == 'q' && p_src[2] == 'u' && p_src[3] == 'o' && p_src[4] == 't' && p_src[5] == ';') {
				if (p_dst) {
					*p_dst = '"';
				}
				eat = 6;
			} else if (p_src_len >= 6 && p_src[1] == 'a' && p_src[2] == 'p' && p_src[3] == 'o' && p_src[4] == 's' && p_src[5] == ';') {
				if (p_dst) {
					*p_dst = '\'';
				}
				eat = 6;
			} else {
				if (p_dst) {
					*p_dst = *p_src;
				}
				eat = 1;
			}

			if (p_dst) {
				p_dst++;
			}

			len++;
			p_src += eat;
			p_src_len -= eat;
		} else {
			if (p_dst) {
				*p_dst = *p_src;
				p_dst++;
			}
			len++;
			p_src++;
			p_src_len--;
		}
	}

	return len;
}

String String::xml_unescape() const {
	String str;
	int l = length();
	int len = _xml_unescape(get_data(), l, nullptr);
	if (len == 0) {
		return String();
	}
	str.resize_uninitialized(len + 1);
	char32_t *str_ptrw = str.ptrw();
	_xml_unescape(get_data(), l, str_ptrw);
	str_ptrw[len] = 0;
	return str;
}

String String::pad_decimals(int p_digits) const {
	String s = *this;
	int c = s.find_char('.');

	if (c == -1) {
		if (p_digits <= 0) {
			return s;
		}
		s += ".";
		c = s.length() - 1;
	} else {
		if (p_digits <= 0) {
			return s.substr(0, c);
		}
	}

	if (s.length() - (c + 1) > p_digits) {
		return s.substr(0, c + p_digits + 1);
	} else {
		int zeros_to_add = p_digits - s.length() + (c + 1);
		return s + String("0").repeat(zeros_to_add);
	}
}

String String::pad_zeros(int p_digits) const {
	String s = *this;
	int end = s.find_char('.');

	if (end == -1) {
		end = s.length();
	}

	if (end == 0) {
		return s;
	}

	int begin = 0;

	while (begin < end && !is_digit(s[begin])) {
		begin++;
	}

	int zeros_to_add = p_digits - (end - begin);

	if (zeros_to_add <= 0) {
		return s;
	} else {
		return s.insert(begin, String("0").repeat(zeros_to_add));
	}
}

String String::trim_prefix(const String &p_prefix) const {
	String s = *this;
	if (s.begins_with(p_prefix)) {
		return s.substr(p_prefix.length());
	}
	return s;
}

String String::trim_prefix(const char *p_prefix) const {
	String s = *this;
	if (s.begins_with(p_prefix)) {
		int prefix_length = strlen(p_prefix);
		return s.substr(prefix_length);
	}
	return s;
}

String String::trim_suffix(const String &p_suffix) const {
	String s = *this;
	if (s.ends_with(p_suffix)) {
		return s.substr(0, s.length() - p_suffix.length());
	}
	return s;
}

String String::trim_suffix(const char *p_suffix) const {
	String s = *this;
	if (s.ends_with(p_suffix)) {
		return s.substr(0, s.length() - strlen(p_suffix));
	}
	return s;
}

bool String::is_valid_int() const {
	int len = length();

	if (len == 0) {
		return false;
	}

	int from = 0;
	if (len != 1 && (operator[](0) == '+' || operator[](0) == '-')) {
		from++;
	}

	for (int i = from; i < len; i++) {
		if (!is_digit(operator[](i))) {
			return false; // no start with number plz
		}
	}

	return true;
}

bool String::is_valid_hex_number(bool p_with_prefix) const {
	int len = length();

	if (len == 0) {
		return false;
	}

	int from = 0;
	if (len != 1 && (operator[](0) == '+' || operator[](0) == '-')) {
		from++;
	}

	if (p_with_prefix) {
		if (len < 3) {
			return false;
		}
		if (operator[](from) != '0' || operator[](from + 1) != 'x') {
			return false;
		}
		from += 2;
	}

	if (from == len) {
		return false;
	}

	for (int i = from; i < len; i++) {
		char32_t c = operator[](i);
		if (is_hex_digit(c)) {
			continue;
		}
		return false;
	}

	return true;
}

bool String::is_valid_float() const {
	int len = length();

	if (len == 0) {
		return false;
	}

	int from = 0;
	if (operator[](0) == '+' || operator[](0) == '-') {
		from++;
	}

	bool exponent_found = false;
	bool period_found = false;
	bool sign_found = false;
	bool exponent_values_found = false;
	bool numbers_found = false;

	for (int i = from; i < len; i++) {
		const char32_t c = operator[](i);
		if (is_digit(c)) {
			if (exponent_found) {
				exponent_values_found = true;
			} else {
				numbers_found = true;
			}
		} else if (numbers_found && !exponent_found && (c == 'e' || c == 'E')) {
			exponent_found = true;
		} else if (!period_found && !exponent_found && c == '.') {
			period_found = true;
		} else if ((c == '-' || c == '+') && exponent_found && !exponent_values_found && !sign_found) {
			sign_found = true;
		} else {
			return false; // no start with number plz
		}
	}

	return numbers_found;
}

String String::path_to_file(const String &p_path) const {
	// Don't get base dir for src, this is expected to be a dir already.
	String src = replace_char('\\', '/');
	String dst = p_path.replace_char('\\', '/').get_base_dir();
	String rel = src.path_to(dst);
	if (rel == dst) { // failed
		return p_path;
	} else {
		return rel + p_path.get_file();
	}
}

String String::path_to(const String &p_path) const {
	String src = replace_char('\\', '/');
	String dst = p_path.replace_char('\\', '/');
	if (!src.ends_with("/")) {
		src += "/";
	}
	if (!dst.ends_with("/")) {
		dst += "/";
	}

	if (src.begins_with("res://") && dst.begins_with("res://")) {
		src = src.replace("res://", "/");
		dst = dst.replace("res://", "/");

	} else if (src.begins_with("user://") && dst.begins_with("user://")) {
		src = src.replace("user://", "/");
		dst = dst.replace("user://", "/");

	} else if (src.begins_with("/") && dst.begins_with("/")) {
		//nothing
	} else {
		//dos style
		String src_begin = src.get_slicec('/', 0);
		String dst_begin = dst.get_slicec('/', 0);

		if (src_begin != dst_begin) {
			return p_path; //impossible to do this
		}

		src = src.substr(src_begin.length());
		dst = dst.substr(dst_begin.length());
	}

	//remove leading and trailing slash and split
	Vector<String> src_dirs = src.substr(1, src.length() - 2).split("/");
	Vector<String> dst_dirs = dst.substr(1, dst.length() - 2).split("/");

	//find common parent
	int common_parent = 0;

	while (true) {
		if (src_dirs.size() == common_parent) {
			break;
		}
		if (dst_dirs.size() == common_parent) {
			break;
		}
		if (src_dirs[common_parent] != dst_dirs[common_parent]) {
			break;
		}
		common_parent++;
	}

	common_parent--;

	int dirs_to_backtrack = (src_dirs.size() - 1) - common_parent;
	String dir = String("../").repeat(dirs_to_backtrack);

	for (int i = common_parent + 1; i < dst_dirs.size(); i++) {
		dir += dst_dirs[i] + "/";
	}

	if (dir.length() == 0) {
		dir = "./";
	}
	return dir;
}

bool String::is_valid_html_color() const {
	return Color::html_is_valid(*this);
}

// Changes made to the set of invalid filename characters must also be reflected in the String documentation for is_valid_filename.
static const char *invalid_filename_characters[] = { ":", "/", "\\", "?", "*", "\"", "|", "%", "<", ">" };

bool String::is_valid_filename() const {
	String stripped = strip_edges();
	if (*this != stripped) {
		return false;
	}

	if (stripped.is_empty()) {
		return false;
	}

	for (const char *ch : invalid_filename_characters) {
		if (contains(ch)) {
			return false;
		}
	}
	return true;
}

String String::validate_filename() const {
	String name = strip_edges();
	for (const char *ch : invalid_filename_characters) {
		name = name.replace(ch, "_");
	}
	return name;
}

bool String::is_valid_ip_address() const {
	if (find_char(':') >= 0) {
		Vector<String> ip = split(":");
		for (int i = 0; i < ip.size(); i++) {
			const String &n = ip[i];
			if (n.is_empty()) {
				continue;
			}
			if (n.is_valid_hex_number(false)) {
				int64_t nint = n.hex_to_int();
				if (nint < 0 || nint > 0xffff) {
					return false;
				}
				continue;
			}
			if (!n.is_valid_ip_address()) {
				return false;
			}
		}

	} else {
		Vector<String> ip = split(".");
		if (ip.size() != 4) {
			return false;
		}
		for (int i = 0; i < ip.size(); i++) {
			const String &n = ip[i];
			if (!n.is_valid_int()) {
				return false;
			}
			int val = n.to_int();
			if (val < 0 || val > 255) {
				return false;
			}
		}
	}

	return true;
}

bool String::is_resource_file() const {
	return begins_with("res://") && find("::") == -1;
}

bool String::is_relative_path() const {
	return !is_absolute_path();
}

String String::get_base_dir() const {
	int end = 0;

	// URL scheme style base.
	int basepos = find("://");
	if (basepos != -1) {
		end = basepos + 3;
	}

	// Windows top level directory base.
	if (end == 0) {
		basepos = find(":/");
		if (basepos == -1) {
			basepos = find(":\\");
		}
		if (basepos != -1) {
			end = basepos + 2;
		}
	}

	// Windows UNC network share path.
	if (end == 0) {
		if (is_network_share_path()) {
			basepos = find_char('/', 2);
			if (basepos == -1) {
				basepos = find_char('\\', 2);
			}
			int servpos = find_char('/', basepos + 1);
			if (servpos == -1) {
				servpos = find_char('\\', basepos + 1);
			}
			if (servpos != -1) {
				end = servpos + 1;
			}
		}
	}

	// Unix root directory base.
	if (end == 0) {
		if (begins_with("/")) {
			end = 1;
		}
	}

	String rs;
	String base;
	if (end != 0) {
		rs = substr(end, length());
		base = substr(0, end);
	} else {
		rs = *this;
	}

	int sep = MAX(rs.rfind_char('/'), rs.rfind_char('\\'));
	if (sep == -1) {
		return base;
	}

	return base + rs.substr(0, sep);
}

String String::get_file() const {
	int sep = MAX(rfind_char('/'), rfind_char('\\'));
	if (sep == -1) {
		return *this;
	}

	return substr(sep + 1, length());
}

String String::get_extension() const {
	int pos = rfind_char('.');
	if (pos < 0 || pos < MAX(rfind_char('/'), rfind_char('\\'))) {
		return "";
	}

	return substr(pos + 1, length());
}

String String::path_join(const String &p_file) const {
	if (is_empty()) {
		return p_file;
	}
	if (operator[](length() - 1) == '/' || (p_file.size() > 0 && p_file.operator[](0) == '/')) {
		return *this + p_file;
	}
	return *this + "/" + p_file;
}

String String::property_name_encode() const {
	// Escape and quote strings with extended ASCII or further Unicode characters
	// as well as '"', '=' or ' ' (32)
	const char32_t *cstr = get_data();
	for (int i = 0; cstr[i]; i++) {
		if (cstr[i] == '=' || cstr[i] == '"' || cstr[i] == ';' || cstr[i] == '[' || cstr[i] == ']' || cstr[i] < 33 || cstr[i] > 126) {
			return "\"" + c_escape_multiline() + "\"";
		}
	}
	// Keep as is
	return *this;
}

// Changes made to the set of invalid characters must also be reflected in the String documentation.

static const char32_t invalid_node_name_characters[] = { '.', ':', '@', '/', '\"', UNIQUE_NODE_PREFIX[0], 0 };

String String::get_invalid_node_name_characters(bool p_allow_internal) {
	// Do not use this function for critical validation.
	String r;
	const char32_t *c = invalid_node_name_characters;
	while (*c) {
		if (p_allow_internal && *c == '@') {
			c++;
			continue;
		}

		if (c != invalid_node_name_characters) {
			r += " ";
		}
		r += String::chr(*c);
		c++;
	}
	return r;
}

String String::validate_node_name() const {
	// This is a critical validation in node addition, so it must be optimized.
	const char32_t *cn = ptr();
	if (cn == nullptr) {
		return String();
	}
	bool valid = true;
	uint32_t idx = 0;
	while (cn[idx]) {
		const char32_t *c = invalid_node_name_characters;
		while (*c) {
			if (cn[idx] == *c) {
				valid = false;
				break;
			}
			c++;
		}
		if (!valid) {
			break;
		}
		idx++;
	}

	if (valid) {
		return *this;
	}

	String validated = *this;
	char32_t *nn = validated.ptrw();
	while (nn[idx]) {
		const char32_t *c = invalid_node_name_characters;
		while (*c) {
			if (nn[idx] == *c) {
				nn[idx] = '_';
				break;
			}
			c++;
		}
		idx++;
	}

	return validated;
}

String String::get_basename() const {
	int pos = rfind_char('.');
	if (pos < 0 || pos < MAX(rfind_char('/'), rfind_char('\\'))) {
		return *this;
	}

	return substr(0, pos);
}

String itos(int64_t p_val) {
	return String::num_int64(p_val);
}

String uitos(uint64_t p_val) {
	return String::num_uint64(p_val);
}

String rtos(double p_val) {
	return String::num(p_val);
}

String rtoss(double p_val) {
	return String::num_scientific(p_val);
}

// Right-pad with a character.
String String::rpad(int min_length, const String &character) const {
	String s = *this;
	int padding = min_length - s.length();
	if (padding > 0) {
		s += character.repeat(padding);
	}
	return s;
}

// Left-pad with a character.
String String::lpad(int min_length, const String &character) const {
	String s = *this;
	int padding = min_length - s.length();
	if (padding > 0) {
		s = character.repeat(padding) + s;
	}
	return s;
}

// sprintf is implemented in GDScript via:
//   "fish %s pie" % "frog"
//   "fish %s %d pie" % ["frog", 12]
// In case of an error, the string returned is the error description and "error" is true.
String String::sprintf(const Span<Variant> &values, bool *error) const {
	static const String ZERO("0");
	static const String SPACE(" ");
	static const String MINUS("-");
	static const String PLUS("+");

	String formatted;
	char32_t *self = (char32_t *)get_data();
	bool in_format = false;
	uint64_t value_index = 0;
	int min_chars = 0;
	int min_decimals = 0;
	bool in_decimals = false;
	bool pad_with_zeros = false;
	bool left_justified = false;
	bool show_sign = false;
	bool as_unsigned = false;

	if (error) {
		*error = true;
	}

	for (; *self; self++) {
		const char32_t c = *self;

		if (in_format) { // We have % - let's see what else we get.
			switch (c) {
				case '%': { // Replace %% with %
					formatted += c;
					in_format = false;
					break;
				}
				case 'd': // Integer (signed)
				case 'o': // Octal
				case 'x': // Hexadecimal (lowercase)
				case 'X': { // Hexadecimal (uppercase)
					if (value_index >= values.size()) {
						return "not enough arguments for format string";
					}

					if (!values[value_index].is_num()) {
						return "a number is required";
					}

					int64_t value = values[value_index];
					int base = 16;
					bool capitalize = false;
					switch (c) {
						case 'd':
							base = 10;
							break;
						case 'o':
							base = 8;
							break;
						case 'x':
							break;
						case 'X':
							capitalize = true;
							break;
					}
					// Get basic number.
					String str;
					if (!as_unsigned) {
						if (value == INT64_MIN) { // INT64_MIN can't be represented as positive value.
							str = String::num_int64(value, base, capitalize).trim_prefix("-");
						} else {
							str = String::num_int64(Math::abs(value), base, capitalize);
						}
					} else {
						uint64_t uvalue = *((uint64_t *)&value);
						// In unsigned hex, if the value fits in 32 bits, trim it down to that.
						if (base == 16 && value < 0 && value >= INT32_MIN) {
							uvalue &= 0xffffffff;
						}
						str = String::num_uint64(uvalue, base, capitalize);
					}
					int number_len = str.length();

					bool negative = value < 0 && !as_unsigned;

					// Padding.
					int pad_chars_count = (negative || show_sign) ? min_chars - 1 : min_chars;
					const String &pad_char = pad_with_zeros ? ZERO : SPACE;
					if (left_justified) {
						str = str.rpad(pad_chars_count, pad_char);
					} else {
						str = str.lpad(pad_chars_count, pad_char);
					}

					// Sign.
					if (show_sign || negative) {
						const String &sign_char = negative ? MINUS : PLUS;
						if (left_justified) {
							str = str.insert(0, sign_char);
						} else {
							str = str.insert(pad_with_zeros ? 0 : str.length() - number_len, sign_char);
						}
					}

					formatted += str;
					++value_index;
					in_format = false;

					break;
				}
				case 'f': { // Float
					if (value_index >= values.size()) {
						return "not enough arguments for format string";
					}

					if (!values[value_index].is_num()) {
						return "a number is required";
					}

					double value = values[value_index];
					bool is_negative = std::signbit(value);
					String str = String::num(Math::abs(value), min_decimals);
					const bool is_finite = Math::is_finite(value);

					// Pad decimals out.
					if (is_finite) {
						str = str.pad_decimals(min_decimals);
					}

					int initial_len = str.length();

					// Padding. Leave room for sign later if required.
					int pad_chars_count = (is_negative || show_sign) ? min_chars - 1 : min_chars;
					const String &pad_char = (pad_with_zeros && is_finite) ? ZERO : SPACE; // Never pad NaN or inf with zeros
					if (left_justified) {
						str = str.rpad(pad_chars_count, pad_char);
					} else {
						str = str.lpad(pad_chars_count, pad_char);
					}

					// Add sign if needed.
					if (show_sign || is_negative) {
						const String &sign_char = is_negative ? MINUS : PLUS;
						if (left_justified) {
							str = str.insert(0, sign_char);
						} else {
							str = str.insert(pad_with_zeros ? 0 : str.length() - initial_len, sign_char);
						}
					}

					formatted += str;
					++value_index;
					in_format = false;
					break;
				}
				case 'v': { // Vector2/3/4/2i/3i/4i
					if (value_index >= values.size()) {
						return "not enough arguments for format string";
					}

					int count;
					switch (values[value_index].get_type()) {
						case Variant::VECTOR2:
						case Variant::VECTOR2I: {
							count = 2;
						} break;
						case Variant::VECTOR3:
						case Variant::VECTOR3I: {
							count = 3;
						} break;
						case Variant::VECTOR4:
						case Variant::VECTOR4I: {
							count = 4;
						} break;
						default: {
							return "%v requires a vector type (Vector2/3/4/2i/3i/4i)";
						}
					}

					Vector4 vec = values[value_index];
					String str = "(";
					for (int i = 0; i < count; i++) {
						double val = vec[i];
						String number_str = String::num(Math::abs(val), min_decimals);
						const bool is_finite = Math::is_finite(val);

						// Pad decimals out.
						if (is_finite) {
							number_str = number_str.pad_decimals(min_decimals);
						}

						int initial_len = number_str.length();

						// Padding. Leave room for sign later if required.
						int pad_chars_count = val < 0 ? min_chars - 1 : min_chars;
						const String &pad_char = (pad_with_zeros && is_finite) ? ZERO : SPACE; // Never pad NaN or inf with zeros
						if (left_justified) {
							number_str = number_str.rpad(pad_chars_count, pad_char);
						} else {
							number_str = number_str.lpad(pad_chars_count, pad_char);
						}

						// Add sign if needed.
						if (val < 0) {
							if (left_justified) {
								number_str = number_str.insert(0, MINUS);
							} else {
								number_str = number_str.insert(pad_with_zeros ? 0 : number_str.length() - initial_len, MINUS);
							}
						}

						// Add number to combined string
						str += number_str;

						if (i < count - 1) {
							str += ", ";
						}
					}
					str += ")";

					formatted += str;
					++value_index;
					in_format = false;
					break;
				}
				case 's': { // String
					if (value_index >= values.size()) {
						return "not enough arguments for format string";
					}

					String str = values[value_index];
					// Padding.
					if (left_justified) {
						str = str.rpad(min_chars);
					} else {
						str = str.lpad(min_chars);
					}

					formatted += str;
					++value_index;
					in_format = false;
					break;
				}
				case 'c': {
					if (value_index >= values.size()) {
						return "not enough arguments for format string";
					}

					// Convert to character.
					String str;
					if (values[value_index].is_num()) {
						int value = values[value_index];
						if (value < 0) {
							return "unsigned integer is lower than minimum";
						} else if (value >= 0xd800 && value <= 0xdfff) {
							return "unsigned integer is invalid Unicode character";
						} else if (value > 0x10ffff) {
							return "unsigned integer is greater than maximum";
						}
						str = chr(values[value_index]);
					} else if (values[value_index].get_type() == Variant::STRING) {
						str = values[value_index];
						if (str.length() != 1) {
							return "%c requires number or single-character string";
						}
					} else {
						return "%c requires number or single-character string";
					}

					// Padding.
					if (left_justified) {
						str = str.rpad(min_chars);
					} else {
						str = str.lpad(min_chars);
					}

					formatted += str;
					++value_index;
					in_format = false;
					break;
				}
				case '-': { // Left justify
					left_justified = true;
					break;
				}
				case '+': { // Show + if positive.
					show_sign = true;
					break;
				}
				case 'u': { // Treat as unsigned (for int/hex).
					as_unsigned = true;
					break;
				}
				case '0':
				case '1':
				case '2':
				case '3':
				case '4':
				case '5':
				case '6':
				case '7':
				case '8':
				case '9': {
					int n = c - '0';
					if (in_decimals) {
						min_decimals *= 10;
						min_decimals += n;
					} else {
						if (c == '0' && min_chars == 0) {
							if (left_justified) {
								WARN_PRINT("'0' flag ignored with '-' flag in string format");
							} else {
								pad_with_zeros = true;
							}
						} else {
							min_chars *= 10;
							min_chars += n;
						}
					}
					break;
				}
				case '.': { // Float/Vector separator.
					if (in_decimals) {
						return "too many decimal points in format";
					}
					in_decimals = true;
					min_decimals = 0; // We want to add the value manually.
					break;
				}

				case '*': { // Dynamic width, based on value.
					if (value_index >= values.size()) {
						return "not enough arguments for format string";
					}

					Variant::Type value_type = values[value_index].get_type();
					if (!values[value_index].is_num() &&
							value_type != Variant::VECTOR2 && value_type != Variant::VECTOR2I &&
							value_type != Variant::VECTOR3 && value_type != Variant::VECTOR3I &&
							value_type != Variant::VECTOR4 && value_type != Variant::VECTOR4I) {
						return "* wants number or vector";
					}

					int size = values[value_index];

					if (in_decimals) {
						min_decimals = size;
					} else {
						min_chars = size;
					}

					++value_index;
					break;
				}

				default: {
					return "unsupported format character";
				}
			}
		} else { // Not in format string.
			switch (c) {
				case '%':
					in_format = true;
					// Back to defaults:
					min_chars = 0;
					min_decimals = 6;
					pad_with_zeros = false;
					left_justified = false;
					show_sign = false;
					in_decimals = false;
					break;
				default:
					formatted += c;
			}
		}
	}

	if (in_format) {
		return "incomplete format";
	}

	if (value_index != values.size()) {
		return "not all arguments converted during string formatting";
	}

	if (error) {
		*error = false;
	}
	return formatted;
}

String String::quote(const String &quotechar) const {
	return quotechar + *this + quotechar;
}

String String::unquote() const {
	if (!is_quoted()) {
		return *this;
	}

	return substr(1, length() - 2);
}

Vector<uint8_t> String::to_ascii_buffer() const {
	const String *s = this;
	if (s->is_empty()) {
		return Vector<uint8_t>();
	}
	CharString charstr = s->ascii();

	Vector<uint8_t> retval;
	size_t len = charstr.length();
	retval.resize_uninitialized(len);
	uint8_t *w = retval.ptrw();
	memcpy(w, charstr.ptr(), len);

	return retval;
}

Vector<uint8_t> String::to_utf8_buffer() const {
	const String *s = this;
	if (s->is_empty()) {
		return Vector<uint8_t>();
	}
	CharString charstr = s->utf8();

	Vector<uint8_t> retval;
	size_t len = charstr.length();
	retval.resize_uninitialized(len);
	uint8_t *w = retval.ptrw();
	memcpy(w, charstr.ptr(), len);

	return retval;
}

Vector<uint8_t> String::to_utf16_buffer() const {
	const String *s = this;
	if (s->is_empty()) {
		return Vector<uint8_t>();
	}
	Char16String charstr = s->utf16();

	Vector<uint8_t> retval;
	size_t len = charstr.length() * sizeof(char16_t);
	retval.resize_uninitialized(len);
	uint8_t *w = retval.ptrw();
	memcpy(w, (const void *)charstr.ptr(), len);

	return retval;
}

Vector<uint8_t> String::to_utf32_buffer() const {
	const String *s = this;
	if (s->is_empty()) {
		return Vector<uint8_t>();
	}

	Vector<uint8_t> retval;
	size_t len = s->length() * sizeof(char32_t);
	retval.resize_uninitialized(len);
	uint8_t *w = retval.ptrw();
	memcpy(w, (const void *)s->ptr(), len);

	return retval;
}

Vector<uint8_t> String::to_wchar_buffer() const {
#ifdef WINDOWS_ENABLED
	return to_utf16_buffer();
#else
	return to_utf32_buffer();
#endif
}

Vector<uint8_t> String::to_multibyte_char_buffer(const String &p_encoding) const {
	return OS::get_singleton()->string_to_multibyte(p_encoding, *this);
}

#ifdef TOOLS_ENABLED
/**
 * "Tools TRanslate". Performs string replacement for internationalization
 * within the editor. A translation context can optionally be specified to
 * disambiguate between identical source strings in translations. When
 * placeholders are desired, use `vformat(TTR("Example: %s"), some_string)`.
 * If a string mentions a quantity (and may therefore need a dynamic plural form),
 * use `TTRN()` instead of `TTR()`.
 *
 * NOTE: Only use `TTR()` in editor-only code (typically within the `editor/` folder).
 * For translations that can be supplied by exported projects, use `RTR()` instead.
 */
String TTR(const String &p_text, const String &p_context) {
	if (TranslationServer::get_singleton()) {
		return TranslationServer::get_singleton()->get_editor_domain()->translate(p_text, p_context);
	}

	return p_text;
}

/**
 * "Tools TRanslate for N items". Performs string replacement for
 * internationalization within the editor. A translation context can optionally
 * be specified to disambiguate between identical source strings in
 * translations. Use `TTR()` if the string doesn't need dynamic plural form.
 * When placeholders are desired, use
 * `vformat(TTRN("%d item", "%d items", some_integer), some_integer)`.
 * The placeholder must be present in both strings to avoid run-time warnings in `vformat()`.
 *
 * NOTE: Only use `TTRN()` in editor-only code (typically within the `editor/` folder).
 * For translations that can be supplied by exported projects, use `RTRN()` instead.
 */
String TTRN(const String &p_text, const String &p_text_plural, int p_n, const String &p_context) {
	if (TranslationServer::get_singleton()) {
		return TranslationServer::get_singleton()->get_editor_domain()->translate_plural(p_text, p_text_plural, p_n, p_context);
	}

	// Return message based on English plural rule if translation is not possible.
	if (p_n == 1) {
		return p_text;
	}
	return p_text_plural;
}

/**
 * "Docs TRanslate". Used for the editor class reference documentation,
 * handling descriptions extracted from the XML.
 * It also replaces `$DOCS_URL` with the actual URL to the documentation's branch,
 * to allow dehardcoding it in the XML and doing proper substitutions everywhere.
 */
String DTR(const String &p_text, const String &p_context) {
	// Comes straight from the XML, so remove indentation and any trailing whitespace.
	const String text = p_text.dedent().strip_edges();

	if (TranslationServer::get_singleton()) {
		return String(TranslationServer::get_singleton()->get_doc_domain()->translate(text, p_context)).replace("$DOCS_URL", GODOT_VERSION_DOCS_URL);
	}

	return text.replace("$DOCS_URL", GODOT_VERSION_DOCS_URL);
}

/**
 * "Docs TRanslate for N items". Used for the editor class reference documentation
 * (with support for plurals), handling descriptions extracted from the XML.
 * It also replaces `$DOCS_URL` with the actual URL to the documentation's branch,
 * to allow dehardcoding it in the XML and doing proper substitutions everywhere.
 */
String DTRN(const String &p_text, const String &p_text_plural, int p_n, const String &p_context) {
	const String text = p_text.dedent().strip_edges();
	const String text_plural = p_text_plural.dedent().strip_edges();

	if (TranslationServer::get_singleton()) {
		return String(TranslationServer::get_singleton()->get_doc_domain()->translate_plural(text, text_plural, p_n, p_context)).replace("$DOCS_URL", GODOT_VERSION_DOCS_URL);
	}

	// Return message based on English plural rule if translation is not possible.
	if (p_n == 1) {
		return text.replace("$DOCS_URL", GODOT_VERSION_DOCS_URL);
	}
	return text_plural.replace("$DOCS_URL", GODOT_VERSION_DOCS_URL);
}
#endif

/**
 * "Run-time TRanslate". Performs string replacement for internationalization
 * without the editor. A translation context can optionally be specified to
 * disambiguate between identical source strings in translations. When
 * placeholders are desired, use `vformat(RTR("Example: %s"), some_string)`.
 * If a string mentions a quantity (and may therefore need a dynamic plural form),
 * use `RTRN()` instead of `RTR()`.
 *
 * NOTE: Do not use `RTR()` in editor-only code (typically within the `editor/`
 * folder). For editor translations, use `TTR()` instead.
 */
String RTR(const String &p_text, const String &p_context) {
	if (TranslationServer::get_singleton()) {
#ifdef TOOLS_ENABLED
		String rtr = TranslationServer::get_singleton()->get_editor_domain()->translate(p_text, p_context);
		if (!rtr.is_empty() && rtr != p_text) {
			return rtr;
		}
#endif // TOOLS_ENABLED
		return TranslationServer::get_singleton()->translate(p_text, p_context);
	}

	return p_text;
}

/**
 * "Run-time TRanslate for N items". Performs string replacement for
 * internationalization without the editor. A translation context can optionally
 * be specified to disambiguate between identical source strings in translations.
 * Use `RTR()` if the string doesn't need dynamic plural form. When placeholders
 * are desired, use `vformat(RTRN("%d item", "%d items", some_integer), some_integer)`.
 * The placeholder must be present in both strings to avoid run-time warnings in `vformat()`.
 *
 * NOTE: Do not use `RTRN()` in editor-only code (typically within the `editor/`
 * folder). For editor translations, use `TTRN()` instead.
 */
String RTRN(const String &p_text, const String &p_text_plural, int p_n, const String &p_context) {
	if (TranslationServer::get_singleton()) {
#ifdef TOOLS_ENABLED
		String rtr = TranslationServer::get_singleton()->get_editor_domain()->translate_plural(p_text, p_text_plural, p_n, p_context);
		if (!rtr.is_empty() && rtr != p_text && rtr != p_text_plural) {
			return rtr;
		}
#endif // TOOLS_ENABLED
		return TranslationServer::get_singleton()->translate_plural(p_text, p_text_plural, p_n, p_context);
	}

	// Return message based on English plural rule if translation is not possible.
	if (p_n == 1) {
		return p_text;
	}
	return p_text_plural;
}<|MERGE_RESOLUTION|>--- conflicted
+++ resolved
@@ -2804,9 +2804,8 @@
 }
 
 Vector<uint8_t> String::sha1_buffer() const {
-	CharString cs = utf8();
 	unsigned char hash[20];
-	CryptoCore::sha1((unsigned char *)cs.ptr(), cs.length(), hash);
+	CryptoCore::sha1((unsigned char *)ptr(), length() * sizeof(char32_t), hash);
 
 	Vector<uint8_t> ret;
 	ret.resize_uninitialized(20);
@@ -2819,9 +2818,8 @@
 }
 
 Vector<uint8_t> String::sha256_buffer() const {
-	CharString cs = utf8();
 	unsigned char hash[32];
-	CryptoCore::sha256((unsigned char *)cs.ptr(), cs.length(), hash);
+	CryptoCore::sha256((unsigned char *)ptr(), length() * sizeof(char32_t), hash);
 
 	Vector<uint8_t> ret;
 	ret.resize_uninitialized(32);
@@ -2891,7 +2889,6 @@
 		return *this;
 	}
 
-<<<<<<< HEAD
 	int index = 0;
 	const char32_t *old_ptr = ptr();
 	for (; index < len; ++index) {
@@ -2899,11 +2896,6 @@
 			break;
 		}
 	}
-=======
-Vector<uint8_t> String::sha1_buffer() const {
-	unsigned char hash[20];
-	CryptoCore::sha1((unsigned char *)ptr(), length() * sizeof(char32_t), hash);
->>>>>>> fc7a6363
 
 	// If no occurrence of `char` was found, return this.
 	if (index == len) {
@@ -2915,14 +2907,8 @@
 	new_string.resize_uninitialized(len);
 	char32_t *new_ptr = new_string.ptrw();
 
-<<<<<<< HEAD
 	// Copy part of input before `char`.
 	memcpy(new_ptr, old_ptr, index * sizeof(char32_t));
-=======
-Vector<uint8_t> String::sha256_buffer() const {
-	unsigned char hash[32];
-	CryptoCore::sha256((unsigned char *)ptr(), length() * sizeof(char32_t), hash);
->>>>>>> fc7a6363
 
 	int new_size = index;
 
