/**************************************************************************/
/*  ustring.cpp                                                           */
/**************************************************************************/
/*                         This file is part of:                          */
/*                             GODOT ENGINE                               */
/*                        https://godotengine.org                         */
/**************************************************************************/
/* Copyright (c) 2014-present Godot Engine contributors (see AUTHORS.md). */
/* Copyright (c) 2007-2014 Juan Linietsky, Ariel Manzur.                  */
/*                                                                        */
/* Permission is hereby granted, free of charge, to any person obtaining  */
/* a copy of this software and associated documentation files (the        */
/* "Software"), to deal in the Software without restriction, including    */
/* without limitation the rights to use, copy, modify, merge, publish,    */
/* distribute, sublicense, and/or sell copies of the Software, and to     */
/* permit persons to whom the Software is furnished to do so, subject to  */
/* the following conditions:                                              */
/*                                                                        */
/* The above copyright notice and this permission notice shall be         */
/* included in all copies or substantial portions of the Software.        */
/*                                                                        */
/* THE SOFTWARE IS PROVIDED "AS IS", WITHOUT WARRANTY OF ANY KIND,        */
/* EXPRESS OR IMPLIED, INCLUDING BUT NOT LIMITED TO THE WARRANTIES OF     */
/* MERCHANTABILITY, FITNESS FOR A PARTICULAR PURPOSE AND NONINFRINGEMENT. */
/* IN NO EVENT SHALL THE AUTHORS OR COPYRIGHT HOLDERS BE LIABLE FOR ANY   */
/* CLAIM, DAMAGES OR OTHER LIABILITY, WHETHER IN AN ACTION OF CONTRACT,   */
/* TORT OR OTHERWISE, ARISING FROM, OUT OF OR IN CONNECTION WITH THE      */
/* SOFTWARE OR THE USE OR OTHER DEALINGS IN THE SOFTWARE.                 */
/**************************************************************************/

#include "ustring.h"

#include "core/crypto/crypto_core.h"
#include "core/math/color.h"
#include "core/math/math_funcs.h"
#include "core/object/object.h"
#include "core/string/print_string.h"
#include "core/string/string_name.h"
#include "core/string/translation_server.h"
#include "core/string/ucaps.h"
#include "core/variant/variant.h"
#include "core/version_generated.gen.h"

#ifdef _MSC_VER
#define _CRT_SECURE_NO_WARNINGS // to disable build-time warning which suggested to use strcpy_s instead strcpy
#endif

#if defined(MINGW_ENABLED) || defined(_MSC_VER)
#define snprintf _snprintf_s
#endif

static const int MAX_DECIMALS = 32;

static _FORCE_INLINE_ char32_t lower_case(char32_t c) {
	return (is_ascii_upper_case(c) ? (c + ('a' - 'A')) : c);
}

const char CharString::_null = 0;
const char16_t Char16String::_null = 0;
const char32_t String::_null = 0;
const char32_t String::_replacement_char = 0xfffd;

bool select_word(const String &p_s, int p_col, int &r_beg, int &r_end) {
	const String &s = p_s;
	int beg = CLAMP(p_col, 0, s.length());
	int end = beg;

	if (s[beg] > 32 || beg == s.length()) {
		bool symbol = beg < s.length() && is_symbol(s[beg]);

		while (beg > 0 && s[beg - 1] > 32 && (symbol == is_symbol(s[beg - 1]))) {
			beg--;
		}
		while (end < s.length() && s[end + 1] > 32 && (symbol == is_symbol(s[end + 1]))) {
			end++;
		}

		if (end < s.length()) {
			end += 1;
		}

		r_beg = beg;
		r_end = end;

		return true;
	} else {
		return false;
	}
}

/*************************************************************************/
/*  Char16String                                                         */
/*************************************************************************/

bool Char16String::operator<(const Char16String &p_right) const {
	if (length() == 0) {
		return p_right.length() != 0;
	}

	return is_str_less(get_data(), p_right.get_data());
}

Char16String &Char16String::operator+=(char16_t p_char) {
	const int lhs_len = length();
	resize(lhs_len + 2);

	char16_t *dst = ptrw();
	dst[lhs_len] = p_char;
	dst[lhs_len + 1] = 0;

	return *this;
}

void Char16String::operator=(const char16_t *p_cstr) {
	copy_from(p_cstr);
}

const char16_t *Char16String::get_data() const {
	if (size()) {
		return &operator[](0);
	} else {
		return u"";
	}
}

void Char16String::copy_from(const char16_t *p_cstr) {
	if (!p_cstr) {
		resize(0);
		return;
	}

	const char16_t *s = p_cstr;
	for (; *s; s++) {
	}
	size_t len = s - p_cstr;

	if (len == 0) {
		resize(0);
		return;
	}

	Error err = resize(++len); // include terminating null char

	ERR_FAIL_COND_MSG(err != OK, "Failed to copy char16_t string.");

	memcpy(ptrw(), p_cstr, len * sizeof(char16_t));
}

/*************************************************************************/
/*  CharString                                                           */
/*************************************************************************/

bool CharString::operator<(const CharString &p_right) const {
	if (length() == 0) {
		return p_right.length() != 0;
	}

	return is_str_less(get_data(), p_right.get_data());
}

bool CharString::operator==(const CharString &p_right) const {
	if (length() == 0) {
		// True if both have length 0, false if only p_right has a length
		return p_right.length() == 0;
	} else if (p_right.length() == 0) {
		// False due to unequal length
		return false;
	}

	return strcmp(ptr(), p_right.ptr()) == 0;
}

CharString &CharString::operator+=(char p_char) {
	const int lhs_len = length();
	resize(lhs_len + 2);

	char *dst = ptrw();
	dst[lhs_len] = p_char;
	dst[lhs_len + 1] = 0;

	return *this;
}

void CharString::operator=(const char *p_cstr) {
	copy_from(p_cstr);
}

const char *CharString::get_data() const {
	if (size()) {
		return &operator[](0);
	} else {
		return "";
	}
}

void CharString::copy_from(const char *p_cstr) {
	if (!p_cstr) {
		resize(0);
		return;
	}

	size_t len = strlen(p_cstr);

	if (len == 0) {
		resize(0);
		return;
	}

	Error err = resize(++len); // include terminating null char

	ERR_FAIL_COND_MSG(err != OK, "Failed to copy C-string.");

	memcpy(ptrw(), p_cstr, len);
}

/*************************************************************************/
/*  String                                                               */
/*************************************************************************/

Error String::parse_url(String &r_scheme, String &r_host, int &r_port, String &r_path, String &r_fragment) const {
	// Splits the URL into scheme, host, port, path, fragment. Strip credentials when present.
	String base = *this;
	r_scheme = "";
	r_host = "";
	r_port = 0;
	r_path = "";
	r_fragment = "";

	int pos = base.find("://");
	// Scheme
	if (pos != -1) {
		bool is_scheme_valid = true;
		for (int i = 0; i < pos; i++) {
			if (!is_ascii_alphanumeric_char(base[i]) && base[i] != '+' && base[i] != '-' && base[i] != '.') {
				is_scheme_valid = false;
				break;
			}
		}
		if (is_scheme_valid) {
			r_scheme = base.substr(0, pos + 3).to_lower();
			base = base.substr(pos + 3, base.length() - pos - 3);
		}
	}
	pos = base.find_char('#');
	// Fragment
	if (pos != -1) {
		r_fragment = base.substr(pos + 1);
		base = base.substr(0, pos);
	}
	pos = base.find_char('/');
	// Path
	if (pos != -1) {
		r_path = base.substr(pos, base.length() - pos);
		base = base.substr(0, pos);
	}
	// Host
	pos = base.find_char('@');
	if (pos != -1) {
		// Strip credentials
		base = base.substr(pos + 1, base.length() - pos - 1);
	}
	if (base.begins_with("[")) {
		// Literal IPv6
		pos = base.rfind_char(']');
		if (pos == -1) {
			return ERR_INVALID_PARAMETER;
		}
		r_host = base.substr(1, pos - 1);
		base = base.substr(pos + 1, base.length() - pos - 1);
	} else {
		// Anything else
		if (base.get_slice_count(":") > 2) {
			return ERR_INVALID_PARAMETER;
		}
		pos = base.rfind_char(':');
		if (pos == -1) {
			r_host = base;
			base = "";
		} else {
			r_host = base.substr(0, pos);
			base = base.substr(pos, base.length() - pos);
		}
	}
	if (r_host.is_empty()) {
		return ERR_INVALID_PARAMETER;
	}
	r_host = r_host.to_lower();
	// Port
	if (base.begins_with(":")) {
		base = base.substr(1, base.length() - 1);
		if (!base.is_valid_int()) {
			return ERR_INVALID_PARAMETER;
		}
		r_port = base.to_int();
		if (r_port < 1 || r_port > 65535) {
			return ERR_INVALID_PARAMETER;
		}
	}
	return OK;
}

void String::parse_latin1(const StrRange<char> &p_cstr) {
	if (p_cstr.len == 0) {
		resize(0);
		return;
	}

	resize(p_cstr.len + 1); // include 0

	const char *src = p_cstr.c_str;
	const char *end = src + p_cstr.len;
	char32_t *dst = ptrw();

	for (; src < end; ++src, ++dst) {
		// If char is int8_t, a set sign bit will be reinterpreted as 256 - val implicitly.
		*dst = static_cast<uint8_t>(*src);
	}
	*dst = 0;
}

void String::parse_utf32(const StrRange<char32_t> &p_cstr) {
	if (p_cstr.len == 0) {
		resize(0);
		return;
	}

	copy_from_unchecked(p_cstr.c_str, p_cstr.len);
}

void String::parse_utf32(const char32_t &p_char) {
	if (p_char == 0) {
		print_unicode_error("NUL character", true);
		return;
	}

	resize(2);

	char32_t *dst = ptrw();

	if ((p_char & 0xfffff800) == 0xd800) {
		print_unicode_error(vformat("Unpaired surrogate (%x)", (uint32_t)p_char));
		dst[0] = _replacement_char;
	} else if (p_char > 0x10ffff) {
		print_unicode_error(vformat("Invalid unicode codepoint (%x)", (uint32_t)p_char));
		dst[0] = _replacement_char;
	} else {
		dst[0] = p_char;
	}

	dst[1] = 0;
}

// assumes the following have already been validated:
// p_char != nullptr
// p_length > 0
// p_length <= p_char strlen
void String::copy_from_unchecked(const char32_t *p_char, const int p_length) {
	resize(p_length + 1);

	const char32_t *end = p_char + p_length;
	char32_t *dst = ptrw();

	for (; p_char < end; ++p_char, ++dst) {
		const char32_t chr = *p_char;
		if ((chr & 0xfffff800) == 0xd800) {
			print_unicode_error(vformat("Unpaired surrogate (%x)", (uint32_t)chr));
			*dst = _replacement_char;
			continue;
		}
		if (chr > 0x10ffff) {
			print_unicode_error(vformat("Invalid unicode codepoint (%x)", (uint32_t)chr));
			*dst = _replacement_char;
			continue;
		}
		*dst = chr;
	}
	*dst = 0;
}

String String::operator+(const String &p_str) const {
	String res = *this;
	res += p_str;
	return res;
}

String String::operator+(char32_t p_char) const {
	String res = *this;
	res += p_char;
	return res;
}

String operator+(const char *p_chr, const String &p_str) {
	String tmp = p_chr;
	tmp += p_str;
	return tmp;
}

String operator+(const wchar_t *p_chr, const String &p_str) {
#ifdef WINDOWS_ENABLED
	// wchar_t is 16-bit
	String tmp = String::utf16((const char16_t *)p_chr);
#else
	// wchar_t is 32-bit
	String tmp = (const char32_t *)p_chr;
#endif
	tmp += p_str;
	return tmp;
}

String operator+(char32_t p_chr, const String &p_str) {
	return (String::chr(p_chr) + p_str);
}

String &String::operator+=(const String &p_str) {
	const int lhs_len = length();
	if (lhs_len == 0) {
		*this = p_str;
		return *this;
	}

	const int rhs_len = p_str.length();
	if (rhs_len == 0) {
		return *this;
	}

	resize(lhs_len + rhs_len + 1);

	const char32_t *src = p_str.ptr();
	char32_t *dst = ptrw() + lhs_len;

	// Don't copy the terminating null with `memcpy` to avoid undefined behavior when string is being added to itself (it would overlap the destination).
	memcpy(dst, src, rhs_len * sizeof(char32_t));
	*(dst + rhs_len) = _null;

	return *this;
}

String &String::operator+=(const char *p_str) {
	if (!p_str || p_str[0] == 0) {
		return *this;
	}

	const int lhs_len = length();
	const size_t rhs_len = strlen(p_str);

	resize(lhs_len + rhs_len + 1);

	char32_t *dst = ptrw() + lhs_len;

	for (size_t i = 0; i <= rhs_len; i++) {
#if CHAR_MIN == 0
		uint8_t c = p_str[i];
#else
		uint8_t c = p_str[i] >= 0 ? p_str[i] : uint8_t(256 + p_str[i]);
#endif
		if (c == 0 && i < rhs_len) {
			print_unicode_error("NUL character", true);
			dst[i] = _replacement_char;
		} else {
			dst[i] = c;
		}
	}

	return *this;
}

String &String::operator+=(const wchar_t *p_str) {
#ifdef WINDOWS_ENABLED
	// wchar_t is 16-bit
	*this += String::utf16((const char16_t *)p_str);
#else
	// wchar_t is 32-bit
	*this += String((const char32_t *)p_str);
#endif
	return *this;
}

String &String::operator+=(const char32_t *p_str) {
	*this += String(p_str);
	return *this;
}

String &String::operator+=(char32_t p_char) {
	if (p_char == 0) {
		print_unicode_error("NUL character", true);
		return *this;
	}

	const int lhs_len = length();
	resize(lhs_len + 2);
	char32_t *dst = ptrw();

	if ((p_char & 0xfffff800) == 0xd800) {
		print_unicode_error(vformat("Unpaired surrogate (%x)", (uint32_t)p_char));
		dst[lhs_len] = _replacement_char;
	} else if (p_char > 0x10ffff) {
		print_unicode_error(vformat("Invalid unicode codepoint (%x)", (uint32_t)p_char));
		dst[lhs_len] = _replacement_char;
	} else {
		dst[lhs_len] = p_char;
	}

	dst[lhs_len + 1] = 0;

	return *this;
}

bool String::operator==(const char *p_str) const {
	// compare Latin-1 encoded c-string
	int len = strlen(p_str);

	if (length() != len) {
		return false;
	}
	if (is_empty()) {
		return true;
	}

	int l = length();

	const char32_t *dst = get_data();

	// Compare char by char
	for (int i = 0; i < l; i++) {
		if ((char32_t)p_str[i] != dst[i]) {
			return false;
		}
	}

	return true;
}

bool String::operator==(const wchar_t *p_str) const {
#ifdef WINDOWS_ENABLED
	// wchar_t is 16-bit, parse as UTF-16
	return *this == String::utf16((const char16_t *)p_str);
#else
	// wchar_t is 32-bit, compare char by char
	return *this == (const char32_t *)p_str;
#endif
}

bool String::operator==(const char32_t *p_str) const {
	const int len = strlen(p_str);

	if (length() != len) {
		return false;
	}
	if (is_empty()) {
		return true;
	}

<<<<<<< HEAD
	int l = length();

	const char32_t *dst = get_data();
	return memcmp(p_str, dst, l * sizeof(char32_t)) == 0;

	/* Compare char by char */
	for (int i = 0; i < l; i++) {
		if (p_str[i] != dst[i]) {
			return false;
		}
	}

	return true;
=======
	return memcmp(ptr(), p_str, len * sizeof(char32_t)) == 0;
>>>>>>> b3a44e8d
}

bool String::operator==(const String &p_str) const {
	if (length() != p_str.length()) {
		return false;
	}
	if (is_empty()) {
		return true;
	}

<<<<<<< HEAD
	int l = length();

	const char32_t *src = get_data();
	const char32_t *dst = p_str.get_data();
	return memcmp(src, dst, l * sizeof(char32_t)) == 0;
	/* Compare char by char */
	for (int i = 0; i < l; i++) {
		if (src[i] != dst[i]) {
			return false;
		}
	}

	return true;
=======
	return memcmp(ptr(), p_str.ptr(), length() * sizeof(char32_t)) == 0;
>>>>>>> b3a44e8d
}

bool String::operator==(const StrRange<char32_t> &p_str_range) const {
	const int len = p_str_range.len;

	if (length() != len) {
		return false;
	}
	if (is_empty()) {
		return true;
	}

<<<<<<< HEAD
	const char32_t *c_str = p_str_range.c_str;
	const char32_t *dst = &operator[](0);
	return memcmp(c_str, dst, len * sizeof(char32_t)) == 0;

	/* Compare char by char */
	for (int i = 0; i < len; i++) {
		if (c_str[i] != dst[i]) {
			return false;
		}
	}

	return true;
=======
	return memcmp(ptr(), p_str_range.c_str, len * sizeof(char32_t)) == 0;
>>>>>>> b3a44e8d
}

bool operator==(const char *p_chr, const String &p_str) {
	return p_str == p_chr;
}

bool operator==(const wchar_t *p_chr, const String &p_str) {
#ifdef WINDOWS_ENABLED
	// wchar_t is 16-bit
	return p_str == String::utf16((const char16_t *)p_chr);
#else
	// wchar_t is 32-bi
	return p_str == String((const char32_t *)p_chr);
#endif
}

bool operator!=(const char *p_chr, const String &p_str) {
	return !(p_str == p_chr);
}

bool operator!=(const wchar_t *p_chr, const String &p_str) {
#ifdef WINDOWS_ENABLED
	// wchar_t is 16-bit
	return !(p_str == String::utf16((const char16_t *)p_chr));
#else
	// wchar_t is 32-bi
	return !(p_str == String((const char32_t *)p_chr));
#endif
}

bool String::operator!=(const char *p_str) const {
	return (!(*this == p_str));
}

bool String::operator!=(const wchar_t *p_str) const {
	return (!(*this == p_str));
}

bool String::operator!=(const char32_t *p_str) const {
	return (!(*this == p_str));
}

bool String::operator!=(const String &p_str) const {
	return !((*this == p_str));
}

bool String::operator<=(const String &p_str) const {
	return !(p_str < *this);
}

bool String::operator>(const String &p_str) const {
	return p_str < *this;
}

bool String::operator>=(const String &p_str) const {
	return !(*this < p_str);
}

bool String::operator<(const char *p_str) const {
	if (is_empty() && p_str[0] == 0) {
		return false;
	}
	if (is_empty()) {
		return true;
	}
	return is_str_less(get_data(), p_str);
}

bool String::operator<(const wchar_t *p_str) const {
	if (is_empty() && p_str[0] == 0) {
		return false;
	}
	if (is_empty()) {
		return true;
	}

#ifdef WINDOWS_ENABLED
	// wchar_t is 16-bit
	return is_str_less(get_data(), String::utf16((const char16_t *)p_str).get_data());
#else
	// wchar_t is 32-bit
	return is_str_less(get_data(), (const char32_t *)p_str);
#endif
}

bool String::operator<(const char32_t *p_str) const {
	if (is_empty() && p_str[0] == 0) {
		return false;
	}
	if (is_empty()) {
		return true;
	}

	return is_str_less(get_data(), p_str);
}

bool String::operator<(const String &p_str) const {
	return operator<(p_str.get_data());
}

signed char String::nocasecmp_to(const String &p_str) const {
	if (is_empty() && p_str.is_empty()) {
		return 0;
	}
	if (is_empty()) {
		return -1;
	}
	if (p_str.is_empty()) {
		return 1;
	}

	const char32_t *that_str = p_str.get_data();
	const char32_t *this_str = get_data();

	while (true) {
		if (*that_str == 0 && *this_str == 0) { // If both strings are at the end, they are equal.
			return 0;
		} else if (*this_str == 0) { // If at the end of this, and not of other, we are less.
			return -1;
		} else if (*that_str == 0) { // If at end of other, and not of this, we are greater.
			return 1;
		} else if (_find_upper(*this_str) < _find_upper(*that_str)) { // If current character in this is less, we are less.
			return -1;
		} else if (_find_upper(*this_str) > _find_upper(*that_str)) { // If current character in this is greater, we are greater.
			return 1;
		}

		this_str++;
		that_str++;
	}
}

signed char String::casecmp_to(const String &p_str) const {
	if (is_empty() && p_str.is_empty()) {
		return 0;
	}
	if (is_empty()) {
		return -1;
	}
	if (p_str.is_empty()) {
		return 1;
	}

	const char32_t *that_str = p_str.get_data();
	const char32_t *this_str = get_data();

	while (true) {
		if (*that_str == 0 && *this_str == 0) { // If both strings are at the end, they are equal.
			return 0;
		} else if (*this_str == 0) { // If at the end of this, and not of other, we are less.
			return -1;
		} else if (*that_str == 0) { // If at end of other, and not of this, we are greater.
			return 1;
		} else if (*this_str < *that_str) { // If current character in this is less, we are less.
			return -1;
		} else if (*this_str > *that_str) { // If current character in this is greater, we are greater.
			return 1;
		}

		this_str++;
		that_str++;
	}
}

static _FORCE_INLINE_ signed char natural_cmp_common(const char32_t *&r_this_str, const char32_t *&r_that_str) {
	// Keep ptrs to start of numerical sequences.
	const char32_t *this_substr = r_this_str;
	const char32_t *that_substr = r_that_str;

	// Compare lengths of both numerical sequences, ignoring leading zeros.
	while (is_digit(*r_this_str)) {
		r_this_str++;
	}
	while (is_digit(*r_that_str)) {
		r_that_str++;
	}
	while (*this_substr == '0') {
		this_substr++;
	}
	while (*that_substr == '0') {
		that_substr++;
	}
	int this_len = r_this_str - this_substr;
	int that_len = r_that_str - that_substr;

	if (this_len < that_len) {
		return -1;
	} else if (this_len > that_len) {
		return 1;
	}

	// If lengths equal, compare lexicographically.
	while (this_substr != r_this_str && that_substr != r_that_str) {
		if (*this_substr < *that_substr) {
			return -1;
		} else if (*this_substr > *that_substr) {
			return 1;
		}
		this_substr++;
		that_substr++;
	}

	return 0;
}

static _FORCE_INLINE_ signed char naturalcasecmp_to_base(const char32_t *p_this_str, const char32_t *p_that_str) {
	if (p_this_str && p_that_str) {
		while (*p_this_str == '.' || *p_that_str == '.') {
			if (*p_this_str++ != '.') {
				return 1;
			}
			if (*p_that_str++ != '.') {
				return -1;
			}
			if (!*p_that_str) {
				return 1;
			}
			if (!*p_this_str) {
				return -1;
			}
		}

		while (*p_this_str) {
			if (!*p_that_str) {
				return 1;
			} else if (is_digit(*p_this_str)) {
				if (!is_digit(*p_that_str)) {
					return -1;
				}

				signed char ret = natural_cmp_common(p_this_str, p_that_str);
				if (ret) {
					return ret;
				}
			} else if (is_digit(*p_that_str)) {
				return 1;
			} else {
				if (*p_this_str < *p_that_str) { // If current character in this is less, we are less.
					return -1;
				} else if (*p_this_str > *p_that_str) { // If current character in this is greater, we are greater.
					return 1;
				}

				p_this_str++;
				p_that_str++;
			}
		}
		if (*p_that_str) {
			return -1;
		}
	}

	return 0;
}

signed char String::naturalcasecmp_to(const String &p_str) const {
	const char32_t *this_str = get_data();
	const char32_t *that_str = p_str.get_data();

	return naturalcasecmp_to_base(this_str, that_str);
}

static _FORCE_INLINE_ signed char naturalnocasecmp_to_base(const char32_t *p_this_str, const char32_t *p_that_str) {
	if (p_this_str && p_that_str) {
		while (*p_this_str == '.' || *p_that_str == '.') {
			if (*p_this_str++ != '.') {
				return 1;
			}
			if (*p_that_str++ != '.') {
				return -1;
			}
			if (!*p_that_str) {
				return 1;
			}
			if (!*p_this_str) {
				return -1;
			}
		}

		while (*p_this_str) {
			if (!*p_that_str) {
				return 1;
			} else if (is_digit(*p_this_str)) {
				if (!is_digit(*p_that_str)) {
					return -1;
				}

				signed char ret = natural_cmp_common(p_this_str, p_that_str);
				if (ret) {
					return ret;
				}
			} else if (is_digit(*p_that_str)) {
				return 1;
			} else {
				if (_find_upper(*p_this_str) < _find_upper(*p_that_str)) { // If current character in this is less, we are less.
					return -1;
				} else if (_find_upper(*p_this_str) > _find_upper(*p_that_str)) { // If current character in this is greater, we are greater.
					return 1;
				}

				p_this_str++;
				p_that_str++;
			}
		}
		if (*p_that_str) {
			return -1;
		}
	}

	return 0;
}

signed char String::naturalnocasecmp_to(const String &p_str) const {
	const char32_t *this_str = get_data();
	const char32_t *that_str = p_str.get_data();

	return naturalnocasecmp_to_base(this_str, that_str);
}

static _FORCE_INLINE_ signed char file_cmp_common(const char32_t *&r_this_str, const char32_t *&r_that_str) {
	// Compare leading `_` sequences.
	while ((*r_this_str == '_' && *r_that_str) || (*r_this_str && *r_that_str == '_')) {
		// Sort `_` lower than everything except `.`
		if (*r_this_str != '_') {
			return *r_this_str == '.' ? -1 : 1;
		} else if (*r_that_str != '_') {
			return *r_that_str == '.' ? 1 : -1;
		}
		r_this_str++;
		r_that_str++;
	}

	return 0;
}

signed char String::filecasecmp_to(const String &p_str) const {
	const char32_t *this_str = get_data();
	const char32_t *that_str = p_str.get_data();

	signed char ret = file_cmp_common(this_str, that_str);
	if (ret) {
		return ret;
	}

	return naturalcasecmp_to_base(this_str, that_str);
}

signed char String::filenocasecmp_to(const String &p_str) const {
	const char32_t *this_str = get_data();
	const char32_t *that_str = p_str.get_data();

	signed char ret = file_cmp_common(this_str, that_str);
	if (ret) {
		return ret;
	}

	return naturalnocasecmp_to_base(this_str, that_str);
}

const char32_t *String::get_data() const {
	static const char32_t zero = 0;
	return size() ? &operator[](0) : &zero;
}

String String::_camelcase_to_underscore() const {
	const char32_t *cstr = get_data();
	String new_string;
	int start_index = 0;

	if (length() == 0) {
		return *this;
	}

	bool is_prev_upper = is_unicode_upper_case(cstr[0]);
	bool is_prev_lower = is_unicode_lower_case(cstr[0]);
	bool is_prev_digit = is_digit(cstr[0]);

	for (int i = 1; i < length(); i++) {
		const bool is_curr_upper = is_unicode_upper_case(cstr[i]);
		const bool is_curr_lower = is_unicode_lower_case(cstr[i]);
		const bool is_curr_digit = is_digit(cstr[i]);

		bool is_next_lower = false;
		if (i + 1 < length()) {
			is_next_lower = is_unicode_lower_case(cstr[i + 1]);
		}

		const bool cond_a = is_prev_lower && is_curr_upper; // aA
		const bool cond_b = (is_prev_upper || is_prev_digit) && is_curr_upper && is_next_lower; // AAa, 2Aa
		const bool cond_c = is_prev_digit && is_curr_lower && is_next_lower; // 2aa
		const bool cond_d = (is_prev_upper || is_prev_lower) && is_curr_digit; // A2, a2

		if (cond_a || cond_b || cond_c || cond_d) {
			new_string += substr(start_index, i - start_index) + "_";
			start_index = i;
		}

		is_prev_upper = is_curr_upper;
		is_prev_lower = is_curr_lower;
		is_prev_digit = is_curr_digit;
	}

	new_string += substr(start_index, size() - start_index);
	return new_string.to_lower();
}

String String::capitalize() const {
	String aux = _camelcase_to_underscore().replace("_", " ").strip_edges();
	String cap;
	for (int i = 0; i < aux.get_slice_count(" "); i++) {
		String slice = aux.get_slicec(' ', i);
		if (slice.length() > 0) {
			slice[0] = _find_upper(slice[0]);
			if (i > 0) {
				cap += " ";
			}
			cap += slice;
		}
	}

	return cap;
}

String String::to_camel_case() const {
	String s = to_pascal_case();
	if (!s.is_empty()) {
		s[0] = _find_lower(s[0]);
	}
	return s;
}

String String::to_pascal_case() const {
	return capitalize().replace(" ", "");
}

String String::to_snake_case() const {
	return _camelcase_to_underscore().replace(" ", "_").strip_edges();
}

String String::get_with_code_lines() const {
	const Vector<String> lines = split("\n");
	String ret;
	for (int i = 0; i < lines.size(); i++) {
		if (i > 0) {
			ret += "\n";
		}
		ret += vformat("%4d | %s", i + 1, lines[i]);
	}
	return ret;
}

int String::get_slice_count(const String &p_splitter) const {
	if (is_empty()) {
		return 0;
	}
	if (p_splitter.is_empty()) {
		return 0;
	}

	int pos = 0;
	int slices = 1;

	while ((pos = find(p_splitter, pos)) >= 0) {
		slices++;
		pos += p_splitter.length();
	}

	return slices;
}

int String::get_slice_count(const char *p_splitter) const {
	if (is_empty()) {
		return 0;
	}
	if (p_splitter == nullptr || *p_splitter == '\0') {
		return 0;
	}

	int pos = 0;
	int slices = 1;
	int splitter_length = strlen(p_splitter);

	while ((pos = find(p_splitter, pos)) >= 0) {
		slices++;
		pos += splitter_length;
	}

	return slices;
}

String String::get_slice(const String &p_splitter, int p_slice) const {
	if (is_empty() || p_splitter.is_empty()) {
		return "";
	}

	int pos = 0;
	int prev_pos = 0;
	//int slices=1;
	if (p_slice < 0) {
		return "";
	}
	if (find(p_splitter) == -1) {
		return *this;
	}

	int i = 0;
	while (true) {
		pos = find(p_splitter, pos);
		if (pos == -1) {
			pos = length(); //reached end
		}

		int from = prev_pos;
		//int to=pos;

		if (p_slice == i) {
			return substr(from, pos - from);
		}

		if (pos == length()) { //reached end and no find
			break;
		}
		pos += p_splitter.length();
		prev_pos = pos;
		i++;
	}

	return ""; //no find!
}

String String::get_slice(const char *p_splitter, int p_slice) const {
	if (is_empty() || p_splitter == nullptr || *p_splitter == '\0') {
		return "";
	}

	int pos = 0;
	int prev_pos = 0;
	//int slices=1;
	if (p_slice < 0) {
		return "";
	}
	if (find(p_splitter) == -1) {
		return *this;
	}

	int i = 0;
	const int splitter_length = strlen(p_splitter);
	while (true) {
		pos = find(p_splitter, pos);
		if (pos == -1) {
			pos = length(); //reached end
		}

		int from = prev_pos;
		//int to=pos;

		if (p_slice == i) {
			return substr(from, pos - from);
		}

		if (pos == length()) { //reached end and no find
			break;
		}
		pos += splitter_length;
		prev_pos = pos;
		i++;
	}

	return ""; //no find!
}

String String::get_slicec(char32_t p_splitter, int p_slice) const {
	if (is_empty()) {
		return String();
	}

	if (p_slice < 0) {
		return String();
	}

	const char32_t *c = ptr();
	int i = 0;
	int prev = 0;
	int count = 0;
	while (true) {
		if (c[i] == 0 || c[i] == p_splitter) {
			if (p_slice == count) {
				return substr(prev, i - prev);
			} else if (c[i] == 0) {
				return String();
			} else {
				count++;
				prev = i + 1;
			}
		}

		i++;
	}
}

Vector<String> String::split_spaces() const {
	Vector<String> ret;
	int from = 0;
	int i = 0;
	int len = length();
	if (len == 0) {
		return ret;
	}

	bool inside = false;

	while (true) {
		bool empty = operator[](i) < 33;

		if (i == 0) {
			inside = !empty;
		}

		if (!empty && !inside) {
			inside = true;
			from = i;
		}

		if (empty && inside) {
			ret.push_back(substr(from, i - from));
			inside = false;
		}

		if (i == len) {
			break;
		}
		i++;
	}

	return ret;
}

Vector<String> String::split(const String &p_splitter, bool p_allow_empty, int p_maxsplit) const {
	Vector<String> ret;

	if (is_empty()) {
		if (p_allow_empty) {
			ret.push_back("");
		}
		return ret;
	}

	int from = 0;
	int len = length();

	while (true) {
		int end;
		if (p_splitter.is_empty()) {
			end = from + 1;
		} else {
			end = find(p_splitter, from);
			if (end < 0) {
				end = len;
			}
		}
		if (p_allow_empty || (end > from)) {
			if (p_maxsplit <= 0) {
				ret.push_back(substr(from, end - from));
			} else {
				// Put rest of the string and leave cycle.
				if (p_maxsplit == ret.size()) {
					ret.push_back(substr(from, len));
					break;
				}

				// Otherwise, push items until positive limit is reached.
				ret.push_back(substr(from, end - from));
			}
		}

		if (end == len) {
			break;
		}

		from = end + p_splitter.length();
	}

	return ret;
}

Vector<String> String::split(const char *p_splitter, bool p_allow_empty, int p_maxsplit) const {
	Vector<String> ret;

	if (is_empty()) {
		if (p_allow_empty) {
			ret.push_back("");
		}
		return ret;
	}

	int from = 0;
	int len = length();
	const int splitter_length = strlen(p_splitter);

	while (true) {
		int end;
		if (p_splitter == nullptr || *p_splitter == '\0') {
			end = from + 1;
		} else {
			end = find(p_splitter, from);
			if (end < 0) {
				end = len;
			}
		}
		if (p_allow_empty || (end > from)) {
			if (p_maxsplit <= 0) {
				ret.push_back(substr(from, end - from));
			} else {
				// Put rest of the string and leave cycle.
				if (p_maxsplit == ret.size()) {
					ret.push_back(substr(from, len));
					break;
				}

				// Otherwise, push items until positive limit is reached.
				ret.push_back(substr(from, end - from));
			}
		}

		if (end == len) {
			break;
		}

		from = end + splitter_length;
	}

	return ret;
}

Vector<String> String::rsplit(const String &p_splitter, bool p_allow_empty, int p_maxsplit) const {
	Vector<String> ret;
	const int len = length();
	int remaining_len = len;

	while (true) {
		if (remaining_len < p_splitter.length() || (p_maxsplit > 0 && p_maxsplit == ret.size())) {
			// no room for another splitter or hit max splits, push what's left and we're done
			if (p_allow_empty || remaining_len > 0) {
				ret.push_back(substr(0, remaining_len));
			}
			break;
		}

		int left_edge;
		if (p_splitter.is_empty()) {
			left_edge = remaining_len - 1;
			if (left_edge == 0) {
				left_edge--; // Skip to the < 0 condition.
			}
		} else {
			left_edge = rfind(p_splitter, remaining_len - p_splitter.length());
		}

		if (left_edge < 0) {
			// no more splitters, we're done
			ret.push_back(substr(0, remaining_len));
			break;
		}

		int substr_start = left_edge + p_splitter.length();
		if (p_allow_empty || substr_start < remaining_len) {
			ret.push_back(substr(substr_start, remaining_len - substr_start));
		}

		remaining_len = left_edge;
	}

	ret.reverse();
	return ret;
}

Vector<String> String::rsplit(const char *p_splitter, bool p_allow_empty, int p_maxsplit) const {
	Vector<String> ret;
	const int len = length();
	const int splitter_length = strlen(p_splitter);
	int remaining_len = len;

	while (true) {
		if (remaining_len < splitter_length || (p_maxsplit > 0 && p_maxsplit == ret.size())) {
			// no room for another splitter or hit max splits, push what's left and we're done
			if (p_allow_empty || remaining_len > 0) {
				ret.push_back(substr(0, remaining_len));
			}
			break;
		}

		int left_edge;
		if (p_splitter == nullptr || *p_splitter == '\0') {
			left_edge = remaining_len - 1;
			if (left_edge == 0) {
				left_edge--; // Skip to the < 0 condition.
			}
		} else {
			left_edge = rfind(p_splitter, remaining_len - splitter_length);
		}

		if (left_edge < 0) {
			// no more splitters, we're done
			ret.push_back(substr(0, remaining_len));
			break;
		}

		int substr_start = left_edge + splitter_length;
		if (p_allow_empty || substr_start < remaining_len) {
			ret.push_back(substr(substr_start, remaining_len - substr_start));
		}

		remaining_len = left_edge;
	}

	ret.reverse();
	return ret;
}

Vector<double> String::split_floats(const String &p_splitter, bool p_allow_empty) const {
	Vector<double> ret;
	int from = 0;
	int len = length();

	String buffer = *this;
	while (true) {
		int end = find(p_splitter, from);
		if (end < 0) {
			end = len;
		}
		if (p_allow_empty || (end > from)) {
			buffer[end] = 0;
			ret.push_back(String::to_float(&buffer.get_data()[from]));
			buffer[end] = _cowdata.get(end);
		}

		if (end == len) {
			break;
		}

		from = end + p_splitter.length();
	}

	return ret;
}

Vector<float> String::split_floats_mk(const Vector<String> &p_splitters, bool p_allow_empty) const {
	Vector<float> ret;
	int from = 0;
	int len = length();

	String buffer = *this;
	while (true) {
		int idx;
		int end = findmk(p_splitters, from, &idx);
		int spl_len = 1;
		if (end < 0) {
			end = len;
		} else {
			spl_len = p_splitters[idx].length();
		}

		if (p_allow_empty || (end > from)) {
			buffer[end] = 0;
			ret.push_back(String::to_float(&buffer.get_data()[from]));
			buffer[end] = _cowdata.get(end);
		}

		if (end == len) {
			break;
		}

		from = end + spl_len;
	}

	return ret;
}

Vector<int> String::split_ints(const String &p_splitter, bool p_allow_empty) const {
	Vector<int> ret;
	int from = 0;
	int len = length();

	while (true) {
		int end = find(p_splitter, from);
		if (end < 0) {
			end = len;
		}
		if (p_allow_empty || (end > from)) {
			ret.push_back(String::to_int(&get_data()[from], end - from));
		}

		if (end == len) {
			break;
		}

		from = end + p_splitter.length();
	}

	return ret;
}

Vector<int> String::split_ints_mk(const Vector<String> &p_splitters, bool p_allow_empty) const {
	Vector<int> ret;
	int from = 0;
	int len = length();

	while (true) {
		int idx;
		int end = findmk(p_splitters, from, &idx);
		int spl_len = 1;
		if (end < 0) {
			end = len;
		} else {
			spl_len = p_splitters[idx].length();
		}

		if (p_allow_empty || (end > from)) {
			ret.push_back(String::to_int(&get_data()[from], end - from));
		}

		if (end == len) {
			break;
		}

		from = end + spl_len;
	}

	return ret;
}

String String::join(const Vector<String> &parts) const {
	if (parts.is_empty()) {
		return String();
	} else if (parts.size() == 1) {
		return parts[0];
	}

	const int this_length = length();

	int new_size = (parts.size() - 1) * this_length;
	for (const String &part : parts) {
		new_size += part.length();
	}
	new_size += 1;

	String ret;
	ret.resize(new_size);
	char32_t *ret_ptrw = ret.ptrw();
	const char32_t *this_ptr = ptr();

	bool first = true;
	for (const String &part : parts) {
		if (first) {
			first = false;
		} else if (this_length) {
			memcpy(ret_ptrw, this_ptr, this_length * sizeof(char32_t));
			ret_ptrw += this_length;
		}

		const int part_length = part.length();
		if (part_length) {
			memcpy(ret_ptrw, part.ptr(), part_length * sizeof(char32_t));
			ret_ptrw += part_length;
		}
	}

	*ret_ptrw = 0;

	return ret;
}

char32_t String::char_uppercase(char32_t p_char) {
	return _find_upper(p_char);
}

char32_t String::char_lowercase(char32_t p_char) {
	return _find_lower(p_char);
}

String String::to_upper() const {
	if (is_empty()) {
		return *this;
	}

	String upper;
	upper.resize(size());
	const char32_t *old_ptr = ptr();
	char32_t *upper_ptrw = upper.ptrw();

	while (*old_ptr) {
		*upper_ptrw++ = _find_upper(*old_ptr++);
	}

	*upper_ptrw = 0;

	return upper;
}

String String::to_lower() const {
	if (is_empty()) {
		return *this;
	}

	String lower;
	lower.resize(size());
	const char32_t *old_ptr = ptr();
	char32_t *lower_ptrw = lower.ptrw();

	while (*old_ptr) {
		*lower_ptrw++ = _find_lower(*old_ptr++);
	}

	*lower_ptrw = 0;

	return lower;
}

String String::chr(char32_t p_char) {
	char32_t c[2] = { p_char, 0 };
	return String(c);
}

String String::num(double p_num, int p_decimals) {
	if (Math::is_nan(p_num)) {
		return "nan";
	}

	if (Math::is_inf(p_num)) {
		if (signbit(p_num)) {
			return "-inf";
		} else {
			return "inf";
		}
	}

	if (p_decimals < 0) {
		p_decimals = 14;
		const double abs_num = Math::abs(p_num);
		if (abs_num > 10) {
			// We want to align the digits to the above reasonable default, so we only
			// need to subtract log10 for numbers with a positive power of ten.
			p_decimals -= (int)floor(log10(abs_num));
		}
	}
	if (p_decimals > MAX_DECIMALS) {
		p_decimals = MAX_DECIMALS;
	}

	char fmt[7];
	fmt[0] = '%';
	fmt[1] = '.';

	if (p_decimals < 0) {
		fmt[1] = 'l';
		fmt[2] = 'f';
		fmt[3] = 0;
	} else if (p_decimals < 10) {
		fmt[2] = '0' + p_decimals;
		fmt[3] = 'l';
		fmt[4] = 'f';
		fmt[5] = 0;
	} else {
		fmt[2] = '0' + (p_decimals / 10);
		fmt[3] = '0' + (p_decimals % 10);
		fmt[4] = 'l';
		fmt[5] = 'f';
		fmt[6] = 0;
	}
	// if we want to convert a double with as much decimal places as
	// DBL_MAX or DBL_MIN then we would theoretically need a buffer of at least
	// DBL_MAX_10_EXP + 2 for DBL_MAX and DBL_MAX_10_EXP + 4 for DBL_MIN.
	// BUT those values where still giving me exceptions, so I tested from
	// DBL_MAX_10_EXP + 10 incrementing one by one and DBL_MAX_10_EXP + 17 (325)
	// was the first buffer size not to throw an exception
	char buf[325];

#if defined(__GNUC__) || defined(_MSC_VER)
	// PLEASE NOTE that, albeit vcrt online reference states that snprintf
	// should safely truncate the output to the given buffer size, we have
	// found a case where this is not true, so we should create a buffer
	// as big as needed
	snprintf(buf, 325, fmt, p_num);
#else
	sprintf(buf, fmt, p_num);
#endif

	buf[324] = 0;
	// Destroy trailing zeroes, except one after period.
	{
		bool period = false;
		int z = 0;
		while (buf[z]) {
			if (buf[z] == '.') {
				period = true;
			}
			z++;
		}

		if (period) {
			z--;
			while (z > 0) {
				if (buf[z] == '0') {
					buf[z] = 0;
				} else if (buf[z] == '.') {
					buf[z + 1] = '0';
					break;
				} else {
					break;
				}

				z--;
			}
		}
	}

	return buf;
}

String String::num_int64(int64_t p_num, int base, bool capitalize_hex) {
	ERR_FAIL_COND_V_MSG(base < 2 || base > 36, "", "Cannot convert to base " + itos(base) + ", since the value is " + (base < 2 ? "less than 2." : "greater than 36."));

	bool sign = p_num < 0;

	int64_t n = p_num;

	int chars = 0;
	do {
		n /= base;
		chars++;
	} while (n);

	if (sign) {
		chars++;
	}
	String s;
	s.resize(chars + 1);
	char32_t *c = s.ptrw();
	c[chars] = 0;
	n = p_num;
	do {
		int mod = ABS(n % base);
		if (mod >= 10) {
			char a = (capitalize_hex ? 'A' : 'a');
			c[--chars] = a + (mod - 10);
		} else {
			c[--chars] = '0' + mod;
		}

		n /= base;
	} while (n);

	if (sign) {
		c[0] = '-';
	}

	return s;
}

String String::num_uint64(uint64_t p_num, int base, bool capitalize_hex) {
	ERR_FAIL_COND_V_MSG(base < 2 || base > 36, "", "Cannot convert to base " + itos(base) + ", since the value is " + (base < 2 ? "less than 2." : "greater than 36."));

	uint64_t n = p_num;

	int chars = 0;
	do {
		n /= base;
		chars++;
	} while (n);

	String s;
	s.resize(chars + 1);
	char32_t *c = s.ptrw();
	c[chars] = 0;
	n = p_num;
	do {
		int mod = n % base;
		if (mod >= 10) {
			char a = (capitalize_hex ? 'A' : 'a');
			c[--chars] = a + (mod - 10);
		} else {
			c[--chars] = '0' + mod;
		}

		n /= base;
	} while (n);

	return s;
}

String String::num_real(double p_num, bool p_trailing) {
	if (Math::is_nan(p_num) || Math::is_inf(p_num)) {
		return num(p_num, 0);
	}

	if (p_num == (double)(int64_t)p_num) {
		if (p_trailing) {
			return num_int64((int64_t)p_num) + ".0";
		} else {
			return num_int64((int64_t)p_num);
		}
	}

	int decimals = 14;
	// We want to align the digits to the above sane default, so we only need
	// to subtract log10 for numbers with a positive power of ten magnitude.
	const double abs_num = Math::abs(p_num);
	if (abs_num > 10) {
		decimals -= (int)floor(log10(abs_num));
	}

	return num(p_num, decimals);
}

String String::num_real(float p_num, bool p_trailing) {
	if (Math::is_nan(p_num) || Math::is_inf(p_num)) {
		return num(p_num, 0);
	}

	if (p_num == (float)(int64_t)p_num) {
		if (p_trailing) {
			return num_int64((int64_t)p_num) + ".0";
		} else {
			return num_int64((int64_t)p_num);
		}
	}
	int decimals = 6;
	// We want to align the digits to the above sane default, so we only need
	// to subtract log10 for numbers with a positive power of ten magnitude.
	const float abs_num = Math::abs(p_num);
	if (abs_num > 10) {
		decimals -= (int)floor(log10(abs_num));
	}
	return num(p_num, decimals);
}

String String::num_scientific(double p_num) {
	if (Math::is_nan(p_num) || Math::is_inf(p_num)) {
		return num(p_num, 0);
	}

	char buf[256];

#if defined(__GNUC__) || defined(_MSC_VER)

#if defined(__MINGW32__) && defined(_TWO_DIGIT_EXPONENT) && !defined(_UCRT)
	// MinGW requires _set_output_format() to conform to C99 output for printf
	unsigned int old_exponent_format = _set_output_format(_TWO_DIGIT_EXPONENT);
#endif
	snprintf(buf, 256, "%lg", p_num);

#if defined(__MINGW32__) && defined(_TWO_DIGIT_EXPONENT) && !defined(_UCRT)
	_set_output_format(old_exponent_format);
#endif

#else
	sprintf(buf, "%.16lg", p_num);
#endif

	buf[255] = 0;

	return buf;
}

String String::md5(const uint8_t *p_md5) {
	return String::hex_encode_buffer(p_md5, 16);
}

String String::hex_encode_buffer(const uint8_t *p_buffer, int p_len) {
	static const char hex[16] = { '0', '1', '2', '3', '4', '5', '6', '7', '8', '9', 'a', 'b', 'c', 'd', 'e', 'f' };

	String ret;
	ret.resize(p_len * 2 + 1);
	char32_t *ret_ptrw = ret.ptrw();

	for (int i = 0; i < p_len; i++) {
		*ret_ptrw++ = hex[p_buffer[i] >> 4];
		*ret_ptrw++ = hex[p_buffer[i] & 0xF];
	}

	*ret_ptrw = 0;

	return ret;
}

Vector<uint8_t> String::hex_decode() const {
	ERR_FAIL_COND_V_MSG(length() % 2 != 0, Vector<uint8_t>(), "Hexadecimal string of uneven length.");

#define HEX_TO_BYTE(m_output, m_index)                                                                                   \
	uint8_t m_output;                                                                                                    \
	c = operator[](m_index);                                                                                             \
	if (is_digit(c)) {                                                                                                   \
		m_output = c - '0';                                                                                              \
	} else if (c >= 'a' && c <= 'f') {                                                                                   \
		m_output = c - 'a' + 10;                                                                                         \
	} else if (c >= 'A' && c <= 'F') {                                                                                   \
		m_output = c - 'A' + 10;                                                                                         \
	} else {                                                                                                             \
		ERR_FAIL_V_MSG(Vector<uint8_t>(), "Invalid hexadecimal character \"" + chr(c) + "\" at index " + m_index + "."); \
	}

	Vector<uint8_t> out;
	int len = length() / 2;
	out.resize(len);
	uint8_t *out_ptrw = out.ptrw();
	for (int i = 0; i < len; i++) {
		char32_t c;
		HEX_TO_BYTE(first, i * 2);
		HEX_TO_BYTE(second, i * 2 + 1);
		out_ptrw[i] = first * 16 + second;
	}
	return out;
#undef HEX_TO_BYTE
}

void String::print_unicode_error(const String &p_message, bool p_critical) const {
	if (p_critical) {
		print_error(vformat(U"Unicode parsing error, some characters were replaced with � (U+FFFD): %s", p_message));
	} else {
		print_error(vformat("Unicode parsing error: %s", p_message));
	}
}

CharString String::ascii(bool p_allow_extended) const {
	if (!length()) {
		return CharString();
	}

	CharString cs;
	cs.resize(size());
	char *cs_ptrw = cs.ptrw();
	const char32_t *this_ptr = ptr();

	for (int i = 0; i < size(); i++) {
		char32_t c = this_ptr[i];
		if ((c <= 0x7f) || (c <= 0xff && p_allow_extended)) {
			cs_ptrw[i] = char(c);
		} else {
			print_unicode_error(vformat("Invalid unicode codepoint (%x), cannot represent as ASCII/Latin-1", (uint32_t)c));
			cs_ptrw[i] = 0x20; // ASCII doesn't have a replacement character like unicode, 0x1a is sometimes used but is kinda arcane.
		}
	}

	return cs;
}

String String::utf8(const char *p_utf8, int p_len) {
	String ret;
	ret.parse_utf8(p_utf8, p_len);

	return ret;
}

Error String::parse_utf8(const char *p_utf8, int p_len, bool p_skip_cr) {
	if (!p_utf8) {
		return ERR_INVALID_DATA;
	}

	String aux;

	int cstr_size = 0;
	int str_size = 0;

	/* HANDLE BOM (Byte Order Mark) */
	if (p_len < 0 || p_len >= 3) {
		bool has_bom = uint8_t(p_utf8[0]) == 0xef && uint8_t(p_utf8[1]) == 0xbb && uint8_t(p_utf8[2]) == 0xbf;
		if (has_bom) {
			//8-bit encoding, byte order has no meaning in UTF-8, just skip it
			if (p_len >= 0) {
				p_len -= 3;
			}
			p_utf8 += 3;
		}
	}

	bool decode_error = false;
	bool decode_failed = false;
	{
		const char *ptrtmp = p_utf8;
		const char *ptrtmp_limit = p_len >= 0 ? &p_utf8[p_len] : nullptr;
		int skip = 0;
		uint8_t c_start = 0;
		while (ptrtmp != ptrtmp_limit && *ptrtmp) {
#if CHAR_MIN == 0
			uint8_t c = *ptrtmp;
#else
			uint8_t c = *ptrtmp >= 0 ? *ptrtmp : uint8_t(256 + *ptrtmp);
#endif

			if (skip == 0) {
				if (p_skip_cr && c == '\r') {
					ptrtmp++;
					continue;
				}
				/* Determine the number of characters in sequence */
				if ((c & 0x80) == 0) {
					skip = 0;
				} else if ((c & 0xe0) == 0xc0) {
					skip = 1;
				} else if ((c & 0xf0) == 0xe0) {
					skip = 2;
				} else if ((c & 0xf8) == 0xf0) {
					skip = 3;
				} else if ((c & 0xfc) == 0xf8) {
					skip = 4;
				} else if ((c & 0xfe) == 0xfc) {
					skip = 5;
				} else {
					skip = 0;
					print_unicode_error(vformat("Invalid UTF-8 leading byte (%x)", c), true);
					decode_failed = true;
				}
				c_start = c;

				if (skip == 1 && (c & 0x1e) == 0) {
					print_unicode_error(vformat("Overlong encoding (%x ...)", c));
					decode_error = true;
				}
				str_size++;
			} else {
				if ((c_start == 0xe0 && skip == 2 && c < 0xa0) || (c_start == 0xf0 && skip == 3 && c < 0x90) || (c_start == 0xf8 && skip == 4 && c < 0x88) || (c_start == 0xfc && skip == 5 && c < 0x84)) {
					print_unicode_error(vformat("Overlong encoding (%x %x ...)", c_start, c));
					decode_error = true;
				}
				if (c < 0x80 || c > 0xbf) {
					print_unicode_error(vformat("Invalid UTF-8 continuation byte (%x ... %x ...)", c_start, c), true);
					decode_failed = true;
					skip = 0;
				} else {
					--skip;
				}
			}

			cstr_size++;
			ptrtmp++;
		}

		if (skip) {
			print_unicode_error(vformat("Missing %d UTF-8 continuation byte(s)", skip), true);
			decode_failed = true;
		}
	}

	if (str_size == 0) {
		clear();
		return OK; // empty string
	}

	resize(str_size + 1);
	char32_t *dst = ptrw();
	dst[str_size] = 0;

	int skip = 0;
	uint32_t unichar = 0;
	while (cstr_size) {
#if CHAR_MIN == 0
		uint8_t c = *p_utf8;
#else
		uint8_t c = *p_utf8 >= 0 ? *p_utf8 : uint8_t(256 + *p_utf8);
#endif

		if (skip == 0) {
			if (p_skip_cr && c == '\r') {
				p_utf8++;
				continue;
			}
			/* Determine the number of characters in sequence */
			if ((c & 0x80) == 0) {
				*(dst++) = c;
				unichar = 0;
				skip = 0;
			} else if ((c & 0xe0) == 0xc0) {
				unichar = (0xff >> 3) & c;
				skip = 1;
			} else if ((c & 0xf0) == 0xe0) {
				unichar = (0xff >> 4) & c;
				skip = 2;
			} else if ((c & 0xf8) == 0xf0) {
				unichar = (0xff >> 5) & c;
				skip = 3;
			} else if ((c & 0xfc) == 0xf8) {
				unichar = (0xff >> 6) & c;
				skip = 4;
			} else if ((c & 0xfe) == 0xfc) {
				unichar = (0xff >> 7) & c;
				skip = 5;
			} else {
				*(dst++) = _replacement_char;
				unichar = 0;
				skip = 0;
			}
		} else {
			if (c < 0x80 || c > 0xbf) {
				*(dst++) = _replacement_char;
				skip = 0;
			} else {
				unichar = (unichar << 6) | (c & 0x3f);
				--skip;
				if (skip == 0) {
					if (unichar == 0) {
						print_unicode_error("NUL character", true);
						decode_failed = true;
						unichar = _replacement_char;
					} else if ((unichar & 0xfffff800) == 0xd800) {
						print_unicode_error(vformat("Unpaired surrogate (%x)", unichar), true);
						decode_failed = true;
						unichar = _replacement_char;
					} else if (unichar > 0x10ffff) {
						print_unicode_error(vformat("Invalid unicode codepoint (%x)", unichar), true);
						decode_failed = true;
						unichar = _replacement_char;
					}
					*(dst++) = unichar;
				}
			}
		}

		cstr_size--;
		p_utf8++;
	}
	if (skip) {
		*(dst++) = 0x20;
	}

	if (decode_failed) {
		return ERR_INVALID_DATA;
	} else if (decode_error) {
		return ERR_PARSE_ERROR;
	} else {
		return OK;
	}
}

CharString String::utf8() const {
	int l = length();
	if (!l) {
		return CharString();
	}

	const char32_t *d = &operator[](0);
	int fl = 0;
	for (int i = 0; i < l; i++) {
		uint32_t c = d[i];
		if (c <= 0x7f) { // 7 bits.
			fl += 1;
		} else if (c <= 0x7ff) { // 11 bits
			fl += 2;
		} else if (c <= 0xffff) { // 16 bits
			fl += 3;
		} else if (c <= 0x001fffff) { // 21 bits
			fl += 4;
		} else if (c <= 0x03ffffff) { // 26 bits
			fl += 5;
			print_unicode_error(vformat("Invalid unicode codepoint (%x)", c));
		} else if (c <= 0x7fffffff) { // 31 bits
			fl += 6;
			print_unicode_error(vformat("Invalid unicode codepoint (%x)", c));
		} else {
			fl += 1;
			print_unicode_error(vformat("Invalid unicode codepoint (%x), cannot represent as UTF-8", c), true);
		}
	}

	CharString utf8s;
	if (fl == 0) {
		return utf8s;
	}

	utf8s.resize(fl + 1);
	uint8_t *cdst = (uint8_t *)utf8s.get_data();

#define APPEND_CHAR(m_c) *(cdst++) = m_c

	for (int i = 0; i < l; i++) {
		uint32_t c = d[i];

		if (c <= 0x7f) { // 7 bits.
			APPEND_CHAR(c);
		} else if (c <= 0x7ff) { // 11 bits
			APPEND_CHAR(uint32_t(0xc0 | ((c >> 6) & 0x1f))); // Top 5 bits.
			APPEND_CHAR(uint32_t(0x80 | (c & 0x3f))); // Bottom 6 bits.
		} else if (c <= 0xffff) { // 16 bits
			APPEND_CHAR(uint32_t(0xe0 | ((c >> 12) & 0x0f))); // Top 4 bits.
			APPEND_CHAR(uint32_t(0x80 | ((c >> 6) & 0x3f))); // Middle 6 bits.
			APPEND_CHAR(uint32_t(0x80 | (c & 0x3f))); // Bottom 6 bits.
		} else if (c <= 0x001fffff) { // 21 bits
			APPEND_CHAR(uint32_t(0xf0 | ((c >> 18) & 0x07))); // Top 3 bits.
			APPEND_CHAR(uint32_t(0x80 | ((c >> 12) & 0x3f))); // Upper middle 6 bits.
			APPEND_CHAR(uint32_t(0x80 | ((c >> 6) & 0x3f))); // Lower middle 6 bits.
			APPEND_CHAR(uint32_t(0x80 | (c & 0x3f))); // Bottom 6 bits.
		} else if (c <= 0x03ffffff) { // 26 bits
			APPEND_CHAR(uint32_t(0xf8 | ((c >> 24) & 0x03))); // Top 2 bits.
			APPEND_CHAR(uint32_t(0x80 | ((c >> 18) & 0x3f))); // Upper middle 6 bits.
			APPEND_CHAR(uint32_t(0x80 | ((c >> 12) & 0x3f))); // middle 6 bits.
			APPEND_CHAR(uint32_t(0x80 | ((c >> 6) & 0x3f))); // Lower middle 6 bits.
			APPEND_CHAR(uint32_t(0x80 | (c & 0x3f))); // Bottom 6 bits.
		} else if (c <= 0x7fffffff) { // 31 bits
			APPEND_CHAR(uint32_t(0xfc | ((c >> 30) & 0x01))); // Top 1 bit.
			APPEND_CHAR(uint32_t(0x80 | ((c >> 24) & 0x3f))); // Upper upper middle 6 bits.
			APPEND_CHAR(uint32_t(0x80 | ((c >> 18) & 0x3f))); // Lower upper middle 6 bits.
			APPEND_CHAR(uint32_t(0x80 | ((c >> 12) & 0x3f))); // Upper lower middle 6 bits.
			APPEND_CHAR(uint32_t(0x80 | ((c >> 6) & 0x3f))); // Lower lower middle 6 bits.
			APPEND_CHAR(uint32_t(0x80 | (c & 0x3f))); // Bottom 6 bits.
		} else {
			// the string is a valid UTF32, so it should never happen ...
			print_unicode_error(vformat("Non scalar value (%x)", c), true);
			APPEND_CHAR(uint32_t(0xe0 | ((_replacement_char >> 12) & 0x0f))); // Top 4 bits.
			APPEND_CHAR(uint32_t(0x80 | ((_replacement_char >> 6) & 0x3f))); // Middle 6 bits.
			APPEND_CHAR(uint32_t(0x80 | (_replacement_char & 0x3f))); // Bottom 6 bits.
		}
	}
#undef APPEND_CHAR
	*cdst = 0; //trailing zero

	return utf8s;
}

String String::utf16(const char16_t *p_utf16, int p_len) {
	String ret;
	ret.parse_utf16(p_utf16, p_len, true);

	return ret;
}

Error String::parse_utf16(const char16_t *p_utf16, int p_len, bool p_default_little_endian) {
	if (!p_utf16) {
		return ERR_INVALID_DATA;
	}

	String aux;

	int cstr_size = 0;
	int str_size = 0;

#ifdef BIG_ENDIAN_ENABLED
	bool byteswap = p_default_little_endian;
#else
	bool byteswap = !p_default_little_endian;
#endif
	/* HANDLE BOM (Byte Order Mark) */
	if (p_len < 0 || p_len >= 1) {
		bool has_bom = false;
		if (uint16_t(p_utf16[0]) == 0xfeff) { // correct BOM, read as is
			has_bom = true;
			byteswap = false;
		} else if (uint16_t(p_utf16[0]) == 0xfffe) { // backwards BOM, swap bytes
			has_bom = true;
			byteswap = true;
		}
		if (has_bom) {
			if (p_len >= 0) {
				p_len -= 1;
			}
			p_utf16 += 1;
		}
	}

	bool decode_error = false;
	{
		const char16_t *ptrtmp = p_utf16;
		const char16_t *ptrtmp_limit = p_len >= 0 ? &p_utf16[p_len] : nullptr;
		uint32_t c_prev = 0;
		bool skip = false;
		while (ptrtmp != ptrtmp_limit && *ptrtmp) {
			uint32_t c = (byteswap) ? BSWAP16(*ptrtmp) : *ptrtmp;

			if ((c & 0xfffffc00) == 0xd800) { // lead surrogate
				if (skip) {
					print_unicode_error(vformat("Unpaired lead surrogate (%x [trail?] %x)", c_prev, c));
					decode_error = true;
				}
				skip = true;
			} else if ((c & 0xfffffc00) == 0xdc00) { // trail surrogate
				if (skip) {
					str_size--;
				} else {
					print_unicode_error(vformat("Unpaired trail surrogate (%x [lead?] %x)", c_prev, c));
					decode_error = true;
				}
				skip = false;
			} else {
				skip = false;
			}

			c_prev = c;
			str_size++;
			cstr_size++;
			ptrtmp++;
		}

		if (skip) {
			print_unicode_error(vformat("Unpaired lead surrogate (%x [eol])", c_prev));
			decode_error = true;
		}
	}

	if (str_size == 0) {
		clear();
		return OK; // empty string
	}

	resize(str_size + 1);
	char32_t *dst = ptrw();
	dst[str_size] = 0;

	bool skip = false;
	uint32_t c_prev = 0;
	while (cstr_size) {
		uint32_t c = (byteswap) ? BSWAP16(*p_utf16) : *p_utf16;

		if ((c & 0xfffffc00) == 0xd800) { // lead surrogate
			if (skip) {
				*(dst++) = c_prev; // unpaired, store as is
			}
			skip = true;
		} else if ((c & 0xfffffc00) == 0xdc00) { // trail surrogate
			if (skip) {
				*(dst++) = (c_prev << 10UL) + c - ((0xd800 << 10UL) + 0xdc00 - 0x10000); // decode pair
			} else {
				*(dst++) = c; // unpaired, store as is
			}
			skip = false;
		} else {
			*(dst++) = c;
			skip = false;
		}

		cstr_size--;
		p_utf16++;
		c_prev = c;
	}

	if (skip) {
		*(dst++) = c_prev;
	}

	if (decode_error) {
		return ERR_PARSE_ERROR;
	} else {
		return OK;
	}
}

Char16String String::utf16() const {
	int l = length();
	if (!l) {
		return Char16String();
	}

	const char32_t *d = &operator[](0);
	int fl = 0;
	for (int i = 0; i < l; i++) {
		uint32_t c = d[i];
		if (c <= 0xffff) { // 16 bits.
			fl += 1;
			if ((c & 0xfffff800) == 0xd800) {
				print_unicode_error(vformat("Unpaired surrogate (%x)", c));
			}
		} else if (c <= 0x10ffff) { // 32 bits.
			fl += 2;
		} else {
			print_unicode_error(vformat("Invalid unicode codepoint (%x), cannot represent as UTF-16", c), true);
			fl += 1;
		}
	}

	Char16String utf16s;
	if (fl == 0) {
		return utf16s;
	}

	utf16s.resize(fl + 1);
	uint16_t *cdst = (uint16_t *)utf16s.get_data();

#define APPEND_CHAR(m_c) *(cdst++) = m_c

	for (int i = 0; i < l; i++) {
		uint32_t c = d[i];

		if (c <= 0xffff) { // 16 bits.
			APPEND_CHAR(c);
		} else if (c <= 0x10ffff) { // 32 bits.
			APPEND_CHAR(uint32_t((c >> 10) + 0xd7c0)); // lead surrogate.
			APPEND_CHAR(uint32_t((c & 0x3ff) | 0xdc00)); // trail surrogate.
		} else {
			// the string is a valid UTF32, so it should never happen ...
			APPEND_CHAR(uint32_t((_replacement_char >> 10) + 0xd7c0));
			APPEND_CHAR(uint32_t((_replacement_char & 0x3ff) | 0xdc00));
		}
	}
#undef APPEND_CHAR
	*cdst = 0; //trailing zero

	return utf16s;
}

int64_t String::hex_to_int() const {
	int len = length();
	if (len == 0) {
		return 0;
	}

	const char32_t *s = ptr();

	int64_t sign = s[0] == '-' ? -1 : 1;

	if (sign < 0) {
		s++;
	}

	if (len > 2 && s[0] == '0' && lower_case(s[1]) == 'x') {
		s += 2;
	}

	int64_t hex = 0;

	while (*s) {
		char32_t c = lower_case(*s);
		int64_t n;
		if (is_digit(c)) {
			n = c - '0';
		} else if (c >= 'a' && c <= 'f') {
			n = (c - 'a') + 10;
		} else {
			ERR_FAIL_V_MSG(0, vformat(R"(Invalid hexadecimal notation character "%c" (U+%04X) in string "%s".)", *s, static_cast<int32_t>(*s), *this));
		}
		// Check for overflow/underflow, with special case to ensure INT64_MIN does not result in error
		bool overflow = ((hex > INT64_MAX / 16) && (sign == 1 || (sign == -1 && hex != (INT64_MAX >> 4) + 1))) || (sign == -1 && hex == (INT64_MAX >> 4) + 1 && c > '0');
		ERR_FAIL_COND_V_MSG(overflow, sign == 1 ? INT64_MAX : INT64_MIN, "Cannot represent " + *this + " as a 64-bit signed integer, since the value is " + (sign == 1 ? "too large." : "too small."));
		hex *= 16;
		hex += n;
		s++;
	}

	return hex * sign;
}

int64_t String::bin_to_int() const {
	int len = length();
	if (len == 0) {
		return 0;
	}

	const char32_t *s = ptr();

	int64_t sign = s[0] == '-' ? -1 : 1;

	if (sign < 0) {
		s++;
	}

	if (len > 2 && s[0] == '0' && lower_case(s[1]) == 'b') {
		s += 2;
	}

	int64_t binary = 0;

	while (*s) {
		char32_t c = lower_case(*s);
		int64_t n;
		if (c == '0' || c == '1') {
			n = c - '0';
		} else {
			return 0;
		}
		// Check for overflow/underflow, with special case to ensure INT64_MIN does not result in error
		bool overflow = ((binary > INT64_MAX / 2) && (sign == 1 || (sign == -1 && binary != (INT64_MAX >> 1) + 1))) || (sign == -1 && binary == (INT64_MAX >> 1) + 1 && c > '0');
		ERR_FAIL_COND_V_MSG(overflow, sign == 1 ? INT64_MAX : INT64_MIN, "Cannot represent " + *this + " as a 64-bit signed integer, since the value is " + (sign == 1 ? "too large." : "too small."));
		binary *= 2;
		binary += n;
		s++;
	}

	return binary * sign;
}

template <typename C, typename T>
_ALWAYS_INLINE_ int64_t _to_int(const T &p_in, int to) {
	// Accumulate the total number in an unsigned integer as the range is:
	// +9223372036854775807 to -9223372036854775808 and the smallest negative
	// number does not fit inside an int64_t. So we accumulate the positive
	// number in an unsigned, and then at the very end convert to its signed
	// form.
	uint64_t integer = 0;
	uint8_t digits = 0;
	bool positive = true;

	for (int i = 0; i < to; i++) {
		C c = p_in[i];
		if (is_digit(c)) {
			// No need to do expensive checks unless we're approaching INT64_MAX / INT64_MIN.
			if (unlikely(digits > 18)) {
				bool overflow = (integer > INT64_MAX / 10) || (integer == INT64_MAX / 10 && ((positive && c > '7') || (!positive && c > '8')));
				ERR_FAIL_COND_V_MSG(overflow, positive ? INT64_MAX : INT64_MIN, "Cannot represent " + String(p_in) + " as a 64-bit signed integer, since the value is " + (positive ? "too large." : "too small."));
			}

			integer *= 10;
			integer += c - '0';
			++digits;

		} else if (integer == 0 && c == '-') {
			positive = !positive;
		}
	}

	if (positive) {
		return int64_t(integer);
	} else {
		return int64_t(integer * uint64_t(-1));
	}
}

int64_t String::to_int() const {
	if (length() == 0) {
		return 0;
	}

	int to = (find_char('.') >= 0) ? find_char('.') : length();

	return _to_int<char32_t>(*this, to);
}

int64_t String::to_int(const char *p_str, int p_len) {
	int to = 0;
	if (p_len >= 0) {
		to = p_len;
	} else {
		while (p_str[to] != 0 && p_str[to] != '.') {
			to++;
		}
	}

	return _to_int<char>(p_str, to);
}

int64_t String::to_int(const wchar_t *p_str, int p_len) {
	int to = 0;
	if (p_len >= 0) {
		to = p_len;
	} else {
		while (p_str[to] != 0 && p_str[to] != '.') {
			to++;
		}
	}

	return _to_int<wchar_t>(p_str, to);
}

bool String::is_numeric() const {
	if (length() == 0) {
		return false;
	}

	int s = 0;
	if (operator[](0) == '-') {
		++s;
	}
	bool dot = false;
	for (int i = s; i < length(); i++) {
		char32_t c = operator[](i);
		if (c == '.') {
			if (dot) {
				return false;
			}
			dot = true;
		} else if (!is_digit(c)) {
			return false;
		}
	}

	return true; // TODO: Use the parser below for this instead
}

template <typename C>
static double built_in_strtod(
		/* A decimal ASCII floating-point number,
		 * optionally preceded by white space. Must
		 * have form "-I.FE-X", where I is the integer
		 * part of the mantissa, F is the fractional
		 * part of the mantissa, and X is the
		 * exponent. Either of the signs may be "+",
		 * "-", or omitted. Either I or F may be
		 * omitted, or both. The decimal point isn't
		 * necessary unless F is present. The "E" may
		 * actually be an "e". E and X may both be
		 * omitted (but not just one). */
		const C *string,
		/* If non-nullptr, store terminating Cacter's
		 * address here. */
		C **endPtr = nullptr) {
	/* Largest possible base 10 exponent. Any
	 * exponent larger than this will already
	 * produce underflow or overflow, so there's
	 * no need to worry about additional digits. */
	static const int maxExponent = 511;
	/* Table giving binary powers of 10. Entry
	 * is 10^2^i. Used to convert decimal
	 * exponents into floating-point numbers. */
	static const double powersOf10[] = {
		10.,
		100.,
		1.0e4,
		1.0e8,
		1.0e16,
		1.0e32,
		1.0e64,
		1.0e128,
		1.0e256
	};

	bool sign, expSign = false;
	double fraction, dblExp;
	const double *d;
	const C *p;
	int c;
	/* Exponent read from "EX" field. */
	int exp = 0;
	/* Exponent that derives from the fractional
	 * part. Under normal circumstances, it is
	 * the negative of the number of digits in F.
	 * However, if I is very long, the last digits
	 * of I get dropped (otherwise a long I with a
	 * large negative exponent could cause an
	 * unnecessary overflow on I alone). In this
	 * case, fracExp is incremented one for each
	 * dropped digit. */
	int fracExp = 0;
	/* Number of digits in mantissa. */
	int mantSize;
	/* Number of mantissa digits BEFORE decimal point. */
	int decPt;
	/* Temporarily holds location of exponent in string. */
	const C *pExp;

	/*
	 * Strip off leading blanks and check for a sign.
	 */

	p = string;
	while (*p == ' ' || *p == '\t' || *p == '\n') {
		p += 1;
	}
	if (*p == '-') {
		sign = true;
		p += 1;
	} else {
		if (*p == '+') {
			p += 1;
		}
		sign = false;
	}

	/*
	 * Count the number of digits in the mantissa (including the decimal
	 * point), and also locate the decimal point.
	 */

	decPt = -1;
	for (mantSize = 0;; mantSize += 1) {
		c = *p;
		if (!is_digit(c)) {
			if ((c != '.') || (decPt >= 0)) {
				break;
			}
			decPt = mantSize;
		}
		p += 1;
	}

	/*
	 * Now suck up the digits in the mantissa. Use two integers to collect 9
	 * digits each (this is faster than using floating-point). If the mantissa
	 * has more than 18 digits, ignore the extras, since they can't affect the
	 * value anyway.
	 */

	pExp = p;
	p -= mantSize;
	if (decPt < 0) {
		decPt = mantSize;
	} else {
		mantSize -= 1; /* One of the digits was the point. */
	}
	if (mantSize > 18) {
		fracExp = decPt - 18;
		mantSize = 18;
	} else {
		fracExp = decPt - mantSize;
	}
	if (mantSize == 0) {
		fraction = 0.0;
		p = string;
		goto done;
	} else {
		int frac1, frac2;

		frac1 = 0;
		for (; mantSize > 9; mantSize -= 1) {
			c = *p;
			p += 1;
			if (c == '.') {
				c = *p;
				p += 1;
			}
			frac1 = 10 * frac1 + (c - '0');
		}
		frac2 = 0;
		for (; mantSize > 0; mantSize -= 1) {
			c = *p;
			p += 1;
			if (c == '.') {
				c = *p;
				p += 1;
			}
			frac2 = 10 * frac2 + (c - '0');
		}
		fraction = (1.0e9 * frac1) + frac2;
	}

	/*
	 * Skim off the exponent.
	 */

	p = pExp;
	if ((*p == 'E') || (*p == 'e')) {
		p += 1;
		if (*p == '-') {
			expSign = true;
			p += 1;
		} else {
			if (*p == '+') {
				p += 1;
			}
			expSign = false;
		}
		if (!is_digit(char32_t(*p))) {
			p = pExp;
			goto done;
		}
		while (is_digit(char32_t(*p))) {
			exp = exp * 10 + (*p - '0');
			p += 1;
		}
	}
	if (expSign) {
		exp = fracExp - exp;
	} else {
		exp = fracExp + exp;
	}

	/*
	 * Generate a floating-point number that represents the exponent. Do this
	 * by processing the exponent one bit at a time to combine many powers of
	 * 2 of 10. Then combine the exponent with the fraction.
	 */

	if (exp < 0) {
		expSign = true;
		exp = -exp;
	} else {
		expSign = false;
	}

	if (exp > maxExponent) {
		exp = maxExponent;
		WARN_PRINT("Exponent too high");
	}
	dblExp = 1.0;
	for (d = powersOf10; exp != 0; exp >>= 1, ++d) {
		if (exp & 01) {
			dblExp *= *d;
		}
	}
	if (expSign) {
		fraction /= dblExp;
	} else {
		fraction *= dblExp;
	}

done:
	if (endPtr != nullptr) {
		*endPtr = (C *)p;
	}

	if (sign) {
		return -fraction;
	}
	return fraction;
}

#define READING_SIGN 0
#define READING_INT 1
#define READING_DEC 2
#define READING_EXP 3
#define READING_DONE 4

double String::to_float(const char *p_str) {
	return built_in_strtod<char>(p_str);
}

double String::to_float(const char32_t *p_str, const char32_t **r_end) {
	return built_in_strtod<char32_t>(p_str, (char32_t **)r_end);
}

double String::to_float(const wchar_t *p_str, const wchar_t **r_end) {
	return built_in_strtod<wchar_t>(p_str, (wchar_t **)r_end);
}

uint32_t String::num_characters(int64_t p_int) {
	int r = 1;
	if (p_int < 0) {
		r += 1;
		if (p_int == INT64_MIN) {
			p_int = INT64_MAX;
		} else {
			p_int = -p_int;
		}
	}
	while (p_int >= 10) {
		p_int /= 10;
		r++;
	}
	return r;
}

int64_t String::to_int(const char32_t *p_str, int p_len, bool p_clamp) {
	if (p_len == 0 || !p_str[0]) {
		return 0;
	}
	///@todo make more exact so saving and loading does not lose precision

	int64_t integer = 0;
	int64_t sign = 1;
	int reading = READING_SIGN;

	const char32_t *str = p_str;
	const char32_t *limit = &p_str[p_len];

	while (*str && reading != READING_DONE && str != limit) {
		char32_t c = *(str++);
		switch (reading) {
			case READING_SIGN: {
				if (is_digit(c)) {
					reading = READING_INT;
					// let it fallthrough
				} else if (c == '-') {
					sign = -1;
					reading = READING_INT;
					break;
				} else if (c == '+') {
					sign = 1;
					reading = READING_INT;
					break;
				} else {
					break;
				}
				[[fallthrough]];
			}
			case READING_INT: {
				if (is_digit(c)) {
					if (integer > INT64_MAX / 10) {
						String number("");
						str = p_str;
						while (*str && str != limit) {
							number += *(str++);
						}
						if (p_clamp) {
							if (sign == 1) {
								return INT64_MAX;
							} else {
								return INT64_MIN;
							}
						} else {
							ERR_FAIL_V_MSG(sign == 1 ? INT64_MAX : INT64_MIN, "Cannot represent " + number + " as a 64-bit signed integer, since the value is " + (sign == 1 ? "too large." : "too small."));
						}
					}
					integer *= 10;
					integer += c - '0';
				} else {
					reading = READING_DONE;
				}

			} break;
		}
	}

	return sign * integer;
}

double String::to_float() const {
	if (is_empty()) {
		return 0;
	}
	return built_in_strtod<char32_t>(get_data());
}

uint32_t String::hash(const char *p_cstr) {
	// static_cast: avoid negative values on platforms where char is signed.
	uint32_t hashv = 5381;
	uint32_t c = static_cast<uint8_t>(*p_cstr++);

	while (c) {
		hashv = ((hashv << 5) + hashv) + c; /* hash * 33 + c */
		c = static_cast<uint8_t>(*p_cstr++);
	}

	return hashv;
}

uint32_t String::hash(const char *p_cstr, int p_len) {
	uint32_t hashv = 5381;
	for (int i = 0; i < p_len; i++) {
		// static_cast: avoid negative values on platforms where char is signed.
		hashv = ((hashv << 5) + hashv) + static_cast<uint8_t>(p_cstr[i]); /* hash * 33 + c */
	}

	return hashv;
}

uint32_t String::hash(const wchar_t *p_cstr, int p_len) {
	// Avoid negative values on platforms where wchar_t is signed. Account for different sizes.
	using wide_unsigned = std::conditional<sizeof(wchar_t) == 2, uint16_t, uint32_t>::type;

	uint32_t hashv = 5381;
	for (int i = 0; i < p_len; i++) {
		hashv = ((hashv << 5) + hashv) + static_cast<wide_unsigned>(p_cstr[i]); /* hash * 33 + c */
	}

	return hashv;
}

uint32_t String::hash(const wchar_t *p_cstr) {
	// Avoid negative values on platforms where wchar_t is signed. Account for different sizes.
	using wide_unsigned = std::conditional<sizeof(wchar_t) == 2, uint16_t, uint32_t>::type;

	uint32_t hashv = 5381;
	uint32_t c = static_cast<wide_unsigned>(*p_cstr++);

	while (c) {
		hashv = ((hashv << 5) + hashv) + c; /* hash * 33 + c */
		c = static_cast<wide_unsigned>(*p_cstr++);
	}

	return hashv;
}

uint32_t String::hash(const char32_t *p_cstr, int p_len) {
	uint32_t hashv = 5381;
	for (int i = 0; i < p_len; i++) {
		hashv = ((hashv << 5) + hashv) + p_cstr[i]; /* hash * 33 + c */
	}

	return hashv;
}

uint32_t String::hash(const char32_t *p_cstr) {
	uint32_t hashv = 5381;
	uint32_t c = *p_cstr++;

	while (c) {
		hashv = ((hashv << 5) + hashv) + c; /* hash * 33 + c */
		c = *p_cstr++;
	}

	return hashv;
}

uint32_t String::hash() const {
	/* simple djb2 hashing */

	const char32_t *chr = get_data();
	uint32_t hashv = 5381;
	uint32_t c = *chr++;

	while (c) {
		hashv = ((hashv << 5) + hashv) + c; /* hash * 33 + c */
		c = *chr++;
	}

	return hashv;
}

uint64_t String::hash64() const {
	/* simple djb2 hashing */

	const char32_t *chr = get_data();
	uint64_t hashv = 5381;
	uint64_t c = *chr++;

	while (c) {
		hashv = ((hashv << 5) + hashv) + c; /* hash * 33 + c */
		c = *chr++;
	}

	return hashv;
}

String String::md5_text() const {
	CharString cs = utf8();
	unsigned char hash[16];
	CryptoCore::md5((unsigned char *)cs.ptr(), cs.length(), hash);
	return String::hex_encode_buffer(hash, 16);
}

String String::sha1_text() const {
	CharString cs = utf8();
	unsigned char hash[20];
	CryptoCore::sha1((unsigned char *)cs.ptr(), cs.length(), hash);
	return String::hex_encode_buffer(hash, 20);
}

String String::sha256_text() const {
	CharString cs = utf8();
	unsigned char hash[32];
	CryptoCore::sha256((unsigned char *)cs.ptr(), cs.length(), hash);
	return String::hex_encode_buffer(hash, 32);
}

Vector<uint8_t> String::md5_buffer() const {
	CharString cs = utf8();
	unsigned char hash[16];
	CryptoCore::md5((unsigned char *)cs.ptr(), cs.length(), hash);

	Vector<uint8_t> ret;
	ret.resize(16);
	uint8_t *ret_ptrw = ret.ptrw();
	for (int i = 0; i < 16; i++) {
		ret_ptrw[i] = hash[i];
	}
	return ret;
}

Vector<uint8_t> String::sha1_buffer() const {
	CharString cs = utf8();
	unsigned char hash[20];
	CryptoCore::sha1((unsigned char *)cs.ptr(), cs.length(), hash);

	Vector<uint8_t> ret;
	ret.resize(20);
	uint8_t *ret_ptrw = ret.ptrw();
	for (int i = 0; i < 20; i++) {
		ret_ptrw[i] = hash[i];
	}

	return ret;
}

Vector<uint8_t> String::sha256_buffer() const {
	CharString cs = utf8();
	unsigned char hash[32];
	CryptoCore::sha256((unsigned char *)cs.ptr(), cs.length(), hash);

	Vector<uint8_t> ret;
	ret.resize(32);
	uint8_t *ret_ptrw = ret.ptrw();
	for (int i = 0; i < 32; i++) {
		ret_ptrw[i] = hash[i];
	}
	return ret;
}

String String::insert(int p_at_pos, const String &p_string) const {
	if (p_string.is_empty() || p_at_pos < 0) {
		return *this;
	}

	if (p_at_pos > length()) {
		p_at_pos = length();
	}

	String ret;
	ret.resize(length() + p_string.length() + 1);
	char32_t *ret_ptrw = ret.ptrw();
	const char32_t *this_ptr = ptr();

	if (p_at_pos > 0) {
		memcpy(ret_ptrw, this_ptr, p_at_pos * sizeof(char32_t));
		ret_ptrw += p_at_pos;
	}

	memcpy(ret_ptrw, p_string.ptr(), p_string.length() * sizeof(char32_t));
	ret_ptrw += p_string.length();

	if (p_at_pos < length()) {
		memcpy(ret_ptrw, this_ptr + p_at_pos, (length() - p_at_pos) * sizeof(char32_t));
		ret_ptrw += length() - p_at_pos;
	}

	*ret_ptrw = 0;

	return ret;
}

String String::erase(int p_pos, int p_chars) const {
	ERR_FAIL_COND_V_MSG(p_pos < 0, "", vformat("Invalid starting position for `String.erase()`: %d. Starting position must be positive or zero.", p_pos));
	ERR_FAIL_COND_V_MSG(p_chars < 0, "", vformat("Invalid character count for `String.erase()`: %d. Character count must be positive or zero.", p_chars));
	return left(p_pos) + substr(p_pos + p_chars);
}

String String::substr(int p_from, int p_chars) const {
	if (p_chars == -1) {
		p_chars = length() - p_from;
	}

	if (is_empty() || p_from < 0 || p_from >= length() || p_chars <= 0) {
		return "";
	}

	if ((p_from + p_chars) > length()) {
		p_chars = length() - p_from;
	}

	if (p_from == 0 && p_chars >= length()) {
		return String(*this);
	}

	String s;
	s.copy_from_unchecked(&get_data()[p_from], p_chars);
	return s;
}

int String::find(const String &p_str, int p_from) const {
	if (p_from < 0) {
		return -1;
	}

	const int src_len = p_str.length();

	const int len = length();

	if (src_len == 0 || len == 0) {
		return -1; // won't find anything!
	}

	if (src_len == 1) {
		return find_char(p_str[0], p_from); // Optimize with single-char find.
	}

	const char32_t *src = get_data();
	const char32_t *str = p_str.get_data();

	for (int i = p_from; i <= (len - src_len); i++) {
		bool found = true;
		for (int j = 0; j < src_len; j++) {
			int read_pos = i + j;

			if (read_pos >= len) {
				ERR_PRINT("read_pos>=len");
				return -1;
			}

			if (src[read_pos] != str[j]) {
				found = false;
				break;
			}
		}

		if (found) {
			return i;
		}
	}

	return -1;
}

int String::find(const char *p_str, int p_from) const {
	if (p_from < 0 || !p_str) {
		return -1;
	}

	const int src_len = strlen(p_str);

	const int len = length();

	if (len == 0 || src_len == 0) {
		return -1; // won't find anything!
	}

	if (src_len == 1) {
		return find_char(*p_str, p_from); // Optimize with single-char find.
	}

	const char32_t *src = get_data();

	if (src_len == 1) {
		const char32_t needle = p_str[0];

		for (int i = p_from; i < len; i++) {
			if (src[i] == needle) {
				return i;
			}
		}

	} else {
		for (int i = p_from; i <= (len - src_len); i++) {
			bool found = true;
			for (int j = 0; j < src_len; j++) {
				int read_pos = i + j;

				if (read_pos >= len) {
					ERR_PRINT("read_pos>=len");
					return -1;
				}

				if (src[read_pos] != (char32_t)p_str[j]) {
					found = false;
					break;
				}
			}

			if (found) {
				return i;
			}
		}
	}

	return -1;
}

int String::find_char(char32_t p_char, int p_from) const {
	return _cowdata.find(p_char, p_from);
}

int String::findmk(const Vector<String> &p_keys, int p_from, int *r_key) const {
	if (p_from < 0) {
		return -1;
	}
	if (p_keys.size() == 0) {
		return -1;
	}

	//int src_len=p_str.length();
	const String *keys = &p_keys[0];
	int key_count = p_keys.size();
	int len = length();

	if (len == 0) {
		return -1; // won't find anything!
	}

	const char32_t *src = get_data();

	for (int i = p_from; i < len; i++) {
		bool found = true;
		for (int k = 0; k < key_count; k++) {
			found = true;
			if (r_key) {
				*r_key = k;
			}
			const char32_t *cmp = keys[k].get_data();
			int l = keys[k].length();

			for (int j = 0; j < l; j++) {
				int read_pos = i + j;

				if (read_pos >= len) {
					found = false;
					break;
				}

				if (src[read_pos] != cmp[j]) {
					found = false;
					break;
				}
			}
			if (found) {
				break;
			}
		}

		if (found) {
			return i;
		}
	}

	return -1;
}

int String::findn(const String &p_str, int p_from) const {
	if (p_from < 0) {
		return -1;
	}

	int src_len = p_str.length();

	if (src_len == 0 || length() == 0) {
		return -1; // won't find anything!
	}

	const char32_t *srcd = get_data();

	for (int i = p_from; i <= (length() - src_len); i++) {
		bool found = true;
		for (int j = 0; j < src_len; j++) {
			int read_pos = i + j;

			if (read_pos >= length()) {
				ERR_PRINT("read_pos>=length()");
				return -1;
			}

			char32_t src = _find_lower(srcd[read_pos]);
			char32_t dst = _find_lower(p_str[j]);

			if (src != dst) {
				found = false;
				break;
			}
		}

		if (found) {
			return i;
		}
	}

	return -1;
}

int String::findn(const char *p_str, int p_from) const {
	if (p_from < 0) {
		return -1;
	}

	int src_len = strlen(p_str);

	if (src_len == 0 || length() == 0) {
		return -1; // won't find anything!
	}

	const char32_t *srcd = get_data();

	for (int i = p_from; i <= (length() - src_len); i++) {
		bool found = true;
		for (int j = 0; j < src_len; j++) {
			int read_pos = i + j;

			if (read_pos >= length()) {
				ERR_PRINT("read_pos>=length()");
				return -1;
			}

			char32_t src = _find_lower(srcd[read_pos]);
			char32_t dst = _find_lower(p_str[j]);

			if (src != dst) {
				found = false;
				break;
			}
		}

		if (found) {
			return i;
		}
	}

	return -1;
}

int String::rfind(const String &p_str, int p_from) const {
	// establish a limit
	int limit = length() - p_str.length();
	if (limit < 0) {
		return -1;
	}

	// establish a starting point
	if (p_from < 0) {
		p_from = limit;
	} else if (p_from > limit) {
		p_from = limit;
	}

	int src_len = p_str.length();
	int len = length();

	if (src_len == 0 || len == 0) {
		return -1; // won't find anything!
	}

	const char32_t *src = get_data();

	for (int i = p_from; i >= 0; i--) {
		bool found = true;
		for (int j = 0; j < src_len; j++) {
			int read_pos = i + j;

			if (read_pos >= len) {
				ERR_PRINT("read_pos>=len");
				return -1;
			}

			if (src[read_pos] != p_str[j]) {
				found = false;
				break;
			}
		}

		if (found) {
			return i;
		}
	}

	return -1;
}

int String::rfind(const char *p_str, int p_from) const {
	const int source_length = length();
	int substring_length = strlen(p_str);

	if (source_length == 0 || substring_length == 0) {
		return -1; // won't find anything!
	}

	// establish a limit
	int limit = length() - substring_length;
	if (limit < 0) {
		return -1;
	}

	// establish a starting point
	int starting_point;
	if (p_from < 0) {
		starting_point = limit;
	} else if (p_from > limit) {
		starting_point = limit;
	} else {
		starting_point = p_from;
	}

	const char32_t *source = get_data();

	for (int i = starting_point; i >= 0; i--) {
		bool found = true;
		for (int j = 0; j < substring_length; j++) {
			int read_pos = i + j;

			if (read_pos >= source_length) {
				ERR_PRINT("read_pos>=source_length");
				return -1;
			}

			const char32_t key_needle = p_str[j];
			if (source[read_pos] != key_needle) {
				found = false;
				break;
			}
		}

		if (found) {
			return i;
		}
	}

	return -1;
}

int String::rfind_char(char32_t p_char, int p_from) const {
	return _cowdata.rfind(p_char, p_from);
}

int String::rfindn(const String &p_str, int p_from) const {
	// establish a limit
	int limit = length() - p_str.length();
	if (limit < 0) {
		return -1;
	}

	// establish a starting point
	if (p_from < 0) {
		p_from = limit;
	} else if (p_from > limit) {
		p_from = limit;
	}

	int src_len = p_str.length();
	int len = length();

	if (src_len == 0 || len == 0) {
		return -1; // won't find anything!
	}

	const char32_t *src = get_data();

	for (int i = p_from; i >= 0; i--) {
		bool found = true;
		for (int j = 0; j < src_len; j++) {
			int read_pos = i + j;

			if (read_pos >= len) {
				ERR_PRINT("read_pos>=len");
				return -1;
			}

			char32_t srcc = _find_lower(src[read_pos]);
			char32_t dstc = _find_lower(p_str[j]);

			if (srcc != dstc) {
				found = false;
				break;
			}
		}

		if (found) {
			return i;
		}
	}

	return -1;
}

int String::rfindn(const char *p_str, int p_from) const {
	const int source_length = length();
	int substring_length = strlen(p_str);

	if (source_length == 0 || substring_length == 0) {
		return -1; // won't find anything!
	}

	// establish a limit
	int limit = length() - substring_length;
	if (limit < 0) {
		return -1;
	}

	// establish a starting point
	int starting_point;
	if (p_from < 0) {
		starting_point = limit;
	} else if (p_from > limit) {
		starting_point = limit;
	} else {
		starting_point = p_from;
	}

	const char32_t *source = get_data();

	for (int i = starting_point; i >= 0; i--) {
		bool found = true;
		for (int j = 0; j < substring_length; j++) {
			int read_pos = i + j;

			if (read_pos >= source_length) {
				ERR_PRINT("read_pos>=source_length");
				return -1;
			}

			const char32_t key_needle = p_str[j];
			int srcc = _find_lower(source[read_pos]);
			int keyc = _find_lower(key_needle);

			if (srcc != keyc) {
				found = false;
				break;
			}
		}

		if (found) {
			return i;
		}
	}

	return -1;
}

bool String::ends_with(const String &p_string) const {
	const int l = p_string.length();
	if (l > length()) {
		return false;
	}
	if (l == 0) {
		return true;
	}

	return memcmp(ptr() + (length() - l), p_string.ptr(), l * sizeof(char32_t)) == 0;
}

bool String::ends_with(const char *p_string) const {
	if (!p_string) {
		return false;
	}

	int l = strlen(p_string);
	if (l > length()) {
		return false;
	}

	if (l == 0) {
		return true;
	}

	const char32_t *s = &operator[](length() - l);

	for (int i = 0; i < l; i++) {
		if (static_cast<char32_t>(p_string[i]) != s[i]) {
			return false;
		}
	}

	return true;
}

bool String::begins_with(const String &p_string) const {
	const int l = p_string.length();
	if (l > length()) {
		return false;
	}
	if (l == 0) {
		return true;
	}

	return memcmp(ptr(), p_string.ptr(), l * sizeof(char32_t)) == 0;
}

bool String::begins_with(const char *p_string) const {
	if (!p_string) {
		return false;
	}

	int l = length();
	if (l == 0) {
		return *p_string == 0;
	}

	const char32_t *str = &operator[](0);
	int i = 0;

	while (*p_string && i < l) {
		if ((char32_t)*p_string != str[i]) {
			return false;
		}
		i++;
		p_string++;
	}

	return *p_string == 0;
}

bool String::is_enclosed_in(const String &p_string) const {
	return begins_with(p_string) && ends_with(p_string);
}

bool String::is_subsequence_of(const String &p_string) const {
	return _base_is_subsequence_of(p_string, false);
}

bool String::is_subsequence_ofn(const String &p_string) const {
	return _base_is_subsequence_of(p_string, true);
}

bool String::is_quoted() const {
	return is_enclosed_in("\"") || is_enclosed_in("'");
}

bool String::is_lowercase() const {
	for (const char32_t *str = &operator[](0); *str; str++) {
		if (is_unicode_upper_case(*str)) {
			return false;
		}
	}
	return true;
}

int String::_count(const String &p_string, int p_from, int p_to, bool p_case_insensitive) const {
	if (p_string.is_empty()) {
		return 0;
	}
	int len = length();
	int slen = p_string.length();
	if (len < slen) {
		return 0;
	}
	String str;
	if (p_from >= 0 && p_to >= 0) {
		if (p_to == 0) {
			p_to = len;
		} else if (p_from >= p_to) {
			return 0;
		}
		if (p_from == 0 && p_to == len) {
			str = *this;
		} else {
			str = substr(p_from, p_to - p_from);
		}
	} else {
		return 0;
	}
	int c = 0;
	int idx = 0;
	while ((idx = p_case_insensitive ? str.findn(p_string, idx) : str.find(p_string, idx)) != -1) {
		// Skip the occurrence itself.
		idx += slen;
		++c;
	}
	return c;
}

int String::_count(const char *p_string, int p_from, int p_to, bool p_case_insensitive) const {
	int substring_length = strlen(p_string);
	if (substring_length == 0) {
		return 0;
	}
	const int source_length = length();

	if (source_length < substring_length) {
		return 0;
	}
	String str;
	int search_limit = p_to;
	if (p_from >= 0 && p_to >= 0) {
		if (p_to == 0) {
			search_limit = source_length;
		} else if (p_from >= p_to) {
			return 0;
		}
		if (p_from == 0 && search_limit == source_length) {
			str = *this;
		} else {
			str = substr(p_from, search_limit - p_from);
		}
	} else {
		return 0;
	}
	int c = 0;
	int idx = 0;
	while ((idx = p_case_insensitive ? str.findn(p_string, idx) : str.find(p_string, idx)) != -1) {
		// Skip the occurrence itself.
		idx += substring_length;
		++c;
	}
	return c;
}

int String::count(const String &p_string, int p_from, int p_to) const {
	return _count(p_string, p_from, p_to, false);
}

int String::count(const char *p_string, int p_from, int p_to) const {
	return _count(p_string, p_from, p_to, false);
}

int String::countn(const String &p_string, int p_from, int p_to) const {
	return _count(p_string, p_from, p_to, true);
}

int String::countn(const char *p_string, int p_from, int p_to) const {
	return _count(p_string, p_from, p_to, true);
}

bool String::_base_is_subsequence_of(const String &p_string, bool case_insensitive) const {
	int len = length();
	if (len == 0) {
		// Technically an empty string is subsequence of any string
		return true;
	}

	if (len > p_string.length()) {
		return false;
	}

	const char32_t *src = &operator[](0);
	const char32_t *tgt = &p_string[0];

	for (; *src && *tgt; tgt++) {
		bool match = false;
		if (case_insensitive) {
			char32_t srcc = _find_lower(*src);
			char32_t tgtc = _find_lower(*tgt);
			match = srcc == tgtc;
		} else {
			match = *src == *tgt;
		}
		if (match) {
			src++;
			if (!*src) {
				return true;
			}
		}
	}

	return false;
}

Vector<String> String::bigrams() const {
	int n_pairs = length() - 1;
	Vector<String> b;
	if (n_pairs <= 0) {
		return b;
	}
	b.resize(n_pairs);
	String *b_ptrw = b.ptrw();
	for (int i = 0; i < n_pairs; i++) {
		b_ptrw[i] = substr(i, 2);
	}
	return b;
}

// Similarity according to Sorensen-Dice coefficient
float String::similarity(const String &p_string) const {
	if (operator==(p_string)) {
		// Equal strings are totally similar
		return 1.0f;
	}
	if (length() < 2 || p_string.length() < 2) {
		// No way to calculate similarity without a single bigram
		return 0.0f;
	}

	const int src_size = length() - 1;
	const int tgt_size = p_string.length() - 1;

	const int sum = src_size + tgt_size;
	int inter = 0;
	for (int i = 0; i < src_size; i++) {
		const char32_t i0 = get(i);
		const char32_t i1 = get(i + 1);

		for (int j = 0; j < tgt_size; j++) {
			if (i0 == p_string.get(j) && i1 == p_string.get(j + 1)) {
				inter++;
				break;
			}
		}
	}

	return (2.0f * inter) / sum;
}

static bool _wildcard_match(const char32_t *p_pattern, const char32_t *p_string, bool p_case_sensitive) {
	switch (*p_pattern) {
		case '\0':
			return !*p_string;
		case '*':
			return _wildcard_match(p_pattern + 1, p_string, p_case_sensitive) || (*p_string && _wildcard_match(p_pattern, p_string + 1, p_case_sensitive));
		case '?':
			return *p_string && (*p_string != '.') && _wildcard_match(p_pattern + 1, p_string + 1, p_case_sensitive);
		default:

			return (p_case_sensitive ? (*p_string == *p_pattern) : (_find_upper(*p_string) == _find_upper(*p_pattern))) && _wildcard_match(p_pattern + 1, p_string + 1, p_case_sensitive);
	}
}

bool String::match(const String &p_wildcard) const {
	if (!p_wildcard.length() || !length()) {
		return false;
	}

	return _wildcard_match(p_wildcard.get_data(), get_data(), true);
}

bool String::matchn(const String &p_wildcard) const {
	if (!p_wildcard.length() || !length()) {
		return false;
	}
	return _wildcard_match(p_wildcard.get_data(), get_data(), false);
}

String String::format(const Variant &values, const String &placeholder) const {
	String new_string = String(ptr());

	if (values.get_type() == Variant::ARRAY) {
		Array values_arr = values;

		for (int i = 0; i < values_arr.size(); i++) {
			String i_as_str = String::num_int64(i);

			if (values_arr[i].get_type() == Variant::ARRAY) { //Array in Array structure [["name","RobotGuy"],[0,"godot"],["strength",9000.91]]
				Array value_arr = values_arr[i];

				if (value_arr.size() == 2) {
					Variant v_key = value_arr[0];
					String key = v_key;

					Variant v_val = value_arr[1];
					String val = v_val;

					new_string = new_string.replace(placeholder.replace("_", key), val);
				} else {
					ERR_PRINT(String("STRING.format Inner Array size != 2 ").ascii().get_data());
				}
			} else { //Array structure ["RobotGuy","Logis","rookie"]
				Variant v_val = values_arr[i];
				String val = v_val;

				if (placeholder.contains_char('_')) {
					new_string = new_string.replace(placeholder.replace("_", i_as_str), val);
				} else {
					new_string = new_string.replace_first(placeholder, val);
				}
			}
		}
	} else if (values.get_type() == Variant::DICTIONARY) {
		Dictionary d = values;
		List<Variant> keys;
		d.get_key_list(&keys);

		for (const Variant &key : keys) {
			new_string = new_string.replace(placeholder.replace("_", key), d[key]);
		}
	} else if (values.get_type() == Variant::OBJECT) {
		Object *obj = values.get_validated_object();
		ERR_FAIL_NULL_V(obj, new_string);

		List<PropertyInfo> props;
		obj->get_property_list(&props);

		for (const PropertyInfo &E : props) {
			new_string = new_string.replace(placeholder.replace("_", E.name), obj->get(E.name));
		}
	} else {
		ERR_PRINT(String("Invalid type: use Array, Dictionary or Object.").ascii().get_data());
	}

	return new_string;
}

static String _replace_common(const String &p_this, const String &p_key, const String &p_with, bool p_case_insensitive) {
	if (p_key.is_empty() || p_this.is_empty()) {
		return p_this;
	}

	const size_t key_length = p_key.length();

	int search_from = 0;
	int result = 0;

	LocalVector<int> found;

	while ((result = (p_case_insensitive ? p_this.findn(p_key, search_from) : p_this.find(p_key, search_from))) >= 0) {
		found.push_back(result);
		ERR_FAIL_COND_V_MSG((result + key_length) > INT32_MAX, p_this, "Key length too long");
		search_from = result + key_length;
	}

	if (found.is_empty()) {
		return p_this;
	}

	String new_string;

	const int with_length = p_with.length();
	const int old_length = p_this.length();

	new_string.resize(old_length + int(found.size()) * (with_length - key_length) + 1);

	char32_t *new_ptrw = new_string.ptrw();
	const char32_t *old_ptr = p_this.ptr();
	const char32_t *with_ptr = p_with.ptr();

	int last_pos = 0;

	for (const int &pos : found) {
		if (last_pos != pos) {
			memcpy(new_ptrw, old_ptr + last_pos, (pos - last_pos) * sizeof(char32_t));
			new_ptrw += (pos - last_pos);
		}
		if (with_length) {
			memcpy(new_ptrw, with_ptr, with_length * sizeof(char32_t));
			new_ptrw += with_length;
		}
		last_pos = pos + key_length;
	}

	if (last_pos != old_length) {
		memcpy(new_ptrw, old_ptr + last_pos, (old_length - last_pos) * sizeof(char32_t));
		new_ptrw += old_length - last_pos;
	}

	*new_ptrw = 0;

	return new_string;
}

static String _replace_common(const String &p_this, char const *p_key, char const *p_with, bool p_case_insensitive) {
	size_t key_length = strlen(p_key);

	if (key_length == 0 || p_this.is_empty()) {
		return p_this;
	}

	int search_from = 0;
	int result = 0;

	LocalVector<int> found;

	while ((result = (p_case_insensitive ? p_this.findn(p_key, search_from) : p_this.find(p_key, search_from))) >= 0) {
		found.push_back(result);
		ERR_FAIL_COND_V_MSG((result + key_length) > INT32_MAX, p_this, "Key length too long");
		search_from = result + key_length;
	}

	if (found.is_empty()) {
		return p_this;
	}

	String new_string;

	// Create string to speed up copying as we can't do `memcopy` between `char32_t` and `char`.
	const String with_string(p_with);
	const int with_length = with_string.length();
	const int old_length = p_this.length();

	new_string.resize(old_length + int(found.size()) * (with_length - key_length) + 1);

	char32_t *new_ptrw = new_string.ptrw();
	const char32_t *old_ptr = p_this.ptr();
	const char32_t *with_ptr = with_string.ptr();

	int last_pos = 0;

	for (const int &pos : found) {
		if (last_pos != pos) {
			memcpy(new_ptrw, old_ptr + last_pos, (pos - last_pos) * sizeof(char32_t));
			new_ptrw += (pos - last_pos);
		}
		if (with_length) {
			memcpy(new_ptrw, with_ptr, with_length * sizeof(char32_t));
			new_ptrw += with_length;
		}
		last_pos = pos + key_length;
	}

	if (last_pos != old_length) {
		memcpy(new_ptrw, old_ptr + last_pos, (old_length - last_pos) * sizeof(char32_t));
		new_ptrw += old_length - last_pos;
	}

	*new_ptrw = 0;

	return new_string;
}

String String::replace(const String &p_key, const String &p_with) const {
	return _replace_common(*this, p_key, p_with, false);
}

String String::replace(const char *p_key, const char *p_with) const {
	return _replace_common(*this, p_key, p_with, false);
}

String String::replace_first(const String &p_key, const String &p_with) const {
	int pos = find(p_key);
	if (pos >= 0) {
		const int old_length = length();
		const int key_length = p_key.length();
		const int with_length = p_with.length();

		String new_string;
		new_string.resize(old_length + (with_length - key_length) + 1);

		char32_t *new_ptrw = new_string.ptrw();
		const char32_t *old_ptr = ptr();
		const char32_t *with_ptr = p_with.ptr();

		if (pos > 0) {
			memcpy(new_ptrw, old_ptr, pos * sizeof(char32_t));
			new_ptrw += pos;
		}

		if (with_length) {
			memcpy(new_ptrw, with_ptr, with_length * sizeof(char32_t));
			new_ptrw += with_length;
		}
		pos += key_length;

		if (pos != old_length) {
			memcpy(new_ptrw, old_ptr + pos, (old_length - pos) * sizeof(char32_t));
			new_ptrw += (old_length - pos);
		}

		*new_ptrw = 0;

		return new_string;
	}

	return *this;
}

String String::replace_first(const char *p_key, const char *p_with) const {
	int pos = find(p_key);
	if (pos >= 0) {
		const int old_length = length();
		const int key_length = strlen(p_key);
		const int with_length = strlen(p_with);

		String new_string;
		new_string.resize(old_length + (with_length - key_length) + 1);

		char32_t *new_ptrw = new_string.ptrw();
		const char32_t *old_ptr = ptr();

		if (pos > 0) {
			memcpy(new_ptrw, old_ptr, pos * sizeof(char32_t));
			new_ptrw += pos;
		}

		for (int i = 0; i < with_length; ++i) {
			*new_ptrw++ = p_with[i];
		}
		pos += key_length;

		if (pos != old_length) {
			memcpy(new_ptrw, old_ptr + pos, (old_length - pos) * sizeof(char32_t));
			new_ptrw += (old_length - pos);
		}

		*new_ptrw = 0;

		return new_string;
	}

	return *this;
}

String String::replacen(const String &p_key, const String &p_with) const {
	return _replace_common(*this, p_key, p_with, true);
}

String String::replacen(const char *p_key, const char *p_with) const {
	return _replace_common(*this, p_key, p_with, true);
}

String String::repeat(int p_count) const {
	ERR_FAIL_COND_V_MSG(p_count < 0, "", "Parameter count should be a positive number.");

	if (p_count == 0) {
		return "";
	}

	if (p_count == 1) {
		return *this;
	}

	int len = length();
	String new_string = *this;
	new_string.resize(p_count * len + 1);

	char32_t *dst = new_string.ptrw();
	int offset = 1;
	int stride = 1;
	while (offset < p_count) {
		memcpy(dst + offset * len, dst, stride * len * sizeof(char32_t));
		offset += stride;
		stride = MIN(stride * 2, p_count - offset);
	}
	dst[p_count * len] = _null;
	return new_string;
}

String String::reverse() const {
	int len = length();
	if (len <= 1) {
		return *this;
	}
	String new_string;
	new_string.resize(len + 1);

	const char32_t *src = ptr();
	char32_t *dst = new_string.ptrw();
	for (int i = 0; i < len; i++) {
		dst[i] = src[len - i - 1];
	}
	dst[len] = _null;
	return new_string;
}

String String::left(int p_len) const {
	if (p_len < 0) {
		p_len = length() + p_len;
	}

	if (p_len <= 0) {
		return "";
	}

	if (p_len >= length()) {
		return *this;
	}

	String s;
	s.copy_from_unchecked(&get_data()[0], p_len);
	return s;
}

String String::right(int p_len) const {
	if (p_len < 0) {
		p_len = length() + p_len;
	}

	if (p_len <= 0) {
		return "";
	}

	if (p_len >= length()) {
		return *this;
	}

	String s;
	s.copy_from_unchecked(&get_data()[length() - p_len], p_len);
	return s;
}

char32_t String::unicode_at(int p_idx) const {
	ERR_FAIL_INDEX_V(p_idx, length(), 0);
	return operator[](p_idx);
}

String String::indent(const String &p_prefix) const {
	String new_string;
	int line_start = 0;

	for (int i = 0; i < length(); i++) {
		const char32_t c = operator[](i);
		if (c == '\n') {
			if (i == line_start) {
				new_string += c; // Leave empty lines empty.
			} else {
				new_string += p_prefix + substr(line_start, i - line_start + 1);
			}
			line_start = i + 1;
		}
	}
	if (line_start != length()) {
		new_string += p_prefix + substr(line_start);
	}
	return new_string;
}

String String::dedent() const {
	String new_string;
	String indent;
	bool has_indent = false;
	bool has_text = false;
	int line_start = 0;
	int indent_stop = -1;

	for (int i = 0; i < length(); i++) {
		char32_t c = operator[](i);
		if (c == '\n') {
			if (has_text) {
				new_string += substr(indent_stop, i - indent_stop);
			}
			new_string += "\n";
			has_text = false;
			line_start = i + 1;
			indent_stop = -1;
		} else if (!has_text) {
			if (c > 32) {
				has_text = true;
				if (!has_indent) {
					has_indent = true;
					indent = substr(line_start, i - line_start);
					indent_stop = i;
				}
			}
			if (has_indent && indent_stop < 0) {
				int j = i - line_start;
				if (j >= indent.length() || c != indent[j]) {
					indent_stop = i;
				}
			}
		}
	}

	if (has_text) {
		new_string += substr(indent_stop, length() - indent_stop);
	}

	return new_string;
}

String String::strip_edges(bool left, bool right) const {
	int len = length();
	int beg = 0, end = len;

	if (left) {
		for (int i = 0; i < len; i++) {
			if (operator[](i) <= 32) {
				beg++;
			} else {
				break;
			}
		}
	}

	if (right) {
		for (int i = len - 1; i >= 0; i--) {
			if (operator[](i) <= 32) {
				end--;
			} else {
				break;
			}
		}
	}

	if (beg == 0 && end == len) {
		return *this;
	}

	return substr(beg, end - beg);
}

String String::strip_escapes() const {
	String new_string;
	for (int i = 0; i < length(); i++) {
		// Escape characters on first page of the ASCII table, before 32 (Space).
		if (operator[](i) < 32) {
			continue;
		}
		new_string += operator[](i);
	}

	return new_string;
}

String String::lstrip(const String &p_chars) const {
	int len = length();
	int beg;

	for (beg = 0; beg < len; beg++) {
		if (p_chars.find_char(get(beg)) == -1) {
			break;
		}
	}

	if (beg == 0) {
		return *this;
	}

	return substr(beg, len - beg);
}

String String::rstrip(const String &p_chars) const {
	int len = length();
	int end;

	for (end = len - 1; end >= 0; end--) {
		if (p_chars.find_char(get(end)) == -1) {
			break;
		}
	}

	if (end == len - 1) {
		return *this;
	}

	return substr(0, end + 1);
}

bool String::is_network_share_path() const {
	return begins_with("//") || begins_with("\\\\");
}

String String::simplify_path() const {
	String s = *this;
	String drive;

	// Check if we have a special path (like res://) or a protocol identifier.
	int p = s.find("://");
	bool found = false;
	if (p > 0) {
		bool only_chars = true;
		for (int i = 0; i < p; i++) {
			if (!is_ascii_alphanumeric_char(s[i])) {
				only_chars = false;
				break;
			}
		}
		if (only_chars) {
			found = true;
			drive = s.substr(0, p + 3);
			s = s.substr(p + 3);
		}
	}
	if (!found) {
		if (is_network_share_path()) {
			// Network path, beginning with // or \\.
			drive = s.substr(0, 2);
			s = s.substr(2);
		} else if (s.begins_with("/") || s.begins_with("\\")) {
			// Absolute path.
			drive = s.substr(0, 1);
			s = s.substr(1);
		} else {
			// Windows-style drive path, like C:/ or C:\.
			p = s.find(":/");
			if (p == -1) {
				p = s.find(":\\");
			}
			if (p != -1 && p < s.find_char('/')) {
				drive = s.substr(0, p + 2);
				s = s.substr(p + 2);
			}
		}
	}

	s = s.replace("\\", "/");
	while (true) { // in case of using 2 or more slash
		String compare = s.replace("//", "/");
		if (s == compare) {
			break;
		} else {
			s = compare;
		}
	}
	Vector<String> dirs = s.split("/", false);

	for (int i = 0; i < dirs.size(); i++) {
		String d = dirs[i];
		if (d == ".") {
			dirs.remove_at(i);
			i--;
		} else if (d == "..") {
			if (i != 0 && dirs[i - 1] != "..") {
				dirs.remove_at(i);
				dirs.remove_at(i - 1);
				i -= 2;
			}
		}
	}

	s = "";

	for (int i = 0; i < dirs.size(); i++) {
		if (i > 0) {
			s += "/";
		}
		s += dirs[i];
	}

	return drive + s;
}

static int _humanize_digits(int p_num) {
	if (p_num < 100) {
		return 2;
	} else if (p_num < 1024) {
		return 1;
	} else {
		return 0;
	}
}

String String::humanize_size(uint64_t p_size) {
	int magnitude = 0;
	uint64_t _div = 1;
	while (p_size > _div * 1024 && magnitude < 6) {
		_div *= 1024;
		magnitude++;
	}

	if (magnitude == 0) {
		return String::num_uint64(p_size) + " " + RTR("B");
	} else {
		String suffix;
		switch (magnitude) {
			case 1:
				suffix = RTR("KiB");
				break;
			case 2:
				suffix = RTR("MiB");
				break;
			case 3:
				suffix = RTR("GiB");
				break;
			case 4:
				suffix = RTR("TiB");
				break;
			case 5:
				suffix = RTR("PiB");
				break;
			case 6:
				suffix = RTR("EiB");
				break;
		}

		const double divisor = _div;
		const int digits = _humanize_digits(p_size / _div);
		return String::num(p_size / divisor).pad_decimals(digits) + " " + suffix;
	}
}

bool String::is_absolute_path() const {
	if (length() > 1) {
		return (operator[](0) == '/' || operator[](0) == '\\' || find(":/") != -1 || find(":\\") != -1);
	} else if ((length()) == 1) {
		return (operator[](0) == '/' || operator[](0) == '\\');
	} else {
		return false;
	}
}

String String::validate_ascii_identifier() const {
	if (is_empty()) {
		return "_"; // Empty string is not a valid identifier.
	}

	String result;
	if (is_digit(operator[](0))) {
		result = "_" + *this;
	} else {
		result = *this;
	}

	int len = result.length();
	char32_t *buffer = result.ptrw();
	for (int i = 0; i < len; i++) {
		if (!is_ascii_identifier_char(buffer[i])) {
			buffer[i] = '_';
		}
	}

	return result;
}

String String::validate_unicode_identifier() const {
	if (is_empty()) {
		return "_"; // Empty string is not a valid identifier.
	}

	String result;
	if (is_unicode_identifier_start(operator[](0))) {
		result = *this;
	} else {
		result = "_" + *this;
	}

	int len = result.length();
	char32_t *buffer = result.ptrw();
	for (int i = 0; i < len; i++) {
		if (!is_unicode_identifier_continue(buffer[i])) {
			buffer[i] = '_';
		}
	}

	return result;
}

bool String::is_valid_ascii_identifier() const {
	int len = length();

	if (len == 0) {
		return false;
	}

	if (is_digit(operator[](0))) {
		return false;
	}

	const char32_t *str = &operator[](0);

	for (int i = 0; i < len; i++) {
		if (!is_ascii_identifier_char(str[i])) {
			return false;
		}
	}

	return true;
}

bool String::is_valid_unicode_identifier() const {
	const char32_t *str = ptr();
	int len = length();

	if (len == 0) {
		return false; // Empty string.
	}

	if (!is_unicode_identifier_start(str[0])) {
		return false;
	}

	for (int i = 1; i < len; i++) {
		if (!is_unicode_identifier_continue(str[i])) {
			return false;
		}
	}
	return true;
}

bool String::is_valid_string() const {
	int l = length();
	const char32_t *src = get_data();
	bool valid = true;
	for (int i = 0; i < l; i++) {
		valid = valid && (src[i] < 0xd800 || (src[i] > 0xdfff && src[i] <= 0x10ffff));
	}
	return valid;
}

String String::uri_encode() const {
	const CharString temp = utf8();
	String res;

	for (int i = 0; i < temp.length(); ++i) {
		uint8_t ord = uint8_t(temp[i]);
		if (ord == '.' || ord == '-' || ord == '~' || is_ascii_identifier_char(ord)) {
			res += ord;
		} else {
			char p[4] = { '%', 0, 0, 0 };
			static const char hex[16] = { '0', '1', '2', '3', '4', '5', '6', '7', '8', '9', 'A', 'B', 'C', 'D', 'E', 'F' };
			p[1] = hex[ord >> 4];
			p[2] = hex[ord & 0xF];
			res += p;
		}
	}
	return res;
}

String String::uri_decode() const {
	CharString src = utf8();
	CharString res;
	for (int i = 0; i < src.length(); ++i) {
		if (src[i] == '%' && i + 2 < src.length()) {
			char ord1 = src[i + 1];
			if (is_digit(ord1) || is_ascii_upper_case(ord1)) {
				char ord2 = src[i + 2];
				if (is_digit(ord2) || is_ascii_upper_case(ord2)) {
					char bytes[3] = { (char)ord1, (char)ord2, 0 };
					res += (char)strtol(bytes, nullptr, 16);
					i += 2;
				}
			} else {
				res += src[i];
			}
		} else if (src[i] == '+') {
			res += ' ';
		} else {
			res += src[i];
		}
	}
	return String::utf8(res);
}

String String::c_unescape() const {
	String escaped = *this;
	escaped = escaped.replace("\\a", "\a");
	escaped = escaped.replace("\\b", "\b");
	escaped = escaped.replace("\\f", "\f");
	escaped = escaped.replace("\\n", "\n");
	escaped = escaped.replace("\\r", "\r");
	escaped = escaped.replace("\\t", "\t");
	escaped = escaped.replace("\\v", "\v");
	escaped = escaped.replace("\\'", "\'");
	escaped = escaped.replace("\\\"", "\"");
	escaped = escaped.replace("\\\\", "\\");

	return escaped;
}

String String::c_escape() const {
	String escaped = *this;
	escaped = escaped.replace("\\", "\\\\");
	escaped = escaped.replace("\a", "\\a");
	escaped = escaped.replace("\b", "\\b");
	escaped = escaped.replace("\f", "\\f");
	escaped = escaped.replace("\n", "\\n");
	escaped = escaped.replace("\r", "\\r");
	escaped = escaped.replace("\t", "\\t");
	escaped = escaped.replace("\v", "\\v");
	escaped = escaped.replace("\'", "\\'");
	escaped = escaped.replace("\"", "\\\"");

	return escaped;
}

String String::c_escape_multiline() const {
	String escaped = *this;
	escaped = escaped.replace("\\", "\\\\");
	escaped = escaped.replace("\"", "\\\"");

	return escaped;
}

String String::json_escape() const {
	String escaped = *this;
	escaped = escaped.replace("\\", "\\\\");
	escaped = escaped.replace("\b", "\\b");
	escaped = escaped.replace("\f", "\\f");
	escaped = escaped.replace("\n", "\\n");
	escaped = escaped.replace("\r", "\\r");
	escaped = escaped.replace("\t", "\\t");
	escaped = escaped.replace("\v", "\\v");
	escaped = escaped.replace("\"", "\\\"");

	return escaped;
}

String String::xml_escape(bool p_escape_quotes) const {
	String str = *this;
	str = str.replace("&", "&amp;");
	str = str.replace("<", "&lt;");
	str = str.replace(">", "&gt;");
	if (p_escape_quotes) {
		str = str.replace("'", "&apos;");
		str = str.replace("\"", "&quot;");
	}
	/*
for (int i=1;i<32;i++) {
	char chr[2]={i,0};
	str=str.replace(chr,"&#"+String::num(i)+";");
}*/
	return str;
}

static _FORCE_INLINE_ int _xml_unescape(const char32_t *p_src, int p_src_len, char32_t *p_dst) {
	int len = 0;
	while (p_src_len) {
		if (*p_src == '&') {
			int eat = 0;

			if (p_src_len >= 4 && p_src[1] == '#') {
				char32_t c = 0;
				bool overflow = false;
				if (p_src[2] == 'x') {
					// Hex entity &#x<num>;
					for (int i = 3; i < p_src_len; i++) {
						eat = i + 1;
						char32_t ct = p_src[i];
						if (ct == ';') {
							break;
						} else if (is_digit(ct)) {
							ct = ct - '0';
						} else if (ct >= 'a' && ct <= 'f') {
							ct = (ct - 'a') + 10;
						} else if (ct >= 'A' && ct <= 'F') {
							ct = (ct - 'A') + 10;
						} else {
							break;
						}
						if (c > (UINT32_MAX >> 4)) {
							overflow = true;
							break;
						}
						c <<= 4;
						c |= ct;
					}
				} else {
					// Decimal entity &#<num>;
					for (int i = 2; i < p_src_len; i++) {
						eat = i + 1;
						char32_t ct = p_src[i];
						if (ct == ';' || !is_digit(ct)) {
							break;
						}
					}
					if (p_src[eat - 1] == ';') {
						int64_t val = String::to_int(p_src + 2, eat - 3);
						if (val > 0 && val <= UINT32_MAX) {
							c = (char32_t)val;
						} else {
							overflow = true;
						}
					}
				}

				// Value must be non-zero, in the range of char32_t,
				// actually end with ';'. If invalid, leave the entity as-is
				if (c == '\0' || overflow || p_src[eat - 1] != ';') {
					eat = 1;
					c = *p_src;
				}
				if (p_dst) {
					*p_dst = c;
				}

			} else if (p_src_len >= 4 && p_src[1] == 'g' && p_src[2] == 't' && p_src[3] == ';') {
				if (p_dst) {
					*p_dst = '>';
				}
				eat = 4;
			} else if (p_src_len >= 4 && p_src[1] == 'l' && p_src[2] == 't' && p_src[3] == ';') {
				if (p_dst) {
					*p_dst = '<';
				}
				eat = 4;
			} else if (p_src_len >= 5 && p_src[1] == 'a' && p_src[2] == 'm' && p_src[3] == 'p' && p_src[4] == ';') {
				if (p_dst) {
					*p_dst = '&';
				}
				eat = 5;
			} else if (p_src_len >= 6 && p_src[1] == 'q' && p_src[2] == 'u' && p_src[3] == 'o' && p_src[4] == 't' && p_src[5] == ';') {
				if (p_dst) {
					*p_dst = '"';
				}
				eat = 6;
			} else if (p_src_len >= 6 && p_src[1] == 'a' && p_src[2] == 'p' && p_src[3] == 'o' && p_src[4] == 's' && p_src[5] == ';') {
				if (p_dst) {
					*p_dst = '\'';
				}
				eat = 6;
			} else {
				if (p_dst) {
					*p_dst = *p_src;
				}
				eat = 1;
			}

			if (p_dst) {
				p_dst++;
			}

			len++;
			p_src += eat;
			p_src_len -= eat;
		} else {
			if (p_dst) {
				*p_dst = *p_src;
				p_dst++;
			}
			len++;
			p_src++;
			p_src_len--;
		}
	}

	return len;
}

String String::xml_unescape() const {
	String str;
	int l = length();
	int len = _xml_unescape(get_data(), l, nullptr);
	if (len == 0) {
		return String();
	}
	str.resize(len + 1);
	char32_t *str_ptrw = str.ptrw();
	_xml_unescape(get_data(), l, str_ptrw);
	str_ptrw[len] = 0;
	return str;
}

String String::pad_decimals(int p_digits) const {
	String s = *this;
	int c = s.find_char('.');

	if (c == -1) {
		if (p_digits <= 0) {
			return s;
		}
		s += ".";
		c = s.length() - 1;
	} else {
		if (p_digits <= 0) {
			return s.substr(0, c);
		}
	}

	if (s.length() - (c + 1) > p_digits) {
		return s.substr(0, c + p_digits + 1);
	} else {
		int zeros_to_add = p_digits - s.length() + (c + 1);
		return s + String("0").repeat(zeros_to_add);
	}
}

String String::pad_zeros(int p_digits) const {
	String s = *this;
	int end = s.find_char('.');

	if (end == -1) {
		end = s.length();
	}

	if (end == 0) {
		return s;
	}

	int begin = 0;

	while (begin < end && !is_digit(s[begin])) {
		begin++;
	}

	int zeros_to_add = p_digits - (end - begin);

	if (zeros_to_add <= 0) {
		return s;
	} else {
		return s.insert(begin, String("0").repeat(zeros_to_add));
	}
}

String String::trim_prefix(const String &p_prefix) const {
	String s = *this;
	if (s.begins_with(p_prefix)) {
		return s.substr(p_prefix.length(), s.length() - p_prefix.length());
	}
	return s;
}

String String::trim_prefix(const char *p_prefix) const {
	String s = *this;
	if (s.begins_with(p_prefix)) {
		int prefix_length = strlen(p_prefix);
		return s.substr(prefix_length, s.length() - prefix_length);
	}
	return s;
}

String String::trim_suffix(const String &p_suffix) const {
	String s = *this;
	if (s.ends_with(p_suffix)) {
		return s.substr(0, s.length() - p_suffix.length());
	}
	return s;
}

String String::trim_suffix(const char *p_suffix) const {
	String s = *this;
	if (s.ends_with(p_suffix)) {
		return s.substr(0, s.length() - strlen(p_suffix));
	}
	return s;
}

bool String::is_valid_int() const {
	int len = length();

	if (len == 0) {
		return false;
	}

	int from = 0;
	if (len != 1 && (operator[](0) == '+' || operator[](0) == '-')) {
		from++;
	}

	for (int i = from; i < len; i++) {
		if (!is_digit(operator[](i))) {
			return false; // no start with number plz
		}
	}

	return true;
}

bool String::is_valid_hex_number(bool p_with_prefix) const {
	int len = length();

	if (len == 0) {
		return false;
	}

	int from = 0;
	if (len != 1 && (operator[](0) == '+' || operator[](0) == '-')) {
		from++;
	}

	if (p_with_prefix) {
		if (len < 3) {
			return false;
		}
		if (operator[](from) != '0' || operator[](from + 1) != 'x') {
			return false;
		}
		from += 2;
	}

	for (int i = from; i < len; i++) {
		char32_t c = operator[](i);
		if (is_hex_digit(c)) {
			continue;
		}
		return false;
	}

	return true;
}

bool String::is_valid_float() const {
	int len = length();

	if (len == 0) {
		return false;
	}

	int from = 0;
	if (operator[](0) == '+' || operator[](0) == '-') {
		from++;
	}

	bool exponent_found = false;
	bool period_found = false;
	bool sign_found = false;
	bool exponent_values_found = false;
	bool numbers_found = false;

	for (int i = from; i < len; i++) {
		if (is_digit(operator[](i))) {
			if (exponent_found) {
				exponent_values_found = true;
			} else {
				numbers_found = true;
			}
		} else if (numbers_found && !exponent_found && operator[](i) == 'e') {
			exponent_found = true;
		} else if (!period_found && !exponent_found && operator[](i) == '.') {
			period_found = true;
		} else if ((operator[](i) == '-' || operator[](i) == '+') && exponent_found && !exponent_values_found && !sign_found) {
			sign_found = true;
		} else {
			return false; // no start with number plz
		}
	}

	return numbers_found;
}

String String::path_to_file(const String &p_path) const {
	// Don't get base dir for src, this is expected to be a dir already.
	String src = replace("\\", "/");
	String dst = p_path.replace("\\", "/").get_base_dir();
	String rel = src.path_to(dst);
	if (rel == dst) { // failed
		return p_path;
	} else {
		return rel + p_path.get_file();
	}
}

String String::path_to(const String &p_path) const {
	String src = replace("\\", "/");
	String dst = p_path.replace("\\", "/");
	if (!src.ends_with("/")) {
		src += "/";
	}
	if (!dst.ends_with("/")) {
		dst += "/";
	}

	if (src.begins_with("res://") && dst.begins_with("res://")) {
		src = src.replace("res://", "/");
		dst = dst.replace("res://", "/");

	} else if (src.begins_with("user://") && dst.begins_with("user://")) {
		src = src.replace("user://", "/");
		dst = dst.replace("user://", "/");

	} else if (src.begins_with("/") && dst.begins_with("/")) {
		//nothing
	} else {
		//dos style
		String src_begin = src.get_slicec('/', 0);
		String dst_begin = dst.get_slicec('/', 0);

		if (src_begin != dst_begin) {
			return p_path; //impossible to do this
		}

		src = src.substr(src_begin.length(), src.length());
		dst = dst.substr(dst_begin.length(), dst.length());
	}

	//remove leading and trailing slash and split
	Vector<String> src_dirs = src.substr(1, src.length() - 2).split("/");
	Vector<String> dst_dirs = dst.substr(1, dst.length() - 2).split("/");

	//find common parent
	int common_parent = 0;

	while (true) {
		if (src_dirs.size() == common_parent) {
			break;
		}
		if (dst_dirs.size() == common_parent) {
			break;
		}
		if (src_dirs[common_parent] != dst_dirs[common_parent]) {
			break;
		}
		common_parent++;
	}

	common_parent--;

	int dirs_to_backtrack = (src_dirs.size() - 1) - common_parent;
	String dir = String("../").repeat(dirs_to_backtrack);

	for (int i = common_parent + 1; i < dst_dirs.size(); i++) {
		dir += dst_dirs[i] + "/";
	}

	if (dir.length() == 0) {
		dir = "./";
	}
	return dir;
}

bool String::is_valid_html_color() const {
	return Color::html_is_valid(*this);
}

// Changes made to the set of invalid filename characters must also be reflected in the String documentation for is_valid_filename.
static const char *invalid_filename_characters[] = { ":", "/", "\\", "?", "*", "\"", "|", "%", "<", ">" };

bool String::is_valid_filename() const {
	String stripped = strip_edges();
	if (*this != stripped) {
		return false;
	}

	if (stripped.is_empty()) {
		return false;
	}

	for (const char *ch : invalid_filename_characters) {
		if (contains(ch)) {
			return false;
		}
	}
	return true;
}

String String::validate_filename() const {
	String name = strip_edges();
	for (const char *ch : invalid_filename_characters) {
		name = name.replace(ch, "_");
	}
	return name;
}

bool String::is_valid_ip_address() const {
	if (find_char(':') >= 0) {
		Vector<String> ip = split(":");
		for (int i = 0; i < ip.size(); i++) {
			const String &n = ip[i];
			if (n.is_empty()) {
				continue;
			}
			if (n.is_valid_hex_number(false)) {
				int64_t nint = n.hex_to_int();
				if (nint < 0 || nint > 0xffff) {
					return false;
				}
				continue;
			}
			if (!n.is_valid_ip_address()) {
				return false;
			}
		}

	} else {
		Vector<String> ip = split(".");
		if (ip.size() != 4) {
			return false;
		}
		for (int i = 0; i < ip.size(); i++) {
			const String &n = ip[i];
			if (!n.is_valid_int()) {
				return false;
			}
			int val = n.to_int();
			if (val < 0 || val > 255) {
				return false;
			}
		}
	}

	return true;
}

bool String::is_resource_file() const {
	return begins_with("res://") && find("::") == -1;
}

bool String::is_relative_path() const {
	return !is_absolute_path();
}

String String::get_base_dir() const {
	int end = 0;

	// URL scheme style base.
	int basepos = find("://");
	if (basepos != -1) {
		end = basepos + 3;
	}

	// Windows top level directory base.
	if (end == 0) {
		basepos = find(":/");
		if (basepos == -1) {
			basepos = find(":\\");
		}
		if (basepos != -1) {
			end = basepos + 2;
		}
	}

	// Windows UNC network share path.
	if (end == 0) {
		if (is_network_share_path()) {
			basepos = find_char('/', 2);
			if (basepos == -1) {
				basepos = find_char('\\', 2);
			}
			int servpos = find_char('/', basepos + 1);
			if (servpos == -1) {
				servpos = find_char('\\', basepos + 1);
			}
			if (servpos != -1) {
				end = servpos + 1;
			}
		}
	}

	// Unix root directory base.
	if (end == 0) {
		if (begins_with("/")) {
			end = 1;
		}
	}

	String rs;
	String base;
	if (end != 0) {
		rs = substr(end, length());
		base = substr(0, end);
	} else {
		rs = *this;
	}

	int sep = MAX(rs.rfind_char('/'), rs.rfind_char('\\'));
	if (sep == -1) {
		return base;
	}

	return base + rs.substr(0, sep);
}

String String::get_file() const {
	int sep = MAX(rfind_char('/'), rfind_char('\\'));
	if (sep == -1) {
		return *this;
	}

	return substr(sep + 1, length());
}

String String::get_extension() const {
	int pos = rfind_char('.');
	if (pos < 0 || pos < MAX(rfind_char('/'), rfind_char('\\'))) {
		return "";
	}

	return substr(pos + 1, length());
}

String String::path_join(const String &p_file) const {
	if (is_empty()) {
		return p_file;
	}
	if (operator[](length() - 1) == '/' || (p_file.size() > 0 && p_file.operator[](0) == '/')) {
		return *this + p_file;
	}
	return *this + "/" + p_file;
}

String String::property_name_encode() const {
	// Escape and quote strings with extended ASCII or further Unicode characters
	// as well as '"', '=' or ' ' (32)
	const char32_t *cstr = get_data();
	for (int i = 0; cstr[i]; i++) {
		if (cstr[i] == '=' || cstr[i] == '"' || cstr[i] == ';' || cstr[i] == '[' || cstr[i] == ']' || cstr[i] < 33 || cstr[i] > 126) {
			return "\"" + c_escape_multiline() + "\"";
		}
	}
	// Keep as is
	return *this;
}

// Changes made to the set of invalid characters must also be reflected in the String documentation.

static const char32_t invalid_node_name_characters[] = { '.', ':', '@', '/', '\"', UNIQUE_NODE_PREFIX[0], 0 };

String String::get_invalid_node_name_characters(bool p_allow_internal) {
	// Do not use this function for critical validation.
	String r;
	const char32_t *c = invalid_node_name_characters;
	while (*c) {
		if (p_allow_internal && *c == '@') {
			c++;
			continue;
		}

		if (c != invalid_node_name_characters) {
			r += " ";
		}
		r += String::chr(*c);
		c++;
	}
	return r;
}

String String::validate_node_name() const {
	// This is a critical validation in node addition, so it must be optimized.
	const char32_t *cn = ptr();
	if (cn == nullptr) {
		return String();
	}
	bool valid = true;
	uint32_t idx = 0;
	while (cn[idx]) {
		const char32_t *c = invalid_node_name_characters;
		while (*c) {
			if (cn[idx] == *c) {
				valid = false;
				break;
			}
			c++;
		}
		if (!valid) {
			break;
		}
		idx++;
	}

	if (valid) {
		return *this;
	}

	String validated = *this;
	char32_t *nn = validated.ptrw();
	while (nn[idx]) {
		const char32_t *c = invalid_node_name_characters;
		while (*c) {
			if (nn[idx] == *c) {
				nn[idx] = '_';
				break;
			}
			c++;
		}
		idx++;
	}

	return validated;
}

String String::get_basename() const {
	int pos = rfind_char('.');
	if (pos < 0 || pos < MAX(rfind_char('/'), rfind_char('\\'))) {
		return *this;
	}

	return substr(0, pos);
}

String itos(int64_t p_val) {
	return String::num_int64(p_val);
}

String uitos(uint64_t p_val) {
	return String::num_uint64(p_val);
}

String rtos(double p_val) {
	return String::num(p_val);
}

String rtoss(double p_val) {
	return String::num_scientific(p_val);
}

// Right-pad with a character.
String String::rpad(int min_length, const String &character) const {
	String s = *this;
	int padding = min_length - s.length();
	if (padding > 0) {
		s += character.repeat(padding);
	}
	return s;
}

// Left-pad with a character.
String String::lpad(int min_length, const String &character) const {
	String s = *this;
	int padding = min_length - s.length();
	if (padding > 0) {
		s = character.repeat(padding) + s;
	}
	return s;
}

// sprintf is implemented in GDScript via:
//   "fish %s pie" % "frog"
//   "fish %s %d pie" % ["frog", 12]
// In case of an error, the string returned is the error description and "error" is true.
String String::sprintf(const Array &values, bool *error) const {
	static const String ZERO("0");
	static const String SPACE(" ");
	static const String MINUS("-");
	static const String PLUS("+");

	String formatted;
	char32_t *self = (char32_t *)get_data();
	bool in_format = false;
	int value_index = 0;
	int min_chars = 0;
	int min_decimals = 0;
	bool in_decimals = false;
	bool pad_with_zeros = false;
	bool left_justified = false;
	bool show_sign = false;
	bool as_unsigned = false;

	if (error) {
		*error = true;
	}

	for (; *self; self++) {
		const char32_t c = *self;

		if (in_format) { // We have % - let's see what else we get.
			switch (c) {
				case '%': { // Replace %% with %
					formatted += c;
					in_format = false;
					break;
				}
				case 'd': // Integer (signed)
				case 'o': // Octal
				case 'x': // Hexadecimal (lowercase)
				case 'X': { // Hexadecimal (uppercase)
					if (value_index >= values.size()) {
						return "not enough arguments for format string";
					}

					if (!values[value_index].is_num()) {
						return "a number is required";
					}

					int64_t value = values[value_index];
					int base = 16;
					bool capitalize = false;
					switch (c) {
						case 'd':
							base = 10;
							break;
						case 'o':
							base = 8;
							break;
						case 'x':
							break;
						case 'X':
							capitalize = true;
							break;
					}
					// Get basic number.
					String str;
					if (!as_unsigned) {
						str = String::num_int64(ABS(value), base, capitalize);
					} else {
						uint64_t uvalue = *((uint64_t *)&value);
						// In unsigned hex, if the value fits in 32 bits, trim it down to that.
						if (base == 16 && value < 0 && value >= INT32_MIN) {
							uvalue &= 0xffffffff;
						}
						str = String::num_uint64(uvalue, base, capitalize);
					}
					int number_len = str.length();

					bool negative = value < 0 && !as_unsigned;

					// Padding.
					int pad_chars_count = (negative || show_sign) ? min_chars - 1 : min_chars;
					const String &pad_char = pad_with_zeros ? ZERO : SPACE;
					if (left_justified) {
						str = str.rpad(pad_chars_count, pad_char);
					} else {
						str = str.lpad(pad_chars_count, pad_char);
					}

					// Sign.
					if (show_sign || negative) {
						const String &sign_char = negative ? MINUS : PLUS;
						if (left_justified) {
							str = str.insert(0, sign_char);
						} else {
							str = str.insert(pad_with_zeros ? 0 : str.length() - number_len, sign_char);
						}
					}

					formatted += str;
					++value_index;
					in_format = false;

					break;
				}
				case 'f': { // Float
					if (value_index >= values.size()) {
						return "not enough arguments for format string";
					}

					if (!values[value_index].is_num()) {
						return "a number is required";
					}

					double value = values[value_index];
					bool is_negative = signbit(value);
					String str = String::num(Math::abs(value), min_decimals);
					const bool is_finite = Math::is_finite(value);

					// Pad decimals out.
					if (is_finite) {
						str = str.pad_decimals(min_decimals);
					}

					int initial_len = str.length();

					// Padding. Leave room for sign later if required.
					int pad_chars_count = (is_negative || show_sign) ? min_chars - 1 : min_chars;
					const String &pad_char = (pad_with_zeros && is_finite) ? ZERO : SPACE; // Never pad NaN or inf with zeros
					if (left_justified) {
						str = str.rpad(pad_chars_count, pad_char);
					} else {
						str = str.lpad(pad_chars_count, pad_char);
					}

					// Add sign if needed.
					if (show_sign || is_negative) {
						const String &sign_char = is_negative ? MINUS : PLUS;
						if (left_justified) {
							str = str.insert(0, sign_char);
						} else {
							str = str.insert(pad_with_zeros ? 0 : str.length() - initial_len, sign_char);
						}
					}

					formatted += str;
					++value_index;
					in_format = false;
					break;
				}
				case 'v': { // Vector2/3/4/2i/3i/4i
					if (value_index >= values.size()) {
						return "not enough arguments for format string";
					}

					int count;
					switch (values[value_index].get_type()) {
						case Variant::VECTOR2:
						case Variant::VECTOR2I: {
							count = 2;
						} break;
						case Variant::VECTOR3:
						case Variant::VECTOR3I: {
							count = 3;
						} break;
						case Variant::VECTOR4:
						case Variant::VECTOR4I: {
							count = 4;
						} break;
						default: {
							return "%v requires a vector type (Vector2/3/4/2i/3i/4i)";
						}
					}

					Vector4 vec = values[value_index];
					String str = "(";
					for (int i = 0; i < count; i++) {
						double val = vec[i];
						String number_str = String::num(Math::abs(val), min_decimals);
						const bool is_finite = Math::is_finite(val);

						// Pad decimals out.
						if (is_finite) {
							number_str = number_str.pad_decimals(min_decimals);
						}

						int initial_len = number_str.length();

						// Padding. Leave room for sign later if required.
						int pad_chars_count = val < 0 ? min_chars - 1 : min_chars;
						const String &pad_char = (pad_with_zeros && is_finite) ? ZERO : SPACE; // Never pad NaN or inf with zeros
						if (left_justified) {
							number_str = number_str.rpad(pad_chars_count, pad_char);
						} else {
							number_str = number_str.lpad(pad_chars_count, pad_char);
						}

						// Add sign if needed.
						if (val < 0) {
							if (left_justified) {
								number_str = number_str.insert(0, MINUS);
							} else {
								number_str = number_str.insert(pad_with_zeros ? 0 : number_str.length() - initial_len, MINUS);
							}
						}

						// Add number to combined string
						str += number_str;

						if (i < count - 1) {
							str += ", ";
						}
					}
					str += ")";

					formatted += str;
					++value_index;
					in_format = false;
					break;
				}
				case 's': { // String
					if (value_index >= values.size()) {
						return "not enough arguments for format string";
					}

					String str = values[value_index];
					// Padding.
					if (left_justified) {
						str = str.rpad(min_chars);
					} else {
						str = str.lpad(min_chars);
					}

					formatted += str;
					++value_index;
					in_format = false;
					break;
				}
				case 'c': {
					if (value_index >= values.size()) {
						return "not enough arguments for format string";
					}

					// Convert to character.
					String str;
					if (values[value_index].is_num()) {
						int value = values[value_index];
						if (value < 0) {
							return "unsigned integer is lower than minimum";
						} else if (value >= 0xd800 && value <= 0xdfff) {
							return "unsigned integer is invalid Unicode character";
						} else if (value > 0x10ffff) {
							return "unsigned integer is greater than maximum";
						}
						str = chr(values[value_index]);
					} else if (values[value_index].get_type() == Variant::STRING) {
						str = values[value_index];
						if (str.length() != 1) {
							return "%c requires number or single-character string";
						}
					} else {
						return "%c requires number or single-character string";
					}

					// Padding.
					if (left_justified) {
						str = str.rpad(min_chars);
					} else {
						str = str.lpad(min_chars);
					}

					formatted += str;
					++value_index;
					in_format = false;
					break;
				}
				case '-': { // Left justify
					left_justified = true;
					break;
				}
				case '+': { // Show + if positive.
					show_sign = true;
					break;
				}
				case 'u': { // Treat as unsigned (for int/hex).
					as_unsigned = true;
					break;
				}
				case '0':
				case '1':
				case '2':
				case '3':
				case '4':
				case '5':
				case '6':
				case '7':
				case '8':
				case '9': {
					int n = c - '0';
					if (in_decimals) {
						min_decimals *= 10;
						min_decimals += n;
					} else {
						if (c == '0' && min_chars == 0) {
							if (left_justified) {
								WARN_PRINT("'0' flag ignored with '-' flag in string format");
							} else {
								pad_with_zeros = true;
							}
						} else {
							min_chars *= 10;
							min_chars += n;
						}
					}
					break;
				}
				case '.': { // Float/Vector separator.
					if (in_decimals) {
						return "too many decimal points in format";
					}
					in_decimals = true;
					min_decimals = 0; // We want to add the value manually.
					break;
				}

				case '*': { // Dynamic width, based on value.
					if (value_index >= values.size()) {
						return "not enough arguments for format string";
					}

					Variant::Type value_type = values[value_index].get_type();
					if (!values[value_index].is_num() &&
							value_type != Variant::VECTOR2 && value_type != Variant::VECTOR2I &&
							value_type != Variant::VECTOR3 && value_type != Variant::VECTOR3I &&
							value_type != Variant::VECTOR4 && value_type != Variant::VECTOR4I) {
						return "* wants number or vector";
					}

					int size = values[value_index];

					if (in_decimals) {
						min_decimals = size;
					} else {
						min_chars = size;
					}

					++value_index;
					break;
				}

				default: {
					return "unsupported format character";
				}
			}
		} else { // Not in format string.
			switch (c) {
				case '%':
					in_format = true;
					// Back to defaults:
					min_chars = 0;
					min_decimals = 6;
					pad_with_zeros = false;
					left_justified = false;
					show_sign = false;
					in_decimals = false;
					break;
				default:
					formatted += c;
			}
		}
	}

	if (in_format) {
		return "incomplete format";
	}

	if (value_index != values.size()) {
		return "not all arguments converted during string formatting";
	}

	if (error) {
		*error = false;
	}
	return formatted;
}

String String::quote(const String &quotechar) const {
	return quotechar + *this + quotechar;
}

String String::unquote() const {
	if (!is_quoted()) {
		return *this;
	}

	return substr(1, length() - 2);
}

Vector<uint8_t> String::to_ascii_buffer() const {
	const String *s = this;
	if (s->is_empty()) {
		return Vector<uint8_t>();
	}
	CharString charstr = s->ascii();

	Vector<uint8_t> retval;
	size_t len = charstr.length();
	retval.resize(len);
	uint8_t *w = retval.ptrw();
	memcpy(w, charstr.ptr(), len);

	return retval;
}

Vector<uint8_t> String::to_utf8_buffer() const {
	const String *s = this;
	if (s->is_empty()) {
		return Vector<uint8_t>();
	}
	CharString charstr = s->utf8();

	Vector<uint8_t> retval;
	size_t len = charstr.length();
	retval.resize(len);
	uint8_t *w = retval.ptrw();
	memcpy(w, charstr.ptr(), len);

	return retval;
}

Vector<uint8_t> String::to_utf16_buffer() const {
	const String *s = this;
	if (s->is_empty()) {
		return Vector<uint8_t>();
	}
	Char16String charstr = s->utf16();

	Vector<uint8_t> retval;
	size_t len = charstr.length() * sizeof(char16_t);
	retval.resize(len);
	uint8_t *w = retval.ptrw();
	memcpy(w, (const void *)charstr.ptr(), len);

	return retval;
}

Vector<uint8_t> String::to_utf32_buffer() const {
	const String *s = this;
	if (s->is_empty()) {
		return Vector<uint8_t>();
	}

	Vector<uint8_t> retval;
	size_t len = s->length() * sizeof(char32_t);
	retval.resize(len);
	uint8_t *w = retval.ptrw();
	memcpy(w, (const void *)s->ptr(), len);

	return retval;
}

Vector<uint8_t> String::to_wchar_buffer() const {
#ifdef WINDOWS_ENABLED
	return to_utf16_buffer();
#else
	return to_utf32_buffer();
#endif
}

#ifdef TOOLS_ENABLED
/**
 * "Tools TRanslate". Performs string replacement for internationalization
 * within the editor. A translation context can optionally be specified to
 * disambiguate between identical source strings in translations. When
 * placeholders are desired, use `vformat(TTR("Example: %s"), some_string)`.
 * If a string mentions a quantity (and may therefore need a dynamic plural form),
 * use `TTRN()` instead of `TTR()`.
 *
 * NOTE: Only use `TTR()` in editor-only code (typically within the `editor/` folder).
 * For translations that can be supplied by exported projects, use `RTR()` instead.
 */
String TTR(const String &p_text, const String &p_context) {
	if (TranslationServer::get_singleton()) {
		return TranslationServer::get_singleton()->tool_translate(p_text, p_context);
	}

	return p_text;
}

/**
 * "Tools TRanslate for N items". Performs string replacement for
 * internationalization within the editor. A translation context can optionally
 * be specified to disambiguate between identical source strings in
 * translations. Use `TTR()` if the string doesn't need dynamic plural form.
 * When placeholders are desired, use
 * `vformat(TTRN("%d item", "%d items", some_integer), some_integer)`.
 * The placeholder must be present in both strings to avoid run-time warnings in `vformat()`.
 *
 * NOTE: Only use `TTRN()` in editor-only code (typically within the `editor/` folder).
 * For translations that can be supplied by exported projects, use `RTRN()` instead.
 */
String TTRN(const String &p_text, const String &p_text_plural, int p_n, const String &p_context) {
	if (TranslationServer::get_singleton()) {
		return TranslationServer::get_singleton()->tool_translate_plural(p_text, p_text_plural, p_n, p_context);
	}

	// Return message based on English plural rule if translation is not possible.
	if (p_n == 1) {
		return p_text;
	}
	return p_text_plural;
}

/**
 * "Docs TRanslate". Used for the editor class reference documentation,
 * handling descriptions extracted from the XML.
 * It also replaces `$DOCS_URL` with the actual URL to the documentation's branch,
 * to allow dehardcoding it in the XML and doing proper substitutions everywhere.
 */
String DTR(const String &p_text, const String &p_context) {
	// Comes straight from the XML, so remove indentation and any trailing whitespace.
	const String text = p_text.dedent().strip_edges();

	if (TranslationServer::get_singleton()) {
		return String(TranslationServer::get_singleton()->doc_translate(text, p_context)).replace("$DOCS_URL", VERSION_DOCS_URL);
	}

	return text.replace("$DOCS_URL", VERSION_DOCS_URL);
}

/**
 * "Docs TRanslate for N items". Used for the editor class reference documentation
 * (with support for plurals), handling descriptions extracted from the XML.
 * It also replaces `$DOCS_URL` with the actual URL to the documentation's branch,
 * to allow dehardcoding it in the XML and doing proper substitutions everywhere.
 */
String DTRN(const String &p_text, const String &p_text_plural, int p_n, const String &p_context) {
	const String text = p_text.dedent().strip_edges();
	const String text_plural = p_text_plural.dedent().strip_edges();

	if (TranslationServer::get_singleton()) {
		return String(TranslationServer::get_singleton()->doc_translate_plural(text, text_plural, p_n, p_context)).replace("$DOCS_URL", VERSION_DOCS_URL);
	}

	// Return message based on English plural rule if translation is not possible.
	if (p_n == 1) {
		return text.replace("$DOCS_URL", VERSION_DOCS_URL);
	}
	return text_plural.replace("$DOCS_URL", VERSION_DOCS_URL);
}
#endif

/**
 * "Run-time TRanslate". Performs string replacement for internationalization
 * without the editor. A translation context can optionally be specified to
 * disambiguate between identical source strings in translations. When
 * placeholders are desired, use `vformat(RTR("Example: %s"), some_string)`.
 * If a string mentions a quantity (and may therefore need a dynamic plural form),
 * use `RTRN()` instead of `RTR()`.
 *
 * NOTE: Do not use `RTR()` in editor-only code (typically within the `editor/`
 * folder). For editor translations, use `TTR()` instead.
 */
String RTR(const String &p_text, const String &p_context) {
	if (TranslationServer::get_singleton()) {
		String rtr = TranslationServer::get_singleton()->tool_translate(p_text, p_context);
		if (rtr.is_empty() || rtr == p_text) {
			return TranslationServer::get_singleton()->translate(p_text, p_context);
		}
		return rtr;
	}

	return p_text;
}

/**
 * "Run-time TRanslate for N items". Performs string replacement for
 * internationalization without the editor. A translation context can optionally
 * be specified to disambiguate between identical source strings in translations.
 * Use `RTR()` if the string doesn't need dynamic plural form. When placeholders
 * are desired, use `vformat(RTRN("%d item", "%d items", some_integer), some_integer)`.
 * The placeholder must be present in both strings to avoid run-time warnings in `vformat()`.
 *
 * NOTE: Do not use `RTRN()` in editor-only code (typically within the `editor/`
 * folder). For editor translations, use `TTRN()` instead.
 */
String RTRN(const String &p_text, const String &p_text_plural, int p_n, const String &p_context) {
	if (TranslationServer::get_singleton()) {
		String rtr = TranslationServer::get_singleton()->tool_translate_plural(p_text, p_text_plural, p_n, p_context);
		if (rtr.is_empty() || rtr == p_text || rtr == p_text_plural) {
			return TranslationServer::get_singleton()->translate_plural(p_text, p_text_plural, p_n, p_context);
		}
		return rtr;
	}

	// Return message based on English plural rule if translation is not possible.
	if (p_n == 1) {
		return p_text;
	}
	return p_text_plural;
}<|MERGE_RESOLUTION|>--- conflicted
+++ resolved
@@ -550,23 +550,7 @@
 		return true;
 	}
 
-<<<<<<< HEAD
-	int l = length();
-
-	const char32_t *dst = get_data();
-	return memcmp(p_str, dst, l * sizeof(char32_t)) == 0;
-
-	/* Compare char by char */
-	for (int i = 0; i < l; i++) {
-		if (p_str[i] != dst[i]) {
-			return false;
-		}
-	}
-
-	return true;
-=======
 	return memcmp(ptr(), p_str, len * sizeof(char32_t)) == 0;
->>>>>>> b3a44e8d
 }
 
 bool String::operator==(const String &p_str) const {
@@ -577,23 +561,7 @@
 		return true;
 	}
 
-<<<<<<< HEAD
-	int l = length();
-
-	const char32_t *src = get_data();
-	const char32_t *dst = p_str.get_data();
-	return memcmp(src, dst, l * sizeof(char32_t)) == 0;
-	/* Compare char by char */
-	for (int i = 0; i < l; i++) {
-		if (src[i] != dst[i]) {
-			return false;
-		}
-	}
-
-	return true;
-=======
 	return memcmp(ptr(), p_str.ptr(), length() * sizeof(char32_t)) == 0;
->>>>>>> b3a44e8d
 }
 
 bool String::operator==(const StrRange<char32_t> &p_str_range) const {
@@ -606,22 +574,7 @@
 		return true;
 	}
 
-<<<<<<< HEAD
-	const char32_t *c_str = p_str_range.c_str;
-	const char32_t *dst = &operator[](0);
-	return memcmp(c_str, dst, len * sizeof(char32_t)) == 0;
-
-	/* Compare char by char */
-	for (int i = 0; i < len; i++) {
-		if (c_str[i] != dst[i]) {
-			return false;
-		}
-	}
-
-	return true;
-=======
 	return memcmp(ptr(), p_str_range.c_str, len * sizeof(char32_t)) == 0;
->>>>>>> b3a44e8d
 }
 
 bool operator==(const char *p_chr, const String &p_str) {
