--- conflicted
+++ resolved
@@ -5,7 +5,7 @@
 /*                           GODOT ENGINE                                */
 /*                    http://www.godotengine.org                         */
 /*************************************************************************/
-/* Copyright (c) 2007-2015 Juan Linietsky, Ariel Manzur.                 */
+/* Copyright (c) 2007-2015 Juan Linietsky, Ariel Manzur.                 */
 /*                                                                       */
 /* Permission is hereby granted, free of charge, to any person obtaining */
 /* a copy of this software and associated documentation files (the       */
@@ -26,330 +26,167 @@
 /* TORT OR OTHERWISE, ARISING FROM, OUT OF OR IN CONNECTION WITH THE     */
 /* SOFTWARE OR THE USE OR OTHER DEALINGS IN THE SOFTWARE.                */
 /*************************************************************************/
-<<<<<<< HEAD
-#include "path_remap.h"
-#include "globals.h"
-#include "os/os.h"
-#include "translation.h"
-PathRemap* PathRemap::singleton=NULL;
-
-PathRemap* PathRemap::get_singleton() {
-
-	return singleton;
-}
-
-void PathRemap::add_remap(const String& p_from, const String& p_to,const String& p_locale) {
-
-	if (!remap.has(p_from)) {
-		remap[p_from]=RemapData();
-	}
-
-	if (p_locale==String())
-		remap[p_from].always=p_to;
-	else
-		remap[p_from].locale[p_locale]=p_to;
-
-	if (OS::get_singleton()->is_stdout_verbose())
-		print_line("REMAP: "+p_from+" -> "+p_to+" ("+p_locale+")");
-
-}
-
-
-String PathRemap::get_remap(const String& p_from) const {
-
-	const RemapData *ptr=remap.getptr(p_from);
-	if (!ptr) {
-		if (OS::get_singleton()->is_stdout_verbose())
-			print_line("remap failed: "+p_from);
-		return p_from;
-	} else {
-
-		String locale = TranslationServer::get_singleton()->get_locale();
-
-		if (ptr->locale.has(locale)) {
-			if (OS::get_singleton()->is_stdout_verbose())
-				print_line("remap found: "+p_from+" -> "+ptr->locale[locale]);
-			return ptr->locale[locale];
-		}
-
-		int p = locale.find("_");
-		if (p!=-1) {
-			locale=locale.substr(0,p);
-			if (ptr->locale.has(locale)) {
-				if (OS::get_singleton()->is_stdout_verbose())
-					print_line("remap found: "+p_from+" -> "+ptr->locale[locale]);
-				return ptr->locale[locale];
-			}
-		}
-
-		if (ptr->always!=String()) {
-			if (OS::get_singleton()->is_stdout_verbose()) {
-				print_line("remap found: "+p_from+" -> "+ptr->always);
-			}
-			return ptr->always;
-		}
-
-		if (OS::get_singleton()->is_stdout_verbose())
-			print_line("remap failed: "+p_from);
-
-		return p_from;
-	}
-}
-bool PathRemap::has_remap(const String& p_from) const{
-
-	return remap.has(p_from);
-}
-
-void PathRemap::erase_remap(const String& p_from){
-
-	ERR_FAIL_COND(!remap.has(p_from));
-	remap.erase(p_from);
-}
-
-void PathRemap::clear_remaps() {
-
-	remap.clear();
-}
-
-void PathRemap::load_remaps() {
-
-	// default remaps first
-	DVector<String> remaps = Globals::get_singleton()->get("remap/all");
-
-	{
-		int rlen = remaps.size();
-
-		ERR_FAIL_COND( rlen%2 );
-		DVector<String>::Read r = remaps.read();
-		for(int i=0;i<rlen/2;i++) {
-
-			String from = r[i*2+0];
-			String to = r[i*2+1];
-			add_remap(from,to);
-		}
-	}
-
-
-	// platform remaps second, so override
-	remaps = Globals::get_singleton()->get("remap/"+OS::get_singleton()->get_name());
-//	remaps = Globals::get_singleton()->get("remap/PSP");
-	{
-		int rlen = remaps.size();
-
-		ERR_FAIL_COND( rlen%2 );
-		DVector<String>::Read r = remaps.read();
-		for(int i=0;i<rlen/2;i++) {
-
-			String from = r[i*2+0];
-			String to = r[i*2+1];
-//			print_line("add remap: "+from+" -> "+to);
-			add_remap(from,to);
-		}
-	}
-
-
-	//locale based remaps
-
-	if (Globals::get_singleton()->has("locale/translation_remaps")) {
-
-		Dictionary remaps = Globals::get_singleton()->get("locale/translation_remaps");
-		List<Variant> rk;
-		remaps.get_key_list(&rk);
-		for(List<Variant>::Element *E=rk.front();E;E=E->next()) {
-
-			String source = E->get();
-			StringArray sa = remaps[E->get()];
-			int sas = sa.size();
-			StringArray::Read r = sa.read();
-
-			for(int i=0;i<sas;i++) {
-
-				String s = r[i];
-				int qp = s.find_last(":");
-				if (qp!=-1) {
-					String path = s.substr(0,qp);
-					String locale = s.substr(qp+1,s.length());
-					add_remap(source,path,locale);
-				}
-			}
-		}
-
-	}
-
-}
-
-void PathRemap::_bind_methods() {
-
-	ObjectTypeDB::bind_method(_MD("add_remap","from","to","locale"),&PathRemap::add_remap,DEFVAL(String()));
-	ObjectTypeDB::bind_method(_MD("has_remap","path"),&PathRemap::has_remap);
-	ObjectTypeDB::bind_method(_MD("get_remap","path"),&PathRemap::get_remap);
-	ObjectTypeDB::bind_method(_MD("erase_remap","path"),&PathRemap::erase_remap);
-	ObjectTypeDB::bind_method(_MD("clear_remaps"),&PathRemap::clear_remaps);
-}
-
-PathRemap::PathRemap() {
-
-	singleton=this;
-}
-=======
-#include "path_remap.h"
-#include "globals.h"
-#include "os/os.h"
-#include "translation.h"
-PathRemap* PathRemap::singleton=NULL;
-
-PathRemap* PathRemap::get_singleton() {
-
-	return singleton;
-}
-
-void PathRemap::add_remap(const String& p_from, const String& p_to,const String& p_locale) {
-
-	if (!remap.has(p_from)) {
-		remap[p_from]=RemapData();
-	}
-
-	if (p_locale==String())
-		remap[p_from].always=p_to;
-	else
-		remap[p_from].locale[p_locale]=p_to;
-}
-
-
-String PathRemap::get_remap(const String& p_from) const {
-
-	const RemapData *ptr=remap.getptr(p_from);
-	if (!ptr) {
-		if (OS::get_singleton()->is_stdout_verbose())
-			print_line("remap failed: "+p_from);
-		return p_from;
-	} else {
-
-		String locale = TranslationServer::get_singleton()->get_locale();
-
-		if (ptr->locale.has(locale)) {
-			if (OS::get_singleton()->is_stdout_verbose())
-				print_line("remap found: "+p_from+" -> "+ptr->locale[locale]);
-			return ptr->locale[locale];
-		}
-
-		int p = locale.find("_");
-		if (p!=-1) {
-			locale=locale.substr(0,p);
-			if (ptr->locale.has(locale)) {
-				if (OS::get_singleton()->is_stdout_verbose())
-					print_line("remap found: "+p_from+" -> "+ptr->locale[locale]);
-				return ptr->locale[locale];
-			}
-		}
-
-		if (ptr->always!=String()) {
-			if (OS::get_singleton()->is_stdout_verbose()) {
-				print_line("remap found: "+p_from+" -> "+ptr->always);
-			}
-			return ptr->always;
-		}
-
-		if (OS::get_singleton()->is_stdout_verbose())
-			print_line("remap failed: "+p_from);
-
-		return p_from;
-	}
-}
-bool PathRemap::has_remap(const String& p_from) const{
-
-	return remap.has(p_from);
-}
-
-void PathRemap::erase_remap(const String& p_from){
-
-	ERR_FAIL_COND(!remap.has(p_from));
-	remap.erase(p_from);
-}
-
-void PathRemap::clear_remaps() {
-
-	remap.clear();
-}
-
-void PathRemap::load_remaps() {
-
-	// default remaps first
-	DVector<String> remaps = Globals::get_singleton()->get("remap/all");
-
-	{
-		int rlen = remaps.size();
-
-		ERR_FAIL_COND( rlen%2 );
-		DVector<String>::Read r = remaps.read();
-		for(int i=0;i<rlen/2;i++) {
-
-			String from = r[i*2+0];
-			String to = r[i*2+1];
-			add_remap(from,to);
-		}
-	}
-
-
-	// platform remaps second, so override
-	remaps = Globals::get_singleton()->get("remap/"+OS::get_singleton()->get_name());
-//	remaps = Globals::get_singleton()->get("remap/PSP");
-	{
-		int rlen = remaps.size();
-
-		ERR_FAIL_COND( rlen%2 );
-		DVector<String>::Read r = remaps.read();
-		for(int i=0;i<rlen/2;i++) {
-
-			String from = r[i*2+0];
-			String to = r[i*2+1];
-//			print_line("add remap: "+from+" -> "+to);
-			add_remap(from,to);
-		}
-	}
-
-
-	//locale based remaps
-
-	if (Globals::get_singleton()->has("locale/translation_remaps")) {
-
-		Dictionary remaps = Globals::get_singleton()->get("locale/translation_remaps");
-		List<Variant> rk;
-		remaps.get_key_list(&rk);
-		for(List<Variant>::Element *E=rk.front();E;E=E->next()) {
-
-			String source = E->get();
-			StringArray sa = remaps[E->get()];
-			int sas = sa.size();
-			StringArray::Read r = sa.read();
-
-			for(int i=0;i<sas;i++) {
-
-				String s = r[i];
-				int qp = s.find_last(":");
-				if (qp!=-1) {
-					String path = s.substr(0,qp);
-					String locale = s.substr(qp+1,s.length());
-					add_remap(source,path,locale);
-				}
-			}
-		}
-
-	}
-
-}
-
-void PathRemap::_bind_methods() {
-
-	ObjectTypeDB::bind_method(_MD("add_remap","from","to","locale"),&PathRemap::add_remap,DEFVAL(String()));
-	ObjectTypeDB::bind_method(_MD("has_remap","path"),&PathRemap::has_remap);
-	ObjectTypeDB::bind_method(_MD("get_remap","path"),&PathRemap::get_remap);
-	ObjectTypeDB::bind_method(_MD("erase_remap","path"),&PathRemap::erase_remap);
-	ObjectTypeDB::bind_method(_MD("clear_remaps"),&PathRemap::clear_remaps);
-}
-
-PathRemap::PathRemap() {
-
-	singleton=this;
-}
->>>>>>> b09a8bd3
+#include "path_remap.h"
+#include "globals.h"
+#include "os/os.h"
+#include "translation.h"
+PathRemap* PathRemap::singleton=NULL;
+
+PathRemap* PathRemap::get_singleton() {
+
+	return singleton;
+}
+
+void PathRemap::add_remap(const String& p_from, const String& p_to,const String& p_locale) {
+
+	if (!remap.has(p_from)) {
+		remap[p_from]=RemapData();
+	}
+
+	if (p_locale==String())
+		remap[p_from].always=p_to;
+	else
+		remap[p_from].locale[p_locale]=p_to;
+
+	if (OS::get_singleton()->is_stdout_verbose())
+		print_line("REMAP: "+p_from+" -> "+p_to+" ("+p_locale+")");
+
+}
+
+
+String PathRemap::get_remap(const String& p_from) const {
+
+	const RemapData *ptr=remap.getptr(p_from);
+	if (!ptr) {
+		if (OS::get_singleton()->is_stdout_verbose())
+			print_line("remap failed: "+p_from);
+		return p_from;
+	} else {
+
+		String locale = TranslationServer::get_singleton()->get_locale();
+
+		if (ptr->locale.has(locale)) {
+			if (OS::get_singleton()->is_stdout_verbose())
+				print_line("remap found: "+p_from+" -> "+ptr->locale[locale]);
+			return ptr->locale[locale];
+		}
+
+		int p = locale.find("_");
+		if (p!=-1) {
+			locale=locale.substr(0,p);
+			if (ptr->locale.has(locale)) {
+				if (OS::get_singleton()->is_stdout_verbose())
+					print_line("remap found: "+p_from+" -> "+ptr->locale[locale]);
+				return ptr->locale[locale];
+			}
+		}
+
+		if (ptr->always!=String()) {
+			if (OS::get_singleton()->is_stdout_verbose()) {
+				print_line("remap found: "+p_from+" -> "+ptr->always);
+			}
+			return ptr->always;
+		}
+
+		if (OS::get_singleton()->is_stdout_verbose())
+			print_line("remap failed: "+p_from);
+
+		return p_from;
+	}
+}
+bool PathRemap::has_remap(const String& p_from) const{
+
+	return remap.has(p_from);
+}
+
+void PathRemap::erase_remap(const String& p_from){
+
+	ERR_FAIL_COND(!remap.has(p_from));
+	remap.erase(p_from);
+}
+
+void PathRemap::clear_remaps() {
+
+	remap.clear();
+}
+
+void PathRemap::load_remaps() {
+
+	// default remaps first
+	DVector<String> remaps = Globals::get_singleton()->get("remap/all");
+
+	{
+		int rlen = remaps.size();
+
+		ERR_FAIL_COND( rlen%2 );
+		DVector<String>::Read r = remaps.read();
+		for(int i=0;i<rlen/2;i++) {
+
+			String from = r[i*2+0];
+			String to = r[i*2+1];
+			add_remap(from,to);
+		}
+	}
+
+
+	// platform remaps second, so override
+	remaps = Globals::get_singleton()->get("remap/"+OS::get_singleton()->get_name());
+//	remaps = Globals::get_singleton()->get("remap/PSP");
+	{
+		int rlen = remaps.size();
+
+		ERR_FAIL_COND( rlen%2 );
+		DVector<String>::Read r = remaps.read();
+		for(int i=0;i<rlen/2;i++) {
+
+			String from = r[i*2+0];
+			String to = r[i*2+1];
+//			print_line("add remap: "+from+" -> "+to);
+			add_remap(from,to);
+		}
+	}
+
+
+	//locale based remaps
+
+	if (Globals::get_singleton()->has("locale/translation_remaps")) {
+
+		Dictionary remaps = Globals::get_singleton()->get("locale/translation_remaps");
+		List<Variant> rk;
+		remaps.get_key_list(&rk);
+		for(List<Variant>::Element *E=rk.front();E;E=E->next()) {
+
+			String source = E->get();
+			StringArray sa = remaps[E->get()];
+			int sas = sa.size();
+			StringArray::Read r = sa.read();
+
+			for(int i=0;i<sas;i++) {
+
+				String s = r[i];
+				int qp = s.find_last(":");
+				if (qp!=-1) {
+					String path = s.substr(0,qp);
+					String locale = s.substr(qp+1,s.length());
+					add_remap(source,path,locale);
+				}
+			}
+		}
+
+	}
+
+}
+
+void PathRemap::_bind_methods() {
+
+	ObjectTypeDB::bind_method(_MD("add_remap","from","to","locale"),&PathRemap::add_remap,DEFVAL(String()));
+	ObjectTypeDB::bind_method(_MD("has_remap","path"),&PathRemap::has_remap);
+	ObjectTypeDB::bind_method(_MD("get_remap","path"),&PathRemap::get_remap);
+	ObjectTypeDB::bind_method(_MD("erase_remap","path"),&PathRemap::erase_remap);
+	ObjectTypeDB::bind_method(_MD("clear_remaps"),&PathRemap::clear_remaps);
+}
+
+PathRemap::PathRemap() {
+
+	singleton=this;
+}