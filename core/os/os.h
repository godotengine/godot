/**************************************************************************/
/*  os.h                                                                  */
/**************************************************************************/
/*                         This file is part of:                          */
/*                             GODOT ENGINE                               */
/*                        https://godotengine.org                         */
/**************************************************************************/
/* Copyright (c) 2014-present Godot Engine contributors (see AUTHORS.md). */
/* Copyright (c) 2007-2014 Juan Linietsky, Ariel Manzur.                  */
/*                                                                        */
/* Permission is hereby granted, free of charge, to any person obtaining  */
/* a copy of this software and associated documentation files (the        */
/* "Software"), to deal in the Software without restriction, including    */
/* without limitation the rights to use, copy, modify, merge, publish,    */
/* distribute, sublicense, and/or sell copies of the Software, and to     */
/* permit persons to whom the Software is furnished to do so, subject to  */
/* the following conditions:                                              */
/*                                                                        */
/* The above copyright notice and this permission notice shall be         */
/* included in all copies or substantial portions of the Software.        */
/*                                                                        */
/* THE SOFTWARE IS PROVIDED "AS IS", WITHOUT WARRANTY OF ANY KIND,        */
/* EXPRESS OR IMPLIED, INCLUDING BUT NOT LIMITED TO THE WARRANTIES OF     */
/* MERCHANTABILITY, FITNESS FOR A PARTICULAR PURPOSE AND NONINFRINGEMENT. */
/* IN NO EVENT SHALL THE AUTHORS OR COPYRIGHT HOLDERS BE LIABLE FOR ANY   */
/* CLAIM, DAMAGES OR OTHER LIABILITY, WHETHER IN AN ACTION OF CONTRACT,   */
/* TORT OR OTHERWISE, ARISING FROM, OUT OF OR IN CONNECTION WITH THE      */
/* SOFTWARE OR THE USE OR OTHER DEALINGS IN THE SOFTWARE.                 */
/**************************************************************************/

#ifndef OS_H
#define OS_H

#include "core/config/engine.h"
#include "core/io/logger.h"
#include "core/io/remote_filesystem_client.h"
#include "core/os/time_enums.h"
#include "core/string/ustring.h"
#include "core/templates/list.h"
#include "core/templates/vector.h"

#include <stdarg.h>
#include <stdlib.h>

class OS {
	static OS *singleton;
	static uint64_t target_ticks;
	String _execpath;
	List<String> _cmdline;
	List<String> _user_args;
	bool _keep_screen_on = true; // set default value to true, because this had been true before godot 2.0.
	bool low_processor_usage_mode = false;
	int low_processor_usage_mode_sleep_usec = 10000;
	bool _delta_smoothing_enabled = false;
	bool _verbose_stdout = false;
	bool _debug_stdout = false;
	String _local_clipboard;
	// Assume success by default, all failure cases need to set EXIT_FAILURE explicitly.
	int _exit_code = EXIT_SUCCESS;
	bool _allow_hidpi = false;
	bool _allow_layered = false;
	bool _stdout_enabled = true;
	bool _stderr_enabled = true;
	bool _writing_movie = false;
	bool _in_editor = false;
<<<<<<< HEAD
	bool _embedded = false;
=======
	bool _embedded_in_editor = false;
>>>>>>> f9695ef8

	CompositeLogger *_logger = nullptr;

	bool restart_on_exit = false;
	List<String> restart_commandline;

	// for the user interface we keep a record of the current display driver
	// so we can retrieve the rendering drivers available
	int _display_driver_id = -1;
	String _current_rendering_driver_name;
	String _current_rendering_method;
	bool _is_gles_over_gl = false;

	RemoteFilesystemClient default_rfs;

	// For tracking benchmark data
	bool use_benchmark = false;
	String benchmark_file;
	HashMap<Pair<String, String>, uint64_t, PairHash<String, String>> benchmark_marks_from;
	HashMap<Pair<String, String>, double, PairHash<String, String>> benchmark_marks_final;

protected:
	void _set_logger(CompositeLogger *p_logger);

public:
	typedef void (*ImeCallback)(void *p_inp, const String &p_text, Point2 p_selection);
	typedef bool (*HasServerFeatureCallback)(const String &p_feature);

	enum RenderThreadMode {
		RENDER_THREAD_UNSAFE,
		RENDER_THREAD_SAFE,
		RENDER_SEPARATE_THREAD,
	};

	enum StdHandleType {
		STD_HANDLE_INVALID,
		STD_HANDLE_CONSOLE,
		STD_HANDLE_FILE,
		STD_HANDLE_PIPE,
		STD_HANDLE_UNKNOWN,
	};

protected:
	friend class Main;
	// Needed by tests to setup command-line args.
	friend int test_main(int argc, char *argv[]);

	HasServerFeatureCallback has_server_feature_callback = nullptr;
	RenderThreadMode _render_thread_mode = RENDER_THREAD_SAFE;

	// Functions used by Main to initialize/deinitialize the OS.
	void add_logger(Logger *p_logger);

	virtual void initialize() = 0;
	virtual void initialize_joypads() = 0;

	void set_display_driver_id(int p_display_driver_id) { _display_driver_id = p_display_driver_id; }

	virtual void set_main_loop(MainLoop *p_main_loop) = 0;
	virtual void delete_main_loop() = 0;

	virtual void finalize() = 0;
	virtual void finalize_core() = 0;

	virtual void set_cmdline(const char *p_execpath, const List<String> &p_args, const List<String> &p_user_args);

	virtual bool _check_internal_feature_support(const String &p_feature) = 0;

public:
	typedef int64_t ProcessID;

	static OS *get_singleton();

	void set_current_rendering_driver_name(const String &p_driver_name) { _current_rendering_driver_name = p_driver_name; }
	void set_current_rendering_method(const String &p_name) { _current_rendering_method = p_name; }
	void set_gles_over_gl(bool p_enabled) { _is_gles_over_gl = p_enabled; }

	String get_current_rendering_driver_name() const { return _current_rendering_driver_name; }
	String get_current_rendering_method() const { return _current_rendering_method; }
	bool get_gles_over_gl() const { return _is_gles_over_gl; }

	int get_display_driver_id() const { return _display_driver_id; }

	virtual Vector<String> get_video_adapter_driver_info() const = 0;
	virtual bool get_user_prefers_integrated_gpu() const { return false; }

	void print_error(const char *p_function, const char *p_file, int p_line, const char *p_code, const char *p_rationale, bool p_editor_notify = false, Logger::ErrorType p_type = Logger::ERR_ERROR);
	void print(const char *p_format, ...) _PRINTF_FORMAT_ATTRIBUTE_2_3;
	void print_rich(const char *p_format, ...) _PRINTF_FORMAT_ATTRIBUTE_2_3;
	void printerr(const char *p_format, ...) _PRINTF_FORMAT_ATTRIBUTE_2_3;

	virtual String get_stdin_string(int64_t p_buffer_size = 1024) = 0;
	virtual PackedByteArray get_stdin_buffer(int64_t p_buffer_size = 1024) = 0;

	virtual StdHandleType get_stdin_type() const { return STD_HANDLE_UNKNOWN; }
	virtual StdHandleType get_stdout_type() const { return STD_HANDLE_UNKNOWN; }
	virtual StdHandleType get_stderr_type() const { return STD_HANDLE_UNKNOWN; }

	virtual Error get_entropy(uint8_t *r_buffer, int p_bytes) = 0; // Should return cryptographically-safe random bytes.
	virtual String get_system_ca_certificates() { return ""; } // Concatenated certificates in PEM format.

	virtual PackedStringArray get_connected_midi_inputs();
	virtual void open_midi_inputs();
	virtual void close_midi_inputs();

	virtual void alert(const String &p_alert, const String &p_title = "ALERT!");

	struct GDExtensionData {
		bool also_set_library_path = false;
		String *r_resolved_path = nullptr;
		bool generate_temp_files = false;
		PackedStringArray *library_dependencies = nullptr;
	};

	virtual Error open_dynamic_library(const String &p_path, void *&p_library_handle, GDExtensionData *p_data = nullptr) { return ERR_UNAVAILABLE; }
	virtual Error close_dynamic_library(void *p_library_handle) { return ERR_UNAVAILABLE; }
	virtual Error get_dynamic_library_symbol_handle(void *p_library_handle, const String &p_name, void *&p_symbol_handle, bool p_optional = false) { return ERR_UNAVAILABLE; }

	virtual void set_low_processor_usage_mode(bool p_enabled);
	virtual bool is_in_low_processor_usage_mode() const;
	virtual void set_low_processor_usage_mode_sleep_usec(int p_usec);
	virtual int get_low_processor_usage_mode_sleep_usec() const;

	void set_delta_smoothing(bool p_enabled);
	bool is_delta_smoothing_enabled() const;

	virtual Vector<String> get_system_fonts() const { return Vector<String>(); }
	virtual String get_system_font_path(const String &p_font_name, int p_weight = 400, int p_stretch = 100, bool p_italic = false) const { return String(); }
	virtual Vector<String> get_system_font_path_for_text(const String &p_font_name, const String &p_text, const String &p_locale = String(), const String &p_script = String(), int p_weight = 400, int p_stretch = 100, bool p_italic = false) const { return Vector<String>(); }
	virtual String get_executable_path() const;
	virtual Error execute(const String &p_path, const List<String> &p_arguments, String *r_pipe = nullptr, int *r_exitcode = nullptr, bool read_stderr = false, Mutex *p_pipe_mutex = nullptr, bool p_open_console = false) = 0;
	virtual Dictionary execute_with_pipe(const String &p_path, const List<String> &p_arguments, bool p_blocking = true) { return Dictionary(); }
	virtual Error create_process(const String &p_path, const List<String> &p_arguments, ProcessID *r_child_id = nullptr, bool p_open_console = false) = 0;
	virtual Error create_instance(const List<String> &p_arguments, ProcessID *r_child_id = nullptr) { return create_process(get_executable_path(), p_arguments, r_child_id); }
	virtual Error kill(const ProcessID &p_pid) = 0;
	virtual int get_process_id() const;
	virtual bool is_process_running(const ProcessID &p_pid) const = 0;
	virtual int get_process_exit_code(const ProcessID &p_pid) const = 0;
	virtual void vibrate_handheld(int p_duration_ms = 500, float p_amplitude = -1.0) {}

	virtual Error shell_open(const String &p_uri);
	virtual Error shell_show_in_file_manager(String p_path, bool p_open_folder = true);
	virtual Error set_cwd(const String &p_cwd);

	virtual bool has_environment(const String &p_var) const = 0;
	virtual String get_environment(const String &p_var) const = 0;
	virtual void set_environment(const String &p_var, const String &p_value) const = 0;
	virtual void unset_environment(const String &p_var) const = 0;

	virtual String get_name() const = 0;
	virtual String get_identifier() const;
	virtual String get_distribution_name() const = 0;
	virtual String get_version() const = 0;
	virtual List<String> get_cmdline_args() const { return _cmdline; }
	virtual List<String> get_cmdline_user_args() const { return _user_args; }
	virtual List<String> get_cmdline_platform_args() const { return List<String>(); }
	virtual String get_model_name() const;

	bool is_layered_allowed() const { return _allow_layered; }
	bool is_hidpi_allowed() const { return _allow_hidpi; }

	void ensure_user_data_dir();

	virtual MainLoop *get_main_loop() const = 0;

	virtual void yield();

	struct DateTime {
		int64_t year;
		Month month;
		uint8_t day;
		Weekday weekday;
		uint8_t hour;
		uint8_t minute;
		uint8_t second;
		bool dst;
	};

	struct TimeZoneInfo {
		int bias;
		String name;
	};

	virtual DateTime get_datetime(bool utc = false) const = 0;
	virtual TimeZoneInfo get_time_zone_info() const = 0;
	virtual double get_unix_time() const;

	virtual void delay_usec(uint32_t p_usec) const = 0;
	virtual void add_frame_delay(bool p_can_draw);

	virtual uint64_t get_ticks_usec() const = 0;
	uint64_t get_ticks_msec() const;

	virtual bool is_userfs_persistent() const { return true; }

	bool is_stdout_verbose() const;
	bool is_stdout_debug_enabled() const;

	bool is_stdout_enabled() const;
	bool is_stderr_enabled() const;
	void set_stdout_enabled(bool p_enabled);
	void set_stderr_enabled(bool p_enabled);

	virtual void disable_crash_handler() {}
	virtual bool is_disable_crash_handler() const { return false; }
	virtual void initialize_debugging() {}

	virtual uint64_t get_static_memory_usage() const;
	virtual uint64_t get_static_memory_peak_usage() const;
	virtual Dictionary get_memory_info() const;

	RenderThreadMode get_render_thread_mode() const { return _render_thread_mode; }

	virtual String get_locale() const;
	String get_locale_language() const;

	virtual uint64_t get_embedded_pck_offset() const;

	String get_safe_dir_name(const String &p_dir_name, bool p_allow_paths = false) const;
	virtual String get_godot_dir_name() const;

	virtual String get_data_path() const;
	virtual String get_config_path() const;
	virtual String get_cache_path() const;
	virtual String get_bundle_resource_dir() const;
	virtual String get_bundle_icon_path() const;

	virtual String get_user_data_dir() const;
	virtual String get_resource_dir() const;

	enum SystemDir {
		SYSTEM_DIR_DESKTOP,
		SYSTEM_DIR_DCIM,
		SYSTEM_DIR_DOCUMENTS,
		SYSTEM_DIR_DOWNLOADS,
		SYSTEM_DIR_MOVIES,
		SYSTEM_DIR_MUSIC,
		SYSTEM_DIR_PICTURES,
		SYSTEM_DIR_RINGTONES,
	};

	virtual String get_system_dir(SystemDir p_dir, bool p_shared_storage = true) const;

	virtual Error move_to_trash(const String &p_path) { return FAILED; }

	virtual int get_exit_code() const;
	// `set_exit_code` should only be used from `SceneTree` (or from a similar
	// level, e.g. from the `Main::start` if leaving without creating a `SceneTree`).
	// For other components, `SceneTree.quit()` should be used instead.
	virtual void set_exit_code(int p_code);

	virtual int get_processor_count() const;
	virtual String get_processor_name() const;
	virtual int get_default_thread_pool_size() const { return get_processor_count(); }

	virtual String get_unique_id() const;

	bool has_feature(const String &p_feature);

	virtual bool is_sandboxed() const;

	void set_has_server_feature_callback(HasServerFeatureCallback p_callback);

	void set_restart_on_exit(bool p_restart, const List<String> &p_restart_arguments);
	bool is_restart_on_exit_set() const;
	List<String> get_restart_on_exit_arguments() const;

	virtual bool request_permission(const String &p_name) { return true; }
	virtual bool request_permissions() { return true; }
	virtual Vector<String> get_granted_permissions() const { return Vector<String>(); }
	virtual void revoke_granted_permissions() {}

	// For recording / measuring benchmark data. Only enabled with tools
	void set_use_benchmark(bool p_use_benchmark);
	bool is_use_benchmark_set();
	void set_benchmark_file(const String &p_benchmark_file);
	String get_benchmark_file();
	virtual void benchmark_begin_measure(const String &p_context, const String &p_what);
	virtual void benchmark_end_measure(const String &p_context, const String &p_what);
	virtual void benchmark_dump();

	virtual Error setup_remote_filesystem(const String &p_server_host, int p_port, const String &p_password, String &r_project_path);

	enum PreferredTextureFormat {
		PREFERRED_TEXTURE_FORMAT_S3TC_BPTC,
		PREFERRED_TEXTURE_FORMAT_ETC2_ASTC
	};

	virtual PreferredTextureFormat get_preferred_texture_format() const;

	// Load GDExtensions specific to this platform.
	// This is invoked by the GDExtensionManager after loading GDExtensions specified by the project.
	virtual void load_platform_gdextensions() const {}

	OS();
	virtual ~OS();
};

#endif // OS_H<|MERGE_RESOLUTION|>--- conflicted
+++ resolved
@@ -63,11 +63,7 @@
 	bool _stderr_enabled = true;
 	bool _writing_movie = false;
 	bool _in_editor = false;
-<<<<<<< HEAD
-	bool _embedded = false;
-=======
 	bool _embedded_in_editor = false;
->>>>>>> f9695ef8
 
 	CompositeLogger *_logger = nullptr;
 
