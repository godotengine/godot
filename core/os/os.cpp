/**************************************************************************/
/*  os.cpp                                                                */
/**************************************************************************/
/*                         This file is part of:                          */
/*                             GODOT ENGINE                               */
/*                        https://godotengine.org                         */
/**************************************************************************/
/* Copyright (c) 2014-present Godot Engine contributors (see AUTHORS.md). */
/* Copyright (c) 2007-2014 Juan Linietsky, Ariel Manzur.                  */
/*                                                                        */
/* Permission is hereby granted, free of charge, to any person obtaining  */
/* a copy of this software and associated documentation files (the        */
/* "Software"), to deal in the Software without restriction, including    */
/* without limitation the rights to use, copy, modify, merge, publish,    */
/* distribute, sublicense, and/or sell copies of the Software, and to     */
/* permit persons to whom the Software is furnished to do so, subject to  */
/* the following conditions:                                              */
/*                                                                        */
/* The above copyright notice and this permission notice shall be         */
/* included in all copies or substantial portions of the Software.        */
/*                                                                        */
/* THE SOFTWARE IS PROVIDED "AS IS", WITHOUT WARRANTY OF ANY KIND,        */
/* EXPRESS OR IMPLIED, INCLUDING BUT NOT LIMITED TO THE WARRANTIES OF     */
/* MERCHANTABILITY, FITNESS FOR A PARTICULAR PURPOSE AND NONINFRINGEMENT. */
/* IN NO EVENT SHALL THE AUTHORS OR COPYRIGHT HOLDERS BE LIABLE FOR ANY   */
/* CLAIM, DAMAGES OR OTHER LIABILITY, WHETHER IN AN ACTION OF CONTRACT,   */
/* TORT OR OTHERWISE, ARISING FROM, OUT OF OR IN CONNECTION WITH THE      */
/* SOFTWARE OR THE USE OR OTHER DEALINGS IN THE SOFTWARE.                 */
/**************************************************************************/

#include "os.h"

#include "core/config/project_settings.h"
#include "core/input/input.h"
#include "core/io/dir_access.h"
#include "core/io/file_access.h"
#include "core/io/json.h"
#include "core/os/midi_driver.h"
#include "core/version_generated.gen.h"

#include <stdarg.h>

#ifdef MINGW_ENABLED
#define MINGW_STDTHREAD_REDUNDANCY_WARNING
#include "thirdparty/mingw-std-threads/mingw.thread.h"
#define THREADING_NAMESPACE mingw_stdthread
#else
#include <thread>
#define THREADING_NAMESPACE std
#endif

OS *OS::singleton = nullptr;
uint64_t OS::target_ticks = 0;

OS *OS::get_singleton() {
	return singleton;
}

uint64_t OS::get_ticks_msec() const {
	return get_ticks_usec() / 1000ULL;
}

double OS::get_unix_time() const {
	return 0;
}

void OS::_set_logger(CompositeLogger *p_logger) {
	if (_logger) {
		memdelete(_logger);
	}
	_logger = p_logger;
}

void OS::add_logger(Logger *p_logger) {
	if (!_logger) {
		Vector<Logger *> loggers;
		loggers.push_back(p_logger);
		_logger = memnew(CompositeLogger(loggers));
	} else {
		_logger->add_logger(p_logger);
	}
}

String OS::get_identifier() const {
	return get_name().to_lower();
}

void OS::print_error(const char *p_function, const char *p_file, int p_line, const char *p_code, const char *p_rationale, bool p_editor_notify, Logger::ErrorType p_type) {
	if (!_stderr_enabled) {
		return;
	}

	if (_logger) {
		_logger->log_error(p_function, p_file, p_line, p_code, p_rationale, p_editor_notify, p_type);
	}
}

void OS::print(const char *p_format, ...) {
	if (!_stdout_enabled) {
		return;
	}

	va_list argp;
	va_start(argp, p_format);

	if (_logger) {
		_logger->logv(p_format, argp, false);
	}

	va_end(argp);
}

void OS::print_rich(const char *p_format, ...) {
	if (!_stdout_enabled) {
		return;
	}

	va_list argp;
	va_start(argp, p_format);

	if (_logger) {
		_logger->logv(p_format, argp, false);
	}

	va_end(argp);
}

void OS::printerr(const char *p_format, ...) {
	if (!_stderr_enabled) {
		return;
	}

	va_list argp;
	va_start(argp, p_format);

	if (_logger) {
		_logger->logv(p_format, argp, true);
	}

	va_end(argp);
}

void OS::alert(const String &p_alert, const String &p_title) {
	fprintf(stderr, "%s: %s\n", p_title.utf8().get_data(), p_alert.utf8().get_data());
}

void OS::set_low_processor_usage_mode(bool p_enabled) {
	low_processor_usage_mode = p_enabled;
}

bool OS::is_in_low_processor_usage_mode() const {
	return low_processor_usage_mode;
}

void OS::set_low_processor_usage_mode_sleep_usec(int p_usec) {
	low_processor_usage_mode_sleep_usec = p_usec;
}

int OS::get_low_processor_usage_mode_sleep_usec() const {
	return low_processor_usage_mode_sleep_usec;
}

void OS::set_delta_smoothing(bool p_enabled) {
	_delta_smoothing_enabled = p_enabled;
}

bool OS::is_delta_smoothing_enabled() const {
	return _delta_smoothing_enabled;
}

String OS::get_executable_path() const {
	return _execpath;
}

int OS::get_process_id() const {
	return -1;
}

bool OS::is_stdout_verbose() const {
	return _verbose_stdout;
}

bool OS::is_stdout_debug_enabled() const {
	return _debug_stdout;
}

bool OS::is_stdout_enabled() const {
	return _stdout_enabled;
}

bool OS::is_stderr_enabled() const {
	return _stderr_enabled;
}

void OS::set_stdout_enabled(bool p_enabled) {
	_stdout_enabled = p_enabled;
}

void OS::set_stderr_enabled(bool p_enabled) {
	_stderr_enabled = p_enabled;
}

int OS::get_exit_code() const {
	return _exit_code;
}

void OS::set_exit_code(int p_code) {
	_exit_code = p_code;
}

String OS::get_locale() const {
	return "en";
}

// Non-virtual helper to extract the 2 or 3-letter language code from
// `get_locale()` in a way that's consistent for all platforms.
String OS::get_locale_language() const {
	return get_locale().left(3).replace("_", "");
}

// Embedded PCK offset.
uint64_t OS::get_embedded_pck_offset() const {
	return 0;
}

// Helper function to ensure that a dir name/path will be valid on the OS
String OS::get_safe_dir_name(const String &p_dir_name, bool p_allow_paths) const {
	String safe_dir_name = p_dir_name;
	Vector<String> invalid_chars = String(": * ? \" < > |").split(" ");
	if (p_allow_paths) {
		// Dir separators are allowed, but disallow ".." to avoid going up the filesystem
		invalid_chars.push_back("..");
		safe_dir_name = safe_dir_name.replace("\\", "/").strip_edges();
	} else {
		invalid_chars.push_back("/");
		invalid_chars.push_back("\\");
		safe_dir_name = safe_dir_name.strip_edges();

		// These directory names are invalid.
		if (safe_dir_name == ".") {
			safe_dir_name = "dot";
		} else if (safe_dir_name == "..") {
			safe_dir_name = "twodots";
		}
	}

	for (int i = 0; i < invalid_chars.size(); i++) {
		safe_dir_name = safe_dir_name.replace(invalid_chars[i], "-");
	}

	// Trim trailing periods from the returned value as it's not valid for folder names on Windows.
	// This check is still applied on non-Windows platforms so the returned value is consistent across platforms.
	return safe_dir_name.rstrip(".");
}

// Path to data, config, cache, etc. OS-specific folders

// Get properly capitalized engine name for system paths
String OS::get_godot_dir_name() const {
	// Default to lowercase, so only override when different case is needed
	return String(VERSION_SHORT_NAME).to_lower();
}

// OS equivalent of XDG_DATA_HOME
String OS::get_data_path() const {
	return ".";
}

// OS equivalent of XDG_CONFIG_HOME
String OS::get_config_path() const {
	return ".";
}

// OS equivalent of XDG_CACHE_HOME
String OS::get_cache_path() const {
	return ".";
}

// Path to macOS .app bundle resources
String OS::get_bundle_resource_dir() const {
	return ".";
}

// Path to macOS .app bundle embedded icon
String OS::get_bundle_icon_path() const {
	return String();
}

// OS specific path for user://
String OS::get_user_data_dir() const {
	return ".";
}

// Absolute path to res://
String OS::get_resource_dir() const {
	return ProjectSettings::get_singleton()->get_resource_path();
}

// Access system-specific dirs like Documents, Downloads, etc.
String OS::get_system_dir(SystemDir p_dir, bool p_shared_storage) const {
	return ".";
}

Error OS::shell_open(const String &p_uri) {
	return ERR_UNAVAILABLE;
}

Error OS::shell_show_in_file_manager(String p_path, bool p_open_folder) {
	p_path = p_path.trim_prefix("file://");

	if (!DirAccess::dir_exists_absolute(p_path)) {
		p_path = p_path.get_base_dir();
	}

	p_path = String("file://") + p_path;

	return shell_open(p_path);
}
// implement these with the canvas?

uint64_t OS::get_static_memory_usage() const {
	return Memory::get_mem_usage();
}

uint64_t OS::get_static_memory_peak_usage() const {
	return Memory::get_mem_max_usage();
}

Error OS::set_cwd(const String &p_cwd) {
	return ERR_CANT_OPEN;
}

Dictionary OS::get_memory_info() const {
	Dictionary meminfo;

	meminfo["physical"] = -1;
	meminfo["free"] = -1;
	meminfo["available"] = -1;
	meminfo["stack"] = -1;

	return meminfo;
}

void OS::yield() {
}

void OS::ensure_user_data_dir() {
	String dd = get_user_data_dir();
	if (DirAccess::exists(dd)) {
		return;
	}

	Ref<DirAccess> da = DirAccess::create(DirAccess::ACCESS_FILESYSTEM);
	Error err = da->make_dir_recursive(dd);
	ERR_FAIL_COND_MSG(err != OK, vformat("Error attempting to create data dir: %s.", dd));
}

String OS::get_model_name() const {
	return "GenericDevice";
}

void OS::set_cmdline(const char *p_execpath, const List<String> &p_args, const List<String> &p_user_args) {
	_execpath = String::utf8(p_execpath);
	_cmdline = p_args;
	_user_args = p_user_args;
}

String OS::get_unique_id() const {
	return "";
}

int OS::get_processor_count() const {
	return THREADING_NAMESPACE::thread::hardware_concurrency();
}

String OS::get_processor_name() const {
	return "";
}

void OS::set_has_server_feature_callback(HasServerFeatureCallback p_callback) {
	has_server_feature_callback = p_callback;
}

bool OS::has_feature(const String &p_feature) {
	// Feature tags are always lowercase for consistency.
	if (p_feature == get_identifier()) {
		return true;
	}

	if (p_feature == "movie") {
		return _writing_movie;
	}

#ifdef DEBUG_ENABLED
	if (p_feature == "debug") {
		return true;
	}
#endif // DEBUG_ENABLED

#ifdef TOOLS_ENABLED
	if (p_feature == "editor") {
		return true;
	}
	if (p_feature == "editor_hint") {
		return _in_editor;
	} else if (p_feature == "editor_runtime") {
		return !_in_editor;
<<<<<<< HEAD
	} else if (p_feature == "embedded") {
		return _embedded;
=======
	} else if (p_feature == "embedded_in_editor") {
		return _embedded_in_editor;
>>>>>>> f9695ef8
	}
#else
	if (p_feature == "template") {
		return true;
	}
#ifdef DEBUG_ENABLED
	if (p_feature == "template_debug") {
		return true;
	}
#else
	if (p_feature == "template_release" || p_feature == "release") {
		return true;
	}
#endif // DEBUG_ENABLED
#endif // TOOLS_ENABLED

#ifdef REAL_T_IS_DOUBLE
	if (p_feature == "double") {
		return true;
	}
#else
	if (p_feature == "single") {
		return true;
	}
#endif // REAL_T_IS_DOUBLE

	if (sizeof(void *) == 8 && p_feature == "64") {
		return true;
	}
	if (sizeof(void *) == 4 && p_feature == "32") {
		return true;
	}
#if defined(__x86_64) || defined(__x86_64__) || defined(__amd64__) || defined(__i386) || defined(__i386__) || defined(_M_IX86) || defined(_M_X64)
#if defined(__x86_64) || defined(__x86_64__) || defined(__amd64__) || defined(_M_X64)
#if defined(MACOS_ENABLED)
	if (p_feature == "universal") {
		return true;
	}
#endif
	if (p_feature == "x86_64") {
		return true;
	}
#elif defined(__i386) || defined(__i386__) || defined(_M_IX86)
	if (p_feature == "x86_32") {
		return true;
	}
#endif
	if (p_feature == "x86") {
		return true;
	}
#elif defined(__arm__) || defined(__aarch64__) || defined(_M_ARM) || defined(_M_ARM64)
#if defined(__aarch64__) || defined(_M_ARM64)
#if defined(MACOS_ENABLED)
	if (p_feature == "universal") {
		return true;
	}
#endif
	if (p_feature == "arm64") {
		return true;
	}
#elif defined(__arm__) || defined(_M_ARM)
	if (p_feature == "arm32") {
		return true;
	}
#endif
#if defined(__ARM_ARCH_7A__)
	if (p_feature == "armv7a" || p_feature == "armv7") {
		return true;
	}
#endif
#if defined(__ARM_ARCH_7S__)
	if (p_feature == "armv7s" || p_feature == "armv7") {
		return true;
	}
#endif
	if (p_feature == "arm") {
		return true;
	}
#elif defined(__riscv)
#if __riscv_xlen == 8
	if (p_feature == "rv64") {
		return true;
	}
#endif
	if (p_feature == "riscv") {
		return true;
	}
#elif defined(__powerpc__)
#if defined(__powerpc64__)
	if (p_feature == "ppc64") {
		return true;
	}
#endif
	if (p_feature == "ppc") {
		return true;
	}
#elif defined(__wasm__)
#if defined(__wasm64__)
	if (p_feature == "wasm64") {
		return true;
	}
#elif defined(__wasm32__)
	if (p_feature == "wasm32") {
		return true;
	}
#endif
	if (p_feature == "wasm") {
		return true;
	}
#endif

#if defined(IOS_SIMULATOR)
	if (p_feature == "simulator") {
		return true;
	}
#endif

#ifdef THREADS_ENABLED
	if (p_feature == "threads") {
		return true;
	}
#else
	if (p_feature == "nothreads") {
		return true;
	}
#endif

	if (_check_internal_feature_support(p_feature)) {
		return true;
	}

	if (has_server_feature_callback && has_server_feature_callback(p_feature)) {
		return true;
	}

	if (ProjectSettings::get_singleton()->has_custom_feature(p_feature)) {
		return true;
	}

	return false;
}

bool OS::is_sandboxed() const {
	return false;
}

void OS::set_restart_on_exit(bool p_restart, const List<String> &p_restart_arguments) {
	restart_on_exit = p_restart;
	restart_commandline = p_restart_arguments;
}

bool OS::is_restart_on_exit_set() const {
	return restart_on_exit;
}

List<String> OS::get_restart_on_exit_arguments() const {
	return restart_commandline;
}

PackedStringArray OS::get_connected_midi_inputs() {
	if (MIDIDriver::get_singleton()) {
		return MIDIDriver::get_singleton()->get_connected_inputs();
	}

	PackedStringArray list;
	ERR_FAIL_V_MSG(list, vformat("MIDI input isn't supported on %s.", OS::get_singleton()->get_name()));
}

void OS::open_midi_inputs() {
	if (MIDIDriver::get_singleton()) {
		MIDIDriver::get_singleton()->open();
	} else {
		ERR_PRINT(vformat("MIDI input isn't supported on %s.", OS::get_singleton()->get_name()));
	}
}

void OS::close_midi_inputs() {
	if (MIDIDriver::get_singleton()) {
		MIDIDriver::get_singleton()->close();
	} else {
		ERR_PRINT(vformat("MIDI input isn't supported on %s.", OS::get_singleton()->get_name()));
	}
}

void OS::add_frame_delay(bool p_can_draw) {
	const uint32_t frame_delay = Engine::get_singleton()->get_frame_delay();
	if (frame_delay) {
		// Add fixed frame delay to decrease CPU/GPU usage. This doesn't take
		// the actual frame time into account.
		// Due to the high fluctuation of the actual sleep duration, it's not recommended
		// to use this as a FPS limiter.
		delay_usec(frame_delay * 1000);
	}

	// Add a dynamic frame delay to decrease CPU/GPU usage. This takes the
	// previous frame time into account for a smoother result.
	uint64_t dynamic_delay = 0;
	if (is_in_low_processor_usage_mode() || !p_can_draw) {
		dynamic_delay = get_low_processor_usage_mode_sleep_usec();
	}
	const int max_fps = Engine::get_singleton()->get_max_fps();
	if (max_fps > 0 && !Engine::get_singleton()->is_editor_hint()) {
		// Override the low processor usage mode sleep delay if the target FPS is lower.
		dynamic_delay = MAX(dynamic_delay, (uint64_t)(1000000 / max_fps));
	}

	if (dynamic_delay > 0) {
		target_ticks += dynamic_delay;
		uint64_t current_ticks = get_ticks_usec();

		if (current_ticks < target_ticks) {
			delay_usec(target_ticks - current_ticks);
		}

		current_ticks = get_ticks_usec();
		target_ticks = MIN(MAX(target_ticks, current_ticks - dynamic_delay), current_ticks + dynamic_delay);
	}
}

Error OS::setup_remote_filesystem(const String &p_server_host, int p_port, const String &p_password, String &r_project_path) {
	return default_rfs.synchronize_with_server(p_server_host, p_port, p_password, r_project_path);
}

OS::PreferredTextureFormat OS::get_preferred_texture_format() const {
#if defined(__arm__) || defined(__aarch64__) || defined(_M_ARM) || defined(_M_ARM64)
	return PREFERRED_TEXTURE_FORMAT_ETC2_ASTC; // By rule, ARM hardware uses ETC texture compression.
#elif defined(__x86_64__) || defined(_M_X64) || defined(i386) || defined(__i386__) || defined(__i386) || defined(_M_IX86)
	return PREFERRED_TEXTURE_FORMAT_S3TC_BPTC; // By rule, X86 hardware prefers S3TC and derivatives.
#else
	return PREFERRED_TEXTURE_FORMAT_S3TC_BPTC; // Override in platform if needed.
#endif
}

void OS::set_use_benchmark(bool p_use_benchmark) {
	use_benchmark = p_use_benchmark;
}

bool OS::is_use_benchmark_set() {
	return use_benchmark;
}

void OS::set_benchmark_file(const String &p_benchmark_file) {
	benchmark_file = p_benchmark_file;
}

String OS::get_benchmark_file() {
	return benchmark_file;
}

void OS::benchmark_begin_measure(const String &p_context, const String &p_what) {
#ifdef TOOLS_ENABLED
	Pair<String, String> mark_key(p_context, p_what);
	ERR_FAIL_COND_MSG(benchmark_marks_from.has(mark_key), vformat("Benchmark key '%s:%s' already exists.", p_context, p_what));

	benchmark_marks_from[mark_key] = OS::get_singleton()->get_ticks_usec();
#endif
}
void OS::benchmark_end_measure(const String &p_context, const String &p_what) {
#ifdef TOOLS_ENABLED
	Pair<String, String> mark_key(p_context, p_what);
	ERR_FAIL_COND_MSG(!benchmark_marks_from.has(mark_key), vformat("Benchmark key '%s:%s' doesn't exist.", p_context, p_what));

	uint64_t total = OS::get_singleton()->get_ticks_usec() - benchmark_marks_from[mark_key];
	double total_f = double(total) / double(1000000);
	benchmark_marks_final[mark_key] = total_f;
#endif
}

void OS::benchmark_dump() {
#ifdef TOOLS_ENABLED
	if (!use_benchmark) {
		return;
	}

	if (!benchmark_file.is_empty()) {
		Ref<FileAccess> f = FileAccess::open(benchmark_file, FileAccess::WRITE);
		if (f.is_valid()) {
			Dictionary benchmark_marks;
			for (const KeyValue<Pair<String, String>, double> &E : benchmark_marks_final) {
				const String mark_key = vformat("[%s] %s", E.key.first, E.key.second);
				benchmark_marks[mark_key] = E.value;
			}

			Ref<JSON> json;
			json.instantiate();
			f->store_string(json->stringify(benchmark_marks, "\t", false, true));
		}
	} else {
		HashMap<String, String> results;
		for (const KeyValue<Pair<String, String>, double> &E : benchmark_marks_final) {
			if (E.key.first == "Startup" && !results.has(E.key.first)) {
				results.insert(E.key.first, "", true); // Hack to make sure "Startup" always comes first.
			}

			results[E.key.first] += vformat("\t\t- %s: %.3f msec.\n", E.key.second, (E.value * 1000));
		}

		print_line("BENCHMARK:");
		for (const KeyValue<String, String> &E : results) {
			print_line(vformat("\t[%s]\n%s", E.key, E.value));
		}
	}
#endif
}

OS::OS() {
	singleton = this;

	Vector<Logger *> loggers;
	loggers.push_back(memnew(StdLogger));
	_set_logger(memnew(CompositeLogger(loggers)));
}

OS::~OS() {
	if (_logger) {
		memdelete(_logger);
	}
	singleton = nullptr;
}<|MERGE_RESOLUTION|>--- conflicted
+++ resolved
@@ -405,13 +405,8 @@
 		return _in_editor;
 	} else if (p_feature == "editor_runtime") {
 		return !_in_editor;
-<<<<<<< HEAD
-	} else if (p_feature == "embedded") {
-		return _embedded;
-=======
 	} else if (p_feature == "embedded_in_editor") {
 		return _embedded_in_editor;
->>>>>>> f9695ef8
 	}
 #else
 	if (p_feature == "template") {
