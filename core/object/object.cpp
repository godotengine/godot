--- conflicted
+++ resolved
@@ -275,11 +275,7 @@
 		return;
 	}
 
-<<<<<<< HEAD
-	else if (p_name == CoreStringNames::get_singleton()->_script) {
-=======
 	if (p_name == CoreStringName(script)) {
->>>>>>> 78cce195
 		set_script(p_value);
 		if (r_valid) {
 			*r_valid = true;
@@ -827,18 +823,13 @@
 Variant Object::callp(const StringName &p_method, const Variant **p_args, int p_argcount, Callable::CallError &r_error) {
 	r_error.error = Callable::CallError::CALL_OK;
 
-<<<<<<< HEAD
-	if (p_method == CoreStringNames::get_singleton()->_free) {
+	if (p_method == CoreStringName(free_)) {
 		// 执行一下退出函数
 		if(master_script_instance) {
 			OBJ_DEBUG_LOCK
 			master_script_instance->callp(p_method, p_args, p_argcount, r_error);
 		}
-		
-=======
-	if (p_method == CoreStringName(free_)) {
->>>>>>> 78cce195
-//free must be here, before anything, always ready
+		//free must be here, before anything, always ready
 #ifdef DEBUG_ENABLED
 		if (p_argcount != 0) {
 			r_error.error = Callable::CallError::CALL_ERROR_TOO_MANY_ARGUMENTS;
