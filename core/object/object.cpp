--- conflicted
+++ resolved
@@ -2151,10 +2151,7 @@
 }
 
 Object::~Object() {
-<<<<<<< HEAD
 	
-=======
->>>>>>> 57a0d337
 	if(master_script_instance) {
 		memdelete(master_script_instance);
 	}
