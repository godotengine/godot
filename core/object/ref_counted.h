/**************************************************************************/
/*  ref_counted.h                                                         */
/**************************************************************************/
/*                         This file is part of:                          */
/*                             GODOT ENGINE                               */
/*                        https://godotengine.org                         */
/**************************************************************************/
/* Copyright (c) 2014-present Godot Engine contributors (see AUTHORS.md). */
/* Copyright (c) 2007-2014 Juan Linietsky, Ariel Manzur.                  */
/*                                                                        */
/* Permission is hereby granted, free of charge, to any person obtaining  */
/* a copy of this software and associated documentation files (the        */
/* "Software"), to deal in the Software without restriction, including    */
/* without limitation the rights to use, copy, modify, merge, publish,    */
/* distribute, sublicense, and/or sell copies of the Software, and to     */
/* permit persons to whom the Software is furnished to do so, subject to  */
/* the following conditions:                                              */
/*                                                                        */
/* The above copyright notice and this permission notice shall be         */
/* included in all copies or substantial portions of the Software.        */
/*                                                                        */
/* THE SOFTWARE IS PROVIDED "AS IS", WITHOUT WARRANTY OF ANY KIND,        */
/* EXPRESS OR IMPLIED, INCLUDING BUT NOT LIMITED TO THE WARRANTIES OF     */
/* MERCHANTABILITY, FITNESS FOR A PARTICULAR PURPOSE AND NONINFRINGEMENT. */
/* IN NO EVENT SHALL THE AUTHORS OR COPYRIGHT HOLDERS BE LIABLE FOR ANY   */
/* CLAIM, DAMAGES OR OTHER LIABILITY, WHETHER IN AN ACTION OF CONTRACT,   */
/* TORT OR OTHERWISE, ARISING FROM, OUT OF OR IN CONNECTION WITH THE      */
/* SOFTWARE OR THE USE OR OTHER DEALINGS IN THE SOFTWARE.                 */
/**************************************************************************/

#ifndef REF_COUNTED_H
#define REF_COUNTED_H

#include "core/object/class_db.h"
#include "core/templates/safe_refcount.h"

class RefCounted : public Object {
	GDCLASS(RefCounted, Object);
	SafeRefCount refcount;
	SafeRefCount refcount_init;

protected:
	static void _bind_methods();

public:
	_FORCE_INLINE_ bool is_referenced() const { return refcount_init.get() != 1; }
	bool init_ref();
	bool reference(); // returns false if refcount is at zero and didn't get increased
	bool unreference();
	int get_reference_count() const;

	virtual Ref<RefCounted> duplicate(bool p_subresources = false) const ;
	RefCounted();
	~RefCounted() {}
};

template <typename T>
class Ref {
	T *reference = nullptr;

	_FORCE_INLINE_ void ref(const Ref &p_from) {
		ref_pointer<false>(p_from.reference);
	}

	template <bool Init>
	_FORCE_INLINE_ void ref_pointer(T *p_refcounted) {
		if (p_refcounted == reference) {
			return;
		}

		// This will go out of scope and get unref'd.
		Ref cleanup_ref;
		cleanup_ref.reference = reference;
		reference = p_refcounted;
		if (reference) {
			if constexpr (Init) {
				if (!reference->init_ref()) {
					reference = nullptr;
				}
			} else {
				if (!reference->reference()) {
					reference = nullptr;
				}
			}
		}
	}

	//virtual RefCounted * get_reference() const { return reference; }
public:
	_FORCE_INLINE_ static StringName get_class_static() {
		return T::get_class_static();
	}

	_FORCE_INLINE_ bool operator==(const T *p_ptr) const {
		return reference == p_ptr;
	}
	_FORCE_INLINE_ bool operator!=(const T *p_ptr) const {
		return reference != p_ptr;
	}
#ifdef STRICT_CHECKS
	// Delete these to prevent raw comparisons with `nullptr`.
	bool operator==(std::nullptr_t) const = delete;
	bool operator!=(std::nullptr_t) const = delete;
#endif // STRICT_CHECKS

	_FORCE_INLINE_ bool operator<(const Ref<T> &p_r) const {
		return reference < p_r.reference;
	}
	_FORCE_INLINE_ bool operator==(const Ref<T> &p_r) const {
		return reference == p_r.reference;
	}
	_FORCE_INLINE_ bool operator!=(const Ref<T> &p_r) const {
		return reference != p_r.reference;
	}

	_FORCE_INLINE_ T *operator*() const {
		return reference;
	}

	_FORCE_INLINE_ T *operator->() const {
		return reference;
	}

	_FORCE_INLINE_ T *ptr() const {
		return reference;
	}

	operator Variant() const {
		return Variant(reference);
	}

	void operator=(const Ref &p_from) {
		ref(p_from);
	}

	template <typename T_Other>
	void operator=(const Ref<T_Other> &p_from) {
		ref_pointer<false>(Object::cast_to<T>(p_from.ptr()));
	}

	void operator=(T *p_from) {
		ref_pointer<true>(p_from);
	}

	void operator=(const Variant &p_variant) {
		Object *object = p_variant.get_validated_object();

		if (object == reference) {
			return;
		}

		ref_pointer<false>(Object::cast_to<T>(object));
	}

	
<<<<<<< HEAD
=======
	void operator=(T* p_variant) {
		Object *object = p_variant.get_validated_object();

		if (object == reference) {
			return;
		}

		unref();

		if (!object) {
			return;
		}

		T *r = Object::cast_to<T>(object);
		if (r && r->reference()) {
			reference = r;
		}
	}

>>>>>>> 62bbc440
	template <typename T_Other>
	void reference_ptr(T_Other *p_ptr) {
		if (reference == p_ptr) {
			return;
		}

		ref_pointer<true>(Object::cast_to<T>(p_ptr));
	}

	Ref(const Ref &p_from) {
		this->operator=(p_from);
	}

	template <typename T_Other>
	Ref(const Ref<T_Other> &p_from) {
		this->operator=(p_from);
	}

	Ref(T *p_from) {
		this->operator=(p_from);
	}

	Ref(const Variant &p_from) {
		this->operator=(p_from);
	}

	inline bool is_valid() const { return reference != nullptr; }
	inline bool is_null() const { return reference == nullptr; }

	void unref() {
		// TODO: this should be moved to mutexes, since this engine does not really
		// do a lot of referencing on references and stuff
		// mutexes will avoid more crashes?

		if (reference && reference->unreference()) {
			memdelete(reference);
		}
		reference = nullptr;
	}

	template <typename... VarArgs>
	void instantiate(VarArgs... p_params) {
		ref(memnew(T(p_params...)));
	}

	Ref() = default;

	~Ref() {
		unref();
	}
};

class WeakRef : public RefCounted {
	GDCLASS(WeakRef, RefCounted);

	ObjectID ref;

protected:
	static void _bind_methods();

public:
	Variant get_ref() const;
	void set_obj(Object *p_object);
	void set_ref(const Ref<RefCounted> &p_ref);

	WeakRef() {}
};

template <typename T>
struct PtrToArg<Ref<T>> {
	_FORCE_INLINE_ static Ref<T> convert(const void *p_ptr) {
		if (p_ptr == nullptr) {
			return Ref<T>();
		}
		// p_ptr points to a RefCounted object
		return Ref<T>(*reinterpret_cast<T *const *>(p_ptr));
	}

	typedef Ref<T> EncodeT;

	_FORCE_INLINE_ static void encode(Ref<T> p_val, const void *p_ptr) {
		// p_ptr points to an EncodeT object which is a Ref<T> object.
		*(const_cast<Ref<RefCounted> *>(reinterpret_cast<const Ref<RefCounted> *>(p_ptr))) = p_val;
	}
};

template <typename T>
struct PtrToArg<const Ref<T> &> {
	typedef Ref<T> EncodeT;

	_FORCE_INLINE_ static Ref<T> convert(const void *p_ptr) {
		if (p_ptr == nullptr) {
			return Ref<T>();
		}
		// p_ptr points to a RefCounted object
		return Ref<T>(*((T *const *)p_ptr));
	}
};

template <typename T>
struct GetTypeInfo<Ref<T>> {
	static const Variant::Type VARIANT_TYPE = Variant::OBJECT;
	static const GodotTypeInfo::Metadata METADATA = GodotTypeInfo::METADATA_NONE;

	static inline PropertyInfo get_class_info() {
		return PropertyInfo(Variant::OBJECT, String(), PROPERTY_HINT_RESOURCE_TYPE, T::get_class_static());
	}
};

template <typename T>
struct GetTypeInfo<const Ref<T> &> {
	static const Variant::Type VARIANT_TYPE = Variant::OBJECT;
	static const GodotTypeInfo::Metadata METADATA = GodotTypeInfo::METADATA_NONE;

	static inline PropertyInfo get_class_info() {
		return PropertyInfo(Variant::OBJECT, String(), PROPERTY_HINT_RESOURCE_TYPE, T::get_class_static());
	}
};

template <typename T>
struct VariantInternalAccessor<Ref<T>> {
	static _FORCE_INLINE_ Ref<T> get(const Variant *v) { return Ref<T>(*VariantInternal::get_object(v)); }
	static _FORCE_INLINE_ void set(Variant *v, const Ref<T> &p_ref) { VariantInternal::object_assign(v, p_ref); }
};

template <typename T>
struct VariantInternalAccessor<const Ref<T> &> {
	static _FORCE_INLINE_ Ref<T> get(const Variant *v) { return Ref<T>(*VariantInternal::get_object(v)); }
	static _FORCE_INLINE_ void set(Variant *v, const Ref<T> &p_ref) { VariantInternal::object_assign(v, p_ref); }
};

#endif // REF_COUNTED_H<|MERGE_RESOLUTION|>--- conflicted
+++ resolved
@@ -153,28 +153,6 @@
 	}
 
 	
-<<<<<<< HEAD
-=======
-	void operator=(T* p_variant) {
-		Object *object = p_variant.get_validated_object();
-
-		if (object == reference) {
-			return;
-		}
-
-		unref();
-
-		if (!object) {
-			return;
-		}
-
-		T *r = Object::cast_to<T>(object);
-		if (r && r->reference()) {
-			reference = r;
-		}
-	}
-
->>>>>>> 62bbc440
 	template <typename T_Other>
 	void reference_ptr(T_Other *p_ptr) {
 		if (reference == p_ptr) {
