/**************************************************************************/
/*  worker_thread_pool.cpp                                                */
/**************************************************************************/
/*                         This file is part of:                          */
/*                             GODOT ENGINE                               */
/*                        https://godotengine.org                         */
/**************************************************************************/
/* Copyright (c) 2014-present Godot Engine contributors (see AUTHORS.md). */
/* Copyright (c) 2007-2014 Juan Linietsky, Ariel Manzur.                  */
/*                                                                        */
/* Permission is hereby granted, free of charge, to any person obtaining  */
/* a copy of this software and associated documentation files (the        */
/* "Software"), to deal in the Software without restriction, including    */
/* without limitation the rights to use, copy, modify, merge, publish,    */
/* distribute, sublicense, and/or sell copies of the Software, and to     */
/* permit persons to whom the Software is furnished to do so, subject to  */
/* the following conditions:                                              */
/*                                                                        */
/* The above copyright notice and this permission notice shall be         */
/* included in all copies or substantial portions of the Software.        */
/*                                                                        */
/* THE SOFTWARE IS PROVIDED "AS IS", WITHOUT WARRANTY OF ANY KIND,        */
/* EXPRESS OR IMPLIED, INCLUDING BUT NOT LIMITED TO THE WARRANTIES OF     */
/* MERCHANTABILITY, FITNESS FOR A PARTICULAR PURPOSE AND NONINFRINGEMENT. */
/* IN NO EVENT SHALL THE AUTHORS OR COPYRIGHT HOLDERS BE LIABLE FOR ANY   */
/* CLAIM, DAMAGES OR OTHER LIABILITY, WHETHER IN AN ACTION OF CONTRACT,   */
/* TORT OR OTHERWISE, ARISING FROM, OUT OF OR IN CONNECTION WITH THE      */
/* SOFTWARE OR THE USE OR OTHER DEALINGS IN THE SOFTWARE.                 */
/**************************************************************************/

#include "worker_thread_pool.h"

#include "core/object/script_language.h"
#include "core/os/os.h"
#include "core/os/safe_binary_mutex.h"
#include "core/os/thread_safe.h"

WorkerThreadPool::Task *const WorkerThreadPool::ThreadData::YIELDING = (Task *)1;

void WorkerThreadPool::Task::free_template_userdata() {
	ERR_FAIL_NULL(template_userdata);
	ERR_FAIL_NULL(native_func_userdata);
	BaseTemplateUserdata *btu = (BaseTemplateUserdata *)native_func_userdata;
	memdelete(btu);
}

WorkerThreadPool *WorkerThreadPool::singleton = nullptr;

#ifdef THREADS_ENABLED
thread_local WorkerThreadPool::UnlockableLocks WorkerThreadPool::unlockable_locks[MAX_UNLOCKABLE_LOCKS];
#endif

void WorkerThreadPool::_process_task(Task *p_task) {
#ifdef THREADS_ENABLED
	int pool_thread_index = thread_ids[Thread::get_caller_id()];
	ThreadData &curr_thread = threads[pool_thread_index];
	Task *prev_task = nullptr; // In case this is recursively called.

	bool safe_for_nodes_backup = is_current_thread_safe_for_nodes();
	CallQueue *call_queue_backup = MessageQueue::get_singleton() != MessageQueue::get_main_singleton() ? MessageQueue::get_singleton() : nullptr;

	{
		// Tasks must start with these at default values. They are free to set-and-forget otherwise.
		set_current_thread_safe_for_nodes(false);
		MessageQueue::set_thread_singleton_override(nullptr);

		// Since the WorkerThreadPool is started before the script server,
		// its pre-created threads can't have ScriptServer::thread_enter() called on them early.
		// Therefore, we do it late at the first opportunity, so in case the task
		// about to be run uses scripting, guarantees are held.
		ScriptServer::thread_enter();

		task_mutex.lock();
		p_task->pool_thread_index = pool_thread_index;
		prev_task = curr_thread.current_task;
		curr_thread.current_task = p_task;
		if (p_task->pending_notify_yield_over) {
			curr_thread.yield_is_over = true;
		}
		task_mutex.unlock();
	}
#endif

#ifdef THREADS_ENABLED
	bool low_priority = p_task->low_priority;
#endif

	if (p_task->group) {
		// Handling a group
		bool do_post = false;

		while (true) {
			uint32_t work_index = p_task->group->index.postincrement();

			if (work_index >= p_task->group->max) {
				break;
			}
			if (p_task->native_group_func) {
				p_task->native_group_func(p_task->native_func_userdata, work_index);
			} else if (p_task->template_userdata) {
				p_task->template_userdata->callback_indexed(work_index);
			} else {
				p_task->callable.call(work_index);
			}

			// This is the only way to ensure posting is done when all tasks are really complete.
			uint32_t completed_amount = p_task->group->completed_index.increment();

			if (completed_amount == p_task->group->max) {
				do_post = true;
			}
		}

		if (do_post && p_task->template_userdata) {
			memdelete(p_task->template_userdata); // This is no longer needed at this point, so get rid of it.
		}

		if (do_post) {
			p_task->group->done_semaphore.post();
			p_task->group->completed.set_to(true);
		}
		uint32_t max_users = p_task->group->tasks_used + 1; // Add 1 because the thread waiting for it is also user. Read before to avoid another thread freeing task after increment.
		uint32_t finished_users = p_task->group->finished.increment();

		if (finished_users == max_users) {
			// Get rid of the group, because nobody else is using it.
			MutexLock task_lock(task_mutex);
			group_allocator.free(p_task->group);
		}

		// For groups, tasks get rid of themselves.

		task_mutex.lock();
		task_allocator.free(p_task);
	} else {
		if (p_task->native_func) {
			p_task->native_func(p_task->native_func_userdata);
		} else if (p_task->template_userdata) {
			p_task->template_userdata->callback();
			memdelete(p_task->template_userdata);
		} else {
			p_task->callable.call();
		}

		task_mutex.lock();
		p_task->completed = true;
		p_task->pool_thread_index = -1;
		if (p_task->waiting_user) {
			p_task->done_semaphore.post(p_task->waiting_user);
		}
		// Let awaiters know.
		for (uint32_t i = 0; i < threads.size(); i++) {
			if (threads[i].awaited_task == p_task) {
				threads[i].cond_var.notify_one();
				threads[i].signaled = true;
			}
		}
	}

#ifdef THREADS_ENABLED
	{
		curr_thread.current_task = prev_task;
		if (low_priority) {
			low_priority_threads_used--;

			if (_try_promote_low_priority_task()) {
				if (prev_task) { // Otherwise, this thread will catch it.
					_notify_threads(&curr_thread, 1, 0);
				}
			}
		}

		task_mutex.unlock();
	}

	set_current_thread_safe_for_nodes(safe_for_nodes_backup);
	MessageQueue::set_thread_singleton_override(call_queue_backup);
#endif
}

void WorkerThreadPool::_thread_function(void *p_user) {
	ThreadData *thread_data = (ThreadData *)p_user;
	while (true) {
		Task *task_to_process = nullptr;
		{
			MutexLock lock(singleton->task_mutex);
			if (singleton->exit_threads) {
				return;
			}
			thread_data->signaled = false;

			if (singleton->task_queue.first()) {
				task_to_process = singleton->task_queue.first()->self();
				singleton->task_queue.remove(singleton->task_queue.first());
			} else {
				thread_data->cond_var.wait(lock);
				DEV_ASSERT(singleton->exit_threads || thread_data->signaled);
			}
		}

		if (task_to_process) {
			singleton->_process_task(task_to_process);
		}
	}
}

void WorkerThreadPool::_post_tasks_and_unlock(Task **p_tasks, uint32_t p_count, bool p_high_priority) {
	// Fall back to processing on the calling thread if there are no worker threads.
	// Separated into its own variable to make it easier to extend this logic
	// in custom builds.
	bool process_on_calling_thread = threads.size() == 0;
	if (process_on_calling_thread) {
		task_mutex.unlock();
		for (uint32_t i = 0; i < p_count; i++) {
			_process_task(p_tasks[i]);
		}
		return;
	}

	uint32_t to_process = 0;
	uint32_t to_promote = 0;

	ThreadData *caller_pool_thread = thread_ids.has(Thread::get_caller_id()) ? &threads[thread_ids[Thread::get_caller_id()]] : nullptr;

	for (uint32_t i = 0; i < p_count; i++) {
		p_tasks[i]->low_priority = !p_high_priority;
		if (p_high_priority || low_priority_threads_used < max_low_priority_threads) {
			task_queue.add_last(&p_tasks[i]->task_elem);
			if (!p_high_priority) {
				low_priority_threads_used++;
			}
			to_process++;
		} else {
			// Too many threads using low priority, must go to queue.
			low_priority_task_queue.add_last(&p_tasks[i]->task_elem);
			to_promote++;
		}
	}

	_notify_threads(caller_pool_thread, to_process, to_promote);

	task_mutex.unlock();
}

void WorkerThreadPool::_notify_threads(const ThreadData *p_current_thread_data, uint32_t p_process_count, uint32_t p_promote_count) {
	uint32_t to_process = p_process_count;
	uint32_t to_promote = p_promote_count;

	// This is where which threads are awaken is decided according to the workload.
	// Threads that will anyway have a chance to check the situation and process/promote tasks
	// are excluded from being notified. Others will be tried anyway to try to distribute load.
	// The current thread, if is a pool thread, is also excluded depending on the promoting/processing
	// needs because it will anyway loop again. However, it will contribute to decreasing the count,
	// which helps reducing sync traffic.

	uint32_t thread_count = threads.size();

	// First round:
	// 1. For processing: notify threads that are not running tasks, to keep the stacks as shallow as possible.
	// 2. For promoting: since it's exclusive with processing, we fin threads able to promote low-prio tasks now.
	for (uint32_t i = 0;
			i < thread_count && (to_process || to_promote);
			i++, notify_index = (notify_index + 1) % thread_count) {
		ThreadData &th = threads[notify_index];

		if (th.signaled) {
			continue;
		}
		if (th.current_task) {
			// Good thread for promoting low-prio?
			if (to_promote && th.awaited_task && th.current_task->low_priority) {
				if (likely(&th != p_current_thread_data)) {
					th.cond_var.notify_one();
				}
				th.signaled = true;
				to_promote--;
			}
		} else {
			if (to_process) {
				if (likely(&th != p_current_thread_data)) {
					th.cond_var.notify_one();
				}
				th.signaled = true;
				to_process--;
			}
		}
	}

	// Second round:
	// For processing: if the first round wasn't enough, let's try now with threads processing tasks but currently awaiting.
	for (uint32_t i = 0;
			i < thread_count && to_process;
			i++, notify_index = (notify_index + 1) % thread_count) {
		ThreadData &th = threads[notify_index];

		if (th.signaled) {
			continue;
		}
		if (th.awaited_task) {
			if (likely(&th != p_current_thread_data)) {
				th.cond_var.notify_one();
			}
			th.signaled = true;
			to_process--;
		}
	}
}

bool WorkerThreadPool::_try_promote_low_priority_task() {
	if (low_priority_task_queue.first()) {
		Task *low_prio_task = low_priority_task_queue.first()->self();
		low_priority_task_queue.remove(low_priority_task_queue.first());
		task_queue.add_last(&low_prio_task->task_elem);
		low_priority_threads_used++;
		return true;
	} else {
		return false;
	}
}

WorkerThreadPool::TaskID WorkerThreadPool::add_native_task(void (*p_func)(void *), void *p_userdata, bool p_high_priority, const String &p_description) {
	return _add_task(Callable(), p_func, p_userdata, nullptr, p_high_priority, p_description);
}

WorkerThreadPool::TaskID WorkerThreadPool::_add_task(const Callable &p_callable, void (*p_func)(void *), void *p_userdata, BaseTemplateUserdata *p_template_userdata, bool p_high_priority, const String &p_description) {
	ERR_FAIL_COND_V_MSG(threads.is_empty(), INVALID_TASK_ID, "Can't add a task because the WorkerThreadPool is either not initialized yet or already terminated.");

	task_mutex.lock();
	// Get a free task
	Task *task = task_allocator.alloc();
	TaskID id = last_task++;
	task->self = id;
	task->callable = p_callable;
	task->native_func = p_func;
	task->native_func_userdata = p_userdata;
	task->description = p_description;
	task->template_userdata = p_template_userdata;
	tasks.insert(id, task);

	_post_tasks_and_unlock(&task, 1, p_high_priority);

	return id;
}

WorkerThreadPool::TaskID WorkerThreadPool::add_task(const Callable &p_action, bool p_high_priority, const String &p_description) {
	return _add_task(p_action, nullptr, nullptr, nullptr, p_high_priority, p_description);
}

bool WorkerThreadPool::is_task_completed(TaskID p_task_id) const {
	MutexLock task_lock(task_mutex);
	const Task *const *taskp = tasks.getptr(p_task_id);
	if (!taskp) {
		ERR_FAIL_V_MSG(false, "Invalid Task ID"); // Invalid task
	}

	return (*taskp)->completed;
}

Error WorkerThreadPool::wait_for_task_completion(TaskID p_task_id) {
	task_mutex.lock();
	Task **taskp = tasks.getptr(p_task_id);
	if (!taskp) {
		task_mutex.unlock();
		ERR_FAIL_V_MSG(ERR_INVALID_PARAMETER, "Invalid Task ID"); // Invalid task
	}
	Task *task = *taskp;

	if (task->completed) {
		if (task->waiting_pool == 0 && task->waiting_user == 0) {
			tasks.erase(p_task_id);
			task_allocator.free(task);
		}
		task_mutex.unlock();
		return OK;
	}

	ThreadData *caller_pool_thread = thread_ids.has(Thread::get_caller_id()) ? &threads[thread_ids[Thread::get_caller_id()]] : nullptr;
	if (caller_pool_thread && p_task_id <= caller_pool_thread->current_task->self) {
		// Deadlock prevention:
		// When a pool thread wants to wait for an older task, the following situations can happen:
		// 1. Awaited task is deep in the stack of the awaiter.
		// 2. A group of awaiter threads end up depending on some tasks buried in the stack
		//    of their worker threads in such a way that progress can't be made.
		// Both would entail a deadlock. Some may be handled here in the WorkerThreadPool
		// with some extra logic and bookkeeping. However, there would still be unavoidable
		// cases of deadlock because of the way waiting threads process outstanding tasks.
		// Taking into account there's no feasible solution for every possible case
		// with the current design, we just simply reject attempts to await on older tasks,
		// with a specific error code that signals the situation so the caller can handle it.
		task_mutex.unlock();
		return ERR_BUSY;
	}

	if (caller_pool_thread) {
		task->waiting_pool++;
	} else {
		task->waiting_user++;
	}

	if (caller_pool_thread) {
		task_mutex.unlock();
		_wait_collaboratively(caller_pool_thread, task);
		task_mutex.lock();
		task->waiting_pool--;
		if (task->waiting_pool == 0 && task->waiting_user == 0) {
			tasks.erase(p_task_id);
			task_allocator.free(task);
		}
	} else {
		task_mutex.unlock();
		task->done_semaphore.wait();
		task_mutex.lock();
		task->waiting_user--;
		if (task->waiting_pool == 0 && task->waiting_user == 0) {
			tasks.erase(p_task_id);
			task_allocator.free(task);
		}
	}

	task_mutex.unlock();
	return OK;
}

void WorkerThreadPool::_lock_unlockable_mutexes() {
#ifdef THREADS_ENABLED
	for (uint32_t i = 0; i < MAX_UNLOCKABLE_LOCKS; i++) {
		if (unlockable_locks[i].ulock) {
			unlockable_locks[i].ulock->lock();
		}
	}
#endif
}

void WorkerThreadPool::_unlock_unlockable_mutexes() {
#ifdef THREADS_ENABLED
	for (uint32_t i = 0; i < MAX_UNLOCKABLE_LOCKS; i++) {
		if (unlockable_locks[i].ulock) {
			unlockable_locks[i].ulock->unlock();
		}
	}
#endif
}

void WorkerThreadPool::_wait_collaboratively(ThreadData *p_caller_pool_thread, Task *p_task) {
	// Keep processing tasks until the condition to stop waiting is met.

#define IS_WAIT_OVER (unlikely(p_task == ThreadData::YIELDING) ? p_caller_pool_thread->yield_is_over : p_task->completed)

	while (true) {
		Task *task_to_process = nullptr;
		bool relock_unlockables = false;
		{
			MutexLock lock(task_mutex);
			bool was_signaled = p_caller_pool_thread->signaled;
			p_caller_pool_thread->signaled = false;

			if (IS_WAIT_OVER) {
				if (unlikely(p_task == ThreadData::YIELDING)) {
					p_caller_pool_thread->yield_is_over = false;
				}

				if (!exit_threads && was_signaled) {
					// This thread was awaken for some additional reason, but it's about to exit.
					// Let's find out what may be pending and forward the requests.
					uint32_t to_process = task_queue.first() ? 1 : 0;
					uint32_t to_promote = p_caller_pool_thread->current_task->low_priority && low_priority_task_queue.first() ? 1 : 0;
					if (to_process || to_promote) {
						// This thread must be left alone since it won't loop again.
						p_caller_pool_thread->signaled = true;
						_notify_threads(p_caller_pool_thread, to_process, to_promote);
					}
				}

				break;
			}

			if (!exit_threads) {
				if (p_caller_pool_thread->current_task->low_priority && low_priority_task_queue.first()) {
					if (_try_promote_low_priority_task()) {
						_notify_threads(p_caller_pool_thread, 1, 0);
					}
				}

				if (singleton->task_queue.first()) {
					task_to_process = task_queue.first()->self();
					task_queue.remove(task_queue.first());
				}

				if (!task_to_process) {
					p_caller_pool_thread->awaited_task = p_task;

					_unlock_unlockable_mutexes();
					relock_unlockables = true;
					p_caller_pool_thread->cond_var.wait(lock);

					DEV_ASSERT(exit_threads || p_caller_pool_thread->signaled || IS_WAIT_OVER);
					p_caller_pool_thread->awaited_task = nullptr;
				}
			}
		}

		if (relock_unlockables) {
			_lock_unlockable_mutexes();
		}

		if (task_to_process) {
			_process_task(task_to_process);
		}
	}
}

void WorkerThreadPool::yield() {
	int th_index = get_thread_index();
	ERR_FAIL_COND_MSG(th_index == -1, "This function can only be called from a worker thread.");
	_wait_collaboratively(&threads[th_index], ThreadData::YIELDING);

	// If this long-lived task started before the scripting server was initialized,
	// now is a good time to have scripting languages ready for the current thread.
	// Otherwise, such a piece of setup won't happen unless another task has been
	// run during the collaborative wait.
	ScriptServer::thread_enter();
}

void WorkerThreadPool::notify_yield_over(TaskID p_task_id) {
	MutexLock task_lock(task_mutex);
	Task **taskp = tasks.getptr(p_task_id);
	if (!taskp) {
		ERR_FAIL_MSG("Invalid Task ID.");
	}
	Task *task = *taskp;
	if (task->pool_thread_index == -1) { // Completed or not started yet.
		if (!task->completed) {
			// This avoids a race condition where a task is created and yield-over called before it's processed.
			task->pending_notify_yield_over = true;
		}
		return;
	}

	ThreadData &td = threads[task->pool_thread_index];
	td.yield_is_over = true;
	td.signaled = true;
	td.cond_var.notify_one();
}

WorkerThreadPool::GroupID WorkerThreadPool::_add_group_task(const Callable &p_callable, void (*p_func)(void *, uint32_t), void *p_userdata, BaseTemplateUserdata *p_template_userdata, int p_elements, int p_tasks, bool p_high_priority, const String &p_description) {
	ERR_FAIL_COND_V_MSG(threads.is_empty(), INVALID_TASK_ID, "Can't add a group task because the WorkerThreadPool is either not initialized yet or already terminated.");
	ERR_FAIL_COND_V(p_elements < 0, INVALID_TASK_ID);
	if (p_tasks < 0) {
		p_tasks = MAX(1u, threads.size());
	}

	task_mutex.lock();
	Group *group = group_allocator.alloc();
	GroupID id = last_task++;
	group->max = p_elements;
	group->self = id;

	Task **tasks_posted = nullptr;
	if (p_elements == 0) {
		// Should really not call it with zero Elements, but at least it should work.
		group->completed.set_to(true);
		group->done_semaphore.post();
		group->tasks_used = 0;
		p_tasks = 0;
		if (p_template_userdata) {
			memdelete(p_template_userdata);
		}

	} else {
		group->tasks_used = p_tasks;
		tasks_posted = (Task **)alloca(sizeof(Task *) * p_tasks);
		for (int i = 0; i < p_tasks; i++) {
			Task *task = task_allocator.alloc();
			task->native_group_func = p_func;
			task->native_func_userdata = p_userdata;
			task->description = p_description;
			task->group = group;
			task->callable = p_callable;
			task->template_userdata = p_template_userdata;
			tasks_posted[i] = task;
			// No task ID is used.
		}
	}

	groups[id] = group;

	_post_tasks_and_unlock(tasks_posted, p_tasks, p_high_priority);

	return id;
}

WorkerThreadPool::GroupID WorkerThreadPool::add_native_group_task(void (*p_func)(void *, uint32_t), void *p_userdata, int p_elements, int p_tasks, bool p_high_priority, const String &p_description) {
	return _add_group_task(Callable(), p_func, p_userdata, nullptr, p_elements, p_tasks, p_high_priority, p_description);
}

WorkerThreadPool::GroupID WorkerThreadPool::add_group_task(const Callable &p_action, int p_elements, int p_tasks, bool p_high_priority, const String &p_description) {
	return _add_group_task(p_action, nullptr, nullptr, nullptr, p_elements, p_tasks, p_high_priority, p_description);
}

uint32_t WorkerThreadPool::get_group_processed_element_count(GroupID p_group) const {
	MutexLock task_lock(task_mutex);
	const Group *const *groupp = groups.getptr(p_group);
	if (!groupp) {
		ERR_FAIL_V_MSG(0, "Invalid Group ID");
	}
	return (*groupp)->completed_index.get();
}
bool WorkerThreadPool::is_group_task_completed(GroupID p_group) const {
	MutexLock task_lock(task_mutex);
	const Group *const *groupp = groups.getptr(p_group);
	if (!groupp) {
		ERR_FAIL_V_MSG(false, "Invalid Group ID");
	}
	return (*groupp)->completed.is_set();
}

void WorkerThreadPool::wait_for_group_task_completion(GroupID p_group) {
#ifdef THREADS_ENABLED
	task_mutex.lock();
	Group **groupp = groups.getptr(p_group);
	task_mutex.unlock();
	if (!groupp) {
		ERR_FAIL_MSG("Invalid Group ID.");
	}

	{
		Group *group = *groupp;

		_unlock_unlockable_mutexes();
		group->done_semaphore.wait();
		_lock_unlockable_mutexes();

		uint32_t max_users = group->tasks_used + 1; // Add 1 because the thread waiting for it is also user. Read before to avoid another thread freeing task after increment.
		uint32_t finished_users = group->finished.increment(); // fetch happens before inc, so increment later.

		if (finished_users == max_users) {
			// All tasks using this group are gone (finished before the group), so clear the group too.
			MutexLock task_lock(task_mutex);
			group_allocator.free(group);
		}
	}

	MutexLock task_lock(task_mutex); // This mutex is needed when Physics 2D and/or 3D is selected to run on a separate thread.
	groups.erase(p_group);
#endif
}

int WorkerThreadPool::get_thread_index() {
	Thread::ID tid = Thread::get_caller_id();
	return singleton->thread_ids.has(tid) ? singleton->thread_ids[tid] : -1;
}

WorkerThreadPool::TaskID WorkerThreadPool::get_caller_task_id() {
	int th_index = get_thread_index();
	if (th_index != -1 && singleton->threads[th_index].current_task) {
		return singleton->threads[th_index].current_task->self;
	} else {
		return INVALID_TASK_ID;
	}
}

#ifdef THREADS_ENABLED
uint32_t WorkerThreadPool::_thread_enter_unlock_allowance_zone(THREADING_NAMESPACE::unique_lock<THREADING_NAMESPACE::mutex> &p_ulock) {
	for (uint32_t i = 0; i < MAX_UNLOCKABLE_LOCKS; i++) {
		DEV_ASSERT((bool)unlockable_locks[i].ulock == (bool)unlockable_locks[i].rc);
		if (unlockable_locks[i].ulock == &p_ulock) {
			// Already registered in the current thread.
			unlockable_locks[i].rc++;
			return i;
		} else if (!unlockable_locks[i].ulock) {
			unlockable_locks[i].ulock = &p_ulock;
			unlockable_locks[i].rc = 1;
			return i;
		}
	}
	ERR_FAIL_V_MSG(UINT32_MAX, "No more unlockable lock slots available. Engine bug.");
}

void WorkerThreadPool::thread_exit_unlock_allowance_zone(uint32_t p_zone_id) {
	DEV_ASSERT(unlockable_locks[p_zone_id].ulock && unlockable_locks[p_zone_id].rc);
	unlockable_locks[p_zone_id].rc--;
	if (unlockable_locks[p_zone_id].rc == 0) {
		unlockable_locks[p_zone_id].ulock = nullptr;
	}
}
#endif

void WorkerThreadPool::init(int p_thread_count, float p_low_priority_task_ratio) {
	ERR_FAIL_COND(threads.size() > 0);
	if (p_thread_count < 0) {
		p_thread_count = OS::get_singleton()->get_default_thread_pool_size();
	}

	max_low_priority_threads = CLAMP(p_thread_count * p_low_priority_task_ratio, 1, p_thread_count - 1);

	print_verbose(vformat("WorkerThreadPool: %d threads, %d max low-priority.", p_thread_count, max_low_priority_threads));

	threads.resize(p_thread_count);

	for (uint32_t i = 0; i < threads.size(); i++) {
		threads[i].index = i;
		threads[i].thread.start(&WorkerThreadPool::_thread_function, &threads[i]);
		thread_ids.insert(threads[i].thread.get_id(), i);
	}
}

void WorkerThreadPool::finish() {
	if (threads.size() == 0) {
		return;
	}

	{
		MutexLock lock(task_mutex);
		SelfList<Task> *E = low_priority_task_queue.first();
		while (E) {
			print_error("Task waiting was never re-claimed: " + E->self()->description);
			E = E->next();
		}
	}

	{
		MutexLock lock(task_mutex);
		exit_threads = true;
	}
	for (ThreadData &data : threads) {
		data.cond_var.notify_one();
	}
	for (ThreadData &data : threads) {
		data.thread.wait_to_finish();
	}

	{
		MutexLock lock(task_mutex);
		for (KeyValue<TaskID, Task *> &E : tasks) {
			task_allocator.free(E.value);
		}
	}

	threads.clear();
}

void WorkerThreadPool::_bind_methods() {
	ClassDB::bind_method(D_METHOD("add_task", "action", "high_priority", "description"), &WorkerThreadPool::add_task, DEFVAL(false), DEFVAL(String()));
	ClassDB::bind_method(D_METHOD("is_task_completed", "task_id"), &WorkerThreadPool::is_task_completed);
	ClassDB::bind_method(D_METHOD("wait_for_task_completion", "task_id"), &WorkerThreadPool::wait_for_task_completion);

	ClassDB::bind_method(D_METHOD("add_group_task", "action", "elements", "tasks_needed", "high_priority", "description"), &WorkerThreadPool::add_group_task, DEFVAL(-1), DEFVAL(false), DEFVAL(String()));
	ClassDB::bind_method(D_METHOD("is_group_task_completed", "group_id"), &WorkerThreadPool::is_group_task_completed);
	ClassDB::bind_method(D_METHOD("get_group_processed_element_count", "group_id"), &WorkerThreadPool::get_group_processed_element_count);
	ClassDB::bind_method(D_METHOD("wait_for_group_task_completion", "group_id"), &WorkerThreadPool::wait_for_group_task_completion);
}

WorkerThreadPool::WorkerThreadPool() {
	singleton = this;
}

WorkerThreadPool::~WorkerThreadPool() {
<<<<<<< HEAD
	finish();
}







	// 等待所有依赖信号完成
void TaskJobHandle::wait_depend_completion()
{

	depend_mutex.lock();
	auto it = dependJob.begin();
	while(it)
	{
		(*it)->wait_completion();
		++it;
	}
	// 都结束了，就把完成的句柄清除
	dependJob.clear();
	depend_mutex.unlock();

}
void TaskJobHandle::set_completed(int count)
{	
	uint32_t completed_amount = completed_index.add(count);
	bool do_post = false;
	if (completed_amount >= taskMax) {
		do_post = true;
	}
	if(do_post)
	{
		set_completed();
	}
}
bool TaskJobHandle::is_completed()  {	
	return completed.is_set();
}
void TaskJobHandle::wait_completion()
{
	if(!is_init)
	{
		return;
	}
	// 等待依赖全部完成
	wait_depend_completion();
	if(completed.is_set())
	{
		// 已经标记完成了
		return;
	}		
	// 如果完成，等待完成信号
		std::unique_lock<std::mutex> lock(done_mutex);
		cv.wait(lock, [this] { return  WorkerTaskPool::get_singleton() == nullptr || completed.is_set(); });
}
void TaskJobHandle::_bind_methods()
{
	ClassDB::bind_method(D_METHOD("is_completed"), &TaskJobHandle::is_completed);
	ClassDB::bind_method(D_METHOD("wait_completion"), &TaskJobHandle::wait_completion);

}






// 
class ThreadTaskGroup {
	// 事件的句柄
	Ref<TaskJobHandle> handle;
	Callable callable;
	void (*native_group_func)(void *, uint32_t) = nullptr;
	void *native_func_userdata = nullptr;
	int start = 0;
	int end = 0;
	friend class WorkerTaskPool;
  protected:
	void Process()
	{
		// 等待所有依赖完成
		handle->wait_depend_completion();
		try
		{
			if(native_group_func != nullptr)
			{
				for(int i = start; i < end; ++i)
				{
					(*native_group_func)(native_func_userdata,i);
					if(WorkerTaskPool::get_singleton()->exit_threads)
					{
						handle->set_completed();
						return;
					}
				}
			}
			else
			{
				for(int i = start; i < end; ++i)
				{
					if(WorkerTaskPool::get_singleton()->exit_threads)
					{
						handle->set_completed();
						return;
					}
				    callable.call(i);
				}
			}

		}
		catch (const std::exception& e) {
			handle->set_completed();
			String str = String(e.what()) + "\n";
			// 处理其他类型的异常
			//PRINT_STACK_TRACE(str);
			CRASH_NOW_MSG(str);
			return;
		} catch (...) {
			handle->set_completed();
			// 处理所有其他未被上述 catch 语句捕捉的异常
			String str = "Unknown exception:\n";
			//PRINT_STACK_TRACE(str);
			CRASH_NOW_MSG(str);
			return;
		}
		if(WorkerTaskPool::get_singleton()->exit_threads)
		{
			handle->set_completed();
			return;
		}
		// 任务完成
		handle->set_completed(end - start);
	}
};

WorkerTaskPool *WorkerTaskPool::singleton = nullptr;


void WorkerTaskPool::_thread_task_function(void *p_user) {
	while (true) {
		singleton->task_available_semaphore.wait();
		if (singleton->exit_threads) {
			break;
		}
		singleton->_process_task_queue();
		if (singleton->exit_threads) 
		{
			return;
		}
	}
}

class ThreadTaskGroup * WorkerTaskPool::allocal_task()
{
	ThreadTaskGroup* ret = nullptr;
	free_mutex.lock();
	List<ThreadTaskGroup*>::Element* node = free_queue.front();
	if(node != nullptr)
	{
		ret = node->get();
		free_queue.pop_front();
	}
	free_mutex.unlock();
	if(ret == nullptr)
	{
		ret = memnew(ThreadTaskGroup);
	}
	return ret;
}
void WorkerTaskPool::free_task(class ThreadTaskGroup * task)
{
	ThreadTaskGroup* ret = nullptr;
	free_mutex.lock();
	free_queue.push_back(task);
	free_mutex.unlock();
}
void WorkerTaskPool::add_task(class ThreadTaskGroup * task)
{
	task_mutex.lock();
	task_queue.push_back(task);
	task_mutex.unlock();
	// 增加信号
	task_available_semaphore.post();
}
void WorkerTaskPool::_process_task_queue() {
	task_mutex.lock();
	List<ThreadTaskGroup*>::Element* node = task_queue.front();
	if(node != nullptr)
	{
		ThreadTaskGroup *task = node->get();
		task_queue.pop_front();
		task_mutex.unlock();
		
		task->Process();
		task->native_func_userdata = nullptr;
		task->native_group_func = nullptr;
		task->callable = Callable();

		// 放到释放列队里面
		free_task(task);

	}
	else
	{
		task_mutex.unlock();
	}
}
Ref<TaskJobHandle> WorkerTaskPool::add_native_group_task(void (*p_func)(void *, uint32_t), void *p_userdata, int p_elements,int _batch_count,TaskJobHandle* depend_task)
{
	Ref<TaskJobHandle> hand = Ref<TaskJobHandle>(memnew(TaskJobHandle));
	hand->init();
	if(p_elements <= 0)
	{
		// 增加依赖，保持依赖链条是正确的
		if(depend_task != nullptr)
		{
			hand->dependJob.push_back(depend_task);
		}
		// 标记完成
		hand->set_completed();
		return hand;
	}
	if(_batch_count	<= 0)
	{
		_batch_count = 1;
	}
	hand->taskMax = p_elements;
	for(int i = 0; i < p_elements; i += _batch_count)
	{
		ThreadTaskGroup* task = allocal_task();
		task->native_func_userdata = p_userdata;
		task->native_group_func = p_func;
		task->start = i;
		task->end = i + _batch_count;
		if(task->end > p_elements)
		{
			task->end = p_elements;
		}
		// 增加一个任务
		add_task(task);
	}
	return hand;

}
Ref<TaskJobHandle> WorkerTaskPool::add_group_task(const Callable &p_action, int p_elements, int _batch_count,TaskJobHandle* depend_task )
{
	Ref<TaskJobHandle> hand = Ref<TaskJobHandle>(memnew(TaskJobHandle));
	hand->init();
	if(p_elements <= 0)
	{
		// 增加依赖，保持依赖链条是正确的
		if(depend_task != nullptr)
		{
			hand->dependJob.push_back(depend_task);
		}
		// 标记完成
		hand->set_completed();
		return hand;
	}
	if(_batch_count	<= 0)
	{
		_batch_count = 1;
	}
	hand->taskMax = p_elements;
	for(int i = 0; i < p_elements; i += _batch_count)
	{
		ThreadTaskGroup* task = allocal_task();
		task->callable = p_action;
		task->native_func_userdata = nullptr;
		task->native_group_func = nullptr;
		task->start = i;
		task->end = i + _batch_count;
		if(task->end > p_elements)
		{
			task->end = p_elements;
		}
		// 增加一个任务
		add_task(task);
	}
	return hand;
	
}
Ref<TaskJobHandle> WorkerTaskPool::combined_job_handle(TypedArray<TaskJobHandle> _handles )
{
	if(_handles.size() == 0)
	{
		return nullptr;
	}
	Ref<TaskJobHandle> hand = Ref<TaskJobHandle>(memnew(TaskJobHandle));
	hand->init();
	for(int i = 0; i < _handles.size(); ++i)
	{
		if(_handles[i] != nullptr)
		{
			Ref<TaskJobHandle> job =  _handles[i];
			if(job == nullptr)
			{
				String err_str = "combined_job_handle job is not TaskJobHandle" + itos(i) + "\n";
				//PRINT_STACK_TRACE(err_str);
				continue;
			}
			hand->dependJob.push_back(job);
		}
	}
	// 因为不是一个任务，所以直接设置已经完成
	hand->set_completed();
	return hand;
}
void WorkerTaskPool::_bind_methods() {

	//ClassDB::bind_method(D_METHOD("add_native_group_task", "func", "userdata", "elements","batch_count","depend_task"), &WorkerTaskPool::add_native_group_task);
	ClassDB::bind_method(D_METHOD("add_group_task", "action", "elements","batch_count","depend_task"), &WorkerTaskPool::add_group_task);
	ClassDB::bind_method(D_METHOD("combined_job_handle", "handles"), &WorkerTaskPool::combined_job_handle);

}

void WorkerTaskPool::init()
{
	int cpu_count = OS::get_singleton()->get_processor_count();
	threads.resize(cpu_count * 2);
	for(uint32_t i = 0; i < threads.size(); ++i)
	{
		threads[i].index = i;
		threads[i].thread.start(&WorkerTaskPool::_thread_task_function, &threads[i]);
	}

}
void WorkerTaskPool::finish()
{
	exit_threads = true;

	for (uint32_t i = 0; i < threads.size(); i++) {
		task_available_semaphore.post();
		task_available_semaphore.post();
	}
	for (ThreadData &data : threads) {
		data.thread.wait_to_finish();
	}
	singleton = nullptr;
	List<class ThreadTaskGroup*>::Iterator it = task_queue.begin();
	while (it) {
		memdelete(*it);
		++it;
	}
	task_queue.clear();
	it = free_queue.begin();
	while (it) {
		memdelete(*it);
		++it;
	}
	free_queue.clear();

}
WorkerTaskPool::WorkerTaskPool() {
	singleton = this;
}

WorkerTaskPool::~WorkerTaskPool() {
	finish();
}
=======
	DEV_ASSERT(threads.size() == 0 && "finish() hasn't been called!");
}
>>>>>>> 4788f54d
<|MERGE_RESOLUTION|>--- conflicted
+++ resolved
@@ -755,8 +755,7 @@
 }
 
 WorkerThreadPool::~WorkerThreadPool() {
-<<<<<<< HEAD
-	finish();
+	DEV_ASSERT(threads.size() == 0 && "finish() hasn't been called!");
 }
 
 
@@ -1118,7 +1117,3 @@
 WorkerTaskPool::~WorkerTaskPool() {
 	finish();
 }
-=======
-	DEV_ASSERT(threads.size() == 0 && "finish() hasn't been called!");
-}
->>>>>>> 4788f54d
