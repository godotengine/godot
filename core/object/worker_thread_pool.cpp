/**************************************************************************/
/*  worker_thread_pool.cpp                                                */
/**************************************************************************/
/*                         This file is part of:                          */
/*                             GODOT ENGINE                               */
/*                        https://godotengine.org                         */
/**************************************************************************/
/* Copyright (c) 2014-present Godot Engine contributors (see AUTHORS.md). */
/* Copyright (c) 2007-2014 Juan Linietsky, Ariel Manzur.                  */
/*                                                                        */
/* Permission is hereby granted, free of charge, to any person obtaining  */
/* a copy of this software and associated documentation files (the        */
/* "Software"), to deal in the Software without restriction, including    */
/* without limitation the rights to use, copy, modify, merge, publish,    */
/* distribute, sublicense, and/or sell copies of the Software, and to     */
/* permit persons to whom the Software is furnished to do so, subject to  */
/* the following conditions:                                              */
/*                                                                        */
/* The above copyright notice and this permission notice shall be         */
/* included in all copies or substantial portions of the Software.        */
/*                                                                        */
/* THE SOFTWARE IS PROVIDED "AS IS", WITHOUT WARRANTY OF ANY KIND,        */
/* EXPRESS OR IMPLIED, INCLUDING BUT NOT LIMITED TO THE WARRANTIES OF     */
/* MERCHANTABILITY, FITNESS FOR A PARTICULAR PURPOSE AND NONINFRINGEMENT. */
/* IN NO EVENT SHALL THE AUTHORS OR COPYRIGHT HOLDERS BE LIABLE FOR ANY   */
/* CLAIM, DAMAGES OR OTHER LIABILITY, WHETHER IN AN ACTION OF CONTRACT,   */
/* TORT OR OTHERWISE, ARISING FROM, OUT OF OR IN CONNECTION WITH THE      */
/* SOFTWARE OR THE USE OR OTHER DEALINGS IN THE SOFTWARE.                 */
/**************************************************************************/

#include "worker_thread_pool.h"

#include "core/object/script_language.h"
#include "core/os/os.h"
#include "core/os/safe_binary_mutex.h"
#include "core/os/thread_safe.h"

WorkerThreadPool::Task *const WorkerThreadPool::ThreadData::YIELDING = (Task *)1;

void WorkerThreadPool::Task::free_template_userdata() {
	ERR_FAIL_NULL(template_userdata);
	ERR_FAIL_NULL(native_func_userdata);
	BaseTemplateUserdata *btu = (BaseTemplateUserdata *)native_func_userdata;
	memdelete(btu);
}

WorkerThreadPool *WorkerThreadPool::singleton = nullptr;

#ifdef THREADS_ENABLED
thread_local WorkerThreadPool::UnlockableLocks WorkerThreadPool::unlockable_locks[MAX_UNLOCKABLE_LOCKS];
#endif

void WorkerThreadPool::_process_task(Task *p_task) {
#ifdef THREADS_ENABLED
	int pool_thread_index = thread_ids[Thread::get_caller_id()];
	ThreadData &curr_thread = threads[pool_thread_index];
	Task *prev_task = nullptr; // In case this is recursively called.

	bool safe_for_nodes_backup = is_current_thread_safe_for_nodes();
	CallQueue *call_queue_backup = MessageQueue::get_singleton() != MessageQueue::get_main_singleton() ? MessageQueue::get_singleton() : nullptr;

	{
		// Tasks must start with these at default values. They are free to set-and-forget otherwise.
		set_current_thread_safe_for_nodes(false);
		MessageQueue::set_thread_singleton_override(nullptr);

		// Since the WorkerThreadPool is started before the script server,
		// its pre-created threads can't have ScriptServer::thread_enter() called on them early.
		// Therefore, we do it late at the first opportunity, so in case the task
		// about to be run uses scripting, guarantees are held.
		ScriptServer::thread_enter();

		task_mutex.lock();
		p_task->pool_thread_index = pool_thread_index;
		prev_task = curr_thread.current_task;
		curr_thread.current_task = p_task;
		if (p_task->pending_notify_yield_over) {
			curr_thread.yield_is_over = true;
		}
		task_mutex.unlock();
	}
#endif

#ifdef THREADS_ENABLED
	bool low_priority = p_task->low_priority;
#endif

	if (p_task->group) {
		// Handling a group
		bool do_post = false;

		while (true) {
			uint32_t work_index = p_task->group->index.postincrement();

			if (work_index >= p_task->group->max) {
				break;
			}
			if (p_task->native_group_func) {
				p_task->native_group_func(p_task->native_func_userdata, work_index);
			} else if (p_task->template_userdata) {
				p_task->template_userdata->callback_indexed(work_index);
			} else {
				p_task->callable.call(work_index);
			}

			// This is the only way to ensure posting is done when all tasks are really complete.
			uint32_t completed_amount = p_task->group->completed_index.increment();

			if (completed_amount == p_task->group->max) {
				do_post = true;
			}
		}

		if (do_post && p_task->template_userdata) {
			memdelete(p_task->template_userdata); // This is no longer needed at this point, so get rid of it.
		}

		if (do_post) {
			p_task->group->done_semaphore.post();
			p_task->group->completed.set_to(true);
		}
		uint32_t max_users = p_task->group->tasks_used + 1; // Add 1 because the thread waiting for it is also user. Read before to avoid another thread freeing task after increment.
		uint32_t finished_users = p_task->group->finished.increment();

		if (finished_users == max_users) {
			// Get rid of the group, because nobody else is using it.
			MutexLock task_lock(task_mutex);
			group_allocator.free(p_task->group);
		}

		// For groups, tasks get rid of themselves.

		task_mutex.lock();
		task_allocator.free(p_task);
	} else {
		if (p_task->native_func) {
			p_task->native_func(p_task->native_func_userdata);
		} else if (p_task->template_userdata) {
			p_task->template_userdata->callback();
			memdelete(p_task->template_userdata);
		} else {
			p_task->callable.call();
		}

		task_mutex.lock();
		p_task->completed = true;
		p_task->pool_thread_index = -1;
		if (p_task->waiting_user) {
			p_task->done_semaphore.post(p_task->waiting_user);
		}
		// Let awaiters know.
		for (uint32_t i = 0; i < threads.size(); i++) {
			if (threads[i].awaited_task == p_task) {
				threads[i].cond_var.notify_one();
				threads[i].signaled = true;
			}
		}
	}

#ifdef THREADS_ENABLED
	{
		curr_thread.current_task = prev_task;
		if (low_priority) {
			low_priority_threads_used--;

			if (_try_promote_low_priority_task()) {
				if (prev_task) { // Otherwise, this thread will catch it.
					_notify_threads(&curr_thread, 1, 0);
				}
			}
		}

		task_mutex.unlock();
	}

	set_current_thread_safe_for_nodes(safe_for_nodes_backup);
	MessageQueue::set_thread_singleton_override(call_queue_backup);
#endif
}

void WorkerThreadPool::_thread_function(void *p_user) {
	ThreadData *thread_data = (ThreadData *)p_user;

	while (true) {
		Task *task_to_process = nullptr;
		{
			MutexLock lock(singleton->task_mutex);

			bool exit = singleton->_handle_runlevel(thread_data, lock);
			if (unlikely(exit)) {
				break;
			}

			thread_data->signaled = false;

			if (singleton->task_queue.first()) {
				task_to_process = singleton->task_queue.first()->self();
				singleton->task_queue.remove(singleton->task_queue.first());
			} else {
				thread_data->cond_var.wait(lock);
			}
		}

		if (task_to_process) {
			singleton->_process_task(task_to_process);
		}
	}
}

void WorkerThreadPool::_post_tasks(Task **p_tasks, uint32_t p_count, bool p_high_priority, MutexLock<BinaryMutex> &p_lock) {
	// Fall back to processing on the calling thread if there are no worker threads.
	// Separated into its own variable to make it easier to extend this logic
	// in custom builds.
	bool process_on_calling_thread = threads.size() == 0;
	if (process_on_calling_thread) {
		p_lock.temp_unlock();
		for (uint32_t i = 0; i < p_count; i++) {
			_process_task(p_tasks[i]);
		}
		p_lock.temp_relock();
		return;
	}

	while (runlevel == RUNLEVEL_EXIT_LANGUAGES) {
		control_cond_var.wait(p_lock);
	}

	uint32_t to_process = 0;
	uint32_t to_promote = 0;

	ThreadData *caller_pool_thread = thread_ids.has(Thread::get_caller_id()) ? &threads[thread_ids[Thread::get_caller_id()]] : nullptr;

	for (uint32_t i = 0; i < p_count; i++) {
		p_tasks[i]->low_priority = !p_high_priority;
		if (p_high_priority || low_priority_threads_used < max_low_priority_threads) {
			task_queue.add_last(&p_tasks[i]->task_elem);
			if (!p_high_priority) {
				low_priority_threads_used++;
			}
			to_process++;
		} else {
			// Too many threads using low priority, must go to queue.
			low_priority_task_queue.add_last(&p_tasks[i]->task_elem);
			to_promote++;
		}
	}

	_notify_threads(caller_pool_thread, to_process, to_promote);
}

void WorkerThreadPool::_notify_threads(const ThreadData *p_current_thread_data, uint32_t p_process_count, uint32_t p_promote_count) {
	uint32_t to_process = p_process_count;
	uint32_t to_promote = p_promote_count;

	// This is where which threads are awaken is decided according to the workload.
	// Threads that will anyway have a chance to check the situation and process/promote tasks
	// are excluded from being notified. Others will be tried anyway to try to distribute load.
	// The current thread, if is a pool thread, is also excluded depending on the promoting/processing
	// needs because it will anyway loop again. However, it will contribute to decreasing the count,
	// which helps reducing sync traffic.

	uint32_t thread_count = threads.size();

	// First round:
	// 1. For processing: notify threads that are not running tasks, to keep the stacks as shallow as possible.
	// 2. For promoting: since it's exclusive with processing, we fin threads able to promote low-prio tasks now.
	for (uint32_t i = 0;
			i < thread_count && (to_process || to_promote);
			i++, notify_index = (notify_index + 1) % thread_count) {
		ThreadData &th = threads[notify_index];

		if (th.signaled) {
			continue;
		}
		if (th.current_task) {
			// Good thread for promoting low-prio?
			if (to_promote && th.awaited_task && th.current_task->low_priority) {
				if (likely(&th != p_current_thread_data)) {
					th.cond_var.notify_one();
				}
				th.signaled = true;
				to_promote--;
			}
		} else {
			if (to_process) {
				if (likely(&th != p_current_thread_data)) {
					th.cond_var.notify_one();
				}
				th.signaled = true;
				to_process--;
			}
		}
	}

	// Second round:
	// For processing: if the first round wasn't enough, let's try now with threads processing tasks but currently awaiting.
	for (uint32_t i = 0;
			i < thread_count && to_process;
			i++, notify_index = (notify_index + 1) % thread_count) {
		ThreadData &th = threads[notify_index];

		if (th.signaled) {
			continue;
		}
		if (th.awaited_task) {
			if (likely(&th != p_current_thread_data)) {
				th.cond_var.notify_one();
			}
			th.signaled = true;
			to_process--;
		}
	}
}

bool WorkerThreadPool::_try_promote_low_priority_task() {
	if (low_priority_task_queue.first()) {
		Task *low_prio_task = low_priority_task_queue.first()->self();
		low_priority_task_queue.remove(low_priority_task_queue.first());
		task_queue.add_last(&low_prio_task->task_elem);
		low_priority_threads_used++;
		return true;
	} else {
		return false;
	}
}

WorkerThreadPool::TaskID WorkerThreadPool::add_native_task(void (*p_func)(void *), void *p_userdata, bool p_high_priority, const String &p_description) {
	return _add_task(Callable(), p_func, p_userdata, nullptr, p_high_priority, p_description);
}

WorkerThreadPool::TaskID WorkerThreadPool::_add_task(const Callable &p_callable, void (*p_func)(void *), void *p_userdata, BaseTemplateUserdata *p_template_userdata, bool p_high_priority, const String &p_description) {
	MutexLock<BinaryMutex> lock(task_mutex);

	// Get a free task
	Task *task = task_allocator.alloc();
	TaskID id = last_task++;
	task->self = id;
	task->callable = p_callable;
	task->native_func = p_func;
	task->native_func_userdata = p_userdata;
	task->description = p_description;
	task->template_userdata = p_template_userdata;
	tasks.insert(id, task);

	_post_tasks(&task, 1, p_high_priority, lock);

	return id;
}

WorkerThreadPool::TaskID WorkerThreadPool::add_task(const Callable &p_action, bool p_high_priority, const String &p_description) {
	return _add_task(p_action, nullptr, nullptr, nullptr, p_high_priority, p_description);
}

bool WorkerThreadPool::is_task_completed(TaskID p_task_id) const {
	MutexLock task_lock(task_mutex);
	const Task *const *taskp = tasks.getptr(p_task_id);
	if (!taskp) {
		ERR_FAIL_V_MSG(false, "Invalid Task ID"); // Invalid task
	}

	return (*taskp)->completed;
}

Error WorkerThreadPool::wait_for_task_completion(TaskID p_task_id) {
	task_mutex.lock();
	Task **taskp = tasks.getptr(p_task_id);
	if (!taskp) {
		task_mutex.unlock();
		ERR_FAIL_V_MSG(ERR_INVALID_PARAMETER, "Invalid Task ID"); // Invalid task
	}
	Task *task = *taskp;

	if (task->completed) {
		if (task->waiting_pool == 0 && task->waiting_user == 0) {
			tasks.erase(p_task_id);
			task_allocator.free(task);
		}
		task_mutex.unlock();
		return OK;
	}

	ThreadData *caller_pool_thread = thread_ids.has(Thread::get_caller_id()) ? &threads[thread_ids[Thread::get_caller_id()]] : nullptr;
	if (caller_pool_thread && p_task_id <= caller_pool_thread->current_task->self) {
		// Deadlock prevention:
		// When a pool thread wants to wait for an older task, the following situations can happen:
		// 1. Awaited task is deep in the stack of the awaiter.
		// 2. A group of awaiter threads end up depending on some tasks buried in the stack
		//    of their worker threads in such a way that progress can't be made.
		// Both would entail a deadlock. Some may be handled here in the WorkerThreadPool
		// with some extra logic and bookkeeping. However, there would still be unavoidable
		// cases of deadlock because of the way waiting threads process outstanding tasks.
		// Taking into account there's no feasible solution for every possible case
		// with the current design, we just simply reject attempts to await on older tasks,
		// with a specific error code that signals the situation so the caller can handle it.
		task_mutex.unlock();
		return ERR_BUSY;
	}

	if (caller_pool_thread) {
		task->waiting_pool++;
	} else {
		task->waiting_user++;
	}

	if (caller_pool_thread) {
		task_mutex.unlock();
		_wait_collaboratively(caller_pool_thread, task);
		task_mutex.lock();
		task->waiting_pool--;
		if (task->waiting_pool == 0 && task->waiting_user == 0) {
			tasks.erase(p_task_id);
			task_allocator.free(task);
		}
	} else {
		task_mutex.unlock();
		task->done_semaphore.wait();
		task_mutex.lock();
		task->waiting_user--;
		if (task->waiting_pool == 0 && task->waiting_user == 0) {
			tasks.erase(p_task_id);
			task_allocator.free(task);
		}
	}

	task_mutex.unlock();
	return OK;
}

void WorkerThreadPool::_lock_unlockable_mutexes() {
#ifdef THREADS_ENABLED
	for (uint32_t i = 0; i < MAX_UNLOCKABLE_LOCKS; i++) {
		if (unlockable_locks[i].ulock) {
			unlockable_locks[i].ulock->lock();
		}
	}
#endif
}

void WorkerThreadPool::_unlock_unlockable_mutexes() {
#ifdef THREADS_ENABLED
	for (uint32_t i = 0; i < MAX_UNLOCKABLE_LOCKS; i++) {
		if (unlockable_locks[i].ulock) {
			unlockable_locks[i].ulock->unlock();
		}
	}
#endif
}

void WorkerThreadPool::_wait_collaboratively(ThreadData *p_caller_pool_thread, Task *p_task) {
	// Keep processing tasks until the condition to stop waiting is met.

	while (true) {
		Task *task_to_process = nullptr;
		bool relock_unlockables = false;
		{
			MutexLock lock(task_mutex);

			bool was_signaled = p_caller_pool_thread->signaled;
			p_caller_pool_thread->signaled = false;

			bool exit = _handle_runlevel(p_caller_pool_thread, lock);
			if (unlikely(exit)) {
				break;
			}

			bool wait_is_over = false;
			if (unlikely(p_task == ThreadData::YIELDING)) {
				if (p_caller_pool_thread->yield_is_over) {
					p_caller_pool_thread->yield_is_over = false;
					wait_is_over = true;
				}
			} else {
				if (p_task->completed) {
					wait_is_over = true;
				}
			}

			if (wait_is_over) {
				if (was_signaled) {
					// This thread was awaken for some additional reason, but it's about to exit.
					// Let's find out what may be pending and forward the requests.
					uint32_t to_process = task_queue.first() ? 1 : 0;
					uint32_t to_promote = p_caller_pool_thread->current_task->low_priority && low_priority_task_queue.first() ? 1 : 0;
					if (to_process || to_promote) {
						// This thread must be left alone since it won't loop again.
						p_caller_pool_thread->signaled = true;
						_notify_threads(p_caller_pool_thread, to_process, to_promote);
					}
				}

				break;
			}

			if (p_caller_pool_thread->current_task->low_priority && low_priority_task_queue.first()) {
				if (_try_promote_low_priority_task()) {
					_notify_threads(p_caller_pool_thread, 1, 0);
				}
			}

			if (singleton->task_queue.first()) {
				task_to_process = task_queue.first()->self();
				task_queue.remove(task_queue.first());
			}

			if (!task_to_process) {
				p_caller_pool_thread->awaited_task = p_task;

				_unlock_unlockable_mutexes();
				relock_unlockables = true;

				p_caller_pool_thread->cond_var.wait(lock);

				p_caller_pool_thread->awaited_task = nullptr;
			}
		}

		if (relock_unlockables) {
			_lock_unlockable_mutexes();
		}

		if (task_to_process) {
			_process_task(task_to_process);
		}
	}
}

void WorkerThreadPool::_switch_runlevel(Runlevel p_runlevel) {
	DEV_ASSERT(p_runlevel > runlevel);
	runlevel = p_runlevel;
	memset(&runlevel_data, 0, sizeof(runlevel_data));
	for (uint32_t i = 0; i < threads.size(); i++) {
		threads[i].cond_var.notify_one();
		threads[i].signaled = true;
	}
	control_cond_var.notify_all();
}

// Returns whether threads have to exit. This may perform the check about handling needed.
bool WorkerThreadPool::_handle_runlevel(ThreadData *p_thread_data, MutexLock<BinaryMutex> &p_lock) {
	bool exit = false;
	switch (runlevel) {
		case RUNLEVEL_NORMAL: {
		} break;
		case RUNLEVEL_PRE_EXIT_LANGUAGES: {
			if (!p_thread_data->pre_exited_languages) {
				if (!task_queue.first() && !low_priority_task_queue.first()) {
					p_thread_data->pre_exited_languages = true;
					runlevel_data.pre_exit_languages.num_idle_threads++;
					control_cond_var.notify_all();
				}
			}
		} break;
		case RUNLEVEL_EXIT_LANGUAGES: {
			if (!p_thread_data->exited_languages) {
				p_lock.temp_unlock();
				ScriptServer::thread_exit();
				p_lock.temp_relock();
				p_thread_data->exited_languages = true;
				runlevel_data.exit_languages.num_exited_threads++;
				control_cond_var.notify_all();
			}
		} break;
		case RUNLEVEL_EXIT: {
			exit = true;
		} break;
	}
	return exit;
}

void WorkerThreadPool::yield() {
	int th_index = get_thread_index();
	ERR_FAIL_COND_MSG(th_index == -1, "This function can only be called from a worker thread.");
	_wait_collaboratively(&threads[th_index], ThreadData::YIELDING);

	task_mutex.lock();
	if (runlevel < RUNLEVEL_EXIT_LANGUAGES) {
		// If this long-lived task started before the scripting server was initialized,
		// now is a good time to have scripting languages ready for the current thread.
		// Otherwise, such a piece of setup won't happen unless another task has been
		// run during the collaborative wait.
		task_mutex.unlock();
		ScriptServer::thread_enter();
	} else {
		task_mutex.unlock();
	}
}

void WorkerThreadPool::notify_yield_over(TaskID p_task_id) {
	MutexLock task_lock(task_mutex);
	Task **taskp = tasks.getptr(p_task_id);
	if (!taskp) {
		ERR_FAIL_MSG("Invalid Task ID.");
	}
	Task *task = *taskp;
	if (task->pool_thread_index == -1) { // Completed or not started yet.
		if (!task->completed) {
			// This avoids a race condition where a task is created and yield-over called before it's processed.
			task->pending_notify_yield_over = true;
		}
		return;
	}

	ThreadData &td = threads[task->pool_thread_index];
	td.yield_is_over = true;
	td.signaled = true;
	td.cond_var.notify_one();
}

WorkerThreadPool::GroupID WorkerThreadPool::_add_group_task(const Callable &p_callable, void (*p_func)(void *, uint32_t), void *p_userdata, BaseTemplateUserdata *p_template_userdata, int p_elements, int p_tasks, bool p_high_priority, const String &p_description) {
	ERR_FAIL_COND_V(p_elements < 0, INVALID_TASK_ID);
	if (p_tasks < 0) {
		p_tasks = MAX(1u, threads.size());
	}

	MutexLock<BinaryMutex> lock(task_mutex);

	Group *group = group_allocator.alloc();
	GroupID id = last_task++;
	group->max = p_elements;
	group->self = id;

	Task **tasks_posted = nullptr;
	if (p_elements == 0) {
		// Should really not call it with zero Elements, but at least it should work.
		group->completed.set_to(true);
		group->done_semaphore.post();
		group->tasks_used = 0;
		p_tasks = 0;
		if (p_template_userdata) {
			memdelete(p_template_userdata);
		}

	} else {
		group->tasks_used = p_tasks;
		tasks_posted = (Task **)alloca(sizeof(Task *) * p_tasks);
		for (int i = 0; i < p_tasks; i++) {
			Task *task = task_allocator.alloc();
			task->native_group_func = p_func;
			task->native_func_userdata = p_userdata;
			task->description = p_description;
			task->group = group;
			task->callable = p_callable;
			task->template_userdata = p_template_userdata;
			tasks_posted[i] = task;
			// No task ID is used.
		}
	}

	groups[id] = group;

	_post_tasks(tasks_posted, p_tasks, p_high_priority, lock);

	return id;
}

WorkerThreadPool::GroupID WorkerThreadPool::add_native_group_task(void (*p_func)(void *, uint32_t), void *p_userdata, int p_elements, int p_tasks, bool p_high_priority, const String &p_description) {
	return _add_group_task(Callable(), p_func, p_userdata, nullptr, p_elements, p_tasks, p_high_priority, p_description);
}

WorkerThreadPool::GroupID WorkerThreadPool::add_group_task(const Callable &p_action, int p_elements, int p_tasks, bool p_high_priority, const String &p_description) {
	return _add_group_task(p_action, nullptr, nullptr, nullptr, p_elements, p_tasks, p_high_priority, p_description);
}

uint32_t WorkerThreadPool::get_group_processed_element_count(GroupID p_group) const {
	MutexLock task_lock(task_mutex);
	const Group *const *groupp = groups.getptr(p_group);
	if (!groupp) {
		ERR_FAIL_V_MSG(0, "Invalid Group ID");
	}
	return (*groupp)->completed_index.get();
}
bool WorkerThreadPool::is_group_task_completed(GroupID p_group) const {
	MutexLock task_lock(task_mutex);
	const Group *const *groupp = groups.getptr(p_group);
	if (!groupp) {
		ERR_FAIL_V_MSG(false, "Invalid Group ID");
	}
	return (*groupp)->completed.is_set();
}

void WorkerThreadPool::wait_for_group_task_completion(GroupID p_group) {
#ifdef THREADS_ENABLED
	task_mutex.lock();
	Group **groupp = groups.getptr(p_group);
	task_mutex.unlock();
	if (!groupp) {
		ERR_FAIL_MSG("Invalid Group ID.");
	}

	{
		Group *group = *groupp;

		_unlock_unlockable_mutexes();
		group->done_semaphore.wait();
		_lock_unlockable_mutexes();

		uint32_t max_users = group->tasks_used + 1; // Add 1 because the thread waiting for it is also user. Read before to avoid another thread freeing task after increment.
		uint32_t finished_users = group->finished.increment(); // fetch happens before inc, so increment later.

		if (finished_users == max_users) {
			// All tasks using this group are gone (finished before the group), so clear the group too.
			MutexLock task_lock(task_mutex);
			group_allocator.free(group);
		}
	}

	MutexLock task_lock(task_mutex); // This mutex is needed when Physics 2D and/or 3D is selected to run on a separate thread.
	groups.erase(p_group);
#endif
}

int WorkerThreadPool::get_thread_index() {
	Thread::ID tid = Thread::get_caller_id();
	return singleton->thread_ids.has(tid) ? singleton->thread_ids[tid] : -1;
}

WorkerThreadPool::TaskID WorkerThreadPool::get_caller_task_id() {
	int th_index = get_thread_index();
	if (th_index != -1 && singleton->threads[th_index].current_task) {
		return singleton->threads[th_index].current_task->self;
	} else {
		return INVALID_TASK_ID;
	}
}

#ifdef THREADS_ENABLED
uint32_t WorkerThreadPool::_thread_enter_unlock_allowance_zone(THREADING_NAMESPACE::unique_lock<THREADING_NAMESPACE::mutex> &p_ulock) {
	for (uint32_t i = 0; i < MAX_UNLOCKABLE_LOCKS; i++) {
		DEV_ASSERT((bool)unlockable_locks[i].ulock == (bool)unlockable_locks[i].rc);
		if (unlockable_locks[i].ulock == &p_ulock) {
			// Already registered in the current thread.
			unlockable_locks[i].rc++;
			return i;
		} else if (!unlockable_locks[i].ulock) {
			unlockable_locks[i].ulock = &p_ulock;
			unlockable_locks[i].rc = 1;
			return i;
		}
	}
	ERR_FAIL_V_MSG(UINT32_MAX, "No more unlockable lock slots available. Engine bug.");
}

void WorkerThreadPool::thread_exit_unlock_allowance_zone(uint32_t p_zone_id) {
	DEV_ASSERT(unlockable_locks[p_zone_id].ulock && unlockable_locks[p_zone_id].rc);
	unlockable_locks[p_zone_id].rc--;
	if (unlockable_locks[p_zone_id].rc == 0) {
		unlockable_locks[p_zone_id].ulock = nullptr;
	}
}
#endif

void WorkerThreadPool::init(int p_thread_count, float p_low_priority_task_ratio) {
	ERR_FAIL_COND(threads.size() > 0);

	runlevel = RUNLEVEL_NORMAL;

	if (p_thread_count < 0) {
		p_thread_count = OS::get_singleton()->get_default_thread_pool_size();
	}

	max_low_priority_threads = CLAMP(p_thread_count * p_low_priority_task_ratio, 1, p_thread_count - 1);

	print_verbose(vformat("WorkerThreadPool: %d threads, %d max low-priority.", p_thread_count, max_low_priority_threads));

	threads.resize(p_thread_count);

	for (uint32_t i = 0; i < threads.size(); i++) {
		threads[i].index = i;
		threads[i].thread.start(&WorkerThreadPool::_thread_function, &threads[i]);
		thread_ids.insert(threads[i].thread.get_id(), i);
	}
}

void WorkerThreadPool::exit_languages_threads() {
	if (threads.size() == 0) {
		return;
	}

	MutexLock lock(task_mutex);

	// Wait until all threads are idle.
	_switch_runlevel(RUNLEVEL_PRE_EXIT_LANGUAGES);
	while (runlevel_data.pre_exit_languages.num_idle_threads != threads.size()) {
		control_cond_var.wait(lock);
	}

	// Wait until all threads have detached from scripting languages.
	_switch_runlevel(RUNLEVEL_EXIT_LANGUAGES);
	while (runlevel_data.exit_languages.num_exited_threads != threads.size()) {
		control_cond_var.wait(lock);
	}
}

void WorkerThreadPool::finish() {
	if (threads.size() == 0) {
		return;
	}

	{
		MutexLock lock(task_mutex);
		SelfList<Task> *E = low_priority_task_queue.first();
		while (E) {
			print_error("Task waiting was never re-claimed: " + E->self()->description);
			E = E->next();
		}

		_switch_runlevel(RUNLEVEL_EXIT);
	}

	for (ThreadData &data : threads) {
		data.thread.wait_to_finish();
	}

	{
		MutexLock lock(task_mutex);
		for (KeyValue<TaskID, Task *> &E : tasks) {
			task_allocator.free(E.value);
		}
	}

	threads.clear();
}

void WorkerThreadPool::_bind_methods() {
	ClassDB::bind_method(D_METHOD("add_task", "action", "high_priority", "description"), &WorkerThreadPool::add_task, DEFVAL(false), DEFVAL(String()));
	ClassDB::bind_method(D_METHOD("is_task_completed", "task_id"), &WorkerThreadPool::is_task_completed);
	ClassDB::bind_method(D_METHOD("wait_for_task_completion", "task_id"), &WorkerThreadPool::wait_for_task_completion);

	ClassDB::bind_method(D_METHOD("add_group_task", "action", "elements", "tasks_needed", "high_priority", "description"), &WorkerThreadPool::add_group_task, DEFVAL(-1), DEFVAL(false), DEFVAL(String()));
	ClassDB::bind_method(D_METHOD("is_group_task_completed", "group_id"), &WorkerThreadPool::is_group_task_completed);
	ClassDB::bind_method(D_METHOD("get_group_processed_element_count", "group_id"), &WorkerThreadPool::get_group_processed_element_count);
	ClassDB::bind_method(D_METHOD("wait_for_group_task_completion", "group_id"), &WorkerThreadPool::wait_for_group_task_completion);
}

WorkerThreadPool::WorkerThreadPool() {
	singleton = this;
}

WorkerThreadPool::~WorkerThreadPool() {
<<<<<<< HEAD
	DEV_ASSERT(threads.size() == 0 && "finish() hasn't been called!");
}







	// 等待所有依赖信号完成
void TaskJobHandle::wait_depend_completion()
{

	depend_mutex.lock();
	auto it = dependJob.begin();
	while(it)
	{
		(*it)->wait_completion();
		++it;
	}
	// 都结束了，就把完成的句柄清除
	dependJob.clear();
	depend_mutex.unlock();

}
void TaskJobHandle::set_completed(int count)
{	
	uint32_t completed_amount = completed_index.add(count);
	bool do_post = false;
	if (completed_amount >= taskMax) {
		do_post = true;
	}
	if(do_post)
	{
		set_completed();
	}
}
bool TaskJobHandle::is_completed()  {	
	return completed.is_set();
}
void TaskJobHandle::wait_completion()
{
	if(!is_init)
	{
		return;
	}
	// 等待依赖全部完成
	wait_depend_completion();
	if(completed.is_set())
	{
		// 已经标记完成了
		return;
	}		
	// 如果完成，等待完成信号
		std::unique_lock<std::mutex> lock(done_mutex);
		cv.wait(lock, [this] { return  WorkerTaskPool::get_singleton() == nullptr || completed.is_set(); });
}
void TaskJobHandle::_bind_methods()
{
	ClassDB::bind_method(D_METHOD("is_completed"), &TaskJobHandle::is_completed);
	ClassDB::bind_method(D_METHOD("wait_completion"), &TaskJobHandle::wait_completion);

}






// 
class ThreadTaskGroup {
	// 事件的句柄
	Ref<TaskJobHandle> handle;
	Callable callable;
	void (*native_group_func)(void *, uint32_t) = nullptr;
	void *native_func_userdata = nullptr;
	int start = 0;
	int end = 0;
	friend class WorkerTaskPool;
  protected:
	void Process()
	{
		// 等待所有依赖完成
		handle->wait_depend_completion();
		try
		{
			if(native_group_func != nullptr)
			{
				for(int i = start; i < end; ++i)
				{
					(*native_group_func)(native_func_userdata,i);
					if(WorkerTaskPool::get_singleton()->exit_threads)
					{
						handle->set_completed();
						return;
					}
				}
			}
			else
			{
				for(int i = start; i < end; ++i)
				{
					if(WorkerTaskPool::get_singleton()->exit_threads)
					{
						handle->set_completed();
						return;
					}
				    callable.call(i);
				}
			}

		}
		catch (const std::exception& e) {
			handle->set_completed();
			String str = String(e.what()) + "\n";
			// 处理其他类型的异常
			//PRINT_STACK_TRACE(str);
			CRASH_NOW_MSG(str);
			return;
		} catch (...) {
			handle->set_completed();
			// 处理所有其他未被上述 catch 语句捕捉的异常
			String str = "Unknown exception:\n";
			//PRINT_STACK_TRACE(str);
			CRASH_NOW_MSG(str);
			return;
		}
		if(WorkerTaskPool::get_singleton()->exit_threads)
		{
			handle->set_completed();
			return;
		}
		// 任务完成
		handle->set_completed(end - start);
	}
};

WorkerTaskPool *WorkerTaskPool::singleton = nullptr;


void WorkerTaskPool::_thread_task_function(void *p_user) {
	while (true) {
		singleton->task_available_semaphore.wait();
		if (singleton->exit_threads) {
			break;
		}
		singleton->_process_task_queue();
		if (singleton->exit_threads) 
		{
			return;
		}
	}
}

class ThreadTaskGroup * WorkerTaskPool::allocal_task()
{
	ThreadTaskGroup* ret = nullptr;
	free_mutex.lock();
	List<ThreadTaskGroup*>::Element* node = free_queue.front();
	if(node != nullptr)
	{
		ret = node->get();
		free_queue.pop_front();
	}
	free_mutex.unlock();
	if(ret == nullptr)
	{
		ret = memnew(ThreadTaskGroup);
	}
	return ret;
}
void WorkerTaskPool::free_task(class ThreadTaskGroup * task)
{
	ThreadTaskGroup* ret = nullptr;
	free_mutex.lock();
	free_queue.push_back(task);
	free_mutex.unlock();
}
void WorkerTaskPool::add_task(class ThreadTaskGroup * task)
{
	task_mutex.lock();
	task_queue.push_back(task);
	task_mutex.unlock();
	// 增加信号
	task_available_semaphore.post();
}
void WorkerTaskPool::_process_task_queue() {
	task_mutex.lock();
	List<ThreadTaskGroup*>::Element* node = task_queue.front();
	if(node != nullptr)
	{
		ThreadTaskGroup *task = node->get();
		task_queue.pop_front();
		task_mutex.unlock();
		
		task->Process();
		task->native_func_userdata = nullptr;
		task->native_group_func = nullptr;
		task->callable = Callable();

		// 放到释放列队里面
		free_task(task);

	}
	else
	{
		task_mutex.unlock();
	}
}
Ref<TaskJobHandle> WorkerTaskPool::add_native_group_task(void (*p_func)(void *, uint32_t), void *p_userdata, int p_elements,int _batch_count,TaskJobHandle* depend_task)
{
	Ref<TaskJobHandle> hand = Ref<TaskJobHandle>(memnew(TaskJobHandle));
	hand->init();
	if(p_elements <= 0)
	{
		// 增加依赖，保持依赖链条是正确的
		if(depend_task != nullptr)
		{
			hand->dependJob.push_back(depend_task);
		}
		// 标记完成
		hand->set_completed();
		return hand;
	}
	if(_batch_count	<= 0)
	{
		_batch_count = 1;
	}
	hand->taskMax = p_elements;
	for(int i = 0; i < p_elements; i += _batch_count)
	{
		ThreadTaskGroup* task = allocal_task();
		task->native_func_userdata = p_userdata;
		task->native_group_func = p_func;
		task->start = i;
		task->end = i + _batch_count;
		if(task->end > p_elements)
		{
			task->end = p_elements;
		}
		// 增加一个任务
		add_task(task);
	}
	return hand;

}
Ref<TaskJobHandle> WorkerTaskPool::add_group_task(const Callable &p_action, int p_elements, int _batch_count,TaskJobHandle* depend_task )
{
	Ref<TaskJobHandle> hand = Ref<TaskJobHandle>(memnew(TaskJobHandle));
	hand->init();
	if(p_elements <= 0)
	{
		// 增加依赖，保持依赖链条是正确的
		if(depend_task != nullptr)
		{
			hand->dependJob.push_back(depend_task);
		}
		// 标记完成
		hand->set_completed();
		return hand;
	}
	if(_batch_count	<= 0)
	{
		_batch_count = 1;
	}
	hand->taskMax = p_elements;
	for(int i = 0; i < p_elements; i += _batch_count)
	{
		ThreadTaskGroup* task = allocal_task();
		task->callable = p_action;
		task->native_func_userdata = nullptr;
		task->native_group_func = nullptr;
		task->start = i;
		task->end = i + _batch_count;
		if(task->end > p_elements)
		{
			task->end = p_elements;
		}
		// 增加一个任务
		add_task(task);
	}
	return hand;
	
}
Ref<TaskJobHandle> WorkerTaskPool::combined_job_handle(TypedArray<TaskJobHandle> _handles )
{
	if(_handles.size() == 0)
	{
		return nullptr;
	}
	Ref<TaskJobHandle> hand = Ref<TaskJobHandle>(memnew(TaskJobHandle));
	hand->init();
	for(int i = 0; i < _handles.size(); ++i)
	{
		if(_handles[i] != nullptr)
		{
			Ref<TaskJobHandle> job =  _handles[i];
			if(job == nullptr)
			{
				String err_str = "combined_job_handle job is not TaskJobHandle" + itos(i) + "\n";
				//PRINT_STACK_TRACE(err_str);
				continue;
			}
			hand->dependJob.push_back(job);
		}
	}
	// 因为不是一个任务，所以直接设置已经完成
	hand->set_completed();
	return hand;
}
void WorkerTaskPool::_bind_methods() {

	//ClassDB::bind_method(D_METHOD("add_native_group_task", "func", "userdata", "elements","batch_count","depend_task"), &WorkerTaskPool::add_native_group_task);
	ClassDB::bind_method(D_METHOD("add_group_task", "action", "elements","batch_count","depend_task"), &WorkerTaskPool::add_group_task);
	ClassDB::bind_method(D_METHOD("combined_job_handle", "handles"), &WorkerTaskPool::combined_job_handle);

}

void WorkerTaskPool::init()
{
	int cpu_count = OS::get_singleton()->get_processor_count();
	threads.resize(cpu_count * 2);
	for(uint32_t i = 0; i < threads.size(); ++i)
	{
		threads[i].index = i;
		threads[i].thread.start(&WorkerTaskPool::_thread_task_function, &threads[i]);
	}

}
void WorkerTaskPool::finish()
{
	exit_threads = true;

	for (uint32_t i = 0; i < threads.size(); i++) {
		task_available_semaphore.post();
		task_available_semaphore.post();
	}
	for (ThreadData &data : threads) {
		data.thread.wait_to_finish();
	}
	singleton = nullptr;
	List<class ThreadTaskGroup*>::Iterator it = task_queue.begin();
	while (it) {
		memdelete(*it);
		++it;
	}
	task_queue.clear();
	it = free_queue.begin();
	while (it) {
		memdelete(*it);
		++it;
	}
	free_queue.clear();

}
WorkerTaskPool::WorkerTaskPool() {
	singleton = this;
}

WorkerTaskPool::~WorkerTaskPool() {
	finish();
}
=======
	finish();
}
>>>>>>> 02b16d2f
<|MERGE_RESOLUTION|>--- conflicted
+++ resolved
@@ -837,8 +837,7 @@
 }
 
 WorkerThreadPool::~WorkerThreadPool() {
-<<<<<<< HEAD
-	DEV_ASSERT(threads.size() == 0 && "finish() hasn't been called!");
+	finish();
 }
 
 
@@ -1200,7 +1199,3 @@
 WorkerTaskPool::~WorkerTaskPool() {
 	finish();
 }
-=======
-	finish();
-}
->>>>>>> 02b16d2f
