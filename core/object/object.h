--- conflicted
+++ resolved
@@ -402,181 +402,14 @@
  * much alone defines the object model.
  */
 
-<<<<<<< HEAD
-#define GDCLASS(m_class, m_inherits)                                                                                                             \
-private:                                                                                                                                         \
-	void operator=(const m_class &p_rval) {}                                                                                                     \
-	friend class ::ClassDB;                                                                                                                      \
-                                                                                                                                                 \
-public:                                                                                                                                          \
-	typedef m_class self_type;                                                                                                                   \
-	typedef m_inherits base_class_type;                                                                                                                   \
-	static constexpr bool _class_is_enabled = !bool(GD_IS_DEFINED(ClassDB_Disable_##m_class)) && m_inherits::_class_is_enabled;                  \
-	virtual String get_class() const override {                                                                                                  \
-		if (_get_extension()) {                                                                                                                  \
-			return _get_extension()->class_name.operator String();                                                                               \
-		}                                                                                                                                        \
-		return String(#m_class);                                                                                                                 \
-	}                                                                                                                                            \
-	virtual const StringName *_get_class_namev() const override {                                                                                \
-		static StringName _class_name_static;                                                                                                    \
-		if (unlikely(!_class_name_static)) {                                                                                                     \
-			StringName::assign_static_unique_class_name(&_class_name_static, #m_class);                                                          \
-		}                                                                                                                                        \
-		return &_class_name_static;                                                                                                              \
-	}                                                                                                                                            \
-	static _FORCE_INLINE_ void *get_class_ptr_static() {                                                                                         \
-		static int ptr;                                                                                                                          \
-		return &ptr;                                                                                                                             \
-	}                                                                                                                                            \
-	static _FORCE_INLINE_ String get_class_static() {                                                                                            \
-		return String(#m_class);                                                                                                                 \
-	}                                                                                                                                            \
-	static _FORCE_INLINE_ String get_parent_class_static() {                                                                                     \
-		return m_inherits::get_class_static();                                                                                                   \
-	}                                                                                                                                            \
-	static void get_inheritance_list_static(List<String> *p_inheritance_list) {                                                                  \
-		m_inherits::get_inheritance_list_static(p_inheritance_list);                                                                             \
-		p_inheritance_list->push_back(String(#m_class));                                                                                         \
-	}                                                                                                                                            \
-	virtual bool is_class(const String &p_class) const override {                                                                                \
-		if (_get_extension() && _get_extension()->is_class(p_class)) {                                                                           \
-			return true;                                                                                                                         \
-		}                                                                                                                                        \
-		return (p_class == (#m_class)) ? true : m_inherits::is_class(p_class);                                                                   \
-	}                                                                                                                                            \
-	virtual bool is_class_ptr(void *p_ptr) const override { return (p_ptr == get_class_ptr_static()) ? true : m_inherits::is_class_ptr(p_ptr); } \
-                                                                                                                                                 \
-	static void get_valid_parents_static(List<String> *p_parents) {                                                                              \
-		if (m_class::_get_valid_parents_static != m_inherits::_get_valid_parents_static) {                                                       \
-			m_class::_get_valid_parents_static(p_parents);                                                                                       \
-		}                                                                                                                                        \
-                                                                                                                                                 \
-		m_inherits::get_valid_parents_static(p_parents);                                                                                         \
-	}                                                                                                                                            \
-                                                                                                                                                 \
-protected:                                                                                                                                       \
-	_FORCE_INLINE_ static void (*_get_bind_methods())() {                                                                                        \
-		return &m_class::_bind_methods;                                                                                                          \
-	}                                                                                                                                            \
-	_FORCE_INLINE_ static void (*_get_bind_compatibility_methods())() {                                                                          \
-		return &m_class::_bind_compatibility_methods;                                                                                            \
-	}                                                                                                                                            \
-                                                                                                                                                 \
-public:                                                                                                                                          \
-	static void initialize_class() {                                                                                                             \
-		static bool initialized = false;                                                                                                         \
-		if (initialized) {                                                                                                                       \
-			return;                                                                                                                              \
-		}                                                                                                                                        \
-		m_inherits::initialize_class();                                                                                                          \
-		::ClassDB::_add_class<m_class>();                                                                                                        \
-		if (m_class::_get_bind_methods() != m_inherits::_get_bind_methods()) {                                                                   \
-			_bind_methods();                                                                                                                     \
-		}                                                                                                                                        \
-		if (m_class::_get_bind_compatibility_methods() != m_inherits::_get_bind_compatibility_methods()) {                                       \
-			_bind_compatibility_methods();                                                                                                       \
-		}                                                                                                                                        \
-		initialized = true;                                                                                                                      \
-	}                                                                                                                                            \
-                                                                                                                                                 \
-protected:                                                                                                                                       \
-	virtual void _initialize_classv() override {                                                                                                 \
-		initialize_class();                                                                                                                      \
-	}                                                                                                                                            \
-	_FORCE_INLINE_ bool (Object::*_get_get() const)(const StringName &p_name, Variant &) const {                                                 \
-		return (bool(Object::*)(const StringName &, Variant &) const) & m_class::_get;                                                           \
-	}                                                                                                                                            \
-	virtual bool _getv(const StringName &p_name, Variant &r_ret) const override {                                                                \
-		if (m_class::_get_get() != m_inherits::_get_get()) {                                                                                     \
-			if (_get(p_name, r_ret)) {                                                                                                           \
-				return true;                                                                                                                     \
-			}                                                                                                                                    \
-		}                                                                                                                                        \
-		return m_inherits::_getv(p_name, r_ret);                                                                                                 \
-	}                                                                                                                                            \
-	_FORCE_INLINE_ bool (Object::*_get_set() const)(const StringName &p_name, const Variant &p_property) {                                       \
-		return (bool(Object::*)(const StringName &, const Variant &)) & m_class::_set;                                                           \
-	}                                                                                                                                            \
-	virtual bool _setv(const StringName &p_name, const Variant &p_property) override {                                                           \
-		if (m_inherits::_setv(p_name, p_property)) {                                                                                             \
-			return true;                                                                                                                         \
-		}                                                                                                                                        \
-		if (m_class::_get_set() != m_inherits::_get_set()) {                                                                                     \
-			return _set(p_name, p_property);                                                                                                     \
-		}                                                                                                                                        \
-		return false;                                                                                                                            \
-	}                                                                                                                                            \
-	_FORCE_INLINE_ void (Object::*_get_get_property_list() const)(List<PropertyInfo> * p_list) const {                                           \
-		return (void(Object::*)(List<PropertyInfo> *) const) & m_class::_get_property_list;                                                      \
-	}                                                                                                                                            \
-	virtual void _get_property_listv(List<PropertyInfo> *p_list, bool p_reversed) const override {                                               \
-		if (!p_reversed) {                                                                                                                       \
-			m_inherits::_get_property_listv(p_list, p_reversed);                                                                                 \
-		}                                                                                                                                        \
-		p_list->push_back(PropertyInfo(Variant::NIL, get_class_static(), PROPERTY_HINT_NONE, get_class_static(), PROPERTY_USAGE_CATEGORY));      \
-		::ClassDB::get_property_list(#m_class, p_list, true, this);                                                                              \
-		if (m_class::_get_get_property_list() != m_inherits::_get_get_property_list()) {                                                         \
-			_get_property_list(p_list);                                                                                                          \
-		}                                                                                                                                        \
-		if (p_reversed) {                                                                                                                        \
-			m_inherits::_get_property_listv(p_list, p_reversed);                                                                                 \
-		}                                                                                                                                        \
-	}                                                                                                                                            \
-	_FORCE_INLINE_ void (Object::*_get_validate_property() const)(PropertyInfo & p_property) const {                                             \
-		return (void(Object::*)(PropertyInfo &) const) & m_class::_validate_property;                                                            \
-	}                                                                                                                                            \
-	virtual void _validate_propertyv(PropertyInfo &p_property) const override {                                                                  \
-		m_inherits::_validate_propertyv(p_property);                                                                                             \
-		if (m_class::_get_validate_property() != m_inherits::_get_validate_property()) {                                                         \
-			_validate_property(p_property);                                                                                                      \
-		}                                                                                                                                        \
-	}                                                                                                                                            \
-	_FORCE_INLINE_ bool (Object::*_get_property_can_revert() const)(const StringName &p_name) const {                                            \
-		return (bool(Object::*)(const StringName &) const) & m_class::_property_can_revert;                                                      \
-	}                                                                                                                                            \
-	virtual bool _property_can_revertv(const StringName &p_name) const override {                                                                \
-		if (m_class::_get_property_can_revert() != m_inherits::_get_property_can_revert()) {                                                     \
-			if (_property_can_revert(p_name)) {                                                                                                  \
-				return true;                                                                                                                     \
-			}                                                                                                                                    \
-		}                                                                                                                                        \
-		return m_inherits::_property_can_revertv(p_name);                                                                                        \
-	}                                                                                                                                            \
-	_FORCE_INLINE_ bool (Object::*_get_property_get_revert() const)(const StringName &p_name, Variant &) const {                                 \
-		return (bool(Object::*)(const StringName &, Variant &) const) & m_class::_property_get_revert;                                           \
-	}                                                                                                                                            \
-	virtual bool _property_get_revertv(const StringName &p_name, Variant &r_ret) const override {                                                \
-		if (m_class::_get_property_get_revert() != m_inherits::_get_property_get_revert()) {                                                     \
-			if (_property_get_revert(p_name, r_ret)) {                                                                                           \
-				return true;                                                                                                                     \
-			}                                                                                                                                    \
-		}                                                                                                                                        \
-		return m_inherits::_property_get_revertv(p_name, r_ret);                                                                                 \
-	}                                                                                                                                            \
-	_FORCE_INLINE_ void (Object::*_get_notification() const)(int) {                                                                              \
-		return (void(Object::*)(int)) & m_class::_notification;                                                                                  \
-	}                                                                                                                                            \
-	virtual void _notificationv(int p_notification, bool p_reversed) override {                                                                  \
-		if (!p_reversed) {                                                                                                                       \
-			m_inherits::_notificationv(p_notification, p_reversed);                                                                              \
-		}                                                                                                                                        \
-		if (m_class::_get_notification() != m_inherits::_get_notification()) {                                                                   \
-			_notification(p_notification);                                                                                                       \
-		}                                                                                                                                        \
-		if (p_reversed) {                                                                                                                        \
-			m_inherits::_notificationv(p_notification, p_reversed);                                                                              \
-		}                                                                                                                                        \
-	}                                                                                                                                            \
-                                                                                                                                                 \
-=======
 #define GDCLASS(m_class, m_inherits)                                                                                                        \
 private:                                                                                                                                    \
 	void operator=(const m_class &p_rval) {}                                                                                                \
 	friend class ::ClassDB;                                                                                                                 \
                                                                                                                                             \
 public:                                                                                                                                     \
-	typedef m_class self_type;                                                                                                              \
+	typedef m_class self_type;                                                                                                                          \
+	typedef m_inherits base_class_type;                                                                                                         \
 	static constexpr bool _class_is_enabled = !bool(GD_IS_DEFINED(ClassDB_Disable_##m_class)) && m_inherits::_class_is_enabled;             \
 	virtual String get_class() const override {                                                                                             \
 		if (_get_extension()) {                                                                                                             \
@@ -737,7 +570,6 @@
 		}                                                                                                                                   \
 	}                                                                                                                                       \
                                                                                                                                             \
->>>>>>> c14aaa9a
 private:
 
 #define OBJ_SAVE_TYPE(m_class)                       \
