/**************************************************************************/
/*  rid_owner.h                                                           */
/**************************************************************************/
/*                         This file is part of:                          */
/*                             GODOT ENGINE                               */
/*                        https://godotengine.org                         */
/**************************************************************************/
/* Copyright (c) 2014-present Godot Engine contributors (see AUTHORS.md). */
/* Copyright (c) 2007-2014 Juan Linietsky, Ariel Manzur.                  */
/*                                                                        */
/* Permission is hereby granted, free of charge, to any person obtaining  */
/* a copy of this software and associated documentation files (the        */
/* "Software"), to deal in the Software without restriction, including    */
/* without limitation the rights to use, copy, modify, merge, publish,    */
/* distribute, sublicense, and/or sell copies of the Software, and to     */
/* permit persons to whom the Software is furnished to do so, subject to  */
/* the following conditions:                                              */
/*                                                                        */
/* The above copyright notice and this permission notice shall be         */
/* included in all copies or substantial portions of the Software.        */
/*                                                                        */
/* THE SOFTWARE IS PROVIDED "AS IS", WITHOUT WARRANTY OF ANY KIND,        */
/* EXPRESS OR IMPLIED, INCLUDING BUT NOT LIMITED TO THE WARRANTIES OF     */
/* MERCHANTABILITY, FITNESS FOR A PARTICULAR PURPOSE AND NONINFRINGEMENT. */
/* IN NO EVENT SHALL THE AUTHORS OR COPYRIGHT HOLDERS BE LIABLE FOR ANY   */
/* CLAIM, DAMAGES OR OTHER LIABILITY, WHETHER IN AN ACTION OF CONTRACT,   */
/* TORT OR OTHERWISE, ARISING FROM, OUT OF OR IN CONNECTION WITH THE      */
/* SOFTWARE OR THE USE OR OTHER DEALINGS IN THE SOFTWARE.                 */
/**************************************************************************/

#ifndef RID_OWNER_H
#define RID_OWNER_H

#include "core/os/memory.h"
#include "core/os/mutex.h"
#include "core/string/print_string.h"
#include "core/templates/list.h"
#include "core/templates/rid.h"
#include "core/templates/safe_refcount.h"

#include <stdio.h>
#include <typeinfo>

#ifdef SANITIZERS_ENABLED
#ifdef __has_feature
#if __has_feature(thread_sanitizer)
#define TSAN_ENABLED
#endif
#elif defined(__SANITIZE_THREAD__)
#define TSAN_ENABLED
#endif
#endif

#ifdef TSAN_ENABLED
#include <sanitizer/tsan_interface.h>
#endif

// The following macros would need to be implemented somehow
// for purely weakly ordered architectures. There's a test case
// ("[RID_Owner] Thread safety") with potential to catch issues
// on such architectures if these primitives fail to be implemented.
// For now, they will be just markers about needs that may arise.
#define WEAK_MEMORY_ORDER 0
#if WEAK_MEMORY_ORDER
// Ideally, we'd have implementations that collaborate with the
// sync mechanism used (e.g., the mutex) so instead of some full
// memory barriers being issued, some acquire-release on the
// primitive itself. However, these implementations will at least
// provide correctness.
#define SYNC_ACQUIRE std::atomic_thread_fence(std::memory_order_acquire);
#define SYNC_RELEASE std::atomic_thread_fence(std::memory_order_release);
#else
// Compiler barriers are enough in this case.
#define SYNC_ACQUIRE std::atomic_signal_fence(std::memory_order_acquire);
#define SYNC_RELEASE std::atomic_signal_fence(std::memory_order_release);
#endif

class RID_AllocBase {
	static SafeNumeric<uint64_t> base_id;

protected:
	static _FORCE_INLINE_ RID _make_from_id(uint64_t p_id) {
		RID rid;
		rid._id = p_id;
		return rid;
	}

	static _FORCE_INLINE_ RID _gen_rid() {
		return _make_from_id(_gen_id());
	}

	friend struct VariantUtilityFunctions;

	static _FORCE_INLINE_ uint64_t _gen_id() {
		return base_id.increment();
	}

public:
	virtual ~RID_AllocBase() {}
};

template <typename T, bool THREAD_SAFE = false>
class RID_Alloc : public RID_AllocBase {
	struct Chunk {
		T data;
		uint32_t validator;
	};
	Chunk **chunks = nullptr;
	uint32_t **free_list_chunks = nullptr;

	uint32_t elements_in_chunk;
	uint32_t max_alloc = 0;
	uint32_t alloc_count = 0;
	uint32_t chunk_limit = 0;

	const char *description = nullptr;

	mutable Mutex mutex;

	_FORCE_INLINE_ RID _allocate_rid() {
		if constexpr (THREAD_SAFE) {
			mutex.lock();
		}

		if (alloc_count == max_alloc) {
			//allocate a new chunk
			uint32_t chunk_count = alloc_count == 0 ? 0 : (max_alloc / elements_in_chunk);
			if (THREAD_SAFE && chunk_count == chunk_limit) {
				mutex.unlock();
				if (description != nullptr) {
					ERR_FAIL_V_MSG(RID(), vformat("Element limit for RID of type '%s' reached.", String(description)));
				} else {
					ERR_FAIL_V_MSG(RID(), "Element limit reached.");
				}
			}

			//grow chunks
			if constexpr (!THREAD_SAFE) {
				chunks = (Chunk **)memrealloc(chunks, sizeof(Chunk *) * (chunk_count + 1));
			}
			chunks[chunk_count] = (Chunk *)memalloc(sizeof(Chunk) * elements_in_chunk); //but don't initialize
			//grow free lists
			if constexpr (!THREAD_SAFE) {
				free_list_chunks = (uint32_t **)memrealloc(free_list_chunks, sizeof(uint32_t *) * (chunk_count + 1));
			}
			free_list_chunks[chunk_count] = (uint32_t *)memalloc(sizeof(uint32_t) * elements_in_chunk);

			//initialize
			for (uint32_t i = 0; i < elements_in_chunk; i++) {
				// Don't initialize chunk.
				chunks[chunk_count][i].validator = 0xFFFFFFFF;
				free_list_chunks[chunk_count][i] = alloc_count + i;
			}

			if constexpr (THREAD_SAFE) {
				// Store atomically to avoid data race with the load in get_or_null().
				((std::atomic<uint32_t> *)&max_alloc)->store(max_alloc + elements_in_chunk, std::memory_order_relaxed);
			} else {
				max_alloc += elements_in_chunk;
			}
		}

		uint32_t free_index = free_list_chunks[alloc_count / elements_in_chunk][alloc_count % elements_in_chunk];

		uint32_t free_chunk = free_index / elements_in_chunk;
		uint32_t free_element = free_index % elements_in_chunk;

		uint32_t validator = (uint32_t)(_gen_id() & 0x7FFFFFFF);
		CRASH_COND_MSG(validator == 0x7FFFFFFF, "Overflow in RID validator");
		uint64_t id = validator;
		id <<= 32;
		id |= free_index;

		chunks[free_chunk][free_element].validator = validator;
		chunks[free_chunk][free_element].validator |= 0x80000000; //mark uninitialized bit

		alloc_count++;

		if constexpr (THREAD_SAFE) {
			mutex.unlock();
		}

		return _make_from_id(id);
	}

public:
	_FORCE_INLINE_ RID make_rid() {
		RID rid = _allocate_rid();
		initialize_rid(rid);
		return rid;
	}
	_FORCE_INLINE_ RID make_rid(const T &p_value) {
		RID rid = _allocate_rid();
		initialize_rid(rid, p_value);
		return rid;
	}

	//allocate but don't initialize, use initialize_rid afterwards
	_FORCE_INLINE_ RID allocate_rid() {
		return _allocate_rid();
	}

	_FORCE_INLINE_ T *get_or_null(const RID &p_rid, bool p_initialize = false) {
		if (p_rid == RID()) {
			return nullptr;
		}

		if constexpr (THREAD_SAFE) {
			SYNC_ACQUIRE;
		}

		uint64_t id = p_rid.get_id();
		uint32_t idx = uint32_t(id & 0xFFFFFFFF);
		uint32_t ma;
		if constexpr (THREAD_SAFE) { // Read atomically to avoid data race with the store in _allocate_rid().
			ma = ((std::atomic<uint32_t> *)&max_alloc)->load(std::memory_order_relaxed);
		} else {
			ma = max_alloc;
		}
		if (unlikely(idx >= ma)) {
			return nullptr;
		}

		uint32_t idx_chunk = idx / elements_in_chunk;
		uint32_t idx_element = idx % elements_in_chunk;

		uint32_t validator = uint32_t(id >> 32);

		if constexpr (THREAD_SAFE) {
#ifdef TSAN_ENABLED
			__tsan_acquire(&chunks[idx_chunk]); // We know not a race in practice.
			__tsan_acquire(&chunks[idx_chunk][idx_element]); // We know not a race in practice.
#endif
		}

		Chunk &c = chunks[idx_chunk][idx_element];

		if constexpr (THREAD_SAFE) {
#ifdef TSAN_ENABLED
			__tsan_release(&chunks[idx_chunk]);
			__tsan_release(&chunks[idx_chunk][idx_element]);
			__tsan_acquire(&c.validator); // We know not a race in practice.
#endif
		}

		if (unlikely(p_initialize)) {
			if (unlikely(!(c.validator & 0x80000000))) {
				ERR_FAIL_V_MSG(nullptr, "Initializing already initialized RID");
			}

			if (unlikely((c.validator & 0x7FFFFFFF) != validator)) {
				ERR_FAIL_V_MSG(nullptr, "Attempting to initialize the wrong RID");
			}

			c.validator &= 0x7FFFFFFF; //initialized

		} else if (unlikely(c.validator != validator)) {
			if ((c.validator & 0x80000000) && c.validator != 0xFFFFFFFF) {
				ERR_FAIL_V_MSG(nullptr, "Attempting to use an uninitialized RID");
			}
			return nullptr;
		}

		if constexpr (THREAD_SAFE) {
#ifdef TSAN_ENABLED
			__tsan_release(&c.validator);
#endif
		}

		T *ptr = &c.data;

		return ptr;
	}
	_FORCE_INLINE_ void initialize_rid(RID p_rid) {
		T *mem = get_or_null(p_rid, true);
		ERR_FAIL_NULL(mem);

		if constexpr (THREAD_SAFE) {
#ifdef TSAN_ENABLED
			__tsan_acquire(mem); // We know not a race in practice.
#endif
		}

		memnew_placement(mem, T);

		if constexpr (THREAD_SAFE) {
#ifdef TSAN_ENABLED
			__tsan_release(mem);
#endif
			SYNC_RELEASE;
		}
	}

	void initialize_rid(RID p_rid, const T &p_value) {
		T *mem = get_or_null(p_rid, true);
		ERR_FAIL_NULL(mem);

		if constexpr (THREAD_SAFE) {
#ifdef TSAN_ENABLED
			__tsan_acquire(mem); // We know not a race in practice.
#endif
		}

		memnew_placement(mem, T(p_value));

		if constexpr (THREAD_SAFE) {
#ifdef TSAN_ENABLED
			__tsan_release(mem);
#endif
			SYNC_RELEASE;
		}
	}

	_FORCE_INLINE_ bool owns(const RID &p_rid) const {
		if constexpr (THREAD_SAFE) {
			mutex.lock();
		}

		uint64_t id = p_rid.get_id();
		uint32_t idx = uint32_t(id & 0xFFFFFFFF);
		if (unlikely(idx >= max_alloc)) {
			if constexpr (THREAD_SAFE) {
				mutex.unlock();
			}
			return false;
		}

		uint32_t idx_chunk = idx / elements_in_chunk;
		uint32_t idx_element = idx % elements_in_chunk;

		uint32_t validator = uint32_t(id >> 32);

		bool owned = (validator != 0x7FFFFFFF) && (chunks[idx_chunk][idx_element].validator & 0x7FFFFFFF) == validator;

		if constexpr (THREAD_SAFE) {
			mutex.unlock();
		}

		return owned;
	}

	_FORCE_INLINE_ void free(const RID &p_rid) {
		if constexpr (THREAD_SAFE) {
			mutex.lock();
		}

		uint64_t id = p_rid.get_id();
		uint32_t idx = uint32_t(id & 0xFFFFFFFF);
		if (unlikely(idx >= max_alloc)) {
			if constexpr (THREAD_SAFE) {
				mutex.unlock();
			}
			ERR_FAIL();
		}

		uint32_t idx_chunk = idx / elements_in_chunk;
		uint32_t idx_element = idx % elements_in_chunk;

		uint32_t validator = uint32_t(id >> 32);
		if (unlikely(chunks[idx_chunk][idx_element].validator & 0x80000000)) {
			if constexpr (THREAD_SAFE) {
				mutex.unlock();
			}
			ERR_FAIL_MSG("Attempted to free an uninitialized or invalid RID");
		} else if (unlikely(chunks[idx_chunk][idx_element].validator != validator)) {
			if constexpr (THREAD_SAFE) {
				mutex.unlock();
			}
			ERR_FAIL();
		}

		chunks[idx_chunk][idx_element].data.~T();
		chunks[idx_chunk][idx_element].validator = 0xFFFFFFFF; // go invalid

		alloc_count--;
		free_list_chunks[alloc_count / elements_in_chunk][alloc_count % elements_in_chunk] = idx;

		if constexpr (THREAD_SAFE) {
			mutex.unlock();
		}
	}

	_FORCE_INLINE_ uint32_t get_rid_count() const {
		return alloc_count;
	}
	void get_owned_list(List<RID> *p_owned) const {
		if constexpr (THREAD_SAFE) {
			mutex.lock();
		}
		for (size_t i = 0; i < max_alloc; i++) {
			uint64_t validator = chunks[i / elements_in_chunk][i % elements_in_chunk].validator;
			if (validator != 0xFFFFFFFF) {
				p_owned->push_back(_make_from_id((validator << 32) | i));
			}
		}
		if constexpr (THREAD_SAFE) {
			mutex.unlock();
		}
	}

	//used for fast iteration in the elements or RIDs
	void fill_owned_buffer(RID *p_rid_buffer) const {
		if constexpr (THREAD_SAFE) {
			mutex.lock();
		}
		uint32_t idx = 0;
		for (size_t i = 0; i < max_alloc; i++) {
			uint64_t validator = chunks[i / elements_in_chunk][i % elements_in_chunk].validator;
			if (validator != 0xFFFFFFFF) {
				p_rid_buffer[idx] = _make_from_id((validator << 32) | i);
				idx++;
			}
		}

		if constexpr (THREAD_SAFE) {
			mutex.unlock();
		}
	}

<<<<<<< HEAD
	_FORCE_INLINE_ void set_description(const char *p_descrption) {
		description = p_descrption;
=======
	void set_description(const char *p_description) {
		description = p_description;
>>>>>>> 3d721579
	}

	RID_Alloc(uint32_t p_target_chunk_byte_size = 65536, uint32_t p_maximum_number_of_elements = 262144) {
		elements_in_chunk = sizeof(T) > p_target_chunk_byte_size ? 1 : (p_target_chunk_byte_size / sizeof(T));
		if constexpr (THREAD_SAFE) {
			chunk_limit = (p_maximum_number_of_elements / elements_in_chunk) + 1;
			chunks = (Chunk **)memalloc(sizeof(Chunk *) * chunk_limit);
			free_list_chunks = (uint32_t **)memalloc(sizeof(uint32_t *) * chunk_limit);
			SYNC_RELEASE;
		}
	}

	~RID_Alloc() {
		if constexpr (THREAD_SAFE) {
			SYNC_ACQUIRE;
		}

		if (alloc_count) {
			print_error(vformat("ERROR: %d RID allocations of type '%s' were leaked at exit.",
					alloc_count, description ? description : typeid(T).name()));

			for (size_t i = 0; i < max_alloc; i++) {
				uint32_t validator = chunks[i / elements_in_chunk][i % elements_in_chunk].validator;
				if (validator & 0x80000000) {
					continue; //uninitialized
				}
				if (validator != 0xFFFFFFFF) {
					chunks[i / elements_in_chunk][i % elements_in_chunk].data.~T();
				}
			}
		}

		uint32_t chunk_count = max_alloc / elements_in_chunk;
		for (uint32_t i = 0; i < chunk_count; i++) {
			memfree(chunks[i]);
			memfree(free_list_chunks[i]);
		}

		if (chunks) {
			memfree(chunks);
			memfree(free_list_chunks);
		}
	}
};

template <typename T, bool THREAD_SAFE = false>
class RID_PtrOwner {
	RID_Alloc<T *, THREAD_SAFE> alloc;

public:
	_FORCE_INLINE_ RID make_rid(T *p_ptr) {
		return alloc.make_rid(p_ptr);
	}

	_FORCE_INLINE_ RID allocate_rid() {
		return alloc.allocate_rid();
	}

	_FORCE_INLINE_ void initialize_rid(RID p_rid, T *p_ptr) {
		alloc.initialize_rid(p_rid, p_ptr);
	}

	_FORCE_INLINE_ T *get_or_null(const RID &p_rid) {
		T **ptr = alloc.get_or_null(p_rid);
		if (unlikely(!ptr)) {
			return nullptr;
		}
		return *ptr;
	}

	_FORCE_INLINE_ void replace(const RID &p_rid, T *p_new_ptr) {
		T **ptr = alloc.get_or_null(p_rid);
		ERR_FAIL_NULL(ptr);
		*ptr = p_new_ptr;
	}

	_FORCE_INLINE_ bool owns(const RID &p_rid) const {
		return alloc.owns(p_rid);
	}

	_FORCE_INLINE_ void free(const RID &p_rid) {
		alloc.free(p_rid);
	}

	_FORCE_INLINE_ uint32_t get_rid_count() const {
		return alloc.get_rid_count();
	}

	_FORCE_INLINE_ void get_owned_list(List<RID> *p_owned) const {
		return alloc.get_owned_list(p_owned);
	}

	_FORCE_INLINE_ void fill_owned_buffer(RID *p_rid_buffer) const {
		alloc.fill_owned_buffer(p_rid_buffer);
	}

<<<<<<< HEAD
	_FORCE_INLINE_ void set_description(const char *p_descrption) {
		alloc.set_description(p_descrption);
=======
	void set_description(const char *p_description) {
		alloc.set_description(p_description);
>>>>>>> 3d721579
	}

	RID_PtrOwner(uint32_t p_target_chunk_byte_size = 65536, uint32_t p_maximum_number_of_elements = 262144) :
			alloc(p_target_chunk_byte_size, p_maximum_number_of_elements) {}
};

template <typename T, bool THREAD_SAFE = false>
class RID_Owner {
	RID_Alloc<T, THREAD_SAFE> alloc;

public:
	_FORCE_INLINE_ RID make_rid() {
		return alloc.make_rid();
	}
	_FORCE_INLINE_ RID make_rid(const T &p_ptr) {
		return alloc.make_rid(p_ptr);
	}

	_FORCE_INLINE_ RID allocate_rid() {
		return alloc.allocate_rid();
	}

	_FORCE_INLINE_ void initialize_rid(RID p_rid) {
		alloc.initialize_rid(p_rid);
	}

	_FORCE_INLINE_ void initialize_rid(RID p_rid, const T &p_ptr) {
		alloc.initialize_rid(p_rid, p_ptr);
	}

	_FORCE_INLINE_ T *get_or_null(const RID &p_rid) {
		return alloc.get_or_null(p_rid);
	}

	_FORCE_INLINE_ bool owns(const RID &p_rid) const {
		return alloc.owns(p_rid);
	}

	_FORCE_INLINE_ void free(const RID &p_rid) {
		alloc.free(p_rid);
	}

	_FORCE_INLINE_ uint32_t get_rid_count() const {
		return alloc.get_rid_count();
	}

	_FORCE_INLINE_ void get_owned_list(List<RID> *p_owned) const {
		return alloc.get_owned_list(p_owned);
	}
	_FORCE_INLINE_ void fill_owned_buffer(RID *p_rid_buffer) const {
		alloc.fill_owned_buffer(p_rid_buffer);
	}

<<<<<<< HEAD
	_FORCE_INLINE_ void set_description(const char *p_descrption) {
		alloc.set_description(p_descrption);
=======
	void set_description(const char *p_description) {
		alloc.set_description(p_description);
>>>>>>> 3d721579
	}
	RID_Owner(uint32_t p_target_chunk_byte_size = 65536, uint32_t p_maximum_number_of_elements = 262144) :
			alloc(p_target_chunk_byte_size, p_maximum_number_of_elements) {}
};

#endif // RID_OWNER_H<|MERGE_RESOLUTION|>--- conflicted
+++ resolved
@@ -417,13 +417,8 @@
 		}
 	}
 
-<<<<<<< HEAD
-	_FORCE_INLINE_ void set_description(const char *p_descrption) {
-		description = p_descrption;
-=======
-	void set_description(const char *p_description) {
+	_FORCE_INLINE_ void set_description(const char *p_description) {
 		description = p_description;
->>>>>>> 3d721579
 	}
 
 	RID_Alloc(uint32_t p_target_chunk_byte_size = 65536, uint32_t p_maximum_number_of_elements = 262144) {
@@ -520,13 +515,8 @@
 		alloc.fill_owned_buffer(p_rid_buffer);
 	}
 
-<<<<<<< HEAD
-	_FORCE_INLINE_ void set_description(const char *p_descrption) {
-		alloc.set_description(p_descrption);
-=======
-	void set_description(const char *p_description) {
+	_FORCE_INLINE_ void set_description(const char *p_description) {
 		alloc.set_description(p_description);
->>>>>>> 3d721579
 	}
 
 	RID_PtrOwner(uint32_t p_target_chunk_byte_size = 65536, uint32_t p_maximum_number_of_elements = 262144) :
@@ -580,13 +570,8 @@
 		alloc.fill_owned_buffer(p_rid_buffer);
 	}
 
-<<<<<<< HEAD
-	_FORCE_INLINE_ void set_description(const char *p_descrption) {
-		alloc.set_description(p_descrption);
-=======
-	void set_description(const char *p_description) {
+	_FORCE_INLINE_ void set_description(const char *p_description) {
 		alloc.set_description(p_description);
->>>>>>> 3d721579
 	}
 	RID_Owner(uint32_t p_target_chunk_byte_size = 65536, uint32_t p_maximum_number_of_elements = 262144) :
 			alloc(p_target_chunk_byte_size, p_maximum_number_of_elements) {}
