/**************************************************************************/
/*  rid_owner.h                                                           */
/**************************************************************************/
/*                         This file is part of:                          */
/*                             GODOT ENGINE                               */
/*                        https://godotengine.org                         */
/**************************************************************************/
/* Copyright (c) 2014-present Godot Engine contributors (see AUTHORS.md). */
/* Copyright (c) 2007-2014 Juan Linietsky, Ariel Manzur.                  */
/*                                                                        */
/* Permission is hereby granted, free of charge, to any person obtaining  */
/* a copy of this software and associated documentation files (the        */
/* "Software"), to deal in the Software without restriction, including    */
/* without limitation the rights to use, copy, modify, merge, publish,    */
/* distribute, sublicense, and/or sell copies of the Software, and to     */
/* permit persons to whom the Software is furnished to do so, subject to  */
/* the following conditions:                                              */
/*                                                                        */
/* The above copyright notice and this permission notice shall be         */
/* included in all copies or substantial portions of the Software.        */
/*                                                                        */
/* THE SOFTWARE IS PROVIDED "AS IS", WITHOUT WARRANTY OF ANY KIND,        */
/* EXPRESS OR IMPLIED, INCLUDING BUT NOT LIMITED TO THE WARRANTIES OF     */
/* MERCHANTABILITY, FITNESS FOR A PARTICULAR PURPOSE AND NONINFRINGEMENT. */
/* IN NO EVENT SHALL THE AUTHORS OR COPYRIGHT HOLDERS BE LIABLE FOR ANY   */
/* CLAIM, DAMAGES OR OTHER LIABILITY, WHETHER IN AN ACTION OF CONTRACT,   */
/* TORT OR OTHERWISE, ARISING FROM, OUT OF OR IN CONNECTION WITH THE      */
/* SOFTWARE OR THE USE OR OTHER DEALINGS IN THE SOFTWARE.                 */
/**************************************************************************/

#ifndef RID_OWNER_H
#define RID_OWNER_H

#include "core/os/memory.h"
#include "core/os/mutex.h"
#include "core/string/print_string.h"
#include "core/templates/list.h"
#include "core/templates/rid.h"
#include "core/templates/safe_refcount.h"

#include <stdio.h>
#include <typeinfo>

#ifdef SANITIZERS_ENABLED
#ifdef __has_feature
#if __has_feature(thread_sanitizer)
#define TSAN_ENABLED
#endif
#elif defined(__SANITIZE_THREAD__)
#define TSAN_ENABLED
#endif
#endif

#ifdef TSAN_ENABLED
#include <sanitizer/tsan_interface.h>
#endif

// The following macros would need to be implemented somehow
// for purely weakly ordered architectures. There's a test case
// ("[RID_Owner] Thread safety") with potential to catch issues
// on such architectures if these primitives fail to be implemented.
// For now, they will be just markers about needs that may arise.
#define WEAK_MEMORY_ORDER 0
#if WEAK_MEMORY_ORDER
// Ideally, we'd have implementations that collaborate with the
// sync mechanism used (e.g., the mutex) so instead of some full
// memory barriers being issued, some acquire-release on the
// primitive itself. However, these implementations will at least
// provide correctness.
#define SYNC_ACQUIRE std::atomic_thread_fence(std::memory_order_acquire);
#define SYNC_RELEASE std::atomic_thread_fence(std::memory_order_release);
#else
// Compiler barriers are enough in this case.
#define SYNC_ACQUIRE std::atomic_signal_fence(std::memory_order_acquire);
#define SYNC_RELEASE std::atomic_signal_fence(std::memory_order_release);
#endif

class RID_AllocBase {
	static SafeNumeric<uint64_t> base_id;

protected:
	static _FORCE_INLINE_ RID _make_from_id(uint64_t p_id) {
		RID rid;
		rid._id = p_id;
		return rid;
	}

	static _FORCE_INLINE_ RID _gen_rid() {
		return _make_from_id(_gen_id());
	}

	friend struct VariantUtilityFunctions;

	static _FORCE_INLINE_ uint64_t _gen_id() {
		return base_id.increment();
	}

public:
	virtual ~RID_AllocBase() {}
};

template <typename T, bool THREAD_SAFE = false>
class RID_Alloc : public RID_AllocBase {
	struct Chunk {
		T data;
		uint32_t validator;
	};
	Chunk **chunks = nullptr;
	uint32_t **free_list_chunks = nullptr;

	uint32_t elements_in_chunk;
	uint32_t max_alloc = 0;
	uint32_t alloc_count = 0;
	uint32_t chunk_limit = 0;

	const char *description = nullptr;

	mutable Mutex mutex;

	_FORCE_INLINE_ RID _allocate_rid() {
		if constexpr (THREAD_SAFE) {
			mutex.lock();
		}

		if (alloc_count == max_alloc) {
			//allocate a new chunk
			uint32_t chunk_count = alloc_count == 0 ? 0 : (max_alloc / elements_in_chunk);
			if (THREAD_SAFE && chunk_count == chunk_limit) {
				mutex.unlock();
				if (description != nullptr) {
					ERR_FAIL_V_MSG(RID(), vformat("Element limit for RID of type '%s' reached.", String(description)));
				} else {
					ERR_FAIL_V_MSG(RID(), "Element limit reached.");
				}
			}

			//grow chunks
			if constexpr (!THREAD_SAFE) {
				chunks = (Chunk **)memrealloc(chunks, sizeof(Chunk *) * (chunk_count + 1));
			}
			chunks[chunk_count] = (Chunk *)memalloc(sizeof(Chunk) * elements_in_chunk); //but don't initialize
			//grow free lists
			if constexpr (!THREAD_SAFE) {
				free_list_chunks = (uint32_t **)memrealloc(free_list_chunks, sizeof(uint32_t *) * (chunk_count + 1));
			}
			free_list_chunks[chunk_count] = (uint32_t *)memalloc(sizeof(uint32_t) * elements_in_chunk);

			//initialize
			for (uint32_t i = 0; i < elements_in_chunk; i++) {
				// Don't initialize chunk.
				chunks[chunk_count][i].validator = 0xFFFFFFFF;
				free_list_chunks[chunk_count][i] = alloc_count + i;
			}

			if constexpr (THREAD_SAFE) {
				// Store atomically to avoid data race with the load in get_or_null().
				((std::atomic<uint32_t> *)&max_alloc)->store(max_alloc + elements_in_chunk, std::memory_order_relaxed);
			} else {
				max_alloc += elements_in_chunk;
			}
		}

		uint32_t free_index = free_list_chunks[alloc_count / elements_in_chunk][alloc_count % elements_in_chunk];

		uint32_t free_chunk = free_index / elements_in_chunk;
		uint32_t free_element = free_index % elements_in_chunk;

		uint32_t validator = (uint32_t)(_gen_id() & 0x7FFFFFFF);
		CRASH_COND_MSG(validator == 0x7FFFFFFF, "Overflow in RID validator");
		uint64_t id = validator;
		id <<= 32;
		id |= free_index;

		chunks[free_chunk][free_element].validator = validator;
		chunks[free_chunk][free_element].validator |= 0x80000000; //mark uninitialized bit

		alloc_count++;

		if constexpr (THREAD_SAFE) {
			mutex.unlock();
		}

		return _make_from_id(id);
	}

public:
	_FORCE_INLINE_ RID make_rid() {
		RID rid = _allocate_rid();
		initialize_rid(rid);
		return rid;
	}
	_FORCE_INLINE_ RID make_rid(const T &p_value) {
		RID rid = _allocate_rid();
		initialize_rid(rid, p_value);
		return rid;
	}

	//allocate but don't initialize, use initialize_rid afterwards
	_FORCE_INLINE_ RID allocate_rid() {
		return _allocate_rid();
	}

	_FORCE_INLINE_ T *get_or_null(const RID &p_rid, bool p_initialize = false) {
		if (p_rid == RID()) {
			return nullptr;
		}

		if constexpr (THREAD_SAFE) {
			SYNC_ACQUIRE;
		}

		uint64_t id = p_rid.get_id();
		uint32_t idx = uint32_t(id & 0xFFFFFFFF);
		uint32_t ma;
		if constexpr (THREAD_SAFE) { // Read atomically to avoid data race with the store in _allocate_rid().
			ma = ((std::atomic<uint32_t> *)&max_alloc)->load(std::memory_order_relaxed);
		} else {
			ma = max_alloc;
		}
		if (unlikely(idx >= ma)) {
			return nullptr;
		}

		uint32_t idx_chunk = idx / elements_in_chunk;
		uint32_t idx_element = idx % elements_in_chunk;

		uint32_t validator = uint32_t(id >> 32);

		if constexpr (THREAD_SAFE) {
#ifdef TSAN_ENABLED
			__tsan_acquire(&chunks[idx_chunk]); // We know not a race in practice.
			__tsan_acquire(&chunks[idx_chunk][idx_element]); // We know not a race in practice.
#endif
		}

		Chunk &c = chunks[idx_chunk][idx_element];

		if constexpr (THREAD_SAFE) {
#ifdef TSAN_ENABLED
			__tsan_release(&chunks[idx_chunk]);
			__tsan_release(&chunks[idx_chunk][idx_element]);
			__tsan_acquire(&c.validator); // We know not a race in practice.
#endif
		}

		if (unlikely(p_initialize)) {
			if (unlikely(!(c.validator & 0x80000000))) {
				ERR_FAIL_V_MSG(nullptr, "Initializing already initialized RID");
			}

			if (unlikely((c.validator & 0x7FFFFFFF) != validator)) {
				ERR_FAIL_V_MSG(nullptr, "Attempting to initialize the wrong RID");
			}

			c.validator &= 0x7FFFFFFF; //initialized

		} else if (unlikely(c.validator != validator)) {
			if ((c.validator & 0x80000000) && c.validator != 0xFFFFFFFF) {
				ERR_FAIL_V_MSG(nullptr, "Attempting to use an uninitialized RID");
			}
			return nullptr;
		}

		if constexpr (THREAD_SAFE) {
#ifdef TSAN_ENABLED
			__tsan_release(&c.validator);
#endif
		}

		T *ptr = &c.data;

		return ptr;
	}
	_FORCE_INLINE_ void initialize_rid(RID p_rid) {
		T *mem = get_or_null(p_rid, true);
		ERR_FAIL_NULL(mem);

		if constexpr (THREAD_SAFE) {
#ifdef TSAN_ENABLED
			__tsan_acquire(mem); // We know not a race in practice.
#endif
		}

		memnew_placement(mem, T);

		if constexpr (THREAD_SAFE) {
#ifdef TSAN_ENABLED
			__tsan_release(mem);
#endif
			SYNC_RELEASE;
		}
	}
<<<<<<< HEAD
	_FORCE_INLINE_ void initialize_rid(RID p_rid, const T &p_value) {
=======

	void initialize_rid(RID p_rid, const T &p_value) {
>>>>>>> b9b9df9e
		T *mem = get_or_null(p_rid, true);
		ERR_FAIL_NULL(mem);

		if constexpr (THREAD_SAFE) {
#ifdef TSAN_ENABLED
			__tsan_acquire(mem); // We know not a race in practice.
#endif
		}

		memnew_placement(mem, T(p_value));

		if constexpr (THREAD_SAFE) {
#ifdef TSAN_ENABLED
			__tsan_release(mem);
#endif
			SYNC_RELEASE;
		}
	}

	_FORCE_INLINE_ bool owns(const RID &p_rid) const {
		if constexpr (THREAD_SAFE) {
			mutex.lock();
		}

		uint64_t id = p_rid.get_id();
		uint32_t idx = uint32_t(id & 0xFFFFFFFF);
		if (unlikely(idx >= max_alloc)) {
			if constexpr (THREAD_SAFE) {
				mutex.unlock();
			}
			return false;
		}

		uint32_t idx_chunk = idx / elements_in_chunk;
		uint32_t idx_element = idx % elements_in_chunk;

		uint32_t validator = uint32_t(id >> 32);

		bool owned = (validator != 0x7FFFFFFF) && (chunks[idx_chunk][idx_element].validator & 0x7FFFFFFF) == validator;

		if constexpr (THREAD_SAFE) {
			mutex.unlock();
		}

		return owned;
	}

	_FORCE_INLINE_ void free(const RID &p_rid) {
		if constexpr (THREAD_SAFE) {
			mutex.lock();
		}

		uint64_t id = p_rid.get_id();
		uint32_t idx = uint32_t(id & 0xFFFFFFFF);
		if (unlikely(idx >= max_alloc)) {
			if constexpr (THREAD_SAFE) {
				mutex.unlock();
			}
			ERR_FAIL();
		}

		uint32_t idx_chunk = idx / elements_in_chunk;
		uint32_t idx_element = idx % elements_in_chunk;

		uint32_t validator = uint32_t(id >> 32);
		if (unlikely(chunks[idx_chunk][idx_element].validator & 0x80000000)) {
			if constexpr (THREAD_SAFE) {
				mutex.unlock();
			}
			ERR_FAIL_MSG("Attempted to free an uninitialized or invalid RID");
		} else if (unlikely(chunks[idx_chunk][idx_element].validator != validator)) {
			if constexpr (THREAD_SAFE) {
				mutex.unlock();
			}
			ERR_FAIL();
		}

		chunks[idx_chunk][idx_element].data.~T();
		chunks[idx_chunk][idx_element].validator = 0xFFFFFFFF; // go invalid

		alloc_count--;
		free_list_chunks[alloc_count / elements_in_chunk][alloc_count % elements_in_chunk] = idx;

		if constexpr (THREAD_SAFE) {
			mutex.unlock();
		}
	}

	_FORCE_INLINE_ uint32_t get_rid_count() const {
		return alloc_count;
	}
	void get_owned_list(List<RID> *p_owned) const {
		if constexpr (THREAD_SAFE) {
			mutex.lock();
		}
		for (size_t i = 0; i < max_alloc; i++) {
			uint64_t validator = chunks[i / elements_in_chunk][i % elements_in_chunk].validator;
			if (validator != 0xFFFFFFFF) {
				p_owned->push_back(_make_from_id((validator << 32) | i));
			}
		}
		if constexpr (THREAD_SAFE) {
			mutex.unlock();
		}
	}

	//used for fast iteration in the elements or RIDs
	void fill_owned_buffer(RID *p_rid_buffer) const {
		if constexpr (THREAD_SAFE) {
			mutex.lock();
		}
		uint32_t idx = 0;
		for (size_t i = 0; i < max_alloc; i++) {
			uint64_t validator = chunks[i / elements_in_chunk][i % elements_in_chunk].validator;
			if (validator != 0xFFFFFFFF) {
				p_rid_buffer[idx] = _make_from_id((validator << 32) | i);
				idx++;
			}
		}

		if constexpr (THREAD_SAFE) {
			mutex.unlock();
		}
	}

	_FORCE_INLINE_ void set_description(const char *p_descrption) {
		description = p_descrption;
	}

	RID_Alloc(uint32_t p_target_chunk_byte_size = 65536, uint32_t p_maximum_number_of_elements = 262144) {
		elements_in_chunk = sizeof(T) > p_target_chunk_byte_size ? 1 : (p_target_chunk_byte_size / sizeof(T));
		if constexpr (THREAD_SAFE) {
			chunk_limit = (p_maximum_number_of_elements / elements_in_chunk) + 1;
			chunks = (Chunk **)memalloc(sizeof(Chunk *) * chunk_limit);
			free_list_chunks = (uint32_t **)memalloc(sizeof(uint32_t *) * chunk_limit);
			SYNC_RELEASE;
		}
	}

	~RID_Alloc() {
		if constexpr (THREAD_SAFE) {
			SYNC_ACQUIRE;
		}

		if (alloc_count) {
			print_error(vformat("ERROR: %d RID allocations of type '%s' were leaked at exit.",
					alloc_count, description ? description : typeid(T).name()));

			for (size_t i = 0; i < max_alloc; i++) {
				uint32_t validator = chunks[i / elements_in_chunk][i % elements_in_chunk].validator;
				if (validator & 0x80000000) {
					continue; //uninitialized
				}
				if (validator != 0xFFFFFFFF) {
					chunks[i / elements_in_chunk][i % elements_in_chunk].data.~T();
				}
			}
		}

		uint32_t chunk_count = max_alloc / elements_in_chunk;
		for (uint32_t i = 0; i < chunk_count; i++) {
			memfree(chunks[i]);
			memfree(free_list_chunks[i]);
		}

		if (chunks) {
			memfree(chunks);
			memfree(free_list_chunks);
		}
	}
};

template <typename T, bool THREAD_SAFE = false>
class RID_PtrOwner {
	RID_Alloc<T *, THREAD_SAFE> alloc;

public:
	_FORCE_INLINE_ RID make_rid(T *p_ptr) {
		return alloc.make_rid(p_ptr);
	}

	_FORCE_INLINE_ RID allocate_rid() {
		return alloc.allocate_rid();
	}

	_FORCE_INLINE_ void initialize_rid(RID p_rid, T *p_ptr) {
		alloc.initialize_rid(p_rid, p_ptr);
	}

	_FORCE_INLINE_ T *get_or_null(const RID &p_rid) {
		T **ptr = alloc.get_or_null(p_rid);
		if (unlikely(!ptr)) {
			return nullptr;
		}
		return *ptr;
	}

	_FORCE_INLINE_ void replace(const RID &p_rid, T *p_new_ptr) {
		T **ptr = alloc.get_or_null(p_rid);
		ERR_FAIL_NULL(ptr);
		*ptr = p_new_ptr;
	}

	_FORCE_INLINE_ bool owns(const RID &p_rid) const {
		return alloc.owns(p_rid);
	}

	_FORCE_INLINE_ void free(const RID &p_rid) {
		alloc.free(p_rid);
	}

	_FORCE_INLINE_ uint32_t get_rid_count() const {
		return alloc.get_rid_count();
	}

	_FORCE_INLINE_ void get_owned_list(List<RID> *p_owned) const {
		return alloc.get_owned_list(p_owned);
	}

	_FORCE_INLINE_ void fill_owned_buffer(RID *p_rid_buffer) const {
		alloc.fill_owned_buffer(p_rid_buffer);
	}

	_FORCE_INLINE_ void set_description(const char *p_descrption) {
		alloc.set_description(p_descrption);
	}

	RID_PtrOwner(uint32_t p_target_chunk_byte_size = 65536, uint32_t p_maximum_number_of_elements = 262144) :
			alloc(p_target_chunk_byte_size, p_maximum_number_of_elements) {}
};

template <typename T, bool THREAD_SAFE = false>
class RID_Owner {
	RID_Alloc<T, THREAD_SAFE> alloc;

public:
	_FORCE_INLINE_ RID make_rid() {
		return alloc.make_rid();
	}
	_FORCE_INLINE_ RID make_rid(const T &p_ptr) {
		return alloc.make_rid(p_ptr);
	}

	_FORCE_INLINE_ RID allocate_rid() {
		return alloc.allocate_rid();
	}

	_FORCE_INLINE_ void initialize_rid(RID p_rid) {
		alloc.initialize_rid(p_rid);
	}

	_FORCE_INLINE_ void initialize_rid(RID p_rid, const T &p_ptr) {
		alloc.initialize_rid(p_rid, p_ptr);
	}

	_FORCE_INLINE_ T *get_or_null(const RID &p_rid) {
		return alloc.get_or_null(p_rid);
	}

	_FORCE_INLINE_ bool owns(const RID &p_rid) const {
		return alloc.owns(p_rid);
	}

	_FORCE_INLINE_ void free(const RID &p_rid) {
		alloc.free(p_rid);
	}

	_FORCE_INLINE_ uint32_t get_rid_count() const {
		return alloc.get_rid_count();
	}

	_FORCE_INLINE_ void get_owned_list(List<RID> *p_owned) const {
		return alloc.get_owned_list(p_owned);
	}
	_FORCE_INLINE_ void fill_owned_buffer(RID *p_rid_buffer) const {
		alloc.fill_owned_buffer(p_rid_buffer);
	}

	_FORCE_INLINE_ void set_description(const char *p_descrption) {
		alloc.set_description(p_descrption);
	}
	RID_Owner(uint32_t p_target_chunk_byte_size = 65536, uint32_t p_maximum_number_of_elements = 262144) :
			alloc(p_target_chunk_byte_size, p_maximum_number_of_elements) {}
};

#endif // RID_OWNER_H<|MERGE_RESOLUTION|>--- conflicted
+++ resolved
@@ -290,12 +290,8 @@
 			SYNC_RELEASE;
 		}
 	}
-<<<<<<< HEAD
-	_FORCE_INLINE_ void initialize_rid(RID p_rid, const T &p_value) {
-=======
 
 	void initialize_rid(RID p_rid, const T &p_value) {
->>>>>>> b9b9df9e
 		T *mem = get_or_null(p_rid, true);
 		ERR_FAIL_NULL(mem);
 
