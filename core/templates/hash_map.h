/**************************************************************************/
/*  hash_map.h                                                            */
/**************************************************************************/
/*                         This file is part of:                          */
/*                             GODOT ENGINE                               */
/*                        https://godotengine.org                         */
/**************************************************************************/
/* Copyright (c) 2014-present Godot Engine contributors (see AUTHORS.md). */
/* Copyright (c) 2007-2014 Juan Linietsky, Ariel Manzur.                  */
/*                                                                        */
/* Permission is hereby granted, free of charge, to any person obtaining  */
/* a copy of this software and associated documentation files (the        */
/* "Software"), to deal in the Software without restriction, including    */
/* without limitation the rights to use, copy, modify, merge, publish,    */
/* distribute, sublicense, and/or sell copies of the Software, and to     */
/* permit persons to whom the Software is furnished to do so, subject to  */
/* the following conditions:                                              */
/*                                                                        */
/* The above copyright notice and this permission notice shall be         */
/* included in all copies or substantial portions of the Software.        */
/*                                                                        */
/* THE SOFTWARE IS PROVIDED "AS IS", WITHOUT WARRANTY OF ANY KIND,        */
/* EXPRESS OR IMPLIED, INCLUDING BUT NOT LIMITED TO THE WARRANTIES OF     */
/* MERCHANTABILITY, FITNESS FOR A PARTICULAR PURPOSE AND NONINFRINGEMENT. */
/* IN NO EVENT SHALL THE AUTHORS OR COPYRIGHT HOLDERS BE LIABLE FOR ANY   */
/* CLAIM, DAMAGES OR OTHER LIABILITY, WHETHER IN AN ACTION OF CONTRACT,   */
/* TORT OR OTHERWISE, ARISING FROM, OUT OF OR IN CONNECTION WITH THE      */
/* SOFTWARE OR THE USE OR OTHER DEALINGS IN THE SOFTWARE.                 */
/**************************************************************************/

#ifndef HASH_MAP_H
#define HASH_MAP_H

#include "core/os/memory.h"
#include "core/templates/hashfuncs.h"
#include "core/templates/pair.h"
#include <initializer_list>

#include <initializer_list>

/**
 * A HashMap implementation that uses open addressing with Robin Hood hashing.
 * Robin Hood hashing swaps out entries that have a smaller probing distance
 * than the to-be-inserted entry, that evens out the average probing distance
 * and enables faster lookups. Backward shift deletion is employed to further
 * improve the performance and to avoid infinite loops in rare cases.
 *
 * Keys and values are stored in a double linked list by insertion order. This
 * has a slight performance overhead on lookup, which can be mostly compensated
 * using a paged allocator if required.
 *
 * The assignment operator copy the pairs from one map to the other.
 */

template <typename TKey, typename TValue>
struct HashMapElement {
	HashMapElement *next = nullptr;
	HashMapElement *prev = nullptr;
	KeyValue<TKey, TValue> data;
	HashMapElement() {}
	HashMapElement(const TKey &p_key, const TValue &p_value) :
			data(p_key, p_value) {}
};
bool _hashmap_variant_less_than(const Variant &p_left, const Variant &p_right);


template <typename TKey, typename TValue,
		typename Hasher = HashMapHasherDefault,
		typename Comparator = HashMapComparatorDefault<TKey>,
		typename Allocator = DefaultTypedAllocator<HashMapElement<TKey, TValue>>>
class HashMap {
public:
	static constexpr uint32_t MIN_CAPACITY_INDEX = 2; // Use a prime.
	static constexpr float MAX_OCCUPANCY = 0.75;
	static constexpr uint32_t EMPTY_HASH = 0;

private:
	Allocator element_alloc;
	HashMapElement<TKey, TValue> **elements = nullptr;
	uint32_t *hashes = nullptr;
	HashMapElement<TKey, TValue> *head_element = nullptr;
	HashMapElement<TKey, TValue> *tail_element = nullptr;

	uint32_t capacity_index = 0;
	uint32_t num_elements = 0;

	_FORCE_INLINE_ uint32_t _hash(const TKey &p_key) const {
		uint32_t hash = Hasher::hash(p_key);

		if (unlikely(hash == EMPTY_HASH)) {
			hash = EMPTY_HASH + 1;
		}

		return hash;
	}

	static _FORCE_INLINE_ uint32_t _get_probe_length(const uint32_t& p_pos, const uint32_t& p_hash, const uint32_t& p_capacity, const uint64_t& p_capacity_inv) {
		const uint32_t original_pos = fastmod(p_hash, p_capacity_inv, p_capacity);
		return fastmod(p_pos - original_pos + p_capacity, p_capacity_inv, p_capacity);
	}

	bool _lookup_pos(const TKey &p_key, uint32_t &r_pos) const {
		if (elements == nullptr || num_elements == 0) {
			return false; // Failed lookups, no elements
		}

		const uint32_t capacity = hash_table_size_primes[capacity_index];
		const uint64_t capacity_inv = hash_table_size_primes_inv[capacity_index];
		uint32_t hash = _hash(p_key);
		uint32_t pos = fastmod(hash, capacity_inv, capacity);
		uint32_t distance = 0;

		while (true) {
			auto& h = hashes[pos];
			if (h == EMPTY_HASH) {
				return false;
			}

			if (distance > _get_probe_length(pos, h, capacity, capacity_inv)) {
				return false;
			}

			if (h == hash && Comparator::compare(elements[pos]->data.key, p_key)) {
				r_pos = pos;
				return true;
			}

			pos = fastmod((pos + 1), capacity_inv, capacity);
			distance++;
		}
	}

	void _insert_with_hash(uint32_t p_hash, HashMapElement<TKey, TValue> *p_value) {
		const uint32_t capacity = hash_table_size_primes[capacity_index];
		const uint64_t capacity_inv = hash_table_size_primes_inv[capacity_index];
		uint32_t hash = p_hash;
		HashMapElement<TKey, TValue> *value = p_value;
		uint32_t distance = 0;
		uint32_t pos = fastmod(hash, capacity_inv, capacity);

		while (true) {
			auto& h = hashes[pos];
			if (h == EMPTY_HASH) {
				elements[pos] = value;
				h = hash;

				num_elements++;

				return;
			}

			// Not an empty slot, let's check the probing length of the existing one.
			uint32_t existing_probe_len = _get_probe_length(pos, h, capacity, capacity_inv);
			if (existing_probe_len < distance) {
				SWAP(hash, h);
				SWAP(value, elements[pos]);
				distance = existing_probe_len;
			}

			pos = fastmod((pos + 1), capacity_inv, capacity);
			distance++;
		}
	}

	void _resize_and_rehash(uint32_t p_new_capacity_index) {
		uint32_t old_capacity = hash_table_size_primes[capacity_index];

		// Capacity can't be 0.
		capacity_index = MAX((uint32_t)MIN_CAPACITY_INDEX, p_new_capacity_index);

		uint32_t capacity = hash_table_size_primes[capacity_index];

		HashMapElement<TKey, TValue> **old_elements = elements;
		uint32_t *old_hashes = hashes;

		num_elements = 0;
		hashes = reinterpret_cast<uint32_t *>(Memory::alloc_static(sizeof(uint32_t) * capacity));
		elements = reinterpret_cast<HashMapElement<TKey, TValue> **>(Memory::alloc_static(sizeof(HashMapElement<TKey, TValue> *) * capacity));

		for (uint32_t i = 0; i < capacity; i++) {
			hashes[i] = 0;
			elements[i] = nullptr;
		}

		if (old_capacity == 0) {
			// Nothing to do.
			return;
		}

		for (uint32_t i = 0; i < old_capacity; i++) {
			if (old_hashes[i] == EMPTY_HASH) {
				continue;
			}

			_insert_with_hash(old_hashes[i], old_elements[i]);
		}

		Memory::free_static(old_elements);
		Memory::free_static(old_hashes);
	}

	_FORCE_INLINE_ HashMapElement<TKey, TValue> *_insert(const TKey &p_key, const TValue &p_value, bool p_front_insert = false) {
		uint32_t capacity = hash_table_size_primes[capacity_index];
		if (unlikely(elements == nullptr)) {
			// Allocate on demand to save memory.

			hashes = reinterpret_cast<uint32_t *>(Memory::alloc_static(sizeof(uint32_t) * capacity));
			elements = reinterpret_cast<HashMapElement<TKey, TValue> **>(Memory::alloc_static(sizeof(HashMapElement<TKey, TValue> *) * capacity));

			for (uint32_t i = 0; i < capacity; i++) {
				hashes[i] = EMPTY_HASH;
				elements[i] = nullptr;
			}
		}

		uint32_t pos = 0;
		bool exists = _lookup_pos(p_key, pos);

		if (exists) {
			elements[pos]->data.value = p_value;
			return elements[pos];
		} else {
			if (num_elements + 1 > MAX_OCCUPANCY * capacity) {
				ERR_FAIL_COND_V_MSG(capacity_index + 1 == HASH_TABLE_SIZE_MAX, nullptr, "Hash table maximum capacity reached, aborting insertion.");
				_resize_and_rehash(capacity_index + 1);
			}

			HashMapElement<TKey, TValue> *elem = element_alloc.new_allocation(HashMapElement<TKey, TValue>(p_key, p_value));

			if (tail_element == nullptr) {
				head_element = elem;
				tail_element = elem;
			} else if (p_front_insert) {
				head_element->prev = elem;
				elem->next = head_element;
				head_element = elem;
			} else {
				tail_element->next = elem;
				elem->prev = tail_element;
				tail_element = elem;
			}

			uint32_t hash = _hash(p_key);
			_insert_with_hash(hash, elem);
			return elem;
		}
	}

public:
	_FORCE_INLINE_ uint32_t get_capacity() const { return hash_table_size_primes[capacity_index]; }
	_FORCE_INLINE_ uint32_t size() const { return num_elements; }

	/* Standard Godot Container API */

	_FORCE_INLINE_ bool is_empty() const {
		return num_elements == 0;
	}

	void clear() {
		if (elements == nullptr || num_elements == 0) {
			return;
		}
		uint32_t capacity = hash_table_size_primes[capacity_index];
		for (uint32_t i = 0; i < capacity; i++) {
			if (hashes[i] == EMPTY_HASH) {
				continue;
			}

			hashes[i] = EMPTY_HASH;
			element_alloc.delete_allocation(elements[i]);
			elements[i] = nullptr;
		}

		tail_element = nullptr;
		head_element = nullptr;
		num_elements = 0;
	}

	void sort() {
		if (elements == nullptr || num_elements < 2) {
			return; // An empty or single element HashMap is already sorted.
		}
		// Use insertion sort because we want this operation to be fast for the
		// common case where the input is already sorted or nearly sorted.
		HashMapElement<TKey, TValue> *inserting = head_element->next;
		while (inserting != nullptr) {
			HashMapElement<TKey, TValue> *after = nullptr;
			for (HashMapElement<TKey, TValue> *current = inserting->prev; current != nullptr; current = current->prev) {
				if (_hashmap_variant_less_than(inserting->data.key, current->data.key)) {
					after = current;
				} else {
					break;
				}
			}
			HashMapElement<TKey, TValue> *next = inserting->next;
			if (after != nullptr) {
				// Modify the elements around `inserting` to remove it from its current position.
				inserting->prev->next = next;
				if (next == nullptr) {
					tail_element = inserting->prev;
				} else {
					next->prev = inserting->prev;
				}
				// Modify `before` and `after` to insert `inserting` between them.
				HashMapElement<TKey, TValue> *before = after->prev;
				if (before == nullptr) {
					head_element = inserting;
				} else {
					before->next = inserting;
				}
				after->prev = inserting;
				// Point `inserting` to its new surroundings.
				inserting->prev = before;
				inserting->next = after;
			}
			inserting = next;
		}
	}

	_FORCE_INLINE_ TValue &get(const TKey &p_key) {
		uint32_t pos = 0;
		bool exists = _lookup_pos(p_key, pos);
		CRASH_COND_MSG(!exists, "HashMap key not found.");
		return elements[pos]->data.value;
	}

	_FORCE_INLINE_ const TValue &get(const TKey &p_key) const {
		uint32_t pos = 0;
		bool exists = _lookup_pos(p_key, pos);
		CRASH_COND_MSG(!exists, "HashMap key not found.");
		return elements[pos]->data.value;
	}
	_FORCE_INLINE_ TValue get(const TKey &p_key,const TValue & p_value) const {
		uint32_t pos = 0;
		bool exists = _lookup_pos(p_key, pos);
		if (!exists)
		{
			return p_value;
		}
		return elements[pos]->data.value;
	}

	_FORCE_INLINE_ const TValue *getptr(const TKey &p_key) const {
		uint32_t pos = 0;
		bool exists = _lookup_pos(p_key, pos);

		if (exists) {
			return &elements[pos]->data.value;
		}
		return nullptr;
	}

	_FORCE_INLINE_ TValue *getptr(const TKey &p_key) {
		uint32_t pos = 0;
		bool exists = _lookup_pos(p_key, pos);

		if (exists) {
			return &elements[pos]->data.value;
		}
		return nullptr;
	}

	_FORCE_INLINE_ bool has(const TKey &p_key) const {
		uint32_t _pos = 0;
		return _lookup_pos(p_key, _pos);
	}

	bool erase(const TKey &p_key) {
		uint32_t pos = 0;
		bool exists = _lookup_pos(p_key, pos);

		if (!exists) {
			return false;
		}

		const uint32_t capacity = hash_table_size_primes[capacity_index];
		const uint64_t capacity_inv = hash_table_size_primes_inv[capacity_index];
		uint32_t next_pos = fastmod((pos + 1), capacity_inv, capacity);
		while (hashes[next_pos] != EMPTY_HASH && _get_probe_length(next_pos, hashes[next_pos], capacity, capacity_inv) != 0) {
			SWAP(hashes[next_pos], hashes[pos]);
			SWAP(elements[next_pos], elements[pos]);
			pos = next_pos;
			next_pos = fastmod((pos + 1), capacity_inv, capacity);
		}

		hashes[pos] = EMPTY_HASH;

		if (head_element == elements[pos]) {
			head_element = elements[pos]->next;
		}

		if (tail_element == elements[pos]) {
			tail_element = elements[pos]->prev;
		}

		if (elements[pos]->prev) {
			elements[pos]->prev->next = elements[pos]->next;
		}

		if (elements[pos]->next) {
			elements[pos]->next->prev = elements[pos]->prev;
		}

		element_alloc.delete_allocation(elements[pos]);
		elements[pos] = nullptr;

		num_elements--;
		return true;
	}
	// Replace the key of an entry in-place, without invalidating iterators or changing the entries position during iteration.
	// p_old_key must exist in the map and p_new_key must not, unless it is equal to p_old_key.
	bool replace_key(const TKey &p_old_key, const TKey &p_new_key) {
		if (p_old_key == p_new_key) {
			return true;
		}
		uint32_t pos = 0;
		ERR_FAIL_COND_V(_lookup_pos(p_new_key, pos), false);
		ERR_FAIL_COND_V(!_lookup_pos(p_old_key, pos), false);
		HashMapElement<TKey, TValue> *element = elements[pos];

		// Delete the old entries in hashes and elements.
		const uint32_t capacity = hash_table_size_primes[capacity_index];
		const uint64_t capacity_inv = hash_table_size_primes_inv[capacity_index];
		uint32_t next_pos = fastmod((pos + 1), capacity_inv, capacity);
		while (hashes[next_pos] != EMPTY_HASH && _get_probe_length(next_pos, hashes[next_pos], capacity, capacity_inv) != 0) {
			SWAP(hashes[next_pos], hashes[pos]);
			SWAP(elements[next_pos], elements[pos]);
			pos = next_pos;
			next_pos = fastmod((pos + 1), capacity_inv, capacity);
		}
		hashes[pos] = EMPTY_HASH;
		elements[pos] = nullptr;
		// _insert_with_hash will increment this again.
		num_elements--;

		// Update the HashMapElement with the new key and reinsert it.
		const_cast<TKey &>(element->data.key) = p_new_key;
		uint32_t hash = _hash(p_new_key);
		_insert_with_hash(hash, element);

		return true;
	}

	// Reserves space for a number of elements, useful to avoid many resizes and rehashes.
	// If adding a known (possibly large) number of elements at once, must be larger than old capacity.
	void reserve(uint32_t p_new_capacity) {
		uint32_t new_index = capacity_index;

		while (hash_table_size_primes[new_index] < p_new_capacity) {
			ERR_FAIL_COND_MSG(new_index + 1 == (uint32_t)HASH_TABLE_SIZE_MAX, nullptr);
			new_index++;
		}

		if (new_index == capacity_index) {
			return;
		}

		if (elements == nullptr) {
			capacity_index = new_index;
			return; // Unallocated yet.
		}
		_resize_and_rehash(new_index);
	}

	/** Iterator API **/

	struct ConstIterator {
		_FORCE_INLINE_ const KeyValue<TKey, TValue> &operator*() const {
			return E->data;
		}
		_FORCE_INLINE_ const KeyValue<TKey, TValue> *operator->() const { return &E->data; }
		_FORCE_INLINE_ ConstIterator &operator++() {
			if (E) {
				E = E->next;
			}
			return *this;
		}
		_FORCE_INLINE_ ConstIterator &operator--() {
			if (E) {
				E = E->prev;
			}
			return *this;
		}

		_FORCE_INLINE_ bool operator==(const ConstIterator &b) const { return E == b.E; }
		_FORCE_INLINE_ bool operator!=(const ConstIterator &b) const { return E != b.E; }

		_FORCE_INLINE_ explicit operator bool() const {
			return E != nullptr;
		}

		_FORCE_INLINE_ ConstIterator(const HashMapElement<TKey, TValue> *p_E) { E = p_E; }
		_FORCE_INLINE_ ConstIterator() {}
		_FORCE_INLINE_ ConstIterator(const ConstIterator &p_it) { E = p_it.E; }
		_FORCE_INLINE_ void operator=(const ConstIterator &p_it) {
			E = p_it.E;
		}

	private:
		const HashMapElement<TKey, TValue> *E = nullptr;
	};

	struct Iterator {
		_FORCE_INLINE_ KeyValue<TKey, TValue> &operator*() const {
			return E->data;
		}
		_FORCE_INLINE_ KeyValue<TKey, TValue> *operator->() const { return &E->data; }
		_FORCE_INLINE_ Iterator &operator++() {
			if (E) {
				E = E->next;
			}
			return *this;
		}
		_FORCE_INLINE_ Iterator &operator--() {
			if (E) {
				E = E->prev;
			}
			return *this;
		}

		_FORCE_INLINE_ bool operator==(const Iterator &b) const { return E == b.E; }
		_FORCE_INLINE_ bool operator!=(const Iterator &b) const { return E != b.E; }

		_FORCE_INLINE_ explicit operator bool() const {
			return E != nullptr;
		}

		_FORCE_INLINE_ Iterator(HashMapElement<TKey, TValue> *p_E) { E = p_E; }
		_FORCE_INLINE_ Iterator() {}
		_FORCE_INLINE_ Iterator(const Iterator &p_it) { E = p_it.E; }
		_FORCE_INLINE_ void operator=(const Iterator &p_it) {
			E = p_it.E;
		}

		operator ConstIterator() const {
			return ConstIterator(E);
		}

	private:
		HashMapElement<TKey, TValue> *E = nullptr;
	};

	_FORCE_INLINE_ Iterator begin() {
		return Iterator(head_element);
	}
	_FORCE_INLINE_ Iterator end() {
		return Iterator(nullptr);
	}
	_FORCE_INLINE_ Iterator last() {
		return Iterator(tail_element);
	}

	_FORCE_INLINE_ Iterator find(const TKey &p_key) {
		uint32_t pos = 0;
		bool exists = _lookup_pos(p_key, pos);
		if (!exists) {
			return end();
		}
		return Iterator(elements[pos]);
	}

	_FORCE_INLINE_ void remove(const Iterator &p_iter) {
		if (p_iter) {
			erase(p_iter->key);
		}
	}
	template<typename TPredicate>
	_FORCE_INLINE_ int32_t erase_if(TPredicate&& p_pred) {
		int32_t count = 0;

		for (auto iter = begin(); iter != end();) {
			if (p_pred(*iter)) {
				auto next = iter;
				++next;
				remove(iter);
				iter = next;
				count++;
			} else {
				++iter;
			}
		}

		return count;
	}

	_FORCE_INLINE_ ConstIterator begin() const {
		return ConstIterator(head_element);
	}
	_FORCE_INLINE_ ConstIterator end() const {
		return ConstIterator(nullptr);
	}
	_FORCE_INLINE_ ConstIterator last() const {
		return ConstIterator(tail_element);
	}

	_FORCE_INLINE_ ConstIterator find(const TKey &p_key) const {
		uint32_t pos = 0;
		bool exists = _lookup_pos(p_key, pos);
		if (!exists) {
			return end();
		}
		return ConstIterator(elements[pos]);
	}

	/* Indexing */

	_FORCE_INLINE_ const TValue &operator[](const TKey &p_key) const {
		uint32_t pos = 0;
		bool exists = _lookup_pos(p_key, pos);
		CRASH_COND(!exists);
		return elements[pos]->data.value;
	}

	_FORCE_INLINE_ TValue &operator[](const TKey &p_key) {
		uint32_t pos = 0;
		bool exists = _lookup_pos(p_key, pos);
		if (!exists) {
			return _insert(p_key, TValue())->data.value;
		} else {
			return elements[pos]->data.value;
		}
	}

	/* Insert */

	_FORCE_INLINE_ Iterator insert(const TKey &p_key, const TValue &p_value, bool p_front_insert = false) {
		return Iterator(_insert(p_key, p_value, p_front_insert));
	}

	/* Constructors */

	HashMap(const HashMap &p_other) {
		reserve(hash_table_size_primes[p_other.capacity_index]);

		if (p_other.num_elements == 0) {
			return;
		}

		for (const KeyValue<TKey, TValue> &E : p_other) {
			insert(E.key, E.value);
		}
	}

	void operator=(const HashMap &p_other) {
		if (this == &p_other) {
			return; // Ignore self assignment.
		}
		if (num_elements != 0) {
			clear();
		}

		reserve(hash_table_size_primes[p_other.capacity_index]);

		if (p_other.elements == nullptr) {
			return; // Nothing to copy.
		}

		for (const KeyValue<TKey, TValue> &E : p_other) {
			insert(E.key, E.value);
		}
	}

	_FORCE_INLINE_ HashMap(uint32_t p_initial_capacity) {
		// Capacity can't be 0.
		capacity_index = 0;
		reserve(p_initial_capacity);
	}
	_FORCE_INLINE_ HashMap(const std::initializer_list<KeyValue<TKey, TValue>>& p_from)
	{		
		for (auto&& item : p_from)
			insert(item.key, item.value);
	}
	_FORCE_INLINE_ HashMap() {
		capacity_index = MIN_CAPACITY_INDEX;
	}

<<<<<<< HEAD
	_FORCE_INLINE_ uint32_t debug_get_hash(uint32_t p_index) {
=======
	HashMap(std::initializer_list<KeyValue<TKey, TValue>> p_init) {
		reserve(p_init.size());
		for (const KeyValue<TKey, TValue> &E : p_init) {
			insert(E.key, E.value);
		}
	}

	uint32_t debug_get_hash(uint32_t p_index) {
>>>>>>> 971786db
		if (num_elements == 0) {
			return 0;
		}
		ERR_FAIL_INDEX_V(p_index, get_capacity(), 0);
		return hashes[p_index];
	}
	_FORCE_INLINE_ Iterator debug_get_element(uint32_t p_index) {
		if (num_elements == 0) {
			return Iterator();
		}
		ERR_FAIL_INDEX_V(p_index, get_capacity(), Iterator());
		return Iterator(elements[p_index]);
	}

	~HashMap() {
		clear();

		if (elements != nullptr) {
			Memory::free_static(elements);
			Memory::free_static(hashes);
		}
	}
};

#endif // HASH_MAP_H<|MERGE_RESOLUTION|>--- conflicted
+++ resolved
@@ -665,18 +665,10 @@
 		capacity_index = 0;
 		reserve(p_initial_capacity);
 	}
-	_FORCE_INLINE_ HashMap(const std::initializer_list<KeyValue<TKey, TValue>>& p_from)
-	{		
-		for (auto&& item : p_from)
-			insert(item.key, item.value);
-	}
 	_FORCE_INLINE_ HashMap() {
 		capacity_index = MIN_CAPACITY_INDEX;
 	}
 
-<<<<<<< HEAD
-	_FORCE_INLINE_ uint32_t debug_get_hash(uint32_t p_index) {
-=======
 	HashMap(std::initializer_list<KeyValue<TKey, TValue>> p_init) {
 		reserve(p_init.size());
 		for (const KeyValue<TKey, TValue> &E : p_init) {
@@ -685,7 +677,6 @@
 	}
 
 	uint32_t debug_get_hash(uint32_t p_index) {
->>>>>>> 971786db
 		if (num_elements == 0) {
 			return 0;
 		}
