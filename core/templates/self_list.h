/**************************************************************************/
/*  self_list.h                                                           */
/**************************************************************************/
/*                         This file is part of:                          */
/*                             GODOT ENGINE                               */
/*                        https://godotengine.org                         */
/**************************************************************************/
/* Copyright (c) 2014-present Godot Engine contributors (see AUTHORS.md). */
/* Copyright (c) 2007-2014 Juan Linietsky, Ariel Manzur.                  */
/*                                                                        */
/* Permission is hereby granted, free of charge, to any person obtaining  */
/* a copy of this software and associated documentation files (the        */
/* "Software"), to deal in the Software without restriction, including    */
/* without limitation the rights to use, copy, modify, merge, publish,    */
/* distribute, sublicense, and/or sell copies of the Software, and to     */
/* permit persons to whom the Software is furnished to do so, subject to  */
/* the following conditions:                                              */
/*                                                                        */
/* The above copyright notice and this permission notice shall be         */
/* included in all copies or substantial portions of the Software.        */
/*                                                                        */
/* THE SOFTWARE IS PROVIDED "AS IS", WITHOUT WARRANTY OF ANY KIND,        */
/* EXPRESS OR IMPLIED, INCLUDING BUT NOT LIMITED TO THE WARRANTIES OF     */
/* MERCHANTABILITY, FITNESS FOR A PARTICULAR PURPOSE AND NONINFRINGEMENT. */
/* IN NO EVENT SHALL THE AUTHORS OR COPYRIGHT HOLDERS BE LIABLE FOR ANY   */
/* CLAIM, DAMAGES OR OTHER LIABILITY, WHETHER IN AN ACTION OF CONTRACT,   */
/* TORT OR OTHERWISE, ARISING FROM, OUT OF OR IN CONNECTION WITH THE      */
/* SOFTWARE OR THE USE OR OTHER DEALINGS IN THE SOFTWARE.                 */
/**************************************************************************/

#ifndef SELF_LIST_H
#define SELF_LIST_H

#include "core/error/error_macros.h"
#include "core/typedefs.h"

template <class T>
class SelfList {
public:
	class List {
		SelfList<T> *_first = nullptr;
		SelfList<T> *_last = nullptr;

	public:
		void add(SelfList<T> *p_elem) {
			ERR_FAIL_COND(p_elem->_root);

			p_elem->_root = this;
			p_elem->_next = _first;
			p_elem->_prev = nullptr;

			if (_first) {
				_first->_prev = p_elem;

			} else {
				_last = p_elem;
			}

			_first = p_elem;
		}

		void add_last(SelfList<T> *p_elem) {
			ERR_FAIL_COND(p_elem->_root);

			p_elem->_root = this;
			p_elem->_next = nullptr;
			p_elem->_prev = _last;

			if (_last) {
				_last->_next = p_elem;

			} else {
				_first = p_elem;
			}

			_last = p_elem;
		}

		void remove(SelfList<T> *p_elem) {
<<<<<<< HEAD
			DEV_ASSERT(p_elem->_root == this);
=======
			ERR_FAIL_COND(p_elem->_root != this);
>>>>>>> 8e3143bb

			if (p_elem->_next) {
				p_elem->_next->_prev = p_elem->_prev;
			}

			if (p_elem->_prev) {
				p_elem->_prev->_next = p_elem->_next;
			}

			if (_first == p_elem) {
				_first = p_elem->_next;
			}

			if (_last == p_elem) {
				_last = p_elem->_prev;
			}

			p_elem->_next = nullptr;
			p_elem->_prev = nullptr;
			p_elem->_root = nullptr;
		}

		void clear() {
			while (_first) {
				remove(_first);
			}
		}

		void sort() {
			sort_custom<Comparator<T>>();
		}

		template <class C>
		void sort_custom() {
			if (_first == _last) {
				return;
			}

			SelfList<T> *from = _first;
			SelfList<T> *current = from;
			SelfList<T> *to = from;

			while (current) {
				SelfList<T> *next = current->_next;

				if (from != current) {
					current->_prev = nullptr;
					current->_next = from;

					SelfList<T> *find = from;
					C less;
					while (find && less(*find->_self, *current->_self)) {
						current->_prev = find;
						current->_next = find->_next;
						find = find->_next;
					}

					if (current->_prev) {
						current->_prev->_next = current;
					} else {
						from = current;
					}

					if (current->_next) {
						current->_next->_prev = current;
					} else {
						to = current;
					}
				} else {
					current->_prev = nullptr;
					current->_next = nullptr;
				}

				current = next;
			}
			_first = from;
			_last = to;
		}

		_FORCE_INLINE_ SelfList<T> *first() { return _first; }
		_FORCE_INLINE_ const SelfList<T> *first() const { return _first; }

		_FORCE_INLINE_ List() {}
		_FORCE_INLINE_ ~List() {
			// A self list must be empty on destruction.
			DEV_ASSERT(_first == nullptr);
		}
	};

private:
	List *_root = nullptr;
	T *_self = nullptr;
	SelfList<T> *_next = nullptr;
	SelfList<T> *_prev = nullptr;

public:
	_FORCE_INLINE_ bool in_list() const { return _root; }
	_FORCE_INLINE_ void remove_from_list() {
		if (_root) {
			_root->remove(this);
		}
	}
	_FORCE_INLINE_ SelfList<T> *next() { return _next; }
	_FORCE_INLINE_ SelfList<T> *prev() { return _prev; }
	_FORCE_INLINE_ const SelfList<T> *next() const { return _next; }
	_FORCE_INLINE_ const SelfList<T> *prev() const { return _prev; }
	_FORCE_INLINE_ T *self() const { return _self; }

	_FORCE_INLINE_ SelfList(T *p_self) {
		_self = p_self;
	}

	_FORCE_INLINE_ ~SelfList() {
		if (_root) {
			_root->remove(this);
		}
	}
};

#endif // SELF_LIST_H<|MERGE_RESOLUTION|>--- conflicted
+++ resolved
@@ -77,11 +77,7 @@
 		}
 
 		void remove(SelfList<T> *p_elem) {
-<<<<<<< HEAD
-			DEV_ASSERT(p_elem->_root == this);
-=======
 			ERR_FAIL_COND(p_elem->_root != this);
->>>>>>> 8e3143bb
 
 			if (p_elem->_next) {
 				p_elem->_next->_prev = p_elem->_prev;
