/**************************************************************************/
/*  list.h                                                                */
/**************************************************************************/
/*                         This file is part of:                          */
/*                             GODOT ENGINE                               */
/*                        https://godotengine.org                         */
/**************************************************************************/
/* Copyright (c) 2014-present Godot Engine contributors (see AUTHORS.md). */
/* Copyright (c) 2007-2014 Juan Linietsky, Ariel Manzur.                  */
/*                                                                        */
/* Permission is hereby granted, free of charge, to any person obtaining  */
/* a copy of this software and associated documentation files (the        */
/* "Software"), to deal in the Software without restriction, including    */
/* without limitation the rights to use, copy, modify, merge, publish,    */
/* distribute, sublicense, and/or sell copies of the Software, and to     */
/* permit persons to whom the Software is furnished to do so, subject to  */
/* the following conditions:                                              */
/*                                                                        */
/* The above copyright notice and this permission notice shall be         */
/* included in all copies or substantial portions of the Software.        */
/*                                                                        */
/* THE SOFTWARE IS PROVIDED "AS IS", WITHOUT WARRANTY OF ANY KIND,        */
/* EXPRESS OR IMPLIED, INCLUDING BUT NOT LIMITED TO THE WARRANTIES OF     */
/* MERCHANTABILITY, FITNESS FOR A PARTICULAR PURPOSE AND NONINFRINGEMENT. */
/* IN NO EVENT SHALL THE AUTHORS OR COPYRIGHT HOLDERS BE LIABLE FOR ANY   */
/* CLAIM, DAMAGES OR OTHER LIABILITY, WHETHER IN AN ACTION OF CONTRACT,   */
/* TORT OR OTHERWISE, ARISING FROM, OUT OF OR IN CONNECTION WITH THE      */
/* SOFTWARE OR THE USE OR OTHER DEALINGS IN THE SOFTWARE.                 */
/**************************************************************************/

#ifndef LIST_H
#define LIST_H

#include "core/error/error_macros.h"
#include "core/os/memory.h"
#include "core/templates/sort_array.h"

/**
 * Generic Templatized Linked List Implementation.
 * The implementation differs from the STL one because
 * a compatible preallocated linked list can be written
 * using the same API, or features such as erasing an element
 * from the iterator.
 */

template <typename T, typename A = DefaultAllocator>
class List {
	struct _Data;

public:
	class Element {
	private:
		friend class List<T, A>;

		T value;
		Element *next_ptr = nullptr;
		Element *prev_ptr = nullptr;
		_Data *data = nullptr;

	public:
		/**
		 * Get NEXT Element iterator, for constant lists.
		 */
		_FORCE_INLINE_ const Element *next() const {
			return next_ptr;
		}
		/**
		 * Get NEXT Element iterator,
		 */
		_FORCE_INLINE_ Element *next() {
			return next_ptr;
		}

		/**
		 * Get PREV Element iterator, for constant lists.
		 */
		_FORCE_INLINE_ const Element *prev() const {
			return prev_ptr;
		}
		/**
		 * Get PREV Element iterator,
		 */
		_FORCE_INLINE_ Element *prev() {
			return prev_ptr;
		}

		/**
		 * * operator, for using as *iterator, when iterators are defined on stack.
		 */
		_FORCE_INLINE_ const T &operator*() const {
			return value;
		}
		/**
		 * operator->, for using as iterator->, when iterators are defined on stack, for constant lists.
		 */
		_FORCE_INLINE_ const T *operator->() const {
			return &value;
		}
		/**
		 * * operator, for using as *iterator, when iterators are defined on stack,
		 */
		_FORCE_INLINE_ T &operator*() {
			return value;
		}
		/**
		 * operator->, for using as iterator->, when iterators are defined on stack, for constant lists.
		 */
		_FORCE_INLINE_ T *operator->() {
			return &value;
		}

		/**
		 * get the value stored in this element.
		 */
		_FORCE_INLINE_ T &get() {
			return value;
		}
		/**
		 * get the value stored in this element, for constant lists
		 */
		_FORCE_INLINE_ const T &get() const {
			return value;
		}
		/**
		 * set the value stored in this element.
		 */
		_FORCE_INLINE_ void set(const T &p_value) {
			value = (T &)p_value;
		}

		_FORCE_INLINE_ void erase() {
			data->erase(this);
		}

		void transfer_to_back(List<T, A> *p_dst_list);

		_FORCE_INLINE_ Element() {}
	};

	typedef T ValueType;

	struct ConstIterator {
		_FORCE_INLINE_ const T &operator*() const {
			return E->get();
		}
		_FORCE_INLINE_ const T *operator->() const { return &E->get(); }
		_FORCE_INLINE_ ConstIterator &operator++() {
			E = E->next();
			return *this;
		}
		_FORCE_INLINE_ ConstIterator &operator--() {
			E = E->prev();
			return *this;
		}

		_FORCE_INLINE_ bool operator==(const ConstIterator &b) const { return E == b.E; }
		_FORCE_INLINE_ bool operator!=(const ConstIterator &b) const { return E != b.E; }

		_FORCE_INLINE_ ConstIterator(const Element *p_E) { E = p_E; }
		_FORCE_INLINE_ ConstIterator() {}
		_FORCE_INLINE_ ConstIterator(const ConstIterator &p_it) { E = p_it.E; }

	private:
		const Element *E = nullptr;
	};

	struct Iterator {
		_FORCE_INLINE_ T &operator*() const {
			return E->get();
		}
		_FORCE_INLINE_ T *operator->() const { return &E->get(); }
		_FORCE_INLINE_ Iterator &operator++() {
			E = E->next();
			return *this;
		}
		_FORCE_INLINE_ Iterator &operator--() {
			E = E->prev();
			return *this;
		}
		operator bool()
		{
			return E != nullptr;
		}
		Element* data()
		{
			return E;
		}

		_FORCE_INLINE_ bool operator==(const Iterator &b) const { return E == b.E; }
		_FORCE_INLINE_ bool operator!=(const Iterator &b) const { return E != b.E; }

		_FORCE_INLINE_ Iterator(Element *p_E) { E = p_E; }
		_FORCE_INLINE_ Iterator() {}
		_FORCE_INLINE_ Iterator(const Iterator &p_it) { E = p_it.E; }

		_FORCE_INLINE_  operator ConstIterator() const {
			return ConstIterator(E);
		}

	private:
		Element *E = nullptr;
	};

	_FORCE_INLINE_ Iterator begin() {
		return Iterator(front());
	}
	_FORCE_INLINE_ Iterator end() {
		return Iterator(nullptr);
	}

#if 0
	//to use when replacing find()
	_FORCE_INLINE_ Iterator find(const K &p_key) {
		return Iterator(find(p_key));
	}
#endif
	_FORCE_INLINE_ ConstIterator begin() const {
		return ConstIterator(front());
	}
	_FORCE_INLINE_ ConstIterator end() const {
		return ConstIterator(nullptr);
	}
#if 0
	//to use when replacing find()
	_FORCE_INLINE_ ConstIterator find(const K &p_key) const {
		return ConstIterator(find(p_key));
	}
#endif
private:
	struct _Data {
		Element *first = nullptr;
		Element *last = nullptr;
		int size_cache = 0;

		bool erase(Element *p_I) {
			ERR_FAIL_NULL_V(p_I, false);
			ERR_FAIL_COND_V(p_I->data != this, false);

			if (first == p_I) {
				first = p_I->next_ptr;
			}

			if (last == p_I) {
				last = p_I->prev_ptr;
			}

			if (p_I->prev_ptr) {
				p_I->prev_ptr->next_ptr = p_I->next_ptr;
			}

			if (p_I->next_ptr) {
				p_I->next_ptr->prev_ptr = p_I->prev_ptr;
			}

			memdelete_allocator<Element, A>(p_I);
			size_cache--;

			return true;
		}
	};

	_Data *_data = nullptr;

public:
	/**
	 * return a const iterator to the beginning of the list.
	 */
	_FORCE_INLINE_ const Element *front() const {
		return _data ? _data->first : nullptr;
	}

	/**
	 * return an iterator to the beginning of the list.
	 */
	_FORCE_INLINE_ Element *front() {
		return _data ? _data->first : nullptr;
	}

	/**
	 * return a const iterator to the last member of the list.
	 */
	_FORCE_INLINE_ const Element *back() const {
		return _data ? _data->last : nullptr;
	}

	/**
	 * return an iterator to the last member of the list.
	 */
	_FORCE_INLINE_ Element *back() {
		return _data ? _data->last : nullptr;
	}

	/**
	 * store a new element at the end of the list
	 */
	Element *push_back(const T &value) {
		if (!_data) {
			_data = memnew_allocator(_Data, A);
			_data->first = nullptr;
			_data->last = nullptr;
			_data->size_cache = 0;
		}

		Element *n = memnew_allocator(Element, A);
		n->value = (T &)value;

		n->prev_ptr = _data->last;
		n->next_ptr = nullptr;
		n->data = _data;

		if (_data->last) {
			_data->last->next_ptr = n;
		}

		_data->last = n;

		if (!_data->first) {
			_data->first = n;
		}

		_data->size_cache++;

		return n;
	}

	_FORCE_INLINE_ void pop_back() {
		if (_data && _data->last) {
			erase(_data->last);
		}
	}
	void append(const List &p_list) {
		for(auto it : p_list) {
			push_back(it);
		}
	}

	/**
	 * store a new element at the beginning of the list
	 */
	_FORCE_INLINE_ Element *push_front(const T &value) {
		if (!_data) {
			_data = memnew_allocator(_Data, A);
			_data->first = nullptr;
			_data->last = nullptr;
			_data->size_cache = 0;
		}

		Element *n = memnew_allocator(Element, A);
		n->value = (T &)value;
		n->prev_ptr = nullptr;
		n->next_ptr = _data->first;
		n->data = _data;

		if (_data->first) {
			_data->first->prev_ptr = n;
		}

		_data->first = n;

		if (!_data->last) {
			_data->last = n;
		}

		_data->size_cache++;

		return n;
	}

	_FORCE_INLINE_ void pop_front() {
		if (_data && _data->first) {
			erase(_data->first);
		}
	}

	_FORCE_INLINE_ Element *insert_after(Element *p_element, const T &p_value) {
		CRASH_COND(p_element && (!_data || p_element->data != _data));

		if (!p_element) {
			return push_back(p_value);
		}

		Element *n = memnew_allocator(Element, A);
		n->value = (T &)p_value;
		n->prev_ptr = p_element;
		n->next_ptr = p_element->next_ptr;
		n->data = _data;

		if (!p_element->next_ptr) {
			_data->last = n;
		} else {
			p_element->next_ptr->prev_ptr = n;
		}

		p_element->next_ptr = n;

		_data->size_cache++;

		return n;
	}

	_FORCE_INLINE_ Element *insert_before(Element *p_element, const T &p_value) {
		CRASH_COND(p_element && (!_data || p_element->data != _data));

		if (!p_element) {
			return push_back(p_value);
		}

		Element *n = memnew_allocator(Element, A);
		n->value = (T &)p_value;
		n->prev_ptr = p_element->prev_ptr;
		n->next_ptr = p_element;
		n->data = _data;

		if (!p_element->prev_ptr) {
			_data->first = n;
		} else {
			p_element->prev_ptr->next_ptr = n;
		}

		p_element->prev_ptr = n;

		_data->size_cache++;

		return n;
	}

	/**
	 * find an element in the list,
	 */
	template <typename T_v>
	Element *find(const T_v &p_val) {
		Element *it = front();
		while (it) {
			if (it->value == p_val) {
				return it;
			}
			it = it->next();
		}

		return nullptr;
	}

	/**
	 * erase an element in the list, by iterator pointing to it. Return true if it was found/erased.
	 */
<<<<<<< HEAD
	_FORCE_INLINE_ bool erase(const Element *p_I) {
=======
	bool erase(Element *p_I) {
>>>>>>> 45fdf03b
		if (_data && p_I) {
			bool ret = _data->erase(p_I);

			if (_data->size_cache == 0) {
				memdelete_allocator<_Data, A>(_data);
				_data = nullptr;
			}

			return ret;
		}

		return false;
	}
	/**
	 * erase an element in the list, by iterator pointing to it. Return true if it was found/erased.
	 */
<<<<<<< HEAD
	_FORCE_INLINE_ Iterator erase(Iterator it) {
=======
	Iterator erase(Iterator it) {
>>>>>>> 45fdf03b
		if(!it)
		{
			return it;
		}
		Element *p_I = it.data();
		++it;
		erase(p_I);

		return it;
	}

	/**
	 * erase the first element in the list, that contains value
	 */
	bool erase(const T &value) {
		Element *I = find(value);
		return erase(I);
	}

	/**
	 * return whether the list is empty
	 */
	_FORCE_INLINE_ bool is_empty() const {
		return (!_data || !_data->size_cache);
	}

	/**
	 * clear the list
	 */
	void clear() {
		while (front()) {
			erase(front());
		}
	}

	_FORCE_INLINE_ int size() const {
		return _data ? _data->size_cache : 0;
	}

	void swap(Element *p_A, Element *p_B) {
		ERR_FAIL_COND(!p_A || !p_B);
		ERR_FAIL_COND(p_A->data != _data);
		ERR_FAIL_COND(p_B->data != _data);

		if (p_A == p_B) {
			return;
		}
		Element *A_prev = p_A->prev_ptr;
		Element *A_next = p_A->next_ptr;
		Element *B_prev = p_B->prev_ptr;
		Element *B_next = p_B->next_ptr;

		if (A_prev) {
			A_prev->next_ptr = p_B;
		} else {
			_data->first = p_B;
		}
		if (B_prev) {
			B_prev->next_ptr = p_A;
		} else {
			_data->first = p_A;
		}
		if (A_next) {
			A_next->prev_ptr = p_B;
		} else {
			_data->last = p_B;
		}
		if (B_next) {
			B_next->prev_ptr = p_A;
		} else {
			_data->last = p_A;
		}
		p_A->prev_ptr = A_next == p_B ? p_B : B_prev;
		p_A->next_ptr = B_next == p_A ? p_B : B_next;
		p_B->prev_ptr = B_next == p_A ? p_A : A_prev;
		p_B->next_ptr = A_next == p_B ? p_A : A_next;
	}
	/**
	 * copy the list
	 */
	void operator=(const List &p_list) {
		clear();
		const Element *it = p_list.front();
		while (it) {
			push_back(it->get());
			it = it->next();
		}
	}

	// Random access to elements, use with care,
	// do not use for iteration.
	T &get(int p_index) {
		CRASH_BAD_INDEX(p_index, size());

		Element *I = front();
		int c = 0;
		while (c < p_index) {
			I = I->next();
			c++;
		}

		return I->get();
	}

	// Random access to elements, use with care,
	// do not use for iteration.
	const T &get(int p_index) const {
		CRASH_BAD_INDEX(p_index, size());

		const Element *I = front();
		int c = 0;
		while (c < p_index) {
			I = I->next();
			c++;
		}

		return I->get();
	}

	_FORCE_INLINE_ void move_to_back(Element *p_I) {
		ERR_FAIL_COND(p_I->data != _data);
		if (!p_I->next_ptr) {
			return;
		}

		if (_data->first == p_I) {
			_data->first = p_I->next_ptr;
		}

		if (_data->last == p_I) {
			_data->last = p_I->prev_ptr;
		}

		if (p_I->prev_ptr) {
			p_I->prev_ptr->next_ptr = p_I->next_ptr;
		}

		p_I->next_ptr->prev_ptr = p_I->prev_ptr;

		_data->last->next_ptr = p_I;
		p_I->prev_ptr = _data->last;
		p_I->next_ptr = nullptr;
		_data->last = p_I;
	}

	void reverse() {
		int s = size() / 2;
		Element *F = front();
		Element *B = back();
		for (int i = 0; i < s; i++) {
			SWAP(F->value, B->value);
			F = F->next();
			B = B->prev();
		}
	}

	_FORCE_INLINE_ void move_to_front(Element *p_I) {
		ERR_FAIL_COND(p_I->data != _data);
		if (!p_I->prev_ptr) {
			return;
		}

		if (_data->first == p_I) {
			_data->first = p_I->next_ptr;
		}

		if (_data->last == p_I) {
			_data->last = p_I->prev_ptr;
		}

		p_I->prev_ptr->next_ptr = p_I->next_ptr;

		if (p_I->next_ptr) {
			p_I->next_ptr->prev_ptr = p_I->prev_ptr;
		}

		_data->first->prev_ptr = p_I;
		p_I->next_ptr = _data->first;
		p_I->prev_ptr = nullptr;
		_data->first = p_I;
	}

	_FORCE_INLINE_ void move_before(Element *value, Element *where) {
		if (value->prev_ptr) {
			value->prev_ptr->next_ptr = value->next_ptr;
		} else {
			_data->first = value->next_ptr;
		}
		if (value->next_ptr) {
			value->next_ptr->prev_ptr = value->prev_ptr;
		} else {
			_data->last = value->prev_ptr;
		}

		value->next_ptr = where;
		if (!where) {
			value->prev_ptr = _data->last;
			_data->last = value;
			return;
		}

		value->prev_ptr = where->prev_ptr;

		if (where->prev_ptr) {
			where->prev_ptr->next_ptr = value;
		} else {
			_data->first = value;
		}

		where->prev_ptr = value;
	}

	/**
	 * simple insertion sort
	 */

	_FORCE_INLINE_ void sort() {
		sort_custom<Comparator<T>>();
	}

	template <typename C>
	void sort_custom_inplace() {
		if (size() < 2) {
			return;
		}

		Element *from = front();
		Element *current = from;
		Element *to = from;

		while (current) {
			Element *next = current->next_ptr;

			if (from != current) {
				current->prev_ptr = nullptr;
				current->next_ptr = from;

				Element *find = from;
				C less;
				while (find && less(find->value, current->value)) {
					current->prev_ptr = find;
					current->next_ptr = find->next_ptr;
					find = find->next_ptr;
				}

				if (current->prev_ptr) {
					current->prev_ptr->next_ptr = current;
				} else {
					from = current;
				}

				if (current->next_ptr) {
					current->next_ptr->prev_ptr = current;
				} else {
					to = current;
				}
			} else {
				current->prev_ptr = nullptr;
				current->next_ptr = nullptr;
			}

			current = next;
		}
		_data->first = from;
		_data->last = to;
	}

	template <typename C>
	struct AuxiliaryComparator {
		C compare;
		_FORCE_INLINE_ bool operator()(const Element *a, const Element *b) const {
			return compare(a->value, b->value);
		}
	};

	template <typename C>
	void sort_custom() {
		//this version uses auxiliary memory for speed.
		//if you don't want to use auxiliary memory, use the in_place version

		int s = size();
		if (s < 2) {
			return;
		}

		Element **aux_buffer = memnew_arr(Element *, s);

		int idx = 0;
		for (Element *E = front(); E; E = E->next_ptr) {
			aux_buffer[idx] = E;
			idx++;
		}

		SortArray<Element *, AuxiliaryComparator<C>> sort;
		sort.sort(aux_buffer, s);

		_data->first = aux_buffer[0];
		aux_buffer[0]->prev_ptr = nullptr;
		aux_buffer[0]->next_ptr = aux_buffer[1];

		_data->last = aux_buffer[s - 1];
		aux_buffer[s - 1]->prev_ptr = aux_buffer[s - 2];
		aux_buffer[s - 1]->next_ptr = nullptr;

		for (int i = 1; i < s - 1; i++) {
			aux_buffer[i]->prev_ptr = aux_buffer[i - 1];
			aux_buffer[i]->next_ptr = aux_buffer[i + 1];
		}

		memdelete_arr(aux_buffer);
	}

	_FORCE_INLINE_ const void *id() const {
		return (void *)_data;
	}

	/**
	 * copy constructor for the list
	 */
	List(const List &p_list) {
		const Element *it = p_list.front();
		while (it) {
			push_back(it->get());
			it = it->next();
		}
	}

	_FORCE_INLINE_ List() {}

	_FORCE_INLINE_ ~List() {
		clear();
		if (_data) {
			ERR_FAIL_COND(_data->size_cache);
			memdelete_allocator<_Data, A>(_data);
		}
	}
};

template <typename T, typename A>
void List<T, A>::Element::transfer_to_back(List<T, A> *p_dst_list) {
	// Detach from current.

	if (data->first == this) {
		data->first = data->first->next_ptr;
	}
	if (data->last == this) {
		data->last = data->last->prev_ptr;
	}
	if (prev_ptr) {
		prev_ptr->next_ptr = next_ptr;
	}
	if (next_ptr) {
		next_ptr->prev_ptr = prev_ptr;
	}
	data->size_cache--;

	// Attach to the back of the new one.

	if (!p_dst_list->_data) {
		p_dst_list->_data = memnew_allocator(_Data, A);
		p_dst_list->_data->first = this;
		p_dst_list->_data->last = nullptr;
		p_dst_list->_data->size_cache = 0;
		prev_ptr = nullptr;
	} else {
		p_dst_list->_data->last->next_ptr = this;
		prev_ptr = p_dst_list->_data->last;
	}
	p_dst_list->_data->last = this;
	next_ptr = nullptr;

	data = p_dst_list->_data;
	p_dst_list->_data->size_cache++;
}

#endif // LIST_H<|MERGE_RESOLUTION|>--- conflicted
+++ resolved
@@ -443,11 +443,7 @@
 	/**
 	 * erase an element in the list, by iterator pointing to it. Return true if it was found/erased.
 	 */
-<<<<<<< HEAD
-	_FORCE_INLINE_ bool erase(const Element *p_I) {
-=======
-	bool erase(Element *p_I) {
->>>>>>> 45fdf03b
+	_FORCE_INLINE_ bool erase(Element *p_I) {
 		if (_data && p_I) {
 			bool ret = _data->erase(p_I);
 
@@ -464,11 +460,7 @@
 	/**
 	 * erase an element in the list, by iterator pointing to it. Return true if it was found/erased.
 	 */
-<<<<<<< HEAD
 	_FORCE_INLINE_ Iterator erase(Iterator it) {
-=======
-	Iterator erase(Iterator it) {
->>>>>>> 45fdf03b
 		if(!it)
 		{
 			return it;
