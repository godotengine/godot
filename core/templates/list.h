/**************************************************************************/
/*  list.h                                                                */
/**************************************************************************/
/*                         This file is part of:                          */
/*                             GODOT ENGINE                               */
/*                        https://godotengine.org                         */
/**************************************************************************/
/* Copyright (c) 2014-present Godot Engine contributors (see AUTHORS.md). */
/* Copyright (c) 2007-2014 Juan Linietsky, Ariel Manzur.                  */
/*                                                                        */
/* Permission is hereby granted, free of charge, to any person obtaining  */
/* a copy of this software and associated documentation files (the        */
/* "Software"), to deal in the Software without restriction, including    */
/* without limitation the rights to use, copy, modify, merge, publish,    */
/* distribute, sublicense, and/or sell copies of the Software, and to     */
/* permit persons to whom the Software is furnished to do so, subject to  */
/* the following conditions:                                              */
/*                                                                        */
/* The above copyright notice and this permission notice shall be         */
/* included in all copies or substantial portions of the Software.        */
/*                                                                        */
/* THE SOFTWARE IS PROVIDED "AS IS", WITHOUT WARRANTY OF ANY KIND,        */
/* EXPRESS OR IMPLIED, INCLUDING BUT NOT LIMITED TO THE WARRANTIES OF     */
/* MERCHANTABILITY, FITNESS FOR A PARTICULAR PURPOSE AND NONINFRINGEMENT. */
/* IN NO EVENT SHALL THE AUTHORS OR COPYRIGHT HOLDERS BE LIABLE FOR ANY   */
/* CLAIM, DAMAGES OR OTHER LIABILITY, WHETHER IN AN ACTION OF CONTRACT,   */
/* TORT OR OTHERWISE, ARISING FROM, OUT OF OR IN CONNECTION WITH THE      */
/* SOFTWARE OR THE USE OR OTHER DEALINGS IN THE SOFTWARE.                 */
/**************************************************************************/

#ifndef LIST_H
#define LIST_H

#include "core/error/error_macros.h"
#include "core/os/memory.h"
#include "core/templates/sort_array.h"

#include <initializer_list>

/**
 * Generic Templatized Linked List Implementation.
 * The implementation differs from the STL one because
 * a compatible preallocated linked list can be written
 * using the same API, or features such as erasing an element
 * from the iterator.
 */

template <typename T, typename A = DefaultAllocator>
class List {
	struct _Data;

public:
	class Element {
	private:
		friend class List<T, A>;

		T value;
		Element *next_ptr = nullptr;
		Element *prev_ptr = nullptr;
		_Data *data = nullptr;

	public:
		/**
		 * Get NEXT Element iterator, for constant lists.
		 */
		_FORCE_INLINE_ const Element *next() const {
			return next_ptr;
		}
		/**
		 * Get NEXT Element iterator,
		 */
		_FORCE_INLINE_ Element *next() {
			return next_ptr;
		}

		/**
		 * Get PREV Element iterator, for constant lists.
		 */
		_FORCE_INLINE_ const Element *prev() const {
			return prev_ptr;
		}
		/**
		 * Get PREV Element iterator,
		 */
		_FORCE_INLINE_ Element *prev() {
			return prev_ptr;
		}

		/**
		 * * operator, for using as *iterator, when iterators are defined on stack.
		 */
		_FORCE_INLINE_ const T &operator*() const {
			return value;
		}
		/**
		 * operator->, for using as iterator->, when iterators are defined on stack, for constant lists.
		 */
		_FORCE_INLINE_ const T *operator->() const {
			return &value;
		}
		/**
		 * * operator, for using as *iterator, when iterators are defined on stack,
		 */
		_FORCE_INLINE_ T &operator*() {
			return value;
		}
		/**
		 * operator->, for using as iterator->, when iterators are defined on stack, for constant lists.
		 */
		_FORCE_INLINE_ T *operator->() {
			return &value;
		}

		/**
		 * get the value stored in this element.
		 */
		_FORCE_INLINE_ T &get() {
			return value;
		}
		/**
		 * get the value stored in this element, for constant lists
		 */
		_FORCE_INLINE_ const T &get() const {
			return value;
		}
		/**
		 * set the value stored in this element.
		 */
		_FORCE_INLINE_ void set(const T &p_value) {
			value = (T &)p_value;
		}

		_FORCE_INLINE_ void erase() {
			data->erase(this);
		}

		void transfer_to_back(List<T, A> *p_dst_list);

		_FORCE_INLINE_ Element() {}
	};

	typedef T ValueType;

	struct ConstIterator {
		_FORCE_INLINE_ const T &operator*() const {
			return E->get();
		}
		_FORCE_INLINE_ const T *operator->() const { return &E->get(); }
		_FORCE_INLINE_ ConstIterator &operator++() {
			E = E->next();
			return *this;
		}
		_FORCE_INLINE_ ConstIterator &operator--() {
			E = E->prev();
			return *this;
		}

		_FORCE_INLINE_ bool operator==(const ConstIterator &b) const { return E == b.E; }
		_FORCE_INLINE_ bool operator!=(const ConstIterator &b) const { return E != b.E; }

		_FORCE_INLINE_ ConstIterator(const Element *p_E) { E = p_E; }
		_FORCE_INLINE_ ConstIterator() {}
		_FORCE_INLINE_ ConstIterator(const ConstIterator &p_it) { E = p_it.E; }

	private:
		const Element *E = nullptr;
	};

	struct Iterator {
		_FORCE_INLINE_ T &operator*() const {
			return E->get();
		}
		_FORCE_INLINE_ T *operator->() const { return &E->get(); }
		_FORCE_INLINE_ Iterator &operator++() {
			E = E->next();
			return *this;
		}
		_FORCE_INLINE_ Iterator &operator--() {
			E = E->prev();
			return *this;
		}
		operator bool()
		{
			return E != nullptr;
		}
		Element* data()
		{
			return E;
		}

		_FORCE_INLINE_ bool operator==(const Iterator &b) const { return E == b.E; }
		_FORCE_INLINE_ bool operator!=(const Iterator &b) const { return E != b.E; }

		_FORCE_INLINE_ Iterator(Element *p_E) { E = p_E; }
		_FORCE_INLINE_ Iterator() {}
		_FORCE_INLINE_ Iterator(const Iterator &p_it) { E = p_it.E; }

		_FORCE_INLINE_  operator ConstIterator() const {
			return ConstIterator(E);
		}

	private:
		Element *E = nullptr;
	};

	_FORCE_INLINE_ Iterator begin() {
		return Iterator(front());
	}
	_FORCE_INLINE_ Iterator end() {
		return Iterator(nullptr);
	}

#if 0
	//to use when replacing find()
	_FORCE_INLINE_ Iterator find(const K &p_key) {
		return Iterator(find(p_key));
	}
#endif
	_FORCE_INLINE_ ConstIterator begin() const {
		return ConstIterator(front());
	}
	_FORCE_INLINE_ ConstIterator end() const {
		return ConstIterator(nullptr);
	}
#if 0
	//to use when replacing find()
	_FORCE_INLINE_ ConstIterator find(const K &p_key) const {
		return ConstIterator(find(p_key));
	}
#endif
private:
	struct _Data {
		Element *first = nullptr;
		Element *last = nullptr;
		int size_cache = 0;

		bool erase(Element *p_I) {
			ERR_FAIL_NULL_V(p_I, false);
			ERR_FAIL_COND_V(p_I->data != this, false);

			if (first == p_I) {
				first = p_I->next_ptr;
			}

			if (last == p_I) {
				last = p_I->prev_ptr;
			}

			if (p_I->prev_ptr) {
				p_I->prev_ptr->next_ptr = p_I->next_ptr;
			}

			if (p_I->next_ptr) {
				p_I->next_ptr->prev_ptr = p_I->prev_ptr;
			}

			memdelete_allocator<Element, A>(p_I);
			size_cache--;

			return true;
		}
	};

	_Data *_data = nullptr;

public:
	/**
	 * return a const iterator to the beginning of the list.
	 */
	_FORCE_INLINE_ const Element *front() const {
		return _data ? _data->first : nullptr;
	}

	/**
	 * return an iterator to the beginning of the list.
	 */
	_FORCE_INLINE_ Element *front() {
		return _data ? _data->first : nullptr;
	}

	/**
	 * return a const iterator to the last member of the list.
	 */
	_FORCE_INLINE_ const Element *back() const {
		return _data ? _data->last : nullptr;
	}

	/**
	 * return an iterator to the last member of the list.
	 */
	_FORCE_INLINE_ Element *back() {
		return _data ? _data->last : nullptr;
	}

	/**
	 * store a new element at the end of the list
	 */
	Element *push_back(const T &value) {
		if (!_data) {
			_data = memnew_allocator(_Data, A);
			_data->first = nullptr;
			_data->last = nullptr;
			_data->size_cache = 0;
		}

		Element *n = memnew_allocator(Element, A);
		n->value = (T &)value;

		n->prev_ptr = _data->last;
		n->next_ptr = nullptr;
		n->data = _data;

		if (_data->last) {
			_data->last->next_ptr = n;
		}

		_data->last = n;

		if (!_data->first) {
			_data->first = n;
		}

		_data->size_cache++;

		return n;
	}

	_FORCE_INLINE_ void pop_back() {
		if (_data && _data->last) {
			erase(_data->last);
		}
	}
	void append(const List &p_list) {
		for(auto it : p_list) {
			push_back(it);
		}
	}

	/**
	 * store a new element at the beginning of the list
	 */
	_FORCE_INLINE_ Element *push_front(const T &value) {
		if (!_data) {
			_data = memnew_allocator(_Data, A);
			_data->first = nullptr;
			_data->last = nullptr;
			_data->size_cache = 0;
		}

		Element *n = memnew_allocator(Element, A);
		n->value = (T &)value;
		n->prev_ptr = nullptr;
		n->next_ptr = _data->first;
		n->data = _data;

		if (_data->first) {
			_data->first->prev_ptr = n;
		}

		_data->first = n;

		if (!_data->last) {
			_data->last = n;
		}

		_data->size_cache++;

		return n;
	}

	_FORCE_INLINE_ void pop_front() {
		if (_data && _data->first) {
			erase(_data->first);
		}
	}

	_FORCE_INLINE_ Element *insert_after(Element *p_element, const T &p_value) {
		CRASH_COND(p_element && (!_data || p_element->data != _data));

		if (!p_element) {
			return push_back(p_value);
		}

		Element *n = memnew_allocator(Element, A);
		n->value = (T &)p_value;
		n->prev_ptr = p_element;
		n->next_ptr = p_element->next_ptr;
		n->data = _data;

		if (!p_element->next_ptr) {
			_data->last = n;
		} else {
			p_element->next_ptr->prev_ptr = n;
		}

		p_element->next_ptr = n;

		_data->size_cache++;

		return n;
	}

	_FORCE_INLINE_ Element *insert_before(Element *p_element, const T &p_value) {
		CRASH_COND(p_element && (!_data || p_element->data != _data));

		if (!p_element) {
			return push_back(p_value);
		}

		Element *n = memnew_allocator(Element, A);
		n->value = (T &)p_value;
		n->prev_ptr = p_element->prev_ptr;
		n->next_ptr = p_element;
		n->data = _data;

		if (!p_element->prev_ptr) {
			_data->first = n;
		} else {
			p_element->prev_ptr->next_ptr = n;
		}

		p_element->prev_ptr = n;

		_data->size_cache++;

		return n;
	}

	/**
	 * find an element in the list,
	 */
	template <typename T_v>
	Element *find(const T_v &p_val) {
		Element *it = front();
		while (it) {
			if (it->value == p_val) {
				return it;
			}
			it = it->next();
		}

		return nullptr;
	}

	/**
	 * erase an element in the list, by iterator pointing to it. Return true if it was found/erased.
	 */
	_FORCE_INLINE_ bool erase(Element *p_I) {
		if (_data && p_I) {
			bool ret = _data->erase(p_I);

			if (_data->size_cache == 0) {
				memdelete_allocator<_Data, A>(_data);
				_data = nullptr;
			}

			return ret;
		}

		return false;
	}
	/**
	 * erase an element in the list, by iterator pointing to it. Return true if it was found/erased.
	 */
	_FORCE_INLINE_ Iterator erase(Iterator it) {
		if(!it)
		{
			return it;
		}
		Element *p_I = it.data();
		++it;
		erase(p_I);

		return it;
	}

	/**
	 * erase the first element in the list, that contains value
	 */
	bool erase(const T &value) {
		Element *I = find(value);
		return erase(I);
	}

	/**
	 * return whether the list is empty
	 */
	_FORCE_INLINE_ bool is_empty() const {
		return (!_data || !_data->size_cache);
	}

	/**
	 * clear the list
	 */
	void clear() {
		while (front()) {
			erase(front());
		}
	}

	_FORCE_INLINE_ int size() const {
		return _data ? _data->size_cache : 0;
	}

	void swap(Element *p_A, Element *p_B) {
		ERR_FAIL_COND(!p_A || !p_B);
		ERR_FAIL_COND(p_A->data != _data);
		ERR_FAIL_COND(p_B->data != _data);

		if (p_A == p_B) {
			return;
		}
		Element *A_prev = p_A->prev_ptr;
		Element *A_next = p_A->next_ptr;
		Element *B_prev = p_B->prev_ptr;
		Element *B_next = p_B->next_ptr;

		if (A_prev) {
			A_prev->next_ptr = p_B;
		} else {
			_data->first = p_B;
		}
		if (B_prev) {
			B_prev->next_ptr = p_A;
		} else {
			_data->first = p_A;
		}
		if (A_next) {
			A_next->prev_ptr = p_B;
		} else {
			_data->last = p_B;
		}
		if (B_next) {
			B_next->prev_ptr = p_A;
		} else {
			_data->last = p_A;
		}
		p_A->prev_ptr = A_next == p_B ? p_B : B_prev;
		p_A->next_ptr = B_next == p_A ? p_B : B_next;
		p_B->prev_ptr = B_next == p_A ? p_A : A_prev;
		p_B->next_ptr = A_next == p_B ? p_A : A_next;
	}
	/**
	 * copy the list
	 */
	void operator=(const List &p_list) {
		clear();
		const Element *it = p_list.front();
		while (it) {
			push_back(it->get());
			it = it->next();
		}
	}
	void operator=(List &&p_list) {
		if (unlikely(this == &p_list)) {
			return;
		}

		clear();
		_data = p_list._data;
		p_list._data = nullptr;
	}

	// Random access to elements, use with care,
	// do not use for iteration.
	T &get(int p_index) {
		CRASH_BAD_INDEX(p_index, size());

		Element *I = front();
		int c = 0;
		while (c < p_index) {
			I = I->next();
			c++;
		}

		return I->get();
	}

	// Random access to elements, use with care,
	// do not use for iteration.
	const T &get(int p_index) const {
		CRASH_BAD_INDEX(p_index, size());

		const Element *I = front();
		int c = 0;
		while (c < p_index) {
			I = I->next();
			c++;
		}

		return I->get();
	}

	_FORCE_INLINE_ void move_to_back(Element *p_I) {
		ERR_FAIL_COND(p_I->data != _data);
		if (!p_I->next_ptr) {
			return;
		}

		if (_data->first == p_I) {
			_data->first = p_I->next_ptr;
		}

		if (_data->last == p_I) {
			_data->last = p_I->prev_ptr;
		}

		if (p_I->prev_ptr) {
			p_I->prev_ptr->next_ptr = p_I->next_ptr;
		}

		p_I->next_ptr->prev_ptr = p_I->prev_ptr;

		_data->last->next_ptr = p_I;
		p_I->prev_ptr = _data->last;
		p_I->next_ptr = nullptr;
		_data->last = p_I;
	}

	void reverse() {
		int s = size() / 2;
		Element *F = front();
		Element *B = back();
		for (int i = 0; i < s; i++) {
			SWAP(F->value, B->value);
			F = F->next();
			B = B->prev();
		}
	}

	_FORCE_INLINE_ void move_to_front(Element *p_I) {
		ERR_FAIL_COND(p_I->data != _data);
		if (!p_I->prev_ptr) {
			return;
		}

		if (_data->first == p_I) {
			_data->first = p_I->next_ptr;
		}

		if (_data->last == p_I) {
			_data->last = p_I->prev_ptr;
		}

		p_I->prev_ptr->next_ptr = p_I->next_ptr;

		if (p_I->next_ptr) {
			p_I->next_ptr->prev_ptr = p_I->prev_ptr;
		}

		_data->first->prev_ptr = p_I;
		p_I->next_ptr = _data->first;
		p_I->prev_ptr = nullptr;
		_data->first = p_I;
	}

	_FORCE_INLINE_ void move_before(Element *value, Element *where) {
		if (value->prev_ptr) {
			value->prev_ptr->next_ptr = value->next_ptr;
		} else {
			_data->first = value->next_ptr;
		}
		if (value->next_ptr) {
			value->next_ptr->prev_ptr = value->prev_ptr;
		} else {
			_data->last = value->prev_ptr;
		}

		value->next_ptr = where;
		if (!where) {
			value->prev_ptr = _data->last;
			_data->last = value;
			return;
		}

		value->prev_ptr = where->prev_ptr;

		if (where->prev_ptr) {
			where->prev_ptr->next_ptr = value;
		} else {
			_data->first = value;
		}

		where->prev_ptr = value;
	}

	/**
	 * simple insertion sort
	 */

	_FORCE_INLINE_ void sort() {
		sort_custom<Comparator<T>>();
	}

	template <typename C>
	void sort_custom_inplace() {
		if (size() < 2) {
			return;
		}

		Element *from = front();
		Element *current = from;
		Element *to = from;

		while (current) {
			Element *next = current->next_ptr;

			if (from != current) {
				current->prev_ptr = nullptr;
				current->next_ptr = from;

				Element *find = from;
				C less;
				while (find && less(find->value, current->value)) {
					current->prev_ptr = find;
					current->next_ptr = find->next_ptr;
					find = find->next_ptr;
				}

				if (current->prev_ptr) {
					current->prev_ptr->next_ptr = current;
				} else {
					from = current;
				}

				if (current->next_ptr) {
					current->next_ptr->prev_ptr = current;
				} else {
					to = current;
				}
			} else {
				current->prev_ptr = nullptr;
				current->next_ptr = nullptr;
			}

			current = next;
		}
		_data->first = from;
		_data->last = to;
	}

	template <typename C>
	struct AuxiliaryComparator {
		C compare;
		_FORCE_INLINE_ bool operator()(const Element *a, const Element *b) const {
			return compare(a->value, b->value);
		}
	};

	template <typename C>
	void sort_custom() {
		//this version uses auxiliary memory for speed.
		//if you don't want to use auxiliary memory, use the in_place version

		int s = size();
		if (s < 2) {
			return;
		}

		Element **aux_buffer = memnew_arr(Element *, s);

		int idx = 0;
		for (Element *E = front(); E; E = E->next_ptr) {
			aux_buffer[idx] = E;
			idx++;
		}

		SortArray<Element *, AuxiliaryComparator<C>> sort;
		sort.sort(aux_buffer, s);

		_data->first = aux_buffer[0];
		aux_buffer[0]->prev_ptr = nullptr;
		aux_buffer[0]->next_ptr = aux_buffer[1];

		_data->last = aux_buffer[s - 1];
		aux_buffer[s - 1]->prev_ptr = aux_buffer[s - 2];
		aux_buffer[s - 1]->next_ptr = nullptr;

		for (int i = 1; i < s - 1; i++) {
			aux_buffer[i]->prev_ptr = aux_buffer[i - 1];
			aux_buffer[i]->next_ptr = aux_buffer[i + 1];
		}

		memdelete_arr(aux_buffer);
	}

	_FORCE_INLINE_ const void *id() const {
		return (void *)_data;
	}

	/**
	 * copy constructor for the list
	 */
	List(const List &p_list) {
		const Element *it = p_list.front();
		while (it) {
			push_back(it->get());
			it = it->next();
		}
	}
	List(List &&p_list) {
		_data = p_list._data;
		p_list._data = nullptr;
	}

	_FORCE_INLINE_ List() {}

<<<<<<< HEAD
	_FORCE_INLINE_ ~List() {
=======
	List(std::initializer_list<T> p_init) {
		for (const T &E : p_init) {
			push_back(E);
		}
	}

	~List() {
>>>>>>> 971786db
		clear();
		if (_data) {
			ERR_FAIL_COND(_data->size_cache);
			memdelete_allocator<_Data, A>(_data);
		}
	}
};

template <typename T, typename A>
void List<T, A>::Element::transfer_to_back(List<T, A> *p_dst_list) {
	// Detach from current.

	if (data->first == this) {
		data->first = data->first->next_ptr;
	}
	if (data->last == this) {
		data->last = data->last->prev_ptr;
	}
	if (prev_ptr) {
		prev_ptr->next_ptr = next_ptr;
	}
	if (next_ptr) {
		next_ptr->prev_ptr = prev_ptr;
	}
	data->size_cache--;

	// Attach to the back of the new one.

	if (!p_dst_list->_data) {
		p_dst_list->_data = memnew_allocator(_Data, A);
		p_dst_list->_data->first = this;
		p_dst_list->_data->last = nullptr;
		p_dst_list->_data->size_cache = 0;
		prev_ptr = nullptr;
	} else {
		p_dst_list->_data->last->next_ptr = this;
		prev_ptr = p_dst_list->_data->last;
	}
	p_dst_list->_data->last = this;
	next_ptr = nullptr;

	data = p_dst_list->_data;
	p_dst_list->_data->size_cache++;
}

#endif // LIST_H<|MERGE_RESOLUTION|>--- conflicted
+++ resolved
@@ -805,9 +805,6 @@
 
 	_FORCE_INLINE_ List() {}
 
-<<<<<<< HEAD
-	_FORCE_INLINE_ ~List() {
-=======
 	List(std::initializer_list<T> p_init) {
 		for (const T &E : p_init) {
 			push_back(E);
@@ -815,7 +812,6 @@
 	}
 
 	~List() {
->>>>>>> 971786db
 		clear();
 		if (_data) {
 			ERR_FAIL_COND(_data->size_cache);
