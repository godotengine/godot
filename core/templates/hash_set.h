/**************************************************************************/
/*  hash_set.h                                                            */
/**************************************************************************/
/*                         This file is part of:                          */
/*                             GODOT ENGINE                               */
/*                        https://godotengine.org                         */
/**************************************************************************/
/* Copyright (c) 2014-present Godot Engine contributors (see AUTHORS.md). */
/* Copyright (c) 2007-2014 Juan Linietsky, Ariel Manzur.                  */
/*                                                                        */
/* Permission is hereby granted, free of charge, to any person obtaining  */
/* a copy of this software and associated documentation files (the        */
/* "Software"), to deal in the Software without restriction, including    */
/* without limitation the rights to use, copy, modify, merge, publish,    */
/* distribute, sublicense, and/or sell copies of the Software, and to     */
/* permit persons to whom the Software is furnished to do so, subject to  */
/* the following conditions:                                              */
/*                                                                        */
/* The above copyright notice and this permission notice shall be         */
/* included in all copies or substantial portions of the Software.        */
/*                                                                        */
/* THE SOFTWARE IS PROVIDED "AS IS", WITHOUT WARRANTY OF ANY KIND,        */
/* EXPRESS OR IMPLIED, INCLUDING BUT NOT LIMITED TO THE WARRANTIES OF     */
/* MERCHANTABILITY, FITNESS FOR A PARTICULAR PURPOSE AND NONINFRINGEMENT. */
/* IN NO EVENT SHALL THE AUTHORS OR COPYRIGHT HOLDERS BE LIABLE FOR ANY   */
/* CLAIM, DAMAGES OR OTHER LIABILITY, WHETHER IN AN ACTION OF CONTRACT,   */
/* TORT OR OTHERWISE, ARISING FROM, OUT OF OR IN CONNECTION WITH THE      */
/* SOFTWARE OR THE USE OR OTHER DEALINGS IN THE SOFTWARE.                 */
/**************************************************************************/

#ifndef HASH_SET_H
#define HASH_SET_H

#include "core/math/math_funcs.h"
#include "core/os/memory.h"
#include "core/templates/hash_map.h"
#include "core/templates/hashfuncs.h"
#include "core/templates/paged_allocator.h"

/**
 * Implementation of Set using a bidi indexed hash map.
 * Use RBSet instead of this only if the following conditions are met:
 *
 * - You need to keep an iterator or const pointer to Key and you intend to add/remove elements in the meantime.
 * - Iteration order does matter (via operator<)
 *
 */

template <typename TKey,
		typename Hasher = HashMapHasherDefault,
		typename Comparator = HashMapComparatorDefault<TKey>>
class HashSet {
public:
	static constexpr uint32_t MIN_CAPACITY_INDEX = 2; // Use a prime.
	static constexpr float MAX_OCCUPANCY = 0.75;
	static constexpr uint32_t EMPTY_HASH = 0;

private:
	TKey *keys = nullptr;
	uint32_t *hash_to_key = nullptr;
	uint32_t *key_to_hash = nullptr;
	uint32_t *hashes = nullptr;

	uint32_t capacity_index = 0;
	uint32_t num_elements = 0;

	_FORCE_INLINE_ uint32_t _hash(const TKey &p_key) const {
		uint32_t hash = Hasher::hash(p_key);

		if (unlikely(hash == EMPTY_HASH)) {
			hash = EMPTY_HASH + 1;
		}

		return hash;
	}

	static _FORCE_INLINE_ uint32_t _get_probe_length(const uint32_t& p_pos, const uint32_t& p_hash, const uint32_t& p_capacity, const uint64_t& p_capacity_inv) {
		const uint32_t original_pos = fastmod(p_hash, p_capacity_inv, p_capacity);
		return fastmod(p_pos - original_pos + p_capacity, p_capacity_inv, p_capacity);
	}

	bool _lookup_pos(const TKey &p_key, uint32_t &r_pos) const {
		if (keys == nullptr || num_elements == 0) {
			return false; // Failed lookups, no elements
		}

		const uint32_t capacity = hash_table_size_primes[capacity_index];
		const uint64_t capacity_inv = hash_table_size_primes_inv[capacity_index];
		uint32_t hash = _hash(p_key);
		uint32_t pos = fastmod(hash, capacity_inv, capacity);
		uint32_t distance = 0;

		while (true) {
			auto& h = hashes[pos];
			if (h == EMPTY_HASH) {
				return false;
			}

			if (distance > _get_probe_length(pos, h, capacity, capacity_inv)) {
				return false;
			}

			if (h == hash && Comparator::compare(keys[hash_to_key[pos]], p_key)) {
				r_pos = hash_to_key[pos];
				return true;
			}

			pos = fastmod(pos + 1, capacity_inv, capacity);
			distance++;
		}
	}

	uint32_t _insert_with_hash(uint32_t p_hash, uint32_t p_index) {
		const uint32_t capacity = hash_table_size_primes[capacity_index];
		const uint64_t capacity_inv = hash_table_size_primes_inv[capacity_index];
		uint32_t hash = p_hash;
		uint32_t index = p_index;
		uint32_t distance = 0;
		uint32_t pos = fastmod(hash, capacity_inv, capacity);

		while (true) {
			auto& h = hashes[pos];
			if (h == EMPTY_HASH) {
				h = hash;
				key_to_hash[index] = pos;
				hash_to_key[pos] = index;
				return pos;
			}

			// Not an empty slot, let's check the probing length of the existing one.
			uint32_t existing_probe_len = _get_probe_length(pos, h, capacity, capacity_inv);
			if (existing_probe_len < distance) {
				key_to_hash[index] = pos;
				SWAP(hash, h);
				SWAP(index, hash_to_key[pos]);
				distance = existing_probe_len;
			}

			pos = fastmod(pos + 1, capacity_inv, capacity);
			distance++;
		}
	}

	void _resize_and_rehash(uint32_t p_new_capacity_index) {
		// Capacity can't be 0.
		capacity_index = MAX((uint32_t)MIN_CAPACITY_INDEX, p_new_capacity_index);

		uint32_t capacity = hash_table_size_primes[capacity_index];

		uint32_t *old_hashes = hashes;
		uint32_t *old_key_to_hash = key_to_hash;

		hashes = reinterpret_cast<uint32_t *>(Memory::alloc_static(sizeof(uint32_t) * capacity));
		keys = reinterpret_cast<TKey *>(Memory::realloc_static(keys, sizeof(TKey) * capacity));
		key_to_hash = reinterpret_cast<uint32_t *>(Memory::alloc_static(sizeof(uint32_t) * capacity));
		hash_to_key = reinterpret_cast<uint32_t *>(Memory::realloc_static(hash_to_key, sizeof(uint32_t) * capacity));

		for (uint32_t i = 0; i < capacity; i++) {
			hashes[i] = EMPTY_HASH;
		}

		for (uint32_t i = 0; i < num_elements; i++) {
			uint32_t h = old_hashes[old_key_to_hash[i]];
			_insert_with_hash(h, i);
		}

		Memory::free_static(old_hashes);
		Memory::free_static(old_key_to_hash);
	}

	_FORCE_INLINE_ int32_t _insert(const TKey &p_key) {
		uint32_t capacity = hash_table_size_primes[capacity_index];
		if (unlikely(keys == nullptr)) {
			// Allocate on demand to save memory.

			hashes = reinterpret_cast<uint32_t *>(Memory::alloc_static(sizeof(uint32_t) * capacity));
			keys = reinterpret_cast<TKey *>(Memory::alloc_static(sizeof(TKey) * capacity));
			key_to_hash = reinterpret_cast<uint32_t *>(Memory::alloc_static(sizeof(uint32_t) * capacity));
			hash_to_key = reinterpret_cast<uint32_t *>(Memory::alloc_static(sizeof(uint32_t) * capacity));

			for (uint32_t i = 0; i < capacity; i++) {
				hashes[i] = EMPTY_HASH;
			}
		}

		uint32_t pos = 0;
		bool exists = _lookup_pos(p_key, pos);

		if (exists) {
			return pos;
		} else {
			if (num_elements + 1 > MAX_OCCUPANCY * capacity) {
				ERR_FAIL_COND_V_MSG(capacity_index + 1 == HASH_TABLE_SIZE_MAX, -1, "Hash table maximum capacity reached, aborting insertion.");
				_resize_and_rehash(capacity_index + 1);
			}

			uint32_t hash = _hash(p_key);
			memnew_placement(&keys[num_elements], TKey(p_key));
			_insert_with_hash(hash, num_elements);
			num_elements++;
			return num_elements - 1;
		}
	}

	void _init_from(const HashSet &p_other) {
		capacity_index = p_other.capacity_index;
		num_elements = p_other.num_elements;

		if (p_other.num_elements == 0) {
			return;
		}

		uint32_t capacity = hash_table_size_primes[capacity_index];

		hashes = reinterpret_cast<uint32_t *>(Memory::alloc_static(sizeof(uint32_t) * capacity));
		keys = reinterpret_cast<TKey *>(Memory::alloc_static(sizeof(TKey) * capacity));
		key_to_hash = reinterpret_cast<uint32_t *>(Memory::alloc_static(sizeof(uint32_t) * capacity));
		hash_to_key = reinterpret_cast<uint32_t *>(Memory::alloc_static(sizeof(uint32_t) * capacity));

		for (uint32_t i = 0; i < num_elements; i++) {
			memnew_placement(&keys[i], TKey(p_other.keys[i]));
			key_to_hash[i] = p_other.key_to_hash[i];
		}

		for (uint32_t i = 0; i < capacity; i++) {
			hashes[i] = p_other.hashes[i];
			hash_to_key[i] = p_other.hash_to_key[i];
		}
	}

public:
	_FORCE_INLINE_ uint32_t get_capacity() const { return hash_table_size_primes[capacity_index]; }
	_FORCE_INLINE_ uint32_t size() const { return num_elements; }

	/* Standard Godot Container API */

	_FORCE_INLINE_ bool is_empty() const {
		return num_elements == 0;
	}

	void clear() {
		if (keys == nullptr || num_elements == 0) {
			return;
		}
		uint32_t capacity = hash_table_size_primes[capacity_index];
		for (uint32_t i = 0; i < capacity; i++) {
			hashes[i] = EMPTY_HASH;
		}
		for (uint32_t i = 0; i < num_elements; i++) {
			keys[i].~TKey();
		}

		num_elements = 0;
	}

	_FORCE_INLINE_ bool has(const TKey &p_key) const {
		uint32_t _pos = 0;
		return _lookup_pos(p_key, _pos);
	}

	bool erase(const TKey &p_key) {
		uint32_t pos = 0;
		bool exists = _lookup_pos(p_key, pos);

		if (!exists) {
			return false;
		}

		uint32_t key_pos = pos;
		pos = key_to_hash[pos]; //make hash pos

		const uint32_t capacity = hash_table_size_primes[capacity_index];
		const uint64_t capacity_inv = hash_table_size_primes_inv[capacity_index];
		uint32_t next_pos = fastmod(pos + 1, capacity_inv, capacity);
		while (hashes[next_pos] != EMPTY_HASH && _get_probe_length(next_pos, hashes[next_pos], capacity, capacity_inv) != 0) {
			uint32_t kpos = hash_to_key[pos];
			uint32_t kpos_next = hash_to_key[next_pos];
			SWAP(key_to_hash[kpos], key_to_hash[kpos_next]);
			SWAP(hashes[next_pos], hashes[pos]);
			SWAP(hash_to_key[next_pos], hash_to_key[pos]);

			pos = next_pos;
			next_pos = fastmod(pos + 1, capacity_inv, capacity);
		}

		hashes[pos] = EMPTY_HASH;
		keys[key_pos].~TKey();
		num_elements--;
		if (key_pos < num_elements) {
			// Not the last key, move the last one here to keep keys lineal
			memnew_placement(&keys[key_pos], TKey(keys[num_elements]));
			keys[num_elements].~TKey();
			key_to_hash[key_pos] = key_to_hash[num_elements];
			hash_to_key[key_to_hash[num_elements]] = key_pos;
		}

		return true;
	}
	template<typename TPredicate>
	_FORCE_INLINE_ int32_t erase_if(TPredicate&& p_pred) {
		int32_t count = 0;

		for (auto iter = begin(); iter != end();) {
			if (p_pred(*iter)) {
				auto next = iter;
				++next;
				remove(iter);
				iter = next;
				count++;
			} else {
				++iter;
			}
		}

		return count;
	}

	// Reserves space for a number of elements, useful to avoid many resizes and rehashes.
	// If adding a known (possibly large) number of elements at once, must be larger than old capacity.
	void reserve(uint32_t p_new_capacity) {
		uint32_t new_index = capacity_index;

		while (hash_table_size_primes[new_index] < p_new_capacity) {
			ERR_FAIL_COND_MSG(new_index + 1 == (uint32_t)HASH_TABLE_SIZE_MAX, nullptr);
			new_index++;
		}

		if (new_index == capacity_index) {
			return;
		}

		if (keys == nullptr) {
			capacity_index = new_index;
			return; // Unallocated yet.
		}
		_resize_and_rehash(new_index);
	}

	/** Iterator API **/

	struct Iterator {
		_FORCE_INLINE_ const TKey &operator*() const {
			return keys[index];
		}
		_FORCE_INLINE_ const TKey *operator->() const {
			return &keys[index];
		}
		_FORCE_INLINE_ Iterator &operator++() {
			index++;
			if (index >= (int32_t)num_keys) {
				index = -1;
				keys = nullptr;
				num_keys = 0;
			}
			return *this;
		}
		_FORCE_INLINE_ Iterator &operator--() {
			index--;
			if (index < 0) {
				index = -1;
				keys = nullptr;
				num_keys = 0;
			}
			return *this;
		}

		_FORCE_INLINE_ bool operator==(const Iterator &b) const { return keys == b.keys && index == b.index; }
		_FORCE_INLINE_ bool operator!=(const Iterator &b) const { return keys != b.keys || index != b.index; }

		_FORCE_INLINE_ explicit operator bool() const {
			return keys != nullptr;
		}

		_FORCE_INLINE_ Iterator(const TKey *p_keys, uint32_t p_num_keys, int32_t p_index = -1) {
			keys = p_keys;
			num_keys = p_num_keys;
			index = p_index;
		}
		_FORCE_INLINE_ Iterator() {}
		_FORCE_INLINE_ Iterator(const Iterator &p_it) {
			keys = p_it.keys;
			num_keys = p_it.num_keys;
			index = p_it.index;
		}
		_FORCE_INLINE_ void operator=(const Iterator &p_it) {
			keys = p_it.keys;
			num_keys = p_it.num_keys;
			index = p_it.index;
		}

	private:
		const TKey *keys = nullptr;
		uint32_t num_keys = 0;
		int32_t index = -1;
	};

	_FORCE_INLINE_ Iterator begin() const {
		return num_elements ? Iterator(keys, num_elements, 0) : Iterator();
	}
	_FORCE_INLINE_ Iterator end() const {
		return Iterator();
	}
	_FORCE_INLINE_ Iterator last() const {
		if (num_elements == 0) {
			return Iterator();
		}
		return Iterator(keys, num_elements, num_elements - 1);
	}

	_FORCE_INLINE_ Iterator find(const TKey &p_key) const {
		uint32_t pos = 0;
		bool exists = _lookup_pos(p_key, pos);
		if (!exists) {
			return end();
		}
		return Iterator(keys, num_elements, pos);
	}

	_FORCE_INLINE_ void remove(const Iterator &p_iter) {
		if (p_iter) {
			erase(*p_iter);
		}
	}

	/* Insert */

	Iterator insert(const TKey &p_key) {
		uint32_t pos = _insert(p_key);
		return Iterator(keys, num_elements, pos);
	}

	/* Constructors */

	_FORCE_INLINE_ HashSet(const HashSet &p_other) {
		_init_from(p_other);
	}

	void operator=(const HashSet &p_other) {
		if (this == &p_other) {
			return; // Ignore self assignment.
		}

		clear();

		if (keys != nullptr) {
			Memory::free_static(keys);
			Memory::free_static(key_to_hash);
			Memory::free_static(hash_to_key);
			Memory::free_static(hashes);
			keys = nullptr;
			hashes = nullptr;
			hash_to_key = nullptr;
			key_to_hash = nullptr;
		}

		_init_from(p_other);
	}

	HashSet(uint32_t p_initial_capacity) {
		// Capacity can't be 0.
		capacity_index = 0;
		reserve(p_initial_capacity);
	}
	HashSet() {
		capacity_index = MIN_CAPACITY_INDEX;
	}

<<<<<<< HEAD
	_FORCE_INLINE_ void reset() {
=======
	HashSet(std::initializer_list<TKey> p_init) {
		reserve(p_init.size());
		for (const TKey &E : p_init) {
			insert(E);
		}
	}

	void reset() {
>>>>>>> 971786db
		clear();

		if (keys != nullptr) {
			Memory::free_static(keys);
			Memory::free_static(key_to_hash);
			Memory::free_static(hash_to_key);
			Memory::free_static(hashes);
			keys = nullptr;
			hashes = nullptr;
			hash_to_key = nullptr;
			key_to_hash = nullptr;
		}
		capacity_index = MIN_CAPACITY_INDEX;
	}

	~HashSet() {
		clear();

		if (keys != nullptr) {
			Memory::free_static(keys);
			Memory::free_static(key_to_hash);
			Memory::free_static(hash_to_key);
			Memory::free_static(hashes);
		}
	}
};

#endif // HASH_SET_H<|MERGE_RESOLUTION|>--- conflicted
+++ resolved
@@ -465,9 +465,6 @@
 		capacity_index = MIN_CAPACITY_INDEX;
 	}
 
-<<<<<<< HEAD
-	_FORCE_INLINE_ void reset() {
-=======
 	HashSet(std::initializer_list<TKey> p_init) {
 		reserve(p_init.size());
 		for (const TKey &E : p_init) {
@@ -476,7 +473,6 @@
 	}
 
 	void reset() {
->>>>>>> 971786db
 		clear();
 
 		if (keys != nullptr) {
