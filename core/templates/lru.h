--- conflicted
+++ resolved
@@ -107,10 +107,7 @@
 		return _map.getptr(p_key);
 	}
 
-<<<<<<< HEAD
-	_FORCE_INLINE_ const TData &get(const TKey &p_key) {
-=======
-	bool erase(const TKey &p_key) {
+	_FORCE_INLINE_ bool erase(const TKey &p_key) {
 		Element *e = _map.getptr(p_key);
 		if (!e) {
 			return false;
@@ -121,8 +118,7 @@
 		return true;
 	}
 
-	const TData &get(const TKey &p_key) {
->>>>>>> 491181b1
+	_FORCE_INLINE_ const TData &get(const TKey &p_key) {
 		Element *e = _map.getptr(p_key);
 		CRASH_COND(!e);
 		_list.move_to_front(*e);
