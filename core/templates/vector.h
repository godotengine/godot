--- conflicted
+++ resolved
@@ -148,14 +148,8 @@
 		insert(i, p_val);
 	}
 
-<<<<<<< HEAD
-	_FORCE_INLINE_ void operator=(const Vector &p_from) {
-		_cowdata._ref(p_from._cowdata);
-	}
-=======
-	void operator=(const Vector &p_from) { _cowdata._ref(p_from._cowdata); }
-	void operator=(Vector &&p_from) { _cowdata = std::move(p_from._cowdata); }
->>>>>>> 15da0eb2
+	_FORCE_INLINE_ void operator=(const Vector &p_from) { _cowdata._ref(p_from._cowdata); }
+	_FORCE_INLINE_ void operator=(Vector &&p_from) { _cowdata = std::move(p_from._cowdata); }
 
 	_FORCE_INLINE_ Vector<uint8_t> to_byte_array() const {
 		Vector<uint8_t> ret;
