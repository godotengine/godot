--- conflicted
+++ resolved
@@ -297,20 +297,8 @@
 	}
 
 	_FORCE_INLINE_ Vector() {}
-<<<<<<< HEAD
-	_FORCE_INLINE_ Vector(const std::initializer_list<T>& p_init) {
-		Error err = _cowdata.resize(p_init.size());
-		ERR_FAIL_COND(err);
-
-		Size i = 0;
-		for (const T &element : p_init) {
-			_cowdata.set(i++, element);
-		}
-	}
-=======
 	_FORCE_INLINE_ Vector(std::initializer_list<T> p_init) :
 			_cowdata(p_init) {}
->>>>>>> 971786db
 	_FORCE_INLINE_ Vector(const Vector &p_from) { _cowdata._ref(p_from._cowdata); }
 	_FORCE_INLINE_ Vector(Vector &&p_from) :
 			_cowdata(std::move(p_from._cowdata)) {}
