--- conflicted
+++ resolved
@@ -828,41 +828,24 @@
 
 	static ConstructFunc *construct_funcs;
 
-<<<<<<< HEAD
 	static void Array_init1(Variant &r_ret, const Variant **p_args) {
-=======
-	static void Array_init1(Variant &r_ret, const Variant **p_args){
->>>>>>> f5a0fbc3
 		Array ret;
 		int size = p_args[0]->operator int();
 		ret.resize(size);
 		r_ret = ret;
 	}
 
-<<<<<<< HEAD
-	static void Array_init2(Variant &r_ret, const Variant **p_args) {
-		Array ret;
-		int size = p_args[0]->operator int();
-		ret.resize(size);
-		for (int i = 0; i < size; i++) {
-			ret.set(i, *p_args[1]);
-=======
 	static void Array_init2(Variant &r_ret, const Variant **p_args){
 		Array ret;
 		int size = p_args[0]->operator int();
 		ret.resize(size);
 		for(int i = 0; i < size;i++){
 			ret.set(i,*p_args[1]);
->>>>>>> f5a0fbc3
 		}
 		r_ret = ret;
 	}
 
-<<<<<<< HEAD
 	static void PoolByteArray_init2(Variant &r_ret, const Variant **p_args) {
-=======
-	static void PoolByteArray_init2(Variant &r_ret, const Variant **p_args){
->>>>>>> f5a0fbc3
 		PoolByteArray ret;
 		int size = p_args[0]->operator int();
 		unsigned char byte = p_args[1]->operator unsigned char();
@@ -871,11 +854,7 @@
 		r_ret = ret;
 	}
 
-<<<<<<< HEAD
 	static void PoolIntArray_init2(Variant &r_ret, const Variant **p_args) {
-=======
-	static void PoolIntArray_init2(Variant &r_ret, const Variant **p_args){
->>>>>>> f5a0fbc3
 		PoolIntArray ret;
 		int size = p_args[0]->operator int();
 		int num = p_args[1]->operator int();
@@ -884,11 +863,7 @@
 		r_ret = ret;
 	}
 
-<<<<<<< HEAD
 	static void PoolRealArray_init2(Variant &r_ret, const Variant **p_args) {
-=======
-	static void PoolRealArray_init2(Variant &r_ret, const Variant **p_args){
->>>>>>> f5a0fbc3
 		PoolRealArray ret;
 		int size = p_args[0]->operator int();
 		real_t num = p_args[1]->operator real_t();
@@ -897,11 +872,7 @@
 		r_ret = ret;
 	}
 
-<<<<<<< HEAD
 	static void PoolStringArray_init2(Variant &r_ret, const Variant **p_args) {
-=======
-	static void PoolStringArray_init2(Variant &r_ret, const Variant **p_args){
->>>>>>> f5a0fbc3
 		PoolStringArray ret;
 		int size = p_args[0]->operator int();
 		String str = p_args[1]->operator String();
@@ -947,10 +918,6 @@
 		r_ret = ret;
 	}
 
-<<<<<<< HEAD
-=======
-
->>>>>>> f5a0fbc3
 	static void Vector2_init1(Variant &r_ret, const Variant **p_args) {
 
 		r_ret = Vector2(*p_args[0], *p_args[1]);
@@ -1984,7 +1951,6 @@
 	_VariantCall::add_constructor(_VariantCall::PoolVector3Array_init2, Variant::POOL_VECTOR3_ARRAY, "size", Variant::INT, "value", Variant::VECTOR3);
 
 	_VariantCall::add_constructor(_VariantCall::PoolByteArray_init2, Variant::POOL_BYTE_ARRAY, "size", Variant::INT, "value", Variant::INT);
-<<<<<<< HEAD
 
 	_VariantCall::add_constructor(_VariantCall::PoolIntArray_init2, Variant::POOL_INT_ARRAY, "size", Variant::INT, "value", Variant::INT);
 
@@ -1996,20 +1962,6 @@
 
 	_VariantCall::add_constructor(_VariantCall::PoolColorArray_init2, Variant::POOL_COLOR_ARRAY, "size", Variant::INT, "value", Variant::COLOR);
 
-=======
-	
-	_VariantCall::add_constructor(_VariantCall::PoolIntArray_init2, Variant::POOL_INT_ARRAY, "size", Variant::INT, "value", Variant::INT);
-	
-	_VariantCall::add_constructor(_VariantCall::PoolRealArray_init2, Variant::POOL_REAL_ARRAY, "size", Variant::INT, "value", Variant::REAL);
-	
-	_VariantCall::add_constructor(_VariantCall::PoolStringArray_init2, Variant::POOL_STRING_ARRAY, "size", Variant::INT, "value", Variant::STRING);
-	
-	_VariantCall::add_constructor(_VariantCall::PoolVector2Array_init2, Variant::POOL_VECTOR2_ARRAY, "size", Variant::INT, "value", Variant::VECTOR2);
-	
-	_VariantCall::add_constructor(_VariantCall::PoolColorArray_init2, Variant::POOL_COLOR_ARRAY, "size", Variant::INT, "value", Variant::COLOR);
-
-
->>>>>>> f5a0fbc3
 	_VariantCall::add_constructor(_VariantCall::Vector2_init1, Variant::VECTOR2, "x", Variant::REAL, "y", Variant::REAL);
 
 	_VariantCall::add_constructor(_VariantCall::Rect2_init1, Variant::RECT2, "position", Variant::VECTOR2, "size", Variant::VECTOR2);
