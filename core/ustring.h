/*************************************************************************/
/*  ustring.h                                                            */
/*************************************************************************/
/*                       This file is part of:                           */
/*                           GODOT ENGINE                                */
/*                      https://godotengine.org                          */
/*************************************************************************/
/* Copyright (c) 2007-2020 Juan Linietsky, Ariel Manzur.                 */
/* Copyright (c) 2014-2020 Godot Engine contributors (cf. AUTHORS.md).   */
/*                                                                       */
/* Permission is hereby granted, free of charge, to any person obtaining */
/* a copy of this software and associated documentation files (the       */
/* "Software"), to deal in the Software without restriction, including   */
/* without limitation the rights to use, copy, modify, merge, publish,   */
/* distribute, sublicense, and/or sell copies of the Software, and to    */
/* permit persons to whom the Software is furnished to do so, subject to */
/* the following conditions:                                             */
/*                                                                       */
/* The above copyright notice and this permission notice shall be        */
/* included in all copies or substantial portions of the Software.       */
/*                                                                       */
/* THE SOFTWARE IS PROVIDED "AS IS", WITHOUT WARRANTY OF ANY KIND,       */
/* EXPRESS OR IMPLIED, INCLUDING BUT NOT LIMITED TO THE WARRANTIES OF    */
/* MERCHANTABILITY, FITNESS FOR A PARTICULAR PURPOSE AND NONINFRINGEMENT.*/
/* IN NO EVENT SHALL THE AUTHORS OR COPYRIGHT HOLDERS BE LIABLE FOR ANY  */
/* CLAIM, DAMAGES OR OTHER LIABILITY, WHETHER IN AN ACTION OF CONTRACT,  */
/* TORT OR OTHERWISE, ARISING FROM, OUT OF OR IN CONNECTION WITH THE     */
/* SOFTWARE OR THE USE OR OTHER DEALINGS IN THE SOFTWARE.                */
/*************************************************************************/

#ifndef USTRING_H
#define USTRING_H

#include "core/array.h"
#include "core/cowdata.h"
#include "core/typedefs.h"
#include "core/vector.h"

template <class T>
class CharProxy {
	friend class CharString;
	friend class String;

	const int _index;
	CowData<T> &_cowdata;
	static const T _null = 0;

	_FORCE_INLINE_ CharProxy(const int &p_index, CowData<T> &cowdata) :
			_index(p_index),
			_cowdata(cowdata) {}

public:
	_FORCE_INLINE_ operator T() const {
		if (unlikely(_index == _cowdata.size()))
			return _null;

		return _cowdata.get(_index);
	}

	_FORCE_INLINE_ const T *operator&() const {
		return _cowdata.ptr() + _index;
	}

	_FORCE_INLINE_ void operator=(const T &other) const {
		_cowdata.set(_index, other);
	}

	_FORCE_INLINE_ void operator=(const CharProxy<T> &other) const {
		_cowdata.set(_index, other.operator T());
	}
};

class CharString {

	CowData<char> _cowdata;
	static const char _null;

public:
	_FORCE_INLINE_ char *ptrw() { return _cowdata.ptrw(); }
	_FORCE_INLINE_ const char *ptr() const { return _cowdata.ptr(); }
	_FORCE_INLINE_ int size() const { return _cowdata.size(); }
	Error resize(int p_size) { return _cowdata.resize(p_size); }

	_FORCE_INLINE_ char get(int p_index) const { return _cowdata.get(p_index); }
	_FORCE_INLINE_ void set(int p_index, const char &p_elem) { _cowdata.set(p_index, p_elem); }
	_FORCE_INLINE_ const char &operator[](int p_index) const {
		if (unlikely(p_index == _cowdata.size()))
			return _null;

		return _cowdata.get(p_index);
	}
	_FORCE_INLINE_ CharProxy<char> operator[](int p_index) { return CharProxy<char>(p_index, _cowdata); }

	_FORCE_INLINE_ CharString() {}
	_FORCE_INLINE_ CharString(const CharString &p_str) { _cowdata._ref(p_str._cowdata); }
	_FORCE_INLINE_ CharString operator=(const CharString &p_str) {
		_cowdata._ref(p_str._cowdata);
		return *this;
	}
	_FORCE_INLINE_ CharString(const char *p_cstr) { copy_from(p_cstr); }

	CharString &operator=(const char *p_cstr);
	bool operator<(const CharString &p_right) const;
	CharString &operator+=(char p_char);
	int length() const { return size() ? size() - 1 : 0; }
	const char *get_data() const;
	operator const char *() const { return get_data(); };

protected:
	void copy_from(const char *p_cstr);
};

typedef wchar_t CharType;

struct StrRange {

	const CharType *c_str;
	int len;

	StrRange(const CharType *p_c_str = nullptr, int p_len = 0) {
		c_str = p_c_str;
		len = p_len;
	}
};

class String {

	CowData<CharType> _cowdata;
	static const CharType _null;

	void copy_from(const char *p_cstr);
	void copy_from(const CharType *p_cstr, const int p_clip_to = -1);
	void copy_from(const CharType &p_char);
	void copy_from_unchecked(const CharType *p_char, const int p_length);
	bool _base_is_subsequence_of(const String &p_string, bool case_insensitive) const;
	int _count(const String &p_string, int p_from, int p_to, bool p_case_insensitive) const;

public:
	enum {

		npos = -1 ///<for "some" compatibility with std::string (npos is a huge value in std::string)
	};

	_FORCE_INLINE_ CharType *ptrw() { return _cowdata.ptrw(); }
	_FORCE_INLINE_ const CharType *ptr() const { return _cowdata.ptr(); }

	void remove(int p_index) { _cowdata.remove(p_index); }

	_FORCE_INLINE_ void clear() { resize(0); }

	_FORCE_INLINE_ CharType get(int p_index) const { return _cowdata.get(p_index); }
	_FORCE_INLINE_ void set(int p_index, const CharType &p_elem) { _cowdata.set(p_index, p_elem); }
	_FORCE_INLINE_ int size() const { return _cowdata.size(); }
	Error resize(int p_size) { return _cowdata.resize(p_size); }

	_FORCE_INLINE_ const CharType &operator[](int p_index) const {
		if (unlikely(p_index == _cowdata.size()))
			return _null;

		return _cowdata.get(p_index);
	}
	_FORCE_INLINE_ CharProxy<CharType> operator[](int p_index) { return CharProxy<CharType>(p_index, _cowdata); }

	bool operator==(const String &p_str) const;
	bool operator!=(const String &p_str) const;
	String operator+(const String &p_str) const;
	//String operator+(CharType p_char) const;

	String &operator+=(const String &);
	String &operator+=(CharType p_char);
	String &operator+=(const char *p_str);
	String &operator+=(const CharType *p_str);

	/* Compatibility Operators */

	void operator=(const char *p_str);
	void operator=(const CharType *p_str);
	bool operator==(const char *p_str) const;
	bool operator==(const CharType *p_str) const;
	bool operator==(const StrRange &p_str_range) const;
	bool operator!=(const char *p_str) const;
	bool operator!=(const CharType *p_str) const;
	bool operator<(const CharType *p_str) const;
	bool operator<(const char *p_str) const;
	bool operator<(const String &p_str) const;
	bool operator<=(const String &p_str) const;

	signed char casecmp_to(const String &p_str) const;
	signed char nocasecmp_to(const String &p_str) const;
	signed char naturalnocasecmp_to(const String &p_str) const;

	const CharType *c_str() const;
	/* standard size stuff */

	_FORCE_INLINE_ int length() const {
		int s = size();
		return s ? (s - 1) : 0; // length does not include zero
	}

	/* complex helpers */
	String substr(int p_from, int p_chars = -1) const;
	int find(const String &p_str, int p_from = 0) const; ///< return <0 if failed
	int find(const char *p_str, int p_from = 0) const; ///< return <0 if failed
	int find_char(const CharType &p_char, int p_from = 0) const; ///< return <0 if failed
	int find_last(const String &p_str) const; ///< return <0 if failed
	int findn(const String &p_str, int p_from = 0) const; ///< return <0 if failed, case insensitive
	int rfind(const String &p_str, int p_from = -1) const; ///< return <0 if failed
	int rfindn(const String &p_str, int p_from = -1) const; ///< return <0 if failed, case insensitive
	int findmk(const Vector<String> &p_keys, int p_from = 0, int *r_key = nullptr) const; ///< return <0 if failed
	bool match(const String &p_wildcard) const;
	bool matchn(const String &p_wildcard) const;
	bool begins_with(const String &p_string) const;
	bool begins_with(const char *p_string) const;
	bool ends_with(const String &p_string) const;
	bool is_enclosed_in(const String &p_string) const;
	bool is_subsequence_of(const String &p_string) const;
	bool is_subsequence_ofi(const String &p_string) const;
	bool is_quoted() const;
	Vector<String> bigrams() const;
	float similarity(const String &p_string) const;
	String format(const Variant &values, String placeholder = "{_}") const;
	String replace_first(const String &p_key, const String &p_with) const;
	String replace(const String &p_key, const String &p_with) const;
	String replace(const char *p_key, const char *p_with) const;
	String replacen(const String &p_key, const String &p_with) const;
	String repeat(int p_count) const;
	String insert(int p_at_pos, const String &p_string) const;
	String pad_decimals(int p_digits) const;
	String pad_zeros(int p_digits) const;
	String trim_prefix(const String &p_prefix) const;
	String trim_suffix(const String &p_suffix) const;
	String lpad(int min_length, const String &character = " ") const;
	String rpad(int min_length, const String &character = " ") const;
	String sprintf(const Array &values, bool *error) const;
	String quote(String quotechar = "\"") const;
	String unquote() const;
	static String num(double p_num, int p_decimals = -1);
	static String num_scientific(double p_num);
	static String num_real(double p_num);
	static String num_int64(int64_t p_num, int base = 10, bool capitalize_hex = false);
	static String num_uint64(uint64_t p_num, int base = 10, bool capitalize_hex = false);
	static String chr(CharType p_char);
	static String md5(const uint8_t *p_md5);
	static String hex_encode_buffer(const uint8_t *p_buffer, int p_len);
	bool is_numeric() const;
	double to_double() const;
	float to_float() const;
	int hex_to_int(bool p_with_prefix = true) const;
	int to_int() const;

	int64_t hex_to_int64(bool p_with_prefix = true) const;
	int64_t bin_to_int64(bool p_with_prefix = true) const;
	int64_t to_int64() const;
	static int to_int(const char *p_str, int p_len = -1);
	static double to_double(const char *p_str);
	static double to_double(const CharType *p_str, const CharType **r_end = nullptr);
	static int64_t to_int(const CharType *p_str, int p_len = -1);
	String capitalize() const;
	String camelcase_to_underscore(bool lowercase = true) const;

	String get_with_code_lines() const;
	int get_slice_count(String p_splitter) const;
	String get_slice(String p_splitter, int p_slice) const;
	String get_slicec(CharType p_splitter, int p_slice) const;

	Vector<String> split(const String &p_splitter, bool p_allow_empty = true, int p_maxsplit = 0) const;
	Vector<String> rsplit(const String &p_splitter, bool p_allow_empty = true, int p_maxsplit = 0) const;
	Vector<String> split_spaces() const;
	Vector<float> split_floats(const String &p_splitter, bool p_allow_empty = true) const;
	Vector<float> split_floats_mk(const Vector<String> &p_splitters, bool p_allow_empty = true) const;
	Vector<int> split_ints(const String &p_splitter, bool p_allow_empty = true) const;
	Vector<int> split_ints_mk(const Vector<String> &p_splitters, bool p_allow_empty = true) const;

	String join(Vector<String> parts);

	static CharType char_uppercase(CharType p_char);
	static CharType char_lowercase(CharType p_char);
	String to_upper() const;
	String to_lower() const;

	int count(const String &p_string, int p_from = 0, int p_to = 0) const;
	int countn(const String &p_string, int p_from = 0, int p_to = 0) const;

	String left(int p_pos) const;
	String right(int p_pos) const;
	String dedent() const;
	String strip_edges(bool left = true, bool right = true) const;
	String strip_escapes() const;
	String lstrip(const String &p_chars) const;
	String rstrip(const String &p_chars) const;
	String get_extension() const;
	String get_basename() const;
	String plus_file(const String &p_file) const;
	CharType ord_at(int p_idx) const;

	void erase(int p_pos, int p_chars);

	CharString ascii(bool p_allow_extended = false) const;
	CharString utf8() const;
	bool parse_utf8(const char *p_utf8, int p_len = -1); //return true on error
	static String utf8(const char *p_utf8, int p_len = -1);

	static uint32_t hash(const CharType *p_cstr, int p_len); /* hash the string */
	static uint32_t hash(const CharType *p_cstr); /* hash the string */
	static uint32_t hash(const char *p_cstr, int p_len); /* hash the string */
	static uint32_t hash(const char *p_cstr); /* hash the string */
	uint32_t hash() const; /* hash the string */
	uint64_t hash64() const; /* hash the string */
	String md5_text() const;
	String sha1_text() const;
	String sha256_text() const;
	Vector<uint8_t> md5_buffer() const;
	Vector<uint8_t> sha1_buffer() const;
	Vector<uint8_t> sha256_buffer() const;

	_FORCE_INLINE_ bool empty() const { return length() == 0; }

	// path functions
	bool is_abs_path() const;
	bool is_rel_path() const;
	bool is_resource_file() const;
	String path_to(const String &p_path) const;
	String path_to_file(const String &p_path) const;
	String get_base_dir() const;
	String get_file() const;
	static String humanize_size(uint64_t p_size);
	String simplify_path() const;

	String xml_escape(bool p_escape_quotes = false) const;
	String xml_unescape() const;
	String http_escape() const;
	String http_unescape() const;
	String c_escape() const;
	String c_escape_multiline() const;
	String c_unescape() const;
	String json_escape() const;
	String word_wrap(int p_chars_per_line) const;

	String percent_encode() const;
	String percent_decode() const;

<<<<<<< HEAD
	String check_control_characters() const;
=======
	String property_name_encode() const;
>>>>>>> e2b01a7c

	bool is_valid_identifier() const;
	bool is_valid_integer() const;
	bool is_valid_float() const;
	bool is_valid_hex_number(bool p_with_prefix) const;
	bool is_valid_html_color() const;
	bool is_valid_ip_address() const;
	bool is_valid_filename() const;

	/**
	 * The constructors must not depend on other overloads
	 */
	/*	String(CharType p_char);*/

	_FORCE_INLINE_ String() {}
	_FORCE_INLINE_ String(const String &p_str) { _cowdata._ref(p_str._cowdata); }
	String operator=(const String &p_str) {
		_cowdata._ref(p_str._cowdata);
		return *this;
	}

	String(const char *p_str);
	String(const CharType *p_str, int p_clip_to_len = -1);
	String(const StrRange &p_range);
};

bool operator==(const char *p_chr, const String &p_str);

String operator+(const char *p_chr, const String &p_str);
String operator+(CharType p_chr, const String &p_str);

String itos(int64_t p_val);
String uitos(uint64_t p_val);
String rtos(double p_val);
String rtoss(double p_val); //scientific version

struct NoCaseComparator {

	bool operator()(const String &p_a, const String &p_b) const {

		return p_a.nocasecmp_to(p_b) < 0;
	}
};

struct NaturalNoCaseComparator {

	bool operator()(const String &p_a, const String &p_b) const {

		return p_a.naturalnocasecmp_to(p_b) < 0;
	}
};

template <typename L, typename R>
_FORCE_INLINE_ bool is_str_less(const L *l_ptr, const R *r_ptr) {

	while (true) {

		if (*l_ptr == 0 && *r_ptr == 0)
			return false;
		else if (*l_ptr == 0)
			return true;
		else if (*r_ptr == 0)
			return false;
		else if (*l_ptr < *r_ptr)
			return true;
		else if (*l_ptr > *r_ptr)
			return false;

		l_ptr++;
		r_ptr++;
	}
}

/* end of namespace */

// Tool translate (TTR and variants) for the editor UI,
// and doc translate for the class reference (DTR).
#ifdef TOOLS_ENABLED
// Gets parsed.
String TTR(const String &);
String DTR(const String &);
// Use for C strings.
#define TTRC(m_value) (m_value)
// Use to avoid parsing (for use later with C strings).
#define TTRGET(m_value) TTR(m_value)

#else
#define TTR(m_value) (String())
#define DTR(m_value) (String())
#define TTRC(m_value) (m_value)
#define TTRGET(m_value) (m_value)
#endif

// Runtime translate for the public node API.
String RTR(const String &);

bool is_symbol(CharType c);
bool select_word(const String &p_s, int p_col, int &r_beg, int &r_end);

#endif // USTRING_H<|MERGE_RESOLUTION|>--- conflicted
+++ resolved
@@ -339,11 +339,8 @@
 	String percent_encode() const;
 	String percent_decode() const;
 
-<<<<<<< HEAD
 	String check_control_characters() const;
-=======
 	String property_name_encode() const;
->>>>>>> e2b01a7c
 
 	bool is_valid_identifier() const;
 	bool is_valid_integer() const;
