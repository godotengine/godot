--- conflicted
+++ resolved
@@ -105,10 +105,7 @@
 	return md;
 }
 
-<<<<<<< HEAD
-=======
-
->>>>>>> 7d6b160a
+
 MethodDefinition _MD(const char* p_name,const char *p_arg1,const char *p_arg2,const char *p_arg3,const char *p_arg4,const char *p_arg5,const char *p_arg6) {
 
 	MethodDefinition md;
@@ -171,8 +168,6 @@
 	return md;
 }
 
-<<<<<<< HEAD
-=======
 MethodDefinition _MD(const char* p_name,const char *p_arg1,const char *p_arg2,const char *p_arg3,const char *p_arg4,const char *p_arg5,const char *p_arg6,const char *p_arg7,const char *p_arg8,const char *p_arg9,const char *p_arg10) {
 
 	MethodDefinition md;
@@ -192,7 +187,6 @@
 }
 
 
->>>>>>> 7d6b160a
 #endif
 
 HashMap<StringName,ObjectTypeDB::TypeInfo,StringNameHasher> ObjectTypeDB::types;
