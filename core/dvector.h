--- conflicted
+++ resolved
@@ -463,31 +463,19 @@
 	void operator=(const PoolVector &p_dvector) { _reference(p_dvector); }
 	PoolVector() { alloc = NULL; }
 
-<<<<<<< HEAD
-	static PoolVector<T> sizeInit(int size) {
-=======
 	static PoolVector<T> sizeInit(int size){
->>>>>>> f5a0fbc3
 		PoolVector<T> pool;
 		pool.resize(size);
 		return pool;
 	}
 
 	void setValues(const T &value) {
-<<<<<<< HEAD
-		for (int i = 0; i < this->size(); i++) {
-			this->set(i, value);
-		}
-	}
-
-=======
 		for(int i = 0; i < this->size();i++){
 			this->set(i,value);
 		}
 	}
 
 
->>>>>>> f5a0fbc3
 	PoolVector(const PoolVector &p_dvector) {
 		alloc = NULL;
 		_reference(p_dvector);
