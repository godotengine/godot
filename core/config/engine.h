--- conflicted
+++ resolved
@@ -87,11 +87,7 @@
 	bool editor_hint = false;
 	bool project_manager_hint = false;
 	bool extension_reloading = false;
-<<<<<<< HEAD
-	bool embedded = false;
-=======
 	bool embedded_in_editor = false;
->>>>>>> f9695ef8
 
 	bool _print_header = true;
 
@@ -206,13 +202,8 @@
 	bool notify_frame_server_synced();
 
 	void set_freeze_time_scale(bool p_frozen);
-<<<<<<< HEAD
-	void set_embedded(bool p_enabled);
-	bool is_embedded() const;
-=======
 	void set_embedded_in_editor(bool p_enabled);
 	bool is_embedded_in_editor() const;
->>>>>>> f9695ef8
 
 	Engine();
 	virtual ~Engine();
