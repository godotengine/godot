/**************************************************************************/
/*  project_settings.cpp                                                  */
/**************************************************************************/
/*                         This file is part of:                          */
/*                             GODOT ENGINE                               */
/*                        https://godotengine.org                         */
/**************************************************************************/
/* Copyright (c) 2014-present Godot Engine contributors (see AUTHORS.md). */
/* Copyright (c) 2007-2014 Juan Linietsky, Ariel Manzur.                  */
/*                                                                        */
/* Permission is hereby granted, free of charge, to any person obtaining  */
/* a copy of this software and associated documentation files (the        */
/* "Software"), to deal in the Software without restriction, including    */
/* without limitation the rights to use, copy, modify, merge, publish,    */
/* distribute, sublicense, and/or sell copies of the Software, and to     */
/* permit persons to whom the Software is furnished to do so, subject to  */
/* the following conditions:                                              */
/*                                                                        */
/* The above copyright notice and this permission notice shall be         */
/* included in all copies or substantial portions of the Software.        */
/*                                                                        */
/* THE SOFTWARE IS PROVIDED "AS IS", WITHOUT WARRANTY OF ANY KIND,        */
/* EXPRESS OR IMPLIED, INCLUDING BUT NOT LIMITED TO THE WARRANTIES OF     */
/* MERCHANTABILITY, FITNESS FOR A PARTICULAR PURPOSE AND NONINFRINGEMENT. */
/* IN NO EVENT SHALL THE AUTHORS OR COPYRIGHT HOLDERS BE LIABLE FOR ANY   */
/* CLAIM, DAMAGES OR OTHER LIABILITY, WHETHER IN AN ACTION OF CONTRACT,   */
/* TORT OR OTHERWISE, ARISING FROM, OUT OF OR IN CONNECTION WITH THE      */
/* SOFTWARE OR THE USE OR OTHER DEALINGS IN THE SOFTWARE.                 */
/**************************************************************************/

#include "project_settings.h"

#include "core/core_bind.h" // For Compression enum.
#include "core/input/input_map.h"
#include "core/io/config_file.h"
#include "core/io/dir_access.h"
#include "core/io/file_access.h"
#include "core/io/file_access_pack.h"
#include "core/io/marshalls.h"
#include "core/io/resource_uid.h"
#include "core/object/script_language.h"
#include "core/os/keyboard.h"
#include "core/templates/rb_set.h"
#include "core/variant/typed_array.h"
#include "core/variant/variant_parser.h"
#include "core/version.h"

#ifdef TOOLS_ENABLED
#include "modules/modules_enabled.gen.h" // For mono.
#endif // TOOLS_ENABLED

const String ProjectSettings::PROJECT_DATA_DIR_NAME_SUFFIX = "godot";

ProjectSettings *ProjectSettings::singleton = nullptr;

ProjectSettings *ProjectSettings::get_singleton() {
	return singleton;
}

String ProjectSettings::get_project_data_dir_name() const {
	return project_data_dir_name;
}

String ProjectSettings::get_project_data_path() const {
	return "res://" + get_project_data_dir_name();
}

String ProjectSettings::get_resource_path() const {
	return resource_path;
}

String ProjectSettings::get_imported_files_path() const {
	return get_project_data_path().path_join("imported");
}

#ifdef TOOLS_ENABLED
// Returns the features that a project must have when opened with this build of Godot.
// This is used by the project manager to provide the initial_settings for config/features.
const PackedStringArray ProjectSettings::get_required_features() {
	PackedStringArray features;
	features.append(VERSION_BRANCH);
#ifdef REAL_T_IS_DOUBLE
	features.append("Double Precision");
#endif
	return features;
}

// Returns the features supported by this build of Godot. Includes all required features.
const PackedStringArray ProjectSettings::_get_supported_features() {
	PackedStringArray features = get_required_features();
#ifdef MODULE_MONO_ENABLED
	features.append("C#");
#endif
	// Allow pinning to a specific patch number or build type by marking
	// them as supported. They're only used if the user adds them manually.
	features.append(VERSION_BRANCH "." _MKSTR(VERSION_PATCH));
	features.append(VERSION_FULL_CONFIG);
	features.append(VERSION_FULL_BUILD);

#ifdef RD_ENABLED
	features.append("Forward Plus");
	features.append("Mobile");
#endif

#ifdef GLES3_ENABLED
	features.append("GL Compatibility");
#endif
	return features;
}

// Returns the features that this project needs but this build of Godot lacks.
const PackedStringArray ProjectSettings::get_unsupported_features(const PackedStringArray &p_project_features) {
	PackedStringArray unsupported_features;
	PackedStringArray supported_features = singleton->_get_supported_features();
	for (int i = 0; i < p_project_features.size(); i++) {
		if (!supported_features.has(p_project_features[i])) {
			// Temporary compatibility code to ease upgrade to 4.0 beta 2+.
			if (p_project_features[i].begins_with("Vulkan")) {
				continue;
			}
			unsupported_features.append(p_project_features[i]);
		}
	}
	unsupported_features.sort();
	return unsupported_features;
}

// Returns the features that both this project has and this build of Godot has, ensuring required features exist.
const PackedStringArray ProjectSettings::_trim_to_supported_features(const PackedStringArray &p_project_features) {
	// Remove unsupported features if present.
	PackedStringArray features = PackedStringArray(p_project_features);
	PackedStringArray supported_features = _get_supported_features();
	for (int i = p_project_features.size() - 1; i > -1; i--) {
		if (!supported_features.has(p_project_features[i])) {
			features.remove_at(i);
		}
	}
	// Add required features if not present.
	PackedStringArray required_features = get_required_features();
	for (int i = 0; i < required_features.size(); i++) {
		if (!features.has(required_features[i])) {
			features.append(required_features[i]);
		}
	}
	features.sort();
	return features;
}
#endif // TOOLS_ENABLED

String ProjectSettings::localize_path(const String &p_path) const {
	String path = p_path.simplify_path();

	if (resource_path.is_empty() || (path.is_absolute_path() && !path.begins_with(resource_path))) {
		return path;
	}

	// Check if we have a special path (like res://) or a protocol identifier.
	int p = path.find("://");
	bool found = false;
	if (p > 0) {
		found = true;
		for (int i = 0; i < p; i++) {
			if (!is_ascii_alphanumeric_char(path[i])) {
				found = false;
				break;
			}
		}
	}
	if (found) {
		return path;
	}

	Ref<DirAccess> dir = DirAccess::create(DirAccess::ACCESS_FILESYSTEM);

	if (dir->change_dir(path) == OK) {
		String cwd = dir->get_current_dir();
		cwd = cwd.replace("\\", "/");

		// Ensure that we end with a '/'.
		// This is important to ensure that we do not wrongly localize the resource path
		// in an absolute path that just happens to contain this string but points to a
		// different folder (e.g. "/my/project" as resource_path would be contained in
		// "/my/project_data", even though the latter is not part of res://.
		// `path_join("")` is an easy way to ensure we have a trailing '/'.
		const String res_path = resource_path.path_join("");

		// DirAccess::get_current_dir() is not guaranteed to return a path that with a trailing '/',
		// so we must make sure we have it as well in order to compare with 'res_path'.
		cwd = cwd.path_join("");

		if (!cwd.begins_with(res_path)) {
			return path;
		}

		return cwd.replace_first(res_path, "res://");
	} else {
		int sep = path.rfind("/");
		if (sep == -1) {
			return "res://" + path;
		}

		String parent = path.substr(0, sep);

		String plocal = localize_path(parent);
		if (plocal.is_empty()) {
			return "";
		}
		// Only strip the starting '/' from 'path' if its parent ('plocal') ends with '/'
		if (plocal[plocal.length() - 1] == '/') {
			sep += 1;
		}
		return plocal + path.substr(sep, path.size() - sep);
	}
}

void ProjectSettings::set_initial_value(const String &p_name, const Variant &p_value) {
	ERR_FAIL_COND_MSG(!props.has(p_name), vformat("Request for nonexistent project setting: '%s'.", p_name));

	// Duplicate so that if value is array or dictionary, changing the setting will not change the stored initial value.
	props[p_name].initial = p_value.duplicate();
}

void ProjectSettings::set_restart_if_changed(const String &p_name, bool p_restart) {
	ERR_FAIL_COND_MSG(!props.has(p_name), vformat("Request for nonexistent project setting: '%s'.", p_name));
	props[p_name].restart_if_changed = p_restart;
}

void ProjectSettings::set_as_basic(const String &p_name, bool p_basic) {
	ERR_FAIL_COND_MSG(!props.has(p_name), vformat("Request for nonexistent project setting: '%s'.", p_name));
	props[p_name].basic = p_basic;
}

void ProjectSettings::set_as_internal(const String &p_name, bool p_internal) {
	ERR_FAIL_COND_MSG(!props.has(p_name), vformat("Request for nonexistent project setting: '%s'.", p_name));
	props[p_name].internal = p_internal;
}

void ProjectSettings::set_ignore_value_in_docs(const String &p_name, bool p_ignore) {
	ERR_FAIL_COND_MSG(!props.has(p_name), vformat("Request for nonexistent project setting: '%s'.", p_name));
#ifdef DEBUG_METHODS_ENABLED
	props[p_name].ignore_value_in_docs = p_ignore;
#endif
}

bool ProjectSettings::get_ignore_value_in_docs(const String &p_name) const {
<<<<<<< HEAD
	if(!props.has(p_name))
	{
		return false;
	}
	ERR_FAIL_COND_V_MSG(!props.has(p_name), false, "Request for nonexistent project setting: " + p_name + ".");
=======
	ERR_FAIL_COND_V_MSG(!props.has(p_name), false, vformat("Request for nonexistent project setting: '%s'.", p_name));
>>>>>>> 7a45c54f
#ifdef DEBUG_METHODS_ENABLED
	return props[p_name].ignore_value_in_docs;
#else
	return false;
#endif
}

void ProjectSettings::add_hidden_prefix(const String &p_prefix) {
	ERR_FAIL_COND_MSG(hidden_prefixes.has(p_prefix), vformat("Hidden prefix '%s' already exists.", p_prefix));
	hidden_prefixes.push_back(p_prefix);
}

String ProjectSettings::globalize_path(const String &p_path) const {
	if (p_path.begins_with("res://")) {
		if (!resource_path.is_empty()) {
			return p_path.replace("res:/", resource_path);
		}
		return p_path.replace("res://", "");
	} else if (p_path.begins_with("user://")) {
		String data_dir = OS::get_singleton()->get_user_data_dir();
		if (!data_dir.is_empty()) {
			return p_path.replace("user:/", data_dir);
		}
		return p_path.replace("user://", "");
	}

	return p_path;
}

bool ProjectSettings::_set(const StringName &p_name, const Variant &p_value) {
	_THREAD_SAFE_METHOD_

	if (p_value.get_type() == Variant::NIL) {
		props.erase(p_name);
		if (p_name.operator String().begins_with("autoload/")) {
			String node_name = p_name.operator String().split("/")[1];
			if (autoloads.has(node_name)) {
				remove_autoload(node_name);
			}
		} else if (p_name.operator String().begins_with("global_group/")) {
			String group_name = p_name.operator String().get_slice("/", 1);
			if (global_groups.has(group_name)) {
				remove_global_group(group_name);
			}
		}
	} else {
		if (p_name == CoreStringName(_custom_features)) {
			Vector<String> custom_feature_array = String(p_value).split(",");
			for (int i = 0; i < custom_feature_array.size(); i++) {
				custom_features.insert(custom_feature_array[i]);
			}
			_queue_changed();
			return true;
		}

		{ // Feature overrides.
			int dot = p_name.operator String().find(".");
			if (dot != -1) {
				Vector<String> s = p_name.operator String().split(".");

				for (int i = 1; i < s.size(); i++) {
					String feature = s[i].strip_edges();
					Pair<StringName, StringName> feature_override(feature, p_name);

					if (!feature_overrides.has(s[0])) {
						feature_overrides[s[0]] = LocalVector<Pair<StringName, StringName>>();
					}

					feature_overrides[s[0]].push_back(feature_override);
				}
			}
		}

		if (props.has(p_name)) {
			props[p_name].variant = p_value;
		} else {
			props[p_name] = VariantContainer(p_value, last_order++);
		}
		if (p_name.operator String().begins_with("autoload/")) {
			String node_name = p_name.operator String().split("/")[1];
			AutoloadInfo autoload;
			autoload.name = node_name;
			String path = p_value;
			if (path.begins_with("*")) {
				autoload.is_singleton = true;
				autoload.path = path.substr(1).simplify_path();
			} else {
				autoload.path = path.simplify_path();
			}
			add_autoload(autoload);
		} else if (p_name.operator String().begins_with("global_group/")) {
			String group_name = p_name.operator String().get_slice("/", 1);
			add_global_group(group_name, p_value);
		}
	}

	_queue_changed();
	return true;
}

bool ProjectSettings::_get(const StringName &p_name, Variant &r_ret) const {
	_THREAD_SAFE_METHOD_

	if (!props.has(p_name)) {
		return false;
	}
	r_ret = props[p_name].variant;
	return true;
}

Variant ProjectSettings::get_setting_with_override(const StringName &p_name) const {
	_THREAD_SAFE_METHOD_

	StringName name = p_name;
	if (feature_overrides.has(name)) {
		const LocalVector<Pair<StringName, StringName>> &overrides = feature_overrides[name];
		for (uint32_t i = 0; i < overrides.size(); i++) {
			if (OS::get_singleton()->has_feature(overrides[i].first)) { // Custom features are checked in OS.has_feature() already. No need to check twice.
				if (props.has(overrides[i].second)) {
					name = overrides[i].second;
					break;
				}
			}
		}
	}

	if (!props.has(name)) {
		WARN_PRINT(vformat("Property not found: '%s'.", String(name)));
		return Variant();
	}
	return props[name].variant;
}

struct _VCSort {
	String name;
	Variant::Type type = Variant::VARIANT_MAX;
	int order = 0;
	uint32_t flags = 0;

	bool operator<(const _VCSort &p_vcs) const { return order == p_vcs.order ? name < p_vcs.name : order < p_vcs.order; }
};

void ProjectSettings::_get_property_list(List<PropertyInfo> *p_list) const {
	_THREAD_SAFE_METHOD_

	RBSet<_VCSort> vclist;

	for (const KeyValue<StringName, VariantContainer> &E : props) {
		const VariantContainer *v = &E.value;

		if (v->hide_from_editor) {
			continue;
		}

		_VCSort vc;
		vc.name = E.key;
		vc.order = v->order;
		vc.type = v->variant.get_type();

		bool internal = v->internal;
		if (!internal) {
			for (const String &F : hidden_prefixes) {
				if (vc.name.begins_with(F)) {
					internal = true;
					break;
				}
			}
		}

		if (internal) {
			vc.flags = PROPERTY_USAGE_STORAGE;
		} else {
			vc.flags = PROPERTY_USAGE_EDITOR | PROPERTY_USAGE_STORAGE;
		}

		if (v->internal) {
			vc.flags |= PROPERTY_USAGE_INTERNAL;
		}

		if (v->basic) {
			vc.flags |= PROPERTY_USAGE_EDITOR_BASIC_SETTING;
		}

		if (v->restart_if_changed) {
			vc.flags |= PROPERTY_USAGE_RESTART_IF_CHANGED;
		}
		vclist.insert(vc);
	}

	for (const _VCSort &E : vclist) {
		String prop_info_name = E.name;
		int dot = prop_info_name.find(".");
		if (dot != -1 && !custom_prop_info.has(prop_info_name)) {
			prop_info_name = prop_info_name.substr(0, dot);
		}

		if (custom_prop_info.has(prop_info_name)) {
			PropertyInfo pi = custom_prop_info[prop_info_name];
			pi.name = E.name;
			pi.usage = E.flags;
			p_list->push_back(pi);
		} else {
			p_list->push_back(PropertyInfo(E.type, E.name, PROPERTY_HINT_NONE, "", E.flags));
		}
	}
}

void ProjectSettings::_queue_changed() {
	if (is_changed || !MessageQueue::get_singleton() || MessageQueue::get_singleton()->get_max_buffer_usage() == 0) {
		return;
	}
	is_changed = true;
	callable_mp(this, &ProjectSettings::_emit_changed).call_deferred();
}

void ProjectSettings::_emit_changed() {
	if (!is_changed) {
		return;
	}
	is_changed = false;
	emit_signal("settings_changed");
}

bool ProjectSettings::_load_resource_pack(const String &p_pack, bool p_replace_files, int p_offset) {
	if (PackedData::get_singleton()->is_disabled()) {
		return false;
	}

	bool ok = PackedData::get_singleton()->add_pack(p_pack, p_replace_files, p_offset) == OK;

	if (!ok) {
		return false;
	}

	if (project_loaded) {
		// This pack may have declared new global classes (make sure they are picked up).
		refresh_global_class_list();

		// This pack may have defined new UIDs, make sure they are cached.
		ResourceUID::get_singleton()->load_from_cache(false);
	}

	//if data.pck is found, all directory access will be from here
	DirAccess::make_default<DirAccessPack>(DirAccess::ACCESS_RESOURCES);
	using_datapack = true;

	return true;
}

void ProjectSettings::_convert_to_last_version(int p_from_version) {
#ifndef DISABLE_DEPRECATED
	if (p_from_version <= 3) {
		// Converts the actions from array to dictionary (array of events to dictionary with deadzone + events)
		for (KeyValue<StringName, ProjectSettings::VariantContainer> &E : props) {
			Variant value = E.value.variant;
			if (String(E.key).begins_with("input/") && value.get_type() == Variant::ARRAY) {
				Array array = value;
				Dictionary action;
				action["deadzone"] = Variant(0.5f);
				action["events"] = array;
				E.value.variant = action;
			}
		}
	}
	if (p_from_version <= 5) {
		// Converts the device in events from -1 (emulated events) to -3 (all events).
		for (KeyValue<StringName, ProjectSettings::VariantContainer> &E : props) {
			if (String(E.key).begins_with("input/")) {
				Dictionary action = E.value.variant;
				Array events = action["events"];
				for (int i = 0; i < events.size(); i++) {
					Ref<InputEvent> ev = events[i];
					if (ev.is_valid() && ev->get_device() == -1) { // -1 was the previous value (GH-97707).
						ev->set_device(InputEvent::DEVICE_ID_ALL_DEVICES);
					}
				}
			}
		}
	}
#endif // DISABLE_DEPRECATED
}

/*
 * This method is responsible for loading a project.godot file and/or data file
 * using the following merit order:
 *  - If using NetworkClient, try to lookup project file or fail.
 *  - If --main-pack was passed by the user (`p_main_pack`), load it or fail.
 *  - Search for project PCKs automatically. For each step we try loading a potential
 *    PCK, and if it doesn't work, we proceed to the next step. If any step succeeds,
 *    we try loading the project settings, and abort if it fails. Steps:
 *    o Bundled PCK in the executable.
 *    o [macOS only] PCK with same basename as the binary in the .app resource dir.
 *    o PCK with same basename as the binary in the binary's directory. We handle both
 *      changing the extension to '.pck' (e.g. 'win_game.exe' -> 'win_game.pck') and
 *      appending '.pck' to the binary name (e.g. 'linux_game' -> 'linux_game.pck').
 *    o PCK with the same basename as the binary in the current working directory.
 *      Same as above for the two possible PCK file names.
 *  - On relevant platforms (Android/iOS), lookup project file in OS resource path.
 *    If found, load it or fail.
 *  - Lookup project file in passed `p_path` (--path passed by the user), i.e. we
 *    are running from source code.
 *    If not found and `p_upwards` is true (--upwards passed by the user), look for
 *    project files in parent folders up to the system root (used to run a game
 *    from command line while in a subfolder).
 *    If a project file is found, load it or fail.
 *    If nothing was found, error out.
 */
Error ProjectSettings::_setup(const String &p_path, const String &p_main_pack, bool p_upwards, bool p_ignore_override) {
	if (!OS::get_singleton()->get_resource_dir().is_empty()) {
		// OS will call ProjectSettings->get_resource_path which will be empty if not overridden!
		// If the OS would rather use a specific location, then it will not be empty.
		resource_path = OS::get_singleton()->get_resource_dir().replace("\\", "/");
		if (!resource_path.is_empty() && resource_path[resource_path.length() - 1] == '/') {
			resource_path = resource_path.substr(0, resource_path.length() - 1); // Chop end.
		}
	}

	// Attempt with a user-defined main pack first

	if (!p_main_pack.is_empty()) {
		bool ok = _load_resource_pack(p_main_pack);
		ERR_FAIL_COND_V_MSG(!ok, ERR_CANT_OPEN, vformat("Cannot open resource pack '%s'.", p_main_pack));

		Error err = _load_settings_text_or_binary("res://project.godot", "res://project.binary");
		if (err == OK && !p_ignore_override) {
			// Load override from location of the main pack
			// Optional, we don't mind if it fails
			_load_settings_text(p_main_pack.get_base_dir().path_join("override.cfg"));
		}
		return err;
	}

	String exec_path = OS::get_singleton()->get_executable_path();

	if (!exec_path.is_empty()) {
		// We do several tests sequentially until one succeeds to find a PCK,
		// and if so, we attempt loading it at the end.

		// Attempt with PCK bundled into executable.
		bool found = _load_resource_pack(exec_path);

		// Attempt with exec_name.pck.
		// (This is the usual case when distributing a Godot game.)
		String exec_dir = exec_path.get_base_dir();
		String exec_filename = exec_path.get_file();
		String exec_basename = exec_filename.get_basename();

		// Based on the OS, it can be the exec path + '.pck' (Linux w/o extension, macOS in .app bundle)
		// or the exec path's basename + '.pck' (Windows).
		// We need to test both possibilities as extensions for Linux binaries are optional
		// (so both 'mygame.bin' and 'mygame' should be able to find 'mygame.pck').

#ifdef MACOS_ENABLED
		if (!found) {
			// Attempt to load PCK from macOS .app bundle resources.
			found = _load_resource_pack(OS::get_singleton()->get_bundle_resource_dir().path_join(exec_basename + ".pck")) || _load_resource_pack(OS::get_singleton()->get_bundle_resource_dir().path_join(exec_filename + ".pck"));
		}
#endif

		if (!found) {
			// Try to load data pack at the location of the executable.
			// As mentioned above, we have two potential names to attempt.
			found = _load_resource_pack(exec_dir.path_join(exec_basename + ".pck")) || _load_resource_pack(exec_dir.path_join(exec_filename + ".pck"));
		}

		if (!found) {
			// If we couldn't find them next to the executable, we attempt
			// the current working directory. Same story, two tests.
			found = _load_resource_pack(exec_basename + ".pck") || _load_resource_pack(exec_filename + ".pck");
		}

		// If we opened our package, try and load our project.
		if (found) {
			Error err = _load_settings_text_or_binary("res://project.godot", "res://project.binary");
			if (err == OK && !p_ignore_override) {
				// Load overrides from the PCK and the executable location.
				// Optional, we don't mind if either fails.
				_load_settings_text("res://override.cfg");
				_load_settings_text(exec_path.get_base_dir().path_join("override.cfg"));
			}
			return err;
		}
	}

	// Try to use the filesystem for files, according to OS.
	// (Only Android -when reading from pck- and iOS use this.)

	if (!OS::get_singleton()->get_resource_dir().is_empty()) {
		Error err = _load_settings_text_or_binary("res://project.godot", "res://project.binary");
		if (err == OK && !p_ignore_override) {
			// Optional, we don't mind if it fails.
			_load_settings_text("res://override.cfg");
		}
		return err;
	}

	// Nothing was found, try to find a project file in provided path (`p_path`)
	// or, if requested (`p_upwards`) in parent directories.

	Ref<DirAccess> d = DirAccess::create(DirAccess::ACCESS_FILESYSTEM);
	ERR_FAIL_COND_V_MSG(d.is_null(), ERR_CANT_CREATE, vformat("Cannot create DirAccess for path '%s'.", p_path));
	d->change_dir(p_path);

	String current_dir = d->get_current_dir();
	bool found = false;
	Error err;

	while (true) {
		// Set the resource path early so things can be resolved when loading.
		resource_path = current_dir;
		resource_path = resource_path.replace("\\", "/"); // Windows path to Unix path just in case.
		err = _load_settings_text_or_binary(current_dir.path_join("project.godot"), current_dir.path_join("project.binary"));
		if (err == OK && !p_ignore_override) {
			// Optional, we don't mind if it fails.
			_load_settings_text(current_dir.path_join("override.cfg"));
			found = true;
			break;
		}

		if (p_upwards) {
			// Try to load settings ascending through parent directories
			d->change_dir("..");
			if (d->get_current_dir() == current_dir) {
				break; // not doing anything useful
			}
			current_dir = d->get_current_dir();
		} else {
			break;
		}
	}

	if (!found) {
		return err;
	}

	if (resource_path.length() && resource_path[resource_path.length() - 1] == '/') {
		resource_path = resource_path.substr(0, resource_path.length() - 1); // Chop end.
	}

	return OK;
}

Error ProjectSettings::setup(const String &p_path, const String &p_main_pack, bool p_upwards, bool p_ignore_override) {
	Error err = _setup(p_path, p_main_pack, p_upwards, p_ignore_override);
	if (err == OK && !p_ignore_override) {
		String custom_settings = GLOBAL_GET("application/config/project_settings_override");
		if (!custom_settings.is_empty()) {
			_load_settings_text(custom_settings);
		}
	}

	// Updating the default value after the project settings have loaded.
	bool use_hidden_directory = GLOBAL_GET("application/config/use_hidden_project_data_directory");
	project_data_dir_name = (use_hidden_directory ? "." : "") + PROJECT_DATA_DIR_NAME_SUFFIX;

	// Using GLOBAL_GET on every block for compressing can be slow, so assigning here.
	Compression::zstd_long_distance_matching = GLOBAL_GET("compression/formats/zstd/long_distance_matching");
	Compression::zstd_level = GLOBAL_GET("compression/formats/zstd/compression_level");
	Compression::zstd_window_log_size = GLOBAL_GET("compression/formats/zstd/window_log_size");

	Compression::zlib_level = GLOBAL_GET("compression/formats/zlib/compression_level");

	Compression::gzip_level = GLOBAL_GET("compression/formats/gzip/compression_level");

	load_scene_groups_cache();

	project_loaded = err == OK;
	return err;
}

bool ProjectSettings::has_setting(const String &p_var) const {
	_THREAD_SAFE_METHOD_

	return props.has(p_var);
}

Error ProjectSettings::_load_settings_binary(const String &p_path) {
	Error err;
	Ref<FileAccess> f = FileAccess::open(p_path, FileAccess::READ, &err);
	if (err != OK) {
		return err;
	}

	uint8_t hdr[4];
	f->get_buffer(hdr, 4);
	ERR_FAIL_COND_V_MSG((hdr[0] != 'E' || hdr[1] != 'C' || hdr[2] != 'F' || hdr[3] != 'G'), ERR_FILE_CORRUPT, "Corrupted header in binary project.binary (not ECFG).");

	uint32_t count = f->get_32();

	for (uint32_t i = 0; i < count; i++) {
		uint32_t slen = f->get_32();
		CharString cs;
		cs.resize(slen + 1);
		cs[slen] = 0;
		f->get_buffer((uint8_t *)cs.ptr(), slen);
		String key;
		key.parse_utf8(cs.ptr());

		uint32_t vlen = f->get_32();
		Vector<uint8_t> d;
		d.resize(vlen);
		f->get_buffer(d.ptrw(), vlen);
		Variant value;
		err = decode_variant(value, d.ptr(), d.size(), nullptr, true);
		ERR_CONTINUE_MSG(err != OK, vformat("Error decoding property: '%s'.", key));
		set(key, value);
	}

	return OK;
}

Error ProjectSettings::_load_settings_text(const String &p_path) {
	Error err;
	Ref<FileAccess> f = FileAccess::open(p_path, FileAccess::READ, &err);

	if (f.is_null()) {
		// FIXME: Above 'err' error code is ERR_FILE_CANT_OPEN if the file is missing
		// This needs to be streamlined if we want decent error reporting
		return ERR_FILE_NOT_FOUND;
	}

	VariantParser::StreamFile stream;
	stream.f = f;

	String assign;
	Variant value;
	VariantParser::Tag next_tag;

	int lines = 0;
	String error_text;
	String section;
	int config_version = 0;

	while (true) {
		assign = Variant();
		next_tag.fields.clear();
		next_tag.name = String();

		err = VariantParser::parse_tag_assign_eof(&stream, lines, error_text, next_tag, assign, value, nullptr, true);
		if (err == ERR_FILE_EOF) {
			// If we're loading a project.godot from source code, we can operate some
			// ProjectSettings conversions if need be.
			_convert_to_last_version(config_version);
			last_save_time = FileAccess::get_modified_time(get_resource_path().path_join("project.godot"));
			return OK;
		}
		ERR_FAIL_COND_V_MSG(err != OK, err, vformat("Error parsing '%s' at line %d: %s File might be corrupted.", p_path, lines, error_text));

		if (!assign.is_empty()) {
			if (section.is_empty() && assign == "config_version") {
				config_version = value;
				ERR_FAIL_COND_V_MSG(config_version > CONFIG_VERSION, ERR_FILE_CANT_OPEN, vformat("Can't open project at '%s', its `config_version` (%d) is from a more recent and incompatible version of the engine. Expected config version: %d.", p_path, config_version, CONFIG_VERSION));
			} else {
				if (section.is_empty()) {
					set(assign, value);
				} else {
					set(section + "/" + assign, value);
				}
			}
		} else if (!next_tag.name.is_empty()) {
			section = next_tag.name;
		}
	}
}

Error ProjectSettings::_load_settings_text_or_binary(const String &p_text_path, const String &p_bin_path) {
	// Attempt first to load the binary project.godot file.
	Error err = _load_settings_binary(p_bin_path);
	if (err == OK) {
		return OK;
	} else if (err != ERR_FILE_NOT_FOUND) {
		// If the file exists but can't be loaded, we want to know it.
		ERR_PRINT(vformat("Couldn't load file '%s', error code %d.", p_bin_path, err));
	}

	// Fallback to text-based project.godot file if binary was not found.
	err = _load_settings_text(p_text_path);
	if (err == OK) {
		return OK;
	} else if (err != ERR_FILE_NOT_FOUND) {
		ERR_PRINT(vformat("Couldn't load file '%s', error code %d.", p_text_path, err));
	}

	return err;
}

Error ProjectSettings::load_custom(const String &p_path) {
	if (p_path.ends_with(".binary")) {
		return _load_settings_binary(p_path);
	}
	return _load_settings_text(p_path);
}

int ProjectSettings::get_order(const String &p_name) const {
	ERR_FAIL_COND_V_MSG(!props.has(p_name), -1, vformat("Request for nonexistent project setting: '%s'.", p_name));
	return props[p_name].order;
}

void ProjectSettings::set_order(const String &p_name, int p_order) {
	ERR_FAIL_COND_MSG(!props.has(p_name), vformat("Request for nonexistent project setting: '%s'.", p_name));
	props[p_name].order = p_order;
}

void ProjectSettings::set_builtin_order(const String &p_name) {
	ERR_FAIL_COND_MSG(!props.has(p_name), vformat("Request for nonexistent project setting: '%s'.", p_name));
	if (props[p_name].order >= NO_BUILTIN_ORDER_BASE) {
		props[p_name].order = last_builtin_order++;
	}
}

bool ProjectSettings::is_builtin_setting(const String &p_name) const {
	if(!props.has(p_name))
	{
		return true;
	}
	// Return true because a false negative is worse than a false positive.
	ERR_FAIL_COND_V_MSG(!props.has(p_name), true, vformat("Request for nonexistent project setting: '%s'.", p_name));
	return props[p_name].order < NO_BUILTIN_ORDER_BASE;
}

void ProjectSettings::clear(const String &p_name) {
	ERR_FAIL_COND_MSG(!props.has(p_name), vformat("Request for nonexistent project setting: '%s'.", p_name));
	props.erase(p_name);
}

Error ProjectSettings::save() {
	Error error = save_custom(get_resource_path().path_join("project.godot"));
	if (error == OK) {
		last_save_time = FileAccess::get_modified_time(get_resource_path().path_join("project.godot"));
	}
	return error;
}

Error ProjectSettings::_save_settings_binary(const String &p_file, const RBMap<String, List<String>> &p_props, const CustomMap &p_custom, const String &p_custom_features) {
	Error err;
	Ref<FileAccess> file = FileAccess::open(p_file, FileAccess::WRITE, &err);
	ERR_FAIL_COND_V_MSG(err != OK, err, vformat("Couldn't save project.binary at '%s'.", p_file));

	uint8_t hdr[4] = { 'E', 'C', 'F', 'G' };
	file->store_buffer(hdr, 4);

	int count = 0;

	for (const KeyValue<String, List<String>> &E : p_props) {
		count += E.value.size();
	}

	if (!p_custom_features.is_empty()) {
		// Store how many properties are saved, add one for custom features, which must always go first.
		file->store_32(count + 1);
		String key = CoreStringName(_custom_features);
		file->store_pascal_string(key);

		int len;
		err = encode_variant(p_custom_features, nullptr, len, false);
		ERR_FAIL_COND_V(err != OK, err);

		Vector<uint8_t> buff;
		buff.resize(len);

		err = encode_variant(p_custom_features, buff.ptrw(), len, false);
		ERR_FAIL_COND_V(err != OK, err);
		file->store_32(len);
		file->store_buffer(buff.ptr(), buff.size());

	} else {
		// Store how many properties are saved.
		file->store_32(count);
	}

	for (const KeyValue<String, List<String>> &E : p_props) {
		for (const String &key : E.value) {
			String k = key;
			if (!E.key.is_empty()) {
				k = E.key + "/" + k;
			}
			Variant value;
			if (p_custom.has(k)) {
				value = p_custom[k];
			} else {
				value = get(k);
			}

			file->store_pascal_string(k);

			int len;
			err = encode_variant(value, nullptr, len, true);
			ERR_FAIL_COND_V_MSG(err != OK, ERR_INVALID_DATA, "Error when trying to encode Variant.");

			Vector<uint8_t> buff;
			buff.resize(len);

			err = encode_variant(value, buff.ptrw(), len, true);
			ERR_FAIL_COND_V_MSG(err != OK, ERR_INVALID_DATA, "Error when trying to encode Variant.");
			file->store_32(len);
			file->store_buffer(buff.ptr(), buff.size());
		}
	}

	return OK;
}

Error ProjectSettings::_save_settings_text(const String &p_file, const RBMap<String, List<String>> &p_props, const CustomMap &p_custom, const String &p_custom_features) {
	Error err;
	Ref<FileAccess> file = FileAccess::open(p_file, FileAccess::WRITE, &err);

	ERR_FAIL_COND_V_MSG(err != OK, err, vformat("Couldn't save project.godot - %s.", p_file));

	file->store_line("; Engine configuration file.");
	file->store_line("; It's best edited using the editor UI and not directly,");
	file->store_line("; since the parameters that go here are not all obvious.");
	file->store_line(";");
	file->store_line("; Format:");
	file->store_line(";   [section] ; section goes between []");
	file->store_line(";   param=value ; assign values to parameters");
	file->store_line("");

	file->store_string("config_version=" + itos(CONFIG_VERSION) + "\n");
	if (!p_custom_features.is_empty()) {
		file->store_string("custom_features=\"" + p_custom_features + "\"\n");
	}
	file->store_string("\n");

	for (const KeyValue<String, List<String>> &E : p_props) {
		if (E.key != p_props.begin()->key) {
			file->store_string("\n");
		}

		if (!E.key.is_empty()) {
			file->store_string("[" + E.key + "]\n\n");
		}
		for (const String &F : E.value) {
			String key = F;
			if (!E.key.is_empty()) {
				key = E.key + "/" + key;
			}
			Variant value;
			if (p_custom.has(key)) {
				value = p_custom[key];
			} else {
				value = get(key);
			}

			String vstr;
			VariantWriter::write_to_string(value, vstr);
			file->store_string(F.property_name_encode() + "=" + vstr + "\n");
		}
	}

	return OK;
}

Error ProjectSettings::_save_custom_bnd(const String &p_file) { // add other params as dictionary and array?
	return save_custom(p_file);
}

#ifdef TOOLS_ENABLED
bool _csproj_exists(const String &p_root_dir) {
	Ref<DirAccess> dir = DirAccess::open(p_root_dir);
	ERR_FAIL_COND_V(dir.is_null(), false);

	dir->list_dir_begin();
	String file_name = dir->_get_next();
	while (file_name != "") {
		if (!dir->current_is_dir() && file_name.get_extension() == "csproj") {
			return true;
		}
		file_name = dir->_get_next();
	}

	return false;
}
#endif // TOOLS_ENABLED

Error ProjectSettings::save_custom(const String &p_path, const CustomMap &p_custom, const Vector<String> &p_custom_features, bool p_merge_with_current) {
	ERR_FAIL_COND_V_MSG(p_path.is_empty(), ERR_INVALID_PARAMETER, "Project settings save path cannot be empty.");

#ifdef TOOLS_ENABLED
	PackedStringArray project_features = get_setting("application/config/features");
	// If there is no feature list currently present, force one to generate.
	if (project_features.is_empty()) {
		project_features = ProjectSettings::get_required_features();
	}
	// Check the rendering API.
	const String rendering_api = has_setting("rendering/renderer/rendering_method") ? (String)get_setting("rendering/renderer/rendering_method") : String();
	if (!rendering_api.is_empty()) {
		// Add the rendering API as a project feature if it doesn't already exist.
		if (!project_features.has(rendering_api)) {
			project_features.append(rendering_api);
		}
	}
	// Check for the existence of a csproj file.
	if (_csproj_exists(get_resource_path())) {
		// If there is a csproj file, add the C# feature if it doesn't already exist.
		if (!project_features.has("C#")) {
			project_features.append("C#");
		}
	} else {
		// If there isn't a csproj file, remove the C# feature if it exists.
		if (project_features.has("C#")) {
			project_features.remove_at(project_features.find("C#"));
		}
	}
	project_features = _trim_to_supported_features(project_features);
	set_setting("application/config/features", project_features);
#endif // TOOLS_ENABLED

	RBSet<_VCSort> vclist;

	if (p_merge_with_current) {
		for (const KeyValue<StringName, VariantContainer> &G : props) {
			const VariantContainer *v = &G.value;

			if (v->hide_from_editor) {
				continue;
			}

			if (p_custom.has(G.key)) {
				continue;
			}

			_VCSort vc;
			vc.name = G.key; //*k;
			vc.order = v->order;
			vc.type = v->variant.get_type();
			vc.flags = PROPERTY_USAGE_EDITOR | PROPERTY_USAGE_STORAGE;
			if (v->variant == v->initial) {
				continue;
			}

			vclist.insert(vc);
		}
	}

	for (const KeyValue<String, Variant> &E : p_custom) {
		// Lookup global prop to store in the same order
		RBMap<StringName, VariantContainer>::Iterator global_prop = props.find(E.key);

		_VCSort vc;
		vc.name = E.key;
		vc.order = global_prop ? global_prop->value.order : 0xFFFFFFF;
		vc.type = E.value.get_type();
		vc.flags = PROPERTY_USAGE_STORAGE;
		vclist.insert(vc);
	}

	RBMap<String, List<String>> save_props;

	for (const _VCSort &E : vclist) {
		String category = E.name;
		String name = E.name;

		int div = category.find("/");

		if (div < 0) {
			category = "";
		} else {
			category = category.substr(0, div);
			name = name.substr(div + 1, name.size());
		}
		save_props[category].push_back(name);
	}

	String save_features;

	for (int i = 0; i < p_custom_features.size(); i++) {
		if (i > 0) {
			save_features += ",";
		}

		String f = p_custom_features[i].strip_edges().replace("\"", "");
		save_features += f;
	}

	if (p_path.ends_with(".godot") || p_path.ends_with("override.cfg")) {
		return _save_settings_text(p_path, save_props, p_custom, save_features);
	} else if (p_path.ends_with(".binary")) {
		return _save_settings_binary(p_path, save_props, p_custom, save_features);
	} else {
		ERR_FAIL_V_MSG(ERR_FILE_UNRECOGNIZED, vformat("Unknown config file format: '%s'.", p_path));
	}
}

Variant _GLOBAL_DEF(const String &p_var, const Variant &p_default, bool p_restart_if_changed, bool p_ignore_value_in_docs, bool p_basic, bool p_internal) {
	Variant ret;
	if (!ProjectSettings::get_singleton()->has_setting(p_var)) {
		ProjectSettings::get_singleton()->set(p_var, p_default);
	}
	ret = GLOBAL_GET(p_var);

	ProjectSettings::get_singleton()->set_initial_value(p_var, p_default);
	ProjectSettings::get_singleton()->set_builtin_order(p_var);
	ProjectSettings::get_singleton()->set_as_basic(p_var, p_basic);
	ProjectSettings::get_singleton()->set_restart_if_changed(p_var, p_restart_if_changed);
	ProjectSettings::get_singleton()->set_ignore_value_in_docs(p_var, p_ignore_value_in_docs);
	ProjectSettings::get_singleton()->set_as_internal(p_var, p_internal);
	return ret;
}

Variant _GLOBAL_DEF(const PropertyInfo &p_info, const Variant &p_default, bool p_restart_if_changed, bool p_ignore_value_in_docs, bool p_basic, bool p_internal) {
	Variant ret = _GLOBAL_DEF(p_info.name, p_default, p_restart_if_changed, p_ignore_value_in_docs, p_basic, p_internal);
	ProjectSettings::get_singleton()->set_custom_property_info(p_info);
	return ret;
}

void ProjectSettings::_add_property_info_bind(const Dictionary &p_info) {
	ERR_FAIL_COND(!p_info.has("name"));
	ERR_FAIL_COND(!p_info.has("type"));

	PropertyInfo pinfo;
	pinfo.name = p_info["name"];
	ERR_FAIL_COND(!props.has(pinfo.name));
	pinfo.type = Variant::Type(p_info["type"].operator int());
	ERR_FAIL_INDEX(pinfo.type, Variant::VARIANT_MAX);

	if (p_info.has("hint")) {
		pinfo.hint = PropertyHint(p_info["hint"].operator int());
	}
	if (p_info.has("hint_string")) {
		pinfo.hint_string = p_info["hint_string"];
	}

	set_custom_property_info(pinfo);
}

void ProjectSettings::set_custom_property_info(const PropertyInfo &p_info) {
	const String &prop_name = p_info.name;
	ERR_FAIL_COND(!props.has(prop_name));
	custom_prop_info[prop_name] = p_info;
}

const HashMap<StringName, PropertyInfo> &ProjectSettings::get_custom_property_info() const {
	return custom_prop_info;
}

bool ProjectSettings::is_using_datapack() const {
	return using_datapack;
}

bool ProjectSettings::is_project_loaded() const {
	return project_loaded;
}

bool ProjectSettings::_property_can_revert(const StringName &p_name) const {
	return props.has(p_name);
}

bool ProjectSettings::_property_get_revert(const StringName &p_name, Variant &r_property) const {
	const RBMap<StringName, ProjectSettings::VariantContainer>::Element *value = props.find(p_name);
	if (value) {
		r_property = value->value().initial.duplicate();
		return true;
	}
	return false;
}

void ProjectSettings::set_setting(const String &p_setting, const Variant &p_value) {
	set(p_setting, p_value);
}

Variant ProjectSettings::get_setting(const String &p_setting, const Variant &p_default_value) const {
	if (has_setting(p_setting)) {
		return get(p_setting);
	} else {
		return p_default_value;
	}
}

void ProjectSettings::refresh_global_class_list() {
	// This is called after mounting a new PCK file to pick up class changes.
	is_global_class_list_loaded = false; // Make sure we read from the freshly mounted PCK.
	Array script_classes = get_global_class_list();
	for (int i = 0; i < script_classes.size(); i++) {
		Dictionary c = script_classes[i];
		if (!c.has("class") || !c.has("language") || !c.has("path") || !c.has("base")) {
			continue;
		}
		if(!FileAccess::exists(c["path"])) {
			continue;
		}
		ScriptServer::add_global_class(c["class"], c["base"], c["language"], c["path"]);
	}
}

TypedArray<Dictionary> ProjectSettings::get_global_class_list() {
	if (is_global_class_list_loaded) {
		return global_class_list;
	}

	Ref<ConfigFile> cf;
	cf.instantiate();
	if (cf->load(get_global_class_list_path()) == OK) {
		global_class_list = cf->get_value("", "list", Array());
	} else {
#ifndef TOOLS_ENABLED
		// Script classes can't be recreated in exported project, so print an error.
		ERR_PRINT("Could not load global script cache.");
#endif
	}

	// File read succeeded or failed. If it failed, assume everything is still okay.
	// We will later receive updated class data in store_global_class_list().
	is_global_class_list_loaded = true;

	return global_class_list;
}

String ProjectSettings::get_global_class_list_path() const {
	return get_project_data_path().path_join("global_script_class_cache.cfg");
}

void ProjectSettings::store_global_class_list(const Array &p_classes) {
	Ref<ConfigFile> cf;
	cf.instantiate();
	cf->set_value("", "list", p_classes);
	cf->save(get_global_class_list_path());

	global_class_list = p_classes;
}

bool ProjectSettings::has_custom_feature(const String &p_feature) const {
	return custom_features.has(p_feature);
}

const HashMap<StringName, ProjectSettings::AutoloadInfo> &ProjectSettings::get_autoload_list() const {
	return autoloads;
}

void ProjectSettings::add_autoload(const AutoloadInfo &p_autoload) {
	ERR_FAIL_COND_MSG(p_autoload.name == StringName(), "Trying to add autoload with no name.");
	autoloads[p_autoload.name] = p_autoload;
}

void ProjectSettings::remove_autoload(const StringName &p_autoload) {
	ERR_FAIL_COND_MSG(!autoloads.has(p_autoload), "Trying to remove non-existent autoload.");
	autoloads.erase(p_autoload);
}

bool ProjectSettings::has_autoload(const StringName &p_autoload) const {
	return autoloads.has(p_autoload);
}

ProjectSettings::AutoloadInfo ProjectSettings::get_autoload(const StringName &p_name) const {
	ERR_FAIL_COND_V_MSG(!autoloads.has(p_name), AutoloadInfo(), "Trying to get non-existent autoload.");
	return autoloads[p_name];
}

const HashMap<StringName, String> &ProjectSettings::get_global_groups_list() const {
	return global_groups;
}

void ProjectSettings::add_global_group(const StringName &p_name, const String &p_description) {
	ERR_FAIL_COND_MSG(p_name == StringName(), "Trying to add global group with no name.");
	global_groups[p_name] = p_description;
}

void ProjectSettings::remove_global_group(const StringName &p_name) {
	ERR_FAIL_COND_MSG(!global_groups.has(p_name), "Trying to remove non-existent global group.");
	global_groups.erase(p_name);
}

bool ProjectSettings::has_global_group(const StringName &p_name) const {
	return global_groups.has(p_name);
}

void ProjectSettings::remove_scene_groups_cache(const StringName &p_path) {
	scene_groups_cache.erase(p_path);
}

void ProjectSettings::add_scene_groups_cache(const StringName &p_path, const HashSet<StringName> &p_cache) {
	scene_groups_cache[p_path] = p_cache;
}

void ProjectSettings::save_scene_groups_cache() {
	Ref<ConfigFile> cf;
	cf.instantiate();
	for (const KeyValue<StringName, HashSet<StringName>> &E : scene_groups_cache) {
		if (E.value.is_empty()) {
			continue;
		}
		Array list;
		for (const StringName &group : E.value) {
			list.push_back(group);
		}
		cf->set_value(E.key, "groups", list);
	}
	cf->save(get_scene_groups_cache_path());
}

String ProjectSettings::get_scene_groups_cache_path() const {
	return get_project_data_path().path_join("scene_groups_cache.cfg");
}

void ProjectSettings::load_scene_groups_cache() {
	Ref<ConfigFile> cf;
	cf.instantiate();
	if (cf->load(get_scene_groups_cache_path()) == OK) {
		List<String> scene_paths;
		cf->get_sections(&scene_paths);
		for (const String &E : scene_paths) {
			if(!FileAccess::exists(E)) {
				continue;
			}
			Array scene_groups = cf->get_value(E, "groups", Array());
			HashSet<StringName> cache;
			for (const Variant &scene_group : scene_groups) {
				cache.insert(scene_group);
			}
			add_scene_groups_cache(E, cache);
		}
	}
}

const HashMap<StringName, HashSet<StringName>> &ProjectSettings::get_scene_groups_cache() const {
	return scene_groups_cache;
}

#ifdef TOOLS_ENABLED
void ProjectSettings::get_argument_options(const StringName &p_function, int p_idx, List<String> *r_options) const {
	const String pf = p_function;
	if (p_idx == 0) {
		if (pf == "has_setting" || pf == "set_setting" || pf == "get_setting" || pf == "get_setting_with_override" ||
				pf == "set_order" || pf == "get_order" || pf == "set_initial_value" || pf == "set_as_basic" ||
				pf == "set_as_internal" || pf == "set_restart_if_changed" || pf == "clear") {
			for (const KeyValue<StringName, VariantContainer> &E : props) {
				if (E.value.hide_from_editor) {
					continue;
				}

				r_options->push_back(String(E.key).quote());
			}
		}
	}
	Object::get_argument_options(p_function, p_idx, r_options);
}
#endif

void ProjectSettings::_bind_methods() {
	ClassDB::bind_method(D_METHOD("has_setting", "name"), &ProjectSettings::has_setting);
	ClassDB::bind_method(D_METHOD("set_setting", "name", "value"), &ProjectSettings::set_setting);
	ClassDB::bind_method(D_METHOD("get_setting", "name", "default_value"), &ProjectSettings::get_setting, DEFVAL(Variant()));
	ClassDB::bind_method(D_METHOD("get_setting_with_override", "name"), &ProjectSettings::get_setting_with_override);
	ClassDB::bind_method(D_METHOD("get_global_class_list"), &ProjectSettings::get_global_class_list);
	ClassDB::bind_method(D_METHOD("set_order", "name", "position"), &ProjectSettings::set_order);
	ClassDB::bind_method(D_METHOD("get_order", "name"), &ProjectSettings::get_order);
	ClassDB::bind_method(D_METHOD("set_initial_value", "name", "value"), &ProjectSettings::set_initial_value);
	ClassDB::bind_method(D_METHOD("set_as_basic", "name", "basic"), &ProjectSettings::set_as_basic);
	ClassDB::bind_method(D_METHOD("set_as_internal", "name", "internal"), &ProjectSettings::set_as_internal);
	ClassDB::bind_method(D_METHOD("add_property_info", "hint"), &ProjectSettings::_add_property_info_bind);
	ClassDB::bind_method(D_METHOD("set_restart_if_changed", "name", "restart"), &ProjectSettings::set_restart_if_changed);
	ClassDB::bind_method(D_METHOD("clear", "name"), &ProjectSettings::clear);
	ClassDB::bind_method(D_METHOD("localize_path", "path"), &ProjectSettings::localize_path);
	ClassDB::bind_method(D_METHOD("globalize_path", "path"), &ProjectSettings::globalize_path);
	ClassDB::bind_method(D_METHOD("save"), &ProjectSettings::save);
	ClassDB::bind_method(D_METHOD("load_resource_pack", "pack", "replace_files", "offset"), &ProjectSettings::_load_resource_pack, DEFVAL(true), DEFVAL(0));

	ClassDB::bind_method(D_METHOD("save_custom", "file"), &ProjectSettings::_save_custom_bnd);

	ADD_SIGNAL(MethodInfo("settings_changed"));
}

void ProjectSettings::_add_builtin_input_map() {
	if (InputMap::get_singleton()) {
		HashMap<String, List<Ref<InputEvent>>> builtins = InputMap::get_singleton()->get_builtins();

		for (KeyValue<String, List<Ref<InputEvent>>> &E : builtins) {
			Array events;

			// Convert list of input events into array
			for (List<Ref<InputEvent>>::Element *I = E.value.front(); I; I = I->next()) {
				events.push_back(I->get());
			}

			Dictionary action;
			action["deadzone"] = Variant(0.2f);
			action["events"] = events;

			String action_name = "input/" + E.key;
			GLOBAL_DEF(action_name, action);
			input_presets.push_back(action_name);
		}
	}
}

ProjectSettings::ProjectSettings() {
	// Initialization of engine variables should be done in the setup() method,
	// so that the values can be overridden from project.godot or project.binary.

	CRASH_COND_MSG(singleton != nullptr, "Instantiating a new ProjectSettings singleton is not supported.");
	singleton = this;

#ifdef TOOLS_ENABLED
	// Available only at runtime in editor builds. Needs to be processed before anything else to work properly.
	if (!Engine::get_singleton()->is_editor_hint()) {
		String editor_features = OS::get_singleton()->get_environment("GODOT_EDITOR_CUSTOM_FEATURES");
		if (!editor_features.is_empty()) {
			PackedStringArray feature_list = editor_features.split(",");
			for (const String &s : feature_list) {
				custom_features.insert(s);
			}
		}
	}
#endif

	GLOBAL_DEF_BASIC("application/config/name", "");
	GLOBAL_DEF_BASIC(PropertyInfo(Variant::DICTIONARY, "application/config/name_localized", PROPERTY_HINT_LOCALIZABLE_STRING), Dictionary());
	GLOBAL_DEF_BASIC(PropertyInfo(Variant::STRING, "application/config/description", PROPERTY_HINT_MULTILINE_TEXT), "");
	GLOBAL_DEF_BASIC("application/config/version", "");
	GLOBAL_DEF_INTERNAL(PropertyInfo(Variant::STRING, "application/config/tags"), PackedStringArray());
	GLOBAL_DEF_BASIC(PropertyInfo(Variant::STRING, "application/run/main_scene", PROPERTY_HINT_FILE, "*.tscn,*.scn,*.res"), "");
	GLOBAL_DEF("application/run/disable_stdout", false);
	GLOBAL_DEF("application/run/disable_stderr", false);
	GLOBAL_DEF("application/run/print_header", true);
	GLOBAL_DEF("application/run/enable_alt_space_menu", false);
	GLOBAL_DEF_RST("application/config/use_hidden_project_data_directory", true);
	GLOBAL_DEF("application/config/use_custom_user_dir", false);
	GLOBAL_DEF("application/config/custom_user_dir_name", "");
	GLOBAL_DEF("application/config/project_settings_override", "");

	GLOBAL_DEF("application/run/main_loop_type", "SceneTree");
	GLOBAL_DEF("application/config/auto_accept_quit", true);
	GLOBAL_DEF("application/config/quit_on_go_back", true);

	// The default window size is tuned to:
	// - Have a 16:9 aspect ratio,
	// - Have both dimensions divisible by 8 to better play along with video recording,
	// - Be displayable correctly in windowed mode on a 1366×768 display (tested on Windows 10 with default settings).
	GLOBAL_DEF_BASIC(PropertyInfo(Variant::INT, "display/window/size/viewport_width", PROPERTY_HINT_RANGE, "1,7680,1,or_greater"), 1152); // 8K resolution
	GLOBAL_DEF_BASIC(PropertyInfo(Variant::INT, "display/window/size/viewport_height", PROPERTY_HINT_RANGE, "1,4320,1,or_greater"), 648); // 8K resolution

	GLOBAL_DEF_BASIC(PropertyInfo(Variant::INT, "display/window/size/mode", PROPERTY_HINT_ENUM, "Windowed,Minimized,Maximized,Fullscreen,Exclusive Fullscreen"), 0);

	// Keep the enum values in sync with the `DisplayServer::SCREEN_` enum.
	GLOBAL_DEF_BASIC(PropertyInfo(Variant::INT, "display/window/size/initial_position_type", PROPERTY_HINT_ENUM, "Absolute,Center of Primary Screen,Center of Other Screen,Center of Screen With Mouse Pointer,Center of Screen With Keyboard Focus"), 1);
	GLOBAL_DEF_BASIC(PropertyInfo(Variant::VECTOR2I, "display/window/size/initial_position"), Vector2i());
	GLOBAL_DEF_BASIC(PropertyInfo(Variant::INT, "display/window/size/initial_screen", PROPERTY_HINT_RANGE, "0,64,1,or_greater"), 0);

	GLOBAL_DEF_BASIC("display/window/size/resizable", true);
	GLOBAL_DEF_BASIC("display/window/size/borderless", false);
	GLOBAL_DEF("display/window/size/always_on_top", false);
	GLOBAL_DEF("display/window/size/transparent", false);
	GLOBAL_DEF("display/window/size/extend_to_title", false);
	GLOBAL_DEF("display/window/size/no_focus", false);
	GLOBAL_DEF("display/window/size/sharp_corners", false);

	GLOBAL_DEF(PropertyInfo(Variant::INT, "display/window/size/window_width_override", PROPERTY_HINT_RANGE, "0,7680,1,or_greater"), 0); // 8K resolution
	GLOBAL_DEF(PropertyInfo(Variant::INT, "display/window/size/window_height_override", PROPERTY_HINT_RANGE, "0,4320,1,or_greater"), 0); // 8K resolution

	GLOBAL_DEF("display/window/energy_saving/keep_screen_on", true);
	GLOBAL_DEF("animation/warnings/check_invalid_track_paths", true);
	GLOBAL_DEF("animation/warnings/check_angle_interpolation_type_conflicting", true);

	GLOBAL_DEF_BASIC(PropertyInfo(Variant::STRING, "audio/buses/default_bus_layout", PROPERTY_HINT_FILE, "*.tres"), "res://default_bus_layout.tres");
	GLOBAL_DEF(PropertyInfo(Variant::INT, "audio/general/default_playback_type", PROPERTY_HINT_ENUM, "Stream,Sample"), 0);
	GLOBAL_DEF(PropertyInfo(Variant::INT, "audio/general/default_playback_type.web", PROPERTY_HINT_ENUM, "Stream,Sample"), 1);
	GLOBAL_DEF_RST("audio/general/text_to_speech", false);
	GLOBAL_DEF_RST(PropertyInfo(Variant::FLOAT, "audio/general/2d_panning_strength", PROPERTY_HINT_RANGE, "0,2,0.01"), 0.5f);
	GLOBAL_DEF_RST(PropertyInfo(Variant::FLOAT, "audio/general/3d_panning_strength", PROPERTY_HINT_RANGE, "0,2,0.01"), 0.5f);

	GLOBAL_DEF(PropertyInfo(Variant::INT, "audio/general/ios/session_category", PROPERTY_HINT_ENUM, "Ambient,Multi Route,Play and Record,Playback,Record,Solo Ambient"), 0);
	GLOBAL_DEF("audio/general/ios/mix_with_others", false);

	_add_builtin_input_map();

	// Keep the enum values in sync with the `DisplayServer::ScreenOrientation` enum.
	custom_prop_info["display/window/handheld/orientation"] = PropertyInfo(Variant::INT, "display/window/handheld/orientation", PROPERTY_HINT_ENUM, "Landscape,Portrait,Reverse Landscape,Reverse Portrait,Sensor Landscape,Sensor Portrait,Sensor");
	GLOBAL_DEF("display/window/subwindows/embed_subwindows", true);
	// Keep the enum values in sync with the `DisplayServer::VSyncMode` enum.
	custom_prop_info["display/window/vsync/vsync_mode"] = PropertyInfo(Variant::INT, "display/window/vsync/vsync_mode", PROPERTY_HINT_ENUM, "Disabled,Enabled,Adaptive,Mailbox");

	GLOBAL_DEF("display/window/frame_pacing/android/enable_frame_pacing", true);
	GLOBAL_DEF(PropertyInfo(Variant::INT, "display/window/frame_pacing/android/swappy_mode", PROPERTY_HINT_ENUM, "pipeline_forced_on,auto_fps_pipeline_forced_on,auto_fps_auto_pipeline"), 2);

	custom_prop_info["rendering/driver/threads/thread_model"] = PropertyInfo(Variant::INT, "rendering/driver/threads/thread_model", PROPERTY_HINT_ENUM, "Single-Unsafe,Single-Safe,Multi-Threaded");
	GLOBAL_DEF("physics/2d/run_on_separate_thread", false);
	GLOBAL_DEF("physics/3d/run_on_separate_thread", false);

	GLOBAL_DEF_BASIC(PropertyInfo(Variant::STRING, "display/window/stretch/mode", PROPERTY_HINT_ENUM, "disabled,canvas_items,viewport"), "disabled");
	GLOBAL_DEF_BASIC(PropertyInfo(Variant::STRING, "display/window/stretch/aspect", PROPERTY_HINT_ENUM, "ignore,keep,keep_width,keep_height,expand"), "keep");
	GLOBAL_DEF_BASIC(PropertyInfo(Variant::FLOAT, "display/window/stretch/scale", PROPERTY_HINT_RANGE, "0.5,8.0,0.01"), 1.0);
	GLOBAL_DEF_BASIC(PropertyInfo(Variant::STRING, "display/window/stretch/scale_mode", PROPERTY_HINT_ENUM, "fractional,integer"), "fractional");

	GLOBAL_DEF(PropertyInfo(Variant::INT, "debug/settings/profiler/max_functions", PROPERTY_HINT_RANGE, "128,65535,1"), 16384);
	GLOBAL_DEF_RST(PropertyInfo(Variant::INT, "debug/settings/profiler/max_timestamp_query_elements", PROPERTY_HINT_RANGE, "256,65535,1"), 256);

	GLOBAL_DEF(PropertyInfo(Variant::BOOL, "compression/formats/zstd/long_distance_matching"), Compression::zstd_long_distance_matching);
	GLOBAL_DEF(PropertyInfo(Variant::INT, "compression/formats/zstd/compression_level", PROPERTY_HINT_RANGE, "1,22,1"), Compression::zstd_level);
	GLOBAL_DEF(PropertyInfo(Variant::INT, "compression/formats/zstd/window_log_size", PROPERTY_HINT_RANGE, "10,30,1"), Compression::zstd_window_log_size);
	GLOBAL_DEF(PropertyInfo(Variant::INT, "compression/formats/zlib/compression_level", PROPERTY_HINT_RANGE, "-1,9,1"), Compression::zlib_level);
	GLOBAL_DEF(PropertyInfo(Variant::INT, "compression/formats/gzip/compression_level", PROPERTY_HINT_RANGE, "-1,9,1"), Compression::gzip_level);

	GLOBAL_DEF("debug/settings/crash_handler/message",
			String("Please include this when reporting the bug to the project developer."));
	GLOBAL_DEF("debug/settings/crash_handler/message.editor",
			String("Please include this when reporting the bug on: https://github.com/godotengine/godot/issues"));
	GLOBAL_DEF_RST(PropertyInfo(Variant::INT, "rendering/occlusion_culling/bvh_build_quality", PROPERTY_HINT_ENUM, "Low,Medium,High"), 2);
	GLOBAL_DEF_RST("rendering/occlusion_culling/jitter_projection", true);

	GLOBAL_DEF_RST("internationalization/rendering/force_right_to_left_layout_direction", false);
	GLOBAL_DEF_BASIC(PropertyInfo(Variant::INT, "internationalization/rendering/root_node_layout_direction", PROPERTY_HINT_ENUM, "Based on Application Locale,Left-to-Right,Right-to-Left,Based on System Locale"), 0);
	GLOBAL_DEF_BASIC("internationalization/rendering/root_node_auto_translate", true);

	GLOBAL_DEF(PropertyInfo(Variant::INT, "gui/timers/incremental_search_max_interval_msec", PROPERTY_HINT_RANGE, "0,10000,1,or_greater"), 2000);
	GLOBAL_DEF(PropertyInfo(Variant::FLOAT, "gui/timers/tooltip_delay_sec", PROPERTY_HINT_RANGE, "0,5,0.01,or_greater"), 0.5);
#ifdef TOOLS_ENABLED
	GLOBAL_DEF("gui/timers/tooltip_delay_sec.editor_hint", 0.5);
#endif

	GLOBAL_DEF_BASIC("gui/common/snap_controls_to_pixels", true);
	GLOBAL_DEF_BASIC("gui/fonts/dynamic_fonts/use_oversampling", true);

	GLOBAL_DEF_RST(PropertyInfo(Variant::INT, "rendering/rendering_device/vsync/frame_queue_size", PROPERTY_HINT_RANGE, "2,3,1"), 2);
	GLOBAL_DEF_RST(PropertyInfo(Variant::INT, "rendering/rendering_device/vsync/swapchain_image_count", PROPERTY_HINT_RANGE, "2,4,1"), 3);
	GLOBAL_DEF(PropertyInfo(Variant::INT, "rendering/rendering_device/staging_buffer/block_size_kb", PROPERTY_HINT_RANGE, "4,2048,1,or_greater"), 256);
	GLOBAL_DEF(PropertyInfo(Variant::INT, "rendering/rendering_device/staging_buffer/max_size_mb", PROPERTY_HINT_RANGE, "1,1024,1,or_greater"), 128);
	GLOBAL_DEF(PropertyInfo(Variant::INT, "rendering/rendering_device/staging_buffer/texture_upload_region_size_px", PROPERTY_HINT_RANGE, "1,256,1,or_greater"), 64);
	GLOBAL_DEF_RST(PropertyInfo(Variant::BOOL, "rendering/rendering_device/pipeline_cache/enable"), true);
	GLOBAL_DEF(PropertyInfo(Variant::FLOAT, "rendering/rendering_device/pipeline_cache/save_chunk_size_mb", PROPERTY_HINT_RANGE, "0.000001,64.0,0.001,or_greater"), 3.0);
	GLOBAL_DEF(PropertyInfo(Variant::INT, "rendering/rendering_device/vulkan/max_descriptors_per_pool", PROPERTY_HINT_RANGE, "1,256,1,or_greater"), 64);

	GLOBAL_DEF_RST("rendering/rendering_device/d3d12/max_resource_descriptors_per_frame", 16384);
	custom_prop_info["rendering/rendering_device/d3d12/max_resource_descriptors_per_frame"] = PropertyInfo(Variant::INT, "rendering/rendering_device/d3d12/max_resource_descriptors_per_frame", PROPERTY_HINT_RANGE, "512,262144");
	GLOBAL_DEF_RST("rendering/rendering_device/d3d12/max_sampler_descriptors_per_frame", 1024);
	custom_prop_info["rendering/rendering_device/d3d12/max_sampler_descriptors_per_frame"] = PropertyInfo(Variant::INT, "rendering/rendering_device/d3d12/max_sampler_descriptors_per_frame", PROPERTY_HINT_RANGE, "256,2048");
	GLOBAL_DEF_RST("rendering/rendering_device/d3d12/max_misc_descriptors_per_frame", 512);
	custom_prop_info["rendering/rendering_device/d3d12/max_misc_descriptors_per_frame"] = PropertyInfo(Variant::INT, "rendering/rendering_device/d3d12/max_misc_descriptors_per_frame", PROPERTY_HINT_RANGE, "32,4096");

	// The default value must match the minor part of the Agility SDK version
	// installed by the scripts provided in the repository
	// (check `misc/scripts/install_d3d12_sdk_windows.py`).
	// For example, if the script installs 1.613.3, the default value must be 613.
	GLOBAL_DEF_RST(PropertyInfo(Variant::INT, "rendering/rendering_device/d3d12/agility_sdk_version"), 613);

	GLOBAL_DEF_BASIC(PropertyInfo(Variant::INT, "rendering/textures/canvas_textures/default_texture_filter", PROPERTY_HINT_ENUM, "Nearest,Linear,Linear Mipmap,Nearest Mipmap"), 1);
	GLOBAL_DEF_BASIC(PropertyInfo(Variant::INT, "rendering/textures/canvas_textures/default_texture_repeat", PROPERTY_HINT_ENUM, "Disable,Enable,Mirror"), 0);

	GLOBAL_DEF("collada/use_ambient", false);

	// Input settings
	GLOBAL_DEF_BASIC("input_devices/pointing/android/enable_long_press_as_right_click", false);
	GLOBAL_DEF_BASIC("input_devices/pointing/android/enable_pan_and_scale_gestures", false);
	GLOBAL_DEF_BASIC(PropertyInfo(Variant::INT, "input_devices/pointing/android/rotary_input_scroll_axis", PROPERTY_HINT_ENUM, "Horizontal,Vertical"), 1);

	// These properties will not show up in the dialog. If you want to exclude whole groups, use add_hidden_prefix().
	GLOBAL_DEF_INTERNAL("application/config/features", PackedStringArray());
	GLOBAL_DEF_INTERNAL("internationalization/locale/translation_remaps", PackedStringArray());
	GLOBAL_DEF_INTERNAL("internationalization/locale/translations", PackedStringArray());
	GLOBAL_DEF_INTERNAL("internationalization/locale/translations_pot_files", PackedStringArray());
	GLOBAL_DEF_INTERNAL("internationalization/locale/translation_add_builtin_strings_to_pot", false);

	ProjectSettings::get_singleton()->add_hidden_prefix("input/");
}

ProjectSettings::ProjectSettings(const String &p_path) {
	if (load_custom(p_path) == OK) {
		resource_path = p_path.get_base_dir();
		project_loaded = true;
	}
}

ProjectSettings::~ProjectSettings() {
	if (singleton == this) {
		singleton = nullptr;
	}
}<|MERGE_RESOLUTION|>--- conflicted
+++ resolved
@@ -243,15 +243,11 @@
 }
 
 bool ProjectSettings::get_ignore_value_in_docs(const String &p_name) const {
-<<<<<<< HEAD
 	if(!props.has(p_name))
 	{
 		return false;
 	}
-	ERR_FAIL_COND_V_MSG(!props.has(p_name), false, "Request for nonexistent project setting: " + p_name + ".");
-=======
 	ERR_FAIL_COND_V_MSG(!props.has(p_name), false, vformat("Request for nonexistent project setting: '%s'.", p_name));
->>>>>>> 7a45c54f
 #ifdef DEBUG_METHODS_ENABLED
 	return props[p_name].ignore_value_in_docs;
 #else
