--- conflicted
+++ resolved
@@ -412,21 +412,12 @@
 	freeze_time_scale = p_frozen;
 }
 
-<<<<<<< HEAD
-void Engine::set_embedded(bool p_enabled) {
-	embedded = p_enabled;
-}
-
-bool Engine::is_embedded() const {
-	return embedded;
-=======
 void Engine::set_embedded_in_editor(bool p_enabled) {
 	embedded_in_editor = p_enabled;
 }
 
 bool Engine::is_embedded_in_editor() const {
 	return embedded_in_editor;
->>>>>>> f9695ef8
 }
 
 Engine::Engine() {
