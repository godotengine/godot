/**************************************************************************/
/*  test_expression.h                                                     */
/**************************************************************************/
/*                         This file is part of:                          */
/*                             GODOT ENGINE                               */
/*                        https://godotengine.org                         */
/**************************************************************************/
/* Copyright (c) 2014-present Godot Engine contributors (see AUTHORS.md). */
/* Copyright (c) 2007-2014 Juan Linietsky, Ariel Manzur.                  */
/*                                                                        */
/* Permission is hereby granted, free of charge, to any person obtaining  */
/* a copy of this software and associated documentation files (the        */
/* "Software"), to deal in the Software without restriction, including    */
/* without limitation the rights to use, copy, modify, merge, publish,    */
/* distribute, sublicense, and/or sell copies of the Software, and to     */
/* permit persons to whom the Software is furnished to do so, subject to  */
/* the following conditions:                                              */
/*                                                                        */
/* The above copyright notice and this permission notice shall be         */
/* included in all copies or substantial portions of the Software.        */
/*                                                                        */
/* THE SOFTWARE IS PROVIDED "AS IS", WITHOUT WARRANTY OF ANY KIND,        */
/* EXPRESS OR IMPLIED, INCLUDING BUT NOT LIMITED TO THE WARRANTIES OF     */
/* MERCHANTABILITY, FITNESS FOR A PARTICULAR PURPOSE AND NONINFRINGEMENT. */
/* IN NO EVENT SHALL THE AUTHORS OR COPYRIGHT HOLDERS BE LIABLE FOR ANY   */
/* CLAIM, DAMAGES OR OTHER LIABILITY, WHETHER IN AN ACTION OF CONTRACT,   */
/* TORT OR OTHERWISE, ARISING FROM, OUT OF OR IN CONNECTION WITH THE      */
/* SOFTWARE OR THE USE OR OTHER DEALINGS IN THE SOFTWARE.                 */
/**************************************************************************/

#pragma once

#include "core/math/expression.h"

#include "tests/test_macros.h"

namespace TestExpression {

TEST_CASE("[Expression] Integer arithmetic") {
	Expression expression;

	CHECK_MESSAGE(
			expression.parse("-123456") == OK,
			"Integer identity should parse successfully.");
	CHECK_MESSAGE(
			int(expression.execute()) == -123456,
			"Integer identity should return the expected result.");

	CHECK_MESSAGE(
			expression.parse("2 + 3") == OK,
			"Integer addition should parse successfully.");
	CHECK_MESSAGE(
			int(expression.execute()) == 5,
			"Integer addition should return the expected result.");

	CHECK_MESSAGE(
			expression.parse("999999999999 + 999999999999") == OK,
			"Large integer addition should parse successfully.");
	CHECK_MESSAGE(
			int64_t(expression.execute()) == 1'999'999'999'998,
			"Large integer addition should return the expected result.");

	CHECK_MESSAGE(
			expression.parse("25 / 10") == OK,
			"Integer / integer division should parse successfully.");
	CHECK_MESSAGE(
			int(expression.execute()) == 2,
			"Integer / integer division should return the expected result.");

	CHECK_MESSAGE(
			expression.parse("2 * (6 + 14) / 2 - 5") == OK,
			"Integer multiplication-addition-subtraction-division should parse successfully.");
	CHECK_MESSAGE(
			int(expression.execute()) == 15,
			"Integer multiplication-addition-subtraction-division should return the expected result.");
}

TEST_CASE("[Expression] Floating-point arithmetic") {
	Expression expression;

	CHECK_MESSAGE(
			expression.parse("-123.456") == OK,
			"Float identity should parse successfully.");
	CHECK_MESSAGE(
			double(expression.execute()) == doctest::Approx(-123.456),
			"Float identity should return the expected result.");

	CHECK_MESSAGE(
			expression.parse("2.0 + 3.0") == OK,
			"Float addition should parse successfully.");
	CHECK_MESSAGE(
			double(expression.execute()) == doctest::Approx(5),
			"Float addition should return the expected result.");

	CHECK_MESSAGE(
			expression.parse("3.0 / 10") == OK,
			"Float / integer division should parse successfully.");
	CHECK_MESSAGE(
			double(expression.execute()) == doctest::Approx(0.3),
			"Float / integer division should return the expected result.");

	CHECK_MESSAGE(
			expression.parse("3 / 10.0") == OK,
			"Basic integer / float division should parse successfully.");
	CHECK_MESSAGE(
			double(expression.execute()) == doctest::Approx(0.3),
			"Basic integer / float division should return the expected result.");

	CHECK_MESSAGE(
			expression.parse("3.0 / 10.0") == OK,
			"Float / float division should parse successfully.");
	CHECK_MESSAGE(
			double(expression.execute()) == doctest::Approx(0.3),
			"Float / float division should return the expected result.");

	CHECK_MESSAGE(
			expression.parse("2.5 * (6.0 + 14.25) / 2.0 - 5.12345") == OK,
			"Float multiplication-addition-subtraction-division should parse successfully.");
	CHECK_MESSAGE(
			double(expression.execute()) == doctest::Approx(20.18905),
			"Float multiplication-addition-subtraction-division should return the expected result.");
}

TEST_CASE("[Expression] Floating-point notation") {
	Expression expression;

	CHECK_MESSAGE(
			expression.parse("2.") == OK,
			"The expression should parse successfully.");
	CHECK_MESSAGE(
			double(expression.execute()) == doctest::Approx(2.0),
			"The expression should return the expected result.");

	CHECK_MESSAGE(
			expression.parse("(2.)") == OK,
			"The expression should parse successfully.");
	CHECK_MESSAGE(
			double(expression.execute()) == doctest::Approx(2.0),
			"The expression should return the expected result.");

	CHECK_MESSAGE(
			expression.parse(".3") == OK,
			"The expression should parse successfully.");
	CHECK_MESSAGE(
			double(expression.execute()) == doctest::Approx(0.3),
			"The expression should return the expected result.");

	CHECK_MESSAGE(
			expression.parse("2.+5.") == OK,
			"The expression should parse successfully.");
	CHECK_MESSAGE(
			double(expression.execute()) == doctest::Approx(7.0),
			"The expression should return the expected result.");

	CHECK_MESSAGE(
			expression.parse(".3-.8") == OK,
			"The expression should parse successfully.");
	CHECK_MESSAGE(
			double(expression.execute()) == doctest::Approx(-0.5),
			"The expression should return the expected result.");

	CHECK_MESSAGE(
			expression.parse("2.+.2") == OK,
			"The expression should parse successfully.");
	CHECK_MESSAGE(
			double(expression.execute()) == doctest::Approx(2.2),
			"The expression should return the expected result.");

	CHECK_MESSAGE(
			expression.parse(".0*0.") == OK,
			"The expression should parse successfully.");
	CHECK_MESSAGE(
			double(expression.execute()) == doctest::Approx(0.0),
			"The expression should return the expected result.");
}

TEST_CASE("[Expression] Scientific notation") {
	Expression expression;

	CHECK_MESSAGE(
			expression.parse("2.e5") == OK,
			"The expression should parse successfully.");
	CHECK_MESSAGE(
			expression.parse("2.E5") == OK,
			"The expression should parse successfully.");
	CHECK_MESSAGE(
			double(expression.execute()) == doctest::Approx(200'000),
			"The expression should return the expected result.");

	// The middle "e" is ignored here.
	CHECK_MESSAGE(
			expression.parse("2e5") == OK,
			"The expression should parse successfully.");
	CHECK_MESSAGE(
			double(expression.execute()) == doctest::Approx(2e5),
			"The expression should return the expected result.");

	CHECK_MESSAGE(
			expression.parse("2e.5") == OK,
			"The expression should parse successfully.");
	CHECK_MESSAGE(
			double(expression.execute()) == doctest::Approx(2),
			"The expression should return the expected result.");
}

TEST_CASE("[Expression] Underscored numeric literals") {
	Expression expression;

	CHECK_MESSAGE(
			expression.parse("1_000_000") == OK,
			"The expression should parse successfully.");
	CHECK_MESSAGE(
			expression.parse("1_000.000") == OK,
			"The expression should parse successfully.");
	CHECK_MESSAGE(
			expression.parse("0xff_99_00") == OK,
			"The expression should parse successfully.");
	CHECK_MESSAGE(
			expression.parse("0Xff_99_00") == OK,
			"The expression should parse successfully.");
	CHECK_MESSAGE(
			expression.parse("0b10_11_00") == OK,
			"The expression should parse successfully.");
	CHECK_MESSAGE(
			expression.parse("0B10_11_00") == OK,
			"The expression should parse successfully.");
}

TEST_CASE("[Expression] Built-in functions") {
	Expression expression;

	CHECK_MESSAGE(
			expression.parse("sqrt(pow(3, 2) + pow(4, 2))") == OK,
			"The expression should parse successfully.");
	CHECK_MESSAGE(
			int(expression.execute()) == 5,
			"`sqrt(pow(3, 2) + pow(4, 2))` should return the expected result.");

	CHECK_MESSAGE(
			expression.parse("snapped(sin(0.5), 0.01)") == OK,
			"The expression should parse successfully.");
	CHECK_MESSAGE(
			double(expression.execute()) == doctest::Approx(0.48),
			"`snapped(sin(0.5), 0.01)` should return the expected result.");

	CHECK_MESSAGE(
			expression.parse("pow(2.0, -2500)") == OK,
			"The expression should parse successfully.");
	CHECK_MESSAGE(
			Math::is_zero_approx(double(expression.execute())),
			"`pow(2.0, -2500)` should return the expected result (asymptotically zero).");
}

TEST_CASE("[Expression] Boolean expressions") {
	Expression expression;

	CHECK_MESSAGE(
			expression.parse("24 >= 12") == OK,
			"The boolean expression should parse successfully.");
	CHECK_MESSAGE(
			bool(expression.execute()),
			"The boolean expression should evaluate to `true`.");

	CHECK_MESSAGE(
			expression.parse("1.0 < 1.25 && 1.25 < 2.0") == OK,
			"The boolean expression should parse successfully.");
	CHECK_MESSAGE(
			bool(expression.execute()),
			"The boolean expression should evaluate to `true`.");

	CHECK_MESSAGE(
			expression.parse("!2") == OK,
			"The boolean expression should parse successfully.");
	CHECK_MESSAGE(
			!bool(expression.execute()),
			"The boolean expression should evaluate to `false`.");

	CHECK_MESSAGE(
			expression.parse("!!2") == OK,
			"The boolean expression should parse successfully.");
	CHECK_MESSAGE(
			bool(expression.execute()),
			"The boolean expression should evaluate to `true`.");

	CHECK_MESSAGE(
			expression.parse("!0") == OK,
			"The boolean expression should parse successfully.");
	CHECK_MESSAGE(
			bool(expression.execute()),
			"The boolean expression should evaluate to `true`.");

	CHECK_MESSAGE(
			expression.parse("!!0") == OK,
			"The boolean expression should parse successfully.");
	CHECK_MESSAGE(
			!bool(expression.execute()),
			"The boolean expression should evaluate to `false`.");

	CHECK_MESSAGE(
			expression.parse("2 && 5") == OK,
			"The boolean expression should parse successfully.");
	CHECK_MESSAGE(
			bool(expression.execute()),
			"The boolean expression should evaluate to `true`.");

	CHECK_MESSAGE(
			expression.parse("0 || 0") == OK,
			"The boolean expression should parse successfully.");
	CHECK_MESSAGE(
			!bool(expression.execute()),
			"The boolean expression should evaluate to `false`.");

	CHECK_MESSAGE(
			expression.parse("(2 <= 4) && (2 > 5)") == OK,
			"The boolean expression should parse successfully.");
	CHECK_MESSAGE(
			!bool(expression.execute()),
			"The boolean expression should evaluate to `false`.");
}

TEST_CASE("[Expression] Expressions with variables") {
	Expression expression;

	PackedStringArray parameter_names = { "foo", "bar" };
	CHECK_MESSAGE(
			expression.parse("foo + bar + 50", parameter_names) == OK,
			"The expression should parse successfully.");
	Array values = { 60, 20 };
	CHECK_MESSAGE(
			int(expression.execute(values)) == 130,
			"The expression should return the expected value.");

	PackedStringArray parameter_names_invalid;
	parameter_names_invalid.push_back("foo");
	parameter_names_invalid.push_back("baz"); // Invalid parameter name.
	CHECK_MESSAGE(
			expression.parse("foo + bar + 50", parameter_names_invalid) == OK,
			"The expression should parse successfully.");
	Array values_invalid = { 60, 20 };
	// Invalid parameters will parse successfully but print an error message when executing.
	ERR_PRINT_OFF;
	CHECK_MESSAGE(
			int(expression.execute(values_invalid)) == 0,
			"The expression should return the expected value.");
	ERR_PRINT_ON;

	// Mismatched argument count (more values than parameters).
	PackedStringArray parameter_names_mismatch = { "foo", "bar" };
	CHECK_MESSAGE(
			expression.parse("foo + bar + 50", parameter_names_mismatch) == OK,
			"The expression should parse successfully.");
	Array values_mismatch = { 60, 20, 110 };
	CHECK_MESSAGE(
			int(expression.execute(values_mismatch)) == 130,
			"The expression should return the expected value.");

	// Mismatched argument count (more parameters than values).
	PackedStringArray parameter_names_mismatch2 = { "foo", "bar", "baz" };
	CHECK_MESSAGE(
			expression.parse("foo + bar + baz + 50", parameter_names_mismatch2) == OK,
			"The expression should parse successfully.");
	Array values_mismatch2 = { 60, 20 };
	// Having more parameters than values will parse successfully but print an
	// error message when executing.
	ERR_PRINT_OFF;
	CHECK_MESSAGE(
			int(expression.execute(values_mismatch2)) == 0,
			"The expression should return the expected value.");
	ERR_PRINT_ON;
}

TEST_CASE("[Expression] Invalid expressions") {
	Expression expression;

	CHECK_MESSAGE(
			expression.parse("\\") == ERR_INVALID_PARAMETER,
			"The expression shouldn't parse successfully.");

	CHECK_MESSAGE(
			expression.parse("0++") == ERR_INVALID_PARAMETER,
			"The expression shouldn't parse successfully.");

	CHECK_MESSAGE(
			expression.parse("()") == ERR_INVALID_PARAMETER,
			"The expression shouldn't parse successfully.");

	CHECK_MESSAGE(
			expression.parse("()()") == ERR_INVALID_PARAMETER,
			"The expression shouldn't parse successfully.");

	CHECK_MESSAGE(
			expression.parse("() - ()") == ERR_INVALID_PARAMETER,
			"The expression shouldn't parse successfully.");

	CHECK_MESSAGE(
			expression.parse("() * 12345") == ERR_INVALID_PARAMETER,
			"The expression shouldn't parse successfully.");

	CHECK_MESSAGE(
			expression.parse("() * 12345") == ERR_INVALID_PARAMETER,
			"The expression shouldn't parse successfully.");

	CHECK_MESSAGE(
			expression.parse("123'456") == ERR_INVALID_PARAMETER,
			"The expression shouldn't parse successfully.");

	CHECK_MESSAGE(
			expression.parse("123\"456") == ERR_INVALID_PARAMETER,
			"The expression shouldn't parse successfully.");
}

TEST_CASE("[Expression] Unusual expressions") {
	Expression expression;

	// Redundant parentheses don't cause a parse error as long as they're matched.
	CHECK_MESSAGE(
			expression.parse("(((((((((((((((666)))))))))))))))") == OK,
			"The expression should parse successfully.");

	// Using invalid identifiers doesn't cause a parse error.
	ERR_PRINT_OFF;
	CHECK_MESSAGE(
			expression.parse("hello + hello") == OK,
			"The expression should parse successfully.");
	CHECK_MESSAGE(
			int(expression.execute()) == 0,
			"The expression should return the expected result.");
	ERR_PRINT_ON;

	ERR_PRINT_OFF;
	CHECK_MESSAGE(
			expression.parse("$1.00 + ???5") == OK,
			"The expression should parse successfully.");
	CHECK_MESSAGE(
			int(expression.execute()) == 0,
			"The expression should return the expected result.");
	ERR_PRINT_ON;

	// Commas can't be used as a decimal parameter.
	CHECK_MESSAGE(
			expression.parse("123,456") == OK,
			"The expression should parse successfully.");
	CHECK_MESSAGE(
			int(expression.execute()) == 123,
			"The expression should return the expected result.");

	// Spaces can't be used as a separator for large numbers.
	CHECK_MESSAGE(
			expression.parse("123 456") == OK,
			"The expression should parse successfully.");
	CHECK_MESSAGE(
			int(expression.execute()) == 123,
			"The expression should return the expected result.");

	// Division by zero is accepted, even though it prints an error message normally.
	CHECK_MESSAGE(
			expression.parse("-25.4 / 0") == OK,
			"The expression should parse successfully.");
	ERR_PRINT_OFF;
	CHECK_MESSAGE(
			Math::is_inf(double(expression.execute())),
			"`-25.4 / 0` should return inf.");
	ERR_PRINT_ON;

	CHECK_MESSAGE(
			expression.parse("0 / 0") == OK,
			"The expression should parse successfully.");
	ERR_PRINT_OFF;
	CHECK_MESSAGE(
			int(expression.execute()) == 0,
			"`0 / 0` should return 0.");
	ERR_PRINT_ON;

	// The tests below currently crash the engine.
	//
	//CHECK_MESSAGE(
	//		expression.parse("(-9223372036854775807 - 1) % -1") == OK,
	//		"The expression should parse successfully.");
	//CHECK_MESSAGE(
	//		int64_t(expression.execute()) == 0,
	//		"`(-9223372036854775807 - 1) % -1` should return the expected result.");
	//
	//CHECK_MESSAGE(
	//		expression.parse("(-9223372036854775807 - 1) / -1") == OK,
	//		"The expression should parse successfully.");
	//CHECK_MESSAGE(
	//		int64_t(expression.execute()) == 0,
	//		"`(-9223372036854775807 - 1) / -1` should return the expected result.");
}
<<<<<<< HEAD
} // namespace TestExpression
=======

TEST_CASE("[Expression] Input names") {
	Expression expression;

	CHECK_MESSAGE(
			expression.get_input_names().size() == 0,
			"There should be 0 input names before parsing.");

	CHECK_MESSAGE(
			expression.parse("a") == OK,
			"The expression should parse successfully.");

	CHECK_MESSAGE(
			expression.get_input_names().size() == 0,
			"There were 0 input names supplied during parsing.");

	PackedStringArray input_names;
	input_names.push_back("a");

	CHECK_MESSAGE(
			expression.parse("a", input_names) == OK,
			"The expression should parse successfully.");

	CHECK_MESSAGE(
			expression.get_input_names().size() == 1,
			"There was 1 input name supplied during parsing.");

	CHECK_MESSAGE(
			expression.execute() == Variant(),
			"No result expected from invalid expression.");

	CHECK_MESSAGE(
			expression.has_execute_failed(),
			"Execute should fail due to missing inputs.");

	Array inputs;
	inputs.push_back(42);
	CHECK_MESSAGE(
			int(expression.execute(inputs)) == 42,
			"Expected 42 to be returned from execution");
}

TEST_CASE("[Expression] Getting required literals") {
	Expression expression;
	PackedStringArray required_methods;
	PackedStringArray required_properties;

	// Not parsed
	required_methods = expression.get_required_methods();
	required_properties = expression.get_required_properties();
	CHECK_MESSAGE(
			required_methods.size() == 0,
			"There should be no required methods.");
	CHECK_MESSAGE(
			required_properties.size() == 0,
			"There should be no required properties.");

	// No literals
	CHECK_MESSAGE(
			expression.parse("5") == OK,
			"The expression should parse successfully.");
	required_methods = expression.get_required_methods();
	required_properties = expression.get_required_properties();
	CHECK_MESSAGE(
			required_methods.size() == 0,
			"There should be no required methods.");
	CHECK_MESSAGE(
			required_properties.size() == 0,
			"There should be no required properties.");

	// One of each
	CHECK_MESSAGE(
			expression.parse("a + b()") == OK,
			"The expression should parse successfully.");
	required_methods = expression.get_required_methods();
	required_properties = expression.get_required_properties();
	CHECK_MESSAGE(
			required_methods.size() == 1,
			"There should be one required method.");
	CHECK_MESSAGE(
			required_methods[0] == "b",
			"Expected method b to exist.");
	CHECK_MESSAGE(
			required_properties.size() == 1,
			"There should be one required property.");
	CHECK_MESSAGE(
			required_properties[0] == "a",
			"Expected property a to exist.");

	// Explicit self
	CHECK_MESSAGE(
			expression.parse("self.a + self.b()") == OK,
			"The expression should parse successfully.");
	required_methods = expression.get_required_methods();
	required_properties = expression.get_required_properties();
	CHECK_MESSAGE(
			required_methods.size() == 1,
			"There should be one required method.");
	CHECK_MESSAGE(
			required_methods[0] == "b",
			"Expected method b to exist.");
	CHECK_MESSAGE(
			required_properties.size() == 1,
			"There should be one required property.");
	CHECK_MESSAGE(
			required_properties[0] == "a",
			"Expected property a to exist.");

	// Duplicates
	CHECK_MESSAGE(
			expression.parse("a + b() + a + b()") == OK,
			"The expression should parse successfully.");
	required_methods = expression.get_required_methods();
	required_properties = expression.get_required_properties();
	CHECK_MESSAGE(
			required_methods.size() == 1,
			"There should be one required method.");
	CHECK_MESSAGE(
			required_methods[0] == "b",
			"Expected method b to exist.");
	CHECK_MESSAGE(
			required_properties.size() == 1,
			"There should be one required property.");
	CHECK_MESSAGE(
			required_properties[0] == "a",
			"Expected property a to exist.");

	// Nested
	CHECK_MESSAGE(
			expression.parse("[a, b()] == {a(): b}") == OK,
			"The expression should parse successfully.");
	required_methods = expression.get_required_methods();
	required_properties = expression.get_required_properties();
	CHECK_MESSAGE(
			required_methods.size() == 2,
			"There should be two required methods.");
	CHECK_MESSAGE(
			required_methods[0] == "a",
			"Expected method a to exist.");
	CHECK_MESSAGE(
			required_methods[1] == "b",
			"Expected method b to exist.");
	CHECK_MESSAGE(
			required_properties.size() == 2,
			"There should be two required properties.");
	CHECK_MESSAGE(
			required_properties[0] == "b",
			"Expected property b to exist.");
	CHECK_MESSAGE(
			required_properties[1] == "a",
			"Expected property a to exist.");

	// Members
	CHECK_MESSAGE(
			expression.parse("a.b.c.d() == a().b().c().d") == OK,
			"The expression should parse successfully.");
	required_methods = expression.get_required_methods();
	required_properties = expression.get_required_properties();
	CHECK_MESSAGE(
			required_methods.size() == 1,
			"There should be one required method.");
	CHECK_MESSAGE(
			required_methods[0] == "a",
			"Expected method a to exist.");
	CHECK_MESSAGE(
			required_properties.size() == 1,
			"There should be one required property.");
	CHECK_MESSAGE(
			required_properties[0] == "a",
			"Expected property a to exist.");

	// Input Names
	PackedStringArray input_names;
	input_names.push_back("a");
	CHECK_MESSAGE(
			expression.parse("a", input_names) == OK,
			"The expression should parse successfully.");
	required_properties = expression.get_required_properties();
	CHECK_MESSAGE(
			required_properties.size() == 0,
			"Input names should not be required properties.");
}
} // namespace TestExpression

#endif // TEST_EXPRESSION_H
>>>>>>> 7a84736d
<|MERGE_RESOLUTION|>--- conflicted
+++ resolved
@@ -487,9 +487,6 @@
 	//		int64_t(expression.execute()) == 0,
 	//		"`(-9223372036854775807 - 1) / -1` should return the expected result.");
 }
-<<<<<<< HEAD
-} // namespace TestExpression
-=======
 
 TEST_CASE("[Expression] Input names") {
 	Expression expression;
@@ -672,7 +669,4 @@
 			required_properties.size() == 0,
 			"Input names should not be required properties.");
 }
-} // namespace TestExpression
-
-#endif // TEST_EXPRESSION_H
->>>>>>> 7a84736d
+} // namespace TestExpression