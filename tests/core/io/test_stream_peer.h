--- conflicted
+++ resolved
@@ -305,9 +305,6 @@
 	ERR_PRINT_ON;
 }
 
-<<<<<<< HEAD
-} // namespace TestStreamPeer
-=======
 TEST_CASE("[StreamPeer] Put data through binded method") {
 	Ref<StreamPeerBuffer> spb;
 	spb.instantiate();
@@ -395,7 +392,4 @@
 	CHECK_EQ(error, OK);
 }
 
-} // namespace TestStreamPeer
-
-#endif // TEST_STREAM_PEER_H
->>>>>>> 429f17bd
+} // namespace TestStreamPeer