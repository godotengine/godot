--- conflicted
+++ resolved
@@ -229,9 +229,6 @@
 	CHECK_EQ(parser.get_node_type(), XMLParser::NodeType::NODE_ELEMENT_END);
 	CHECK_EQ(parser.get_node_name(), "a");
 }
-<<<<<<< HEAD
-} // namespace TestXMLParser
-=======
 
 TEST_CASE("[XMLParser] Whitespace") {
 	constexpr int CASES = 5;
@@ -312,7 +309,4 @@
 	}
 }
 
-} // namespace TestXMLParser
-
-#endif // TEST_XML_PARSER_H
->>>>>>> 824e438a
+} // namespace TestXMLParser