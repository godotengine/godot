/**************************************************************************/
/*  test_stream_peer_buffer.h                                             */
/**************************************************************************/
/*                         This file is part of:                          */
/*                             GODOT ENGINE                               */
/*                        https://godotengine.org                         */
/**************************************************************************/
/* Copyright (c) 2014-present Godot Engine contributors (see AUTHORS.md). */
/* Copyright (c) 2007-2014 Juan Linietsky, Ariel Manzur.                  */
/*                                                                        */
/* Permission is hereby granted, free of charge, to any person obtaining  */
/* a copy of this software and associated documentation files (the        */
/* "Software"), to deal in the Software without restriction, including    */
/* without limitation the rights to use, copy, modify, merge, publish,    */
/* distribute, sublicense, and/or sell copies of the Software, and to     */
/* permit persons to whom the Software is furnished to do so, subject to  */
/* the following conditions:                                              */
/*                                                                        */
/* The above copyright notice and this permission notice shall be         */
/* included in all copies or substantial portions of the Software.        */
/*                                                                        */
/* THE SOFTWARE IS PROVIDED "AS IS", WITHOUT WARRANTY OF ANY KIND,        */
/* EXPRESS OR IMPLIED, INCLUDING BUT NOT LIMITED TO THE WARRANTIES OF     */
/* MERCHANTABILITY, FITNESS FOR A PARTICULAR PURPOSE AND NONINFRINGEMENT. */
/* IN NO EVENT SHALL THE AUTHORS OR COPYRIGHT HOLDERS BE LIABLE FOR ANY   */
/* CLAIM, DAMAGES OR OTHER LIABILITY, WHETHER IN AN ACTION OF CONTRACT,   */
/* TORT OR OTHERWISE, ARISING FROM, OUT OF OR IN CONNECTION WITH THE      */
/* SOFTWARE OR THE USE OR OTHER DEALINGS IN THE SOFTWARE.                 */
/**************************************************************************/

#pragma once

#include "core/io/stream_peer.h"
#include "tests/test_macros.h"

namespace TestStreamPeerBuffer {

TEST_CASE("[StreamPeerBuffer] Initialization") {
	Ref<StreamPeerBuffer> spb;
	spb.instantiate();
	CHECK_EQ(spb->get_size(), 0);
	CHECK_EQ(spb->get_position(), 0);
	CHECK_EQ(spb->get_available_bytes(), 0);
}

TEST_CASE("[StreamPeerBuffer] Seek") {
	Ref<StreamPeerBuffer> spb;
	spb.instantiate();
	uint8_t first = 5;
	uint8_t second = 7;
	uint8_t third = 11;

	spb->put_u8(first);
	spb->put_u8(second);
	spb->put_u8(third);

	spb->seek(0);
	CHECK_EQ(spb->get_u8(), first);
	CHECK_EQ(spb->get_u8(), second);
	CHECK_EQ(spb->get_u8(), third);

	spb->seek(1);
	CHECK_EQ(spb->get_position(), 1);
	CHECK_EQ(spb->get_u8(), second);

	spb->seek(1);
	ERR_PRINT_OFF;
	spb->seek(-1);
	ERR_PRINT_ON;
	CHECK_EQ(spb->get_position(), 1);
	ERR_PRINT_OFF;
	spb->seek(5);
	ERR_PRINT_ON;
	CHECK_EQ(spb->get_position(), 1);
}

TEST_CASE("[StreamPeerBuffer] Resize") {
	Ref<StreamPeerBuffer> spb;
	spb.instantiate();
	CHECK_EQ(spb->get_size(), 0);
	CHECK_EQ(spb->get_position(), 0);
	CHECK_EQ(spb->get_available_bytes(), 0);

	spb->resize(42);
	CHECK_EQ(spb->get_size(), 42);
	CHECK_EQ(spb->get_position(), 0);
	CHECK_EQ(spb->get_available_bytes(), 42);

	spb->seek(21);
	CHECK_EQ(spb->get_size(), 42);
	CHECK_EQ(spb->get_position(), 21);
	CHECK_EQ(spb->get_available_bytes(), 21);
}

TEST_CASE("[StreamPeerBuffer] Get underlying data array") {
	uint8_t first = 5;
	uint8_t second = 7;
	uint8_t third = 11;

	Ref<StreamPeerBuffer> spb;
	spb.instantiate();
	spb->put_u8(first);
	spb->put_u8(second);
	spb->put_u8(third);

	Vector<uint8_t> data_array = spb->get_data_array();

	CHECK_EQ(data_array[0], first);
	CHECK_EQ(data_array[1], second);
	CHECK_EQ(data_array[2], third);
}

TEST_CASE("[StreamPeerBuffer] Set underlying data array") {
	uint8_t first = 5;
	uint8_t second = 7;
	uint8_t third = 11;

	Ref<StreamPeerBuffer> spb;
	spb.instantiate();
	spb->put_u8(1);
	spb->put_u8(2);
	spb->put_u8(3);

	Vector<uint8_t> new_data_array;
	new_data_array.push_back(first);
	new_data_array.push_back(second);
	new_data_array.push_back(third);

	spb->set_data_array(new_data_array);

	CHECK_EQ(spb->get_u8(), first);
	CHECK_EQ(spb->get_u8(), second);
	CHECK_EQ(spb->get_u8(), third);
}

TEST_CASE("[StreamPeerBuffer] Duplicate") {
	uint8_t first = 5;
	uint8_t second = 7;
	uint8_t third = 11;

	Ref<StreamPeerBuffer> spb;
	spb.instantiate();
	spb->put_u8(first);
	spb->put_u8(second);
	spb->put_u8(third);

	Ref<StreamPeerBuffer> spb2 = spb->duplicate();

	CHECK_EQ(spb2->get_u8(), first);
	CHECK_EQ(spb2->get_u8(), second);
	CHECK_EQ(spb2->get_u8(), third);
}

TEST_CASE("[StreamPeerBuffer] Put data with size equal to zero does nothing") {
	Ref<StreamPeerBuffer> spb;
	spb.instantiate();
	uint8_t data = 42;

	Error error = spb->put_data((const uint8_t *)&data, 0);

	CHECK_EQ(error, OK);
	CHECK_EQ(spb->get_size(), 0);
	CHECK_EQ(spb->get_position(), 0);
	CHECK_EQ(spb->get_available_bytes(), 0);
}

TEST_CASE("[StreamPeerBuffer] Get data with invalid size returns an error") {
	Ref<StreamPeerBuffer> spb;
	spb.instantiate();
	uint8_t data = 42;
	spb->put_u8(data);
	spb->seek(0);

	uint8_t data_out = 0;
	Error error = spb->get_data(&data_out, 3);

	CHECK_EQ(error, ERR_INVALID_PARAMETER);
	CHECK_EQ(spb->get_size(), 1);
	CHECK_EQ(spb->get_position(), 1);
}

<<<<<<< HEAD
} // namespace TestStreamPeerBuffer
=======
TEST_CASE("[StreamPeerBuffer] Get zero partial bytes return OK") {
	Ref<StreamPeerBuffer> spb;
	spb.instantiate();
	uint8_t data = 42;
	spb->put_u8(data);
	spb->seek(0);

	uint8_t data_out = 0;
	int received_bytes = 0;
	Error error = spb->get_partial_data(&data_out, 0, received_bytes);

	CHECK_EQ(error, OK);
	CHECK_EQ(received_bytes, 0);
	CHECK_EQ(data_out, 0);
	CHECK_EQ(spb->get_size(), 1);
}

TEST_CASE("[StreamPeerBuffer] Put one byte as partial data return OK") {
	Ref<StreamPeerBuffer> spb;
	spb.instantiate();
	Vector<uint8_t> buffer = { 42, 24 };

	int sent_bytes = 0;
	Error error = spb->put_partial_data(buffer.ptr(), 1, sent_bytes);

	CHECK_EQ(error, OK);
	CHECK_EQ(sent_bytes, 1);
	CHECK_EQ(spb->get_size(), 1);
}

} // namespace TestStreamPeerBuffer

#endif // TEST_STREAM_PEER_BUFFER_H
>>>>>>> 429f17bd
<|MERGE_RESOLUTION|>--- conflicted
+++ resolved
@@ -179,9 +179,6 @@
 	CHECK_EQ(spb->get_position(), 1);
 }
 
-<<<<<<< HEAD
-} // namespace TestStreamPeerBuffer
-=======
 TEST_CASE("[StreamPeerBuffer] Get zero partial bytes return OK") {
 	Ref<StreamPeerBuffer> spb;
 	spb.instantiate();
@@ -212,7 +209,4 @@
 	CHECK_EQ(spb->get_size(), 1);
 }
 
-} // namespace TestStreamPeerBuffer
-
-#endif // TEST_STREAM_PEER_BUFFER_H
->>>>>>> 429f17bd
+} // namespace TestStreamPeerBuffer