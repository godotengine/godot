--- conflicted
+++ resolved
@@ -2247,9 +2247,6 @@
 	}
 }
 
-<<<<<<< HEAD
-} // namespace TestVariant
-=======
 TEST_CASE("[Variant] Constructed from a dying RefCounted") {
 	RefCounted *obj = memnew(RefCounted);
 	const uint64_t obj_id = obj->get_instance_id();
@@ -2268,7 +2265,4 @@
 	memdelete(obj);
 }
 
-} // namespace TestVariant
-
-#endif // TEST_VARIANT_H
->>>>>>> 8ef45685
+} // namespace TestVariant