/**************************************************************************/
/*  test_os.h                                                             */
/**************************************************************************/
/*                         This file is part of:                          */
/*                             GODOT ENGINE                               */
/*                        https://godotengine.org                         */
/**************************************************************************/
/* Copyright (c) 2014-present Godot Engine contributors (see AUTHORS.md). */
/* Copyright (c) 2007-2014 Juan Linietsky, Ariel Manzur.                  */
/*                                                                        */
/* Permission is hereby granted, free of charge, to any person obtaining  */
/* a copy of this software and associated documentation files (the        */
/* "Software"), to deal in the Software without restriction, including    */
/* without limitation the rights to use, copy, modify, merge, publish,    */
/* distribute, sublicense, and/or sell copies of the Software, and to     */
/* permit persons to whom the Software is furnished to do so, subject to  */
/* the following conditions:                                              */
/*                                                                        */
/* The above copyright notice and this permission notice shall be         */
/* included in all copies or substantial portions of the Software.        */
/*                                                                        */
/* THE SOFTWARE IS PROVIDED "AS IS", WITHOUT WARRANTY OF ANY KIND,        */
/* EXPRESS OR IMPLIED, INCLUDING BUT NOT LIMITED TO THE WARRANTIES OF     */
/* MERCHANTABILITY, FITNESS FOR A PARTICULAR PURPOSE AND NONINFRINGEMENT. */
/* IN NO EVENT SHALL THE AUTHORS OR COPYRIGHT HOLDERS BE LIABLE FOR ANY   */
/* CLAIM, DAMAGES OR OTHER LIABILITY, WHETHER IN AN ACTION OF CONTRACT,   */
/* TORT OR OTHERWISE, ARISING FROM, OUT OF OR IN CONNECTION WITH THE      */
/* SOFTWARE OR THE USE OR OTHER DEALINGS IN THE SOFTWARE.                 */
/**************************************************************************/

#pragma once

#include "core/os/os.h"

#include "thirdparty/doctest/doctest.h"

namespace TestOS {

TEST_CASE("[OS] Environment variables") {
#ifdef WINDOWS_ENABLED
	CHECK_MESSAGE(
			OS::get_singleton()->has_environment("USERPROFILE"),
			"The USERPROFILE environment variable should be present.");
#else
	CHECK_MESSAGE(
			OS::get_singleton()->has_environment("HOME"),
			"The HOME environment variable should be present.");
#endif
}

TEST_CASE("[OS] UTF-8 environment variables") {
	String value = String::utf8("hell\xc3\xb6"); // "hellö", UTF-8 encoded

	OS::get_singleton()->set_environment("HELLO", value);
	String val = OS::get_singleton()->get_environment("HELLO");
	CHECK_MESSAGE(
			val == value,
			"The previously-set HELLO environment variable should return the expected value.");
	CHECK_MESSAGE(
			val.length() == 5,
			"The previously-set HELLO environment variable was decoded as UTF-8 and should have a length of 5.");
	OS::get_singleton()->unset_environment("HELLO");
}

TEST_CASE("[OS] Non-UTF-8 environment variables") {
	String value = String("\xff t\xf6rkylempij\xe4vongahdus"); // hex FF and a Finnish pangram, latin-1
	OS::get_singleton()->set_environment("HELLO", value);
	String val = OS::get_singleton()->get_environment("HELLO");
	CHECK_MESSAGE(
			val == value,
			"The previously-set HELLO environment variable should return the expected value.");
	CHECK_MESSAGE(
			val.length() == 23,
			"The previously-set HELLO environment variable was not decoded from Latin-1.");
	OS::get_singleton()->unset_environment("HELLO");
}

TEST_CASE("[OS] Command line arguments") {
	List<String> arguments = OS::get_singleton()->get_cmdline_args();
	bool found = false;
	for (const String &arg : arguments) {
		if (arg == "--test") {
			found = true;
			break;
		}
	}
	CHECK_MESSAGE(
			found,
			"The `--test` option must be present in the list of command line arguments.");
}

TEST_CASE("[OS] Executable and data paths") {
	CHECK_MESSAGE(
			OS::get_singleton()->get_executable_path().is_absolute_path(),
			"The executable path returned should be an absolute path.");
	CHECK_MESSAGE(
			OS::get_singleton()->get_data_path().is_absolute_path(),
			"The user data path returned should be an absolute path.");
	CHECK_MESSAGE(
			OS::get_singleton()->get_config_path().is_absolute_path(),
			"The user configuration path returned should be an absolute path.");
	CHECK_MESSAGE(
			OS::get_singleton()->get_cache_path().is_absolute_path(),
			"The cache path returned should be an absolute path.");
}

TEST_CASE("[OS] Ticks") {
	CHECK_MESSAGE(
			OS::get_singleton()->get_ticks_usec() > 1000,
			"The returned ticks (in microseconds) must be greater than 1,000.");
	CHECK_MESSAGE(
			OS::get_singleton()->get_ticks_msec() > 1,
			"The returned ticks (in milliseconds) must be greater than 1.");
}

TEST_CASE("[OS] Feature tags") {
#ifdef TOOLS_ENABLED
	CHECK_MESSAGE(
			OS::get_singleton()->has_feature("editor"),
			"The binary has the \"editor\" feature tag.");
	CHECK_MESSAGE(
			!OS::get_singleton()->has_feature("template"),
			"The binary does not have the \"template\" feature tag.");
	CHECK_MESSAGE(
			!OS::get_singleton()->has_feature("template_debug"),
			"The binary does not have the \"template_debug\" feature tag.");
	CHECK_MESSAGE(
			!OS::get_singleton()->has_feature("template_release"),
			"The binary does not have the \"template_release\" feature tag.");
#else
	CHECK_MESSAGE(
			!OS::get_singleton()->has_feature("editor"),
			"The binary does not have the \"editor\" feature tag.");
	CHECK_MESSAGE(
			OS::get_singleton()->has_feature("template"),
			"The binary has the \"template\" feature tag.");
#ifdef DEBUG_ENABLED
	CHECK_MESSAGE(
			OS::get_singleton()->has_feature("template_debug"),
			"The binary has the \"template_debug\" feature tag.");
	CHECK_MESSAGE(
			!OS::get_singleton()->has_feature("template_release"),
			"The binary does not have the \"template_release\" feature tag.");
#else
	CHECK_MESSAGE(
			!OS::get_singleton()->has_feature("template_debug"),
			"The binary does not have the \"template_debug\" feature tag.");
	CHECK_MESSAGE(
			OS::get_singleton()->has_feature("template_release"),
			"The binary has the \"template_release\" feature tag.");
#endif // DEBUG_ENABLED
#endif // TOOLS_ENABLED
}

TEST_CASE("[OS] Process ID") {
	CHECK_MESSAGE(
			OS::get_singleton()->get_process_id() >= 1,
			"The returned process ID should be greater than zero.");
}

TEST_CASE("[OS] Processor count and memory information") {
	CHECK_MESSAGE(
			OS::get_singleton()->get_processor_count() >= 1,
			"The returned processor count should be greater than zero.");
#ifdef DEBUG_ENABLED
	CHECK_MESSAGE(
			OS::get_singleton()->get_static_memory_usage() >= 1,
			"The returned static memory usage should be greater than zero.");
	CHECK_MESSAGE(
			OS::get_singleton()->get_static_memory_peak_usage() >= 1,
			"The returned static memory peak usage should be greater than zero.");
#endif // DEBUG_ENABLED
}

TEST_CASE("[OS] Execute") {
#ifdef WINDOWS_ENABLED
	List<String> arguments;
	arguments.push_back("/C");
	arguments.push_back("dir > NUL");
	int exit_code;
	const Error err = OS::get_singleton()->execute("cmd", arguments, nullptr, &exit_code);
	CHECK_MESSAGE(
			err == OK,
			"(Running the command `cmd /C \"dir > NUL\"` returns the expected Godot error code (OK).");
	CHECK_MESSAGE(
			exit_code == 0,
			"Running the command `cmd /C \"dir > NUL\"` returns a zero (successful) exit code.");
#else
	List<String> arguments;
	arguments.push_back("-c");
	arguments.push_back("ls > /dev/null");
	int exit_code;
	const Error err = OS::get_singleton()->execute("sh", arguments, nullptr, &exit_code);
	CHECK_MESSAGE(
			err == OK,
			"(Running the command `sh -c \"ls > /dev/null\"` returns the expected Godot error code (OK).");
	CHECK_MESSAGE(
			exit_code == 0,
			"Running the command `sh -c \"ls > /dev/null\"` returns a zero (successful) exit code.");
#endif
}

<<<<<<< HEAD
} // namespace TestOS
=======
TEST_CASE("[OS] Fail on error") {
	bool orig_stderr_enabled = OS::get_singleton()->is_stderr_enabled();
	bool orig_error_occurred = OS::get_singleton()->is_error_occurred();
	bool orig_fail_on_error = OS::get_singleton()->is_fail_on_error();
	int orig_exit_code = OS::get_singleton()->get_exit_code();

	// Reset the settings to their defaults.
	OS::get_singleton()->set_error_occurred(false);
	OS::get_singleton()->set_fail_on_error(false);
	OS::get_singleton()->set_exit_code(EXIT_SUCCESS);

	// Disable stderr so the ERR/WARN_PRINT messages aren't output. We only
	// want the error handler to be exercised. This does not suppress CHECK
	// errors.
	OS::get_singleton()->set_stderr_enabled(false);

	// Test with fail on error disabled.
	WARN_PRINT("test warning");
	CHECK_MESSAGE(
			!OS::get_singleton()->is_error_occurred(),
			"An error should not occur for a warning message.");
	CHECK_MESSAGE(
			OS::get_singleton()->get_exit_code() == EXIT_SUCCESS,
			"The exit code should be 0 for a warning message.");

	ERR_PRINT("test error");
	CHECK_MESSAGE(
			OS::get_singleton()->is_error_occurred(),
			"An error should occur for an error message.");
	CHECK_MESSAGE(
			OS::get_singleton()->get_exit_code() == EXIT_SUCCESS,
			"The exit code should be 0 when fail on error is disabled.");

	// Clear the error and enable fail on error.
	OS::get_singleton()->set_error_occurred(false);
	OS::get_singleton()->set_fail_on_error(true);

	WARN_PRINT("test warning");
	CHECK_MESSAGE(
			!OS::get_singleton()->is_error_occurred(),
			"An error should not occur for a warning message.");
	CHECK_MESSAGE(
			OS::get_singleton()->get_exit_code() == EXIT_SUCCESS,
			"The exit code should be 0 for a warning message.");

	ERR_PRINT("test error");
	CHECK_MESSAGE(
			OS::get_singleton()->is_error_occurred(),
			"An error should occur for an error message.");
	CHECK_MESSAGE(
			OS::get_singleton()->get_exit_code() != EXIT_SUCCESS,
			"The exit code should not be 0 when fail on error is enabled.");

	// Once an error has occurred, you can't change the exit code back to
	// EXIT_SUCCESS.
	OS::get_singleton()->set_exit_code(EXIT_SUCCESS);
	CHECK_MESSAGE(
			OS::get_singleton()->get_exit_code() != EXIT_SUCCESS,
			"The exit code cannot be set to 0 after an error has occurred.");

	// Restore the previous settings. The error needs to be cleared first
	// to set the exit code freely.
	OS::get_singleton()->set_error_occurred(false);
	OS::get_singleton()->set_stderr_enabled(orig_stderr_enabled);
	OS::get_singleton()->set_exit_code(orig_exit_code);
	OS::get_singleton()->set_error_occurred(orig_error_occurred);
	OS::get_singleton()->set_fail_on_error(orig_fail_on_error);
}

} // namespace TestOS

#endif // TEST_OS_H
>>>>>>> 1eb8583a
<|MERGE_RESOLUTION|>--- conflicted
+++ resolved
@@ -200,9 +200,6 @@
 #endif
 }
 
-<<<<<<< HEAD
-} // namespace TestOS
-=======
 TEST_CASE("[OS] Fail on error") {
 	bool orig_stderr_enabled = OS::get_singleton()->is_stderr_enabled();
 	bool orig_error_occurred = OS::get_singleton()->is_error_occurred();
@@ -272,7 +269,4 @@
 	OS::get_singleton()->set_fail_on_error(orig_fail_on_error);
 }
 
-} // namespace TestOS
-
-#endif // TEST_OS_H
->>>>>>> 1eb8583a
+} // namespace TestOS