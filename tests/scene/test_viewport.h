/**************************************************************************/
/*  test_viewport.h                                                       */
/**************************************************************************/
/*                         This file is part of:                          */
/*                             GODOT ENGINE                               */
/*                        https://godotengine.org                         */
/**************************************************************************/
/* Copyright (c) 2014-present Godot Engine contributors (see AUTHORS.md). */
/* Copyright (c) 2007-2014 Juan Linietsky, Ariel Manzur.                  */
/*                                                                        */
/* Permission is hereby granted, free of charge, to any person obtaining  */
/* a copy of this software and associated documentation files (the        */
/* "Software"), to deal in the Software without restriction, including    */
/* without limitation the rights to use, copy, modify, merge, publish,    */
/* distribute, sublicense, and/or sell copies of the Software, and to     */
/* permit persons to whom the Software is furnished to do so, subject to  */
/* the following conditions:                                              */
/*                                                                        */
/* The above copyright notice and this permission notice shall be         */
/* included in all copies or substantial portions of the Software.        */
/*                                                                        */
/* THE SOFTWARE IS PROVIDED "AS IS", WITHOUT WARRANTY OF ANY KIND,        */
/* EXPRESS OR IMPLIED, INCLUDING BUT NOT LIMITED TO THE WARRANTIES OF     */
/* MERCHANTABILITY, FITNESS FOR A PARTICULAR PURPOSE AND NONINFRINGEMENT. */
/* IN NO EVENT SHALL THE AUTHORS OR COPYRIGHT HOLDERS BE LIABLE FOR ANY   */
/* CLAIM, DAMAGES OR OTHER LIABILITY, WHETHER IN AN ACTION OF CONTRACT,   */
/* TORT OR OTHERWISE, ARISING FROM, OUT OF OR IN CONNECTION WITH THE      */
/* SOFTWARE OR THE USE OR OTHER DEALINGS IN THE SOFTWARE.                 */
/**************************************************************************/

#pragma once

#include "scene/2d/node_2d.h"
#include "scene/gui/control.h"
#include "scene/gui/subviewport_container.h"
#include "scene/main/canvas_layer.h"
#include "scene/main/window.h"

#ifndef PHYSICS_2D_DISABLED
#include "scene/2d/physics/area_2d.h"
#include "scene/2d/physics/collision_shape_2d.h"
#include "scene/resources/2d/rectangle_shape_2d.h"
#include "servers/physics_2d/physics_server_2d_dummy.h"
#endif // PHYSICS_2D_DISABLED

#include "tests/test_macros.h"

namespace TestViewport {

class NotificationControlViewport : public Control {
	GDCLASS(NotificationControlViewport, Control);

protected:
	void _notification(int p_what) {
		switch (p_what) {
			case NOTIFICATION_MOUSE_ENTER: {
				if (mouse_over) {
					invalid_order = true;
				}
				mouse_over = true;
			} break;

			case NOTIFICATION_MOUSE_EXIT: {
				if (!mouse_over) {
					invalid_order = true;
				}
				mouse_over = false;
			} break;

			case NOTIFICATION_MOUSE_ENTER_SELF: {
				if (mouse_over_self) {
					invalid_order = true;
				}
				mouse_over_self = true;
			} break;

			case NOTIFICATION_MOUSE_EXIT_SELF: {
				if (!mouse_over_self) {
					invalid_order = true;
				}
				mouse_over_self = false;
			} break;
		}
	}

public:
	bool mouse_over = false;
	bool mouse_over_self = false;
	bool invalid_order = false;
};

// `NotificationControlViewport`-derived class that additionally
// - allows start Dragging
// - stores mouse information of last event
class DragStart : public NotificationControlViewport {
	GDCLASS(DragStart, NotificationControlViewport);

public:
	MouseButton last_mouse_button;
	Point2i last_mouse_move_position;
	StringName drag_data_name = SNAME("Drag Data");

	virtual Variant get_drag_data(const Point2 &p_point) override {
		return drag_data_name;
	}

	virtual void gui_input(const Ref<InputEvent> &p_event) override {
		Ref<InputEventMouseButton> mb = p_event;
		if (mb.is_valid()) {
			last_mouse_button = mb->get_button_index();
			return;
		}

		Ref<InputEventMouseMotion> mm = p_event;
		if (mm.is_valid()) {
			last_mouse_move_position = mm->get_position();
			return;
		}
	}
};

// `NotificationControlViewport`-derived class that acts as a Drag and Drop target.
class DragTarget : public NotificationControlViewport {
	GDCLASS(DragTarget, NotificationControlViewport);

protected:
	void _notification(int p_what) {
		switch (p_what) {
			case NOTIFICATION_DRAG_BEGIN: {
				during_drag = true;
			} break;

			case NOTIFICATION_DRAG_END: {
				during_drag = false;
			} break;
		}
	}

public:
	Variant drag_data;
	bool valid_drop = false;
	bool during_drag = false;
	virtual bool can_drop_data(const Point2 &p_point, const Variant &p_data) const override {
		StringName string_data = p_data;
		// Verify drag data is compatible.
		if (string_data != SNAME("Drag Data")) {
			return false;
		}
		// Only the left half is droppable area.
		if (p_point.x * 2 > get_size().x) {
			return false;
		}
		return true;
	}

	virtual void drop_data(const Point2 &p_point, const Variant &p_data) override {
		drag_data = p_data;
		valid_drop = true;
	}
};

TEST_CASE("[SceneTree][Viewport] Controls and InputEvent handling") {
	DragStart *node_a = memnew(DragStart);
	NotificationControlViewport *node_b = memnew(NotificationControlViewport);
	Node2D *node_c = memnew(Node2D);
	DragTarget *node_d = memnew(DragTarget);
	NotificationControlViewport *node_e = memnew(NotificationControlViewport);
	Node *node_f = memnew(Node);
	NotificationControlViewport *node_g = memnew(NotificationControlViewport);
	NotificationControlViewport *node_h = memnew(NotificationControlViewport);
	NotificationControlViewport *node_i = memnew(NotificationControlViewport);
	NotificationControlViewport *node_j = memnew(NotificationControlViewport);

	node_a->set_name(SNAME("NodeA"));
	node_b->set_name(SNAME("NodeB"));
	node_c->set_name(SNAME("NodeC"));
	node_d->set_name(SNAME("NodeD"));
	node_e->set_name(SNAME("NodeE"));
	node_f->set_name(SNAME("NodeF"));
	node_g->set_name(SNAME("NodeG"));
	node_h->set_name(SNAME("NodeH"));
	node_i->set_name(SNAME("NodeI"));
	node_j->set_name(SNAME("NodeJ"));

	node_a->set_position(Point2i(0, 0));
	node_b->set_position(Point2i(10, 10));
	node_c->set_position(Point2i(0, 0));
	node_d->set_position(Point2i(10, 10));
	node_e->set_position(Point2i(10, 100));
	node_g->set_position(Point2i(10, 100));
	node_h->set_position(Point2i(10, 120));
	node_i->set_position(Point2i(2, 0));
	node_j->set_position(Point2i(2, 0));
	node_a->set_size(Point2i(30, 30));
	node_b->set_size(Point2i(30, 30));
	node_d->set_size(Point2i(30, 30));
	node_e->set_size(Point2i(10, 10));
	node_g->set_size(Point2i(10, 10));
	node_h->set_size(Point2i(10, 10));
	node_i->set_size(Point2i(10, 10));
	node_j->set_size(Point2i(10, 10));
	node_a->set_focus_mode(Control::FOCUS_CLICK);
	node_b->set_focus_mode(Control::FOCUS_CLICK);
	node_d->set_focus_mode(Control::FOCUS_CLICK);
	node_e->set_focus_mode(Control::FOCUS_CLICK);
	node_g->set_focus_mode(Control::FOCUS_CLICK);
	node_h->set_focus_mode(Control::FOCUS_CLICK);
	node_i->set_focus_mode(Control::FOCUS_CLICK);
	node_j->set_focus_mode(Control::FOCUS_CLICK);
	Window *root = SceneTree::get_singleton()->get_root();
	DisplayServerMock *DS = (DisplayServerMock *)(DisplayServer::get_singleton());

	// Scene tree:
	// - root
	//   - a (Control)
	//   - b (Control)
	//     - c (Node2D)
	//       - d (Control)
	//   - e (Control)
	//     - f (Node)
	//       - g (Control)
	//   - h (Control)
	//     - i (Control)
	//       - j (Control)
	root->add_child(node_a);
	root->add_child(node_b);
	node_b->add_child(node_c);
	node_c->add_child(node_d);
	root->add_child(node_e);
	node_e->add_child(node_f);
	node_f->add_child(node_g);
	root->add_child(node_h);
	node_h->add_child(node_i);
	node_i->add_child(node_j);

	Point2i on_a = Point2i(5, 5);
	Point2i on_b = Point2i(15, 15);
	Point2i on_d = Point2i(25, 25);
	Point2i on_e = Point2i(15, 105);
	Point2i on_g = Point2i(15, 105);
	Point2i on_i = Point2i(13, 125);
	Point2i on_j = Point2i(15, 125);
	Point2i on_background = Point2i(500, 500);
	Point2i on_outside = Point2i(-1, -1);

	// Unit tests for Viewport::gui_find_control and Viewport::_gui_find_control_at_pos
	SUBCASE("[VIEWPORT][GuiFindControl] Finding Controls at a Viewport-position") {
		// FIXME: It is extremely difficult to create a situation where the Control has a zero determinant.
		// Leaving that if-branch untested.

		SUBCASE("[VIEWPORT][GuiFindControl] Basic position tests") {
			CHECK(root->gui_find_control(on_a) == node_a);
			CHECK(root->gui_find_control(on_b) == node_b);
			CHECK(root->gui_find_control(on_d) == node_d);
			CHECK(root->gui_find_control(on_e) == node_g); // Node F makes G a Root Control at the same position as E
			CHECK(root->gui_find_control(on_g) == node_g);
			CHECK_FALSE(root->gui_find_control(on_background));
		}

		SUBCASE("[VIEWPORT][GuiFindControl] Invisible nodes are not considered as results.") {
			// Non-Root Control
			node_d->hide();
			CHECK(root->gui_find_control(on_d) == node_b);
			// Root Control
			node_b->hide();
			CHECK(root->gui_find_control(on_b) == node_a);
		}

		SUBCASE("[VIEWPORT][GuiFindControl] Root Control with CanvasItem as parent is affected by parent's transform.") {
			node_b->remove_child(node_c);
			node_c->set_position(Point2i(50, 50));
			root->add_child(node_c);
			CHECK(root->gui_find_control(Point2i(65, 65)) == node_d);
		}

		SUBCASE("[VIEWPORT][GuiFindControl] Control Contents Clipping clips accessible position of children.") {
			CHECK_FALSE(node_b->is_clipping_contents());
			CHECK(root->gui_find_control(on_d + Point2i(20, 20)) == node_d);
			node_b->set_clip_contents(true);
			CHECK(root->gui_find_control(on_d) == node_d);
			CHECK_FALSE(root->gui_find_control(on_d + Point2i(20, 20)));
		}

		SUBCASE("[VIEWPORT][GuiFindControl] Top Level Control as descendant of CanvasItem isn't affected by parent's transform.") {
			CHECK(root->gui_find_control(on_d + Point2i(20, 20)) == node_d);
			node_d->set_as_top_level(true);
			CHECK_FALSE(root->gui_find_control(on_d + Point2i(20, 20)));
			CHECK(root->gui_find_control(on_b) == node_d);
		}
	}

	SUBCASE("[Viewport][GuiInputEvent] nullptr as argument doesn't lead to a crash.") {
		ERR_PRINT_OFF;
		root->push_input(Ref<InputEvent>());
		ERR_PRINT_ON;
	}

	// Unit tests for Viewport::_gui_input_event (Mouse Buttons)
	SUBCASE("[Viewport][GuiInputEvent] Mouse Button Down/Up.") {
		SUBCASE("[Viewport][GuiInputEvent] Mouse Button Control Focus Change.") {
			SUBCASE("[Viewport][GuiInputEvent] Grab Focus while no Control has focus.") {
				CHECK_FALSE(root->gui_get_focus_owner());

				// Click on A
				SEND_GUI_MOUSE_BUTTON_EVENT(on_a, MouseButton::LEFT, MouseButtonMask::LEFT, Key::NONE);
				CHECK(node_a->has_focus());
				SEND_GUI_MOUSE_BUTTON_RELEASED_EVENT(on_a, MouseButton::LEFT, MouseButtonMask::NONE, Key::NONE);
			}

			SUBCASE("[Viewport][GuiInputEvent] Grab Focus from other Control.") {
				node_a->grab_focus();
				CHECK(node_a->has_focus());

				// Click on D
				SEND_GUI_MOUSE_BUTTON_EVENT(on_d, MouseButton::LEFT, MouseButtonMask::LEFT, Key::NONE);
				CHECK(node_d->has_focus());
				SEND_GUI_MOUSE_BUTTON_RELEASED_EVENT(on_d, MouseButton::LEFT, MouseButtonMask::NONE, Key::NONE);
			}

			SUBCASE("[Viewport][GuiInputEvent] Non-CanvasItem breaks Transform hierarchy.") {
				CHECK_FALSE(root->gui_get_focus_owner());

				// Click on G absolute coordinates
				SEND_GUI_MOUSE_BUTTON_EVENT(Point2i(15, 105), MouseButton::LEFT, MouseButtonMask::LEFT, Key::NONE);
				CHECK(node_g->has_focus());
				SEND_GUI_MOUSE_BUTTON_RELEASED_EVENT(Point2i(15, 105), MouseButton::LEFT, MouseButtonMask::NONE, Key::NONE);
			}

			SUBCASE("[Viewport][GuiInputEvent] No Focus change when clicking in background.") {
				CHECK_FALSE(root->gui_get_focus_owner());

				SEND_GUI_MOUSE_BUTTON_EVENT(on_background, MouseButton::LEFT, MouseButtonMask::LEFT, Key::NONE);
				CHECK_FALSE(root->gui_get_focus_owner());
				SEND_GUI_MOUSE_BUTTON_RELEASED_EVENT(on_background, MouseButton::LEFT, MouseButtonMask::NONE, Key::NONE);

				node_a->grab_focus();
				CHECK(node_a->has_focus());

				SEND_GUI_MOUSE_BUTTON_EVENT(on_background, MouseButton::LEFT, MouseButtonMask::LEFT, Key::NONE);
				SEND_GUI_MOUSE_BUTTON_RELEASED_EVENT(on_background, MouseButton::LEFT, MouseButtonMask::NONE, Key::NONE);
				CHECK(node_a->has_focus());
			}

			SUBCASE("[Viewport][GuiInputEvent] Mouse Button No Focus Steal while other Mouse Button is pressed.") {
				CHECK_FALSE(root->gui_get_focus_owner());

				SEND_GUI_MOUSE_BUTTON_EVENT(on_a, MouseButton::LEFT, MouseButtonMask::LEFT, Key::NONE);
				CHECK(node_a->has_focus());

				SEND_GUI_MOUSE_BUTTON_EVENT(on_b, MouseButton::RIGHT, MouseButtonMask::LEFT | MouseButtonMask::RIGHT, Key::NONE);
				CHECK(node_a->has_focus());

				SEND_GUI_MOUSE_BUTTON_RELEASED_EVENT(on_b, MouseButton::RIGHT, MouseButtonMask::LEFT, Key::NONE);
				SEND_GUI_MOUSE_BUTTON_RELEASED_EVENT(on_b, MouseButton::LEFT, MouseButtonMask::NONE, Key::NONE);
				CHECK(node_a->has_focus());
			}

			SUBCASE("[Viewport][GuiInputEvent] Allow Focus Steal with LMB while other Mouse Button is held down and was initially pressed without being over a Control.") {
				// TODO: Not sure, if this is intended behavior, but this is an edge case.
				CHECK_FALSE(root->gui_get_focus_owner());

				SEND_GUI_MOUSE_BUTTON_EVENT(on_background, MouseButton::RIGHT, MouseButtonMask::RIGHT, Key::NONE);
				CHECK_FALSE(root->gui_get_focus_owner());

				SEND_GUI_MOUSE_BUTTON_EVENT(on_a, MouseButton::LEFT, MouseButtonMask::LEFT | MouseButtonMask::RIGHT, Key::NONE);
				CHECK(node_a->has_focus());
				SEND_GUI_MOUSE_BUTTON_RELEASED_EVENT(on_a, MouseButton::LEFT, MouseButtonMask::RIGHT, Key::NONE);
				CHECK(node_a->has_focus());

				SEND_GUI_MOUSE_BUTTON_EVENT(on_b, MouseButton::LEFT, MouseButtonMask::LEFT | MouseButtonMask::RIGHT, Key::NONE);
				CHECK(node_b->has_focus());

				SEND_GUI_MOUSE_BUTTON_RELEASED_EVENT(on_d, MouseButton::LEFT, MouseButtonMask::RIGHT, Key::NONE);
				SEND_GUI_MOUSE_BUTTON_RELEASED_EVENT(on_d, MouseButton::RIGHT, MouseButtonMask::NONE, Key::NONE);
				CHECK(node_b->has_focus());
			}

			SUBCASE("[Viewport][GuiInputEvent] Ignore Focus from Mouse Buttons when mouse-filter is set to ignore.") {
				node_d->grab_focus();
				node_d->set_mouse_filter(Control::MOUSE_FILTER_IGNORE);
				CHECK(node_d->has_focus());

				// Click on overlapping area B&D.
				SEND_GUI_MOUSE_BUTTON_EVENT(on_d, MouseButton::LEFT, MouseButtonMask::LEFT, Key::NONE);
				CHECK(node_b->has_focus());
				SEND_GUI_MOUSE_BUTTON_RELEASED_EVENT(on_d, MouseButton::LEFT, MouseButtonMask::NONE, Key::NONE);
			}

			SUBCASE("[Viewport][GuiInputEvent] RMB doesn't grab focus.") {
				node_a->grab_focus();
				CHECK(node_a->has_focus());

				SEND_GUI_MOUSE_BUTTON_EVENT(on_d, MouseButton::RIGHT, MouseButtonMask::RIGHT, Key::NONE);
				SEND_GUI_MOUSE_BUTTON_RELEASED_EVENT(on_d, MouseButton::RIGHT, MouseButtonMask::NONE, Key::NONE);
				CHECK(node_a->has_focus());
			}

			SUBCASE("[Viewport][GuiInputEvent] LMB on unfocusable Control doesn't grab focus.") {
				CHECK_FALSE(node_g->has_focus());
				node_g->set_focus_mode(Control::FOCUS_NONE);

				SEND_GUI_MOUSE_BUTTON_EVENT(on_g, MouseButton::LEFT, MouseButtonMask::LEFT, Key::NONE);
				SEND_GUI_MOUSE_BUTTON_RELEASED_EVENT(on_g, MouseButton::LEFT, MouseButtonMask::NONE, Key::NONE);
				CHECK_FALSE(node_g->has_focus());

				// Now verify the opposite with FOCUS_CLICK
				node_g->set_focus_mode(Control::FOCUS_CLICK);
				SEND_GUI_MOUSE_BUTTON_EVENT(on_g, MouseButton::LEFT, MouseButtonMask::LEFT, Key::NONE);
				SEND_GUI_MOUSE_BUTTON_RELEASED_EVENT(on_g, MouseButton::LEFT, MouseButtonMask::NONE, Key::NONE);
				CHECK(node_g->has_focus());
				node_g->set_focus_mode(Control::FOCUS_CLICK);
			}

			SUBCASE("[Viewport][GuiInputEvent] Signal 'gui_focus_changed' is only emitted if a previously unfocused Control grabs focus.") {
				SIGNAL_WATCH(root, SNAME("gui_focus_changed"));
				Array signal_args = { { node_a } };

				SEND_GUI_MOUSE_BUTTON_EVENT(on_a, MouseButton::LEFT, MouseButtonMask::LEFT, Key::NONE);
				SEND_GUI_MOUSE_BUTTON_RELEASED_EVENT(on_a, MouseButton::LEFT, MouseButtonMask::NONE, Key::NONE);
				SIGNAL_CHECK(SNAME("gui_focus_changed"), signal_args);

				SEND_GUI_MOUSE_BUTTON_EVENT(on_a, MouseButton::LEFT, MouseButtonMask::LEFT, Key::NONE);
				SEND_GUI_MOUSE_BUTTON_RELEASED_EVENT(on_a, MouseButton::LEFT, MouseButtonMask::NONE, Key::NONE);
				CHECK(node_a->has_focus());
				SIGNAL_CHECK_FALSE(SNAME("gui_focus_changed"));

				SIGNAL_UNWATCH(root, SNAME("gui_focus_changed"));
			}

			SUBCASE("[Viewport][GuiInputEvent] Focus Propagation to parent items.") {
				SUBCASE("[Viewport][GuiInputEvent] Unfocusable Control with MOUSE_FILTER_PASS propagates focus to parent CanvasItem.") {
					node_d->set_focus_mode(Control::FOCUS_NONE);
					node_d->set_mouse_filter(Control::MOUSE_FILTER_PASS);

					SEND_GUI_MOUSE_BUTTON_EVENT(on_d + Point2i(20, 20), MouseButton::LEFT, MouseButtonMask::LEFT, Key::NONE);
					CHECK(node_b->has_focus());
					SEND_GUI_MOUSE_BUTTON_RELEASED_EVENT(on_d + Point2i(20, 20), MouseButton::LEFT, MouseButtonMask::NONE, Key::NONE);

					// Verify break condition for Root Control.
					node_a->set_focus_mode(Control::FOCUS_NONE);
					node_a->set_mouse_filter(Control::MOUSE_FILTER_PASS);

					SEND_GUI_MOUSE_BUTTON_EVENT(on_a, MouseButton::LEFT, MouseButtonMask::LEFT, Key::NONE);
					SEND_GUI_MOUSE_BUTTON_RELEASED_EVENT(on_a, MouseButton::LEFT, MouseButtonMask::NONE, Key::NONE);
					CHECK(node_b->has_focus());
				}

				SUBCASE("[Viewport][GuiInputEvent] Top Level CanvasItem stops focus propagation.") {
					node_d->set_focus_mode(Control::FOCUS_NONE);
					node_d->set_mouse_filter(Control::MOUSE_FILTER_PASS);
					node_c->set_as_top_level(true);

					SEND_GUI_MOUSE_BUTTON_EVENT(on_b, MouseButton::LEFT, MouseButtonMask::LEFT, Key::NONE);
					SEND_GUI_MOUSE_BUTTON_RELEASED_EVENT(on_b, MouseButton::LEFT, MouseButtonMask::NONE, Key::NONE);
					CHECK_FALSE(root->gui_get_focus_owner());

					node_d->set_focus_mode(Control::FOCUS_CLICK);
					SEND_GUI_MOUSE_BUTTON_EVENT(on_b, MouseButton::LEFT, MouseButtonMask::LEFT, Key::NONE);
					SEND_GUI_MOUSE_BUTTON_RELEASED_EVENT(on_b, MouseButton::LEFT, MouseButtonMask::NONE, Key::NONE);
					CHECK(node_d->has_focus());
				}
			}
		}

		SUBCASE("[Viewport][GuiInputEvent] Process-Mode affects, if GUI Mouse Button Events are processed.") {
			node_a->last_mouse_button = MouseButton::NONE;
			node_a->set_process_mode(Node::PROCESS_MODE_DISABLED);
			SEND_GUI_MOUSE_BUTTON_EVENT(on_a, MouseButton::LEFT, MouseButtonMask::LEFT, Key::NONE);
			SEND_GUI_MOUSE_BUTTON_RELEASED_EVENT(on_a, MouseButton::LEFT, MouseButtonMask::NONE, Key::NONE);
			CHECK(node_a->last_mouse_button == MouseButton::NONE);

			// Now verify that with allowed processing the event is processed.
			node_a->set_process_mode(Node::PROCESS_MODE_ALWAYS);
			SEND_GUI_MOUSE_BUTTON_EVENT(on_a, MouseButton::LEFT, MouseButtonMask::LEFT, Key::NONE);
			SEND_GUI_MOUSE_BUTTON_RELEASED_EVENT(on_a, MouseButton::LEFT, MouseButtonMask::NONE, Key::NONE);
			CHECK(node_a->last_mouse_button == MouseButton::LEFT);
		}
	}

	// Unit tests for Viewport::_gui_input_event (Mouse Motion)
	SUBCASE("[Viewport][GuiInputEvent] Mouse Motion") {
		// FIXME: Tooltips are not yet tested. They likely require an internal clock.

		SUBCASE("[Viewport][GuiInputEvent] Mouse Motion changes the Control that it is over.") {
			SEND_GUI_MOUSE_MOTION_EVENT(on_background, MouseButtonMask::NONE, Key::NONE);
			CHECK_FALSE(node_a->mouse_over);
			CHECK_FALSE(node_a->mouse_over_self);

			// Move over Control.
			SEND_GUI_MOUSE_MOTION_EVENT(on_a, MouseButtonMask::NONE, Key::NONE);
			CHECK(node_a->mouse_over);
			CHECK(node_a->mouse_over_self);

			// No change.
			SEND_GUI_MOUSE_MOTION_EVENT(on_a + Point2i(1, 1), MouseButtonMask::NONE, Key::NONE);
			CHECK(node_a->mouse_over);
			CHECK(node_a->mouse_over_self);

			// Move over other Control.
			SEND_GUI_MOUSE_MOTION_EVENT(on_d, MouseButtonMask::NONE, Key::NONE);
			CHECK_FALSE(node_a->mouse_over);
			CHECK_FALSE(node_a->mouse_over_self);
			CHECK(node_d->mouse_over);
			CHECK(node_d->mouse_over_self);

			// Move to background.
			SEND_GUI_MOUSE_MOTION_EVENT(on_background, MouseButtonMask::NONE, Key::NONE);
			CHECK_FALSE(node_d->mouse_over);
			CHECK_FALSE(node_d->mouse_over_self);

			CHECK_FALSE(node_a->invalid_order);
			CHECK_FALSE(node_d->invalid_order);
		}

		SUBCASE("[Viewport][GuiInputEvent] Mouse behavior recursive disables mouse motion events.") {
			node_i->set_mouse_filter(Control::MOUSE_FILTER_PASS);

			// Enabled when parent is set to inherit.
			node_h->set_mouse_behavior_recursive(Control::MOUSE_BEHAVIOR_INHERITED);
			node_i->set_mouse_behavior_recursive(Control::MOUSE_BEHAVIOR_INHERITED);
			SEND_GUI_MOUSE_MOTION_EVENT(on_i, MouseButtonMask::NONE, Key::NONE);
			CHECK(node_i->mouse_over);
			CHECK(node_i->mouse_over_self);

			// Enabled when parent is set to enabled.
			node_h->set_mouse_behavior_recursive(Control::MOUSE_BEHAVIOR_ENABLED);
			node_i->set_mouse_behavior_recursive(Control::MOUSE_BEHAVIOR_INHERITED);
			SEND_GUI_MOUSE_MOTION_EVENT(on_i, MouseButtonMask::NONE, Key::NONE);
			CHECK(node_i->mouse_over);
			CHECK(node_i->mouse_over_self);

			// Disabled when parent is set to disabled.
			node_h->set_mouse_behavior_recursive(Control::MOUSE_BEHAVIOR_DISABLED);
			node_i->set_mouse_behavior_recursive(Control::MOUSE_BEHAVIOR_INHERITED);
			SEND_GUI_MOUSE_MOTION_EVENT(on_i, MouseButtonMask::NONE, Key::NONE);
			CHECK_FALSE(node_i->mouse_over);
			CHECK_FALSE(node_i->mouse_over_self);

			// Enabled when set to enabled and parent is set to disabled.
			node_h->set_mouse_behavior_recursive(Control::MOUSE_BEHAVIOR_DISABLED);
			node_i->set_mouse_behavior_recursive(Control::MOUSE_BEHAVIOR_ENABLED);
			SEND_GUI_MOUSE_MOTION_EVENT(on_i, MouseButtonMask::NONE, Key::NONE);
			CHECK(node_i->mouse_over);
			CHECK(node_i->mouse_over_self);

			// Disabled when it is set to disabled.
			node_h->set_mouse_behavior_recursive(Control::MOUSE_BEHAVIOR_ENABLED);
			node_i->set_mouse_behavior_recursive(Control::MOUSE_BEHAVIOR_DISABLED);
			SEND_GUI_MOUSE_MOTION_EVENT(on_i, MouseButtonMask::NONE, Key::NONE);
			CHECK_FALSE(node_i->mouse_over);
			CHECK_FALSE(node_i->mouse_over_self);
		}

		SUBCASE("[Viewport][GuiInputEvent] Mouse Enter/Exit notification propagation.") {
			node_d->set_mouse_filter(Control::MOUSE_FILTER_PASS);
			node_g->set_mouse_filter(Control::MOUSE_FILTER_PASS);

			SEND_GUI_MOUSE_MOTION_EVENT(on_background, MouseButtonMask::NONE, Key::NONE);
			CHECK_FALSE(node_b->mouse_over);
			CHECK_FALSE(node_b->mouse_over_self);
			CHECK_FALSE(node_d->mouse_over);
			CHECK_FALSE(node_d->mouse_over_self);

			// Move to Control node_d. node_b receives mouse over since it is only separated by a CanvasItem.
			SEND_GUI_MOUSE_MOTION_EVENT(on_d, MouseButtonMask::NONE, Key::NONE);
			CHECK(node_b->mouse_over);
			CHECK_FALSE(node_b->mouse_over_self);
			CHECK(node_d->mouse_over);
			CHECK(node_d->mouse_over_self);

			// Move to background.
			SEND_GUI_MOUSE_MOTION_EVENT(on_background, MouseButtonMask::NONE, Key::NONE);
			CHECK_FALSE(node_b->mouse_over);
			CHECK_FALSE(node_b->mouse_over_self);
			CHECK_FALSE(node_d->mouse_over);
			CHECK_FALSE(node_d->mouse_over_self);

			CHECK_FALSE(node_e->mouse_over);
			CHECK_FALSE(node_e->mouse_over_self);
			CHECK_FALSE(node_g->mouse_over);
			CHECK_FALSE(node_g->mouse_over_self);

			// Move to Control node_g. node_g receives mouse over but node_e does not since it is separated by a non-CanvasItem.
			SEND_GUI_MOUSE_MOTION_EVENT(on_g, MouseButtonMask::NONE, Key::NONE);
			CHECK_FALSE(node_e->mouse_over);
			CHECK_FALSE(node_e->mouse_over_self);
			CHECK(node_g->mouse_over);
			CHECK(node_g->mouse_over_self);

			// Move to background.
			SEND_GUI_MOUSE_MOTION_EVENT(on_background, MouseButtonMask::NONE, Key::NONE);
			CHECK_FALSE(node_e->mouse_over);
			CHECK_FALSE(node_e->mouse_over_self);
			CHECK_FALSE(node_g->mouse_over);
			CHECK_FALSE(node_g->mouse_over_self);

			CHECK_FALSE(node_b->invalid_order);
			CHECK_FALSE(node_d->invalid_order);
			CHECK_FALSE(node_e->invalid_order);
			CHECK_FALSE(node_g->invalid_order);

			node_d->set_mouse_filter(Control::MOUSE_FILTER_STOP);
			node_g->set_mouse_filter(Control::MOUSE_FILTER_STOP);
		}

		SUBCASE("[Viewport][GuiInputEvent] Mouse Enter/Exit notification propagation when moving into child.") {
			SIGNAL_WATCH(node_i, SceneStringName(mouse_entered));
			SIGNAL_WATCH(node_i, SceneStringName(mouse_exited));
			Array signal_args = { {} };

			node_j->set_mouse_filter(Control::MOUSE_FILTER_PASS);

			// Move to background.
			SEND_GUI_MOUSE_MOTION_EVENT(on_background, MouseButtonMask::NONE, Key::NONE);
			CHECK_FALSE(node_i->mouse_over);
			CHECK_FALSE(node_i->mouse_over_self);
			CHECK_FALSE(node_j->mouse_over);
			CHECK_FALSE(node_j->mouse_over_self);

			// Move to Control node_i.
			SEND_GUI_MOUSE_MOTION_EVENT(on_i, MouseButtonMask::NONE, Key::NONE);
			CHECK(node_i->mouse_over);
			CHECK(node_i->mouse_over_self);
			CHECK_FALSE(node_j->mouse_over);
			CHECK_FALSE(node_j->mouse_over_self);
			SIGNAL_CHECK(SceneStringName(mouse_entered), signal_args);
			SIGNAL_CHECK_FALSE(SceneStringName(mouse_exited));

			// Move to child Control node_j. node_i should not receive any new Mouse Enter signals.
			SEND_GUI_MOUSE_MOTION_EVENT(on_j, MouseButtonMask::NONE, Key::NONE);
			CHECK(node_i->mouse_over);
			CHECK_FALSE(node_i->mouse_over_self);
			CHECK(node_j->mouse_over);
			CHECK(node_j->mouse_over_self);
			SIGNAL_CHECK_FALSE(SceneStringName(mouse_entered));
			SIGNAL_CHECK_FALSE(SceneStringName(mouse_exited));

			// Move to parent Control node_i. node_i should not receive any new Mouse Enter signals.
			SEND_GUI_MOUSE_MOTION_EVENT(on_i, MouseButtonMask::NONE, Key::NONE);
			CHECK(node_i->mouse_over);
			CHECK(node_i->mouse_over_self);
			CHECK_FALSE(node_j->mouse_over);
			CHECK_FALSE(node_j->mouse_over_self);
			SIGNAL_CHECK_FALSE(SceneStringName(mouse_entered));
			SIGNAL_CHECK_FALSE(SceneStringName(mouse_exited));

			// Move to background.
			SEND_GUI_MOUSE_MOTION_EVENT(on_background, MouseButtonMask::NONE, Key::NONE);
			CHECK_FALSE(node_i->mouse_over);
			CHECK_FALSE(node_i->mouse_over_self);
			CHECK_FALSE(node_j->mouse_over);
			CHECK_FALSE(node_j->mouse_over_self);
			SIGNAL_CHECK_FALSE(SceneStringName(mouse_entered));
			SIGNAL_CHECK(SceneStringName(mouse_exited), signal_args);

			CHECK_FALSE(node_i->invalid_order);
			CHECK_FALSE(node_j->invalid_order);

			node_j->set_mouse_filter(Control::MOUSE_FILTER_STOP);

			SIGNAL_UNWATCH(node_i, SceneStringName(mouse_entered));
			SIGNAL_UNWATCH(node_i, SceneStringName(mouse_exited));
		}

		SUBCASE("[Viewport][GuiInputEvent] Mouse Enter/Exit notification propagation with top level.") {
			node_c->set_as_top_level(true);
			node_i->set_as_top_level(true);
			node_c->set_position(node_b->get_global_position());
			node_i->set_position(node_h->get_global_position());
			node_d->set_mouse_filter(Control::MOUSE_FILTER_PASS);
			node_i->set_mouse_filter(Control::MOUSE_FILTER_PASS);
			node_j->set_mouse_filter(Control::MOUSE_FILTER_PASS);

			SEND_GUI_MOUSE_MOTION_EVENT(on_background, MouseButtonMask::NONE, Key::NONE);
			CHECK_FALSE(node_b->mouse_over);
			CHECK_FALSE(node_b->mouse_over_self);
			CHECK_FALSE(node_d->mouse_over);
			CHECK_FALSE(node_d->mouse_over_self);

			// Move to Control node_d. node_b does not receive mouse over since node_c is top level.
			SEND_GUI_MOUSE_MOTION_EVENT(on_d, MouseButtonMask::NONE, Key::NONE);
			CHECK_FALSE(node_b->mouse_over);
			CHECK_FALSE(node_b->mouse_over_self);
			CHECK(node_d->mouse_over);
			CHECK(node_d->mouse_over_self);

			// Move to background.
			SEND_GUI_MOUSE_MOTION_EVENT(on_background, MouseButtonMask::NONE, Key::NONE);
			CHECK_FALSE(node_b->mouse_over);
			CHECK_FALSE(node_b->mouse_over_self);
			CHECK_FALSE(node_d->mouse_over);
			CHECK_FALSE(node_d->mouse_over_self);

			CHECK_FALSE(node_g->mouse_over);
			CHECK_FALSE(node_g->mouse_over_self);
			CHECK_FALSE(node_h->mouse_over);
			CHECK_FALSE(node_h->mouse_over_self);
			CHECK_FALSE(node_i->mouse_over);
			CHECK_FALSE(node_i->mouse_over_self);

			// Move to Control node_j. node_h does not receive mouse over since node_i is top level.
			SEND_GUI_MOUSE_MOTION_EVENT(on_j, MouseButtonMask::NONE, Key::NONE);
			CHECK_FALSE(node_h->mouse_over);
			CHECK_FALSE(node_h->mouse_over_self);
			CHECK(node_i->mouse_over);
			CHECK_FALSE(node_i->mouse_over_self);
			CHECK(node_j->mouse_over);
			CHECK(node_j->mouse_over_self);

			// Move to background.
			SEND_GUI_MOUSE_MOTION_EVENT(on_background, MouseButtonMask::NONE, Key::NONE);
			CHECK_FALSE(node_h->mouse_over);
			CHECK_FALSE(node_h->mouse_over_self);
			CHECK_FALSE(node_i->mouse_over);
			CHECK_FALSE(node_i->mouse_over_self);
			CHECK_FALSE(node_j->mouse_over);
			CHECK_FALSE(node_j->mouse_over_self);

			CHECK_FALSE(node_b->invalid_order);
			CHECK_FALSE(node_d->invalid_order);
			CHECK_FALSE(node_e->invalid_order);
			CHECK_FALSE(node_h->invalid_order);
			CHECK_FALSE(node_i->invalid_order);
			CHECK_FALSE(node_j->invalid_order);

			node_c->set_as_top_level(false);
			node_i->set_as_top_level(false);
			node_c->set_position(Point2i(0, 0));
			node_i->set_position(Point2i(0, 0));
			node_d->set_mouse_filter(Control::MOUSE_FILTER_STOP);
			node_i->set_mouse_filter(Control::MOUSE_FILTER_STOP);
			node_j->set_mouse_filter(Control::MOUSE_FILTER_STOP);
		}

		SUBCASE("[Viewport][GuiInputEvent] Mouse Enter/Exit notification propagation with mouse filter stop.") {
			node_i->set_mouse_filter(Control::MOUSE_FILTER_STOP);
			node_j->set_mouse_filter(Control::MOUSE_FILTER_PASS);

			// Move to background.
			SEND_GUI_MOUSE_MOTION_EVENT(on_background, MouseButtonMask::NONE, Key::NONE);
			CHECK_FALSE(node_h->mouse_over);
			CHECK_FALSE(node_h->mouse_over_self);
			CHECK_FALSE(node_i->mouse_over);
			CHECK_FALSE(node_i->mouse_over_self);
			CHECK_FALSE(node_j->mouse_over);
			CHECK_FALSE(node_j->mouse_over_self);

			// Move to Control node_j. node_h does not receive mouse over since node_i is MOUSE_FILTER_STOP.
			SEND_GUI_MOUSE_MOTION_EVENT(on_j, MouseButtonMask::NONE, Key::NONE);
			CHECK_FALSE(node_h->mouse_over);
			CHECK_FALSE(node_h->mouse_over_self);
			CHECK(node_i->mouse_over);
			CHECK_FALSE(node_i->mouse_over_self);
			CHECK(node_j->mouse_over);
			CHECK(node_j->mouse_over_self);

			// Move to background.
			SEND_GUI_MOUSE_MOTION_EVENT(on_background, MouseButtonMask::NONE, Key::NONE);
			CHECK_FALSE(node_h->mouse_over);
			CHECK_FALSE(node_h->mouse_over_self);
			CHECK_FALSE(node_i->mouse_over);
			CHECK_FALSE(node_i->mouse_over_self);
			CHECK_FALSE(node_j->mouse_over);
			CHECK_FALSE(node_j->mouse_over_self);

			CHECK_FALSE(node_h->invalid_order);
			CHECK_FALSE(node_i->invalid_order);
			CHECK_FALSE(node_j->invalid_order);

			node_i->set_mouse_filter(Control::MOUSE_FILTER_STOP);
			node_j->set_mouse_filter(Control::MOUSE_FILTER_STOP);
		}

		SUBCASE("[Viewport][GuiInputEvent] Mouse Enter/Exit notification propagation with mouse filter ignore.") {
			node_i->set_mouse_filter(Control::MOUSE_FILTER_IGNORE);
			node_j->set_mouse_filter(Control::MOUSE_FILTER_PASS);

			// Move to background.
			SEND_GUI_MOUSE_MOTION_EVENT(on_background, MouseButtonMask::NONE, Key::NONE);
			CHECK_FALSE(node_h->mouse_over);
			CHECK_FALSE(node_h->mouse_over_self);
			CHECK_FALSE(node_i->mouse_over);
			CHECK_FALSE(node_i->mouse_over_self);
			CHECK_FALSE(node_j->mouse_over);
			CHECK_FALSE(node_j->mouse_over_self);

			// Move to Control node_j. node_i does not receive mouse over since node_i is MOUSE_FILTER_IGNORE.
			SEND_GUI_MOUSE_MOTION_EVENT(on_j, MouseButtonMask::NONE, Key::NONE);
			CHECK(node_h->mouse_over);
			CHECK_FALSE(node_h->mouse_over_self);
			CHECK_FALSE(node_i->mouse_over);
			CHECK_FALSE(node_i->mouse_over_self);
			CHECK(node_j->mouse_over);
			CHECK(node_j->mouse_over_self);

			// Move to background.
			SEND_GUI_MOUSE_MOTION_EVENT(on_background, MouseButtonMask::NONE, Key::NONE);
			CHECK_FALSE(node_h->mouse_over);
			CHECK_FALSE(node_h->mouse_over_self);
			CHECK_FALSE(node_i->mouse_over);
			CHECK_FALSE(node_i->mouse_over_self);
			CHECK_FALSE(node_j->mouse_over);
			CHECK_FALSE(node_j->mouse_over_self);

			CHECK_FALSE(node_h->invalid_order);
			CHECK_FALSE(node_i->invalid_order);
			CHECK_FALSE(node_j->invalid_order);

			node_i->set_mouse_filter(Control::MOUSE_FILTER_STOP);
			node_j->set_mouse_filter(Control::MOUSE_FILTER_STOP);
		}

		SUBCASE("[Viewport][GuiInputEvent] Mouse Enter/Exit notification when changing top level.") {
			SIGNAL_WATCH(node_i, SceneStringName(mouse_entered));
			SIGNAL_WATCH(node_i, SceneStringName(mouse_exited));
			Array signal_args = { {} };

			node_d->set_mouse_filter(Control::MOUSE_FILTER_PASS);
			node_i->set_mouse_filter(Control::MOUSE_FILTER_PASS);
			node_j->set_mouse_filter(Control::MOUSE_FILTER_PASS);

			// Move to Control node_d.
			SEND_GUI_MOUSE_MOTION_EVENT(on_d, MouseButtonMask::NONE, Key::NONE);
			CHECK(node_b->mouse_over);
			CHECK_FALSE(node_b->mouse_over_self);
			CHECK(node_d->mouse_over);
			CHECK(node_d->mouse_over_self);

			// Change node_c to be top level. node_b should receive Mouse Exit.
			node_c->set_as_top_level(true);
			CHECK_FALSE(node_b->mouse_over);
			CHECK_FALSE(node_b->mouse_over_self);
			CHECK(node_d->mouse_over);
			CHECK(node_d->mouse_over_self);

			// Change node_c to be not top level. node_b should receive Mouse Enter.
			node_c->set_as_top_level(false);
			CHECK(node_b->mouse_over);
			CHECK_FALSE(node_b->mouse_over_self);
			CHECK(node_d->mouse_over);
			CHECK(node_d->mouse_over_self);

			// Move to Control node_j.
			SEND_GUI_MOUSE_MOTION_EVENT(on_j, MouseButtonMask::NONE, Key::NONE);
			CHECK(node_h->mouse_over);
			CHECK_FALSE(node_h->mouse_over_self);
			CHECK(node_i->mouse_over);
			CHECK_FALSE(node_i->mouse_over_self);
			CHECK(node_j->mouse_over);
			CHECK(node_j->mouse_over_self);
			SIGNAL_CHECK(SceneStringName(mouse_entered), signal_args);
			SIGNAL_CHECK_FALSE(SceneStringName(mouse_exited));

			// Change node_i to top level. node_h should receive Mouse Exit. node_i should not receive any new signals.
			node_i->set_as_top_level(true);
			CHECK_FALSE(node_h->mouse_over);
			CHECK_FALSE(node_h->mouse_over_self);
			CHECK(node_i->mouse_over);
			CHECK_FALSE(node_i->mouse_over_self);
			CHECK(node_j->mouse_over);
			CHECK(node_j->mouse_over_self);
			SIGNAL_CHECK_FALSE(SceneStringName(mouse_entered));
			SIGNAL_CHECK_FALSE(SceneStringName(mouse_exited));

			// Change node_i to not top level. node_h should receive Mouse Enter. node_i should not receive any new signals.
			node_i->set_as_top_level(false);
			CHECK(node_h->mouse_over);
			CHECK_FALSE(node_h->mouse_over_self);
			CHECK(node_i->mouse_over);
			CHECK_FALSE(node_i->mouse_over_self);
			CHECK(node_j->mouse_over);
			CHECK(node_j->mouse_over_self);
			SIGNAL_CHECK_FALSE(SceneStringName(mouse_entered));
			SIGNAL_CHECK_FALSE(SceneStringName(mouse_exited));

			CHECK_FALSE(node_b->invalid_order);
			CHECK_FALSE(node_d->invalid_order);
			CHECK_FALSE(node_e->invalid_order);
			CHECK_FALSE(node_h->invalid_order);
			CHECK_FALSE(node_i->invalid_order);
			CHECK_FALSE(node_j->invalid_order);

			node_d->set_mouse_filter(Control::MOUSE_FILTER_STOP);
			node_i->set_mouse_filter(Control::MOUSE_FILTER_STOP);
			node_j->set_mouse_filter(Control::MOUSE_FILTER_STOP);

			SIGNAL_UNWATCH(node_i, SceneStringName(mouse_entered));
			SIGNAL_UNWATCH(node_i, SceneStringName(mouse_exited));
		}

		SUBCASE("[Viewport][GuiInputEvent] Mouse Enter/Exit notification when changing the mouse filter to stop.") {
			SIGNAL_WATCH(node_i, SceneStringName(mouse_entered));
			SIGNAL_WATCH(node_i, SceneStringName(mouse_exited));
			Array signal_args = { {} };

			node_i->set_mouse_filter(Control::MOUSE_FILTER_PASS);
			node_j->set_mouse_filter(Control::MOUSE_FILTER_PASS);

			// Move to Control node_j.
			SEND_GUI_MOUSE_MOTION_EVENT(on_j, MouseButtonMask::NONE, Key::NONE);
			CHECK(node_h->mouse_over);
			CHECK_FALSE(node_h->mouse_over_self);
			CHECK(node_i->mouse_over);
			CHECK_FALSE(node_i->mouse_over_self);
			CHECK(node_j->mouse_over);
			CHECK(node_j->mouse_over_self);
			SIGNAL_CHECK(SceneStringName(mouse_entered), signal_args);
			SIGNAL_CHECK_FALSE(SceneStringName(mouse_exited));

			// Change node_i to MOUSE_FILTER_STOP. node_h should receive Mouse Exit. node_i should not receive any new signals.
			node_i->set_mouse_filter(Control::MOUSE_FILTER_STOP);
			CHECK_FALSE(node_h->mouse_over);
			CHECK_FALSE(node_h->mouse_over_self);
			CHECK(node_i->mouse_over);
			CHECK_FALSE(node_i->mouse_over_self);
			CHECK(node_j->mouse_over);
			CHECK(node_j->mouse_over_self);
			SIGNAL_CHECK_FALSE(SceneStringName(mouse_entered));
			SIGNAL_CHECK_FALSE(SceneStringName(mouse_exited));

			// Change node_i to MOUSE_FILTER_PASS. node_h should receive Mouse Enter. node_i should not receive any new signals.
			node_i->set_mouse_filter(Control::MOUSE_FILTER_PASS);
			CHECK(node_h->mouse_over);
			CHECK_FALSE(node_h->mouse_over_self);
			CHECK(node_i->mouse_over);
			CHECK_FALSE(node_i->mouse_over_self);
			CHECK(node_j->mouse_over);
			CHECK(node_j->mouse_over_self);
			SIGNAL_CHECK_FALSE(SceneStringName(mouse_entered));
			SIGNAL_CHECK_FALSE(SceneStringName(mouse_exited));

			CHECK_FALSE(node_h->invalid_order);
			CHECK_FALSE(node_i->invalid_order);
			CHECK_FALSE(node_j->invalid_order);

			node_i->set_mouse_filter(Control::MOUSE_FILTER_STOP);
			node_j->set_mouse_filter(Control::MOUSE_FILTER_STOP);

			SIGNAL_UNWATCH(node_i, SceneStringName(mouse_entered));
			SIGNAL_UNWATCH(node_i, SceneStringName(mouse_exited));
		}

		SUBCASE("[Viewport][GuiInputEvent] Mouse Enter/Exit notification when changing the mouse filter to ignore.") {
			SIGNAL_WATCH(node_i, SceneStringName(mouse_entered));
			SIGNAL_WATCH(node_i, SceneStringName(mouse_exited));
			Array signal_args = { {} };

			node_i->set_mouse_filter(Control::MOUSE_FILTER_PASS);
			node_j->set_mouse_filter(Control::MOUSE_FILTER_PASS);

			// Move to Control node_j.
			SEND_GUI_MOUSE_MOTION_EVENT(on_j, MouseButtonMask::NONE, Key::NONE);
			CHECK(node_h->mouse_over);
			CHECK_FALSE(node_h->mouse_over_self);
			CHECK(node_i->mouse_over);
			CHECK_FALSE(node_i->mouse_over_self);
			CHECK(node_j->mouse_over);
			CHECK(node_j->mouse_over_self);
			SIGNAL_CHECK(SceneStringName(mouse_entered), signal_args);
			SIGNAL_CHECK_FALSE(SceneStringName(mouse_exited));

			// Change node_i to MOUSE_FILTER_IGNORE. node_i should receive Mouse Exit.
			node_i->set_mouse_filter(Control::MOUSE_FILTER_IGNORE);
			CHECK(node_h->mouse_over);
			CHECK_FALSE(node_h->mouse_over_self);
			CHECK_FALSE(node_i->mouse_over);
			CHECK_FALSE(node_i->mouse_over_self);
			CHECK(node_j->mouse_over);
			CHECK(node_j->mouse_over_self);
			SIGNAL_CHECK_FALSE(SceneStringName(mouse_entered));
			SIGNAL_CHECK(SceneStringName(mouse_exited), signal_args);

			// Change node_i to MOUSE_FILTER_PASS. node_i should receive Mouse Enter.
			node_i->set_mouse_filter(Control::MOUSE_FILTER_PASS);
			CHECK(node_h->mouse_over);
			CHECK_FALSE(node_h->mouse_over_self);
			CHECK(node_i->mouse_over);
			CHECK_FALSE(node_i->mouse_over_self);
			CHECK(node_j->mouse_over);
			CHECK(node_j->mouse_over_self);
			SIGNAL_CHECK(SceneStringName(mouse_entered), signal_args);
			SIGNAL_CHECK_FALSE(SceneStringName(mouse_exited));

			// Change node_j to MOUSE_FILTER_IGNORE. After updating the mouse motion, node_i should now have mouse_over_self.
			node_j->set_mouse_filter(Control::MOUSE_FILTER_IGNORE);
			SEND_GUI_MOUSE_MOTION_EVENT(on_j, MouseButtonMask::NONE, Key::NONE);
			CHECK(node_h->mouse_over);
			CHECK_FALSE(node_h->mouse_over_self);
			CHECK(node_i->mouse_over);
			CHECK(node_i->mouse_over_self);
			CHECK_FALSE(node_j->mouse_over);
			CHECK_FALSE(node_j->mouse_over_self);
			SIGNAL_CHECK_FALSE(SceneStringName(mouse_entered));
			SIGNAL_CHECK_FALSE(SceneStringName(mouse_exited));

			// Change node_j to MOUSE_FILTER_PASS. After updating the mouse motion, node_j should now have mouse_over_self.
			node_j->set_mouse_filter(Control::MOUSE_FILTER_PASS);
			SEND_GUI_MOUSE_MOTION_EVENT(on_j, MouseButtonMask::NONE, Key::NONE);
			CHECK(node_h->mouse_over);
			CHECK_FALSE(node_h->mouse_over_self);
			CHECK(node_i->mouse_over);
			CHECK_FALSE(node_i->mouse_over_self);
			CHECK(node_j->mouse_over);
			CHECK(node_j->mouse_over_self);
			SIGNAL_CHECK_FALSE(SceneStringName(mouse_entered));
			SIGNAL_CHECK_FALSE(SceneStringName(mouse_exited));

			CHECK_FALSE(node_h->invalid_order);
			CHECK_FALSE(node_i->invalid_order);
			CHECK_FALSE(node_j->invalid_order);

			node_i->set_mouse_filter(Control::MOUSE_FILTER_STOP);
			node_j->set_mouse_filter(Control::MOUSE_FILTER_STOP);

			SIGNAL_UNWATCH(node_i, SceneStringName(mouse_entered));
			SIGNAL_UNWATCH(node_i, SceneStringName(mouse_exited));
		}

		SUBCASE("[Viewport][GuiInputEvent] Mouse Enter/Exit notification when removing the hovered Control.") {
			SIGNAL_WATCH(node_h, SceneStringName(mouse_entered));
			SIGNAL_WATCH(node_h, SceneStringName(mouse_exited));
			Array signal_args = { {} };

			node_i->set_mouse_filter(Control::MOUSE_FILTER_PASS);
			node_j->set_mouse_filter(Control::MOUSE_FILTER_PASS);

			// Move to Control node_j.
			SEND_GUI_MOUSE_MOTION_EVENT(on_j, MouseButtonMask::NONE, Key::NONE);
			CHECK(node_h->mouse_over);
			CHECK_FALSE(node_h->mouse_over_self);
			CHECK(node_i->mouse_over);
			CHECK_FALSE(node_i->mouse_over_self);
			CHECK(node_j->mouse_over);
			CHECK(node_j->mouse_over_self);
			SIGNAL_CHECK(SceneStringName(mouse_entered), signal_args);
			SIGNAL_CHECK_FALSE(SceneStringName(mouse_exited));

			// Remove node_i from the tree. node_i and node_j should receive Mouse Exit. node_h should not receive any new signals.
			node_h->remove_child(node_i);
			CHECK(node_h->mouse_over);
			CHECK_FALSE(node_h->mouse_over_self);
			CHECK_FALSE(node_i->mouse_over);
			CHECK_FALSE(node_i->mouse_over_self);
			CHECK_FALSE(node_j->mouse_over);
			CHECK_FALSE(node_j->mouse_over_self);
			SIGNAL_CHECK_FALSE(SceneStringName(mouse_entered));
			SIGNAL_CHECK_FALSE(SceneStringName(mouse_exited));

			// Add node_i to the tree and update the mouse. node_i and node_j should receive Mouse Enter. node_h should not receive any new signals.
			node_h->add_child(node_i);
			SEND_GUI_MOUSE_MOTION_EVENT(on_j, MouseButtonMask::NONE, Key::NONE);
			CHECK(node_h->mouse_over);
			CHECK_FALSE(node_h->mouse_over_self);
			CHECK(node_i->mouse_over);
			CHECK_FALSE(node_i->mouse_over_self);
			CHECK(node_j->mouse_over);
			CHECK(node_j->mouse_over_self);
			SIGNAL_CHECK_FALSE(SceneStringName(mouse_entered));
			SIGNAL_CHECK_FALSE(SceneStringName(mouse_exited));

			CHECK_FALSE(node_h->invalid_order);
			CHECK_FALSE(node_i->invalid_order);
			CHECK_FALSE(node_j->invalid_order);

			node_i->set_mouse_filter(Control::MOUSE_FILTER_STOP);
			node_j->set_mouse_filter(Control::MOUSE_FILTER_STOP);

			SIGNAL_UNWATCH(node_h, SceneStringName(mouse_entered));
			SIGNAL_UNWATCH(node_h, SceneStringName(mouse_exited));
		}

		SUBCASE("[Viewport][GuiInputEvent] Mouse Enter/Exit notification when hiding the hovered Control.") {
			SIGNAL_WATCH(node_h, SceneStringName(mouse_entered));
			SIGNAL_WATCH(node_h, SceneStringName(mouse_exited));
			Array signal_args = { {} };

			node_i->set_mouse_filter(Control::MOUSE_FILTER_PASS);
			node_j->set_mouse_filter(Control::MOUSE_FILTER_PASS);

			// Move to Control node_j.
			SEND_GUI_MOUSE_MOTION_EVENT(on_j, MouseButtonMask::NONE, Key::NONE);
			CHECK(node_h->mouse_over);
			CHECK_FALSE(node_h->mouse_over_self);
			CHECK(node_i->mouse_over);
			CHECK_FALSE(node_i->mouse_over_self);
			CHECK(node_j->mouse_over);
			CHECK(node_j->mouse_over_self);
			SIGNAL_CHECK(SceneStringName(mouse_entered), signal_args);
			SIGNAL_CHECK_FALSE(SceneStringName(mouse_exited));

			// Hide node_i. node_i and node_j should receive Mouse Exit. node_h should not receive any new signals.
			node_i->hide();
			CHECK(node_h->mouse_over);
			CHECK_FALSE(node_h->mouse_over_self);
			CHECK_FALSE(node_i->mouse_over);
			CHECK_FALSE(node_i->mouse_over_self);
			CHECK_FALSE(node_j->mouse_over);
			CHECK_FALSE(node_j->mouse_over_self);
			SIGNAL_CHECK_FALSE(SceneStringName(mouse_entered));
			SIGNAL_CHECK_FALSE(SceneStringName(mouse_exited));

			// Show node_i and update the mouse. node_i and node_j should receive Mouse Enter. node_h should not receive any new signals.
			node_i->show();
			SEND_GUI_MOUSE_MOTION_EVENT(on_j, MouseButtonMask::NONE, Key::NONE);
			CHECK(node_h->mouse_over);
			CHECK_FALSE(node_h->mouse_over_self);
			CHECK(node_i->mouse_over);
			CHECK_FALSE(node_i->mouse_over_self);
			CHECK(node_j->mouse_over);
			CHECK(node_j->mouse_over_self);
			SIGNAL_CHECK_FALSE(SceneStringName(mouse_entered));
			SIGNAL_CHECK_FALSE(SceneStringName(mouse_exited));

			CHECK_FALSE(node_h->invalid_order);
			CHECK_FALSE(node_i->invalid_order);
			CHECK_FALSE(node_j->invalid_order);

			node_i->set_mouse_filter(Control::MOUSE_FILTER_STOP);
			node_j->set_mouse_filter(Control::MOUSE_FILTER_STOP);

			SIGNAL_UNWATCH(node_h, SceneStringName(mouse_entered));
			SIGNAL_UNWATCH(node_h, SceneStringName(mouse_exited));
		}

		SUBCASE("[Viewport][GuiInputEvent] Window Mouse Enter/Exit signals.") {
			SIGNAL_WATCH(root, SceneStringName(mouse_entered));
			SIGNAL_WATCH(root, SceneStringName(mouse_exited));
			Array signal_args = { {} };

			SEND_GUI_MOUSE_MOTION_EVENT(on_outside, MouseButtonMask::NONE, Key::NONE);
			SIGNAL_CHECK_FALSE(SceneStringName(mouse_entered));
			SIGNAL_CHECK(SceneStringName(mouse_exited), signal_args);

			SEND_GUI_MOUSE_MOTION_EVENT(on_a, MouseButtonMask::NONE, Key::NONE);
			SIGNAL_CHECK(SceneStringName(mouse_entered), signal_args);
			SIGNAL_CHECK_FALSE(SceneStringName(mouse_exited));

			SIGNAL_UNWATCH(root, SceneStringName(mouse_entered));
			SIGNAL_UNWATCH(root, SceneStringName(mouse_exited));
		}

		SUBCASE("[Viewport][GuiInputEvent] Process-Mode affects, if GUI Mouse Motion Events are processed.") {
			node_a->last_mouse_move_position = on_outside;
			node_a->set_process_mode(Node::PROCESS_MODE_DISABLED);
			SEND_GUI_MOUSE_MOTION_EVENT(on_a, MouseButtonMask::NONE, Key::NONE);
			CHECK(node_a->last_mouse_move_position == on_outside);

			// Now verify that with allowed processing the event is processed.
			node_a->set_process_mode(Node::PROCESS_MODE_ALWAYS);
			SEND_GUI_MOUSE_MOTION_EVENT(on_a, MouseButtonMask::NONE, Key::NONE);
			CHECK(node_a->last_mouse_move_position == on_a);
		}
	}

	// Unit tests for Viewport::_gui_input_event (Drag and Drop)
	SUBCASE("[Viewport][GuiInputEvent] Drag and Drop") {
		// FIXME: Drag-Preview will likely change. Tests for this part would have to be rewritten anyway.
		// See https://github.com/godotengine/godot/pull/67531#issuecomment-1385353430 for details.
		// Note: Testing Drag and Drop with non-embedded windows would require DisplayServerMock additions.
		int min_grab_movement = 11;
		SUBCASE("[Viewport][GuiInputEvent][DnD] Drag from one Control to another in the same viewport.") {
			SUBCASE("[Viewport][GuiInputEvent][DnD] Perform successful Drag and Drop on a different Control.") {
				SEND_GUI_MOUSE_BUTTON_EVENT(on_a, MouseButton::LEFT, MouseButtonMask::LEFT, Key::NONE);
				CHECK_FALSE(root->gui_is_dragging());

				SEND_GUI_MOUSE_MOTION_EVENT(on_a + Point2i(min_grab_movement, 0), MouseButtonMask::LEFT, Key::NONE);
				CHECK(root->gui_is_dragging());

				// Move above a Control, that is a Drop target and allows dropping at this point.
				SEND_GUI_MOUSE_MOTION_EVENT(on_d, MouseButtonMask::LEFT, Key::NONE);
				CHECK(DS->get_cursor_shape() == DisplayServer::CURSOR_CAN_DROP);

				CHECK(root->gui_is_dragging());
				CHECK_FALSE(root->gui_is_drag_successful());
				SEND_GUI_MOUSE_BUTTON_RELEASED_EVENT(on_d, MouseButton::LEFT, MouseButtonMask::NONE, Key::NONE);
				CHECK_FALSE(root->gui_is_dragging());
				CHECK(root->gui_is_drag_successful());
				CHECK((StringName)node_d->drag_data == SNAME("Drag Data"));
			}

			SUBCASE("[Viewport][GuiInputEvent][DnD] Perform unsuccessful drop on Control.") {
				SEND_GUI_MOUSE_BUTTON_EVENT(on_a, MouseButton::LEFT, MouseButtonMask::LEFT, Key::NONE);
				CHECK_FALSE(root->gui_is_dragging());

				// Move, but don't trigger DnD yet.
				SEND_GUI_MOUSE_MOTION_EVENT(on_a + Point2i(0, min_grab_movement - 1), MouseButtonMask::LEFT, Key::NONE);
				CHECK_FALSE(root->gui_is_dragging());

				// Move and trigger DnD.
				SEND_GUI_MOUSE_MOTION_EVENT(on_a + Point2i(0, min_grab_movement), MouseButtonMask::LEFT, Key::NONE);
				CHECK(root->gui_is_dragging());

				// Move above a Control, that is not a Drop target.
				SEND_GUI_MOUSE_MOTION_EVENT(on_a, MouseButtonMask::LEFT, Key::NONE);
				CHECK(DS->get_cursor_shape() == DisplayServer::CURSOR_FORBIDDEN);

				// Move above a Control, that is a Drop target, but has disallowed this point.
				SEND_GUI_MOUSE_MOTION_EVENT(on_d + Point2i(20, 0), MouseButtonMask::LEFT, Key::NONE);
				CHECK(DS->get_cursor_shape() == DisplayServer::CURSOR_FORBIDDEN);
				CHECK(root->gui_is_dragging());

				SEND_GUI_MOUSE_BUTTON_RELEASED_EVENT(on_d + Point2i(20, 0), MouseButton::LEFT, MouseButtonMask::NONE, Key::NONE);
				CHECK_FALSE(root->gui_is_dragging());
				CHECK_FALSE(root->gui_is_drag_successful());
			}

			SUBCASE("[Viewport][GuiInputEvent][DnD] Perform unsuccessful drop on No-Control.") {
				SEND_GUI_MOUSE_BUTTON_EVENT(on_a, MouseButton::LEFT, MouseButtonMask::LEFT, Key::NONE);
				CHECK_FALSE(root->gui_is_dragging());

				// Move, but don't trigger DnD yet.
				SEND_GUI_MOUSE_MOTION_EVENT(on_a + Point2i(min_grab_movement - 1, 0), MouseButtonMask::LEFT, Key::NONE);
				CHECK_FALSE(root->gui_is_dragging());

				// Move and trigger DnD.
				SEND_GUI_MOUSE_MOTION_EVENT(on_a + Point2i(min_grab_movement, 0), MouseButtonMask::LEFT, Key::NONE);
				CHECK(root->gui_is_dragging());

				// Move away from Controls.
				SEND_GUI_MOUSE_MOTION_EVENT(on_background, MouseButtonMask::LEFT, Key::NONE);
				CHECK(DS->get_cursor_shape() == DisplayServer::CURSOR_ARROW);

				CHECK(root->gui_is_dragging());
				SEND_GUI_MOUSE_BUTTON_RELEASED_EVENT(on_background, MouseButton::LEFT, MouseButtonMask::NONE, Key::NONE);
				CHECK_FALSE(root->gui_is_dragging());
				CHECK_FALSE(root->gui_is_drag_successful());
			}

			SUBCASE("[Viewport][GuiInputEvent][DnD] Perform unsuccessful drop outside of window.") {
				SEND_GUI_MOUSE_BUTTON_EVENT(on_a, MouseButton::LEFT, MouseButtonMask::LEFT, Key::NONE);
				CHECK_FALSE(root->gui_is_dragging());

				// Move and trigger DnD.
				SEND_GUI_MOUSE_MOTION_EVENT(on_a + Point2i(min_grab_movement, 0), MouseButtonMask::LEFT, Key::NONE);
				CHECK(root->gui_is_dragging());

				SEND_GUI_MOUSE_MOTION_EVENT(on_d, MouseButtonMask::LEFT, Key::NONE);
				CHECK(DS->get_cursor_shape() == DisplayServer::CURSOR_CAN_DROP);

				// Move outside of window.
				SEND_GUI_MOUSE_MOTION_EVENT(on_outside, MouseButtonMask::LEFT, Key::NONE);
				CHECK(root->gui_is_dragging());

				SEND_GUI_MOUSE_BUTTON_RELEASED_EVENT(on_outside, MouseButton::LEFT, MouseButtonMask::NONE, Key::NONE);
				CHECK_FALSE(root->gui_is_dragging());
				CHECK_FALSE(root->gui_is_drag_successful());
			}

			SUBCASE("[Viewport][GuiInputEvent][DnD] Drag and Drop doesn't work with other Mouse Buttons than LMB.") {
				SEND_GUI_MOUSE_BUTTON_EVENT(on_a, MouseButton::MIDDLE, MouseButtonMask::MIDDLE, Key::NONE);
				CHECK_FALSE(root->gui_is_dragging());

				SEND_GUI_MOUSE_MOTION_EVENT(on_a + Point2i(min_grab_movement, 0), MouseButtonMask::MIDDLE, Key::NONE);
				CHECK_FALSE(root->gui_is_dragging());
				SEND_GUI_MOUSE_BUTTON_RELEASED_EVENT(on_a, MouseButton::MIDDLE, MouseButtonMask::NONE, Key::NONE);
			}

			SUBCASE("[Viewport][GuiInputEvent][DnD] Drag and Drop parent propagation.") {
				Node2D *node_aa = memnew(Node2D);
				Control *node_aaa = memnew(Control);
				Node2D *node_dd = memnew(Node2D);
				Control *node_ddd = memnew(Control);
				node_aaa->set_size(Size2i(10, 10));
				node_aaa->set_position(Point2i(0, 5));
				node_ddd->set_size(Size2i(10, 10));
				node_ddd->set_position(Point2i(0, 5));
				node_a->add_child(node_aa);
				node_aa->add_child(node_aaa);
				node_d->add_child(node_dd);
				node_dd->add_child(node_ddd);
				Point2i on_aaa = on_a + Point2i(-2, 2);
				Point2i on_ddd = on_d + Point2i(-2, 2);

				SUBCASE("[Viewport][GuiInputEvent] Drag and Drop propagation to parent Controls.") {
					node_aaa->set_mouse_filter(Control::MOUSE_FILTER_PASS);
					node_ddd->set_mouse_filter(Control::MOUSE_FILTER_PASS);

					SEND_GUI_MOUSE_BUTTON_EVENT(on_aaa, MouseButton::LEFT, MouseButtonMask::LEFT, Key::NONE);
					CHECK_FALSE(root->gui_is_dragging());

					SEND_GUI_MOUSE_MOTION_EVENT(on_aaa + Point2i(0, min_grab_movement), MouseButtonMask::LEFT, Key::NONE);
					CHECK(root->gui_is_dragging());

					SEND_GUI_MOUSE_MOTION_EVENT(on_ddd, MouseButtonMask::LEFT, Key::NONE);

					CHECK(root->gui_is_dragging());
					CHECK_FALSE(root->gui_is_drag_successful());
					SEND_GUI_MOUSE_BUTTON_RELEASED_EVENT(on_ddd, MouseButton::LEFT, MouseButtonMask::NONE, Key::NONE);
					CHECK_FALSE(root->gui_is_dragging());
					CHECK(root->gui_is_drag_successful());

					node_aaa->set_mouse_filter(Control::MOUSE_FILTER_STOP);
					node_ddd->set_mouse_filter(Control::MOUSE_FILTER_STOP);
				}

				SUBCASE("[Viewport][GuiInputEvent] Drag and Drop grab-propagation stopped by Top Level.") {
					node_aaa->set_mouse_filter(Control::MOUSE_FILTER_PASS);
					node_aaa->set_as_top_level(true);

					SEND_GUI_MOUSE_BUTTON_EVENT(on_aaa, MouseButton::LEFT, MouseButtonMask::LEFT, Key::NONE);
					CHECK_FALSE(root->gui_is_dragging());

					SEND_GUI_MOUSE_MOTION_EVENT(on_aaa + Point2i(0, min_grab_movement), MouseButtonMask::LEFT, Key::NONE);
					CHECK_FALSE(root->gui_is_dragging());

					SEND_GUI_MOUSE_BUTTON_RELEASED_EVENT(on_background, MouseButton::LEFT, MouseButtonMask::NONE, Key::NONE);
					node_aaa->set_as_top_level(false);
					node_aaa->set_mouse_filter(Control::MOUSE_FILTER_STOP);
				}

				SUBCASE("[Viewport][GuiInputEvent] Drag and Drop target-propagation stopped by Top Level.") {
					node_aaa->set_mouse_filter(Control::MOUSE_FILTER_PASS);
					node_ddd->set_mouse_filter(Control::MOUSE_FILTER_PASS);
					node_ddd->set_as_top_level(true);
					node_ddd->set_position(Point2i(30, 100));

					SEND_GUI_MOUSE_BUTTON_EVENT(on_aaa, MouseButton::LEFT, MouseButtonMask::LEFT, Key::NONE);
					CHECK_FALSE(root->gui_is_dragging());

					SEND_GUI_MOUSE_MOTION_EVENT(on_aaa + Point2i(0, min_grab_movement), MouseButtonMask::LEFT, Key::NONE);
					CHECK(root->gui_is_dragging());

					SEND_GUI_MOUSE_MOTION_EVENT(Point2i(35, 105), MouseButtonMask::LEFT, Key::NONE);

					CHECK(root->gui_is_dragging());
					SEND_GUI_MOUSE_BUTTON_RELEASED_EVENT(Point2i(35, 105), MouseButton::LEFT, MouseButtonMask::NONE, Key::NONE);
					CHECK_FALSE(root->gui_is_dragging());
					CHECK_FALSE(root->gui_is_drag_successful());

					node_ddd->set_position(Point2i(0, 5));
					node_ddd->set_as_top_level(false);
					node_aaa->set_mouse_filter(Control::MOUSE_FILTER_STOP);
					node_ddd->set_mouse_filter(Control::MOUSE_FILTER_STOP);
				}

				SUBCASE("[Viewport][GuiInputEvent] Drag and Drop grab-propagation stopped by non-CanvasItem.") {
					node_g->set_mouse_filter(Control::MOUSE_FILTER_PASS);

					SEND_GUI_MOUSE_BUTTON_EVENT(on_g, MouseButton::LEFT, MouseButtonMask::LEFT, Key::NONE);
					SEND_GUI_MOUSE_MOTION_EVENT(on_g + Point2i(0, min_grab_movement), MouseButtonMask::LEFT, Key::NONE);
					CHECK_FALSE(root->gui_is_dragging());

					SEND_GUI_MOUSE_BUTTON_RELEASED_EVENT(on_background, MouseButton::LEFT, MouseButtonMask::NONE, Key::NONE);
					node_g->set_mouse_filter(Control::MOUSE_FILTER_STOP);
				}

				SUBCASE("[Viewport][GuiInputEvent] Drag and Drop target-propagation stopped by non-CanvasItem.") {
					node_g->set_mouse_filter(Control::MOUSE_FILTER_PASS);

					SEND_GUI_MOUSE_BUTTON_EVENT(on_a - Point2i(1, 1), MouseButton::LEFT, MouseButtonMask::LEFT, Key::NONE); // Offset for node_aaa.
					SEND_GUI_MOUSE_MOTION_EVENT(on_a + Point2i(0, min_grab_movement), MouseButtonMask::LEFT, Key::NONE);
					CHECK(root->gui_is_dragging());

					SEND_GUI_MOUSE_MOTION_EVENT(on_g, MouseButtonMask::LEFT, Key::NONE);
					SEND_GUI_MOUSE_BUTTON_RELEASED_EVENT(on_g, MouseButton::LEFT, MouseButtonMask::NONE, Key::NONE);
					CHECK_FALSE(root->gui_is_dragging());

					node_g->set_mouse_filter(Control::MOUSE_FILTER_STOP);
				}

				memdelete(node_ddd);
				memdelete(node_dd);
				memdelete(node_aaa);
				memdelete(node_aa);
			}

			SUBCASE("[Viewport][GuiInputEvent][DnD] Force Drag and Drop.") {
				SEND_GUI_MOUSE_MOTION_EVENT(on_background, MouseButtonMask::NONE, Key::NONE);
				CHECK_FALSE(root->gui_is_dragging());
				node_a->force_drag(SNAME("Drag Data"), nullptr);
				CHECK(root->gui_is_dragging());

				SEND_GUI_MOUSE_MOTION_EVENT(on_d, MouseButtonMask::NONE, Key::NONE);

				// Force Drop doesn't get triggered by mouse Buttons other than LMB.
				SEND_GUI_MOUSE_BUTTON_EVENT(on_d, MouseButton::MIDDLE, MouseButtonMask::MIDDLE, Key::NONE);
				SEND_GUI_MOUSE_BUTTON_RELEASED_EVENT(on_a, MouseButton::MIDDLE, MouseButtonMask::NONE, Key::NONE);
				CHECK(root->gui_is_dragging());

				// Force Drop with LMB-Down.
				SEND_GUI_MOUSE_BUTTON_EVENT(on_d, MouseButton::LEFT, MouseButtonMask::LEFT, Key::NONE);
				CHECK_FALSE(root->gui_is_dragging());
				CHECK(root->gui_is_drag_successful());

				SEND_GUI_MOUSE_BUTTON_RELEASED_EVENT(on_d, MouseButton::LEFT, MouseButtonMask::NONE, Key::NONE);

				node_a->force_drag(SNAME("Drag Data"), nullptr);
				CHECK(root->gui_is_dragging());

				// Cancel with RMB.
				SEND_GUI_MOUSE_BUTTON_EVENT(on_d, MouseButton::RIGHT, MouseButtonMask::RIGHT, Key::NONE);
				CHECK_FALSE(root->gui_is_dragging());
				CHECK_FALSE(root->gui_is_drag_successful());
				SEND_GUI_MOUSE_BUTTON_RELEASED_EVENT(on_a, MouseButton::RIGHT, MouseButtonMask::NONE, Key::NONE);
			}
		}

		SUBCASE("[Viewport][GuiInputEvent][DnD] Drag to a different Viewport.") {
			SubViewportContainer *svc = memnew(SubViewportContainer);
			svc->set_size(Size2(100, 100));
			svc->set_position(Point2(200, 50));
			root->add_child(svc);

			SubViewport *sv = memnew(SubViewport);
			sv->set_embedding_subwindows(true);
			sv->set_size(Size2i(100, 100));
			svc->add_child(sv);

			DragStart *sv_a = memnew(DragStart);
			sv_a->set_position(Point2(10, 10));
			sv_a->set_size(Size2(10, 10));
			sv->add_child(sv_a);
			Point2i on_sva = Point2i(215, 65);

			DragTarget *sv_b = memnew(DragTarget);
			sv_b->set_position(Point2(30, 30));
			sv_b->set_size(Size2(20, 20));
			sv->add_child(sv_b);
			Point2i on_svb = Point2i(235, 85);

			Window *ew = memnew(Window);
			ew->set_position(Point2(50, 200));
			ew->set_size(Size2(100, 100));
			root->add_child(ew);

			DragStart *ew_a = memnew(DragStart);
			ew_a->set_position(Point2(10, 10));
			ew_a->set_size(Size2(10, 10));
			ew->add_child(ew_a);
			Point2i on_ewa = Point2i(65, 215);

			DragTarget *ew_b = memnew(DragTarget);
			ew_b->set_position(Point2(30, 30));
			ew_b->set_size(Size2(20, 20));
			ew->add_child(ew_b);
			Point2i on_ewb = Point2i(85, 235);

			SUBCASE("[Viewport][GuiInputEvent][DnD] Drag to SubViewport") {
				sv_b->valid_drop = false;
				SEND_GUI_MOUSE_BUTTON_EVENT(on_a, MouseButton::LEFT, MouseButtonMask::LEFT, Key::NONE);
				SEND_GUI_MOUSE_MOTION_EVENT(on_a + Point2i(min_grab_movement, 0), MouseButtonMask::LEFT, Key::NONE);
				CHECK(root->gui_is_dragging());
				CHECK(sv_b->during_drag);
				SEND_GUI_MOUSE_MOTION_EVENT(on_svb, MouseButtonMask::LEFT, Key::NONE);
				CHECK(DS->get_cursor_shape() == DisplayServer::CURSOR_CAN_DROP);

				SEND_GUI_MOUSE_BUTTON_RELEASED_EVENT(on_svb, MouseButton::LEFT, MouseButtonMask::NONE, Key::NONE);
				CHECK(sv_b->valid_drop);
				CHECK(!sv_b->during_drag);
			}

			SUBCASE("[Viewport][GuiInputEvent][DnD] Drag from SubViewport") {
				node_d->valid_drop = false;
				SEND_GUI_MOUSE_BUTTON_EVENT(on_sva, MouseButton::LEFT, MouseButtonMask::LEFT, Key::NONE);
				SEND_GUI_MOUSE_MOTION_EVENT(on_sva + Point2i(min_grab_movement, 0), MouseButtonMask::LEFT, Key::NONE);
				CHECK(sv->gui_is_dragging());
				CHECK(node_d->during_drag);
				SEND_GUI_MOUSE_MOTION_EVENT(on_d, MouseButtonMask::LEFT, Key::NONE);
				CHECK(DS->get_cursor_shape() == DisplayServer::CURSOR_CAN_DROP);

				SEND_GUI_MOUSE_BUTTON_RELEASED_EVENT(on_d, MouseButton::LEFT, MouseButtonMask::NONE, Key::NONE);
				CHECK(node_d->valid_drop);
				CHECK(!node_d->during_drag);
			}

			SUBCASE("[Viewport][GuiInputEvent][DnD] Drag to embedded Window") {
				ew_b->valid_drop = false;
				SEND_GUI_MOUSE_BUTTON_EVENT(on_a, MouseButton::LEFT, MouseButtonMask::LEFT, Key::NONE);
				SEND_GUI_MOUSE_MOTION_EVENT(on_a + Point2i(min_grab_movement, 0), MouseButtonMask::LEFT, Key::NONE);
				CHECK(root->gui_is_dragging());
				CHECK(ew_b->during_drag);
				SEND_GUI_MOUSE_MOTION_EVENT(on_ewb, MouseButtonMask::LEFT, Key::NONE);
				CHECK(DS->get_cursor_shape() == DisplayServer::CURSOR_CAN_DROP);

				SEND_GUI_MOUSE_BUTTON_RELEASED_EVENT(on_ewb, MouseButton::LEFT, MouseButtonMask::NONE, Key::NONE);
				CHECK(ew_b->valid_drop);
				CHECK(!ew_b->during_drag);
			}

			SUBCASE("[Viewport][GuiInputEvent][DnD] Drag from embedded Window") {
				node_d->valid_drop = false;
				SEND_GUI_MOUSE_BUTTON_EVENT(on_ewa, MouseButton::LEFT, MouseButtonMask::LEFT, Key::NONE);
				SEND_GUI_MOUSE_MOTION_EVENT(on_ewa + Point2i(min_grab_movement, 0), MouseButtonMask::LEFT, Key::NONE);
				CHECK(ew->gui_is_dragging());
				CHECK(node_d->during_drag);
				SEND_GUI_MOUSE_MOTION_EVENT(on_d, MouseButtonMask::LEFT, Key::NONE);
				CHECK(DS->get_cursor_shape() == DisplayServer::CURSOR_CAN_DROP);

				SEND_GUI_MOUSE_BUTTON_RELEASED_EVENT(on_d, MouseButton::LEFT, MouseButtonMask::NONE, Key::NONE);
				CHECK(node_d->valid_drop);
				CHECK(!node_d->during_drag);
			}

			memdelete(ew_a);
			memdelete(ew_b);
			memdelete(ew);
			memdelete(sv_a);
			memdelete(sv_b);
			memdelete(sv);
			memdelete(svc);
		}
	}

	memdelete(node_j);
	memdelete(node_i);
	memdelete(node_h);
	memdelete(node_g);
	memdelete(node_f);
	memdelete(node_e);
	memdelete(node_d);
	memdelete(node_c);
	memdelete(node_b);
	memdelete(node_a);
}

TEST_CASE("[SceneTree][Viewport] Control mouse cursor shape") {
	SUBCASE("[Viewport][CursorShape] Mouse cursor is not overridden by SubViewportContainer") {
		SubViewportContainer *node_a = memnew(SubViewportContainer);
		SubViewport *node_b = memnew(SubViewport);
		Control *node_c = memnew(Control);

		node_a->set_name("SubViewportContainer");
		node_b->set_name("SubViewport");
		node_c->set_name("Control");
		node_a->set_position(Point2i(0, 0));
		node_c->set_position(Point2i(0, 0));
		node_a->set_size(Point2i(100, 100));
		node_b->set_size(Point2i(100, 100));
		node_c->set_size(Point2i(100, 100));
		node_a->set_default_cursor_shape(Control::CURSOR_ARROW);
		node_c->set_default_cursor_shape(Control::CURSOR_FORBIDDEN);
		Window *root = SceneTree::get_singleton()->get_root();
		DisplayServerMock *DS = (DisplayServerMock *)(DisplayServer::get_singleton());

		// Scene tree:
		// - root
		//   - node_a (SubViewportContainer)
		//     - node_b (SubViewport)
		//       - node_c (Control)

		root->add_child(node_a);
		node_a->add_child(node_b);
		node_b->add_child(node_c);

		Point2i on_c = Point2i(5, 5);

		SEND_GUI_MOUSE_MOTION_EVENT(on_c, MouseButtonMask::NONE, Key::NONE);
		CHECK(DS->get_cursor_shape() == DisplayServer::CURSOR_FORBIDDEN); // GH-74805

		memdelete(node_c);
		memdelete(node_b);
		memdelete(node_a);
	}
}

#ifndef PHYSICS_2D_DISABLED
class TestArea2D : public Area2D {
	GDCLASS(TestArea2D, Area2D);

	void _on_mouse_entered() {
		enter_id = ++TestArea2D::counter; // > 0, if activated.
	}

	void _on_mouse_exited() {
		exit_id = ++TestArea2D::counter; // > 0, if activated.
	}

	void _on_input_event(Node *p_vp, Ref<InputEvent> p_ev, int p_shape) {
		last_input_event = p_ev;
	}

public:
	static int counter;
	int enter_id = 0;
	int exit_id = 0;
	Ref<InputEvent> last_input_event;

	void init_signals() {
		connect(SceneStringName(mouse_entered), callable_mp(this, &TestArea2D::_on_mouse_entered));
		connect(SceneStringName(mouse_exited), callable_mp(this, &TestArea2D::_on_mouse_exited));
		connect(SceneStringName(input_event), callable_mp(this, &TestArea2D::_on_input_event));
	}

	void test_reset() {
		enter_id = 0;
		exit_id = 0;
		last_input_event.unref();
	}
};

int TestArea2D::counter = 0;

TEST_CASE("[SceneTree][Viewport] Physics Picking 2D") {
	// FIXME: MOUSE_MODE_CAPTURED if-conditions are not testable, because DisplayServerMock doesn't support it.

	// NOTE: This test requires a real physics server.
	PhysicsServer2DDummy *physics_server_2d_dummy = Object::cast_to<PhysicsServer2DDummy>(PhysicsServer2D::get_singleton());
	if (physics_server_2d_dummy) {
		return;
	}

	struct PickingCollider {
		TestArea2D *a;
		CollisionShape2D *c;
		Ref<RectangleShape2D> r;
	};

	SceneTree *tree = SceneTree::get_singleton();
	Window *root = tree->get_root();
	root->set_physics_object_picking(true);

	Point2i on_background = Point2i(800, 800);
	Point2i on_outside = Point2i(-1, -1);
	SEND_GUI_MOUSE_MOTION_EVENT(on_background, MouseButtonMask::NONE, Key::NONE);
	tree->physics_process(1);

	Vector<PickingCollider> v;
	for (int i = 0; i < 4; i++) {
		PickingCollider pc;
		pc.a = memnew(TestArea2D);
		pc.c = memnew(CollisionShape2D);
		pc.r.instantiate();
		pc.r->set_size(Size2(150, 150));
		pc.c->set_shape(pc.r);
		pc.a->add_child(pc.c);
		pc.a->set_name("A" + itos(i));
		pc.c->set_name("C" + itos(i));
		v.push_back(pc);
		SIGNAL_WATCH(pc.a, SceneStringName(mouse_entered));
		SIGNAL_WATCH(pc.a, SceneStringName(mouse_exited));
	}

	Node2D *node_a = memnew(Node2D);
	node_a->set_position(Point2i(0, 0));
	v[0].a->set_position(Point2i(0, 0));
	v[1].a->set_position(Point2i(0, 100));
	node_a->add_child(v[0].a);
	node_a->add_child(v[1].a);
	Node2D *node_b = memnew(Node2D);
	node_b->set_position(Point2i(100, 0));
	v[2].a->set_position(Point2i(0, 0));
	v[3].a->set_position(Point2i(0, 100));
	node_b->add_child(v[2].a);
	node_b->add_child(v[3].a);
	root->add_child(node_a);
	root->add_child(node_b);
	Point2i on_all = Point2i(50, 50);
	Point2i on_0 = Point2i(10, 10);
	Point2i on_01 = Point2i(10, 50);
	Point2i on_02 = Point2i(50, 10);

	Array empty_signal_args_2 = { Array(), Array() };
	Array empty_signal_args_4 = { Array(), Array(), Array(), Array() };

	for (PickingCollider E : v) {
		E.a->init_signals();
	}

	SUBCASE("[Viewport][Picking2D] Mouse Motion") {
		SEND_GUI_MOUSE_MOTION_EVENT(on_all, MouseButtonMask::NONE, Key::NONE);
		tree->physics_process(1);
		SIGNAL_CHECK(SceneStringName(mouse_entered), empty_signal_args_4);
		SIGNAL_CHECK_FALSE(SceneStringName(mouse_exited));
		for (PickingCollider E : v) {
			CHECK(E.a->enter_id);
			CHECK_FALSE(E.a->exit_id);
			E.a->test_reset();
		}

		SEND_GUI_MOUSE_MOTION_EVENT(on_01, MouseButtonMask::NONE, Key::NONE);
		tree->physics_process(1);
		SIGNAL_CHECK_FALSE(SceneStringName(mouse_entered));
		SIGNAL_CHECK(SceneStringName(mouse_exited), empty_signal_args_2);

		for (int i = 0; i < v.size(); i++) {
			CHECK_FALSE(v[i].a->enter_id);
			if (i < 2) {
				CHECK_FALSE(v[i].a->exit_id);
			} else {
				CHECK(v[i].a->exit_id);
			}
			v[i].a->test_reset();
		}

		SEND_GUI_MOUSE_MOTION_EVENT(on_outside, MouseButtonMask::NONE, Key::NONE);
		tree->physics_process(1);
		SIGNAL_CHECK_FALSE(SceneStringName(mouse_entered));
		SIGNAL_CHECK(SceneStringName(mouse_exited), empty_signal_args_2);
		for (int i = 0; i < v.size(); i++) {
			CHECK_FALSE(v[i].a->enter_id);
			if (i < 2) {
				CHECK(v[i].a->exit_id);
			} else {
				CHECK_FALSE(v[i].a->exit_id);
			}
			v[i].a->test_reset();
		}
	}

	SUBCASE("[Viewport][Picking2D] Object moved / passive hovering") {
		SEND_GUI_MOUSE_MOTION_EVENT(on_all, MouseButtonMask::NONE, Key::NONE);
		tree->physics_process(1);
		for (int i = 0; i < v.size(); i++) {
			CHECK(v[i].a->enter_id);
			CHECK_FALSE(v[i].a->exit_id);
			v[i].a->test_reset();
		}

		node_b->set_position(Point2i(200, 0));
		tree->physics_process(1);
		for (int i = 0; i < v.size(); i++) {
			CHECK_FALSE(v[i].a->enter_id);
			if (i < 2) {
				CHECK_FALSE(v[i].a->exit_id);
			} else {
				CHECK(v[i].a->exit_id);
			}
			v[i].a->test_reset();
		}

		node_b->set_position(Point2i(100, 0));
		tree->physics_process(1);
		for (int i = 0; i < v.size(); i++) {
			if (i < 2) {
				CHECK_FALSE(v[i].a->enter_id);
			} else {
				CHECK(v[i].a->enter_id);
			}
			CHECK_FALSE(v[i].a->exit_id);
			v[i].a->test_reset();
		}
	}

	SUBCASE("[Viewport][Picking2D] No Processing") {
		SEND_GUI_MOUSE_MOTION_EVENT(on_background, MouseButtonMask::NONE, Key::NONE);
		tree->physics_process(1);
		for (PickingCollider E : v) {
			E.a->test_reset();
		}

		v[0].a->set_process_mode(Node::PROCESS_MODE_DISABLED);
		v[0].c->set_process_mode(Node::PROCESS_MODE_DISABLED);
		SEND_GUI_MOUSE_MOTION_EVENT(on_02, MouseButtonMask::NONE, Key::NONE);
		tree->physics_process(1);
		CHECK_FALSE(v[0].a->enter_id);
		CHECK_FALSE(v[0].a->exit_id);
		CHECK(v[2].a->enter_id);
		CHECK_FALSE(v[2].a->exit_id);
		for (PickingCollider E : v) {
			E.a->test_reset();
		}

		SEND_GUI_MOUSE_MOTION_EVENT(on_background, MouseButtonMask::NONE, Key::NONE);
		tree->physics_process(1);
		CHECK_FALSE(v[0].a->enter_id);
		CHECK_FALSE(v[0].a->exit_id);
		CHECK_FALSE(v[2].a->enter_id);
		CHECK(v[2].a->exit_id);

		for (PickingCollider E : v) {
			E.a->test_reset();
		}
		v[0].a->set_process_mode(Node::PROCESS_MODE_ALWAYS);
		v[0].c->set_process_mode(Node::PROCESS_MODE_ALWAYS);
	}

	SUBCASE("[Viewport][Picking2D] Multiple events in series") {
		SEND_GUI_MOUSE_MOTION_EVENT(on_0, MouseButtonMask::NONE, Key::NONE);
		SEND_GUI_MOUSE_MOTION_EVENT(on_0 + Point2i(10, 0), MouseButtonMask::NONE, Key::NONE);
		tree->physics_process(1);

		for (int i = 0; i < v.size(); i++) {
			if (i < 1) {
				CHECK(v[i].a->enter_id);
			} else {
				CHECK_FALSE(v[i].a->enter_id);
			}
			CHECK_FALSE(v[i].a->exit_id);
			v[i].a->test_reset();
		}

		SEND_GUI_MOUSE_MOTION_EVENT(on_background, MouseButtonMask::NONE, Key::NONE);
		SEND_GUI_MOUSE_MOTION_EVENT(on_background + Point2i(10, 10), MouseButtonMask::NONE, Key::NONE);
		tree->physics_process(1);

		for (int i = 0; i < v.size(); i++) {
			CHECK_FALSE(v[i].a->enter_id);
			if (i < 1) {
				CHECK(v[i].a->exit_id);
			} else {
				CHECK_FALSE(v[i].a->exit_id);
			}
			v[i].a->test_reset();
		}
	}

	SUBCASE("[Viewport][Picking2D] Disable Picking") {
		SEND_GUI_MOUSE_MOTION_EVENT(on_02, MouseButtonMask::NONE, Key::NONE);

		root->set_physics_object_picking(false);
		CHECK_FALSE(root->get_physics_object_picking());

		tree->physics_process(1);

		for (int i = 0; i < v.size(); i++) {
			CHECK_FALSE(v[i].a->enter_id);
			v[i].a->test_reset();
		}

		root->set_physics_object_picking(true);
		CHECK(root->get_physics_object_picking());
	}

	SUBCASE("[Viewport][Picking2D] CollisionObject in CanvasLayer") {
		CanvasLayer *node_c = memnew(CanvasLayer);
		node_c->set_rotation(Math::PI);
		node_c->set_offset(Point2i(100, 100));
		root->add_child(node_c);

		v[2].a->reparent(node_c, false);
		v[3].a->reparent(node_c, false);

		SEND_GUI_MOUSE_MOTION_EVENT(on_02, MouseButtonMask::NONE, Key::NONE);
		tree->physics_process(1);

		for (int i = 0; i < v.size(); i++) {
			if (i == 0 || i == 3) {
				CHECK(v[i].a->enter_id);
			} else {
				CHECK_FALSE(v[i].a->enter_id);
			}
			v[i].a->test_reset();
		}

		v[2].a->reparent(node_b, false);
		v[3].a->reparent(node_b, false);
		root->remove_child(node_c);
		memdelete(node_c);
	}

	SUBCASE("[Viewport][Picking2D] Picking Sort") {
		root->set_physics_object_picking_sort(true);
		CHECK(root->get_physics_object_picking_sort());

		SUBCASE("[Viewport][Picking2D] Picking Sort Z-Index") {
			node_a->set_z_index(10);
			v[0].a->set_z_index(0);
			v[1].a->set_z_index(2);
			node_b->set_z_index(5);
			v[2].a->set_z_index(8);
			v[3].a->set_z_index(11);
			v[3].a->set_z_as_relative(false);

			TestArea2D::counter = 0;
			SEND_GUI_MOUSE_MOTION_EVENT(on_all, MouseButtonMask::NONE, Key::NONE);
			tree->physics_process(1);

			CHECK(v[0].a->enter_id == 4);
			CHECK(v[1].a->enter_id == 2);
			CHECK(v[2].a->enter_id == 1);
			CHECK(v[3].a->enter_id == 3);
			for (int i = 0; i < v.size(); i++) {
				CHECK_FALSE(v[i].a->exit_id);
				v[i].a->test_reset();
			}

			TestArea2D::counter = 0;
			SEND_GUI_MOUSE_MOTION_EVENT(on_background, MouseButtonMask::NONE, Key::NONE);
			tree->physics_process(1);

			CHECK(v[0].a->exit_id == 4);
			CHECK(v[1].a->exit_id == 2);
			CHECK(v[2].a->exit_id == 1);
			CHECK(v[3].a->exit_id == 3);
			for (int i = 0; i < v.size(); i++) {
				CHECK_FALSE(v[i].a->enter_id);
				v[i].a->set_z_as_relative(true);
				v[i].a->set_z_index(0);
				v[i].a->test_reset();
			}

			node_a->set_z_index(0);
			node_b->set_z_index(0);
		}

		SUBCASE("[Viewport][Picking2D] Picking Sort Scene Tree Location") {
			TestArea2D::counter = 0;
			SEND_GUI_MOUSE_MOTION_EVENT(on_all, MouseButtonMask::NONE, Key::NONE);
			tree->physics_process(1);

			for (int i = 0; i < v.size(); i++) {
				CHECK(v[i].a->enter_id == 4 - i);
				CHECK_FALSE(v[i].a->exit_id);
				v[i].a->test_reset();
			}

			TestArea2D::counter = 0;
			SEND_GUI_MOUSE_MOTION_EVENT(on_background, MouseButtonMask::NONE, Key::NONE);
			tree->physics_process(1);

			for (int i = 0; i < v.size(); i++) {
				CHECK_FALSE(v[i].a->enter_id);
				CHECK(v[i].a->exit_id == 4 - i);
				v[i].a->test_reset();
			}
		}

		root->set_physics_object_picking_sort(false);
		CHECK_FALSE(root->get_physics_object_picking_sort());
	}

	SUBCASE("[Viewport][Picking2D] Mouse Button") {
		SEND_GUI_MOUSE_BUTTON_EVENT(on_0, MouseButton::LEFT, MouseButtonMask::LEFT, Key::NONE);
		tree->physics_process(1);

		for (int i = 0; i < v.size(); i++) {
			if (i == 0) {
				CHECK(v[i].a->enter_id);
			} else {
				CHECK_FALSE(v[i].a->enter_id);
			}
			CHECK_FALSE(v[i].a->exit_id);
			v[i].a->test_reset();
		}

		SEND_GUI_MOUSE_BUTTON_RELEASED_EVENT(on_0, MouseButton::LEFT, MouseButtonMask::NONE, Key::NONE);
		tree->physics_process(1);

		for (int i = 0; i < v.size(); i++) {
			CHECK_FALSE(v[i].a->enter_id);
			CHECK_FALSE(v[i].a->exit_id);
			v[i].a->test_reset();
		}
	}

	SUBCASE("[Viewport][Picking2D] Screen Touch") {
		SEND_GUI_TOUCH_EVENT(on_01, true, false);
		tree->physics_process(1);
		for (int i = 0; i < v.size(); i++) {
			if (i < 2) {
				Ref<InputEventScreenTouch> st = v[i].a->last_input_event;
				CHECK(st.is_valid());
			} else {
				CHECK(v[i].a->last_input_event.is_null());
			}
			v[i].a->test_reset();
		}
	}

	for (PickingCollider E : v) {
		SIGNAL_UNWATCH(E.a, SceneStringName(mouse_entered));
		SIGNAL_UNWATCH(E.a, SceneStringName(mouse_exited));
		memdelete(E.c);
		memdelete(E.a);
	}
}
#endif // PHYSICS_2D_DISABLED

TEST_CASE("[SceneTree][Viewport] Embedded Windows") {
	Window *root = SceneTree::get_singleton()->get_root();
	Window *w = memnew(Window);

	SUBCASE("[Viewport] Safe-rect of embedded Window") {
		root->add_child(w);
		root->subwindow_set_popup_safe_rect(w, Rect2i(10, 10, 10, 10));
		CHECK_EQ(root->subwindow_get_popup_safe_rect(w), Rect2i(10, 10, 10, 10));
		root->remove_child(w);
		CHECK_EQ(root->subwindow_get_popup_safe_rect(w), Rect2i());
	}

	memdelete(w);
}

<<<<<<< HEAD
} // namespace TestViewport
=======
#ifndef _3D_DISABLED

TEST_CASE("[SceneTree][Viewport] Camera3D override") {
	SubViewport *viewport = memnew(SubViewport);

	SUBCASE("[Viewport] Enable / disable Camera3D override") {
		CHECK_FALSE(viewport->is_camera_3d_override_enabled());
		viewport->enable_camera_3d_override(true);
		CHECK(viewport->is_camera_3d_override_enabled());
		viewport->enable_camera_3d_override(false);
		CHECK_FALSE(viewport->is_camera_3d_override_enabled());
	}

	SUBCASE("[Viewport] Camera3D override transform") {
		Transform3D transform, result;
		transform.set_origin(Vector3(1, 2, 3));
		transform.set_basis(Basis(Vector3(4, 5, 6), Vector3(7, 8, 9), Vector3(10, 11, 12)));

		result = viewport->get_camera_3d_override_transform();
		CHECK(result.is_equal_approx(Transform3D()));

		viewport->set_camera_3d_override_transform(transform);
		result = viewport->get_camera_3d_override_transform();
		CHECK(result.is_equal_approx(Transform3D()));

		viewport->enable_camera_3d_override(true);
		viewport->set_camera_3d_override_transform(transform);
		result = viewport->get_camera_3d_override_transform();
		CHECK(result.is_equal_approx(transform));
	}

	SUBCASE("[Viewport] Camera3D override projection") {
		constexpr float znear = 0.01, zfar = 20, size = 10, fovy = 45.0;
		HashMap<StringName, real_t> result;

		viewport->enable_camera_3d_override(false);

		viewport->set_camera_3d_override_perspective(fovy, znear, zfar);
		result = viewport->get_camera_3d_override_properties();
		CHECK(result.get("fov") == 0);
		CHECK(result.get("z_near") == 0);
		CHECK(result.get("z_far") == 0);

		viewport->set_camera_3d_override_orthogonal(size, znear, zfar);
		result = viewport->get_camera_3d_override_properties();
		CHECK(result.get("size") == 0);
		CHECK(result.get("z_near") == 0);
		CHECK(result.get("z_far") == 0);

		viewport->enable_camera_3d_override(true);

		viewport->set_camera_3d_override_perspective(fovy, znear, zfar);
		result = viewport->get_camera_3d_override_properties();
		CHECK(result.get("fov") == doctest::Approx(fovy));
		CHECK(result.get("z_near") == doctest::Approx(znear));
		CHECK(result.get("z_far") == doctest::Approx(zfar));

		viewport->set_camera_3d_override_orthogonal(size, znear, zfar);
		result = viewport->get_camera_3d_override_properties();
		CHECK(result.get("size") == doctest::Approx(size));
		CHECK(result.get("z_near") == doctest::Approx(znear));
		CHECK(result.get("z_far") == doctest::Approx(zfar));
	}

	SUBCASE("[Viewport] Camera3D override raycast") {
		constexpr real_t sqrt3 = 1.7320508075688773;

		viewport->set_size(Vector2(400, 200));
		viewport->enable_camera_3d_override(true);

		SUBCASE("project_ray_origin") {
			SUBCASE("Orthogonal projection") {
				viewport->set_camera_3d_override_orthogonal(5.0f, 0.5f, 1000.0f);
				// Center.
				CHECK(viewport->camera_3d_override_project_ray_origin(Vector2(200, 100)).is_equal_approx(Vector3(0, 0, -0.5f)));
				// Top left.
				CHECK(viewport->camera_3d_override_project_ray_origin(Vector2(0, 0)).is_equal_approx(Vector3(-5.0f, 2.5f, -0.5f)));
				// Bottom right.
				CHECK(viewport->camera_3d_override_project_ray_origin(Vector2(400, 200)).is_equal_approx(Vector3(5.0f, -2.5f, -0.5f)));
			}

			SUBCASE("Perspective projection") {
				viewport->set_camera_3d_override_perspective(120.0f, 0.5f, 1000.0f);
				// Center.
				CHECK(viewport->camera_3d_override_project_ray_origin(Vector2(200, 100)).is_equal_approx(Vector3(0, 0, 0)));
				// Top left.
				CHECK(viewport->camera_3d_override_project_ray_origin(Vector2(0, 0)).is_equal_approx(Vector3(0, 0, 0)));
				// Bottom right.
				CHECK(viewport->camera_3d_override_project_ray_origin(Vector2(400, 200)).is_equal_approx(Vector3(0, 0, 0)));
			}
		}

		SUBCASE("project_ray_normal") {
			SUBCASE("Orthogonal projection") {
				viewport->set_camera_3d_override_orthogonal(5.0f, 0.5f, 1000.0f);
				// Center.
				CHECK(viewport->camera_3d_override_project_ray_normal(Vector2(200, 100)).is_equal_approx(Vector3(0, 0, -1)));
				// Top left.
				CHECK(viewport->camera_3d_override_project_ray_normal(Vector2(0, 0)).is_equal_approx(Vector3(0, 0, -1)));
				// Bottom right.
				CHECK(viewport->camera_3d_override_project_ray_normal(Vector2(400, 200)).is_equal_approx(Vector3(0, 0, -1)));
			}

			SUBCASE("Perspective projection") {
				viewport->set_camera_3d_override_perspective(120.0f, 0.5f, 1000.0f);
				// Center.
				CHECK(viewport->camera_3d_override_project_ray_normal(Vector2(200, 100)).is_equal_approx(Vector3(0, 0, -1)));
				// Top left.
				CHECK(viewport->camera_3d_override_project_ray_normal(Vector2(0, 0)).is_equal_approx(Vector3(-sqrt3, sqrt3 / 2, -0.5f).normalized()));
				// Bottom right.
				CHECK(viewport->camera_3d_override_project_ray_normal(Vector2(400, 200)).is_equal_approx(Vector3(sqrt3, -sqrt3 / 2, -0.5f).normalized()));
			}
		}

		SUBCASE("project_local_ray_normal") {
			SUBCASE("Orthogonal projection") {
				viewport->set_camera_3d_override_orthogonal(5.0f, 0.5f, 1000.0f);
				// Center.
				CHECK(viewport->camera_3d_override_project_local_ray_normal(Vector2(200, 100)).is_equal_approx(Vector3(0, 0, -1)));
				// Top left.
				CHECK(viewport->camera_3d_override_project_local_ray_normal(Vector2(0, 0)).is_equal_approx(Vector3(0, 0, -1)));
				// Bottom right.
				CHECK(viewport->camera_3d_override_project_local_ray_normal(Vector2(400, 200)).is_equal_approx(Vector3(0, 0, -1)));
			}

			SUBCASE("Perspective projection") {
				viewport->set_camera_3d_override_perspective(120.0f, 0.5f, 1000.0f);
				// Center.
				CHECK(viewport->camera_3d_override_project_local_ray_normal(Vector2(200, 100)).is_equal_approx(Vector3(0, 0, -1)));
				// Top left.
				CHECK(viewport->camera_3d_override_project_local_ray_normal(Vector2(0, 0)).is_equal_approx(Vector3(-sqrt3, sqrt3 / 2, -0.5f).normalized()));
				// Bottom right.
				CHECK(viewport->camera_3d_override_project_local_ray_normal(Vector2(400, 200)).is_equal_approx(Vector3(sqrt3, -sqrt3 / 2, -0.5f).normalized()));
			}
		}
	}

	memdelete(viewport);
}

#endif // _3D_DISABLED

} // namespace TestViewport

#endif // TEST_VIEWPORT_H
>>>>>>> 66fa5d27
<|MERGE_RESOLUTION|>--- conflicted
+++ resolved
@@ -1971,9 +1971,6 @@
 	memdelete(w);
 }
 
-<<<<<<< HEAD
-} // namespace TestViewport
-=======
 #ifndef _3D_DISABLED
 
 TEST_CASE("[SceneTree][Viewport] Camera3D override") {
@@ -2116,7 +2113,4 @@
 
 #endif // _3D_DISABLED
 
-} // namespace TestViewport
-
-#endif // TEST_VIEWPORT_H
->>>>>>> 66fa5d27
+} // namespace TestViewport