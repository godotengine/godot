/**************************************************************************/
/*  test_button.h                                                         */
/**************************************************************************/
/*                         This file is part of:                          */
/*                             GODOT ENGINE                               */
/*                        https://godotengine.org                         */
/**************************************************************************/
/* Copyright (c) 2014-present Godot Engine contributors (see AUTHORS.md). */
/* Copyright (c) 2007-2014 Juan Linietsky, Ariel Manzur.                  */
/*                                                                        */
/* Permission is hereby granted, free of charge, to any person obtaining  */
/* a copy of this software and associated documentation files (the        */
/* "Software"), to deal in the Software without restriction, including    */
/* without limitation the rights to use, copy, modify, merge, publish,    */
/* distribute, sublicense, and/or sell copies of the Software, and to     */
/* permit persons to whom the Software is furnished to do so, subject to  */
/* the following conditions:                                              */
/*                                                                        */
/* The above copyright notice and this permission notice shall be         */
/* included in all copies or substantial portions of the Software.        */
/*                                                                        */
/* THE SOFTWARE IS PROVIDED "AS IS", WITHOUT WARRANTY OF ANY KIND,        */
/* EXPRESS OR IMPLIED, INCLUDING BUT NOT LIMITED TO THE WARRANTIES OF     */
/* MERCHANTABILITY, FITNESS FOR A PARTICULAR PURPOSE AND NONINFRINGEMENT. */
/* IN NO EVENT SHALL THE AUTHORS OR COPYRIGHT HOLDERS BE LIABLE FOR ANY   */
/* CLAIM, DAMAGES OR OTHER LIABILITY, WHETHER IN AN ACTION OF CONTRACT,   */
/* TORT OR OTHERWISE, ARISING FROM, OUT OF OR IN CONNECTION WITH THE      */
/* SOFTWARE OR THE USE OR OTHER DEALINGS IN THE SOFTWARE.                 */
/**************************************************************************/

#pragma once

#include "scene/gui/button.h"
#include "scene/main/window.h"

#include "tests/test_macros.h"

namespace TestButton {
TEST_CASE("[SceneTree][Button] is_hovered()") {
	// Create new button instance.
	Button *button = memnew(Button);
	CHECK(button != nullptr);
	Window *root = SceneTree::get_singleton()->get_root();
	root->add_child(button);

	// Set up button's size and position.
	button->set_size(Size2i(50, 50));
	button->set_position(Size2i(10, 10));

	// Button should initially be not hovered.
	CHECK(button->is_hovered() == false);

	// Simulate mouse entering the button.
	SEND_GUI_MOUSE_MOTION_EVENT(Point2i(25, 25), MouseButtonMask::NONE, Key::NONE);
	CHECK(button->is_hovered() == true);

	// Simulate mouse exiting the button.
	SEND_GUI_MOUSE_MOTION_EVENT(Point2i(150, 150), MouseButtonMask::NONE, Key::NONE);
	CHECK(button->is_hovered() == false);

	memdelete(button);
}

<<<<<<< HEAD
} //namespace TestButton
=======
TEST_CASE("[SceneTree][Button] Check toggle mode") {
	Button *button = memnew(Button);

	SUBCASE("button_pressed stay false if toggle mode is off.") {
		button->set_toggle_mode(false);
		CHECK(button->is_toggle_mode() == false);

		button->set_pressed(false);
		CHECK(button->is_pressed() == false);
		button->set_pressed(true);
		CHECK(button->is_pressed() == false);
	}

	SUBCASE("button_pressed changes if toggle mode is on.") {
		button->set_toggle_mode(true);
		CHECK(button->is_toggle_mode() == true);

		button->set_pressed(true);
		CHECK(button->is_pressed() == true);
		button->set_pressed(false);
		CHECK(button->is_pressed() == false);
	}

	SUBCASE("Disabling toggle mode resets button_pressed to false.") {
		button->set_toggle_mode(true);
		button->set_pressed(true);
		button->set_toggle_mode(false);
		CHECK(button->is_pressed() == false);
	}

	memdelete(button);
}

} //namespace TestButton
#endif // TEST_BUTTON_H
>>>>>>> 4d524bce
<|MERGE_RESOLUTION|>--- conflicted
+++ resolved
@@ -61,9 +61,6 @@
 	memdelete(button);
 }
 
-<<<<<<< HEAD
-} //namespace TestButton
-=======
 TEST_CASE("[SceneTree][Button] Check toggle mode") {
 	Button *button = memnew(Button);
 
@@ -97,6 +94,4 @@
 	memdelete(button);
 }
 
-} //namespace TestButton
-#endif // TEST_BUTTON_H
->>>>>>> 4d524bce
+} //namespace TestButton