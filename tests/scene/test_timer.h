/**************************************************************************/
/*  test_timer.h                                                          */
/**************************************************************************/
/*                         This file is part of:                          */
/*                             GODOT ENGINE                               */
/*                        https://godotengine.org                         */
/**************************************************************************/
/* Copyright (c) 2014-present Godot Engine contributors (see AUTHORS.md). */
/* Copyright (c) 2007-2014 Juan Linietsky, Ariel Manzur.                  */
/*                                                                        */
/* Permission is hereby granted, free of charge, to any person obtaining  */
/* a copy of this software and associated documentation files (the        */
/* "Software"), to deal in the Software without restriction, including    */
/* without limitation the rights to use, copy, modify, merge, publish,    */
/* distribute, sublicense, and/or sell copies of the Software, and to     */
/* permit persons to whom the Software is furnished to do so, subject to  */
/* the following conditions:                                              */
/*                                                                        */
/* The above copyright notice and this permission notice shall be         */
/* included in all copies or substantial portions of the Software.        */
/*                                                                        */
/* THE SOFTWARE IS PROVIDED "AS IS", WITHOUT WARRANTY OF ANY KIND,        */
/* EXPRESS OR IMPLIED, INCLUDING BUT NOT LIMITED TO THE WARRANTIES OF     */
/* MERCHANTABILITY, FITNESS FOR A PARTICULAR PURPOSE AND NONINFRINGEMENT. */
/* IN NO EVENT SHALL THE AUTHORS OR COPYRIGHT HOLDERS BE LIABLE FOR ANY   */
/* CLAIM, DAMAGES OR OTHER LIABILITY, WHETHER IN AN ACTION OF CONTRACT,   */
/* TORT OR OTHERWISE, ARISING FROM, OUT OF OR IN CONNECTION WITH THE      */
/* SOFTWARE OR THE USE OR OTHER DEALINGS IN THE SOFTWARE.                 */
/**************************************************************************/

#pragma once

#include "scene/main/timer.h"

#include "tests/test_macros.h"

namespace TestTimer {

TEST_CASE("[SceneTree][Timer] Check Timer Setters and Getters") {
	Timer *test_timer = memnew(Timer);

	SUBCASE("[Timer] Timer set and get wait time") {
		// check default
		CHECK(Math::is_equal_approx(test_timer->get_wait_time(), 1.0));

		test_timer->set_wait_time(50.0);
		CHECK(Math::is_equal_approx(test_timer->get_wait_time(), 50.0));

		test_timer->set_wait_time(42.0);
		CHECK(Math::is_equal_approx(test_timer->get_wait_time(), 42.0));

		// wait time remains unchanged if we attempt to set it negative or zero
		ERR_PRINT_OFF;
		test_timer->set_wait_time(-22.0);
		ERR_PRINT_ON;
		CHECK(Math::is_equal_approx(test_timer->get_wait_time(), 42.0));

		ERR_PRINT_OFF;
		test_timer->set_wait_time(0.0);
		ERR_PRINT_ON;
		CHECK(Math::is_equal_approx(test_timer->get_wait_time(), 42.0));
	}

	SUBCASE("[Timer] Timer set and get one shot") {
		// check default
		CHECK(test_timer->is_one_shot() == false);

		test_timer->set_one_shot(true);
		CHECK(test_timer->is_one_shot() == true);

		test_timer->set_one_shot(false);
		CHECK(test_timer->is_one_shot() == false);
	}

	SUBCASE("[Timer] Timer set and get autostart") {
		// check default
		CHECK(test_timer->has_autostart() == false);

		test_timer->set_autostart(true);
		CHECK(test_timer->has_autostart() == true);

		test_timer->set_autostart(false);
		CHECK(test_timer->has_autostart() == false);
	}

	SUBCASE("[Timer] Timer start and stop") {
		test_timer->set_autostart(false);
	}

	SUBCASE("[Timer] Timer set and get paused") {
		// check default
		CHECK(test_timer->is_paused() == false);

		test_timer->set_paused(true);
		CHECK(test_timer->is_paused() == true);

		test_timer->set_paused(false);
		CHECK(test_timer->is_paused() == false);
	}

	memdelete(test_timer);
}

TEST_CASE("[SceneTree][Timer] Check Timer Start and Stop") {
	Timer *test_timer = memnew(Timer);

	SUBCASE("[Timer] Timer start and stop") {
		SceneTree::get_singleton()->get_root()->add_child(test_timer);

		test_timer->start(5.0);

		CHECK(Math::is_equal_approx(test_timer->get_wait_time(), 5.0));
		CHECK(Math::is_equal_approx(test_timer->get_time_left(), 5.0));

		test_timer->start(-2.0);

		// the wait time and time left remains unchanged when started with a negative start time
		CHECK(Math::is_equal_approx(test_timer->get_wait_time(), 5.0));
		CHECK(Math::is_equal_approx(test_timer->get_time_left(), 5.0));

		test_timer->stop();
		CHECK(test_timer->is_processing() == false);
		CHECK(test_timer->has_autostart() == false);
	}

	memdelete(test_timer);
}

TEST_CASE("[SceneTree][Timer] Check Timer process callback") {
	Timer *test_timer = memnew(Timer);

	SUBCASE("[Timer] Timer process callback") {
		// check default
		CHECK(test_timer->get_timer_process_callback() == Timer::TimerProcessCallback::TIMER_PROCESS_IDLE);

		test_timer->set_timer_process_callback(Timer::TimerProcessCallback::TIMER_PROCESS_PHYSICS);
		CHECK(test_timer->get_timer_process_callback() == Timer::TimerProcessCallback::TIMER_PROCESS_PHYSICS);

		test_timer->set_timer_process_callback(Timer::TimerProcessCallback::TIMER_PROCESS_IDLE);
		CHECK(test_timer->get_timer_process_callback() == Timer::TimerProcessCallback::TIMER_PROCESS_IDLE);
	}

	memdelete(test_timer);
}

TEST_CASE("[SceneTree][Timer] Check Timer timeout signal") {
	Timer *test_timer = memnew(Timer);
	SceneTree::get_singleton()->get_root()->add_child(test_timer);

	test_timer->set_process(true);
	test_timer->set_physics_process(true);

	SUBCASE("[Timer] Timer process timeout signal must be emitted") {
		SIGNAL_WATCH(test_timer, SNAME("timeout"));
		test_timer->start(0.1);

		SceneTree::get_singleton()->process(0.2);

		Array signal_args = { {} };
		SIGNAL_CHECK(SNAME("timeout"), signal_args);

		SIGNAL_UNWATCH(test_timer, SNAME("timeout"));
	}

	SUBCASE("[Timer] Timer process timeout signal must not be emitted") {
		SIGNAL_WATCH(test_timer, SNAME("timeout"));
		test_timer->start(0.1);

		SceneTree::get_singleton()->process(0.05);

		Array signal_args = { {} };
		SIGNAL_CHECK_FALSE(SNAME("timeout"));

		SIGNAL_UNWATCH(test_timer, SNAME("timeout"));
	}

	test_timer->set_timer_process_callback(Timer::TimerProcessCallback::TIMER_PROCESS_PHYSICS);

	SUBCASE("[Timer] Timer physics process timeout signal must be emitted") {
		SIGNAL_WATCH(test_timer, SNAME("timeout"));
		test_timer->start(0.1);

		SceneTree::get_singleton()->physics_process(0.2);

		Array signal_args = { {} };
		SIGNAL_CHECK(SNAME("timeout"), signal_args);

		SIGNAL_UNWATCH(test_timer, SNAME("timeout"));
	}

	SUBCASE("[Timer] Timer physics process timeout signal must not be emitted") {
		SIGNAL_WATCH(test_timer, SNAME("timeout"));
		test_timer->start(0.1);

		SceneTree::get_singleton()->physics_process(0.05);

		Array signal_args = { {} };
		SIGNAL_CHECK_FALSE(SNAME("timeout"));

		SIGNAL_UNWATCH(test_timer, SNAME("timeout"));
	}

	memdelete(test_timer);
}

<<<<<<< HEAD
} // namespace TestTimer
=======
// Test case for timer autostart feature.
// Ensures that when autostart is enabled, the timer starts automatically when added to scene.
TEST_CASE("[SceneTree][Timer] Autostart behavior") {
    Timer *test_timer = memnew(Timer);
    test_timer->set_autostart(true);

    // Adding the timer to the scene should trigger autostart
    SceneTree::get_singleton()->get_root()->add_child(test_timer);

    // Timer should be running immediately
    CHECK_FALSE(test_timer->is_stopped());
    CHECK(test_timer->get_time_left() > 0.0);

    memdelete(test_timer);
}

//Test case for Paused Timer Behavior.
// Ensures that when  a Timer is paused, it doesn't process time, and the time left remains unchanged until resumed. 
TEST_CASE("[SceneTree][Timer] Paused Timer doesn't process") {
    Timer *test_timer = memnew(Timer);
    SceneTree::get_singleton()->get_root()->add_child(test_timer);

    // Start the timer and then pause it
    test_timer->set_wait_time(2.0);
    test_timer->start();
    test_timer->set_paused(true);

    // Simulate passing time
    SceneTree::get_singleton()->process(1.0);

    // Check that the time left has not decreased due to the paused state
    CHECK(Math::is_equal_approx(test_timer->get_time_left(), 2.0));

    test_timer->set_paused(false);
    SceneTree::get_singleton()->process(1.0);
    CHECK(Math::is_equal_approx(test_timer->get_time_left(), 1.0));

    memdelete(test_timer);
}

} // namespace TestTimer

#endif // TEST_TIMER_H
>>>>>>> ba8288a4
<|MERGE_RESOLUTION|>--- conflicted
+++ resolved
@@ -203,9 +203,6 @@
 	memdelete(test_timer);
 }
 
-<<<<<<< HEAD
-} // namespace TestTimer
-=======
 // Test case for timer autostart feature.
 // Ensures that when autostart is enabled, the timer starts automatically when added to scene.
 TEST_CASE("[SceneTree][Timer] Autostart behavior") {
@@ -246,7 +243,4 @@
     memdelete(test_timer);
 }
 
-} // namespace TestTimer
-
-#endif // TEST_TIMER_H
->>>>>>> ba8288a4
+} // namespace TestTimer