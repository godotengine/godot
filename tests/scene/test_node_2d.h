--- conflicted
+++ resolved
@@ -87,46 +87,6 @@
 		memdelete(main);
 	}
 
-<<<<<<< HEAD
-	SUBCASE("[Node2D][get_relative_transform_to_parent] When p_parent == this") {
-		Node2D *node = memnew(Node2D);
-		CHECK_EQ(node->get_relative_transform_to_parent(node), Transform2D());
-		memdelete(node);
-	}
-
-	SUBCASE("[Node2D][get_relative_transform_to_parent] When p_parent == parent_2d") {
-		Node2D *parent = memnew(Node2D);
-		Node2D *child = memnew(Node2D);
-		parent->add_child(child);
-		child->set_transform(Transform2D(-1, 0, 0, 1, 0, 0));	//The Transform2D that will flip something along the X axis.
-
-		CHECK_EQ(child->get_relative_transform_to_parent(parent), Transform2D(-1, 0, 0, 1, 0, 0));
-
-		memdelete(child);
-		memdelete(parent);
-	}
-
-	SUBCASE("[Node2D][get_relative_transform_to_parent] Else") {
-		Node2D *grandparent = memnew(Node2D);
-		Node2D *parent = memnew(Node2D);
-		Node2D *child = memnew(Node2D);
-
-		grandparent->add_child(parent);
-		parent->add_child(child);
-
-		grandparent->set_transform(Transform2D(1, 0, 0, 1, 3, 3));	//No translation, no rotation, offset 3, 3
-		parent->set_transform(Transform2D(1, 0, 0, 1, 2, 2));	//No translation, no rotation, offset 2, 2
-		child->set_transform(Transform2D(1, 0, 0, 1, 1, 1));	//No translation, no rotation, offset 1, 1
-
-		CHECK_EQ(child->get_relative_transform_to_parent(grandparent), Transform2D(1, 0, 0, 1, 6, 6));	//Relative transform 6, 6
-
-		memdelete(child);
-		memdelete(parent);
-		memdelete(grandparent);
-	}
-
-	outputCoverageDataOfPjrs();
-=======
     SUBCASE("[Node2D][Global Skew] Global Skew should be correct after inserting node from detached tree into SceneTree.") {
         init_coverage_funcs_set_global_skew_scale("set_global_skew", 2);
         Node2D *parent_node = memnew(Node2D);
@@ -214,7 +174,45 @@
         memdelete(node);
         writeCoverageDataMoveX();
     }
->>>>>>> 99a31c98
+
+	SUBCASE("[Node2D][get_relative_transform_to_parent] When p_parent == this") {
+		Node2D *node = memnew(Node2D);
+		CHECK_EQ(node->get_relative_transform_to_parent(node), Transform2D());
+		memdelete(node);
+	}
+
+	SUBCASE("[Node2D][get_relative_transform_to_parent] When p_parent == parent_2d") {
+		Node2D *parent = memnew(Node2D);
+		Node2D *child = memnew(Node2D);
+		parent->add_child(child);
+		child->set_transform(Transform2D(-1, 0, 0, 1, 0, 0));	//The Transform2D that will flip something along the X axis.
+
+		CHECK_EQ(child->get_relative_transform_to_parent(parent), Transform2D(-1, 0, 0, 1, 0, 0));
+
+		memdelete(child);
+		memdelete(parent);
+	}
+
+	SUBCASE("[Node2D][get_relative_transform_to_parent] Else") {
+		Node2D *grandparent = memnew(Node2D);
+		Node2D *parent = memnew(Node2D);
+		Node2D *child = memnew(Node2D);
+
+		grandparent->add_child(parent);
+		parent->add_child(child);
+
+		grandparent->set_transform(Transform2D(1, 0, 0, 1, 3, 3));	//No translation, no rotation, offset 3, 3
+		parent->set_transform(Transform2D(1, 0, 0, 1, 2, 2));	//No translation, no rotation, offset 2, 2
+		child->set_transform(Transform2D(1, 0, 0, 1, 1, 1));	//No translation, no rotation, offset 1, 1
+
+		CHECK_EQ(child->get_relative_transform_to_parent(grandparent), Transform2D(1, 0, 0, 1, 6, 6));	//Relative transform 6, 6
+
+		memdelete(child);
+		memdelete(parent);
+		memdelete(grandparent);
+	}
+
+	outputCoverageDataOfPjrs();
 }
 
 } // namespace TestNode2D
