/**************************************************************************/
/*  test_camera_3d.h                                                      */
/**************************************************************************/
/*                         This file is part of:                          */
/*                             GODOT ENGINE                               */
/*                        https://godotengine.org                         */
/**************************************************************************/
/* Copyright (c) 2014-present Godot Engine contributors (see AUTHORS.md). */
/* Copyright (c) 2007-2014 Juan Linietsky, Ariel Manzur.                  */
/*                                                                        */
/* Permission is hereby granted, free of charge, to any person obtaining  */
/* a copy of this software and associated documentation files (the        */
/* "Software"), to deal in the Software without restriction, including    */
/* without limitation the rights to use, copy, modify, merge, publish,    */
/* distribute, sublicense, and/or sell copies of the Software, and to     */
/* permit persons to whom the Software is furnished to do so, subject to  */
/* the following conditions:                                              */
/*                                                                        */
/* The above copyright notice and this permission notice shall be         */
/* included in all copies or substantial portions of the Software.        */
/*                                                                        */
/* THE SOFTWARE IS PROVIDED "AS IS", WITHOUT WARRANTY OF ANY KIND,        */
/* EXPRESS OR IMPLIED, INCLUDING BUT NOT LIMITED TO THE WARRANTIES OF     */
/* MERCHANTABILITY, FITNESS FOR A PARTICULAR PURPOSE AND NONINFRINGEMENT. */
/* IN NO EVENT SHALL THE AUTHORS OR COPYRIGHT HOLDERS BE LIABLE FOR ANY   */
/* CLAIM, DAMAGES OR OTHER LIABILITY, WHETHER IN AN ACTION OF CONTRACT,   */
/* TORT OR OTHERWISE, ARISING FROM, OUT OF OR IN CONNECTION WITH THE      */
/* SOFTWARE OR THE USE OR OTHER DEALINGS IN THE SOFTWARE.                 */
/**************************************************************************/

#ifndef TEST_CAMERA_3D_H
#define TEST_CAMERA_3D_H

#include "scene/3d/camera_3d.h"
#include "scene/main/viewport.h"
#include "scene/main/window.h"

#include "tests/test_macros.h"

// Constants.
#define SQRT3 (1.7320508f)

TEST_CASE("[SceneTree][Camera3D] Getters and setters") {
	Camera3D *test_camera = memnew(Camera3D);
	initcoverageDataOfPjrs2(3);

	SUBCASE("Cull mask") {
		constexpr int cull_mask = (1 << 5) | (1 << 7) | (1 << 9);
		constexpr int set_enable_layer = 3;
		constexpr int set_disable_layer = 5;
		test_camera->set_cull_mask(cull_mask);
		CHECK(test_camera->get_cull_mask() == cull_mask);
		test_camera->set_cull_mask_value(set_enable_layer, true);
		CHECK(test_camera->get_cull_mask_value(set_enable_layer));
		test_camera->set_cull_mask_value(set_disable_layer, false);
		CHECK_FALSE(test_camera->get_cull_mask_value(set_disable_layer));
	}

	SUBCASE("Attributes") {
		Ref<CameraAttributes> attributes = memnew(CameraAttributes);
		test_camera->set_attributes(attributes);
		CHECK(test_camera->get_attributes() == attributes);
		Ref<CameraAttributesPhysical> physical_attributes = memnew(CameraAttributesPhysical);
		test_camera->set_attributes(physical_attributes);
		CHECK(test_camera->get_attributes() == physical_attributes);
	}

	SUBCASE("Camera frustum properties") {
		constexpr float depth_near = 0.2f;
		constexpr float depth_far = 995.0f;
		constexpr float fov = 120.0f;
		constexpr float size = 7.0f;
		constexpr float h_offset = 1.1f;
		constexpr float v_offset = -1.6f;
		const Vector2 frustum_offset(5, 7);
		test_camera->set_near(depth_near);
		CHECK(test_camera->get_near() == depth_near);
		test_camera->set_far(depth_far);
		CHECK(test_camera->get_far() == depth_far);
		test_camera->set_fov(fov);
		CHECK(test_camera->get_fov() == fov);
		test_camera->set_size(size);
		CHECK(test_camera->get_size() == size);
		test_camera->set_h_offset(h_offset);
		CHECK(test_camera->get_h_offset() == h_offset);
		test_camera->set_v_offset(v_offset);
		CHECK(test_camera->get_v_offset() == v_offset);
		test_camera->set_frustum_offset(frustum_offset);
		CHECK(test_camera->get_frustum_offset() == frustum_offset);
		test_camera->set_keep_aspect_mode(Camera3D::KeepAspect::KEEP_HEIGHT);
		CHECK(test_camera->get_keep_aspect_mode() == Camera3D::KeepAspect::KEEP_HEIGHT);
		test_camera->set_keep_aspect_mode(Camera3D::KeepAspect::KEEP_WIDTH);
		CHECK(test_camera->get_keep_aspect_mode() == Camera3D::KeepAspect::KEEP_WIDTH);
	}

	SUBCASE("Projection mode") {
		test_camera->set_projection(Camera3D::ProjectionType::PROJECTION_ORTHOGONAL);
		CHECK(test_camera->get_projection() == Camera3D::ProjectionType::PROJECTION_ORTHOGONAL);
		test_camera->set_projection(Camera3D::ProjectionType::PROJECTION_PERSPECTIVE);
		CHECK(test_camera->get_projection() == Camera3D::ProjectionType::PROJECTION_PERSPECTIVE);
	}

	SUBCASE("Helper setters") {
		constexpr float fov = 90.0f, size = 6.0f;
		constexpr float near1 = 0.1f, near2 = 0.5f;
		constexpr float far1 = 1001.0f, far2 = 1005.0f;
		test_camera->set_perspective(fov, near1, far1);
		CHECK(test_camera->get_projection() == Camera3D::ProjectionType::PROJECTION_PERSPECTIVE);
		CHECK(test_camera->get_near() == near1);
		CHECK(test_camera->get_far() == far1);
		CHECK(test_camera->get_fov() == fov);
		test_camera->set_orthogonal(size, near2, far2);
		CHECK(test_camera->get_projection() == Camera3D::ProjectionType::PROJECTION_ORTHOGONAL);
		CHECK(test_camera->get_near() == near2);
		CHECK(test_camera->get_far() == far2);
		CHECK(test_camera->get_size() == size);
	}

	SUBCASE("Doppler tracking") {
		test_camera->set_doppler_tracking(Camera3D::DopplerTracking::DOPPLER_TRACKING_IDLE_STEP);
		CHECK(test_camera->get_doppler_tracking() == Camera3D::DopplerTracking::DOPPLER_TRACKING_IDLE_STEP);
		test_camera->set_doppler_tracking(Camera3D::DopplerTracking::DOPPLER_TRACKING_PHYSICS_STEP);
		CHECK(test_camera->get_doppler_tracking() == Camera3D::DopplerTracking::DOPPLER_TRACKING_PHYSICS_STEP);
		test_camera->set_doppler_tracking(Camera3D::DopplerTracking::DOPPLER_TRACKING_DISABLED);
		CHECK(test_camera->get_doppler_tracking() == Camera3D::DopplerTracking::DOPPLER_TRACKING_DISABLED);
	}

<<<<<<< HEAD
	SUBCASE("[Camera3D][set_current] When p_enabled") {
		test_camera->set_current(true);
		CHECK(coverageDataOfPjrs2[0] == 1);
		CHECK(coverageDataOfPjrs2[1] == 1);
		CHECK(coverageDataOfPjrs2[2] == 0);
	}

	SUBCASE("[Camera3D][set_current] Else") {
		test_camera->set_current(false);
		CHECK(coverageDataOfPjrs2[0] == 1);
		CHECK(coverageDataOfPjrs2[1] == 0);
		CHECK(coverageDataOfPjrs2[2] == 1);
	}
=======
    SUBCASE("Environment") {
        init_coverage("Function: Environment", 2);
        Ref<Environment> environment = memnew(Environment);
        test_camera->set_environment(environment);
        CHECK(test_camera->get_environment() == environment);
        test_camera->set_environment(NULL);
        CHECK(test_camera->get_environment() == environment);
        print_coverage();
    }

    SUBCASE("Compositor") {
        init_coverage("Function: Compositor", 2);
        Ref<Compositor> compositor = memnew(Compositor);
        test_camera->set_compositor(compositor);
        CHECK(test_camera->get_compositor() == compositor);
        Ref<CompositorEffect> compositor_effect = memnew(CompositorEffect);
        test_camera->set_compositor(compositor_effect);
        CHECK(test_camera->get_compositor() == compositor_effect);
        print_coverage();
    }
>>>>>>> 99a31c98

	memdelete(test_camera);
	outputCoverageDataOfPjrs2();
}

TEST_CASE("[SceneTree][Camera3D] Position queries") {
	// Cameras need a viewport to know how to compute their frustums, so we make a fake one here.
	Camera3D *test_camera = memnew(Camera3D);
	SubViewport *mock_viewport = memnew(SubViewport);
	// 4:2.
	mock_viewport->set_size(Vector2(400, 200));
	SceneTree::get_singleton()->get_root()->add_child(mock_viewport);
	mock_viewport->add_child(test_camera);
	test_camera->set_keep_aspect_mode(Camera3D::KeepAspect::KEEP_WIDTH);
	REQUIRE_MESSAGE(test_camera->is_current(), "Camera3D should be made current upon entering tree.");

	SUBCASE("Orthogonal projection") {
		test_camera->set_projection(Camera3D::ProjectionType::PROJECTION_ORTHOGONAL);
		// The orthogonal case is simpler, so we test a more random position + rotation combination here.
		// For the other cases we'll use zero translation and rotation instead.
		test_camera->set_global_position(Vector3(1, 2, 3));
		test_camera->look_at(Vector3(-4, 5, 1));
		// Width = 5, Aspect Ratio = 400 / 200 = 2, so Height is 2.5.
		test_camera->set_orthogonal(5.0f, 0.5f, 1000.0f);
		const Basis basis = test_camera->get_global_basis();
		// Subtract near so offset starts from the near plane.
		const Vector3 offset1 = basis.xform(Vector3(-1.5f, 3.5f, 0.2f - test_camera->get_near()));
		const Vector3 offset2 = basis.xform(Vector3(2.0f, -0.5f, -0.6f - test_camera->get_near()));
		const Vector3 offset3 = basis.xform(Vector3(-3.0f, 1.0f, -0.6f - test_camera->get_near()));
		const Vector3 offset4 = basis.xform(Vector3(-2.0f, 1.5f, -0.6f - test_camera->get_near()));
		const Vector3 offset5 = basis.xform(Vector3(0, 0, 10000.0f - test_camera->get_near()));

		SUBCASE("is_position_behind") {
			CHECK(test_camera->is_position_behind(test_camera->get_global_position() + offset1));
			CHECK_FALSE(test_camera->is_position_behind(test_camera->get_global_position() + offset2));

			SUBCASE("h/v offset should have no effect on the result of is_position_behind") {
				test_camera->set_h_offset(-11.0f);
				test_camera->set_v_offset(22.1f);
				CHECK(test_camera->is_position_behind(test_camera->get_global_position() + offset1));
				test_camera->set_h_offset(4.7f);
				test_camera->set_v_offset(-3.0f);
				CHECK_FALSE(test_camera->is_position_behind(test_camera->get_global_position() + offset2));
			}
			// Reset h/v offsets.
			test_camera->set_h_offset(0);
			test_camera->set_v_offset(0);
		}

		SUBCASE("is_position_in_frustum") {
			// If the point is behind the near plane, it is outside the camera frustum.
			// So offset1 is not in frustum.
			CHECK_FALSE(test_camera->is_position_in_frustum(test_camera->get_global_position() + offset1));
			// If |right| > 5 / 2 or |up| > 2.5 / 2, the point is outside the camera frustum.
			// So offset2 is in frustum and offset3 and offset4 are not.
			CHECK(test_camera->is_position_in_frustum(test_camera->get_global_position() + offset2));
			CHECK_FALSE(test_camera->is_position_in_frustum(test_camera->get_global_position() + offset3));
			CHECK_FALSE(test_camera->is_position_in_frustum(test_camera->get_global_position() + offset4));
			// offset5 is beyond the far plane, so it is not in frustum.
			CHECK_FALSE(test_camera->is_position_in_frustum(test_camera->get_global_position() + offset5));
		}
	}

	SUBCASE("Perspective projection") {
		test_camera->set_projection(Camera3D::ProjectionType::PROJECTION_PERSPECTIVE);
		// Camera at origin, looking at +Z.
		test_camera->set_global_position(Vector3(0, 0, 0));
		test_camera->set_global_rotation(Vector3(0, 0, 0));
		// Keep width, so horizontal fov = 120.
		// Since the near plane distance is 1,
		// with trig we know the near plane's width is 2 * sqrt(3), so its height is sqrt(3).
		test_camera->set_perspective(120.0f, 1.0f, 1000.0f);

		SUBCASE("is_position_behind") {
			CHECK_FALSE(test_camera->is_position_behind(Vector3(0, 0, -1.5f)));
			CHECK(test_camera->is_position_behind(Vector3(2, 0, -0.2f)));
		}

		SUBCASE("is_position_in_frustum") {
			CHECK(test_camera->is_position_in_frustum(Vector3(-1.3f, 0, -1.1f)));
			CHECK_FALSE(test_camera->is_position_in_frustum(Vector3(2, 0, -1.1f)));
			CHECK(test_camera->is_position_in_frustum(Vector3(1, 0.5f, -1.1f)));
			CHECK_FALSE(test_camera->is_position_in_frustum(Vector3(1, 1, -1.1f)));
			CHECK(test_camera->is_position_in_frustum(Vector3(0, 0, -1.5f)));
			CHECK_FALSE(test_camera->is_position_in_frustum(Vector3(0, 0, -0.5f)));
		}
	}

	memdelete(test_camera);
	memdelete(mock_viewport);
}

TEST_CASE("[SceneTree][Camera3D] Project/Unproject position") {
	// Cameras need a viewport to know how to compute their frustums, so we make a fake one here.
	Camera3D *test_camera = memnew(Camera3D);
	SubViewport *mock_viewport = memnew(SubViewport);
	// 4:2.
	mock_viewport->set_size(Vector2(400, 200));
	SceneTree::get_singleton()->get_root()->add_child(mock_viewport);
	mock_viewport->add_child(test_camera);
	test_camera->set_global_position(Vector3(0, 0, 0));
	test_camera->set_global_rotation(Vector3(0, 0, 0));
	test_camera->set_keep_aspect_mode(Camera3D::KeepAspect::KEEP_HEIGHT);

	SUBCASE("project_position") {
		SUBCASE("Orthogonal projection") {
			test_camera->set_orthogonal(5.0f, 0.5f, 1000.0f);
			// Center.
			CHECK(test_camera->project_position(Vector2(200, 100), 0.5f).is_equal_approx(Vector3(0, 0, -0.5f)));
			// Top left.
			CHECK(test_camera->project_position(Vector2(0, 0), 1.5f).is_equal_approx(Vector3(-5.0f, 2.5f, -1.5f)));
			// Bottom right.
			CHECK(test_camera->project_position(Vector2(400, 200), 5.0f).is_equal_approx(Vector3(5.0f, -2.5f, -5.0f)));
		}

		SUBCASE("Perspective projection") {
			test_camera->set_perspective(120.0f, 0.5f, 1000.0f);
			// Center.
			CHECK(test_camera->project_position(Vector2(200, 100), 0.5f).is_equal_approx(Vector3(0, 0, -0.5f)));
			CHECK(test_camera->project_position(Vector2(200, 100), 100.0f).is_equal_approx(Vector3(0, 0, -100.0f)));
			// 3/4th way to Top left.
			CHECK(test_camera->project_position(Vector2(100, 50), 0.5f).is_equal_approx(Vector3(-SQRT3 * 0.5f, SQRT3 * 0.25f, -0.5f)));
			CHECK(test_camera->project_position(Vector2(100, 50), 1.0f).is_equal_approx(Vector3(-SQRT3, SQRT3 * 0.5f, -1.0f)));
			// 3/4th way to Bottom right.
			CHECK(test_camera->project_position(Vector2(300, 150), 0.5f).is_equal_approx(Vector3(SQRT3 * 0.5f, -SQRT3 * 0.25f, -0.5f)));
			CHECK(test_camera->project_position(Vector2(300, 150), 1.0f).is_equal_approx(Vector3(SQRT3, -SQRT3 * 0.5f, -1.0f)));
		}
	}

	// Uses cases that are the inverse of the above sub-case.
	SUBCASE("unproject_position") {
		SUBCASE("Orthogonal projection") {
			test_camera->set_orthogonal(5.0f, 0.5f, 1000.0f);
			// Center
			CHECK(test_camera->unproject_position(Vector3(0, 0, -0.5f)).is_equal_approx(Vector2(200, 100)));
			// Top left
			CHECK(test_camera->unproject_position(Vector3(-5.0f, 2.5f, -1.5f)).is_equal_approx(Vector2(0, 0)));
			// Bottom right
			CHECK(test_camera->unproject_position(Vector3(5.0f, -2.5f, -5.0f)).is_equal_approx(Vector2(400, 200)));
		}

		SUBCASE("Perspective projection") {
			test_camera->set_perspective(120.0f, 0.5f, 1000.0f);
			// Center.
			CHECK(test_camera->unproject_position(Vector3(0, 0, -0.5f)).is_equal_approx(Vector2(200, 100)));
			CHECK(test_camera->unproject_position(Vector3(0, 0, -100.0f)).is_equal_approx(Vector2(200, 100)));
			// 3/4th way to Top left.
			WARN(test_camera->unproject_position(Vector3(-SQRT3 * 0.5f, SQRT3 * 0.25f, -0.5f)).is_equal_approx(Vector2(100, 50)));
			WARN(test_camera->unproject_position(Vector3(-SQRT3, SQRT3 * 0.5f, -1.0f)).is_equal_approx(Vector2(100, 50)));
			// 3/4th way to Bottom right.
			CHECK(test_camera->unproject_position(Vector3(SQRT3 * 0.5f, -SQRT3 * 0.25f, -0.5f)).is_equal_approx(Vector2(300, 150)));
			CHECK(test_camera->unproject_position(Vector3(SQRT3, -SQRT3 * 0.5f, -1.0f)).is_equal_approx(Vector2(300, 150)));
		}
	}

	memdelete(test_camera);
	memdelete(mock_viewport);
}

TEST_CASE("[SceneTree][Camera3D] Project ray") {
	// Cameras need a viewport to know how to compute their frustums, so we make a fake one here.
	Camera3D *test_camera = memnew(Camera3D);
	SubViewport *mock_viewport = memnew(SubViewport);
	// 4:2.
	mock_viewport->set_size(Vector2(400, 200));
	SceneTree::get_singleton()->get_root()->add_child(mock_viewport);
	mock_viewport->add_child(test_camera);
	test_camera->set_global_position(Vector3(0, 0, 0));
	test_camera->set_global_rotation(Vector3(0, 0, 0));
	test_camera->set_keep_aspect_mode(Camera3D::KeepAspect::KEEP_HEIGHT);

	SUBCASE("project_ray_origin") {
		SUBCASE("Orthogonal projection") {
			test_camera->set_orthogonal(5.0f, 0.5f, 1000.0f);
			// Center.
			CHECK(test_camera->project_ray_origin(Vector2(200, 100)).is_equal_approx(Vector3(0, 0, -0.5f)));
			// Top left.
			CHECK(test_camera->project_ray_origin(Vector2(0, 0)).is_equal_approx(Vector3(-5.0f, 2.5f, -0.5f)));
			// Bottom right.
			CHECK(test_camera->project_ray_origin(Vector2(400, 200)).is_equal_approx(Vector3(5.0f, -2.5f, -0.5f)));
		}

		SUBCASE("Perspective projection") {
			test_camera->set_perspective(120.0f, 0.5f, 1000.0f);
			// Center.
			CHECK(test_camera->project_ray_origin(Vector2(200, 100)).is_equal_approx(Vector3(0, 0, 0)));
			// Top left.
			CHECK(test_camera->project_ray_origin(Vector2(0, 0)).is_equal_approx(Vector3(0, 0, 0)));
			// Bottom right.
			CHECK(test_camera->project_ray_origin(Vector2(400, 200)).is_equal_approx(Vector3(0, 0, 0)));
		}
	}

	SUBCASE("project_ray_normal") {
		SUBCASE("Orthogonal projection") {
			test_camera->set_orthogonal(5.0f, 0.5f, 1000.0f);
			// Center.
			CHECK(test_camera->project_ray_normal(Vector2(200, 100)).is_equal_approx(Vector3(0, 0, -1)));
			// Top left.
			CHECK(test_camera->project_ray_normal(Vector2(0, 0)).is_equal_approx(Vector3(0, 0, -1)));
			// Bottom right.
			CHECK(test_camera->project_ray_normal(Vector2(400, 200)).is_equal_approx(Vector3(0, 0, -1)));
		}

		SUBCASE("Perspective projection") {
			test_camera->set_perspective(120.0f, 0.5f, 1000.0f);
			// Center.
			CHECK(test_camera->project_ray_normal(Vector2(200, 100)).is_equal_approx(Vector3(0, 0, -1)));
			// Top left.
			CHECK(test_camera->project_ray_normal(Vector2(0, 0)).is_equal_approx(Vector3(-SQRT3, SQRT3 / 2, -0.5f).normalized()));
			// Bottom right.
			CHECK(test_camera->project_ray_normal(Vector2(400, 200)).is_equal_approx(Vector3(SQRT3, -SQRT3 / 2, -0.5f).normalized()));
		}
	}

	SUBCASE("project_local_ray_normal") {
		test_camera->set_rotation_degrees(Vector3(60, 60, 60));

		SUBCASE("Orthogonal projection") {
			test_camera->set_orthogonal(5.0f, 0.5f, 1000.0f);
			// Center.
			CHECK(test_camera->project_local_ray_normal(Vector2(200, 100)).is_equal_approx(Vector3(0, 0, -1)));
			// Top left.
			CHECK(test_camera->project_local_ray_normal(Vector2(0, 0)).is_equal_approx(Vector3(0, 0, -1)));
			// Bottom right.
			CHECK(test_camera->project_local_ray_normal(Vector2(400, 200)).is_equal_approx(Vector3(0, 0, -1)));
		}

		SUBCASE("Perspective projection") {
			test_camera->set_perspective(120.0f, 0.5f, 1000.0f);
			// Center.
			CHECK(test_camera->project_local_ray_normal(Vector2(200, 100)).is_equal_approx(Vector3(0, 0, -1)));
			// Top left.
			CHECK(test_camera->project_local_ray_normal(Vector2(0, 0)).is_equal_approx(Vector3(-SQRT3, SQRT3 / 2, -0.5f).normalized()));
			// Bottom right.
			CHECK(test_camera->project_local_ray_normal(Vector2(400, 200)).is_equal_approx(Vector3(SQRT3, -SQRT3 / 2, -0.5f).normalized()));
		}
	}

	memdelete(test_camera);
	memdelete(mock_viewport);
}

#undef SQRT3

#endif // TEST_CAMERA_3D_H<|MERGE_RESOLUTION|>--- conflicted
+++ resolved
@@ -125,21 +125,6 @@
 		CHECK(test_camera->get_doppler_tracking() == Camera3D::DopplerTracking::DOPPLER_TRACKING_DISABLED);
 	}
 
-<<<<<<< HEAD
-	SUBCASE("[Camera3D][set_current] When p_enabled") {
-		test_camera->set_current(true);
-		CHECK(coverageDataOfPjrs2[0] == 1);
-		CHECK(coverageDataOfPjrs2[1] == 1);
-		CHECK(coverageDataOfPjrs2[2] == 0);
-	}
-
-	SUBCASE("[Camera3D][set_current] Else") {
-		test_camera->set_current(false);
-		CHECK(coverageDataOfPjrs2[0] == 1);
-		CHECK(coverageDataOfPjrs2[1] == 0);
-		CHECK(coverageDataOfPjrs2[2] == 1);
-	}
-=======
     SUBCASE("Environment") {
         init_coverage("Function: Environment", 2);
         Ref<Environment> environment = memnew(Environment);
@@ -160,7 +145,20 @@
         CHECK(test_camera->get_compositor() == compositor_effect);
         print_coverage();
     }
->>>>>>> 99a31c98
+
+	SUBCASE("[Camera3D][set_current] When p_enabled") {
+		test_camera->set_current(true);
+		CHECK(coverageDataOfPjrs2[0] == 1);
+		CHECK(coverageDataOfPjrs2[1] == 1);
+		CHECK(coverageDataOfPjrs2[2] == 0);
+	}
+
+	SUBCASE("[Camera3D][set_current] Else") {
+		test_camera->set_current(false);
+		CHECK(coverageDataOfPjrs2[0] == 1);
+		CHECK(coverageDataOfPjrs2[1] == 0);
+		CHECK(coverageDataOfPjrs2[2] == 1);
+	}
 
 	memdelete(test_camera);
 	outputCoverageDataOfPjrs2();
