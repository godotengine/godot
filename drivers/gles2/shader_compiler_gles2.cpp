--- conflicted
+++ resolved
@@ -132,32 +132,18 @@
 			SL::BlockNode *bnode=(SL::BlockNode*)p_node;
 
 			//variables
-<<<<<<< HEAD
-			code+="{" ENDL;
-			for(Map<StringName,SL::DataType>::Element *E=bnode->variables.front();E;E=E->next()) {
-
-				code+=_mktab(p_level)+_typestr(E->value())+" "+replace_string(E->key())+";" ENDL;
-=======
             code+="{" ENDL;
 			for(Map<StringName,SL::DataType>::Element *E=bnode->variables.front();E;E=E->next()) {
 
                 code+=_mktab(p_level)+_typestr(E->value())+" "+replace_string(E->key())+";" ENDL;
->>>>>>> f2bb7722
 			}
 
 			for(int i=0;i<bnode->statements.size();i++) {
 
-<<<<<<< HEAD
-				code+=_mktab(p_level)+dump_node_code(bnode->statements[i],p_level)+";" ENDL;
-			}
-
-			code+="}" ENDL;
-=======
                 code+=_mktab(p_level)+dump_node_code(bnode->statements[i],p_level)+";" ENDL;
 			}
 
             code+="}" ENDL;
->>>>>>> f2bb7722
 
 		} break;
 		case SL::Node::TYPE_VARIABLE: {
@@ -510,17 +496,6 @@
 			SL::ControlFlowNode *cfnode=(SL::ControlFlowNode*)p_node;
 			if (cfnode->flow_op==SL::FLOW_OP_IF) {
 
-<<<<<<< HEAD
-				code+="if ("+dump_node_code(cfnode->statements[0],p_level)+") {" ENDL;
-				code+=dump_node_code(cfnode->statements[1],p_level+1);
-				if (cfnode->statements.size()==3) {
-
-					code+="} else {" ENDL;
-					code+=dump_node_code(cfnode->statements[2],p_level+1);
-				}
-
-				code+="}" ENDL;
-=======
                 code+="if ("+dump_node_code(cfnode->statements[0],p_level)+") {" ENDL;
 				code+=dump_node_code(cfnode->statements[1],p_level+1);
 				if (cfnode->statements.size()==3) {
@@ -530,7 +505,6 @@
 				}
 
                 code+="}" ENDL;
->>>>>>> f2bb7722
 
 			} else if (cfnode->flow_op==SL::FLOW_OP_RETURN) {
 
@@ -593,11 +567,7 @@
 		ubase=uniforms->size();
 	for(Map<StringName,SL::Uniform>::Element *E=p_program->uniforms.front();E;E=E->next()) {
 
-<<<<<<< HEAD
-		String uline="uniform "+_typestr(E->get().type)+" _"+E->key().operator String()+";" ENDL;
-=======
         String uline="uniform "+_typestr(E->get().type)+" _"+E->key().operator String()+";" ENDL;
->>>>>>> f2bb7722
 
 		global_code+=uline;
 		if (uniforms) {
@@ -630,17 +600,10 @@
 			header+=_typestr(fnode->arguments[i].type)+" "+replace_string(fnode->arguments[i].name);
 		}
 
-<<<<<<< HEAD
-		header+=") {" ENDL;
-		String fcode=header;
-		fcode+=dump_node_code(fnode->body,1);
-		fcode+="}" ENDL;
-=======
         header+=") {" ENDL;
 		String fcode=header;
 		fcode+=dump_node_code(fnode->body,1);
         fcode+="}" ENDL;
->>>>>>> f2bb7722
 		global_code+=fcode;
 
 	}
