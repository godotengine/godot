--- conflicted
+++ resolved
@@ -8229,25 +8229,24 @@
 	}
 
 	if (p_indices) {
-<<<<<<< HEAD
-
+#ifdef GLEW_ENABLED
 		static const int _max_draw_poly_indices = 8*1024; // change this size if needed!!!
-=======
-#ifdef GLEW_ENABLED
-		glDrawElements(GL_TRIANGLES, p_vertex_count, GL_UNSIGNED_INT, p_indices );
-#else
-		static const int _max_draw_poly_indices = 16*1024; // change this size if needed!!!
->>>>>>> dc7ac86b
 		ERR_FAIL_COND(p_vertex_count > _max_draw_poly_indices);
 		static uint16_t _draw_poly_indices[_max_draw_poly_indices];
 		for (int i=0; i<p_vertex_count; i++) {
 			_draw_poly_indices[i] = p_indices[i];
 		};
 		glDrawElements(GL_TRIANGLES, p_vertex_count, GL_UNSIGNED_SHORT, _draw_poly_indices );
-<<<<<<< HEAD
-=======
+		//glDrawElements(GL_TRIANGLES, p_vertex_count, GL_UNSIGNED_INT, p_indices );
+#else
+		static const int _max_draw_poly_indices = 16*1024; // change this size if needed!!!
+		ERR_FAIL_COND(p_vertex_count > _max_draw_poly_indices);
+		static uint16_t _draw_poly_indices[_max_draw_poly_indices];
+		for (int i=0; i<p_vertex_count; i++) {
+			_draw_poly_indices[i] = p_indices[i];
+		};
+		glDrawElements(GL_TRIANGLES, p_vertex_count, GL_UNSIGNED_SHORT, _draw_poly_indices );
 #endif
->>>>>>> dc7ac86b
 		//glDrawElements(GL_TRIANGLES, p_vertex_count, GL_UNSIGNED_INT, p_indices );
 	} else {
 		glDrawArrays(GL_TRIANGLES,0,p_vertex_count);
