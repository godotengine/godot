/*************************************************************************/
/*  rasterizer_gles2.cpp                                                 */
/*************************************************************************/
/*                       This file is part of:                           */
/*                           GODOT ENGINE                                */
/*                    http://www.godotengine.org                         */
/*************************************************************************/
/* Copyright (c) 2007-2014 Juan Linietsky, Ariel Manzur.                 */
/*                                                                       */
/* Permission is hereby granted, free of charge, to any person obtaining */
/* a copy of this software and associated documentation files (the       */
/* "Software"), to deal in the Software without restriction, including   */
/* without limitation the rights to use, copy, modify, merge, publish,   */
/* distribute, sublicense, and/or sell copies of the Software, and to    */
/* permit persons to whom the Software is furnished to do so, subject to */
/* the following conditions:                                             */
/*                                                                       */
/* The above copyright notice and this permission notice shall be        */
/* included in all copies or substantial portions of the Software.       */
/*                                                                       */
/* THE SOFTWARE IS PROVIDED "AS IS", WITHOUT WARRANTY OF ANY KIND,       */
/* EXPRESS OR IMPLIED, INCLUDING BUT NOT LIMITED TO THE WARRANTIES OF    */
/* MERCHANTABILITY, FITNESS FOR A PARTICULAR PURPOSE AND NONINFRINGEMENT.*/
/* IN NO EVENT SHALL THE AUTHORS OR COPYRIGHT HOLDERS BE LIABLE FOR ANY  */
/* CLAIM, DAMAGES OR OTHER LIABILITY, WHETHER IN AN ACTION OF CONTRACT,  */
/* TORT OR OTHERWISE, ARISING FROM, OUT OF OR IN CONNECTION WITH THE     */
/* SOFTWARE OR THE USE OR OTHER DEALINGS IN THE SOFTWARE.                */
/*************************************************************************/
#ifdef GLES2_ENABLED

#include "rasterizer_gles2.h"
#include "os/os.h"
#include "globals.h"
#include <stdio.h>
#include <stdlib.h>
#include "servers/visual/shader_language.h"
#include "servers/visual/particle_system_sw.h"
#include "gl_context/context_gl.h"
#include <string.h>

#ifdef GLEW_ENABLED
#define   _GL_HALF_FLOAT_OES      0x140B
#else
#define   _GL_HALF_FLOAT_OES      0x8D61
#endif

#define _GL_RGBA16F_EXT                                  0x881A
#define _GL_RGB16F_EXT                                   0x881B
#define _GL_RG16F_EXT                                    0x822F
#define _GL_R16F_EXT                                     0x822D
#define _GL_R32F_EXT 0x822E


#define _GL_RED_EXT                 0x1903
#define _GL_RG_EXT                  0x8227
#define _GL_R8_EXT                  0x8229
#define _GL_RG8_EXT                 0x822B

#define _DEPTH_COMPONENT24_OES                 0x81A6

#ifdef GLEW_ENABLED
#define _glClearDepth glClearDepth
#else
#define _glClearDepth glClearDepthf
#endif

//#define DEBUG_OPENGL

#ifdef DEBUG_OPENGL

#define DEBUG_TEST_ERROR(m_section)\
{\
	print_line("AT: "+String(m_section)); glFlush();\
	uint32_t err = glGetError();\
	if (err) {\
		print_line("OpenGL Error #"+itos(err)+" at: "+m_section);\
	}\
}

#else

#define DEBUG_TEST_ERROR(m_section)

#endif

<<<<<<< HEAD
// todo: scaler for rect->square
=======
static RasterizerGLES2* _singleton = NULL;
>>>>>>> 89fa7070

static const GLenum prim_type[]={GL_POINTS,GL_LINES,GL_TRIANGLES,GL_TRIANGLE_FAN};

_FORCE_INLINE_ static void _set_color_attrib(const Color& p_color) {

	GLfloat c[4]= { p_color.r, p_color.g, p_color.b, p_color.a };
	glVertexAttrib4fv( VS::ARRAY_COLOR, c );
}



static _FORCE_INLINE_ uint16_t make_half_float(float f) {

    union {
       float fv;
       uint32_t ui;
    } ci;
    ci.fv=f;

    unsigned int    x = ci.ui;
    unsigned int    sign = (unsigned short)(x >> 31);
    unsigned int    mantissa;
    unsigned int    exp;
    uint16_t          hf;

    // get mantissa
    mantissa = x & ((1 << 23) - 1);
    // get exponent bits
    exp = x & (0xFF << 23);
    if (exp >= 0x47800000)
    {
	// check if the original single precision float number is a NaN
	if (mantissa && (exp == (0xFF << 23)))
	{
	    // we have a single precision NaN
	    mantissa = (1 << 23) - 1;
	}
	else
	{
	    // 16-bit half-float representation stores number as Inf
	    mantissa = 0;
	}
	hf = (((uint16_t)sign) << 15) | (uint16_t)((0x1F << 10)) |
	      (uint16_t)(mantissa >> 13);
    }
    // check if exponent is <= -15
    else if (exp <= 0x38000000)
    {

	// store a denorm half-float value or zero
	exp = (0x38000000 - exp) >> 23;
	mantissa >>= (14 + exp);

	hf = (((uint16_t)sign) << 15) | (uint16_t)(mantissa);
    }
    else
    {
	hf = (((uint16_t)sign) << 15) |
	      (uint16_t)((exp - 0x38000000) >> 13) |
	      (uint16_t)(mantissa >> 13);
    }

    return hf;
}

void RasterizerGLES2::_draw_primitive(int p_points, const Vector3 *p_vertices, const Vector3 *p_normals, const Color* p_colors, const Vector3 *p_uvs,const Plane *p_tangents,int p_instanced) {

	ERR_FAIL_COND(!p_vertices);
	ERR_FAIL_COND(p_points <1 || p_points>4);

	bool quad=false;

	GLenum type;
	switch(p_points) {

		case 1: type=GL_POINTS; break;
		case 2: type=GL_LINES; break;
		case 4: quad=true; p_points=3;
		case 3: type=GL_TRIANGLES; break;
	};


	glBindBuffer(GL_ARRAY_BUFFER,0);
	glBindBuffer(GL_ELEMENT_ARRAY_BUFFER,0);

	GLfloat vert_array[18];
	GLfloat normal_array[18];
	GLfloat color_array[24];
	GLfloat tangent_array[24];
	GLfloat uv_array[18];

	glEnableVertexAttribArray(VS::ARRAY_VERTEX);
	glVertexAttribPointer( VS::ARRAY_VERTEX, 3 ,GL_FLOAT, false, 0, vert_array );

	for (int i=0;i<p_points;i++) {

		vert_array[i*3+0]=p_vertices[i].x;
		vert_array[i*3+1]=p_vertices[i].y;
		vert_array[i*3+2]=p_vertices[i].z;
		if (quad) {
			int idx=2+i;
			if (idx==4)
				idx=0;
			vert_array[9+i*3+0]=p_vertices[idx].x;
			vert_array[9+i*3+1]=p_vertices[idx].y;
			vert_array[9+i*3+2]=p_vertices[idx].z;

		}
	}

	if (p_normals) {
		glEnableVertexAttribArray(VS::ARRAY_NORMAL);
		glVertexAttribPointer( VS::ARRAY_NORMAL, 3 ,GL_FLOAT, false, 0, normal_array );
		for (int i=0;i<p_points;i++) {

			normal_array[i*3+0]=p_normals[i].x;
			normal_array[i*3+1]=p_normals[i].y;
			normal_array[i*3+2]=p_normals[i].z;
			if (quad) {
				int idx=2+i;
				if (idx==4)
					idx=0;
				normal_array[9+i*3+0]=p_normals[idx].x;
				normal_array[9+i*3+1]=p_normals[idx].y;
				normal_array[9+i*3+2]=p_normals[idx].z;

			}
		}
	} else {
		glDisableVertexAttribArray(VS::ARRAY_NORMAL);
	}

	if (p_colors) {
		glEnableVertexAttribArray(VS::ARRAY_COLOR);
		glVertexAttribPointer( VS::ARRAY_COLOR, 4 ,GL_FLOAT, false, 0, color_array );
		for (int i=0;i<p_points;i++) {

			color_array[i*4+0]=p_colors[i].r;
			color_array[i*4+1]=p_colors[i].g;
			color_array[i*4+2]=p_colors[i].b;
			color_array[i*4+3]=p_colors[i].a;
			if (quad) {
				int idx=2+i;
				if (idx==4)
					idx=0;
				color_array[12+i*4+0]=p_colors[idx].r;
				color_array[12+i*4+1]=p_colors[idx].g;
				color_array[12+i*4+2]=p_colors[idx].b;
				color_array[12+i*4+3]=p_colors[idx].a;

			}
		}
	} else {
		glDisableVertexAttribArray(VS::ARRAY_COLOR);
	}

	if (p_tangents) {
		glEnableVertexAttribArray(VS::ARRAY_TANGENT);
		glVertexAttribPointer( VS::ARRAY_TANGENT, 4 ,GL_FLOAT, false, 0, tangent_array );
		for (int i=0;i<p_points;i++) {

			tangent_array[i*4+0]=p_tangents[i].normal.x;
			tangent_array[i*4+1]=p_tangents[i].normal.y;
			tangent_array[i*4+2]=p_tangents[i].normal.z;
			tangent_array[i*4+3]=p_tangents[i].d;
			if (quad) {
				int idx=2+i;
				if (idx==4)
					idx=0;
				tangent_array[12+i*4+0]=p_tangents[idx].normal.x;
				tangent_array[12+i*4+1]=p_tangents[idx].normal.y;
				tangent_array[12+i*4+2]=p_tangents[idx].normal.z;
				tangent_array[12+i*4+3]=p_tangents[idx].d;

			}
		}
	} else {
		glDisableVertexAttribArray(VS::ARRAY_TANGENT);
	}

	if (p_uvs) {

		glEnableVertexAttribArray(VS::ARRAY_TEX_UV);
		glVertexAttribPointer( VS::ARRAY_TEX_UV, 3 ,GL_FLOAT, false, 0, uv_array );
		for (int i=0;i<p_points;i++) {

			uv_array[i*3+0]=p_uvs[i].x;
			uv_array[i*3+1]=p_uvs[i].y;
			uv_array[i*3+2]=p_uvs[i].z;
			if (quad) {
				int idx=2+i;
				if (idx==4)
					idx=0;
				uv_array[9+i*3+0]=p_uvs[idx].x;
				uv_array[9+i*3+1]=p_uvs[idx].y;
				uv_array[9+i*3+2]=p_uvs[idx].z;

			}
		}

	} else {
		glDisableVertexAttribArray(VS::ARRAY_TEX_UV);
	}

	/*
	if (p_instanced>1)
		glDrawArraysInstanced(type,0,p_points,p_instanced);
	else
	*/

	glDrawArrays(type,0,quad?6:p_points);

};


/* TEXTURE API */
#define _EXT_COMPRESSED_RGB_PVRTC_4BPPV1_IMG                   0x8C00
#define _EXT_COMPRESSED_RGB_PVRTC_2BPPV1_IMG                   0x8C01
#define _EXT_COMPRESSED_RGBA_PVRTC_4BPPV1_IMG                  0x8C02
#define _EXT_COMPRESSED_RGBA_PVRTC_2BPPV1_IMG                  0x8C03
#define _EXT_COMPRESSED_RGBA_S3TC_DXT1_EXT 0x83F1
#define _EXT_COMPRESSED_RGBA_S3TC_DXT3_EXT 0x83F2
#define _EXT_COMPRESSED_RGBA_S3TC_DXT5_EXT 0x83F3
#define _EXT_COMPRESSED_RED_RGTC1_EXT 0x8DBB
#define _EXT_COMPRESSED_RED_RGTC1 0x8DBB
#define _EXT_COMPRESSED_SIGNED_RED_RGTC1 0x8DBC
#define _EXT_COMPRESSED_RG_RGTC2 0x8DBD
#define _EXT_COMPRESSED_SIGNED_RG_RGTC2 0x8DBE
#define _EXT_COMPRESSED_SIGNED_RED_RGTC1_EXT 0x8DBC
#define _EXT_COMPRESSED_RED_GREEN_RGTC2_EXT 0x8DBD
#define _EXT_COMPRESSED_SIGNED_RED_GREEN_RGTC2_EXT 0x8DBE
#define _EXT_ETC1_RGB8_OES           0x8D64

#define _EXT_ATC_RGB_AMD                        0x8C92
#define _EXT_ATC_RGBA_EXPLICIT_ALPHA_AMD        0x8C93
#define _EXT_ATC_RGBA_INTERPOLATED_ALPHA_AMD    0x87EE


/* TEXTURE API */

Image RasterizerGLES2::_get_gl_image_and_format(const Image& p_image, Image::Format p_format, uint32_t p_flags,GLenum& r_gl_format,int &r_gl_components,bool &r_has_alpha_cache,bool &r_compressed) {

	r_has_alpha_cache=false;
	r_compressed=false;
	Image image=p_image;

	switch(p_format) {

		case Image::FORMAT_GRAYSCALE: {
			r_gl_components=1;
			r_gl_format=GL_LUMINANCE;

		} break;
		case Image::FORMAT_INTENSITY: {

			if (!image.empty())
				image.convert(Image::FORMAT_RGBA);
			r_gl_components=4;
			r_gl_format=GL_RGBA;
			r_has_alpha_cache=true;
		} break;
		case Image::FORMAT_GRAYSCALE_ALPHA: {

			//image.convert(Image::FORMAT_RGBA);
			r_gl_components=2;
			r_gl_format=GL_LUMINANCE_ALPHA;
			r_has_alpha_cache=true;
		} break;

		case Image::FORMAT_INDEXED: {

			if (!image.empty())
				image.convert(Image::FORMAT_RGB);
			r_gl_components=3;
			r_gl_format=GL_RGB;

		} break;

		case Image::FORMAT_INDEXED_ALPHA: {

			if (!image.empty())
				image.convert(Image::FORMAT_RGBA);
			r_gl_components=4;
			r_gl_format=GL_RGBA;
			r_has_alpha_cache=true;

		} break;
		case Image::FORMAT_RGB: {

			r_gl_components=3;
			r_gl_format=GL_RGB;
		} break;
		case Image::FORMAT_RGBA: {

			r_gl_components=4;
			r_gl_format=GL_RGBA;
			r_has_alpha_cache=true;
		} break;
		case Image::FORMAT_BC1: {

			if (!s3tc_supported) {

				if (!image.empty()) {
					image.decompress();
				}
				r_gl_components=4;
				r_gl_format=GL_RGBA;
				r_has_alpha_cache=true;

			} else {

				r_gl_components=1; //doesn't matter much
				r_gl_format=_EXT_COMPRESSED_RGBA_S3TC_DXT1_EXT;
				r_compressed=true;
			};

		} break;
		case Image::FORMAT_BC2: {

			if (!s3tc_supported) {

				if (!image.empty()) {
					image.decompress();
				}
				r_gl_components=4;
				r_gl_format=GL_RGBA;
				r_has_alpha_cache=true;

			} else {
				r_gl_components=1; //doesn't matter much
				r_gl_format=_EXT_COMPRESSED_RGBA_S3TC_DXT3_EXT;
				r_has_alpha_cache=true;
				r_compressed=true;
			};

		} break;
		case Image::FORMAT_BC3: {

			if (!s3tc_supported) {

				if (!image.empty()) {
					image.decompress();
				}
				r_gl_components=4;
				r_gl_format=GL_RGBA;
				r_has_alpha_cache=true;

			} else {
				r_gl_components=1; //doesn't matter much
				r_gl_format=_EXT_COMPRESSED_RGBA_S3TC_DXT5_EXT;
				r_has_alpha_cache=true;
				r_compressed=true;
			};

		} break;
		case Image::FORMAT_BC4: {

			if (!s3tc_supported) {

				if (!image.empty()) {
					image.decompress();
				}
				r_gl_components=4;
				r_gl_format=GL_RGBA;
				r_has_alpha_cache=true;

			} else {

				r_gl_format=_EXT_COMPRESSED_RED_RGTC1;
				r_gl_components=1; //doesn't matter much
				r_compressed=true;
			};

		} break;
		case Image::FORMAT_BC5: {

			if (!s3tc_supported) {

				if (!image.empty()) {
					image.decompress();
				}
				r_gl_components=4;
				r_gl_format=GL_RGBA;
				r_has_alpha_cache=true;

			} else {
				r_gl_format=_EXT_COMPRESSED_RG_RGTC2;
				r_gl_components=1; //doesn't matter much
				r_compressed=true;
			};
		} break;
		case Image::FORMAT_PVRTC2: {

			if (!pvr_supported) {

				if (!image.empty()) {
					image.decompress();
				}
				r_gl_components=4;
				r_gl_format=GL_RGBA;
				r_has_alpha_cache=true;


			} else {

				r_gl_format=_EXT_COMPRESSED_RGB_PVRTC_2BPPV1_IMG;
				r_gl_components=1; //doesn't matter much
				r_compressed=true;

			}

		} break;
		case Image::FORMAT_PVRTC2_ALPHA: {

			if (!pvr_supported) {

				if (!image.empty())
					image.decompress();
				r_gl_components=4;
				r_gl_format=GL_RGBA;
				r_has_alpha_cache=true;


			} else {

				r_gl_format=_EXT_COMPRESSED_RGBA_PVRTC_2BPPV1_IMG;
				r_gl_components=1; //doesn't matter much
				r_compressed=true;

			}

		} break;
		case Image::FORMAT_PVRTC4: {

			if (!pvr_supported) {

				if (!image.empty())
					image.decompress();
				r_gl_components=4;
				r_gl_format=GL_RGBA;
				r_has_alpha_cache=true;
			} else {

				r_gl_format=_EXT_COMPRESSED_RGB_PVRTC_4BPPV1_IMG;
				r_gl_components=1; //doesn't matter much
				r_compressed=true;
			}

		} break;
		case Image::FORMAT_PVRTC4_ALPHA: {

			if (!pvr_supported) {

				if (!image.empty())
					image.decompress();
				r_gl_components=4;
				r_gl_format=GL_RGBA;
				r_has_alpha_cache=true;

			} else {
				r_gl_format=_EXT_COMPRESSED_RGBA_PVRTC_4BPPV1_IMG;
				r_gl_components=1; //doesn't matter much
				r_compressed=true;
			}

		} break;
		case Image::FORMAT_ETC: {

			if (!etc_supported) {

				if (!image.empty()) {
					image.decompress();
				}
				r_gl_components=3;
				r_gl_format=GL_RGB;


			} else {

				r_gl_format=_EXT_ETC1_RGB8_OES;
				r_gl_components=1; //doesn't matter much
				r_compressed=true;
			}

		} break;
		case Image::FORMAT_ATC: {

			if (!atitc_supported) {

				if (!image.empty()) {
					image.decompress();
				}
				r_gl_components=3;
				r_gl_format=GL_RGB;


			} else {

				r_gl_format=_EXT_ATC_RGB_AMD;
				r_gl_components=1; //doesn't matter much
				r_compressed=true;
			}

		} break;
		case Image::FORMAT_ATC_ALPHA_EXPLICIT: {

			if (!atitc_supported) {

				if (!image.empty()) {
					image.decompress();
				}
				r_gl_components=4;
				r_gl_format=GL_RGBA;


			} else {

				r_gl_format=_EXT_ATC_RGBA_EXPLICIT_ALPHA_AMD;
				r_gl_components=1; //doesn't matter much
				r_compressed=true;
			}

		} break;
		case Image::FORMAT_ATC_ALPHA_INTERPOLATED: {

			if (!atitc_supported) {

				if (!image.empty()) {
					image.decompress();
				}
				r_gl_components=4;
				r_gl_format=GL_RGBA;


			} else {

				r_gl_format=_EXT_ATC_RGBA_INTERPOLATED_ALPHA_AMD;
				r_gl_components=1; //doesn't matter much
				r_compressed=true;
			}

		} break;
		case Image::FORMAT_YUV_422:
		case Image::FORMAT_YUV_444: {

			if (!image.empty())
				image.convert(Image::FORMAT_RGB);
			r_gl_format=GL_RGB;
			r_gl_components=3;

		} break;

		default: {

			ERR_FAIL_V(Image());
		}
	}

	return image;
}

static const GLenum _cube_side_enum[6]={

	GL_TEXTURE_CUBE_MAP_NEGATIVE_X,
	GL_TEXTURE_CUBE_MAP_POSITIVE_X,
	GL_TEXTURE_CUBE_MAP_NEGATIVE_Y,
	GL_TEXTURE_CUBE_MAP_POSITIVE_Y,
	GL_TEXTURE_CUBE_MAP_NEGATIVE_Z,
	GL_TEXTURE_CUBE_MAP_POSITIVE_Z,

};

RID RasterizerGLES2::texture_create() {

	Texture *texture = memnew(Texture);
	ERR_FAIL_COND_V(!texture,RID());
	glGenTextures(1, &texture->tex_id);
	texture->active=false;
	texture->total_data_size=0;

	return texture_owner.make_rid( texture );

}

void RasterizerGLES2::texture_allocate(RID p_texture,int p_width, int p_height,Image::Format p_format,uint32_t p_flags) {

	bool has_alpha_cache;
	int components;
	GLenum format;
	bool compressed;

	int po2_width =  nearest_power_of_2(p_width);
	int po2_height =  nearest_power_of_2(p_height);
    
    /*if (po2_width != po2_height) {
        print_line("make po2 square!");
        printf("%d x %d\n",po2_width,po2_height);
        if (po2_width < po2_height) {
            po2_width = po2_height;
        } else {
            po2_height = po2_width;
        }
    } else {
        printf("texture size:\nop2: %d x %d\n     %d x %d\n",p_width,p_height,po2_width,po2_height);
    }*/
    

	if (p_flags&VS::TEXTURE_FLAG_VIDEO_SURFACE) {
		p_flags&=~VS::TEXTURE_FLAG_MIPMAPS; // no mipies for video
	}


	Texture *texture = texture_owner.get( p_texture );
	ERR_FAIL_COND(!texture);
	texture->width=p_width;
	texture->height=p_height;
	texture->format=p_format;
	texture->flags=p_flags;
	texture->target = (p_flags & VS::TEXTURE_FLAG_CUBEMAP) ? GL_TEXTURE_CUBE_MAP : GL_TEXTURE_2D;

	_get_gl_image_and_format(Image(),texture->format,texture->flags,format,components,has_alpha_cache,compressed);

	bool scale_textures = !compressed && !(p_flags&VS::TEXTURE_FLAG_VIDEO_SURFACE) && (!npo2_textures_available || p_flags&VS::TEXTURE_FLAG_MIPMAPS);

    /*if (texture->width != texture->height) {
        print_line("make square!");
        printf("%d x %d\n",texture->width,texture->height);
        if (texture->width < texture->height) {
            texture->width = texture->height;
        } else {
            texture->height = texture->width;
        }
    }*/

	if (scale_textures) {
		texture->alloc_width = po2_width;
		texture->alloc_height = po2_height;
	//	print_line("scale because npo2: "+itos(npo2_textures_available)+" mm: "+itos(p_format&VS::TEXTURE_FLAG_MIPMAPS)+" "+itos(p_mipmap_count) );
	} else {

		texture->alloc_width = texture->width;
		texture->alloc_height = texture->height;
	};
    
    /*texture->width = texture->alloc_width;
    texture->height = texture->alloc_height;
    printf("alloc: %d x %d\n",texture->alloc_width,texture->alloc_height);*/

	texture->gl_components_cache=components;
	texture->gl_format_cache=format;
	texture->format_has_alpha=has_alpha_cache;
	texture->compressed=compressed;
	texture->has_alpha=false; //by default it doesn't have alpha unless something with alpha is blitteds
	texture->data_size=0;


	glActiveTexture(GL_TEXTURE0);
	glBindTexture(texture->target, texture->tex_id);




	if (p_flags&VS::TEXTURE_FLAG_VIDEO_SURFACE) {
		//prealloc if video
		glTexImage2D(texture->target, 0, format, p_width, p_height, 0, format, GL_UNSIGNED_BYTE,NULL);
	}

	texture->active=true;
}

void RasterizerGLES2::texture_set_data(RID p_texture,const Image& p_image,VS::CubeMapSide p_cube_side) {

	Texture * texture = texture_owner.get(p_texture);

	ERR_FAIL_COND(!texture);
	ERR_FAIL_COND(!texture->active);
	ERR_FAIL_COND(texture->render_target);
	ERR_FAIL_COND(texture->format != p_image.get_format() );
	ERR_FAIL_COND( p_image.empty() );

	int components;
	GLenum format;
	bool alpha;
	bool compressed;
    bool minfilter_mipmap = false;

	if (keep_copies && !(texture->flags&VS::TEXTURE_FLAG_VIDEO_SURFACE) && !(use_reload_hooks && texture->reloader)) {
		texture->image[p_cube_side]=p_image;
	}

	Image img = _get_gl_image_and_format(p_image, p_image.get_format(),texture->flags,format,components,alpha,compressed);

	if (texture->alloc_width != img.get_width() || texture->alloc_height != img.get_height()) {

		if (img.get_format() <= Image::FORMAT_INDEXED_ALPHA)
			img.resize(texture->alloc_width, texture->alloc_height, Image::INTERPOLATE_BILINEAR);
	};



	if (img.detect_alpha()==Image::ALPHA_BLEND) {
		texture->has_alpha=true;
	}



	GLenum blit_target = (texture->target == GL_TEXTURE_CUBE_MAP)?_cube_side_enum[p_cube_side]:GL_TEXTURE_2D;

	texture->data_size=img.get_data().size();
	DVector<uint8_t>::Read read = img.get_data().read();

	glActiveTexture(GL_TEXTURE0);
	glBindTexture(texture->target, texture->tex_id);

	texture->ignore_mipmaps = compressed && img.get_mipmaps()==0;

	if (texture->flags&VS::TEXTURE_FLAG_MIPMAPS && !texture->ignore_mipmaps && (img.get_mipmaps()>0 || texture->target == GL_TEXTURE_CUBE_MAP)) {
		glTexParameteri(texture->target,GL_TEXTURE_MIN_FILTER,use_fast_texture_filter?GL_LINEAR_MIPMAP_NEAREST:GL_LINEAR_MIPMAP_LINEAR);
        print_line("MIN_FILTER uses ...MIPMAP...");
        minfilter_mipmap = true;
	} else
		glTexParameteri(texture->target,GL_TEXTURE_MIN_FILTER,GL_LINEAR);

	if (texture->flags&VS::TEXTURE_FLAG_FILTER) {

		glTexParameteri(texture->target,GL_TEXTURE_MAG_FILTER,GL_LINEAR);	// Linear Filtering

	} else {

		glTexParameteri(texture->target,GL_TEXTURE_MAG_FILTER,GL_NEAREST);	// raw Filtering
	}

	bool force_clamp_to_edge = !(texture->flags&VS::TEXTURE_FLAG_MIPMAPS && !texture->ignore_mipmaps) && (nearest_power_of_2(texture->alloc_height)!=texture->alloc_height || nearest_power_of_2(texture->alloc_width)!=texture->alloc_width);

	if (!force_clamp_to_edge && texture->flags&VS::TEXTURE_FLAG_REPEAT && texture->target != GL_TEXTURE_CUBE_MAP) {

		glTexParameterf( GL_TEXTURE_2D, GL_TEXTURE_WRAP_S, GL_REPEAT );
		glTexParameterf( GL_TEXTURE_2D, GL_TEXTURE_WRAP_T, GL_REPEAT );
	} else {

		//glTexParameterf( texture->target, GL_TEXTURE_WRAP_R, GL_CLAMP_TO_EDGE );
		glTexParameterf( texture->target, GL_TEXTURE_WRAP_S, GL_CLAMP_TO_EDGE );
		glTexParameterf( texture->target, GL_TEXTURE_WRAP_T, GL_CLAMP_TO_EDGE );
	}

	int mipmaps= (texture->flags&VS::TEXTURE_FLAG_MIPMAPS && img.get_mipmaps()>0) ? img.get_mipmaps() +1 : 1;
    
    /*if (mipmaps > 1) {
        print_line("have mipmaps");
    } else {
        print_line("have no mipmaps");
        if (minfilter_mipmap) {
            if (texture->flags&VS::TEXTURE_FLAG_FILTER) {
                print_line("change minfilter to linear");
                glTexParameteri(texture->target,GL_TEXTURE_MIN_FILTER,GL_LINEAR);
            } else {
                print_line("change minfilter to nearest");
                glTexParameteri(texture->target,GL_TEXTURE_MIN_FILTER,GL_NEAREST);
            }
        }
    }*/

	int w=img.get_width();
	int h=img.get_height();

	int tsize=0;
	for(int i=0;i<mipmaps;i++) {

		int size,ofs;
		img.get_mipmap_offset_and_size(i,ofs,size);

		if (texture->compressed) {
			glPixelStorei(GL_UNPACK_ALIGNMENT, 4);
			glCompressedTexImage2D( blit_target, i, format,w,h,0,size,&read[ofs] );

		} else {
			glPixelStorei(GL_UNPACK_ALIGNMENT, 1);
			if (texture->flags&VS::TEXTURE_FLAG_VIDEO_SURFACE) {
				glTexSubImage2D( blit_target, i, 0,0,w,h,format,GL_UNSIGNED_BYTE,&read[ofs] );
			} else {
                // todo: make square
                int *squared;
                if ( w != h ) {
                    //print_line("stretch to square!");
                    //printf("%d x %d\n",w,h);
                    if (w < h) {
                        squared = (int *) malloc(sizeof(int)*h*h); // todo: currently I assume RGBA or any other format using 32bit(int) colors
                        for ( int i = 0; i<h; i++) { // i is line
                            int n = h/w; // n is amount of copies per collum
                            for (int m = 0; m<w; m++) {// m is collum
                                for ( int o = 0; o<n; o++) {
                                    if (format == GL_RGBA) squared[h*i+n*m+o] = ((int *)&read[ofs])[w*i+m];
                                    else {
                                        ((char *)squared)[(h*i+n*m+o)*2] = ((char *)&read[ofs])[(w*i+m)*2];
                                        ((char *)squared)[(h*i+n*m+o)*2+1] = ((char *)&read[ofs])[(w*i+m)*2+1];
                                    }
                                }
                            }
                        }
                        w=h;
                    } else {
                        squared = (int *) malloc(sizeof(int)*w*w); // todo: currently I assume RGBA or any other format using 32bit(int) colors
                        for ( int i = 0; i<h; i++) { // i is line
                            int n = w/h; // n is amount of copies per line
                            for (int m = 0; m<w; m++) {// m is collum
                                for ( int o = 0; o<n; o++) {
                                    if (format == GL_RGBA) squared[n*w*i+o*w+m] = ((int *)&read[ofs])[w*i+m];//read[w*i+m];
                                    else {
                                        ((char *)squared)[(n*w*i+o*w+m)*2] = ((char *)&read[ofs])[(w*i+m)*2];
                                        ((char *)squared)[(n*w*i+o*w+m)*2+1] = ((char *)&read[ofs])[(w*i+m)*2+1];
                                    }
                                }
                            }
                        }
                        h=w;
                    }
                    if (format == GL_LUMINANCE_ALPHA && false) {
                        print_line("alphatex");
                        for (int z = 0; z<w*h; z++) {
                            squared[z] = 0xff88ff88;
                        }
                        print_line("replace");
                        glTexImage2D(blit_target, i, GL_RGBA, w, h, 0, GL_RGBA, GL_UNSIGNED_BYTE,(void *)squared);
                        printf("replaced with %d x %d texture\n",w,h);
                    }
                    glTexImage2D(blit_target, i, format, w, h, 0, format, GL_UNSIGNED_BYTE,(void *)squared);
                } else {
                    //print_line("already  square!");
                    //printf("%d x %d\n",w,h);
                    squared = (int *) malloc(sizeof(int)*w*h);
                    if (format == GL_LUMINANCE_ALPHA && false) {
                        print_line("alphatex");
                        for (int z = 0; z<w*h; z++) {
                            squared[z] = 0xff88ff88;
                        }
                        print_line("replace");
                        glTexImage2D(blit_target, i, GL_RGBA, w, h, 0, GL_RGBA, GL_UNSIGNED_BYTE,(void *)squared);
                        printf("replaced with %d x %d texture\n",w,h);
                    }
                    glTexImage2D(blit_target, i, format, w, h, 0, format, GL_UNSIGNED_BYTE,&read[ofs]);
                }
			}

		}
		tsize+=size;

		w = MAX(1,w>>1);
		h = MAX(1,h>>1);

	}

	_rinfo.texture_mem-=texture->total_data_size;
	texture->total_data_size=tsize;
	_rinfo.texture_mem+=texture->total_data_size;

	//printf("texture: %i x %i - size: %i - total: %i\n",texture->width,texture->height,tsize,_rinfo.texture_mem);


	if (texture->flags&VS::TEXTURE_FLAG_MIPMAPS && mipmaps==1 && !texture->ignore_mipmaps) {
		//generate mipmaps if they were requested and the image does not contain them
		glGenerateMipmap(texture->target);
	}




	if (mipmaps>1) {

		//glTexParameteri( GL_TEXTURE_2D, GL_TEXTURE_MAX_LEVEL, mipmaps-1 ); - assumed to have all, always
	}

	//texture_set_flags(p_texture,texture->flags);


}

Image RasterizerGLES2::texture_get_data(RID p_texture,VS::CubeMapSide p_cube_side) const {

	Texture * texture = texture_owner.get(p_texture);

	ERR_FAIL_COND_V(!texture,Image());
	ERR_FAIL_COND_V(!texture->active,Image());
	ERR_FAIL_COND_V(texture->data_size==0,Image());
	ERR_FAIL_COND_V(texture->render_target,Image());

	return texture->image[p_cube_side];

#if 0

	Texture * texture = texture_owner.get(p_texture);

	ERR_FAIL_COND_V(!texture,Image());
	ERR_FAIL_COND_V(!texture->active,Image());
	ERR_FAIL_COND_V(texture->data_size==0,Image());

	DVector<uint8_t> data;
	GLenum format,type=GL_UNSIGNED_BYTE;
	Image::Format fmt;
	int pixelsize=0;
	int pixelshift=0;
	int minw=1,minh=1;
	bool compressed=false;

	fmt=texture->format;

	switch(texture->format) {

		case Image::FORMAT_GRAYSCALE: {

			format=GL_LUMINANCE;
			type=GL_UNSIGNED_BYTE;
			data.resize(texture->alloc_width*texture->alloc_height);
			pixelsize=1;

		} break;
		case Image::FORMAT_INTENSITY: {
			return Image();
		} break;
		case Image::FORMAT_GRAYSCALE_ALPHA: {

			format=GL_LUMINANCE_ALPHA;
			type=GL_UNSIGNED_BYTE;
			pixelsize=2;

		} break;
		case Image::FORMAT_RGB: {
			format=GL_RGB;
			type=GL_UNSIGNED_BYTE;
			pixelsize=3;
		} break;
		case Image::FORMAT_RGBA: {

			format=GL_RGBA;
			type=GL_UNSIGNED_BYTE;
			pixelsize=4;
		} break;
		case Image::FORMAT_INDEXED: {

			format=GL_RGB;
			type=GL_UNSIGNED_BYTE;
			fmt=Image::FORMAT_RGB;
			pixelsize=3;
		} break;
		case Image::FORMAT_INDEXED_ALPHA: {

			format=GL_RGBA;
			type=GL_UNSIGNED_BYTE;
			fmt=Image::FORMAT_RGBA;
			pixelsize=4;

		} break;
		case Image::FORMAT_BC1: {

			pixelsize=1; //doesn't matter much
			format=GL_COMPRESSED_RGBA_S3TC_DXT1_EXT;
			compressed=true;
			pixelshift=1;
			minw=minh=4;

		} break;
		case Image::FORMAT_BC2: {
			pixelsize=1; //doesn't matter much
			format=GL_COMPRESSED_RGBA_S3TC_DXT3_EXT;
			compressed=true;
			minw=minh=4;

		} break;
		case Image::FORMAT_BC3: {

			pixelsize=1; //doesn't matter much
			format=GL_COMPRESSED_RGBA_S3TC_DXT5_EXT;
			compressed=true;
			minw=minh=4;

		} break;
		case Image::FORMAT_BC4: {

			format=GL_COMPRESSED_RED_RGTC1;
			pixelsize=1; //doesn't matter much
			compressed=true;
			pixelshift=1;
			minw=minh=4;

		} break;
		case Image::FORMAT_BC5: {

			format=GL_COMPRESSED_RG_RGTC2;
			pixelsize=1; //doesn't matter much
			compressed=true;
			minw=minh=4;

		} break;

		default:{}
	}

	data.resize(texture->data_size);
	DVector<uint8_t>::Write wb = data.write();

	glActiveTexture(GL_TEXTURE0);
	int ofs=0;
	glBindTexture(texture->target,texture->tex_id);

	int w=texture->alloc_width;
	int h=texture->alloc_height;
	for(int i=0;i<texture->mipmaps+1;i++) {

		if (compressed) {

			glPixelStorei(GL_PACK_ALIGNMENT, 4);
			glGetCompressedTexImage(texture->target,i,&wb[ofs]);

		} else {
			glPixelStorei(GL_PACK_ALIGNMENT, 1);
			glGetTexImage(texture->target,i,format,type,&wb[ofs]);
		}

		int size = (w*h*pixelsize)>>pixelshift;
		ofs+=size;

		w=MAX(minw,w>>1);
		h=MAX(minh,h>>1);

	}


	wb=DVector<uint8_t>::Write();

	Image img(texture->alloc_width,texture->alloc_height,texture->mipmaps,fmt,data);

	if (texture->format<Image::FORMAT_INDEXED && (texture->alloc_width!=texture->width || texture->alloc_height!=texture->height))
		img.resize(texture->width,texture->height);

	return img;
#endif
}

void RasterizerGLES2::texture_set_flags(RID p_texture,uint32_t p_flags) {

	Texture *texture = texture_owner.get( p_texture );
	ERR_FAIL_COND(!texture);
	if (texture->render_target) {

		p_flags&=VS::TEXTURE_FLAG_FILTER;//can change only filter
	}


	glActiveTexture(GL_TEXTURE0);
	glBindTexture(texture->target, texture->tex_id);
	uint32_t cube = texture->flags & VS::TEXTURE_FLAG_CUBEMAP;
	texture->flags=p_flags|cube; // can't remove a cube from being a cube

	bool force_clamp_to_edge = !(p_flags&VS::TEXTURE_FLAG_MIPMAPS && !texture->ignore_mipmaps) && (nearest_power_of_2(texture->alloc_height)!=texture->alloc_height || nearest_power_of_2(texture->alloc_width)!=texture->alloc_width);

	if (!force_clamp_to_edge && texture->flags&VS::TEXTURE_FLAG_REPEAT && texture->target != GL_TEXTURE_CUBE_MAP) {

		glTexParameterf( GL_TEXTURE_2D, GL_TEXTURE_WRAP_S, GL_REPEAT );
		glTexParameterf( GL_TEXTURE_2D, GL_TEXTURE_WRAP_T, GL_REPEAT );
	} else {
		//glTexParameterf( texture->target, GL_TEXTURE_WRAP_R, GL_CLAMP_TO_EDGE );
		glTexParameterf( texture->target, GL_TEXTURE_WRAP_S, GL_CLAMP_TO_EDGE );
		glTexParameterf( texture->target, GL_TEXTURE_WRAP_T, GL_CLAMP_TO_EDGE );

	}


	if (texture->flags&VS::TEXTURE_FLAG_MIPMAPS && !texture->ignore_mipmaps)
		glTexParameteri(texture->target,GL_TEXTURE_MIN_FILTER,use_fast_texture_filter?GL_LINEAR_MIPMAP_NEAREST:GL_LINEAR_MIPMAP_LINEAR);
	else
		glTexParameteri(texture->target,GL_TEXTURE_MIN_FILTER,GL_LINEAR);

	if (texture->flags&VS::TEXTURE_FLAG_FILTER) {

		glTexParameteri(texture->target,GL_TEXTURE_MAG_FILTER,GL_LINEAR);	// Linear Filtering

	} else {

		glTexParameteri(texture->target,GL_TEXTURE_MAG_FILTER,GL_NEAREST);	// raw Filtering
	}
}
uint32_t RasterizerGLES2::texture_get_flags(RID p_texture) const {

	Texture * texture = texture_owner.get(p_texture);

	ERR_FAIL_COND_V(!texture,0);

	return texture->flags;

}
Image::Format RasterizerGLES2::texture_get_format(RID p_texture) const {

	Texture * texture = texture_owner.get(p_texture);

	ERR_FAIL_COND_V(!texture,Image::FORMAT_GRAYSCALE);

	return texture->format;
}
uint32_t RasterizerGLES2::texture_get_width(RID p_texture) const {

	Texture * texture = texture_owner.get(p_texture);

	ERR_FAIL_COND_V(!texture,0);

	return texture->width;
}
uint32_t RasterizerGLES2::texture_get_height(RID p_texture) const {

	Texture * texture = texture_owner.get(p_texture);

	ERR_FAIL_COND_V(!texture,0);

	return texture->height;
}

bool RasterizerGLES2::texture_has_alpha(RID p_texture) const {

	Texture * texture = texture_owner.get(p_texture);

	ERR_FAIL_COND_V(!texture,0);

	return texture->has_alpha;

}

void RasterizerGLES2::texture_set_size_override(RID p_texture,int p_width, int p_height) {

	Texture * texture = texture_owner.get(p_texture);

	ERR_FAIL_COND(!texture);
	ERR_FAIL_COND(texture->render_target);

	ERR_FAIL_COND(p_width<=0 || p_width>16384);
	ERR_FAIL_COND(p_height<=0 || p_height>16384);
	//real texture size is in alloc width and height
    
    if (p_width != p_height) {
        print_line("make override square!");
        printf("%d x %d\n",p_width,p_height);
        if (p_width < p_height) {
            p_width = p_height;
        } else {
            p_height = p_width;
        }
    }
    
	texture->width=p_width;
	texture->height=p_height;

}

void RasterizerGLES2::texture_set_reload_hook(RID p_texture,ObjectID p_owner,const StringName& p_function) const {

	Texture * texture = texture_owner.get(p_texture);

	ERR_FAIL_COND(!texture);
	ERR_FAIL_COND(texture->render_target);

	texture->reloader=p_owner;
	texture->reloader_func=p_function;
	if (use_reload_hooks && p_owner && keep_copies) {

		for(int i=0;i<6;i++)
			texture->image[i]=Image();
	}
}


GLuint RasterizerGLES2::_texture_get_name(RID p_tex) {

	Texture * texture = texture_owner.get(p_tex);
	ERR_FAIL_COND_V(!texture, 0);

	return texture->tex_id;
};


/* SHADER API */

RID RasterizerGLES2::shader_create(VS::ShaderMode p_mode) {

	Shader *shader = memnew( Shader );
	shader->mode=p_mode;
	RID rid = shader_owner.make_rid(shader);
	shader_set_mode(rid,p_mode);
	_shader_make_dirty(shader);

	return rid;

}



void RasterizerGLES2::shader_set_mode(RID p_shader,VS::ShaderMode p_mode) {

	ERR_FAIL_INDEX(p_mode,3);
	Shader *shader=shader_owner.get(p_shader);
	ERR_FAIL_COND(!shader);
	if (shader->custom_code_id && p_mode==shader->mode)
		return;


	if (shader->custom_code_id) {

		switch(shader->mode) {
			case VS::SHADER_MATERIAL: {
				material_shader.free_custom_shader(shader->custom_code_id);
			} break;
		}

		shader->custom_code_id=0;
	}

	shader->mode=p_mode;

	switch(shader->mode) {
		case VS::SHADER_MATERIAL: {
			shader->custom_code_id=material_shader.create_custom_shader();
		} break;
	}
	_shader_make_dirty(shader);

}
VS::ShaderMode RasterizerGLES2::shader_get_mode(RID p_shader) const {

	Shader *shader=shader_owner.get(p_shader);
	ERR_FAIL_COND_V(!shader,VS::SHADER_MATERIAL);
	return shader->mode;
}


void RasterizerGLES2::shader_set_code(RID p_shader, const String& p_vertex, const String& p_fragment,const String& p_light,int p_vertex_ofs,int p_fragment_ofs,int p_light_ofs) {


	Shader *shader=shader_owner.get(p_shader);
	ERR_FAIL_COND(!shader);

#ifdef DEBUG_ENABLED
	if (shader->vertex_code==p_vertex && shader->fragment_code==p_fragment && shader->light_code==p_light)
		return;
#endif
	shader->fragment_code=p_fragment;
	shader->vertex_code=p_vertex;
	shader->light_code=p_light;
	shader->fragment_line=p_fragment_ofs;
	shader->vertex_line=p_vertex_ofs;
	shader->light_line=p_light_ofs;
	_shader_make_dirty(shader);

}

String RasterizerGLES2::shader_get_vertex_code(RID p_shader) const {

	Shader *shader=shader_owner.get(p_shader);
	ERR_FAIL_COND_V(!shader,String());
	return shader->vertex_code;

}

String RasterizerGLES2::shader_get_fragment_code(RID p_shader) const {

	Shader *shader=shader_owner.get(p_shader);
	ERR_FAIL_COND_V(!shader,String());
	return shader->fragment_code;

}

String RasterizerGLES2::shader_get_light_code(RID p_shader) const {

	Shader *shader=shader_owner.get(p_shader);
	ERR_FAIL_COND_V(!shader,String());
	return shader->light_code;

}

void RasterizerGLES2::_shader_make_dirty(Shader* p_shader) {

	if (p_shader->dirty_list.in_list())
		return;

	_shader_dirty_list.add(&p_shader->dirty_list);
}

void RasterizerGLES2::shader_get_param_list(RID p_shader, List<PropertyInfo> *p_param_list) const {

	Shader *shader=shader_owner.get(p_shader);
	ERR_FAIL_COND(!shader);


	if (shader->dirty_list.in_list())
		_update_shader(shader); // ok should be not anymore dirty


	Map<int,StringName> order;


	for(Map<StringName,ShaderLanguage::Uniform>::Element *E=shader->uniforms.front();E;E=E->next()) {


		order[E->get().order]=E->key();
	}


	for(Map<int,StringName>::Element *E=order.front();E;E=E->next()) {

		PropertyInfo pi;
		ShaderLanguage::Uniform &u=shader->uniforms[E->get()];
		pi.name=E->get();
		switch(u.type) {

			case ShaderLanguage::TYPE_VOID:
			case ShaderLanguage::TYPE_BOOL:
			case ShaderLanguage::TYPE_FLOAT:
			case ShaderLanguage::TYPE_VEC2:
			case ShaderLanguage::TYPE_VEC3:
			case ShaderLanguage::TYPE_MAT3:
			case ShaderLanguage::TYPE_MAT4:
			case ShaderLanguage::TYPE_VEC4:
				pi.type=u.default_value.get_type();
				break;
			case ShaderLanguage::TYPE_TEXTURE:
				pi.type=Variant::_RID;
				pi.hint=PROPERTY_HINT_RESOURCE_TYPE;
				pi.hint_string="Texture";
				break;
			case ShaderLanguage::TYPE_CUBEMAP:
				pi.type=Variant::_RID;
				pi.hint=PROPERTY_HINT_RESOURCE_TYPE;
				pi.hint_string="CubeMap";
				break;
		};

		p_param_list->push_back(pi);

	}

}


/* COMMON MATERIAL API */


RID RasterizerGLES2::material_create() {

	return material_owner.make_rid( memnew( Material ) );
}

void RasterizerGLES2::material_set_shader(RID p_material, RID p_shader) {

	Material *material = material_owner.get(p_material);
	ERR_FAIL_COND(!material);
	if (material->shader==p_shader)
		return;
	material->shader=p_shader;
	material->shader_version=0;

}

RID RasterizerGLES2::material_get_shader(RID p_material) const {

	Material *material = material_owner.get(p_material);
	ERR_FAIL_COND_V(!material,RID());
	return material->shader;
}


void RasterizerGLES2::material_set_param(RID p_material, const StringName& p_param, const Variant& p_value) {

	Material *material = material_owner.get(p_material);
	ERR_FAIL_COND(!material);

	Map<StringName,Material::UniformData>::Element *E=material->shader_params.find(p_param);
	if (E) {

		if (p_value.get_type()==Variant::NIL) {

			material->shader_params.erase(E);
			material->shader_version=0; //get default!
		} else {
			E->get().value=p_value;
		}
	} else {

		Material::UniformData ud;
		ud.index=-1;
		ud.value=p_value;
		ud.istexture=p_value.get_type()==Variant::_RID; /// cache it being texture
		material->shader_params[p_param]=ud; //may be got at some point, or erased

	}
}
Variant RasterizerGLES2::material_get_param(RID p_material, const StringName& p_param) const {

	Material *material = material_owner.get(p_material);
	ERR_FAIL_COND_V(!material,Variant());


	if (material->shader.is_valid()) {
		//update shader params if necesary
		//make sure the shader is compiled and everything
		//so the actual parameters can be properly retrieved!
		material->shader_cache=shader_owner.get( material->shader );
		if (!material->shader_cache) {
			//invalidate
			material->shader=RID();
			material->shader_cache=NULL;
		} else {

			if (material->shader_cache->dirty_list.in_list())
				_update_shader(material->shader_cache);
			if (material->shader_cache->valid && material->shader_cache->version!=material->shader_version) {
				//validate
				_update_material_shader_params(material);
			}
		}
	}


	if (material->shader_params.has(p_param))
		return material->shader_params[p_param].value;
	else
		return Variant();
}


void RasterizerGLES2::material_set_flag(RID p_material, VS::MaterialFlag p_flag,bool p_enabled) {

	Material *material = material_owner.get(p_material);
	ERR_FAIL_COND(!material);
	ERR_FAIL_INDEX(p_flag,VS::MATERIAL_FLAG_MAX);
	material->flags[p_flag]=p_enabled;

}
bool RasterizerGLES2::material_get_flag(RID p_material,VS::MaterialFlag p_flag) const {

	Material *material = material_owner.get(p_material);
	ERR_FAIL_COND_V(!material,false);
	ERR_FAIL_INDEX_V(p_flag,VS::MATERIAL_FLAG_MAX,false);
	return material->flags[p_flag];


}

void RasterizerGLES2::material_set_depth_draw_mode(RID p_material, VS::MaterialDepthDrawMode p_mode) {

	Material *material = material_owner.get(p_material);
	ERR_FAIL_COND(!material);
	material->depth_draw_mode=p_mode;

}

VS::MaterialDepthDrawMode RasterizerGLES2::material_get_depth_draw_mode(RID p_material) const {

	Material *material = material_owner.get(p_material);
	ERR_FAIL_COND_V(!material,VS::MATERIAL_DEPTH_DRAW_ALWAYS);
	return material->depth_draw_mode;

}



void RasterizerGLES2::material_set_blend_mode(RID p_material,VS::MaterialBlendMode p_mode) {

	Material *material = material_owner.get(p_material);
	ERR_FAIL_COND(!material);
	material->blend_mode=p_mode;

}
VS::MaterialBlendMode RasterizerGLES2::material_get_blend_mode(RID p_material) const {

	Material *material = material_owner.get(p_material);
	ERR_FAIL_COND_V(!material,VS::MATERIAL_BLEND_MODE_ADD);
	return material->blend_mode;
}

void RasterizerGLES2::material_set_line_width(RID p_material,float p_line_width) {

	Material *material = material_owner.get(p_material);
	ERR_FAIL_COND(!material);
	material->line_width=p_line_width;

}
float RasterizerGLES2::material_get_line_width(RID p_material) const {

	Material *material = material_owner.get(p_material);
	ERR_FAIL_COND_V(!material,0);

	return material->line_width;
}



/* MESH API */

RID RasterizerGLES2::mesh_create() {


	return mesh_owner.make_rid( memnew( Mesh ) );
}



void RasterizerGLES2::mesh_add_surface(RID p_mesh,VS::PrimitiveType p_primitive,const Array& p_arrays,const Array& p_blend_shapes,bool p_alpha_sort) {

	Mesh *mesh = mesh_owner.get( p_mesh );
	ERR_FAIL_COND(!mesh);

	ERR_FAIL_INDEX( p_primitive, VS::PRIMITIVE_MAX );
	ERR_FAIL_COND(p_arrays.size()!=VS::ARRAY_MAX);

	uint32_t format=0;

	// validation
	int index_array_len=0;
	int array_len=0;

	for(int i=0;i<p_arrays.size();i++) {

		if (p_arrays[i].get_type()==Variant::NIL)
			continue;

		format|=(1<<i);

		if (i==VS::ARRAY_VERTEX) {

			array_len=Vector3Array(p_arrays[i]).size();
			ERR_FAIL_COND(array_len==0);
		} else if (i==VS::ARRAY_INDEX) {

			index_array_len=IntArray(p_arrays[i]).size();
		}
	}

	ERR_FAIL_COND((format&VS::ARRAY_FORMAT_VERTEX)==0); // mandatory


	Surface *surface = memnew( Surface );
	ERR_FAIL_COND( !surface );

	bool use_VBO=true; //glGenBuffersARB!=NULL; // TODO detect if it's in there
	if ((!use_hw_skeleton_xform && format&VS::ARRAY_FORMAT_WEIGHTS) || mesh->morph_target_count>0) {

		use_VBO=false;
	}

//	surface->packed=pack_arrays && use_VBO;

	int total_elem_size=0;

	for (int i=0;i<VS::ARRAY_MAX;i++) {


		Surface::ArrayData&ad=surface->array[i];
		ad.size=0;
		ad.ofs=0;
		int elem_size=0;
		int elem_count=0;
		bool valid_local=true;
		GLenum datatype;
		bool normalize=false;
		bool bind=false;

		if (!(format&(1<<i))) // no array
			continue;


		switch(i) {

			case VS::ARRAY_VERTEX: {

				if (use_VBO && use_half_float) {
					elem_size=3*sizeof(int16_t); // vertex
					datatype=_GL_HALF_FLOAT_OES;
				} else {

					elem_size=3*sizeof(GLfloat); // vertex
					datatype=GL_FLOAT;
				}
				bind=true;
				elem_count=3;

			} break;
			case VS::ARRAY_NORMAL: {

				if (use_VBO) {
					elem_size=4*sizeof(int8_t); // vertex
					datatype=GL_BYTE;
					normalize=true;
				} else {
					elem_size=3*sizeof(GLfloat); // vertex
					datatype=GL_FLOAT;
				}
				bind=true;
				elem_count=3;
			} break;
			case VS::ARRAY_TANGENT: {
				if (use_VBO) {
					elem_size=4*sizeof(int8_t); // vertex
					datatype=GL_BYTE;
					normalize=true;
				} else {
					elem_size=4*sizeof(GLfloat); // vertex
					datatype=GL_FLOAT;
				}
				bind=true;
				elem_count=4;

			} break;
			case VS::ARRAY_COLOR: {

				elem_size=4*sizeof(uint8_t); /* RGBA */
				datatype=GL_UNSIGNED_BYTE;
				elem_count=4;
				bind=true;
				normalize=true;
			} break;
			case VS::ARRAY_TEX_UV:
			case VS::ARRAY_TEX_UV2: {
				if (use_VBO && use_half_float) {
					elem_size=2*sizeof(int16_t); // vertex
					datatype=_GL_HALF_FLOAT_OES;
				} else {
					elem_size=2*sizeof(GLfloat); // vertex
					datatype=GL_FLOAT;
				}
				bind=true;
				elem_count=2;

			} break;
			case VS::ARRAY_WEIGHTS: {

				if (use_VBO) {

					elem_size=VS::ARRAY_WEIGHTS_SIZE*sizeof(GLushort);
					elem_count=VS::ARRAY_WEIGHTS_SIZE;
					valid_local=false;
					bind=true;
					normalize=true;
					datatype=GL_UNSIGNED_SHORT;
					elem_count=4;

				} else {
					elem_size=VS::ARRAY_WEIGHTS_SIZE*sizeof(GLfloat);
					elem_count=VS::ARRAY_WEIGHTS_SIZE;
					valid_local=false;
					bind=false;
					datatype=GL_FLOAT;
					elem_count=4;
				}

			} break;
			case VS::ARRAY_BONES: {

				if (use_VBO) {
					elem_size=VS::ARRAY_WEIGHTS_SIZE*sizeof(GLubyte);
					elem_count=VS::ARRAY_WEIGHTS_SIZE;
					valid_local=false;
					bind=true;
					datatype=GL_UNSIGNED_BYTE;
					elem_count=4;
				} else {

					elem_size=VS::ARRAY_WEIGHTS_SIZE*sizeof(GLushort);
					elem_count=VS::ARRAY_WEIGHTS_SIZE;
					valid_local=false;
					bind=false;
					datatype=GL_UNSIGNED_SHORT;
					elem_count=4;

				}


			} break;
			case VS::ARRAY_INDEX: {

				if (index_array_len<=0) {
					ERR_PRINT("index_array_len==NO_INDEX_ARRAY");
					break;
				}
				/* determine wether using 16 or 32 bits indices */
				if (array_len>(1<<16)) {

					elem_size=4;
					datatype=GL_UNSIGNED_INT;
				} else {
					elem_size=2;
					datatype=GL_UNSIGNED_SHORT;
				}

/*
				if (use_VBO) {

					glGenBuffers(1,&surface->index_id);
					ERR_FAIL_COND(surface->index_id==0);
					glBindBuffer(GL_ELEMENT_ARRAY_BUFFER,surface->index_id);
					glBufferData(GL_ELEMENT_ARRAY_BUFFER,index_array_len*elem_size,NULL,GL_STATIC_DRAW);
					glBindBuffer(GL_ELEMENT_ARRAY_BUFFER,0); //unbind
				} else {
					surface->index_array_local = (uint8_t*)memalloc(index_array_len*elem_size);
				};
*/
				surface->index_array_len=index_array_len; // only way it can exist
				ad.ofs=0;
				ad.size=elem_size;


				continue;
			} break;
			default: {
				ERR_FAIL( );
			}
		}

		ad.ofs=total_elem_size;
		ad.size=elem_size;
		ad.datatype=datatype;
		ad.normalize=normalize;
		ad.bind=bind;
		ad.count=elem_count;
		total_elem_size+=elem_size;
		if (valid_local) {
			surface->local_stride+=elem_size;
			surface->morph_format|=(1<<i);
		}


	}

	surface->stride=total_elem_size;
	surface->array_len=array_len;
	surface->format=format;
	surface->primitive=p_primitive;
	surface->configured_format=0;
	if (keep_copies) {
		surface->data=p_arrays;
		surface->morph_data=p_blend_shapes;
	}

	uint8_t *array_ptr=NULL;
	uint8_t *index_array_ptr=NULL;
	DVector<uint8_t> array_pre_vbo;
	DVector<uint8_t>::Write vaw;
	DVector<uint8_t> index_array_pre_vbo;
	DVector<uint8_t>::Write iaw;

	/* create pointers */
	if (use_VBO) {

		array_pre_vbo.resize(surface->array_len*surface->stride);
		vaw = array_pre_vbo.write();
		array_ptr=vaw.ptr();

		if (surface->index_array_len) {

			index_array_pre_vbo.resize(surface->index_array_len*surface->array[VS::ARRAY_INDEX].size);
			iaw = index_array_pre_vbo.write();
			index_array_ptr=iaw.ptr();
		}
	} else {

		surface->array_local = (uint8_t*)memalloc(surface->array_len*surface->stride);
		array_ptr=(uint8_t*)surface->array_local;
		if (surface->index_array_len) {
			surface->index_array_local = (uint8_t*)memalloc(index_array_len*surface->array[VS::ARRAY_INDEX].size);
			index_array_ptr=(uint8_t*)surface->index_array_local;
		}
	}



	_surface_set_arrays(surface,array_ptr,index_array_ptr,p_arrays,true);


	/* create buffers!! */
	if (use_VBO) {
		glGenBuffers(1,&surface->vertex_id);
		ERR_FAIL_COND(surface->vertex_id==0);
		glBindBuffer(GL_ARRAY_BUFFER,surface->vertex_id);
		glBufferData(GL_ARRAY_BUFFER,surface->array_len*surface->stride,array_ptr,GL_STATIC_DRAW);
		glBindBuffer(GL_ARRAY_BUFFER,0); //unbind
		if (surface->index_array_len) {

			glGenBuffers(1,&surface->index_id);
			ERR_FAIL_COND(surface->index_id==0);
			glBindBuffer(GL_ELEMENT_ARRAY_BUFFER,surface->index_id);
			glBufferData(GL_ELEMENT_ARRAY_BUFFER,index_array_len*surface->array[VS::ARRAY_INDEX].size,index_array_ptr,GL_STATIC_DRAW);
			glBindBuffer(GL_ELEMENT_ARRAY_BUFFER,0); //unbind

		}
	}

	mesh->surfaces.push_back(surface);

}

Error RasterizerGLES2::_surface_set_arrays(Surface *p_surface, uint8_t *p_mem,uint8_t *p_index_mem,const Array& p_arrays,bool p_main) {

	uint32_t stride = p_main ? p_surface->stride : p_surface->local_stride;

	for(int ai=0;ai<VS::ARRAY_MAX;ai++) {
		if (ai>=p_arrays.size())
			break;
		if (p_arrays[ai].get_type()==Variant::NIL)
			continue;
		Surface::ArrayData &a=p_surface->array[ai];

		switch(ai) {


			case VS::ARRAY_VERTEX: {

				ERR_FAIL_COND_V( p_arrays[ai].get_type() != Variant::VECTOR3_ARRAY, ERR_INVALID_PARAMETER );

				DVector<Vector3> array = p_arrays[ai];
				ERR_FAIL_COND_V( array.size() != p_surface->array_len, ERR_INVALID_PARAMETER );


				DVector<Vector3>::Read read = array.read();
				const Vector3* src=read.ptr();

				// setting vertices means regenerating the AABB
				AABB aabb;

				float scale=1;
				float max=0;



				if (p_surface->array[VS::ARRAY_VERTEX].datatype==_GL_HALF_FLOAT_OES) {

					for (int i=0;i<p_surface->array_len;i++) {


						uint16_t vector[3]={ make_half_float(src[i].x), make_half_float(src[i].y), make_half_float(src[i].z) };

						copymem(&p_mem[a.ofs+i*stride], vector, a.size);

						if (i==0) {

							aabb=AABB(src[i],Vector3());
						} else {

							aabb.expand_to( src[i] );
						}
					}


				} else {
					for (int i=0;i<p_surface->array_len;i++) {


						GLfloat vector[3]={ src[i].x, src[i].y, src[i].z };

						copymem(&p_mem[a.ofs+i*stride], vector, a.size);

						if (i==0) {

							aabb=AABB(src[i],Vector3());
						} else {

							aabb.expand_to( src[i] );
						}
					}
				}

				if (p_main) {
					p_surface->aabb=aabb;
					p_surface->vertex_scale=scale;
				}


			} break;
			case VS::ARRAY_NORMAL: {

				ERR_FAIL_COND_V( p_arrays[ai].get_type() != Variant::VECTOR3_ARRAY, ERR_INVALID_PARAMETER );

				DVector<Vector3> array = p_arrays[ai];
				ERR_FAIL_COND_V( array.size() != p_surface->array_len, ERR_INVALID_PARAMETER );


				DVector<Vector3>::Read read = array.read();
				const Vector3* src=read.ptr();

				// setting vertices means regenerating the AABB

				if (p_surface->array[VS::ARRAY_NORMAL].datatype==GL_BYTE) {

					for (int i=0;i<p_surface->array_len;i++) {

						GLbyte vector[4]={
							CLAMP(src[i].x*127,-128,127),
							CLAMP(src[i].y*127,-128,127),
							CLAMP(src[i].z*127,-128,127),
							0,
						};

						copymem(&p_mem[a.ofs+i*stride], vector, a.size);

					}

				} else {
					for (int i=0;i<p_surface->array_len;i++) {


						GLfloat vector[3]={ src[i].x, src[i].y, src[i].z };
						copymem(&p_mem[a.ofs+i*stride], vector, a.size);

					}
				}


			} break;
			case VS::ARRAY_TANGENT: {

				ERR_FAIL_COND_V( p_arrays[ai].get_type() != Variant::REAL_ARRAY, ERR_INVALID_PARAMETER );

				DVector<real_t> array = p_arrays[ai];

				ERR_FAIL_COND_V( array.size() != p_surface->array_len*4, ERR_INVALID_PARAMETER );


				DVector<real_t>::Read read = array.read();
				const real_t* src = read.ptr();

				if (p_surface->array[VS::ARRAY_TANGENT].datatype==GL_BYTE) {

					for (int i=0;i<p_surface->array_len;i++) {

						GLbyte xyzw[4]={
							CLAMP(src[i*4+0]*127,-128,127),
							CLAMP(src[i*4+1]*127,-128,127),
							CLAMP(src[i*4+2]*127,-128,127),
							CLAMP(src[i*4+3]*127,-128,127)
						};

						copymem(&p_mem[a.ofs+i*stride], xyzw, a.size);

					}


				} else {
					for (int i=0;i<p_surface->array_len;i++) {

						GLfloat xyzw[4]={
							src[i*4+0],
							src[i*4+1],
							src[i*4+2],
							src[i*4+3]
						};

						copymem(&p_mem[a.ofs+i*stride], xyzw, a.size);

					}
				}

			} break;
			case VS::ARRAY_COLOR: {

				ERR_FAIL_COND_V( p_arrays[ai].get_type() != Variant::COLOR_ARRAY, ERR_INVALID_PARAMETER );


				DVector<Color> array = p_arrays[ai];

				ERR_FAIL_COND_V( array.size() != p_surface->array_len, ERR_INVALID_PARAMETER );


				DVector<Color>::Read read = array.read();
				const Color* src = read.ptr();
				bool alpha=false;

				for (int i=0;i<p_surface->array_len;i++) {

					if (src[i].a<0.98) // tolerate alpha a bit, for crappy exporters
						alpha=true;

					uint8_t colors[4];

					for(int j=0;j<4;j++) {

						colors[j]=CLAMP( int((src[i][j])*255.0), 0,255 );
					}

						copymem(&p_mem[a.ofs+i*stride], colors, a.size);

				}

				if (p_main)
					p_surface->has_alpha=alpha;

			} break;
			case VS::ARRAY_TEX_UV:
			case VS::ARRAY_TEX_UV2: {

				ERR_FAIL_COND_V( p_arrays[ai].get_type() != Variant::VECTOR3_ARRAY && p_arrays[ai].get_type() != Variant::VECTOR2_ARRAY, ERR_INVALID_PARAMETER );

				DVector<Vector2> array = p_arrays[ai];

				ERR_FAIL_COND_V( array.size() != p_surface->array_len , ERR_INVALID_PARAMETER);

				DVector<Vector2>::Read read = array.read();

				const Vector2 * src=read.ptr();
				float scale=1.0;


				if (p_surface->array[ai].datatype==_GL_HALF_FLOAT_OES) {

					for (int i=0;i<p_surface->array_len;i++) {

						uint16_t uv[2]={ make_half_float(src[i].x) , make_half_float(src[i].y) };
						copymem(&p_mem[a.ofs+i*stride], uv, a.size);
					}

				} else {
					for (int i=0;i<p_surface->array_len;i++) {

						GLfloat uv[2]={ src[i].x , src[i].y };

						copymem(&p_mem[a.ofs+i*stride], uv, a.size);

					}
				}

				if (p_main) {

					if  (ai==VS::ARRAY_TEX_UV) {

						p_surface->uv_scale=scale;
					}
					if  (ai==VS::ARRAY_TEX_UV2) {

						p_surface->uv2_scale=scale;
					}
				}

			} break;
			case VS::ARRAY_WEIGHTS: {


				ERR_FAIL_COND_V( p_arrays[ai].get_type() != Variant::REAL_ARRAY, ERR_INVALID_PARAMETER );

				DVector<real_t> array = p_arrays[ai];

				ERR_FAIL_COND_V( array.size() != p_surface->array_len*VS::ARRAY_WEIGHTS_SIZE, ERR_INVALID_PARAMETER );


				DVector<real_t>::Read read = array.read();

				const real_t * src = read.ptr();

				if (p_surface->array[VS::ARRAY_WEIGHTS].datatype==GL_UNSIGNED_SHORT) {

					for (int i=0;i<p_surface->array_len;i++) {

						GLushort data[VS::ARRAY_WEIGHTS_SIZE];
						for (int j=0;j<VS::ARRAY_WEIGHTS_SIZE;j++) {
							data[j]=CLAMP(src[i*VS::ARRAY_WEIGHTS_SIZE+j]*65535,0,65535);
						}

						copymem(&p_mem[a.ofs+i*stride], data, a.size);
					}
				} else {

					for (int i=0;i<p_surface->array_len;i++) {

						GLfloat data[VS::ARRAY_WEIGHTS_SIZE];
						for (int j=0;j<VS::ARRAY_WEIGHTS_SIZE;j++) {
							data[j]=src[i*VS::ARRAY_WEIGHTS_SIZE+j];
						}

						copymem(&p_mem[a.ofs+i*stride], data, a.size);


					}


				}

			} break;
			case VS::ARRAY_BONES: {


				ERR_FAIL_COND_V( p_arrays[ai].get_type() != Variant::REAL_ARRAY, ERR_INVALID_PARAMETER );

				DVector<int> array = p_arrays[ai];

				ERR_FAIL_COND_V( array.size() != p_surface->array_len*VS::ARRAY_WEIGHTS_SIZE, ERR_INVALID_PARAMETER );


				DVector<int>::Read read = array.read();

				const int * src = read.ptr();

				p_surface->max_bone=0;


				if (p_surface->array[VS::ARRAY_BONES].datatype==GL_UNSIGNED_BYTE) {

					for (int i=0;i<p_surface->array_len;i++) {

						GLubyte data[VS::ARRAY_WEIGHTS_SIZE];
						for (int j=0;j<VS::ARRAY_WEIGHTS_SIZE;j++) {
							data[j]=CLAMP(src[i*VS::ARRAY_WEIGHTS_SIZE+j],0,255);
							p_surface->max_bone=MAX(data[j],p_surface->max_bone);

						}

						copymem(&p_mem[a.ofs+i*stride], data, a.size);


					}

				} else {
					for (int i=0;i<p_surface->array_len;i++) {

						GLushort data[VS::ARRAY_WEIGHTS_SIZE];
						for (int j=0;j<VS::ARRAY_WEIGHTS_SIZE;j++) {
							data[j]=src[i*VS::ARRAY_WEIGHTS_SIZE+j];
							p_surface->max_bone=MAX(data[j],p_surface->max_bone);

						}

						copymem(&p_mem[a.ofs+i*stride], data, a.size);


					}
				}


			} break;
			case VS::ARRAY_INDEX: {

				ERR_FAIL_COND_V( p_surface->index_array_len<=0, ERR_INVALID_DATA );
				ERR_FAIL_COND_V( p_arrays[ai].get_type() != Variant::INT_ARRAY, ERR_INVALID_PARAMETER );

				DVector<int> indices = p_arrays[ai];
				ERR_FAIL_COND_V( indices.size() == 0, ERR_INVALID_PARAMETER );
				ERR_FAIL_COND_V( indices.size() != p_surface->index_array_len, ERR_INVALID_PARAMETER );

				/* determine wether using 16 or 32 bits indices */

				DVector<int>::Read read = indices.read();
				const int *src=read.ptr();

				for (int i=0;i<p_surface->index_array_len;i++) {


					if (a.size==2) {
						uint16_t v=src[i];

						copymem(&p_index_mem[i*a.size], &v, a.size);
					} else {
						uint32_t v=src[i];

						copymem(&p_index_mem[i*a.size], &v, a.size);
					}
				}


			} break;


			default: { ERR_FAIL_V(ERR_INVALID_PARAMETER);}
		}

		p_surface->configured_format|=(1<<ai);
	}

	return OK;
}



void RasterizerGLES2::mesh_add_custom_surface(RID p_mesh,const Variant& p_dat) {

	ERR_EXPLAIN("OpenGL Rasterizer does not support custom surfaces. Running on wrong platform?");
	ERR_FAIL_V();
}

Array RasterizerGLES2::mesh_get_surface_arrays(RID p_mesh,int p_surface) const {

	Mesh *mesh = mesh_owner.get( p_mesh );
	ERR_FAIL_COND_V(!mesh,Array());
	ERR_FAIL_INDEX_V(p_surface, mesh->surfaces.size(), Array() );
	Surface *surface = mesh->surfaces[p_surface];
	ERR_FAIL_COND_V( !surface, Array() );

	return surface->data;


}
Array RasterizerGLES2::mesh_get_surface_morph_arrays(RID p_mesh,int p_surface) const{

	Mesh *mesh = mesh_owner.get( p_mesh );
	ERR_FAIL_COND_V(!mesh,Array());
	ERR_FAIL_INDEX_V(p_surface, mesh->surfaces.size(), Array() );
	Surface *surface = mesh->surfaces[p_surface];
	ERR_FAIL_COND_V( !surface, Array() );

	return surface->morph_data;

}


void RasterizerGLES2::mesh_set_morph_target_count(RID p_mesh,int p_amount) {

	Mesh *mesh = mesh_owner.get( p_mesh );
	ERR_FAIL_COND(!mesh);
	ERR_FAIL_COND( mesh->surfaces.size()!=0 );

	mesh->morph_target_count=p_amount;

}

int RasterizerGLES2::mesh_get_morph_target_count(RID p_mesh) const{

	Mesh *mesh = mesh_owner.get( p_mesh );
	ERR_FAIL_COND_V(!mesh,-1);

	return mesh->morph_target_count;

}

void RasterizerGLES2::mesh_set_morph_target_mode(RID p_mesh,VS::MorphTargetMode p_mode) {

	ERR_FAIL_INDEX(p_mode,2);
	Mesh *mesh = mesh_owner.get( p_mesh );
	ERR_FAIL_COND(!mesh);

	mesh->morph_target_mode=p_mode;

}

VS::MorphTargetMode RasterizerGLES2::mesh_get_morph_target_mode(RID p_mesh) const {

	Mesh *mesh = mesh_owner.get( p_mesh );
	ERR_FAIL_COND_V(!mesh,VS::MORPH_MODE_NORMALIZED);

	return mesh->morph_target_mode;

}



void RasterizerGLES2::mesh_surface_set_material(RID p_mesh, int p_surface, RID p_material,bool p_owned) {

	Mesh *mesh = mesh_owner.get( p_mesh );
	ERR_FAIL_COND(!mesh);
	ERR_FAIL_INDEX(p_surface, mesh->surfaces.size() );
	Surface *surface = mesh->surfaces[p_surface];
	ERR_FAIL_COND( !surface);

	if (surface->material_owned && surface->material.is_valid())
		free(surface->material);

	surface->material_owned=p_owned;

	surface->material=p_material;
}

RID RasterizerGLES2::mesh_surface_get_material(RID p_mesh, int p_surface) const {

	Mesh *mesh = mesh_owner.get( p_mesh );
	ERR_FAIL_COND_V(!mesh,RID());
	ERR_FAIL_INDEX_V(p_surface, mesh->surfaces.size(), RID() );
	Surface *surface = mesh->surfaces[p_surface];
	ERR_FAIL_COND_V( !surface, RID() );

	return surface->material;
}

int RasterizerGLES2::mesh_surface_get_array_len(RID p_mesh, int p_surface) const {

	Mesh *mesh = mesh_owner.get( p_mesh );
	ERR_FAIL_COND_V(!mesh,-1);
	ERR_FAIL_INDEX_V(p_surface, mesh->surfaces.size(), -1 );
	Surface *surface = mesh->surfaces[p_surface];
	ERR_FAIL_COND_V( !surface, -1 );

	return surface->array_len;
}
int RasterizerGLES2::mesh_surface_get_array_index_len(RID p_mesh, int p_surface) const {

	Mesh *mesh = mesh_owner.get( p_mesh );
	ERR_FAIL_COND_V(!mesh,-1);
	ERR_FAIL_INDEX_V(p_surface, mesh->surfaces.size(), -1 );
	Surface *surface = mesh->surfaces[p_surface];
	ERR_FAIL_COND_V( !surface, -1 );

	return surface->index_array_len;
}
uint32_t RasterizerGLES2::mesh_surface_get_format(RID p_mesh, int p_surface) const {

	Mesh *mesh = mesh_owner.get( p_mesh );
	ERR_FAIL_COND_V(!mesh,0);
	ERR_FAIL_INDEX_V(p_surface, mesh->surfaces.size(), 0 );
	Surface *surface = mesh->surfaces[p_surface];
	ERR_FAIL_COND_V( !surface, 0 );

	return surface->format;
}
VS::PrimitiveType RasterizerGLES2::mesh_surface_get_primitive_type(RID p_mesh, int p_surface) const {

	Mesh *mesh = mesh_owner.get( p_mesh );
	ERR_FAIL_COND_V(!mesh,VS::PRIMITIVE_POINTS);
	ERR_FAIL_INDEX_V(p_surface, mesh->surfaces.size(), VS::PRIMITIVE_POINTS );
	Surface *surface = mesh->surfaces[p_surface];
	ERR_FAIL_COND_V( !surface, VS::PRIMITIVE_POINTS );

	return surface->primitive;
}

void RasterizerGLES2::mesh_remove_surface(RID p_mesh,int p_index) {

	Mesh *mesh = mesh_owner.get( p_mesh );
	ERR_FAIL_COND(!mesh);
	ERR_FAIL_INDEX(p_index, mesh->surfaces.size() );
	Surface *surface = mesh->surfaces[p_index];
	ERR_FAIL_COND( !surface);

	if (surface->vertex_id)
		glDeleteBuffers(1,&surface->vertex_id);
	if (surface->index_id)
		glDeleteBuffers(1,&surface->index_id);


	if (mesh->morph_target_count) {
		for(int i=0;i<mesh->morph_target_count;i++)
			memfree(surface->morph_targets_local[i].array);
		memfree( surface->morph_targets_local );
	}

	memdelete( mesh->surfaces[p_index] );
	mesh->surfaces.remove(p_index);

}
int RasterizerGLES2::mesh_get_surface_count(RID p_mesh) const {

	Mesh *mesh = mesh_owner.get( p_mesh );
	ERR_FAIL_COND_V(!mesh,-1);

	return mesh->surfaces.size();
}

AABB RasterizerGLES2::mesh_get_aabb(RID p_mesh) const {

	Mesh *mesh = mesh_owner.get( p_mesh );
	ERR_FAIL_COND_V(!mesh,AABB());

	if (mesh->custom_aabb!=AABB())
		return mesh->custom_aabb;

	AABB aabb;

	for (int i=0;i<mesh->surfaces.size();i++) {

		if (i==0)
			aabb=mesh->surfaces[i]->aabb;
		else
			aabb.merge_with(mesh->surfaces[i]->aabb);
	}

	return aabb;
}


void RasterizerGLES2::mesh_set_custom_aabb(RID p_mesh,const AABB& p_aabb) {

	Mesh *mesh = mesh_owner.get( p_mesh );
	ERR_FAIL_COND(!mesh);

	mesh->custom_aabb=p_aabb;

}

AABB RasterizerGLES2::mesh_get_custom_aabb(RID p_mesh) const {

	const Mesh *mesh = mesh_owner.get( p_mesh );
	ERR_FAIL_COND_V(!mesh,AABB());

	return mesh->custom_aabb;
}
/* MULTIMESH API */

RID RasterizerGLES2::multimesh_create() {

	return multimesh_owner.make_rid( memnew( MultiMesh ));
}

void RasterizerGLES2::multimesh_set_instance_count(RID p_multimesh,int p_count) {

	MultiMesh *multimesh = multimesh_owner.get(p_multimesh);
	ERR_FAIL_COND(!multimesh);

	//multimesh->elements.clear(); // make sure to delete everything, so it "fails" in all implementations

	if (use_texture_instancing) {

		if (nearest_power_of_2(p_count)!=nearest_power_of_2(multimesh->elements.size())) {
			if (multimesh->tex_id) {
				glDeleteTextures(1,&multimesh->tex_id);
				multimesh->tex_id=0;
			}

			if (p_count) {

				uint32_t po2 = nearest_power_of_2(p_count);
				if (po2&0xAAAAAAAA) {
					//half width

					multimesh->tw=Math::sqrt(po2*2);
					multimesh->th=multimesh->tw/2;
				} else {

					multimesh->tw=Math::sqrt(po2);
					multimesh->th=multimesh->tw;

				}
				multimesh->tw*=4;
				if (multimesh->th==0)
					multimesh->th=1;



				glGenTextures(1, &multimesh->tex_id);
				glActiveTexture(GL_TEXTURE0);
				glBindTexture(GL_TEXTURE_2D,multimesh->tex_id);

#ifdef GLEW_ENABLED
				glTexImage2D(GL_TEXTURE_2D, 0, GL_RGBA32F, multimesh->tw, multimesh->th, 0, GL_RGBA, GL_FLOAT,NULL);
#else
				glTexImage2D(GL_TEXTURE_2D, 0, GL_RGBA, multimesh->tw, multimesh->th, 0, GL_RGBA, GL_FLOAT,NULL);
#endif
				glTexParameteri(GL_TEXTURE_2D, GL_TEXTURE_MIN_FILTER, GL_NEAREST);
				glTexParameteri(GL_TEXTURE_2D, GL_TEXTURE_MAG_FILTER, GL_NEAREST);
				glTexParameterf(GL_TEXTURE_2D, GL_TEXTURE_WRAP_S, GL_CLAMP_TO_EDGE);
				glTexParameterf(GL_TEXTURE_2D, GL_TEXTURE_WRAP_T, GL_CLAMP_TO_EDGE);
				//multimesh->pixel_size=1.0/ps;

				glBindTexture(GL_TEXTURE_2D,0);
			}

		}

		if (!multimesh->dirty_list.in_list()) {
			_multimesh_dirty_list.add(&multimesh->dirty_list);
		}

	}

	multimesh->elements.resize(p_count);

}
int RasterizerGLES2::multimesh_get_instance_count(RID p_multimesh) const {

	MultiMesh *multimesh = multimesh_owner.get(p_multimesh);
	ERR_FAIL_COND_V(!multimesh,-1);

	return multimesh->elements.size();
}

void RasterizerGLES2::multimesh_set_mesh(RID p_multimesh,RID p_mesh) {

	MultiMesh *multimesh = multimesh_owner.get(p_multimesh);
	ERR_FAIL_COND(!multimesh);

	multimesh->mesh=p_mesh;

}
void RasterizerGLES2::multimesh_set_aabb(RID p_multimesh,const AABB& p_aabb) {

	MultiMesh *multimesh = multimesh_owner.get(p_multimesh);
	ERR_FAIL_COND(!multimesh);
	multimesh->aabb=p_aabb;
}
void RasterizerGLES2::multimesh_instance_set_transform(RID p_multimesh,int p_index,const Transform& p_transform) {

	MultiMesh *multimesh = multimesh_owner.get(p_multimesh);
	ERR_FAIL_COND(!multimesh);
	ERR_FAIL_INDEX(p_index,multimesh->elements.size());
	MultiMesh::Element &e=multimesh->elements[p_index];

	e.matrix[0]=p_transform.basis.elements[0][0];
	e.matrix[1]=p_transform.basis.elements[1][0];
	e.matrix[2]=p_transform.basis.elements[2][0];
	e.matrix[3]=0;
	e.matrix[4]=p_transform.basis.elements[0][1];
	e.matrix[5]=p_transform.basis.elements[1][1];
	e.matrix[6]=p_transform.basis.elements[2][1];
	e.matrix[7]=0;
	e.matrix[8]=p_transform.basis.elements[0][2];
	e.matrix[9]=p_transform.basis.elements[1][2];
	e.matrix[10]=p_transform.basis.elements[2][2];
	e.matrix[11]=0;
	e.matrix[12]=p_transform.origin.x;
	e.matrix[13]=p_transform.origin.y;
	e.matrix[14]=p_transform.origin.z;
	e.matrix[15]=1;

	if (!multimesh->dirty_list.in_list()) {
		_multimesh_dirty_list.add(&multimesh->dirty_list);
	}

}
void RasterizerGLES2::multimesh_instance_set_color(RID p_multimesh,int p_index,const Color& p_color) {

	MultiMesh *multimesh = multimesh_owner.get(p_multimesh);
	ERR_FAIL_COND(!multimesh)
	ERR_FAIL_INDEX(p_index,multimesh->elements.size());
	MultiMesh::Element &e=multimesh->elements[p_index];
	e.color[0]=CLAMP(p_color.r*255,0,255);
	e.color[1]=CLAMP(p_color.g*255,0,255);
	e.color[2]=CLAMP(p_color.b*255,0,255);
	e.color[3]=CLAMP(p_color.a*255,0,255);

	if (!multimesh->dirty_list.in_list()) {
		_multimesh_dirty_list.add(&multimesh->dirty_list);
	}

}

RID RasterizerGLES2::multimesh_get_mesh(RID p_multimesh) const {

	MultiMesh *multimesh = multimesh_owner.get(p_multimesh);
	ERR_FAIL_COND_V(!multimesh,RID());

	return multimesh->mesh;
}
AABB RasterizerGLES2::multimesh_get_aabb(RID p_multimesh) const {

	MultiMesh *multimesh = multimesh_owner.get(p_multimesh);
	ERR_FAIL_COND_V(!multimesh,AABB());

	return multimesh->aabb;
}

Transform RasterizerGLES2::multimesh_instance_get_transform(RID p_multimesh,int p_index) const {

	MultiMesh *multimesh = multimesh_owner.get(p_multimesh);
	ERR_FAIL_COND_V(!multimesh,Transform());

	ERR_FAIL_INDEX_V(p_index,multimesh->elements.size(),Transform());
	MultiMesh::Element &e=multimesh->elements[p_index];

	Transform tr;

	tr.basis.elements[0][0]=e.matrix[0];
	tr.basis.elements[1][0]=e.matrix[1];
	tr.basis.elements[2][0]=e.matrix[2];
	tr.basis.elements[0][1]=e.matrix[4];
	tr.basis.elements[1][1]=e.matrix[5];
	tr.basis.elements[2][1]=e.matrix[6];
	tr.basis.elements[0][2]=e.matrix[8];
	tr.basis.elements[1][2]=e.matrix[9];
	tr.basis.elements[2][2]=e.matrix[10];
	tr.origin.x=e.matrix[12];
	tr.origin.y=e.matrix[13];
	tr.origin.z=e.matrix[14];

	return tr;
}
Color RasterizerGLES2::multimesh_instance_get_color(RID p_multimesh,int p_index) const {

	MultiMesh *multimesh = multimesh_owner.get(p_multimesh);
	ERR_FAIL_COND_V(!multimesh,Color());
	ERR_FAIL_INDEX_V(p_index,multimesh->elements.size(),Color());
	MultiMesh::Element &e=multimesh->elements[p_index];
	Color c;
	c.r=e.color[0]/255.0;
	c.g=e.color[1]/255.0;
	c.b=e.color[2]/255.0;
	c.a=e.color[3]/255.0;

	return c;

}

void RasterizerGLES2::multimesh_set_visible_instances(RID p_multimesh,int p_visible) {

	MultiMesh *multimesh = multimesh_owner.get(p_multimesh);
	ERR_FAIL_COND(!multimesh);
	multimesh->visible=p_visible;

}

int RasterizerGLES2::multimesh_get_visible_instances(RID p_multimesh) const {

	MultiMesh *multimesh = multimesh_owner.get(p_multimesh);
	ERR_FAIL_COND_V(!multimesh,-1);
	return multimesh->visible;

}

/* IMMEDIATE API */


RID RasterizerGLES2::immediate_create() {

	Immediate *im = memnew( Immediate );
	return immediate_owner.make_rid(im);

}

void RasterizerGLES2::immediate_begin(RID p_immediate, VS::PrimitiveType p_rimitive, RID p_texture){

	Immediate *im = immediate_owner.get(p_immediate);
	ERR_FAIL_COND(!im);
	ERR_FAIL_COND(im->building);

	Immediate::Chunk ic;
	ic.texture=p_texture;
	ic.primitive=p_rimitive;
	im->chunks.push_back(ic);
	im->mask=0;
	im->building=true;


}
void RasterizerGLES2::immediate_vertex(RID p_immediate,const Vector3& p_vertex){

	Immediate *im = immediate_owner.get(p_immediate);
	ERR_FAIL_COND(!im);
	ERR_FAIL_COND(!im->building);

	Immediate::Chunk *c = &im->chunks.back()->get();


	if (c->vertices.empty() && im->chunks.size()==1) {

		im->aabb.pos=p_vertex;
		im->aabb.size=Vector3();
	} else {
		im->aabb.expand_to(p_vertex);
	}

	if (im->mask&VS::ARRAY_FORMAT_NORMAL)
		c->normals.push_back(chunk_normal);
	if (im->mask&VS::ARRAY_FORMAT_TANGENT)
		c->tangents.push_back(chunk_tangent);
	if (im->mask&VS::ARRAY_FORMAT_COLOR)
		c->colors.push_back(chunk_color);
	if (im->mask&VS::ARRAY_FORMAT_TEX_UV)
		c->uvs.push_back(chunk_uv);
	if (im->mask&VS::ARRAY_FORMAT_TEX_UV2)
		c->uvs2.push_back(chunk_uv2);
	im->mask|=VS::ARRAY_FORMAT_VERTEX;
	c->vertices.push_back(p_vertex);

}


void RasterizerGLES2::immediate_normal(RID p_immediate,const Vector3& p_normal){

	Immediate *im = immediate_owner.get(p_immediate);
	ERR_FAIL_COND(!im);
	ERR_FAIL_COND(!im->building);

	im->mask|=VS::ARRAY_FORMAT_NORMAL;
	chunk_normal=p_normal;

}
void RasterizerGLES2::immediate_tangent(RID p_immediate,const Plane& p_tangent){

	Immediate *im = immediate_owner.get(p_immediate);
	ERR_FAIL_COND(!im);
	ERR_FAIL_COND(!im->building);

	im->mask|=VS::ARRAY_FORMAT_TANGENT;
	chunk_tangent=p_tangent;

}
void RasterizerGLES2::immediate_color(RID p_immediate,const Color& p_color){

	Immediate *im = immediate_owner.get(p_immediate);
	ERR_FAIL_COND(!im);
	ERR_FAIL_COND(!im->building);

	im->mask|=VS::ARRAY_FORMAT_COLOR;
	chunk_color=p_color;

}
void RasterizerGLES2::immediate_uv(RID p_immediate,const Vector2& tex_uv){

	Immediate *im = immediate_owner.get(p_immediate);
	ERR_FAIL_COND(!im);
	ERR_FAIL_COND(!im->building);

	im->mask|=VS::ARRAY_FORMAT_TEX_UV;
	chunk_uv=tex_uv;

}
void RasterizerGLES2::immediate_uv2(RID p_immediate,const Vector2& tex_uv){

	Immediate *im = immediate_owner.get(p_immediate);
	ERR_FAIL_COND(!im);
	ERR_FAIL_COND(!im->building);

	im->mask|=VS::ARRAY_FORMAT_TEX_UV2;
	chunk_uv2=tex_uv;

}

void RasterizerGLES2::immediate_end(RID p_immediate){

	Immediate *im = immediate_owner.get(p_immediate);
	ERR_FAIL_COND(!im);
	ERR_FAIL_COND(!im->building);

	im->building=false;

}
void RasterizerGLES2::immediate_clear(RID p_immediate) {

	Immediate *im = immediate_owner.get(p_immediate);
	ERR_FAIL_COND(!im);
	ERR_FAIL_COND(im->building);

	im->chunks.clear();
}

AABB RasterizerGLES2::immediate_get_aabb(RID p_immediate) const {

	Immediate *im = immediate_owner.get(p_immediate);
	ERR_FAIL_COND_V(!im,AABB());
	return im->aabb;
}

void RasterizerGLES2::immediate_set_material(RID p_immediate,RID p_material) {

	Immediate *im = immediate_owner.get(p_immediate);
	ERR_FAIL_COND(!im);
	im->material=p_material;

}

RID RasterizerGLES2::immediate_get_material(RID p_immediate) const {

	const Immediate *im = immediate_owner.get(p_immediate);
	ERR_FAIL_COND_V(!im,RID());
	return im->material;

}


/* PARTICLES API */

RID RasterizerGLES2::particles_create() {

	Particles *particles = memnew( Particles );
	ERR_FAIL_COND_V(!particles,RID());
	return particles_owner.make_rid(particles);
}

void RasterizerGLES2::particles_set_amount(RID p_particles, int p_amount) {

	ERR_FAIL_COND(p_amount<1);
	Particles* particles = particles_owner.get( p_particles );
	ERR_FAIL_COND(!particles);
	particles->data.amount=p_amount;

}

int RasterizerGLES2::particles_get_amount(RID p_particles) const {

	Particles* particles = particles_owner.get( p_particles );
	ERR_FAIL_COND_V(!particles,-1);
	return particles->data.amount;

}

void RasterizerGLES2::particles_set_emitting(RID p_particles, bool p_emitting) {

	Particles* particles = particles_owner.get( p_particles );
	ERR_FAIL_COND(!particles);
	particles->data.emitting=p_emitting;;

}
bool RasterizerGLES2::particles_is_emitting(RID p_particles) const {

	const Particles* particles = particles_owner.get( p_particles );
	ERR_FAIL_COND_V(!particles,false);
	return particles->data.emitting;

}

void RasterizerGLES2::particles_set_visibility_aabb(RID p_particles, const AABB& p_visibility) {

	Particles* particles = particles_owner.get( p_particles );
	ERR_FAIL_COND(!particles);
	particles->data.visibility_aabb=p_visibility;

}

void RasterizerGLES2::particles_set_emission_half_extents(RID p_particles, const Vector3& p_half_extents) {

	Particles* particles = particles_owner.get( p_particles );
	ERR_FAIL_COND(!particles);

	particles->data.emission_half_extents=p_half_extents;
}
Vector3 RasterizerGLES2::particles_get_emission_half_extents(RID p_particles) const {

	Particles* particles = particles_owner.get( p_particles );
	ERR_FAIL_COND_V(!particles,Vector3());

	return particles->data.emission_half_extents;
}

void RasterizerGLES2::particles_set_emission_base_velocity(RID p_particles, const Vector3& p_base_velocity) {

	Particles* particles = particles_owner.get( p_particles );
	ERR_FAIL_COND(!particles);

	particles->data.emission_base_velocity=p_base_velocity;
}

Vector3 RasterizerGLES2::particles_get_emission_base_velocity(RID p_particles) const {

	Particles* particles = particles_owner.get( p_particles );
	ERR_FAIL_COND_V(!particles,Vector3());

	return particles->data.emission_base_velocity;
}


void RasterizerGLES2::particles_set_emission_points(RID p_particles, const DVector<Vector3>& p_points) {

	Particles* particles = particles_owner.get( p_particles );
	ERR_FAIL_COND(!particles);

	particles->data.emission_points=p_points;
}

DVector<Vector3> RasterizerGLES2::particles_get_emission_points(RID p_particles) const {

	Particles* particles = particles_owner.get( p_particles );
	ERR_FAIL_COND_V(!particles,DVector<Vector3>());

	return particles->data.emission_points;

}

void RasterizerGLES2::particles_set_gravity_normal(RID p_particles, const Vector3& p_normal) {

	Particles* particles = particles_owner.get( p_particles );
	ERR_FAIL_COND(!particles);

	particles->data.gravity_normal=p_normal;

}
Vector3 RasterizerGLES2::particles_get_gravity_normal(RID p_particles) const {

	Particles* particles = particles_owner.get( p_particles );
	ERR_FAIL_COND_V(!particles,Vector3());

	return particles->data.gravity_normal;
}


AABB RasterizerGLES2::particles_get_visibility_aabb(RID p_particles) const {

	const Particles* particles = particles_owner.get( p_particles );
	ERR_FAIL_COND_V(!particles,AABB());
	return particles->data.visibility_aabb;

}

void RasterizerGLES2::particles_set_variable(RID p_particles, VS::ParticleVariable p_variable,float p_value) {

	ERR_FAIL_INDEX(p_variable,VS::PARTICLE_VAR_MAX);

	Particles* particles = particles_owner.get( p_particles );
	ERR_FAIL_COND(!particles);
	particles->data.particle_vars[p_variable]=p_value;

}
float RasterizerGLES2::particles_get_variable(RID p_particles, VS::ParticleVariable p_variable) const {

	const Particles* particles = particles_owner.get( p_particles );
	ERR_FAIL_COND_V(!particles,-1);
	return particles->data.particle_vars[p_variable];
}

void RasterizerGLES2::particles_set_randomness(RID p_particles, VS::ParticleVariable p_variable,float p_randomness) {

	Particles* particles = particles_owner.get( p_particles );
	ERR_FAIL_COND(!particles);
	particles->data.particle_randomness[p_variable]=p_randomness;

}
float RasterizerGLES2::particles_get_randomness(RID p_particles, VS::ParticleVariable p_variable) const {

	const Particles* particles = particles_owner.get( p_particles );
	ERR_FAIL_COND_V(!particles,-1);
	return particles->data.particle_randomness[p_variable];

}

void RasterizerGLES2::particles_set_color_phases(RID p_particles, int p_phases) {

	Particles* particles = particles_owner.get( p_particles );
	ERR_FAIL_COND(!particles);
	ERR_FAIL_COND( p_phases<0 || p_phases>VS::MAX_PARTICLE_COLOR_PHASES );
	particles->data.color_phase_count=p_phases;

}
int RasterizerGLES2::particles_get_color_phases(RID p_particles) const {

	Particles* particles = particles_owner.get( p_particles );
	ERR_FAIL_COND_V(!particles,-1);
	return particles->data.color_phase_count;
}


void RasterizerGLES2::particles_set_color_phase_pos(RID p_particles, int p_phase, float p_pos) {

	ERR_FAIL_INDEX(p_phase, VS::MAX_PARTICLE_COLOR_PHASES);
	if (p_pos<0.0)
		p_pos=0.0;
	if (p_pos>1.0)
		p_pos=1.0;

	Particles* particles = particles_owner.get( p_particles );
	ERR_FAIL_COND(!particles);
	particles->data.color_phases[p_phase].pos=p_pos;

}
float RasterizerGLES2::particles_get_color_phase_pos(RID p_particles, int p_phase) const {

	ERR_FAIL_INDEX_V(p_phase, VS::MAX_PARTICLE_COLOR_PHASES, -1.0);

	const Particles* particles = particles_owner.get( p_particles );
	ERR_FAIL_COND_V(!particles,-1);
	return particles->data.color_phases[p_phase].pos;

}

void RasterizerGLES2::particles_set_color_phase_color(RID p_particles, int p_phase, const Color& p_color) {

	ERR_FAIL_INDEX(p_phase, VS::MAX_PARTICLE_COLOR_PHASES);
	Particles* particles = particles_owner.get( p_particles );
	ERR_FAIL_COND(!particles);
	particles->data.color_phases[p_phase].color=p_color;

	//update alpha
	particles->has_alpha=false;
	for(int i=0;i<VS::MAX_PARTICLE_COLOR_PHASES;i++) {
		if (particles->data.color_phases[i].color.a<0.99)
			particles->has_alpha=true;
	}

}

Color RasterizerGLES2::particles_get_color_phase_color(RID p_particles, int p_phase) const {

	ERR_FAIL_INDEX_V(p_phase, VS::MAX_PARTICLE_COLOR_PHASES, Color());

	const Particles* particles = particles_owner.get( p_particles );
	ERR_FAIL_COND_V(!particles,Color());
	return particles->data.color_phases[p_phase].color;

}

void RasterizerGLES2::particles_set_attractors(RID p_particles, int p_attractors) {

	Particles* particles = particles_owner.get( p_particles );
	ERR_FAIL_COND(!particles);
	ERR_FAIL_COND( p_attractors<0 || p_attractors>VisualServer::MAX_PARTICLE_ATTRACTORS );
	particles->data.attractor_count=p_attractors;

}
int RasterizerGLES2::particles_get_attractors(RID p_particles) const {

	Particles* particles = particles_owner.get( p_particles );
	ERR_FAIL_COND_V(!particles,-1);
	return particles->data.attractor_count;
}

void RasterizerGLES2::particles_set_attractor_pos(RID p_particles, int p_attractor, const Vector3& p_pos) {

	Particles* particles = particles_owner.get( p_particles );
	ERR_FAIL_COND(!particles);
	ERR_FAIL_INDEX(p_attractor,particles->data.attractor_count);
	particles->data.attractors[p_attractor].pos=p_pos;;
}
Vector3 RasterizerGLES2::particles_get_attractor_pos(RID p_particles,int p_attractor) const {

	Particles* particles = particles_owner.get( p_particles );
	ERR_FAIL_COND_V(!particles,Vector3());
	ERR_FAIL_INDEX_V(p_attractor,particles->data.attractor_count,Vector3());
	return particles->data.attractors[p_attractor].pos;
}

void RasterizerGLES2::particles_set_attractor_strength(RID p_particles, int p_attractor, float p_force) {

	Particles* particles = particles_owner.get( p_particles );
	ERR_FAIL_COND(!particles);
	ERR_FAIL_INDEX(p_attractor,particles->data.attractor_count);
	particles->data.attractors[p_attractor].force=p_force;
}

float RasterizerGLES2::particles_get_attractor_strength(RID p_particles,int p_attractor) const {

	Particles* particles = particles_owner.get( p_particles );
	ERR_FAIL_COND_V(!particles,0);
	ERR_FAIL_INDEX_V(p_attractor,particles->data.attractor_count,0);
	return particles->data.attractors[p_attractor].force;
}

void RasterizerGLES2::particles_set_material(RID p_particles, RID p_material,bool p_owned) {

	Particles* particles = particles_owner.get( p_particles );
	ERR_FAIL_COND(!particles);
	if (particles->material_owned && particles->material.is_valid())
		free(particles->material);

	particles->material_owned=p_owned;

	particles->material=p_material;

}
RID RasterizerGLES2::particles_get_material(RID p_particles) const {

	const Particles* particles = particles_owner.get( p_particles );
	ERR_FAIL_COND_V(!particles,RID());
	return particles->material;

}

void RasterizerGLES2::particles_set_use_local_coordinates(RID p_particles, bool p_enable) {

	Particles* particles = particles_owner.get( p_particles );
	ERR_FAIL_COND(!particles);
	particles->data.local_coordinates=p_enable;

}

bool RasterizerGLES2::particles_is_using_local_coordinates(RID p_particles) const {

	const Particles* particles = particles_owner.get( p_particles );
	ERR_FAIL_COND_V(!particles,false);
	return particles->data.local_coordinates;
}
bool RasterizerGLES2::particles_has_height_from_velocity(RID p_particles) const {

	const Particles* particles = particles_owner.get( p_particles );
	ERR_FAIL_COND_V(!particles,false);
	return particles->data.height_from_velocity;
}

void RasterizerGLES2::particles_set_height_from_velocity(RID p_particles, bool p_enable) {

	Particles* particles = particles_owner.get( p_particles );
	ERR_FAIL_COND(!particles);
	particles->data.height_from_velocity=p_enable;

}

AABB RasterizerGLES2::particles_get_aabb(RID p_particles) const {

	const Particles* particles = particles_owner.get( p_particles );
	ERR_FAIL_COND_V(!particles,AABB());
	return particles->data.visibility_aabb;
}

/* SKELETON API */

RID RasterizerGLES2::skeleton_create() {

	Skeleton *skeleton = memnew( Skeleton );
	ERR_FAIL_COND_V(!skeleton,RID());
	return skeleton_owner.make_rid( skeleton );
}
void RasterizerGLES2::skeleton_resize(RID p_skeleton,int p_bones) {

	Skeleton *skeleton = skeleton_owner.get( p_skeleton );
	ERR_FAIL_COND(!skeleton);
	if (p_bones == skeleton->bones.size()) {
		return;
	};
	if (use_hw_skeleton_xform) {

		if (nearest_power_of_2(p_bones)!=nearest_power_of_2(skeleton->bones.size())) {
			if (skeleton->tex_id) {
				glDeleteTextures(1,&skeleton->tex_id);
				skeleton->tex_id=0;
			}

			if (p_bones) {

				glGenTextures(1, &skeleton->tex_id);
				glActiveTexture(GL_TEXTURE0);
				glBindTexture(GL_TEXTURE_2D,skeleton->tex_id);
				int ps = nearest_power_of_2(p_bones*3);
#ifdef GLEW_ENABLED
				glTexImage2D(GL_TEXTURE_2D, 0, GL_RGBA32F, ps, 1, 0, GL_RGBA, GL_FLOAT,skel_default.ptr());
#else
				glTexImage2D(GL_TEXTURE_2D, 0, GL_RGBA, ps, 1, 0, GL_RGBA, GL_FLOAT,skel_default.ptr());
#endif
				glTexParameteri(GL_TEXTURE_2D, GL_TEXTURE_MIN_FILTER, GL_NEAREST);
				glTexParameteri(GL_TEXTURE_2D, GL_TEXTURE_MAG_FILTER, GL_NEAREST);
				glTexParameterf(GL_TEXTURE_2D, GL_TEXTURE_WRAP_S, GL_CLAMP_TO_EDGE);
				glTexParameterf(GL_TEXTURE_2D, GL_TEXTURE_WRAP_T, GL_CLAMP_TO_EDGE);
				skeleton->pixel_size=1.0/ps;

				glBindTexture(GL_TEXTURE_2D,0);
			}

		}

		if (!skeleton->dirty_list.in_list()) {
			_skeleton_dirty_list.add(&skeleton->dirty_list);
		}

	}
	skeleton->bones.resize(p_bones);

}
int RasterizerGLES2::skeleton_get_bone_count(RID p_skeleton) const {

	Skeleton *skeleton = skeleton_owner.get( p_skeleton );
	ERR_FAIL_COND_V(!skeleton, -1);
	return skeleton->bones.size();
}
void RasterizerGLES2::skeleton_bone_set_transform(RID p_skeleton,int p_bone, const Transform& p_transform) {

	Skeleton *skeleton = skeleton_owner.get( p_skeleton );
	ERR_FAIL_COND(!skeleton);
	ERR_FAIL_INDEX( p_bone, skeleton->bones.size() );

	Skeleton::Bone &b = skeleton->bones[p_bone];

	b.mtx[0][0]=p_transform.basis[0][0];
	b.mtx[0][1]=p_transform.basis[1][0];
	b.mtx[0][2]=p_transform.basis[2][0];
	b.mtx[1][0]=p_transform.basis[0][1];
	b.mtx[1][1]=p_transform.basis[1][1];
	b.mtx[1][2]=p_transform.basis[2][1];
	b.mtx[2][0]=p_transform.basis[0][2];
	b.mtx[2][1]=p_transform.basis[1][2];
	b.mtx[2][2]=p_transform.basis[2][2];
	b.mtx[3][0]=p_transform.origin[0];
	b.mtx[3][1]=p_transform.origin[1];
	b.mtx[3][2]=p_transform.origin[2];

	if (skeleton->tex_id) {
		if (!skeleton->dirty_list.in_list()) {
			_skeleton_dirty_list.add(&skeleton->dirty_list);
		}
	}

}

Transform RasterizerGLES2::skeleton_bone_get_transform(RID p_skeleton,int p_bone) {

	Skeleton *skeleton = skeleton_owner.get( p_skeleton );
	ERR_FAIL_COND_V(!skeleton, Transform());
	ERR_FAIL_INDEX_V( p_bone, skeleton->bones.size(), Transform() );

	const Skeleton::Bone &b = skeleton->bones[p_bone];

	Transform t;
	t.basis[0][0]=b.mtx[0][0];
	t.basis[1][0]=b.mtx[0][1];
	t.basis[2][0]=b.mtx[0][2];
	t.basis[0][1]=b.mtx[1][0];
	t.basis[1][1]=b.mtx[1][1];
	t.basis[2][1]=b.mtx[1][2];
	t.basis[0][2]=b.mtx[2][0];
	t.basis[1][2]=b.mtx[2][1];
	t.basis[2][2]=b.mtx[2][2];
	t.origin[0]=b.mtx[3][0];
	t.origin[1]=b.mtx[3][1];
	t.origin[2]=b.mtx[3][2];

	return t;

}


/* LIGHT API */

RID RasterizerGLES2::light_create(VS::LightType p_type) {

	Light *light = memnew( Light );
	light->type=p_type;
	return light_owner.make_rid(light);
}

VS::LightType RasterizerGLES2::light_get_type(RID p_light) const {

	Light *light = light_owner.get(p_light);
	ERR_FAIL_COND_V(!light,VS::LIGHT_OMNI);
	return light->type;
}

void RasterizerGLES2::light_set_color(RID p_light,VS::LightColor p_type, const Color& p_color) {

	Light *light = light_owner.get(p_light);
	ERR_FAIL_COND(!light);
	ERR_FAIL_INDEX( p_type, 3 );
	light->colors[p_type]=p_color;
}
Color RasterizerGLES2::light_get_color(RID p_light,VS::LightColor p_type) const {

	Light *light = light_owner.get(p_light);
	ERR_FAIL_COND_V(!light, Color());
	ERR_FAIL_INDEX_V( p_type, 3, Color() );
	return light->colors[p_type];
}

void RasterizerGLES2::light_set_shadow(RID p_light,bool p_enabled) {

	Light *light = light_owner.get(p_light);
	ERR_FAIL_COND(!light);
	light->shadow_enabled=p_enabled;
}

bool RasterizerGLES2::light_has_shadow(RID p_light) const {

	Light *light = light_owner.get(p_light);
	ERR_FAIL_COND_V(!light,false);
	return light->shadow_enabled;
}

void RasterizerGLES2::light_set_volumetric(RID p_light,bool p_enabled) {

	Light *light = light_owner.get(p_light);
	ERR_FAIL_COND(!light);
	light->volumetric_enabled=p_enabled;

}
bool RasterizerGLES2::light_is_volumetric(RID p_light) const {

	Light *light = light_owner.get(p_light);
	ERR_FAIL_COND_V(!light,false);
	return light->volumetric_enabled;
}

void RasterizerGLES2::light_set_projector(RID p_light,RID p_texture) {

	Light *light = light_owner.get(p_light);
	ERR_FAIL_COND(!light);
	light->projector=p_texture;
}
RID RasterizerGLES2::light_get_projector(RID p_light) const {

	Light *light = light_owner.get(p_light);
	ERR_FAIL_COND_V(!light,RID());
	return light->projector;
}

void RasterizerGLES2::light_set_var(RID p_light, VS::LightParam p_var, float p_value) {

	Light * light = light_owner.get( p_light );
	ERR_FAIL_COND(!light);
	ERR_FAIL_INDEX( p_var, VS::LIGHT_PARAM_MAX );

	light->vars[p_var]=p_value;
}
float RasterizerGLES2::light_get_var(RID p_light, VS::LightParam p_var) const {

	Light * light = light_owner.get( p_light );
	ERR_FAIL_COND_V(!light,0);

	ERR_FAIL_INDEX_V( p_var, VS::LIGHT_PARAM_MAX,0 );

	return light->vars[p_var];
}

void RasterizerGLES2::light_set_operator(RID p_light,VS::LightOp p_op) {

};

VS::LightOp RasterizerGLES2::light_get_operator(RID p_light) const {

	return VS::LightOp();
};

void RasterizerGLES2::light_omni_set_shadow_mode(RID p_light,VS::LightOmniShadowMode p_mode) {

	Light * light = light_owner.get( p_light );
	ERR_FAIL_COND(!light);

	light->omni_shadow_mode=p_mode;
}
VS::LightOmniShadowMode RasterizerGLES2::light_omni_get_shadow_mode(RID p_light) const {

	const Light * light = light_owner.get( p_light );
	ERR_FAIL_COND_V(!light,VS::LIGHT_OMNI_SHADOW_DEFAULT);

	return light->omni_shadow_mode;
}

void RasterizerGLES2::light_directional_set_shadow_mode(RID p_light,VS::LightDirectionalShadowMode p_mode) {

	Light * light = light_owner.get( p_light );
	ERR_FAIL_COND(!light);

	light->directional_shadow_mode=p_mode;
}


VS::LightDirectionalShadowMode RasterizerGLES2::light_directional_get_shadow_mode(RID p_light) const {

	const Light * light = light_owner.get( p_light );
	ERR_FAIL_COND_V(!light,VS::LIGHT_DIRECTIONAL_SHADOW_ORTHOGONAL);

	return light->directional_shadow_mode;
}

void RasterizerGLES2::light_directional_set_shadow_param(RID p_light,VS::LightDirectionalShadowParam p_param, float p_value) {

	Light * light = light_owner.get( p_light );
	ERR_FAIL_COND(!light);

	light->directional_shadow_param[p_param]=p_value;
}

float RasterizerGLES2::light_directional_get_shadow_param(RID p_light,VS::LightDirectionalShadowParam p_param) const {

	const Light * light = light_owner.get( p_light );
	ERR_FAIL_COND_V(!light,0);
	return light->directional_shadow_param[p_param];
}


AABB RasterizerGLES2::light_get_aabb(RID p_light) const {

	Light *light = light_owner.get( p_light );
	ERR_FAIL_COND_V(!light,AABB());

	switch( light->type ) {

		case VS::LIGHT_SPOT: {

			float len=light->vars[VS::LIGHT_PARAM_RADIUS];
			float size=Math::tan(Math::deg2rad(light->vars[VS::LIGHT_PARAM_SPOT_ANGLE]))*len;
			return AABB( Vector3( -size,-size,-len ), Vector3( size*2, size*2, len ) );
		} break;
		case VS::LIGHT_OMNI: {

			float r = light->vars[VS::LIGHT_PARAM_RADIUS];
			return AABB( -Vector3(r,r,r), Vector3(r,r,r)*2 );
		} break;
		case VS::LIGHT_DIRECTIONAL: {

			return AABB();
		} break;
		default: {}
	}

	ERR_FAIL_V( AABB() );
}


RID RasterizerGLES2::light_instance_create(RID p_light) {

	Light *light = light_owner.get( p_light );
	ERR_FAIL_COND_V(!light, RID());

	LightInstance *light_instance = memnew( LightInstance );

	light_instance->light=p_light;
	light_instance->base=light;
	light_instance->last_pass=0;

	return light_instance_owner.make_rid( light_instance );
}
void RasterizerGLES2::light_instance_set_transform(RID p_light_instance,const Transform& p_transform) {

	LightInstance *lighti = light_instance_owner.get( p_light_instance );
	ERR_FAIL_COND(!lighti);
	lighti->transform=p_transform;

}


Rasterizer::ShadowType RasterizerGLES2::light_instance_get_shadow_type(RID p_light_instance, bool p_far) const {

	LightInstance *lighti = light_instance_owner.get( p_light_instance );
	ERR_FAIL_COND_V(!lighti,Rasterizer::SHADOW_NONE);

	switch(lighti->base->type) {

		case VS::LIGHT_DIRECTIONAL: {
			switch(lighti->base->directional_shadow_mode) {
				case VS::LIGHT_DIRECTIONAL_SHADOW_ORTHOGONAL: {
					return SHADOW_ORTHOGONAL;
				} break;
				case VS::LIGHT_DIRECTIONAL_SHADOW_PERSPECTIVE:{
					return SHADOW_PSM;
				} break;
				case VS::LIGHT_DIRECTIONAL_SHADOW_PARALLEL_2_SPLITS:
				case VS::LIGHT_DIRECTIONAL_SHADOW_PARALLEL_4_SPLITS:{
					return SHADOW_PSSM;
				} break;
			}

		}break;
		case VS::LIGHT_OMNI: return SHADOW_DUAL_PARABOLOID; break;
		case VS::LIGHT_SPOT: return SHADOW_SIMPLE; break;
	}

	return Rasterizer::SHADOW_NONE;
}

int RasterizerGLES2::light_instance_get_shadow_passes(RID p_light_instance) const {

	LightInstance *lighti = light_instance_owner.get( p_light_instance );
	ERR_FAIL_COND_V(!lighti,0);

	if (lighti->base->type==VS::LIGHT_DIRECTIONAL && lighti->base->directional_shadow_mode==VS::LIGHT_DIRECTIONAL_SHADOW_PARALLEL_4_SPLITS) {

		return 4; // dp4
	} else if (lighti->base->type==VS::LIGHT_OMNI || (lighti->base->type==VS::LIGHT_DIRECTIONAL && lighti->base->directional_shadow_mode==VS::LIGHT_DIRECTIONAL_SHADOW_PARALLEL_2_SPLITS)) {
		return 2; // dp
	} else
		return 1;
}

bool RasterizerGLES2::light_instance_get_pssm_shadow_overlap(RID p_light_instance) const {

	return shadow_filter>=SHADOW_FILTER_ESM;
}

void RasterizerGLES2::light_instance_set_shadow_transform(RID p_light_instance, int p_index, const CameraMatrix& p_camera, const Transform& p_transform, float p_split_near,float p_split_far) {

	LightInstance *lighti = light_instance_owner.get( p_light_instance );
	ERR_FAIL_COND(!lighti);

	ERR_FAIL_COND(lighti->base->type!=VS::LIGHT_DIRECTIONAL);
//	ERR_FAIL_INDEX(p_index,1);

	lighti->custom_projection[p_index]=p_camera;
	lighti->custom_transform[p_index]=p_transform;
	lighti->shadow_split[p_index]=1.0/p_split_far;
#if 0
	if (p_index==0) {
		lighti->custom_projection=p_camera;
		lighti->custom_transform=p_transform;
		//Plane p(0,0,-p_split_far,1);
		//p=camera_projection.xform4(p);
		//lighti->shadow_split=p.normal.z/p.d;
		lighti->shadow_split=1.0/p_split_far;

		//lighti->shadow_split=-p_split_far;
	} else {

		lighti->custom_projection2=p_camera;
		lighti->custom_transform2=p_transform;
		lighti->shadow_split2=p_split_far;

	}
#endif
}

int RasterizerGLES2::light_instance_get_shadow_size(RID p_light_instance, int p_index) const{

	LightInstance *lighti = light_instance_owner.get( p_light_instance );
	ERR_FAIL_COND_V(!lighti,1);
	ERR_FAIL_COND_V(!lighti->near_shadow_buffer,256);
	return lighti->near_shadow_buffer->size/2;
}

void RasterizerGLES2::shadow_clear_near() {


	for(int i=0;i<near_shadow_buffers.size();i++) {

		if (near_shadow_buffers[i].owner)
			near_shadow_buffers[i].owner->clear_near_shadow_buffers();
	}

}

bool RasterizerGLES2::shadow_allocate_near(RID p_light) {

	if (!use_shadow_mapping || !use_framebuffers)
		return false;

	LightInstance *li = light_instance_owner.get(p_light);
	ERR_FAIL_COND_V(!li,false);
	ERR_FAIL_COND_V( li->near_shadow_buffer, false);

	int skip=0;
	if (framebuffer.active) {

		int sc = framebuffer.scale;
		while(sc>1) {
			sc/=2;
			skip++;
		}
	}

	for(int i=0;i<near_shadow_buffers.size();i++) {


		if (skip>0) {
			skip--;
			continue;
		}

		if (near_shadow_buffers[i].owner!=NULL)
			continue;

		near_shadow_buffers[i].owner=li;
		li->near_shadow_buffer=&near_shadow_buffers[i];
		return true;
	}

	return false;
}

bool RasterizerGLES2::shadow_allocate_far(RID p_light) {

	return false;
}


/* PARTICLES INSTANCE */

RID RasterizerGLES2::particles_instance_create(RID p_particles) {

	ERR_FAIL_COND_V(!particles_owner.owns(p_particles),RID());
	ParticlesInstance *particles_instance = memnew( ParticlesInstance );
	ERR_FAIL_COND_V(!particles_instance, RID() );
	particles_instance->particles=p_particles;
	return particles_instance_owner.make_rid(particles_instance);
}

void RasterizerGLES2::particles_instance_set_transform(RID p_particles_instance,const Transform& p_transform) {

	ParticlesInstance *particles_instance=particles_instance_owner.get(p_particles_instance);
	ERR_FAIL_COND(!particles_instance);
	particles_instance->transform=p_transform;
}



RID RasterizerGLES2::viewport_data_create() {

	ViewportData *vd = memnew( ViewportData );

	glActiveTexture(GL_TEXTURE0);
	glGenFramebuffers(1, &vd->lum_fbo);
	glBindFramebuffer(GL_FRAMEBUFFER, vd->lum_fbo);

	GLuint format_luminance = use_fp16_fb?_GL_RG_EXT:GL_RGBA;
	GLuint format_luminance_type = use_fp16_fb?(full_float_fb_supported?GL_FLOAT:_GL_HALF_FLOAT_OES):GL_UNSIGNED_BYTE;
	GLuint format_luminance_components = use_fp16_fb?_GL_RG_EXT:GL_RGBA;

	glGenTextures(1, &vd->lum_color);
	glBindTexture(GL_TEXTURE_2D, vd->lum_color);
	glTexParameteri(GL_TEXTURE_2D, GL_TEXTURE_MIN_FILTER, GL_NEAREST);
	glTexParameteri(GL_TEXTURE_2D, GL_TEXTURE_MAG_FILTER, GL_NEAREST);
	glTexParameterf(GL_TEXTURE_2D, GL_TEXTURE_WRAP_S, GL_CLAMP_TO_EDGE);
	glTexParameterf(GL_TEXTURE_2D, GL_TEXTURE_WRAP_T, GL_CLAMP_TO_EDGE);
	//glTexImage2D(GL_TEXTURE_2D, 0, GL_RGBA, 1, 1, 0,
	//	     GL_RGBA, GL_UNSIGNED_BYTE, NULL);
	glTexImage2D(GL_TEXTURE_2D, 0, format_luminance, 1, 1, 0,
		     format_luminance_components, format_luminance_type, NULL);

	glFramebufferTexture2D(GL_FRAMEBUFFER, GL_COLOR_ATTACHMENT0,
			       GL_TEXTURE_2D, vd->lum_color, 0);


	GLenum status = glCheckFramebufferStatus(GL_FRAMEBUFFER);

	glBindFramebuffer(GL_FRAMEBUFFER, base_framebuffer);
	DEBUG_TEST_ERROR("Viewport Data Init");
	if (status != GL_FRAMEBUFFER_COMPLETE) {
		WARN_PRINT("Can't create framebuffer for vd");
	}

	return viewport_data_owner.make_rid(vd);
}

RID RasterizerGLES2::render_target_create(){

	RenderTarget *rt = memnew( RenderTarget );
	rt->fbo=0;
	rt->width=0;
	rt->height=0;
	rt->last_pass=0;

	Texture *texture = memnew(Texture);
	texture->active=false;
	texture->total_data_size=0;
	texture->render_target=rt;
	texture->ignore_mipmaps=true;
	rt->texture_ptr=texture;
	rt->texture=texture_owner.make_rid( texture );
	rt->texture_ptr->active=false;
	return render_target_owner.make_rid(rt);

}
void RasterizerGLES2::render_target_set_size(RID p_render_target,int p_width,int p_height){

	RenderTarget *rt = render_target_owner.get(p_render_target);

	if (p_width==rt->width && p_height==rt->height)
		return;

	if (rt->width!=0 && rt->height!=0) {

		glDeleteFramebuffers(1,&rt->fbo);
		glDeleteRenderbuffers(1,&rt->depth);
		glDeleteTextures(1,&rt->color);

		rt->fbo=0;
		rt->width=0;
		rt->height=0;
		rt->texture_ptr->tex_id=0;
		rt->texture_ptr->active=false;

	}

	if (p_width==0 || p_height==0)
		return;


	rt->width=p_width;
	rt->height=p_height;

	//fbo
	glGenFramebuffers(1, &rt->fbo);
	glBindFramebuffer(GL_FRAMEBUFFER, rt->fbo);

	//depth
	glGenRenderbuffers(1, &rt->depth);
	glBindRenderbuffer(GL_RENDERBUFFER, rt->depth );

	glRenderbufferStorage(GL_RENDERBUFFER, use_depth24?_DEPTH_COMPONENT24_OES:GL_DEPTH_COMPONENT16, rt->width,rt->height);

	glFramebufferRenderbuffer(GL_FRAMEBUFFER, GL_DEPTH_ATTACHMENT, GL_RENDERBUFFER, rt->depth);

	//color
	glGenTextures(1, &rt->color);
	glBindTexture(GL_TEXTURE_2D, rt->color);
	glTexImage2D(GL_TEXTURE_2D, 0, GL_RGBA,  rt->width, rt->height, 0, GL_RGBA, GL_UNSIGNED_BYTE, NULL);
	glTexParameteri(GL_TEXTURE_2D, GL_TEXTURE_MAG_FILTER, GL_NEAREST);
	glTexParameteri(GL_TEXTURE_2D, GL_TEXTURE_MIN_FILTER, GL_NEAREST);
	glTexParameterf(GL_TEXTURE_2D, GL_TEXTURE_WRAP_S, GL_CLAMP_TO_EDGE);
	glTexParameterf(GL_TEXTURE_2D, GL_TEXTURE_WRAP_T, GL_CLAMP_TO_EDGE);
	glFramebufferTexture2D(GL_FRAMEBUFFER, GL_COLOR_ATTACHMENT0, GL_TEXTURE_2D, rt->color, 0);

	rt->texture_ptr->tex_id=rt->color;
	rt->texture_ptr->active=true;
	rt->texture_ptr->width=p_width;
	rt->texture_ptr->height=p_height;

#
	GLenum status = glCheckFramebufferStatus(GL_FRAMEBUFFER);

	if (status != GL_FRAMEBUFFER_COMPLETE) {

		glDeleteRenderbuffers(1,&rt->fbo);
		glDeleteTextures(1,&rt->depth);
		glDeleteTextures(1,&rt->color);
		rt->fbo=0;
		rt->width=0;
		rt->height=0;
		rt->color=0;
		rt->depth=0;
		rt->texture_ptr->tex_id=0;
		rt->texture_ptr->active=false;
		WARN_PRINT("Could not create framebuffer!!");
	}

	glBindFramebuffer(GL_FRAMEBUFFER, base_framebuffer);

}

RID RasterizerGLES2::render_target_get_texture(RID p_render_target) const{

	const RenderTarget *rt = render_target_owner.get(p_render_target);
	ERR_FAIL_COND_V(!rt,RID());
	return rt->texture;
}
bool RasterizerGLES2::render_target_renedered_in_frame(RID p_render_target){

	RenderTarget *rt = render_target_owner.get(p_render_target);
	ERR_FAIL_COND_V(!rt,false);
	return rt->last_pass==frame;
}


/* RENDER API */
/* all calls (inside begin/end shadow) are always warranted to be in the following order: */





void RasterizerGLES2::begin_frame() {




	_update_framebuffer();

	glDepthFunc(GL_LEQUAL);
	glFrontFace(GL_CW);

	//fragment_lighting=Globals::get_singleton()->get("rasterizer/use_fragment_lighting");
#ifdef TOOLS_ENABLED
	canvas_shader.set_conditional(CanvasShaderGLES2::USE_PIXEL_SNAP,GLOBAL_DEF("rasterizer/use_pixel_snap",false));
	shadow_filter=ShadowFilterTechnique(int(Globals::get_singleton()->get("rasterizer/shadow_filter")));
#endif

	window_size = Size2( OS::get_singleton()->get_video_mode().width, OS::get_singleton()->get_video_mode().height );

	double time = (OS::get_singleton()->get_ticks_usec()/1000); // get msec
	time/=1000.0; // make secs
	time_delta=time-last_time;
	last_time=time;
	frame++;
	clear_viewport(Color(1,0,0.5));

	_rinfo.vertex_count=0;
	_rinfo.object_count=0;
	_rinfo.mat_change_count=0;
	_rinfo.shader_change_count=0;
	_rinfo.ci_draw_commands=0;
	_rinfo.surface_count=0;
	_rinfo.draw_calls=0;


	_update_fixed_materials();
	while(_shader_dirty_list.first()) {

		_update_shader(_shader_dirty_list.first()->self());
	}

	while(_skeleton_dirty_list.first()) {


		Skeleton *s=_skeleton_dirty_list.first()->self();

		float *sk_float = (float*)skinned_buffer;
		for(int i=0;i<s->bones.size();i++) {

			float *m = &sk_float[i*12];
			const Skeleton::Bone &b=s->bones[i];
			m[0]=b.mtx[0][0];
			m[1]=b.mtx[1][0];
			m[2]=b.mtx[2][0];
			m[3]=b.mtx[3][0];

			m[4]=b.mtx[0][1];
			m[5]=b.mtx[1][1];
			m[6]=b.mtx[2][1];
			m[7]=b.mtx[3][1];

			m[8]=b.mtx[0][2];
			m[9]=b.mtx[1][2];
			m[10]=b.mtx[2][2];
			m[11]=b.mtx[3][2];


		}


		glActiveTexture(GL_TEXTURE0);
		glBindTexture(GL_TEXTURE_2D,s->tex_id);
		glTexSubImage2D(GL_TEXTURE_2D,0,0,0,nearest_power_of_2(s->bones.size()*3),1,GL_RGBA,GL_FLOAT,sk_float);
		_skeleton_dirty_list.remove( _skeleton_dirty_list.first() );
	}

	while(_multimesh_dirty_list.first()) {


		MultiMesh *s=_multimesh_dirty_list.first()->self();

		float *sk_float = (float*)skinned_buffer;
		for(int i=0;i<s->elements.size();i++) {

			float *m = &sk_float[i*16];
			const float *im=s->elements[i].matrix;
			for(int j=0;j<16;j++) {
				m[j]=im[j];
			}

		}


		glActiveTexture(GL_TEXTURE0);
		glBindTexture(GL_TEXTURE_2D,s->tex_id);
		glTexSubImage2D(GL_TEXTURE_2D,0,0,0,s->tw,s->th,GL_RGBA,GL_FLOAT,sk_float);
		_multimesh_dirty_list.remove( _multimesh_dirty_list.first() );
	}


	draw_next_frame=false;
//	material_shader.set_uniform_default(MaterialShaderGLES2::SCREENZ_SCALE, Math::fmod(time, 3600.0));
	/* nehe ?*/

//	glClearColor(0,0,1,1);
//	glClear(GL_COLOR_BUFFER_BIT); //should not clear if anything else cleared..
}

void RasterizerGLES2::capture_viewport(Image* r_capture) {
#if 0
	DVector<uint8_t> pixels;
	pixels.resize(viewport.width*viewport.height*3);
	DVector<uint8_t>::Write w = pixels.write();
#ifdef GLEW_ENABLED
	glReadBuffer(GL_COLOR_ATTACHMENT0);
#endif
	glPixelStorei(GL_PACK_ALIGNMENT, 1);
	if (current_rt)
		glReadPixels( 0, 0, viewport.width, viewport.height,GL_RGB,GL_UNSIGNED_BYTE,w.ptr() );
	else
		glReadPixels( viewport.x, window_size.height-(viewport.height+viewport.y), viewport.width,viewport.height,GL_RGB,GL_UNSIGNED_BYTE,w.ptr());

	glPixelStorei(GL_PACK_ALIGNMENT, 4);

	w=DVector<uint8_t>::Write();

	r_capture->create(viewport.width,viewport.height,0,Image::FORMAT_RGB,pixels);
#else


	DVector<uint8_t> pixels;
	pixels.resize(viewport.width*viewport.height*4);
	DVector<uint8_t>::Write w = pixels.write();
	glPixelStorei(GL_PACK_ALIGNMENT, 4);
	if (current_rt) {
#ifdef GLEW_ENABLED
		glReadBuffer(GL_COLOR_ATTACHMENT0);
#endif
		glReadPixels( 0, 0, viewport.width, viewport.height,GL_RGBA,GL_UNSIGNED_BYTE,w.ptr() );
	} else {
		// back?
		glReadPixels( viewport.x, window_size.height-(viewport.height+viewport.y), viewport.width,viewport.height,GL_RGBA,GL_UNSIGNED_BYTE,w.ptr());
	}
	w=DVector<uint8_t>::Write();

	r_capture->create(viewport.width,viewport.height,0,Image::FORMAT_RGBA,pixels);
	r_capture->flip_y();


#endif

}


void RasterizerGLES2::clear_viewport(const Color& p_color) {

	if (current_rt) {

		glScissor( 0, 0, viewport.width, viewport.height );
	} else {
		glScissor( viewport.x, window_size.height-(viewport.height+viewport.y), viewport.width,viewport.height );
	}

	glEnable(GL_SCISSOR_TEST);
	glClearColor(p_color.r,p_color.g,p_color.b,1.0);
	glClear(GL_COLOR_BUFFER_BIT); //should not clear if anything else cleared..
	glDisable(GL_SCISSOR_TEST);
};


void RasterizerGLES2::set_render_target(RID p_render_target, bool p_transparent_bg, bool p_vflip) {



	if (!p_render_target.is_valid()) {
		glBindFramebuffer(GL_FRAMEBUFFER,base_framebuffer);
		current_rt=NULL;
		current_rt_vflip=false;

	} else {
		RenderTarget *rt = render_target_owner.get(p_render_target);
		ERR_FAIL_COND(!rt);
		ERR_FAIL_COND(rt->fbo==0);
		glBindFramebuffer(GL_FRAMEBUFFER,rt->fbo);
		current_rt=rt;
		current_rt_transparent=p_transparent_bg;
		current_rt_vflip=!p_vflip;
	}

}

void RasterizerGLES2::set_viewport(const VS::ViewportRect& p_viewport) {

	viewport=p_viewport;
	//viewport.width/=2;
	//viewport.height/=2;
	//print_line("viewport: "+itos(p_viewport.x)+","+itos(p_viewport.y)+","+itos(p_viewport.width)+","+itos(p_viewport.height));

	if (current_rt) {

		glViewport( 0, 0,viewport.width, viewport.height );
	} else {
		glViewport( viewport.x, window_size.height-(viewport.height+viewport.y), viewport.width,viewport.height );
	}
}

void RasterizerGLES2::begin_scene(RID p_viewport_data,RID p_env,VS::ScenarioDebugMode p_debug) {


	current_debug=p_debug;
	opaque_render_list.clear();
	alpha_render_list.clear();
	light_instance_count=0;
	current_env = p_env.is_valid() ? environment_owner.get(p_env) : NULL;
	scene_pass++;
	last_light_id=0;
	directional_light_count=0;
	lights_use_shadow=false;
	texscreen_used=false;
	current_vd=viewport_data_owner.get(p_viewport_data);
	if (current_debug==VS::SCENARIO_DEBUG_WIREFRAME) {
#ifdef GLEW_ENABLED
		glPolygonMode(GL_FRONT_AND_BACK,GL_LINE);
#endif
	}

	//set state

	glCullFace(GL_FRONT);
	cull_front=true;
};

void RasterizerGLES2::begin_shadow_map( RID p_light_instance, int p_shadow_pass ) {

	ERR_FAIL_COND(shadow);
	shadow = light_instance_owner.get(p_light_instance);
	shadow_pass=p_shadow_pass;
	ERR_FAIL_COND(!shadow);

	opaque_render_list.clear();
	alpha_render_list.clear();
//	pre_zpass_render_list.clear();
	light_instance_count=0;

	glCullFace(GL_FRONT);
	cull_front=true;

}

void RasterizerGLES2::set_camera(const Transform& p_world,const CameraMatrix& p_projection) {

	camera_transform=p_world;
	if (current_rt && current_rt_vflip) {
		camera_transform.basis.set_axis(1,-camera_transform.basis.get_axis(1));
	}
	camera_transform_inverse=camera_transform.inverse();
	camera_projection=p_projection;
	camera_plane = Plane( camera_transform.origin, camera_transform.basis.get_axis(2) );
	camera_z_near=camera_projection.get_z_near();
	camera_z_far=camera_projection.get_z_far();
	camera_projection.get_viewport_size(camera_vp_size.x,camera_vp_size.y);
}

void RasterizerGLES2::add_light( RID p_light_instance ) {

#define LIGHT_FADE_TRESHOLD 0.05

	ERR_FAIL_COND( light_instance_count >= MAX_SCENE_LIGHTS );

	LightInstance *li = light_instance_owner.get(p_light_instance);
	ERR_FAIL_COND(!li);


	switch(li->base->type) {

		case VS::LIGHT_DIRECTIONAL: {

			ERR_FAIL_COND( directional_light_count >= RenderList::MAX_LIGHTS);
			directional_lights[directional_light_count++]=li;

			if (li->base->shadow_enabled) {
				CameraMatrix bias;
				bias.set_light_bias();

				int passes=light_instance_get_shadow_passes(p_light_instance);

				for(int i=0;i<passes;i++) {
					Transform modelview=Transform(camera_transform_inverse * li->custom_transform[i]).inverse();
					li->shadow_projection[i] = bias * li->custom_projection[i] * modelview;
				}

				lights_use_shadow=true;
			}
		} break;
		case VS::LIGHT_OMNI: {

			if (li->base->shadow_enabled) {
				li->shadow_projection[0] = Transform(camera_transform_inverse * li->transform).inverse();
				lights_use_shadow=true;
			}
		} break;
		case VS::LIGHT_SPOT: {

			if (li->base->shadow_enabled) {
				CameraMatrix bias;
				bias.set_light_bias();
				Transform modelview=Transform(camera_transform_inverse * li->transform).inverse();
				li->shadow_projection[0] = bias * li->projection * modelview;
				lights_use_shadow=true;
			}
		} break;

	}


	/* make light hash */

	// actually, not really a hash, but helps to sort the lights
	// and avoid recompiling redudant shader versions


	li->last_pass=scene_pass;
	li->sort_key=light_instance_count;

	light_instances[light_instance_count++]=li;

}

void RasterizerGLES2::_update_shader( Shader* p_shader) const {

	_shader_dirty_list.remove( &p_shader->dirty_list );

	p_shader->valid=false;


	p_shader->uniforms.clear();
	Vector<StringName> uniform_names;

	String vertex_code;
	String vertex_globals;
	ShaderCompilerGLES2::Flags vertex_flags;
	ShaderCompilerGLES2::Flags fragment_flags;
	ShaderCompilerGLES2::Flags light_flags;

	if (p_shader->mode==VS::SHADER_MATERIAL) {
		Error err = shader_precompiler.compile(p_shader->vertex_code,ShaderLanguage::SHADER_MATERIAL_VERTEX,vertex_code,vertex_globals,vertex_flags,&p_shader->uniforms);
		if (err) {
			return; //invalid
		}
	}

	//print_line("compiled vertex: "+vertex_code);
	//print_line("compiled vertex globals: "+vertex_globals);

	//print_line("UCV: "+itos(p_shader->uniforms.size()));
	String fragment_code;
	String fragment_globals;

	Error err = shader_precompiler.compile(p_shader->fragment_code,(p_shader->mode==VS::SHADER_MATERIAL?ShaderLanguage::SHADER_MATERIAL_FRAGMENT:ShaderLanguage::SHADER_POST_PROCESS),fragment_code,fragment_globals,fragment_flags,&p_shader->uniforms);
	if (err) {
		return; //invalid
	}


	String light_code;
	String light_globals;

	if (p_shader->mode==VS::SHADER_MATERIAL) {

		Error err = shader_precompiler.compile(p_shader->light_code,(ShaderLanguage::SHADER_MATERIAL_LIGHT),light_code,light_globals,light_flags,&p_shader->uniforms);
		if (err) {
			return; //invalid
		}
	}

	fragment_globals+=light_globals; //both fragment anyway


	//print_line("compiled fragment: "+fragment_code);
	//	("compiled fragment globals: "+fragment_globals);

	//print_line("UCF: "+itos(p_shader->uniforms.size()));

	int first_tex_index=0xFFFFF;
	p_shader->first_texture=StringName();

	for(Map<StringName,ShaderLanguage::Uniform>::Element *E=p_shader->uniforms.front();E;E=E->next()) {

		uniform_names.push_back("_"+String(E->key()));
		if (E->get().type==ShaderLanguage::TYPE_TEXTURE && E->get().order<first_tex_index) {
			p_shader->first_texture=E->key();
			first_tex_index=E->get().order;
		}
	}

	bool uses_time=false;

	if (p_shader->mode==VS::SHADER_MATERIAL) {
		//print_line("setting code to id.. "+itos(p_shader->custom_code_id));
		Vector<const char*> enablers;
		if (fragment_flags.use_color_interp || vertex_flags.use_color_interp)
			enablers.push_back("#define ENABLE_COLOR_INTERP\n");
		if (fragment_flags.use_uv_interp || vertex_flags.use_uv_interp)
			enablers.push_back("#define ENABLE_UV_INTERP\n");
		if (fragment_flags.use_uv2_interp || vertex_flags.use_uv2_interp)
			enablers.push_back("#define ENABLE_UV2_INTERP\n");
		if (fragment_flags.use_tangent_interp || vertex_flags.use_tangent_interp)
			enablers.push_back("#define ENABLE_TANGENT_INTERP\n");
		if (fragment_flags.use_var1_interp || vertex_flags.use_var1_interp)
			enablers.push_back("#define ENABLE_VAR1_INTERP\n");
		if (fragment_flags.use_var2_interp || vertex_flags.use_var2_interp)
			enablers.push_back("#define ENABLE_VAR2_INTERP\n");
		if (fragment_flags.uses_texscreen) {
			enablers.push_back("#define ENABLE_TEXSCREEN\n");
		}
		if (fragment_flags.uses_screen_uv) {
			enablers.push_back("#define ENABLE_SCREEN_UV\n");
		}
		if (fragment_flags.uses_discard) {
			enablers.push_back("#define ENABLE_DISCARD\n");
		}
		if (light_flags.uses_light) {
			enablers.push_back("#define USE_LIGHT_SHADER_CODE\n");
		}
		if (light_flags.uses_time || fragment_flags.uses_time || vertex_flags.uses_time) {
			enablers.push_back("#define USE_TIME\n");
			uses_time=true;
		}

		material_shader.set_custom_shader_code(p_shader->custom_code_id,vertex_code, vertex_globals,fragment_code, light_code, fragment_globals,uniform_names,enablers);
	} else {
		//postprocess_shader.set_custom_shader_code(p_shader->custom_code_id,vertex_code, vertex_globals,fragment_code, fragment_globals,uniform_names);
	}

	p_shader->valid=true;
	p_shader->has_alpha=fragment_flags.uses_alpha || fragment_flags.uses_texscreen;
	p_shader->writes_vertex=vertex_flags.vertex_code_writes_vertex;
	p_shader->uses_discard=fragment_flags.uses_discard;
	p_shader->has_texscreen=fragment_flags.uses_texscreen;
	p_shader->has_screen_uv=fragment_flags.uses_screen_uv;
	p_shader->can_zpass=!fragment_flags.uses_discard && !vertex_flags.vertex_code_writes_vertex;
	p_shader->uses_time=uses_time;
	p_shader->version++;

}


void RasterizerGLES2::_add_geometry( const Geometry* p_geometry, const InstanceData *p_instance, const Geometry *p_geometry_cmp, const GeometryOwner *p_owner) {

	Material *m=NULL;
	RID m_src=p_instance->material_override.is_valid() ? p_instance->material_override : p_geometry->material;

#ifdef DEBUG_ENABLED
	if (current_debug==VS::SCENARIO_DEBUG_OVERDRAW) {
		m_src=overdraw_material;
	}

#endif

	if (m_src)
		m=material_owner.get( m_src );

	if (!m) {
		m=material_owner.get( default_material );
	}

	ERR_FAIL_COND(!m);

	if (m->last_pass!=frame) {

		if (m->shader.is_valid()) {

			m->shader_cache=shader_owner.get(m->shader);
			if (m->shader_cache) {



				if (!m->shader_cache->valid) {
					m->shader_cache=NULL;
				} else {
					if (m->shader_cache->has_texscreen)
						texscreen_used=true;
				}
			} else {
				m->shader=RID();
			}

		} else {
			m->shader_cache=NULL;
		}

		m->last_pass=frame;
	}



	RenderList *render_list=NULL;

	bool has_base_alpha=(m->shader_cache && m->shader_cache->has_alpha);
	bool has_blend_alpha=m->blend_mode!=VS::MATERIAL_BLEND_MODE_MIX || m->flags[VS::MATERIAL_FLAG_ONTOP];
	bool has_alpha = has_base_alpha || has_blend_alpha;


	if (shadow) {

		if (has_blend_alpha || (has_base_alpha && m->depth_draw_mode!=VS::MATERIAL_DEPTH_DRAW_OPAQUE_PRE_PASS_ALPHA))
			return; //bye

		if (m->shader_cache && !m->shader_cache->writes_vertex && !m->shader_cache->uses_discard && m->depth_draw_mode!=VS::MATERIAL_DEPTH_DRAW_OPAQUE_PRE_PASS_ALPHA) {
			//shader does not use discard and does not write a vertex position, use generic material
			m = shadow_mat_ptr;
			if (m->last_pass!=frame) {

				if (m->shader.is_valid()) {

					m->shader_cache=shader_owner.get(m->shader);
					if (m->shader_cache) {


						if (!m->shader_cache->valid)
							m->shader_cache=NULL;
					} else {
						m->shader=RID();
					}

				} else {
					m->shader_cache=NULL;
				}

				m->last_pass=frame;
			}
		}

		render_list = &opaque_render_list;
	/* notyet
		if (!m->shader_cache || m->shader_cache->can_zpass)
			render_list = &alpha_render_list;
		} else {
			render_list = &opaque_render_list;
		}*/

	} else {
		if (has_alpha) {
			render_list = &alpha_render_list;
		} else {
			render_list = &opaque_render_list;

		}
	}


	RenderList::Element *e = render_list->add_element();

	if (!e)
		return;

	e->geometry=p_geometry;
	e->geometry_cmp=p_geometry_cmp;
	e->material=m;
	e->instance=p_instance;
	//e->depth=camera_plane.distance_to(p_world->origin);
	e->depth=camera_transform.origin.distance_to(p_instance->transform.origin);
	e->owner=p_owner;
	e->light_type=0;
	e->additive=false;
	e->additive_ptr=&e->additive;
	e->sort_flags=0;


	if (p_instance->skeleton.is_valid()) {
		e->skeleton=skeleton_owner.get(p_instance->skeleton);
		if (!e->skeleton)
			const_cast<InstanceData*>(p_instance)->skeleton=RID();
		else
			e->sort_flags|=RenderList::SORT_FLAG_SKELETON;
	} else {
		e->skeleton=NULL;

	}

	if (e->geometry->type==Geometry::GEOMETRY_MULTISURFACE)
		e->sort_flags|=RenderList::SORT_FLAG_INSTANCING;


	e->mirror=p_instance->mirror;
	if (m->flags[VS::MATERIAL_FLAG_INVERT_FACES])
		e->mirror=!e->mirror;

	e->light_type=0xFF; // no lights!
	e->light=0xFFFF;

	if (!shadow && !has_blend_alpha && has_alpha && m->depth_draw_mode==VS::MATERIAL_DEPTH_DRAW_OPAQUE_PRE_PASS_ALPHA) {

		//if nothing exists, add this element as opaque too
		RenderList::Element *oe = opaque_render_list.add_element();

		if (!oe)
			return;

		memcpy(oe,e,sizeof(RenderList::Element));
		oe->additive_ptr=&oe->additive;
	}

	if (shadow || m->flags[VS::MATERIAL_FLAG_UNSHADED]) {

		e->light_type=0x7F; //unshaded is zero
	} else {

		bool duplicate=false;


		for(int i=0;i<directional_light_count;i++) {
			uint16_t sort_key = directional_lights[i]->sort_key;
			uint8_t light_type = VS::LIGHT_DIRECTIONAL;
			if (directional_lights[i]->base->shadow_enabled) {
				light_type|=0x8;
				if (directional_lights[i]->base->directional_shadow_mode==VS::LIGHT_DIRECTIONAL_SHADOW_PARALLEL_2_SPLITS)
					light_type|=0x10;
				else if (directional_lights[i]->base->directional_shadow_mode==VS::LIGHT_DIRECTIONAL_SHADOW_PARALLEL_4_SPLITS)
					light_type|=0x30;

			}

			RenderList::Element *ec;
			if (duplicate) {

				ec = render_list->add_element();
				memcpy(ec,e,sizeof(RenderList::Element));
			} else {

				ec=e;
				duplicate=true;
			}

			ec->light_type=light_type;
			ec->light=sort_key;
			ec->additive_ptr=&e->additive;

		}


		const RID *liptr = p_instance->light_instances.ptr();
		int ilc=p_instance->light_instances.size();



		for(int i=0;i<ilc;i++) {

			LightInstance *li=light_instance_owner.get( liptr[i] );
			if (!li || li->last_pass!=scene_pass) //lit by light not in visible scene
				continue;
			uint8_t light_type=li->base->type|0x40; //penalty to ensure directionals always go first
			if (li->base->shadow_enabled) {
				light_type|=0x8;
			}
			uint16_t sort_key =li->sort_key;

			RenderList::Element *ec;
			if (duplicate) {

				ec = render_list->add_element();
				memcpy(ec,e,sizeof(RenderList::Element));
			} else {

				duplicate=true;
				ec=e;
			}

			ec->light_type=light_type;
			ec->light=sort_key;
			ec->additive_ptr=&e->additive;

		}



	}

	DEBUG_TEST_ERROR("Add Geometry");

}

void RasterizerGLES2::add_mesh( const RID& p_mesh, const InstanceData *p_data) {

	Mesh *mesh = mesh_owner.get(p_mesh);
	ERR_FAIL_COND(!mesh);

	int ssize = mesh->surfaces.size();

	for (int i=0;i<ssize;i++) {

		Surface *s = mesh->surfaces[i];
		_add_geometry(s,p_data,s,NULL);
	}

	mesh->last_pass=frame;

}

void RasterizerGLES2::add_multimesh( const RID& p_multimesh, const InstanceData *p_data){

	MultiMesh *multimesh = multimesh_owner.get(p_multimesh);
	ERR_FAIL_COND(!multimesh);

	if (!multimesh->mesh.is_valid())
		return;
	if (multimesh->elements.empty())
		return;

	Mesh *mesh = mesh_owner.get(multimesh->mesh);
	ERR_FAIL_COND(!mesh);

	int surf_count = mesh->surfaces.size();
	if (multimesh->last_pass!=scene_pass) {

		multimesh->cache_surfaces.resize(surf_count);
		for(int i=0;i<surf_count;i++) {

			multimesh->cache_surfaces[i].material=mesh->surfaces[i]->material;
			multimesh->cache_surfaces[i].has_alpha=mesh->surfaces[i]->has_alpha;
			multimesh->cache_surfaces[i].surface=mesh->surfaces[i];
		}

		multimesh->last_pass=scene_pass;
	}

	for(int i=0;i<surf_count;i++) {

		_add_geometry(&multimesh->cache_surfaces[i],p_data,multimesh->cache_surfaces[i].surface,multimesh);
	}


}

void RasterizerGLES2::add_immediate( const RID& p_immediate, const InstanceData *p_data) {


	Immediate *immediate = immediate_owner.get(p_immediate);
	ERR_FAIL_COND(!immediate);

	_add_geometry(immediate,p_data,immediate,NULL);

}


void RasterizerGLES2::add_particles( const RID& p_particle_instance, const InstanceData *p_data){

	//print_line("adding particles");
	ParticlesInstance *particles_instance = particles_instance_owner.get(p_particle_instance);
	ERR_FAIL_COND(!particles_instance);
	Particles *p=particles_owner.get( particles_instance->particles );
	ERR_FAIL_COND(!p);

	_add_geometry(p,p_data,p,particles_instance);
	draw_next_frame=true;

}

Color RasterizerGLES2::_convert_color(const Color& p_color) {

	if (current_env && current_env->fx_enabled[VS::ENV_FX_SRGB])
		return p_color.to_linear();
	else
		return p_color;
}

void RasterizerGLES2::_set_cull(bool p_front,bool p_reverse_cull) {

	bool front = p_front;
	if (p_reverse_cull)
		front=!front;

	if (front!=cull_front) {

		glCullFace(front?GL_FRONT:GL_BACK);
		cull_front=front;
	}
}


_FORCE_INLINE_ void RasterizerGLES2::_update_material_shader_params(Material *p_material) const {


	Map<StringName,Material::UniformData> old_mparams=p_material->shader_params;
	Map<StringName,Material::UniformData> &mparams=p_material->shader_params;
	mparams.clear();
	int idx=0;
	for(Map<StringName,ShaderLanguage::Uniform>::Element *E=p_material->shader_cache->uniforms.front();E;E=E->next()) {

		Material::UniformData ud;

		bool keep=true;

		if (!old_mparams.has(E->key()))
			keep=false;
		else if (old_mparams[E->key()].value.get_type()!=E->value().default_value.get_type()) {

			if (old_mparams[E->key()].value.get_type()==Variant::OBJECT) {
				if (E->value().default_value.get_type()!=Variant::_RID) //hackfor textures
					keep=false;
			} else if (!old_mparams[E->key()].value.is_num() || !E->value().default_value.get_type())
				keep=false;
		}

		if (keep) {
			ud.value=old_mparams[E->key()].value;
			//print_line("KEEP: "+String(E->key()));
		} else {
			ud.value=E->value().default_value;
			//print_line("NEW: "+String(E->key())+" because: hasold-"+itos(old_mparams.has(E->key())));
			//if (old_mparams.has(E->key()))
			//	print_line(" told "+Variant::get_type_name(old_mparams[E->key()].value.get_type())+" tnew "+Variant::get_type_name(E->value().default_value.get_type()));
		}

		ud.istexture=(E->get().type==ShaderLanguage::TYPE_TEXTURE || E->get().type==ShaderLanguage::TYPE_CUBEMAP);
		ud.index=idx++;
		mparams[E->key()]=ud;
	}

	p_material->shader_version=p_material->shader_cache->version;

}

bool RasterizerGLES2::_setup_material(const Geometry *p_geometry,const Material *p_material,bool p_no_const_light,bool p_opaque_pass) {

	if (p_material->flags[VS::MATERIAL_FLAG_DOUBLE_SIDED]) {
		glDisable(GL_CULL_FACE);
	} else {
		glEnable(GL_CULL_FACE);
	}

	//glPolygonMode(GL_FRONT_AND_BACK,GL_LINE);

	/*
	if (p_material->flags[VS::MATERIAL_FLAG_WIREFRAME])
		glPolygonMode(GL_FRONT_AND_BACK,GL_LINE);
	else
		glPolygonMode(GL_FRONT_AND_BACK,GL_FILL);
	*/

	if (p_material->line_width)
		glLineWidth(p_material->line_width);


	//all goes to false by default
	material_shader.set_conditional(MaterialShaderGLES2::USE_SHADOW_PASS,shadow!=NULL);
	material_shader.set_conditional(MaterialShaderGLES2::USE_SHADOW_PCF,shadow_filter==SHADOW_FILTER_PCF5 || shadow_filter==SHADOW_FILTER_PCF13);
	material_shader.set_conditional(MaterialShaderGLES2::USE_SHADOW_PCF_HQ,shadow_filter==SHADOW_FILTER_PCF13);
	material_shader.set_conditional(MaterialShaderGLES2::USE_SHADOW_ESM,shadow_filter==SHADOW_FILTER_ESM);
	material_shader.set_conditional(MaterialShaderGLES2::USE_LIGHTMAP_ON_UV2,p_material->flags[VS::MATERIAL_FLAG_LIGHTMAP_ON_UV2]);

	if (p_opaque_pass && p_material->depth_draw_mode==VS::MATERIAL_DEPTH_DRAW_OPAQUE_PRE_PASS_ALPHA && p_material->shader_cache && p_material->shader_cache->has_alpha) {

		material_shader.set_conditional(MaterialShaderGLES2::ENABLE_CLIP_ALPHA,true);
	} else {
		material_shader.set_conditional(MaterialShaderGLES2::ENABLE_CLIP_ALPHA,false);

	}


	if (!shadow) {

		bool depth_test=!p_material->flags[VS::MATERIAL_FLAG_ONTOP];
		bool depth_write=p_material->depth_draw_mode!=VS::MATERIAL_DEPTH_DRAW_NEVER && (p_opaque_pass || p_material->depth_draw_mode==VS::MATERIAL_DEPTH_DRAW_ALWAYS);
		//bool depth_write=!p_material->hints[VS::MATERIAL_HINT_NO_DEPTH_DRAW] && (p_opaque_pass || !p_material->hints[VS::MATERIAL_HINT_NO_DEPTH_DRAW_FOR_ALPHA]);

		if (current_depth_mask!=depth_write) {
			current_depth_mask=depth_write;
			glDepthMask( depth_write );

		}


		if (current_depth_test!=depth_test) {


			current_depth_test=depth_test;
			if(depth_test)
				glEnable(GL_DEPTH_TEST);
			else
				glDisable(GL_DEPTH_TEST);
		}


		material_shader.set_conditional(MaterialShaderGLES2::USE_FOG,current_env && current_env->fx_enabled[VS::ENV_FX_FOG]);
		//glDepthMask( true );

	}


	DEBUG_TEST_ERROR("Pre Shader Bind");

	bool rebind=false;

	if (p_material->shader_cache && p_material->shader_cache->valid) {

	//	// reduce amount of conditional compilations
	//	for(int i=0;i<_tex_version_count;i++)
	//		material_shader.set_conditional((MaterialShaderGLES2::Conditionals)_tex_version[i],false);


	//	material_shader.set_custom_shader(p_material->shader_cache->custom_code_id);

		if (p_material->shader_version!=p_material->shader_cache->version) {
			//shader changed somehow, must update uniforms

			_update_material_shader_params((Material*)p_material);

		}
		material_shader.set_custom_shader(p_material->shader_cache->custom_code_id);
		rebind = material_shader.bind();

		DEBUG_TEST_ERROR("Shader Bind");

		//set uniforms!
		int texcoord=0;
		for (Map<StringName,Material::UniformData>::Element *E=p_material->shader_params.front();E;E=E->next()) {

			if (E->get().index<0)
				continue;
			if (E->get().istexture) {
				//clearly a texture..
				RID rid = E->get().value;
				int loc = material_shader.get_custom_uniform_location(E->get().index); //should be automatic..


				Texture *t=NULL;
				if (rid.is_valid()) {

					t=texture_owner.get(rid);
					if (!t)
						E->get().value=RID(); //nullify, invalid texture
				}


				glActiveTexture(GL_TEXTURE0+texcoord);
				glUniform1i(loc,texcoord); //TODO - this could happen automatically on compile...
				if (t) {
					if (t->render_target)
						t->render_target->last_pass=frame;
					if (E->key()==p_material->shader_cache->first_texture) {
						tc0_idx=texcoord;
						tc0_id_cache=t->tex_id;
					}
					glBindTexture(t->target,t->tex_id);
				} else
					glBindTexture(GL_TEXTURE_2D,white_tex); //no texture
				texcoord++;

			} else if (E->get().value.get_type()==Variant::COLOR){
				Color c = E->get().value;
				material_shader.set_custom_uniform(E->get().index,_convert_color(c));
			} else {
				material_shader.set_custom_uniform(E->get().index,E->get().value);
			}

		}

		if (p_material->shader_cache->has_texscreen && framebuffer.active) {
			material_shader.set_uniform(MaterialShaderGLES2::TEXSCREEN_SCREEN_MULT,Vector2(float(viewport.width)/framebuffer.width,float(viewport.height)/framebuffer.height));
			material_shader.set_uniform(MaterialShaderGLES2::TEXSCREEN_TEX,texcoord);
			glActiveTexture(GL_TEXTURE0+texcoord);
			glBindTexture(GL_TEXTURE_2D,framebuffer.sample_color);

		}
		if (p_material->shader_cache->has_screen_uv) {
			material_shader.set_uniform(MaterialShaderGLES2::SCREEN_UV_MULT,Vector2(1.0/viewport.width,1.0/viewport.height));
		}
		DEBUG_TEST_ERROR("Material arameters");

		if (p_material->shader_cache->uses_time) {
			material_shader.set_uniform(MaterialShaderGLES2::TIME,Math::fmod(last_time,300.0));
			draw_next_frame=true;
		}
			//if uses TIME - draw_next_frame=true


	} else {

		material_shader.set_custom_shader(0);
		rebind = material_shader.bind();

		DEBUG_TEST_ERROR("Shader bind2");
	}



	if (shadow) {

		float zofs = shadow->base->vars[VS::LIGHT_PARAM_SHADOW_Z_OFFSET];
		float zslope = shadow->base->vars[VS::LIGHT_PARAM_SHADOW_Z_SLOPE_SCALE];
		if (shadow_pass>=1 && shadow->base->type==VS::LIGHT_DIRECTIONAL) {
			float m = Math::pow(shadow->base->directional_shadow_param[VS::LIGHT_DIRECTIONAL_SHADOW_PARAM_PSSM_ZOFFSET_SCALE],shadow_pass);
			zofs*=m;
			zslope*=m;
		}
		material_shader.set_uniform(MaterialShaderGLES2::SHADOW_Z_OFFSET,zofs);
		material_shader.set_uniform(MaterialShaderGLES2::SHADOW_Z_SLOPE_SCALE,zslope);
		if (shadow->base->type==VS::LIGHT_OMNI)
			material_shader.set_uniform(MaterialShaderGLES2::DUAL_PARABOLOID,shadow->dp);
		DEBUG_TEST_ERROR("Shadow uniforms");

	}


	if (current_env && current_env->fx_enabled[VS::ENV_FX_FOG]) {

		Color col_begin = current_env->fx_param[VS::ENV_FX_PARAM_FOG_BEGIN_COLOR];
		Color col_end = current_env->fx_param[VS::ENV_FX_PARAM_FOG_END_COLOR];
		col_begin=_convert_color(col_begin);
		col_end=_convert_color(col_end);
		float from = current_env->fx_param[VS::ENV_FX_PARAM_FOG_BEGIN];
		float zf = camera_z_far;
		float curve = current_env->fx_param[VS::ENV_FX_PARAM_FOG_ATTENUATION];
		material_shader.set_uniform(MaterialShaderGLES2::FOG_PARAMS,Vector3(from,zf,curve));
		material_shader.set_uniform(MaterialShaderGLES2::FOG_COLOR_BEGIN,Vector3(col_begin.r,col_begin.g,col_begin.b));
		material_shader.set_uniform(MaterialShaderGLES2::FOG_COLOR_END,Vector3(col_end.r,col_end.g,col_end.b));
	}



	//material_shader.set_uniform(MaterialShaderGLES2::TIME,Math::fmod(last_time,300.0));
	//if uses TIME - draw_next_frame=true

	return rebind;

}



void RasterizerGLES2::_setup_light(uint16_t p_light) {

	if (shadow)
		return;

	if (p_light==0xFFFF)
		return;

	enum {
		VL_LIGHT_POS,
		VL_LIGHT_DIR,
		VL_LIGHT_ATTENUATION,
		VL_LIGHT_SPOT_ATTENUATION,
		VL_LIGHT_DIFFUSE,
		VL_LIGHT_SPECULAR,
		VL_LIGHT_MAX
	};

	static const MaterialShaderGLES2::Uniforms light_uniforms[VL_LIGHT_MAX]={
		MaterialShaderGLES2::LIGHT_POS,
		MaterialShaderGLES2::LIGHT_DIRECTION,
		MaterialShaderGLES2::LIGHT_ATTENUATION,
		MaterialShaderGLES2::LIGHT_SPOT_ATTENUATION,
		MaterialShaderGLES2::LIGHT_DIFFUSE,
		MaterialShaderGLES2::LIGHT_SPECULAR,
	};


	GLfloat light_data[VL_LIGHT_MAX][3];
	memset(light_data,0,(VL_LIGHT_MAX)*3*sizeof(GLfloat));

	LightInstance *li=light_instances[p_light];
	Light *l=li->base;

	Color col_diffuse=_convert_color(l->colors[VS::LIGHT_COLOR_DIFFUSE]);
	Color col_specular=_convert_color(l->colors[VS::LIGHT_COLOR_SPECULAR]);

	for(int j=0;j<3;j++) {
		light_data[VL_LIGHT_DIFFUSE][j]=col_diffuse[j];
		light_data[VL_LIGHT_SPECULAR][j]=col_specular[j];
	}

	if (l->type!=VS::LIGHT_OMNI) {

		Vector3 dir = -li->transform.get_basis().get_axis(2);
		dir = camera_transform_inverse.basis.xform(dir).normalized();
		for(int j=0;j<3;j++)
			light_data[VL_LIGHT_DIR][j]=dir[j];
	}


	if (l->type!=VS::LIGHT_DIRECTIONAL) {

		Vector3 pos = li->transform.get_origin();
		pos = camera_transform_inverse.xform(pos);
		for(int j=0;j<3;j++)
			light_data[VL_LIGHT_POS][j]=pos[j];
	}

	if (li->near_shadow_buffer) {

		glActiveTexture(GL_TEXTURE7);
		//if (read_depth_supported) {

			glBindTexture(GL_TEXTURE_2D,li->near_shadow_buffer->depth);
		//} else {


		//}

		material_shader.set_uniform(MaterialShaderGLES2::SHADOW_MATRIX,li->shadow_projection[0]);
		material_shader.set_uniform(MaterialShaderGLES2::SHADOW_TEXEL_SIZE,Vector2(1.0,1.0)/li->near_shadow_buffer->size);
		material_shader.set_uniform(MaterialShaderGLES2::SHADOW_TEXTURE,7);
		if (shadow_filter==SHADOW_FILTER_ESM)
			material_shader.set_uniform(MaterialShaderGLES2::ESM_MULTIPLIER,float(li->base->vars[VS::LIGHT_PARAM_SHADOW_ESM_MULTIPLIER]));

		if (li->base->type==VS::LIGHT_DIRECTIONAL) {

			if (li->base->directional_shadow_mode==VS::LIGHT_DIRECTIONAL_SHADOW_PARALLEL_2_SPLITS) {

				material_shader.set_uniform(MaterialShaderGLES2::SHADOW_MATRIX2,li->shadow_projection[1]);
				material_shader.set_uniform(MaterialShaderGLES2::LIGHT_PSSM_SPLIT,Vector3(li->shadow_split[0],li->shadow_split[1],li->shadow_split[2]));
			} else if (li->base->directional_shadow_mode==VS::LIGHT_DIRECTIONAL_SHADOW_PARALLEL_4_SPLITS) {


				material_shader.set_uniform(MaterialShaderGLES2::SHADOW_MATRIX2,li->shadow_projection[1]);
				material_shader.set_uniform(MaterialShaderGLES2::SHADOW_MATRIX3,li->shadow_projection[2]);
				material_shader.set_uniform(MaterialShaderGLES2::SHADOW_MATRIX4,li->shadow_projection[3]);
				material_shader.set_uniform(MaterialShaderGLES2::LIGHT_PSSM_SPLIT,Vector3(li->shadow_split[0],li->shadow_split[1],li->shadow_split[2]));

			}
			//print_line("shadow split: "+rtos(li->shadow_split));
		}

		material_shader.set_uniform(MaterialShaderGLES2::SHADOW_DARKENING,li->base->vars[VS::LIGHT_PARAM_SHADOW_DARKENING]);
		//matrix

	}


	light_data[VL_LIGHT_ATTENUATION][0]=l->vars[VS::LIGHT_PARAM_ENERGY];
	light_data[VL_LIGHT_ATTENUATION][1]=l->vars[VS::LIGHT_PARAM_RADIUS];
	light_data[VL_LIGHT_ATTENUATION][2]=l->vars[VS::LIGHT_PARAM_ATTENUATION];

	light_data[VL_LIGHT_SPOT_ATTENUATION][0]=Math::cos(Math::deg2rad(l->vars[VS::LIGHT_PARAM_SPOT_ANGLE]));
	light_data[VL_LIGHT_SPOT_ATTENUATION][1]=l->vars[VS::LIGHT_PARAM_SPOT_ATTENUATION];


	//int uf = material_shader.get_uniform(MaterialShaderGLES2::LIGHT_PARAMS);
	for(int i=0;i<VL_LIGHT_MAX;i++) {
		glUniform3f( material_shader.get_uniform(light_uniforms[i]),light_data[i][0],light_data[i][1],light_data[i][2]);
	}

}


template<bool USE_NORMAL, bool USE_TANGENT>
void RasterizerGLES2::_skeleton_xform(const uint8_t * p_src_array, int p_src_stride, uint8_t * p_dst_array, int p_dst_stride, int p_elements,const uint8_t *p_src_bones, const uint8_t *p_src_weights, const Skeleton::Bone *p_bone_xforms) {

	uint32_t basesize = 3;
	if (USE_NORMAL)
		basesize+=3;
	if (USE_TANGENT)
		basesize+=4;

	uint32_t extra=(p_dst_stride-basesize*4);

	for(int i=0;i<p_elements;i++) {

		uint32_t ss = p_src_stride*i;
		uint32_t ds = p_dst_stride*i;
		const uint16_t *bi = (const uint16_t*)&p_src_bones[ss];
		const float *bw = (const float *)&p_src_weights[ss];
		const float *src_vec=(const float *)&p_src_array[ss];
		float *dst_vec=(float*)&p_dst_array[ds];

		dst_vec[0]=0.0;
		dst_vec[1]=0.0;
		dst_vec[2]=0.0;
		//conditionals simply removed by optimizer
		if (USE_NORMAL) {

			dst_vec[3]=0.0;
			dst_vec[4]=0.0;
			dst_vec[5]=0.0;

			if (USE_TANGENT) {

				dst_vec[6]=0.0;
				dst_vec[7]=0.0;
				dst_vec[8]=0.0;
				dst_vec[9]=src_vec[9];
			}
		} else {

			if (USE_TANGENT) {

				dst_vec[3]=0.0;
				dst_vec[4]=0.0;
				dst_vec[5]=0.0;
				dst_vec[6]=src_vec[6];
			}
		}


#define _XFORM_BONE(m_idx)\
		if (bw[m_idx]==0)\
			goto end;\
		p_bone_xforms[bi[m_idx]].transform_add_mul3(&src_vec[0],&dst_vec[0],bw[m_idx]);\
		if (USE_NORMAL) {\
			p_bone_xforms[bi[m_idx]].transform3_add_mul3(&src_vec[3],&dst_vec[3],bw[m_idx]);\
			if (USE_TANGENT) {\
				p_bone_xforms[bi[m_idx]].transform3_add_mul3(&src_vec[6],&dst_vec[6],bw[m_idx]);\
			}\
		} else {\
			if (USE_TANGENT) {\
				p_bone_xforms[bi[m_idx]].transform3_add_mul3(&src_vec[3],&dst_vec[3],bw[m_idx]);\
			}\
		}

		_XFORM_BONE(0);
		_XFORM_BONE(1);
		_XFORM_BONE(2);
		_XFORM_BONE(3);

		end:

		//copy extra stuff
		const uint8_t *esp =(const uint8_t*) &src_vec[basesize];
		uint8_t *edp =(uint8_t*) &dst_vec[basesize];


		for(uint32_t j=0;j<extra;j++) {

			edp[j]=esp[j];
		}

	}
}


Error RasterizerGLES2::_setup_geometry(const Geometry *p_geometry, const Material* p_material, const Skeleton *p_skeleton,const float *p_morphs) {


	switch(p_geometry->type) {

		case Geometry::GEOMETRY_MULTISURFACE:
		case Geometry::GEOMETRY_SURFACE: {

			const Surface *surf=NULL;
			if (p_geometry->type==Geometry::GEOMETRY_SURFACE)
				surf=static_cast<const Surface*>(p_geometry);
			else if (p_geometry->type==Geometry::GEOMETRY_MULTISURFACE)
				surf=static_cast<const MultiMeshSurface*>(p_geometry)->surface;


			if (surf->format != surf->configured_format) {
				if (OS::get_singleton()->is_stdout_verbose()) {

					print_line("has format: "+itos(surf->format));
					print_line("configured format: "+itos(surf->configured_format));
				}
				ERR_EXPLAIN("Missing arrays (not set) in surface");
			}
			ERR_FAIL_COND_V( surf->format != surf->configured_format, ERR_UNCONFIGURED );
			uint8_t *base=0;
			int stride=surf->stride;
			bool use_VBO = (surf->array_local==0);
			_setup_geometry_vinfo=surf->array_len;

			bool skeleton_valid = p_skeleton && (surf->format&VS::ARRAY_FORMAT_BONES) && (surf->format&VS::ARRAY_FORMAT_WEIGHTS) && !p_skeleton->bones.empty() && p_skeleton->bones.size() > surf->max_bone;
			/*
			if (surf->packed) {
				float scales[4]={surf->vertex_scale,surf->uv_scale,surf->uv2_scale,0.0};
				glVertexAttrib4fv( 7, scales );
			} else {
				glVertexAttrib4f( 7, 1,1,1,1 );

			}*/

			if (!use_VBO) {

				DEBUG_TEST_ERROR("Draw NO VBO");

				base = surf->array_local;
				glBindBuffer(GL_ARRAY_BUFFER, 0);
				bool can_copy_to_local=surf->local_stride * surf->array_len <= skinned_buffer_size;
				if (!can_copy_to_local)
					skeleton_valid=false;


				/* compute morphs */

				if (p_morphs && surf->morph_target_count && can_copy_to_local) {

					base = skinned_buffer;
					stride=surf->local_stride;

					//copy all first
					float coef=1.0;

					for(int i=0;i<surf->morph_target_count;i++) {
						if (surf->mesh->morph_target_mode==VS::MORPH_MODE_NORMALIZED)
							coef-=p_morphs[i];
						ERR_FAIL_COND_V( surf->morph_format != surf->morph_targets_local[i].configured_format, ERR_INVALID_DATA );

					}


					for(int i=0;i<VS::ARRAY_MAX-1;i++) {

						const Surface::ArrayData& ad=surf->array[i];
						if (ad.size==0)
							continue;

						int ofs = ad.ofs;
						int src_stride=surf->stride;
						int dst_stride=surf->local_stride;
						int count = surf->array_len;

						switch(i) {

							case VS::ARRAY_VERTEX:
							case VS::ARRAY_NORMAL:
							case VS::ARRAY_TANGENT:
								{

								for(int k=0;k<count;k++) {

									const float *src = (const float*)&surf->array_local[ofs+k*src_stride];
									float *dst = (float*)&base[ofs+k*dst_stride];

									dst[0]= src[0]*coef;
									dst[1]= src[1]*coef;
									dst[2]= src[2]*coef;
								} break;

							} break;
							case VS::ARRAY_TEX_UV:
							case VS::ARRAY_TEX_UV2: {

								for(int k=0;k<count;k++) {

									const float *src = (const float*)&surf->array_local[ofs+k*src_stride];
									float *dst = (float*)&base[ofs+k*dst_stride];

									dst[0]= src[0]*coef;
									dst[1]= src[1]*coef;
								} break;

							} break;
						}
					}


					for(int j=0;j<surf->morph_target_count;j++) {

						for(int i=0;i<VS::ARRAY_MAX-1;i++) {

							const Surface::ArrayData& ad=surf->array[i];
							if (ad.size==0)
								continue;


							int ofs = ad.ofs;
							int dst_stride=surf->local_stride;
							int count = surf->array_len;
							const uint8_t *morph=surf->morph_targets_local[j].array;
							float w = p_morphs[j];

							switch(i) {

								case VS::ARRAY_VERTEX:
								case VS::ARRAY_NORMAL:
								case VS::ARRAY_TANGENT:
									{

									for(int k=0;k<count;k++) {

										const float *src_morph = (const float*)&morph[ofs+k*dst_stride];
										float *dst = (float*)&base[ofs+k*dst_stride];

										dst[0]+= src_morph[0]*w;
										dst[1]+= src_morph[1]*w;
										dst[2]+= src_morph[2]*w;
									} break;

								} break;
								case VS::ARRAY_TEX_UV:
								case VS::ARRAY_TEX_UV2: {

									for(int k=0;k<count;k++) {

										const float *src_morph = (const float*)&morph[ofs+k*dst_stride];
										float *dst = (float*)&base[ofs+k*dst_stride];

										dst[0]+= src_morph[0]*w;
										dst[1]+= src_morph[1]*w;
									} break;

								} break;
							}
						}
					}

#if 0
					{
						//in-place skeleton tansformation, only used for morphs, slow.
						//should uptimize some day....

						const uint8_t *src_weights=&surf->array_local[surf->array[VS::ARRAY_WEIGHTS].ofs];
						const uint8_t *src_bones=&surf->array_local[surf->array[VS::ARRAY_BONES].ofs];
						int src_stride = surf->stride;
						int count = surf->array_len;
						const Transform *skeleton = &p_skeleton->bones[0];

						for(int i=0;i<VS::ARRAY_MAX-1;i++) {

							const Surface::ArrayData& ad=surf->array[i];
							if (ad.size==0)
								continue;

							int ofs = ad.ofs;


							switch(i) {

								case VS::ARRAY_VERTEX: {
									for(int k=0;k<count;k++) {

										float *ptr=  (float*)&base[ofs+k*stride];
										const GLfloat* weights = reinterpret_cast<const GLfloat*>(&src_weights[k*src_stride]);
										const GLfloat *bones = reinterpret_cast<const GLfloat*>(&src_bones[k*src_stride]);

										Vector3 src( ptr[0], ptr[1], ptr[2] );
										Vector3 dst;
										for(int j=0;j<VS::ARRAY_WEIGHTS_SIZE;j++) {

											float w = weights[j];
											if (w==0)
												break;

											//print_line("accum "+itos(i)+" += "+rtos(Math::ftoi(bones[j]))+" * "+skeleton[ Math::ftoi(bones[j]) ]+" * "+rtos(w));
											int bidx = Math::fast_ftoi(bones[j]);
											dst+=skeleton[ bidx ].xform(src) * w;
										}

										ptr[0]=dst.x;
										ptr[1]=dst.y;
										ptr[2]=dst.z;

									} break;

								} break;
								case VS::ARRAY_NORMAL:
								case VS::ARRAY_TANGENT: {
									for(int k=0;k<count;k++) {

										float *ptr=  (float*)&base[ofs+k*stride];
										const GLfloat* weights = reinterpret_cast<const GLfloat*>(&src_weights[k*src_stride]);
										const GLfloat *bones = reinterpret_cast<const GLfloat*>(&src_bones[k*src_stride]);

										Vector3 src( ptr[0], ptr[1], ptr[2] );
										Vector3 dst;
										for(int j=0;j<VS::ARRAY_WEIGHTS_SIZE;j++) {

											float w = weights[j];
											if (w==0)
												break;

											//print_line("accum "+itos(i)+" += "+rtos(Math::ftoi(bones[j]))+" * "+skeleton[ Math::ftoi(bones[j]) ]+" * "+rtos(w));
											int bidx=Math::fast_ftoi(bones[j]);
											dst+=skeleton[ bidx ].basis.xform(src) * w;
										}

										ptr[0]=dst.x;
										ptr[1]=dst.y;
										ptr[2]=dst.z;

									} break;

								} break;
							}
						}
					}
#endif

				} else if (skeleton_valid) {

					base = skinned_buffer;
					//copy stuff and get it ready for the skeleton

					int src_stride = surf->stride;
						int dst_stride = surf->stride - ( surf->array[VS::ARRAY_BONES].size + surf->array[VS::ARRAY_WEIGHTS].size );
					const uint8_t *src_weights=&surf->array_local[surf->array[VS::ARRAY_WEIGHTS].ofs];
					const uint8_t *src_bones=&surf->array_local[surf->array[VS::ARRAY_BONES].ofs];
					const Skeleton::Bone *skeleton = &p_skeleton->bones[0];

						if (surf->format&VS::ARRAY_FORMAT_NORMAL && surf->format&VS::ARRAY_FORMAT_TANGENT)
						_skeleton_xform<true,true>(surf->array_local,surf->stride,base,dst_stride,surf->array_len,src_bones,src_weights,skeleton);
					else if (surf->format&(VS::ARRAY_FORMAT_NORMAL))
						_skeleton_xform<true,false>(surf->array_local,surf->stride,base,dst_stride,surf->array_len,src_bones,src_weights,skeleton);
					else if (surf->format&(VS::ARRAY_FORMAT_TANGENT))
						_skeleton_xform<false,true>(surf->array_local,surf->stride,base,dst_stride,surf->array_len,src_bones,src_weights,skeleton);
					else
						_skeleton_xform<false,false>(surf->array_local,surf->stride,base,dst_stride,surf->array_len,src_bones,src_weights,skeleton);


					stride=dst_stride;
				}




			} else {

				glBindBuffer(GL_ARRAY_BUFFER, surf->vertex_id);
			};

			for (int i=0;i<(VS::ARRAY_MAX-1);i++) {

				const Surface::ArrayData& ad=surf->array[i];

//				if (!gl_texcoord_shader[i])
//					continue;

				if (ad.size==0 || ! ad.bind) {
					glDisableVertexAttribArray(i);
					if (i == VS::ARRAY_COLOR) {
						_set_color_attrib(Color(1, 1, 1,1));
					};
					//print_line("disable: "+itos(i));
					continue; // this one is disabled.
				}

				glEnableVertexAttribArray(i);
//				print_line("set: "+itos(i)+" - count: "+itos(ad.count)+" datatype: "+itos(ad.datatype)+" ofs: "+itos(ad.ofs)+" stride: "+itos(stride)+" total len: "+itos(surf->array_len));
				glVertexAttribPointer(i, ad.count, ad.datatype, ad.normalize, stride, &base[ad.ofs]);

			}
#ifdef GLEW_ENABLED
//"desktop" opengl needs this.
			if (surf->primitive==VS::PRIMITIVE_POINTS) {
				glEnable(GL_POINT_SPRITE);
				glEnable(GL_VERTEX_PROGRAM_POINT_SIZE);

			} else {
				glDisable(GL_POINT_SPRITE);
				glDisable(GL_VERTEX_PROGRAM_POINT_SIZE);
			}
#endif
		} break;

		default: break;

	};

	return OK;
};

static const GLenum gl_primitive[]={
	GL_POINTS,
	GL_LINES,
	GL_LINE_STRIP,
	GL_LINE_LOOP,
	GL_TRIANGLES,
	GL_TRIANGLE_STRIP,
	GL_TRIANGLE_FAN
};



void RasterizerGLES2::_render(const Geometry *p_geometry,const Material *p_material, const Skeleton* p_skeleton, const GeometryOwner *p_owner,const Transform& p_xform) {


	_rinfo.object_count++;

	switch(p_geometry->type) {

		case Geometry::GEOMETRY_SURFACE: {

			Surface *s = (Surface*)p_geometry;

			_rinfo.vertex_count+=s->array_len;

			if (s->index_array_len>0) {

				if (s->index_array_local) {

					//print_line("LOCAL F: "+itos(s->format)+" C: "+itos(s->index_array_len)+" VC: "+itos(s->array_len));
					glBindBuffer(GL_ELEMENT_ARRAY_BUFFER,0);
					glDrawElements(gl_primitive[s->primitive], s->index_array_len, (s->array_len>(1<<16))?GL_UNSIGNED_INT:GL_UNSIGNED_SHORT, s->index_array_local);

				} else {
				//	print_line("indices: "+itos(s->index_array_local) );


					//print_line("VBO F: "+itos(s->format)+" C: "+itos(s->index_array_len)+" VC: "+itos(s->array_len));
					glBindBuffer(GL_ELEMENT_ARRAY_BUFFER,s->index_id);
					glDrawElements(gl_primitive[s->primitive],s->index_array_len, (s->array_len>(1<<16))?GL_UNSIGNED_INT:GL_UNSIGNED_SHORT,0);
				}


			} else {

				glDrawArrays(gl_primitive[s->primitive],0,s->array_len);

			};

			_rinfo.draw_calls++;
		} break;

		case Geometry::GEOMETRY_MULTISURFACE: {

			material_shader.bind_uniforms();
			Surface *s = static_cast<const MultiMeshSurface*>(p_geometry)->surface;
			const MultiMesh *mm = static_cast<const MultiMesh*>(p_owner);
			int element_count=mm->elements.size();

			if (element_count==0)
				return;

			const MultiMesh::Element *elements=&mm->elements[0];

			_rinfo.vertex_count+=s->array_len*element_count;

			_rinfo.draw_calls+=element_count;


			if (use_texture_instancing) {
				//this is probably the fastest all around way if vertex texture fetch is supported

				float twd=(1.0/mm->tw)*4.0;
				float thd=1.0/mm->th;
				float parm[3]={0.0,01.0,(1.0f/mm->tw)};
				glActiveTexture(GL_TEXTURE6);
				glDisableVertexAttribArray(6);
				glBindTexture(GL_TEXTURE_2D,mm->tex_id);

				if (s->index_array_len>0) {


					glBindBuffer(GL_ELEMENT_ARRAY_BUFFER,s->index_id);
					for(int i=0;i<element_count;i++) {
						parm[0]=(i%(mm->tw>>2))*twd;
						parm[1]=(i/(mm->tw>>2))*thd;
						glVertexAttrib3fv(6,parm);
						glDrawElements(gl_primitive[s->primitive],s->index_array_len, (s->array_len>(1<<16))?GL_UNSIGNED_INT:GL_UNSIGNED_SHORT,0);

					}


				} else {

					for(int i=0;i<element_count;i++) {
						//parm[0]=(i%(mm->tw>>2))*twd;
						//parm[1]=(i/(mm->tw>>2))*thd;
						glVertexAttrib3fv(6,parm);
						glDrawArrays(gl_primitive[s->primitive],0,s->array_len);
					}
				 };

			} else if (use_attribute_instancing) {
				//if not, using atributes instead of uniforms can be really fast in forward rendering architectures
				if (s->index_array_len>0) {


					glBindBuffer(GL_ELEMENT_ARRAY_BUFFER,s->index_id);
					for(int i=0;i<element_count;i++) {
						glVertexAttrib4fv(8,&elements[i].matrix[0]);
						glVertexAttrib4fv(9,&elements[i].matrix[4]);
						glVertexAttrib4fv(10,&elements[i].matrix[8]);
						glVertexAttrib4fv(11,&elements[i].matrix[12]);
						glDrawElements(gl_primitive[s->primitive],s->index_array_len, (s->array_len>(1<<16))?GL_UNSIGNED_INT:GL_UNSIGNED_SHORT,0);
					}


				} else {

					for(int i=0;i<element_count;i++) {
						glVertexAttrib4fv(8,&elements[i].matrix[0]);
						glVertexAttrib4fv(9,&elements[i].matrix[4]);
						glVertexAttrib4fv(10,&elements[i].matrix[8]);
						glVertexAttrib4fv(11,&elements[i].matrix[12]);
						glDrawArrays(gl_primitive[s->primitive],0,s->array_len);
					}
				 };


			} else {

				//nothing to do, slow path (hope no hardware has to use it... but you never know)

				if (s->index_array_len>0) {

					glBindBuffer(GL_ELEMENT_ARRAY_BUFFER,s->index_id);
					for(int i=0;i<element_count;i++) {

						glUniformMatrix4fv(material_shader.get_uniform_location(MaterialShaderGLES2::INSTANCE_TRANSFORM), 1, false, elements[i].matrix);
						glDrawElements(gl_primitive[s->primitive],s->index_array_len, (s->array_len>(1<<16))?GL_UNSIGNED_INT:GL_UNSIGNED_SHORT,0);
					}


				} else {

					for(int i=0;i<element_count;i++) {
						glUniformMatrix4fv(material_shader.get_uniform_location(MaterialShaderGLES2::INSTANCE_TRANSFORM), 1, false, elements[i].matrix);
						glDrawArrays(gl_primitive[s->primitive],0,s->array_len);
					}
				 };
			}
		 } break;
		case Geometry::GEOMETRY_IMMEDIATE: {

			bool restore_tex=false;
			const Immediate *im = static_cast<const Immediate*>( p_geometry );
			if (im->building) {
				return;
			}

			glBindBuffer(GL_ARRAY_BUFFER, 0);

			for(const List<Immediate::Chunk>::Element *E=im->chunks.front();E;E=E->next()) {

				const Immediate::Chunk &c=E->get();
				if (c.vertices.empty()) {
					continue;
				}
				for(int i=0;i<c.vertices.size();i++)

				if (c.texture.is_valid() && texture_owner.owns(c.texture)) {

					const Texture *t = texture_owner.get(c.texture);
					glActiveTexture(GL_TEXTURE0+tc0_idx);
					glBindTexture(t->target,t->tex_id);
					restore_tex=true;


				} else if (restore_tex) {

					glActiveTexture(GL_TEXTURE0+tc0_idx);
					glBindTexture(GL_TEXTURE_2D,tc0_id_cache);
					restore_tex=false;
				}

				if (!c.normals.empty()) {

					glEnableVertexAttribArray(VS::ARRAY_NORMAL);
					glVertexAttribPointer(VS::ARRAY_NORMAL, 3, GL_FLOAT, false,sizeof(Vector3),c.normals.ptr());

				} else {

					glDisableVertexAttribArray(VS::ARRAY_NORMAL);
				}

				if (!c.tangents.empty()) {

					glEnableVertexAttribArray(VS::ARRAY_TANGENT);
					glVertexAttribPointer(VS::ARRAY_TANGENT, 4, GL_FLOAT, false,sizeof(Plane),c.tangents.ptr());

				} else {

					glDisableVertexAttribArray(VS::ARRAY_TANGENT);
				}

				if (!c.colors.empty()) {

					glEnableVertexAttribArray(VS::ARRAY_COLOR);
					glVertexAttribPointer(VS::ARRAY_COLOR, 4, GL_FLOAT, false,sizeof(Color),c.colors.ptr());

				} else {

					glDisableVertexAttribArray(VS::ARRAY_COLOR);
					_set_color_attrib(Color(1, 1, 1,1));
				}


				if (!c.uvs.empty()) {

					glEnableVertexAttribArray(VS::ARRAY_TEX_UV);
					glVertexAttribPointer(VS::ARRAY_TEX_UV, 2, GL_FLOAT, false,sizeof(Vector2),c.uvs.ptr());

				} else {

					glDisableVertexAttribArray(VS::ARRAY_TEX_UV);
				}

				if (!c.uvs2.empty()) {

					glEnableVertexAttribArray(VS::ARRAY_TEX_UV2);
					glVertexAttribPointer(VS::ARRAY_TEX_UV2, 2, GL_FLOAT, false,sizeof(Vector2),c.uvs2.ptr());

				} else {

					glDisableVertexAttribArray(VS::ARRAY_TEX_UV2);
				}


				glEnableVertexAttribArray(VS::ARRAY_VERTEX);
				glVertexAttribPointer(VS::ARRAY_VERTEX, 3, GL_FLOAT, false,sizeof(Vector3),c.vertices.ptr());
				glDrawArrays(gl_primitive[c.primitive],0,c.vertices.size());


			}


			if (restore_tex) {

				glActiveTexture(GL_TEXTURE0+tc0_idx);
				glBindTexture(GL_TEXTURE_2D,tc0_id_cache);
				restore_tex=false;
			}


		} break;
		case Geometry::GEOMETRY_PARTICLES: {


			//print_line("particulinas");
			const Particles *particles = static_cast<const Particles*>( p_geometry );
			ERR_FAIL_COND(!p_owner);
			ParticlesInstance *particles_instance = (ParticlesInstance*)p_owner;

			ParticleSystemProcessSW &pp = particles_instance->particles_process;
			float td = time_delta; //MIN(time_delta,1.0/10.0);
			pp.process(&particles->data,particles_instance->transform,td);
			ERR_EXPLAIN("A parameter in the particle system is not correct.");
			ERR_FAIL_COND(!pp.valid);


			Transform camera;
			if (shadow)
				camera=shadow->transform;
			else
				camera=camera_transform;

			particle_draw_info.prepare(&particles->data,&pp,particles_instance->transform,camera);
			_rinfo.draw_calls+=particles->data.amount;


			_rinfo.vertex_count+=4*particles->data.amount;

			{
				static const Vector3 points[4]={
					Vector3(-1.0,1.0,0),
					Vector3(1.0,1.0,0),
					Vector3(1.0,-1.0,0),
					Vector3(-1.0,-1.0,0)
				};
				static const Vector3 uvs[4]={
					Vector3(0.0,0.0,0.0),
					Vector3(1.0,0.0,0.0),
					Vector3(1.0,1.0,0.0),
					Vector3(0,1.0,0.0)
				};
				static const Vector3 normals[4]={
					Vector3(0,0,1),
					Vector3(0,0,1),
					Vector3(0,0,1),
					Vector3(0,0,1)
				};

				static const Plane tangents[4]={
					Plane(Vector3(1,0,0),0),
					Plane(Vector3(1,0,0),0),
					Plane(Vector3(1,0,0),0),
					Plane(Vector3(1,0,0),0)
				};

				for(int i=0;i<particles->data.amount;i++) {

					ParticleSystemDrawInfoSW::ParticleDrawInfo &pinfo=*particle_draw_info.draw_info_order[i];
					if (!pinfo.data->active)
						continue;

					material_shader.set_uniform(MaterialShaderGLES2::WORLD_TRANSFORM, pinfo.transform);
					_set_color_attrib(pinfo.color);
					_draw_primitive(4,points,normals,NULL,uvs,tangents);

				}

			}

		} break;
		 default: break;
	};
};

void RasterizerGLES2::_setup_shader_params(const Material *p_material) {

	int idx=0;
	int tex_idx=0;
#if 0
	for(Map<StringName,Variant>::Element *E=p_material->shader_cache->params.front();E;E=E->next(),idx++) {

		Variant v; //
		v = E->get();
		const Map<StringName,Variant>::Element *F=p_material->shader_params.find(E->key());
		if (F)
			v=F->get();

		switch(v.get_type() ) {
			case Variant::OBJECT:
			case Variant::_RID: {

				RID tex=v;
				if (!tex.is_valid())
					break;

				Texture *texture = texture_owner.get(tex);
				if (!texture)
					break;
				glUniform1i( material_shader.get_custom_uniform_location(idx), tex_idx);
				glActiveTexture(tex_idx);
				glBindTexture(texture->target,texture->tex_id);

			} break;
			case Variant::COLOR: {

				Color c=v;
				material_shader.set_custom_uniform(idx,Vector3(c.r,c.g,c.b));
			} break;
			default: {

				material_shader.set_custom_uniform(idx,v);
			} break;
		}

	}
#endif

}

void RasterizerGLES2::_setup_skeleton(const Skeleton *p_skeleton) {

	material_shader.set_conditional(MaterialShaderGLES2::USE_SKELETON,p_skeleton!=NULL);
	if (p_skeleton && p_skeleton->tex_id) {

		glActiveTexture(GL_TEXTURE6);
		glBindTexture(GL_TEXTURE_2D,p_skeleton->tex_id);
	}


}


void RasterizerGLES2::_render_list_forward(RenderList *p_render_list,const Transform& p_view_transform, const Transform& p_view_transform_inverse,const CameraMatrix& p_projection,bool p_reverse_cull,bool p_fragment_light,bool p_alpha_pass) {

	if (current_rt && current_rt_vflip) {
		p_reverse_cull=!p_reverse_cull;
		glFrontFace(GL_CCW);

	}

	const Material *prev_material=NULL;
	uint16_t prev_light=0x777E;
	const Geometry *prev_geometry_cmp=NULL;
	uint8_t prev_light_type=0xEF;
	const ParamOverrideMap* prev_overrides=NULL; // make it diferent than NULL
	const Skeleton *prev_skeleton =NULL;
	uint8_t prev_sort_flags=0xFF;
	const BakedLightData *prev_baked_light=NULL;
	RID prev_baked_light_texture;

	Geometry::Type prev_geometry_type=Geometry::GEOMETRY_INVALID;

	material_shader.set_conditional(MaterialShaderGLES2::USE_VERTEX_LIGHTING,!shadow && !p_fragment_light);
	material_shader.set_conditional(MaterialShaderGLES2::USE_FRAGMENT_LIGHTING,!shadow && p_fragment_light);
	material_shader.set_conditional(MaterialShaderGLES2::USE_SKELETON,false);

	if (shadow) {
		material_shader.set_conditional(MaterialShaderGLES2::LIGHT_TYPE_DIRECTIONAL,false);
		material_shader.set_conditional(MaterialShaderGLES2::LIGHT_TYPE_OMNI,false);
		material_shader.set_conditional(MaterialShaderGLES2::LIGHT_TYPE_SPOT,false);
		material_shader.set_conditional(MaterialShaderGLES2::LIGHT_USE_SHADOW,false);
		material_shader.set_conditional(MaterialShaderGLES2::LIGHT_USE_PSSM,false);
		material_shader.set_conditional(MaterialShaderGLES2::LIGHT_USE_PSSM4,false);
		material_shader.set_conditional(MaterialShaderGLES2::SHADELESS,false);
		material_shader.set_conditional(MaterialShaderGLES2::ENABLE_AMBIENT_OCTREE,false);
		material_shader.set_conditional(MaterialShaderGLES2::ENABLE_AMBIENT_LIGHTMAP,false);
//		material_shader.set_conditional(MaterialShaderGLES2::ENABLE_AMBIENT_TEXTURE,false);

	}



	bool stores_glow = !shadow && (current_env && current_env->fx_enabled[VS::ENV_FX_GLOW]) && !p_alpha_pass;


	bool prev_blend=false;
	glDisable(GL_BLEND);
	for (int i=0;i<p_render_list->element_count;i++) {

		RenderList::Element *e = p_render_list->elements[i];
		const Material *material = e->material;
		uint16_t light = e->light;
		uint8_t light_type = e->light_type;
		uint8_t sort_flags= e->sort_flags;
		const Skeleton *skeleton = e->skeleton;
		const Geometry *geometry_cmp = e->geometry_cmp;
		const BakedLightData *baked_light = e->instance->baked_light;

		bool rebind=false;
		bool bind_baked_light_octree=false;
		bool bind_baked_lightmap=false;
		bool additive=false;


		if (!shadow) {

			if (texscreen_used && !texscreen_copied && material->shader_cache && material->shader_cache->valid && material->shader_cache->has_texscreen) {
				texscreen_copied=true;
				_copy_to_texscreen();

				//force reset state
				prev_material=NULL;
				prev_light=0x777E;
				prev_geometry_cmp=NULL;
				prev_light_type=0xEF;
				prev_overrides=NULL; // make it diferent than NULL
				prev_skeleton =NULL;
				prev_sort_flags=0xFF;
				prev_geometry_type=Geometry::GEOMETRY_INVALID;
				glEnable(GL_BLEND);
				glDepthMask(GL_TRUE);
				glEnable(GL_DEPTH_TEST);
				glDisable(GL_SCISSOR_TEST);

			}

			if (light_type!=prev_light_type) {

				if (material->flags[VS::MATERIAL_FLAG_UNSHADED]) {
					material_shader.set_conditional(MaterialShaderGLES2::LIGHT_TYPE_DIRECTIONAL,false);
					material_shader.set_conditional(MaterialShaderGLES2::LIGHT_TYPE_OMNI,false);
					material_shader.set_conditional(MaterialShaderGLES2::LIGHT_TYPE_SPOT,false);
					material_shader.set_conditional(MaterialShaderGLES2::LIGHT_USE_SHADOW,false);
					material_shader.set_conditional(MaterialShaderGLES2::LIGHT_USE_PSSM,false);
					material_shader.set_conditional(MaterialShaderGLES2::LIGHT_USE_PSSM4,false);
					material_shader.set_conditional(MaterialShaderGLES2::SHADELESS,true);
				} else {
					material_shader.set_conditional(MaterialShaderGLES2::LIGHT_TYPE_DIRECTIONAL,(light_type&0x3)==VS::LIGHT_DIRECTIONAL);
					material_shader.set_conditional(MaterialShaderGLES2::LIGHT_TYPE_OMNI,(light_type&0x3)==VS::LIGHT_OMNI);
					material_shader.set_conditional(MaterialShaderGLES2::LIGHT_TYPE_SPOT,(light_type&0x3)==VS::LIGHT_SPOT);
					material_shader.set_conditional(MaterialShaderGLES2::LIGHT_USE_SHADOW,(light_type&0x8));
					material_shader.set_conditional(MaterialShaderGLES2::LIGHT_USE_PSSM,(light_type&0x10));
					material_shader.set_conditional(MaterialShaderGLES2::LIGHT_USE_PSSM4,(light_type&0x20));
					material_shader.set_conditional(MaterialShaderGLES2::SHADELESS,false);
				}

				rebind=true;
			}


			if (!*e->additive_ptr) {

				additive=false;
				*e->additive_ptr=true;				
			} else {
				additive=true;
			}


			if (stores_glow)
				material_shader.set_conditional(MaterialShaderGLES2::USE_GLOW,!additive);


			bool desired_blend=false;
			VS::MaterialBlendMode desired_blend_mode=VS::MATERIAL_BLEND_MODE_MIX;

			if (additive) {
				desired_blend=true;
				desired_blend_mode=VS::MATERIAL_BLEND_MODE_ADD;
			} else {
				desired_blend=p_alpha_pass;
				desired_blend_mode=material->blend_mode;
			}

			if (prev_blend!=desired_blend) {

				if (desired_blend) {
					glEnable(GL_BLEND);
					glColorMask(1,1,1,0);
				} else {
					glDisable(GL_BLEND);
					glColorMask(1,1,1,1);
				}

				prev_blend=desired_blend;
			}

			if (desired_blend && desired_blend_mode!=current_blend_mode) {

				switch(desired_blend_mode) {


					 case VS::MATERIAL_BLEND_MODE_MIX: {
						glBlendEquation(GL_FUNC_ADD);
						glBlendFunc(GL_SRC_ALPHA,GL_ONE_MINUS_SRC_ALPHA);

					 } break;
					 case VS::MATERIAL_BLEND_MODE_ADD: {

						glBlendEquation(GL_FUNC_ADD);
						glBlendFunc(p_alpha_pass?GL_SRC_ALPHA:GL_ONE,GL_ONE);

					 } break;
					 case VS::MATERIAL_BLEND_MODE_SUB: {

						glBlendEquation(GL_FUNC_SUBTRACT);
						glBlendFunc(GL_SRC_ALPHA,GL_ONE);
					 } break;
					case VS::MATERIAL_BLEND_MODE_MUL: {
						glBlendEquation(GL_FUNC_ADD);
						glBlendFunc(GL_SRC_ALPHA,GL_ONE_MINUS_SRC_ALPHA);

					} break;

				}

				current_blend_mode=desired_blend_mode;
			}

			material_shader.set_conditional(MaterialShaderGLES2::ENABLE_AMBIENT_OCTREE,false);
			material_shader.set_conditional(MaterialShaderGLES2::ENABLE_AMBIENT_LIGHTMAP,false);

			if (!additive && baked_light) {

				if (baked_light->mode==VS::BAKED_LIGHT_OCTREE && baked_light->octree_texture.is_valid() && e->instance->baked_light_octree_xform) {
					material_shader.set_conditional(MaterialShaderGLES2::ENABLE_AMBIENT_OCTREE,true);
					bind_baked_light_octree=true;
					if (prev_baked_light!=baked_light) {
						Texture *tex=texture_owner.get(baked_light->octree_texture);
						if (tex) {

							glActiveTexture(GL_TEXTURE5);
							glBindTexture(tex->target,tex->tex_id); //bind the texture
						}

					}
				} else if (baked_light->mode==VS::BAKED_LIGHT_LIGHTMAPS) {


					int lightmap_idx = e->instance->baked_lightmap_id;

					material_shader.set_conditional(MaterialShaderGLES2::ENABLE_AMBIENT_LIGHTMAP,false);
					bind_baked_lightmap=false;


					if (baked_light->lightmaps.has(lightmap_idx)) {


						RID texid = baked_light->lightmaps[lightmap_idx];

						if (prev_baked_light!=baked_light || texid!=prev_baked_light_texture) {


							Texture *tex = texture_owner.get(texid);
							if (tex) {

								glActiveTexture(GL_TEXTURE5);
								glBindTexture(tex->target,tex->tex_id); //bind the texture
							}

							prev_baked_light_texture=texid;
						}

						if (texid.is_valid()) {
							material_shader.set_conditional(MaterialShaderGLES2::ENABLE_AMBIENT_LIGHTMAP,true);
							bind_baked_lightmap=true;
						}

					}
				}
			}

			if (int(prev_baked_light!=NULL) ^ int(baked_light!=NULL)) {
				rebind=true;
			}
		}

		if (sort_flags!=prev_sort_flags) {

			if (sort_flags&RenderList::SORT_FLAG_INSTANCING) {
				material_shader.set_conditional(MaterialShaderGLES2::USE_UNIFORM_INSTANCING,!use_texture_instancing && !use_attribute_instancing);
				material_shader.set_conditional(MaterialShaderGLES2::USE_ATTRIBUTE_INSTANCING,use_attribute_instancing);
				material_shader.set_conditional(MaterialShaderGLES2::USE_TEXTURE_INSTANCING,use_texture_instancing);
			} else {
				material_shader.set_conditional(MaterialShaderGLES2::USE_UNIFORM_INSTANCING,false);
				material_shader.set_conditional(MaterialShaderGLES2::USE_ATTRIBUTE_INSTANCING,false);
				material_shader.set_conditional(MaterialShaderGLES2::USE_TEXTURE_INSTANCING,false);
			}
			rebind=true;
		}
		if  (use_hw_skeleton_xform && skeleton!=prev_skeleton) {
			if (!prev_skeleton || !skeleton)
				rebind=true; //went from skeleton <-> no skeleton, needs rebind
			_setup_skeleton(skeleton);
		}

		if (material!=prev_material || rebind) {

			rebind = _setup_material(e->geometry,material,additive,!p_alpha_pass);

			DEBUG_TEST_ERROR("Setup material");
			_rinfo.mat_change_count++;
			//_setup_material_overrides(e->material,NULL,material_overrides);
			//_setup_material_skeleton(material,skeleton);
		} else {

			if (prev_skeleton!=skeleton) {
				//_setup_material_skeleton(material,skeleton);
			};
		}


		if (geometry_cmp!=prev_geometry_cmp || prev_skeleton!=skeleton) {

			_setup_geometry(e->geometry, material,e->skeleton,e->instance->morph_values.ptr());
			_rinfo.surface_count++;
			DEBUG_TEST_ERROR("Setup geometry");
		};

		if (i==0 || light!=prev_light || rebind) {			
			if (e->light!=0xFFFF) {
				_setup_light(e->light);

			}
		}

		if (bind_baked_light_octree && (baked_light!=prev_baked_light || rebind)) {

			material_shader.set_uniform(MaterialShaderGLES2::AMBIENT_OCTREE_INVERSE_TRANSFORM, *e->instance->baked_light_octree_xform);
			material_shader.set_uniform(MaterialShaderGLES2::AMBIENT_OCTREE_LATTICE_SIZE, baked_light->octree_lattice_size);
			material_shader.set_uniform(MaterialShaderGLES2::AMBIENT_OCTREE_LATTICE_DIVIDE, baked_light->octree_lattice_divide);
			material_shader.set_uniform(MaterialShaderGLES2::AMBIENT_OCTREE_STEPS, baked_light->octree_steps);
			material_shader.set_uniform(MaterialShaderGLES2::AMBIENT_OCTREE_TEX,5);
			material_shader.set_uniform(MaterialShaderGLES2::AMBIENT_OCTREE_MULTIPLIER,baked_light->texture_multiplier);
			material_shader.set_uniform(MaterialShaderGLES2::AMBIENT_OCTREE_PIX_SIZE,baked_light->octree_tex_pixel_size);


		}

		if (bind_baked_lightmap && (baked_light!=prev_baked_light || rebind)) {

			material_shader.set_uniform(MaterialShaderGLES2::AMBIENT_LIGHTMAP, 5);
			material_shader.set_uniform(MaterialShaderGLES2::AMBIENT_LIGHTMAP_MULTIPLIER, baked_light->lightmap_multiplier);

		}


		_set_cull(e->mirror,p_reverse_cull);


		if (i==0 || rebind) {
			material_shader.set_uniform(MaterialShaderGLES2::CAMERA_INVERSE_TRANSFORM, p_view_transform_inverse);
			material_shader.set_uniform(MaterialShaderGLES2::PROJECTION_TRANSFORM, p_projection);
			if (skeleton && use_hw_skeleton_xform) {
				//material_shader.set_uniform(MaterialShaderGLES2::SKELETON_MATRICES,6);
				material_shader.set_uniform(MaterialShaderGLES2::SKELTEX_PIXEL_SIZE,skeleton->pixel_size);
			}
			if (!shadow) {

				if (!additive && current_env && current_env->fx_enabled[VS::ENV_FX_AMBIENT_LIGHT]) {
					Color ambcolor = current_env->fx_param[VS::ENV_FX_PARAM_AMBIENT_LIGHT_COLOR];
					float ambnrg =  current_env->fx_param[VS::ENV_FX_PARAM_AMBIENT_LIGHT_ENERGY];
					material_shader.set_uniform(MaterialShaderGLES2::AMBIENT_LIGHT,Vector3(ambcolor.r*ambnrg,ambcolor.g*ambnrg,ambcolor.b*ambnrg));
				} else {
					material_shader.set_uniform(MaterialShaderGLES2::AMBIENT_LIGHT,Vector3());
				}
			}

			_rinfo.shader_change_count++;
		}

		if (e->instance->billboard || e->instance->depth_scale) {

			Transform xf=e->instance->transform;
			if (e->instance->depth_scale) {

				if (p_projection.matrix[3][3]) {
					//orthogonal matrix, try to do about the same
					//with viewport size
					//real_t w = Math::abs( 1.0/(2.0*(p_projection.matrix[0][0])) );
					real_t h = Math::abs( 1.0/(2.0*p_projection.matrix[1][1]) );
					float sc = (h*2.0); //consistent with Y-fov
					xf.basis.scale( Vector3(sc,sc,sc));
				} else {
					//just scale by depth
					real_t sc = -camera_plane.distance_to(xf.origin);
					xf.basis.scale( Vector3(sc,sc,sc));
				}
			}

			if (e->instance->billboard) {

				Vector3 scale = xf.basis.get_scale();
				xf.set_look_at(xf.origin,xf.origin+p_view_transform.get_basis().get_axis(2),p_view_transform.get_basis().get_axis(1));
				xf.basis.scale(scale);
			}
			material_shader.set_uniform(MaterialShaderGLES2::WORLD_TRANSFORM, xf);

		} else {
			material_shader.set_uniform(MaterialShaderGLES2::WORLD_TRANSFORM, e->instance->transform);
		}

		material_shader.set_uniform(MaterialShaderGLES2::NORMAL_MULT, e->mirror?-1.0:1.0);
		material_shader.set_uniform(MaterialShaderGLES2::CONST_LIGHT_MULT,additive?0.0:1.0);


		_render(e->geometry, material, skeleton,e->owner,e->instance->transform);
		DEBUG_TEST_ERROR("Rendering");

		prev_material=material;
		prev_skeleton=skeleton;
		prev_geometry_cmp=geometry_cmp;
		prev_light=e->light;
		prev_light_type=e->light_type;
		prev_sort_flags=sort_flags;
		prev_baked_light=baked_light;
//		prev_geometry_type=geometry->type;
	}

	//print_line("shaderchanges: "+itos(p_alpha_pass)+": "+itos(_rinfo.shader_change_count));


	if (current_rt && current_rt_vflip) {
		glFrontFace(GL_CW);
	}

};


void RasterizerGLES2::_copy_to_texscreen() {

	//what am i missing?
	glDisable(GL_CULL_FACE);
	glDisable(GL_DEPTH_TEST);
	glDisable(GL_SCISSOR_TEST);
#ifdef GLEW_ENABLED
	glDisable(GL_POINT_SPRITE);
	glDisable(GL_VERTEX_PROGRAM_POINT_SIZE);
#endif
	glDisable(GL_BLEND);
	glBlendEquation(GL_FUNC_ADD);
	glBlendFunc(GL_SRC_ALPHA, GL_ONE_MINUS_SRC_ALPHA);
	//glPolygonMode(GL_FRONT_AND_BACK,GL_FILL);
	glBindBuffer(GL_ARRAY_BUFFER,0);
	glBindBuffer(GL_ELEMENT_ARRAY_BUFFER,0);

	for(int i=0;i<VS::ARRAY_MAX;i++) {
		glDisableVertexAttribArray(i);
	}

	glActiveTexture(GL_TEXTURE0);


	glBindFramebuffer(GL_FRAMEBUFFER, framebuffer.sample_fbo);
	glActiveTexture(GL_TEXTURE0);
	glBindTexture( GL_TEXTURE_2D, framebuffer.color );
	copy_shader.bind();
	_copy_screen_quad();
	glBindFramebuffer(GL_FRAMEBUFFER, framebuffer.fbo);


}

void RasterizerGLES2::_copy_screen_quad() {


	Vector2 dst_pos[4]={
		Vector2(-1, 1),
		Vector2( 1, 1),
		Vector2( 1,-1),
		Vector2(-1,-1)
	};

	Size2 uvscale(
			(viewport.width / float(framebuffer.scale)) / framebuffer.width,
			(viewport.height / float(framebuffer.scale)) / framebuffer.height
			);

	Vector2 src_uv[4]={
		Vector2( 0, 1)*uvscale,
		Vector2( 1, 1)*uvscale,
		Vector2( 1, 0)*uvscale,
		Vector2( 0, 0)*uvscale
	};

	Vector2 full_uv[4]={
		Vector2( 0, 1),
		Vector2( 1, 1),
		Vector2( 1, 0),
		Vector2( 0, 0)
	};

	_draw_gui_primitive2(4,dst_pos,NULL,src_uv,full_uv);

}

void RasterizerGLES2::_process_glow_bloom() {

	glBindFramebuffer(GL_FRAMEBUFFER, framebuffer.blur[0].fbo);
	glActiveTexture(GL_TEXTURE0);
	glBindTexture(GL_TEXTURE_2D, framebuffer.color );
	copy_shader.set_conditional(CopyShaderGLES2::USE_GLOW_COPY,true);
	if (current_vd && current_env->fx_enabled[VS::ENV_FX_HDR]) {

		copy_shader.set_conditional(CopyShaderGLES2::USE_HDR,true);

	}

	copy_shader.bind();
	copy_shader.set_uniform(CopyShaderGLES2::BLOOM,float(current_env->fx_param[VS::ENV_FX_PARAM_GLOW_BLOOM]));
	copy_shader.set_uniform(CopyShaderGLES2::BLOOM_TRESHOLD,float(current_env->fx_param[VS::ENV_FX_PARAM_GLOW_BLOOM_TRESHOLD]));
	glUniform1i(copy_shader.get_uniform_location(CopyShaderGLES2::SOURCE),0);

	if (current_vd && current_env->fx_enabled[VS::ENV_FX_HDR]) {
		glActiveTexture(GL_TEXTURE2);
		glBindTexture(GL_TEXTURE_2D, current_vd->lum_color );
		glUniform1i(copy_shader.get_uniform_location(CopyShaderGLES2::HDR_SOURCE),2);
		copy_shader.set_uniform(CopyShaderGLES2::TONEMAP_EXPOSURE,float(current_env->fx_param[VS::ENV_FX_PARAM_HDR_EXPOSURE]));
		copy_shader.set_uniform(CopyShaderGLES2::TONEMAP_WHITE,float(current_env->fx_param[VS::ENV_FX_PARAM_HDR_WHITE]));
//		copy_shader.set_uniform(CopyShaderGLES2::TONEMAP_WHITE,1.0);
		copy_shader.set_uniform(CopyShaderGLES2::HDR_GLOW_TRESHOLD,float(current_env->fx_param[VS::ENV_FX_PARAM_HDR_GLOW_TRESHOLD]));
		copy_shader.set_uniform(CopyShaderGLES2::HDR_GLOW_SCALE,float(current_env->fx_param[VS::ENV_FX_PARAM_HDR_GLOW_SCALE]));

		glActiveTexture(GL_TEXTURE0);
	}

	glViewport( 0, 0, framebuffer.blur_size, framebuffer.blur_size );
	_copy_screen_quad();

	copy_shader.set_conditional(CopyShaderGLES2::USE_GLOW_COPY,false);
	copy_shader.set_conditional(CopyShaderGLES2::USE_HDR,false);	
	int passes = current_env->fx_param[VS::ENV_FX_PARAM_GLOW_BLUR_PASSES];
	Vector2 psize(1.0/framebuffer.blur_size,1.0/framebuffer.blur_size);
	float pscale = current_env->fx_param[VS::ENV_FX_PARAM_GLOW_BLUR_SCALE];
	float pmag = current_env->fx_param[VS::ENV_FX_PARAM_GLOW_BLUR_STRENGTH];


	for(int i=0;i<passes;i++) {

		static const Vector2 src_uv[4]={
			Vector2( 0, 1),
			Vector2( 1, 1),
			Vector2( 1, 0),
			Vector2( 0, 0)
		};
		static const Vector2 dst_pos[4]={
			Vector2(-1, 1),
			Vector2( 1, 1),
			Vector2( 1,-1),
			Vector2(-1,-1)
		};

		glBindFramebuffer(GL_FRAMEBUFFER, framebuffer.blur[1].fbo);
		glBindTexture(GL_TEXTURE_2D, framebuffer.blur[0].color );
		copy_shader.set_conditional(CopyShaderGLES2::BLUR_V_PASS,true);
		copy_shader.set_conditional(CopyShaderGLES2::BLUR_H_PASS,false);
		copy_shader.bind();
		copy_shader.set_uniform(CopyShaderGLES2::PIXEL_SIZE,psize);
		copy_shader.set_uniform(CopyShaderGLES2::PIXEL_SCALE,pscale);
		copy_shader.set_uniform(CopyShaderGLES2::BLUR_MAGNITUDE,pmag);

		_draw_gui_primitive(4,dst_pos,NULL,src_uv);


		glBindFramebuffer(GL_FRAMEBUFFER, framebuffer.blur[0].fbo);
		glBindTexture(GL_TEXTURE_2D, framebuffer.blur[1].color );
		copy_shader.set_conditional(CopyShaderGLES2::BLUR_V_PASS,false);
		copy_shader.set_conditional(CopyShaderGLES2::BLUR_H_PASS,true);
		copy_shader.bind();
		copy_shader.set_uniform(CopyShaderGLES2::PIXEL_SIZE,psize);
		copy_shader.set_uniform(CopyShaderGLES2::PIXEL_SCALE,pscale);
		copy_shader.set_uniform(CopyShaderGLES2::BLUR_MAGNITUDE,pmag);

		_draw_gui_primitive(4,dst_pos,NULL,src_uv);


	}

	copy_shader.set_conditional(CopyShaderGLES2::BLUR_V_PASS,false);
	copy_shader.set_conditional(CopyShaderGLES2::BLUR_H_PASS,false);
	copy_shader.set_conditional(CopyShaderGLES2::USE_HDR,false);

	//blur it


}

void RasterizerGLES2::_process_hdr() {

	glBindFramebuffer(GL_FRAMEBUFFER, framebuffer.luminance[0].fbo);
	glActiveTexture(GL_TEXTURE0);
	glBindTexture(GL_TEXTURE_2D, framebuffer.color );
	copy_shader.set_conditional(CopyShaderGLES2::USE_HDR_COPY,true);
	copy_shader.bind();
	glUniform1i(copy_shader.get_uniform_location(CopyShaderGLES2::SOURCE),0);
	glViewport( 0, 0, framebuffer.luminance[0].size, framebuffer.luminance[0].size );
	_copy_screen_quad();

	copy_shader.set_conditional(CopyShaderGLES2::USE_HDR_COPY,false);
//	int passes = current_env->fx_param[VS::ENV_FX_PARAM_GLOW_BLUR_PASSES];

	copy_shader.set_conditional(CopyShaderGLES2::USE_HDR_REDUCE,true);
	copy_shader.bind();

	for(int i=1;i<framebuffer.luminance.size();i++) {


		static const Vector2 src_uv[4]={
			Vector2( 0, 1),
			Vector2( 1, 1),
			Vector2( 1, 0),
			Vector2( 0, 0)
		};
		static const Vector2 dst_pos[4]={
			Vector2(-1, 1),
			Vector2( 1, 1),
			Vector2( 1,-1),
			Vector2(-1,-1)
		};


		Vector2 psize(1.0/framebuffer.luminance[i-1].size,1.0/framebuffer.luminance[i-1].size);
		glBindFramebuffer(GL_FRAMEBUFFER, framebuffer.luminance[i].fbo);
		glBindTexture(GL_TEXTURE_2D, framebuffer.luminance[i-1].color );
		glViewport( 0, 0, framebuffer.luminance[i].size, framebuffer.luminance[i].size );
		glUniform1i(copy_shader.get_uniform_location(CopyShaderGLES2::SOURCE),0);

		if (framebuffer.luminance[i].size==1) {
			//last step
			copy_shader.set_conditional(CopyShaderGLES2::USE_HDR_STORE,true);
			copy_shader.bind();
			glActiveTexture(GL_TEXTURE1);
			glBindTexture(GL_TEXTURE_2D, current_vd->lum_color );
			glUniform1i(copy_shader.get_uniform_location(CopyShaderGLES2::SOURCE_VD_LUM),1);
			copy_shader.set_uniform(CopyShaderGLES2::HDR_TIME_DELTA,time_delta);
			copy_shader.set_uniform(CopyShaderGLES2::HDR_EXP_ADJ_SPEED,float(current_env->fx_param[VS::ENV_FX_PARAM_HDR_EXPOSURE_ADJUST_SPEED]));
			copy_shader.set_uniform(CopyShaderGLES2::MIN_LUMINANCE,float(current_env->fx_param[VS::ENV_FX_PARAM_HDR_MIN_LUMINANCE]));
			copy_shader.set_uniform(CopyShaderGLES2::MAX_LUMINANCE,float(current_env->fx_param[VS::ENV_FX_PARAM_HDR_MAX_LUMINANCE]));
			glUniform1i(copy_shader.get_uniform_location(CopyShaderGLES2::SOURCE),0);

			//swap them
			SWAP( current_vd->lum_color, framebuffer.luminance[i].color);
			SWAP( current_vd->lum_fbo, framebuffer.luminance[i].fbo);

		}

		copy_shader.set_uniform(CopyShaderGLES2::PIXEL_SIZE,psize);

		_draw_gui_primitive(4,dst_pos,NULL,src_uv);

	}



	copy_shader.set_conditional(CopyShaderGLES2::USE_HDR_REDUCE,false);
	copy_shader.set_conditional(CopyShaderGLES2::USE_HDR_STORE,false);

	draw_next_frame=true;

}


void RasterizerGLES2::_draw_tex_bg() {

	glDepthMask(GL_TRUE);
	glEnable(GL_DEPTH_TEST);
	glDisable(GL_CULL_FACE);
	glDisable(GL_BLEND);
	glColorMask(1,1,1,1);


	RID texture;

	if (current_env->bg_mode==VS::ENV_BG_TEXTURE || current_env->bg_mode==VS::ENV_BG_TEXTURE_RGBE) {
		texture=current_env->bg_param[VS::ENV_BG_PARAM_TEXTURE];
	} else {
		texture=current_env->bg_param[VS::ENV_BG_PARAM_CUBEMAP];
	}

	if (!texture_owner.owns(texture)) {
		return;
	}

	Texture *t = texture_owner.get(texture);

	glActiveTexture(GL_TEXTURE0);
	glBindTexture(t->target, t->tex_id);

	copy_shader.set_conditional(CopyShaderGLES2::USE_ENERGY,true);

	if (current_env->bg_mode==VS::ENV_BG_TEXTURE || current_env->bg_mode==VS::ENV_BG_TEXTURE_RGBE) {
		copy_shader.set_conditional(CopyShaderGLES2::USE_CUBEMAP,false);

	} else {
		copy_shader.set_conditional(CopyShaderGLES2::USE_CUBEMAP,true);
	}

	if (current_env->bg_mode==VS::ENV_BG_CUBEMAP_RGBE || current_env->bg_mode==VS::ENV_BG_TEXTURE_RGBE) {
		copy_shader.set_conditional(CopyShaderGLES2::USE_RGBE,true);
	} else {
		copy_shader.set_conditional(CopyShaderGLES2::USE_RGBE,false);
	}

	copy_shader.set_conditional(CopyShaderGLES2::USE_CUSTOM_ALPHA,true);


	copy_shader.bind();

	if (current_env->bg_mode==VS::ENV_BG_TEXTURE || current_env->bg_mode==VS::ENV_BG_TEXTURE_RGBE) {
		glUniform1i( copy_shader.get_uniform_location(CopyShaderGLES2::SOURCE),0);
	} else {
		glUniform1i( copy_shader.get_uniform_location(CopyShaderGLES2::SOURCE_CUBE),0);
	}

	float nrg =float(current_env->bg_param[VS::ENV_BG_PARAM_ENERGY]);
	if (current_env->fx_enabled[VS::ENV_FX_HDR] && !use_fp16_fb)
		nrg*=0.25; //go down a quarter for hdr
	copy_shader.set_uniform(CopyShaderGLES2::ENERGY,nrg);
	copy_shader.set_uniform(CopyShaderGLES2::CUSTOM_ALPHA,float(current_env->bg_param[VS::ENV_BG_PARAM_GLOW]));

	Vector3 vertices[4]={
		Vector3(-1,-1,1),
		Vector3( 1,-1,1),
		Vector3( 1, 1,1),
		Vector3(-1, 1,1)
	};


	Vector3 src_uv[4]={
		Vector3( 0, 1, 0),
		Vector3( 1, 1, 0),
		Vector3( 1, 0, 0),
		Vector3( 0, 0, 0)
	};

	if (current_env->bg_mode==VS::ENV_BG_TEXTURE || current_env->bg_mode==VS::ENV_BG_TEXTURE_RGBE) {

		//regular texture
		//adjust aspect

		float aspect_t = t->width / float(t->height);
		float aspect_v = viewport.width / float(viewport.height);

		if (aspect_v > aspect_t) {
			//wider than texture
			for(int i=0;i<4;i++) {
				src_uv[i].y=(src_uv[i].y-0.5)*(aspect_t/aspect_v)+0.5;
			}

		} else {
			//narrower than texture
			for(int i=0;i<4;i++) {
				src_uv[i].x=(src_uv[i].x-0.5)*(aspect_v/aspect_t)+0.5;
			}
		}

		float scale=current_env->bg_param[VS::ENV_BG_PARAM_SCALE];
		for(int i=0;i<4;i++) {

			src_uv[i].x*=scale;
			src_uv[i].y*=scale;
		}
	} else {

		//skybox uv vectors
		float vw,vh,zn;
		camera_projection.get_viewport_size(vw,vh);
		zn=camera_projection.get_z_near();

		float scale=current_env->bg_param[VS::ENV_BG_PARAM_SCALE];

		for(int i=0;i<4;i++) {

			Vector3 uv=src_uv[i];
			uv.x=(uv.x*2.0-1.0)*vw*scale;
			uv.y=-(uv.y*2.0-1.0)*vh*scale;
			uv.z=-zn;
			src_uv[i] = camera_transform.basis.xform(uv).normalized();
			src_uv[i].z = -src_uv[i].z;

		}
	}

	_draw_primitive(4,vertices,NULL,NULL,src_uv);

	copy_shader.set_conditional(CopyShaderGLES2::USE_ENERGY,false);
	copy_shader.set_conditional(CopyShaderGLES2::USE_RGBE,false);
	copy_shader.set_conditional(CopyShaderGLES2::USE_CUBEMAP,false);
	copy_shader.set_conditional(CopyShaderGLES2::USE_CUSTOM_ALPHA,false);
}

void RasterizerGLES2::end_scene() {



	glEnable(GL_BLEND);
	glDepthMask(GL_TRUE);
	glEnable(GL_DEPTH_TEST);
	glDisable(GL_SCISSOR_TEST);

	bool use_fb=false;

	if (framebuffer.active) {

		//detect when to use the framebuffer object
		if (texscreen_used || framebuffer.scale!=1) {
			use_fb=true;
		} else if (current_env) {
			use_fb=false;
			for(int i=0;i<VS::ENV_FX_MAX;i++) {

				if (i==VS::ENV_FX_FOG) //does not need fb
					continue;

				if (current_env->fx_enabled[i]) {
					use_fb=true;
					break;
				}
			}
		}
	}


	if (use_fb) {

		glBindFramebuffer(GL_FRAMEBUFFER, framebuffer.fbo);
		glViewport( 0,0,viewport.width / framebuffer.scale, viewport.height / framebuffer.scale );
		glScissor(  0,0,viewport.width / framebuffer.scale, viewport.height / framebuffer.scale );

		material_shader.set_conditional(MaterialShaderGLES2::USE_8BIT_HDR,!use_fp16_fb && current_env && current_env->fx_enabled[VS::ENV_FX_HDR]);

	} else {
		if (current_rt) {
			glScissor( 0,0,viewport.width,viewport.height);
		} else {
			glScissor( viewport.x, window_size.height-(viewport.height+viewport.y), viewport.width,viewport.height );
		}
	}

	glEnable(GL_SCISSOR_TEST);
	_glClearDepth(1.0);

	bool draw_tex_background=false;

	if (current_debug==VS::SCENARIO_DEBUG_OVERDRAW) {

		glClearColor(0,0,0,1);
		glClear(GL_COLOR_BUFFER_BIT|GL_DEPTH_BUFFER_BIT);
	} else if (current_rt && current_rt_transparent) {

		glClearColor(0,0,0,0);
		glClear(GL_COLOR_BUFFER_BIT|GL_DEPTH_BUFFER_BIT);

	} else if (current_env) {

		switch(current_env->bg_mode) {

			case VS::ENV_BG_KEEP: {
				//copy from framebuffer if framebuffer
				glClear(GL_DEPTH_BUFFER_BIT);
			} break;
			case VS::ENV_BG_DEFAULT_COLOR:
			case VS::ENV_BG_COLOR: {

				Color bgcolor;
				if (current_env->bg_mode==VS::ENV_BG_COLOR)
					bgcolor = current_env->bg_param[VS::ENV_BG_PARAM_COLOR];
				else
					bgcolor = Globals::get_singleton()->get("render/default_clear_color");
				bgcolor = _convert_color(bgcolor);
				float a = use_fb ? float(current_env->bg_param[VS::ENV_BG_PARAM_GLOW]) : 1.0;
				glClearColor(bgcolor.r,bgcolor.g,bgcolor.b,a);
				_glClearDepth(1.0);
				glClear(GL_COLOR_BUFFER_BIT|GL_DEPTH_BUFFER_BIT);

			} break;
			case VS::ENV_BG_TEXTURE:
			case VS::ENV_BG_CUBEMAP:
			case VS::ENV_BG_TEXTURE_RGBE:
			case VS::ENV_BG_CUBEMAP_RGBE: {


				glClear(GL_DEPTH_BUFFER_BIT);
				draw_tex_background=true;
			} break;

		}
	} else {

		Color c = _convert_color(Color(0.3,0.3,0.3));
		glClearColor(c.r,c.g,c.b,0.0);
		glClear(GL_COLOR_BUFFER_BIT|GL_DEPTH_BUFFER_BIT);
	}

	glDisable(GL_SCISSOR_TEST);


	//material_shader.set_uniform_camera(MaterialShaderGLES2::PROJECTION_MATRIX, camera_projection);

	/*
	printf("setting projection to ");
	for (int i=0; i<16; i++) {
		printf("%f, ", ((float*)camera_projection.matrix)[i]);
	};
	printf("\n");

	print_line(String("setting camera to ")+camera_transform_inverse);
	*/
//	material_shader.set_uniform_default(MaterialShaderGLES2::CAMERA_INVERSE, camera_transform_inverse);


	current_depth_test=true;
	current_depth_mask=true;
	texscreen_copied=false;
	glBlendEquation(GL_FUNC_ADD);
	glBlendFunc(GL_SRC_ALPHA, GL_ONE_MINUS_SRC_ALPHA);
	glDisable(GL_BLEND);
	current_blend_mode=VS::MATERIAL_BLEND_MODE_MIX;

	//material_shader.set_conditional(MaterialShaderGLES2::USE_GLOW,current_env && current_env->fx_enabled[VS::ENV_FX_GLOW]);
	opaque_render_list.sort_mat_light_type_flags();
	_render_list_forward(&opaque_render_list,camera_transform,camera_transform_inverse,camera_projection,false,fragment_lighting);

	if (draw_tex_background) {

		//most 3D vendors recommend drawing a texture bg or skybox here,
		//after opaque geometry has been drawn
		//so the zbuffer can get rid of most pixels
		_draw_tex_bg();
	}

	glBlendEquation(GL_FUNC_ADD);
	glBlendFunc(GL_SRC_ALPHA, GL_ONE_MINUS_SRC_ALPHA);
	glDisable(GL_BLEND);
	current_blend_mode=VS::MATERIAL_BLEND_MODE_MIX;
	material_shader.set_conditional(MaterialShaderGLES2::USE_GLOW,false);
	if (current_env && current_env->fx_enabled[VS::ENV_FX_GLOW]) {
		glColorMask(1,1,1,0); //don't touch alpha
	}

	alpha_render_list.sort_z();
	_render_list_forward(&alpha_render_list,camera_transform,camera_transform_inverse,camera_projection,false,fragment_lighting,true);
	glColorMask(1,1,1,1);

//	material_shader.set_conditional( MaterialShaderGLES2::USE_FOG,false);

	DEBUG_TEST_ERROR("Drawing Scene");

#ifdef GLEW_ENABLED
	glPolygonMode(GL_FRONT_AND_BACK,GL_FILL);
#endif

	if (use_fb) {



		for(int i=0;i<VS::ARRAY_MAX;i++) {
			glDisableVertexAttribArray(i);
		}
		glBindBuffer(GL_ARRAY_BUFFER,0);
		glBindBuffer(GL_ELEMENT_ARRAY_BUFFER,0);
		glDisable(GL_BLEND);
		glDisable(GL_DEPTH_TEST);
		glDisable(GL_CULL_FACE);
		glDisable(GL_SCISSOR_TEST);
		glDepthMask(false);

		if (current_env && current_env->fx_enabled[VS::ENV_FX_HDR]) {

			int hdr_tm = current_env->fx_param[VS::ENV_FX_PARAM_HDR_TONEMAPPER];
			switch(hdr_tm) {
				case VS::ENV_FX_HDR_TONE_MAPPER_LINEAR: {


				} break;
				case VS::ENV_FX_HDR_TONE_MAPPER_LOG: {
					copy_shader.set_conditional(CopyShaderGLES2::USE_LOG_TONEMAPPER,true);

				} break;
				case VS::ENV_FX_HDR_TONE_MAPPER_REINHARDT: {
					copy_shader.set_conditional(CopyShaderGLES2::USE_REINHARDT_TONEMAPPER,true);
				} break;
				case VS::ENV_FX_HDR_TONE_MAPPER_REINHARDT_AUTOWHITE: {

					copy_shader.set_conditional(CopyShaderGLES2::USE_REINHARDT_TONEMAPPER,true);
					copy_shader.set_conditional(CopyShaderGLES2::USE_AUTOWHITE,true);
				} break;
			}


			_process_hdr();
		}
		if (current_env && current_env->fx_enabled[VS::ENV_FX_GLOW]) {
			_process_glow_bloom();			
			int glow_transfer_mode=current_env->fx_param[VS::ENV_FX_PARAM_GLOW_BLUR_BLEND_MODE];
			if (glow_transfer_mode==1)
				copy_shader.set_conditional(CopyShaderGLES2::USE_GLOW_SCREEN,true);
			if (glow_transfer_mode==2)
				copy_shader.set_conditional(CopyShaderGLES2::USE_GLOW_SOFTLIGHT,true);
		}

		glBindFramebuffer(GL_FRAMEBUFFER, current_rt?current_rt->fbo:base_framebuffer);

		Size2 size;
		if (current_rt) {
			glBindFramebuffer(GL_FRAMEBUFFER, current_rt->fbo);
			glViewport( 0,0,viewport.width,viewport.height);
			size=Size2(viewport.width,viewport.height);
		} else {
			glBindFramebuffer(GL_FRAMEBUFFER, base_framebuffer);
			glViewport( viewport.x, window_size.height-(viewport.height+viewport.y), viewport.width,viewport.height );
			size=Size2(viewport.width,viewport.height);
		}

		//time to copy!!!
		copy_shader.set_conditional(CopyShaderGLES2::USE_BCS,current_env && current_env->fx_enabled[VS::ENV_FX_BCS]);
		copy_shader.set_conditional(CopyShaderGLES2::USE_SRGB,current_env && current_env->fx_enabled[VS::ENV_FX_SRGB]);
		copy_shader.set_conditional(CopyShaderGLES2::USE_GLOW,current_env && current_env->fx_enabled[VS::ENV_FX_GLOW]);
		copy_shader.set_conditional(CopyShaderGLES2::USE_HDR,current_env && current_env->fx_enabled[VS::ENV_FX_HDR]);
		copy_shader.set_conditional(CopyShaderGLES2::USE_NO_ALPHA,true);
		copy_shader.set_conditional(CopyShaderGLES2::USE_FXAA,current_env && current_env->fx_enabled[VS::ENV_FX_FXAA]);

		copy_shader.bind();
		//copy_shader.set_uniform(CopyShaderGLES2::SOURCE,0);

		if (current_env && current_env->fx_enabled[VS::ENV_FX_GLOW]) {

			glActiveTexture(GL_TEXTURE1);
			glBindTexture(GL_TEXTURE_2D, framebuffer.blur[0].color );
			glUniform1i(copy_shader.get_uniform_location(CopyShaderGLES2::GLOW_SOURCE),1);

		}

		if (current_env && current_env->fx_enabled[VS::ENV_FX_HDR]) {

			glActiveTexture(GL_TEXTURE2);
			glBindTexture(GL_TEXTURE_2D, current_vd->lum_color );
			glUniform1i(copy_shader.get_uniform_location(CopyShaderGLES2::HDR_SOURCE),2);
			copy_shader.set_uniform(CopyShaderGLES2::TONEMAP_EXPOSURE,float(current_env->fx_param[VS::ENV_FX_PARAM_HDR_EXPOSURE]));
			copy_shader.set_uniform(CopyShaderGLES2::TONEMAP_WHITE,float(current_env->fx_param[VS::ENV_FX_PARAM_HDR_WHITE]));

		}

		if (current_env && current_env->fx_enabled[VS::ENV_FX_FXAA])
			copy_shader.set_uniform(CopyShaderGLES2::PIXEL_SIZE,Size2(1.0/size.x,1.0/size.y));


		if (current_env && current_env->fx_enabled[VS::ENV_FX_BCS]) {

			Vector3 bcs;
			bcs.x=current_env->fx_param[VS::ENV_FX_PARAM_BCS_BRIGHTNESS];
			bcs.y=current_env->fx_param[VS::ENV_FX_PARAM_BCS_CONTRAST];
			bcs.z=current_env->fx_param[VS::ENV_FX_PARAM_BCS_SATURATION];
			copy_shader.set_uniform(CopyShaderGLES2::BCS,bcs);
		}

		glActiveTexture(GL_TEXTURE0);
		glBindTexture(GL_TEXTURE_2D, framebuffer.color );
		glUniform1i(copy_shader.get_uniform_location(CopyShaderGLES2::SOURCE),0);

		_copy_screen_quad();

		copy_shader.set_conditional(CopyShaderGLES2::USE_BCS,false);
		copy_shader.set_conditional(CopyShaderGLES2::USE_SRGB,false);
		copy_shader.set_conditional(CopyShaderGLES2::USE_GLOW,false);
		copy_shader.set_conditional(CopyShaderGLES2::USE_HDR,false);
		copy_shader.set_conditional(CopyShaderGLES2::USE_NO_ALPHA,false);
		copy_shader.set_conditional(CopyShaderGLES2::USE_FXAA,false);
		copy_shader.set_conditional(CopyShaderGLES2::USE_GLOW_SCREEN,false);
		copy_shader.set_conditional(CopyShaderGLES2::USE_GLOW_SOFTLIGHT,false);
		copy_shader.set_conditional(CopyShaderGLES2::USE_REINHARDT_TONEMAPPER,false);
		copy_shader.set_conditional(CopyShaderGLES2::USE_AUTOWHITE,false);
		copy_shader.set_conditional(CopyShaderGLES2::USE_LOG_TONEMAPPER,false);

		material_shader.set_conditional(MaterialShaderGLES2::USE_8BIT_HDR,false);


		if (current_env && current_env->fx_enabled[VS::ENV_FX_HDR] && GLOBAL_DEF("rasterizer/debug_hdr",false)) {
			_debug_luminances();
		}
	}

	current_env=NULL;
	current_debug=VS::SCENARIO_DEBUG_DISABLED;
	if (GLOBAL_DEF("rasterizer/debug_shadow_maps",false)) {
		_debug_shadows();
	}
//	_debug_luminances();


}
void RasterizerGLES2::end_shadow_map() {



	ERR_FAIL_COND(!shadow);

	glDisable(GL_BLEND);
	glDisable(GL_SCISSOR_TEST);
	glDisable(GL_DITHER);
	glEnable(GL_DEPTH_TEST);
	glDepthMask(true);


	ShadowBuffer *sb = shadow->near_shadow_buffer;

	ERR_FAIL_COND(!sb);

	glBindFramebuffer(GL_FRAMEBUFFER, sb->fbo);

	if (!use_rgba_shadowmaps)
		glColorMask(0, 0, 0, 0);

	//glEnable(GL_POLYGON_OFFSET_FILL);
	//glPolygonOffset( 8.0f, 16.0f);

	CameraMatrix cm;
	float z_near,z_far;
	Transform light_transform;

	float dp_direction=0.0;
	bool flip_facing=false;
	Rect2 vp_rect;

	switch(shadow->base->type) {

		case VS::LIGHT_DIRECTIONAL: {

			if (shadow->base->directional_shadow_mode==VS::LIGHT_DIRECTIONAL_SHADOW_PARALLEL_4_SPLITS) {

				cm = shadow->custom_projection[shadow_pass];
				light_transform=shadow->custom_transform[shadow_pass];

				if (shadow_pass==0) {

					vp_rect=Rect2(0, sb->size/2, sb->size/2, sb->size/2);
					glViewport(0, sb->size/2, sb->size/2, sb->size/2);
					glScissor(0, sb->size/2, sb->size/2, sb->size/2);
				} else if (shadow_pass==1) {

					vp_rect=Rect2(0, 0, sb->size/2, sb->size/2);
					glViewport(0, 0, sb->size/2, sb->size/2);
					glScissor(0, 0, sb->size/2, sb->size/2);

				} else if (shadow_pass==2) {

					vp_rect=Rect2(sb->size/2, sb->size/2, sb->size/2, sb->size/2);
					glViewport(sb->size/2, sb->size/2, sb->size/2, sb->size/2);
					glScissor(sb->size/2, sb->size/2, sb->size/2, sb->size/2);
				} else if (shadow_pass==3) {

					vp_rect=Rect2(sb->size/2, 0, sb->size/2, sb->size/2);
					glViewport(sb->size/2, 0, sb->size/2, sb->size/2);
					glScissor(sb->size/2, 0, sb->size/2, sb->size/2);

				}



				glEnable(GL_SCISSOR_TEST);

			} else if (shadow->base->directional_shadow_mode==VS::LIGHT_DIRECTIONAL_SHADOW_PARALLEL_2_SPLITS) {

				if (shadow_pass==0) {

					cm = shadow->custom_projection[0];
					light_transform=shadow->custom_transform[0];
					vp_rect=Rect2(0, sb->size/2, sb->size, sb->size/2);
					glViewport(0, sb->size/2, sb->size, sb->size/2);
					glScissor(0, sb->size/2, sb->size, sb->size/2);
				} else {

					cm = shadow->custom_projection[1];
					light_transform=shadow->custom_transform[1];
					vp_rect=Rect2(0, 0, sb->size, sb->size/2);
					glViewport(0, 0, sb->size, sb->size/2);
					glScissor(0, 0, sb->size, sb->size/2);

				}

				glEnable(GL_SCISSOR_TEST);

			} else {
				cm = shadow->custom_projection[0];
				light_transform=shadow->custom_transform[0];
				vp_rect=Rect2(0, 0, sb->size, sb->size);
				glViewport(0, 0, sb->size, sb->size);
			}

			z_near=cm.get_z_near();
			z_far=cm.get_z_far();

			_glClearDepth(1.0f);
			glClearColor(1,1,1,1);

			if (use_rgba_shadowmaps)
				glClear(GL_DEPTH_BUFFER_BIT|GL_COLOR_BUFFER_BIT);
			else
				glClear(GL_DEPTH_BUFFER_BIT);


			glDisable(GL_SCISSOR_TEST);

		} break;
		case VS::LIGHT_OMNI: {

			material_shader.set_conditional(MaterialShaderGLES2::USE_DUAL_PARABOLOID,true);
			dp_direction = shadow_pass?1.0:-1.0;
			flip_facing = (shadow_pass == 1);
			light_transform=shadow->transform;
			z_near=0;
			z_far=shadow->base->vars[ VS::LIGHT_PARAM_RADIUS ];
			shadow->dp.x=1.0/z_far;
			shadow->dp.y=dp_direction;

			if (shadow_pass==0) {
				vp_rect=Rect2(0, sb->size/2, sb->size, sb->size/2);
				glViewport(0, sb->size/2, sb->size, sb->size/2);
				glScissor(0, sb->size/2, sb->size, sb->size/2);
			} else {
				vp_rect=Rect2(0, 0, sb->size, sb->size/2);
				glViewport(0, 0, sb->size, sb->size/2);
				glScissor(0, 0, sb->size, sb->size/2);
			}
			glEnable(GL_SCISSOR_TEST);
			shadow->projection=cm;


			glClearColor(1,1,1,1);
			_glClearDepth(1.0f);
			if (use_rgba_shadowmaps)
				glClear(GL_DEPTH_BUFFER_BIT|GL_COLOR_BUFFER_BIT);
			else
				glClear(GL_DEPTH_BUFFER_BIT);
			glDisable(GL_SCISSOR_TEST);


		} break;
		case VS::LIGHT_SPOT: {

			float far = shadow->base->vars[ VS::LIGHT_PARAM_RADIUS ];
			ERR_FAIL_COND( far<=0 );
			float near= far/200.0;
			if (near<0.05)
			 near=0.05;

			float angle = shadow->base->vars[ VS::LIGHT_PARAM_SPOT_ANGLE ];

			cm.set_perspective( angle*2.0, 1.0, near, far );

			shadow->projection=cm; // cache
			light_transform=shadow->transform;
			z_near=cm.get_z_near();
			z_far=cm.get_z_far();

			glViewport(0, 0, sb->size, sb->size);
			vp_rect=Rect2(0, 0, sb->size, sb->size);
			_glClearDepth(1.0f);
			glClearColor(1,1,1,1);
			if (use_rgba_shadowmaps)
				glClear(GL_DEPTH_BUFFER_BIT|GL_COLOR_BUFFER_BIT);
			else
				glClear(GL_DEPTH_BUFFER_BIT);


		} break;
	}

	Transform light_transform_inverse = light_transform.affine_inverse();

	opaque_render_list.sort_mat_geom();
	_render_list_forward(&opaque_render_list,light_transform,light_transform_inverse,cm,flip_facing,false);

	material_shader.set_conditional(MaterialShaderGLES2::USE_DUAL_PARABOLOID,false);


	//if (!use_rgba_shadowmaps)

	if (shadow_filter==SHADOW_FILTER_ESM) {

		copy_shader.set_conditional(CopyShaderGLES2::USE_RGBA_DEPTH,use_rgba_shadowmaps);
		copy_shader.set_conditional(CopyShaderGLES2::USE_HIGHP_SOURCE,!use_rgba_shadowmaps);

		Vector2 psize(1.0/sb->size,1.0/sb->size);
		float pscale = 1.0;
		int passes=shadow->base->vars[VS::LIGHT_PARAM_SHADOW_BLUR_PASSES];
		glDisable(GL_BLEND);
		glDisable(GL_CULL_FACE);
#ifdef GLEW_ENABLED
		glPolygonMode(GL_FRONT_AND_BACK,GL_FILL);
#endif

		for(int i=0;i<VS::ARRAY_MAX;i++) {
			glDisableVertexAttribArray(i);
		}
		glBindBuffer(GL_ARRAY_BUFFER,0);
		glBindBuffer(GL_ELEMENT_ARRAY_BUFFER,0);
		glDisable(GL_SCISSOR_TEST);

		if (!use_rgba_shadowmaps) {
			glEnable(GL_DEPTH_TEST);
			glDepthFunc(GL_ALWAYS);
			glDepthMask(true);
		} else {
			glDisable(GL_DEPTH_TEST);
		}

		for(int i=0;i<passes;i++) {


			Vector2 src_sb_uv[4]={
				(vp_rect.pos+Vector2(0,vp_rect.size.y))/sb->size,
				(vp_rect.pos+vp_rect.size)/sb->size,
				(vp_rect.pos+Vector2(vp_rect.size.x,0))/sb->size,
				(vp_rect.pos)/sb->size
			};
/*
			Vector2 src_uv[4]={
				Vector2( 0, 1),
				Vector2( 1, 1),
				Vector2( 1, 0),
				Vector2( 0, 0)
			};
*/
			static const Vector2 dst_pos[4]={
				Vector2(-1, 1),
				Vector2( 1, 1),
				Vector2( 1,-1),
				Vector2(-1,-1)
			};

			glBindFramebuffer(GL_FRAMEBUFFER, blur_shadow_buffer.fbo);
			glActiveTexture(GL_TEXTURE0);
			glBindTexture(GL_TEXTURE_2D, sb->depth);
#ifdef GLEW_ENABLED
			//glTexParameteri(GL_TEXTURE_2D, GL_TEXTURE_COMPARE_MODE, GL_NONE);
#endif

			copy_shader.set_conditional(CopyShaderGLES2::SHADOW_BLUR_V_PASS,true);
			copy_shader.set_conditional(CopyShaderGLES2::SHADOW_BLUR_H_PASS,false);

			copy_shader.bind();
			copy_shader.set_uniform(CopyShaderGLES2::PIXEL_SIZE,psize);
			copy_shader.set_uniform(CopyShaderGLES2::PIXEL_SCALE,pscale);
			copy_shader.set_uniform(CopyShaderGLES2::BLUR_MAGNITUDE,1);
			//copy_shader.set_uniform(CopyShaderGLES2::SOURCE,0);
			glUniform1i(copy_shader.get_uniform_location(CopyShaderGLES2::SOURCE),0);


			_draw_gui_primitive(4,dst_pos,NULL,src_sb_uv);


			Vector2 src_bb_uv[4]={
				(vp_rect.pos+Vector2(0,vp_rect.size.y))/blur_shadow_buffer.size,
				(vp_rect.pos+vp_rect.size)/blur_shadow_buffer.size,
				(vp_rect.pos+Vector2(vp_rect.size.x,0))/blur_shadow_buffer.size,
				(vp_rect.pos)/blur_shadow_buffer.size,
			};

			glBindFramebuffer(GL_FRAMEBUFFER, sb->fbo);
			glActiveTexture(GL_TEXTURE0);
			glBindTexture(GL_TEXTURE_2D, blur_shadow_buffer.depth);
#ifdef GLEW_ENABLED

			//glTexParameteri(GL_TEXTURE_2D, GL_TEXTURE_COMPARE_MODE, GL_NONE);
#endif

			copy_shader.set_conditional(CopyShaderGLES2::SHADOW_BLUR_V_PASS,false);
			copy_shader.set_conditional(CopyShaderGLES2::SHADOW_BLUR_H_PASS,true);
			copy_shader.bind();
			copy_shader.set_uniform(CopyShaderGLES2::PIXEL_SIZE,psize);
			copy_shader.set_uniform(CopyShaderGLES2::PIXEL_SCALE,pscale);
			copy_shader.set_uniform(CopyShaderGLES2::BLUR_MAGNITUDE,1);
			glUniform1i(copy_shader.get_uniform_location(CopyShaderGLES2::SOURCE),0);

			_draw_gui_primitive(4,dst_pos,NULL,src_bb_uv);


		}

		glDepthFunc(GL_LEQUAL);
		copy_shader.set_conditional(CopyShaderGLES2::USE_RGBA_DEPTH,false);
		copy_shader.set_conditional(CopyShaderGLES2::USE_HIGHP_SOURCE,false);
		copy_shader.set_conditional(CopyShaderGLES2::SHADOW_BLUR_V_PASS,false);
		copy_shader.set_conditional(CopyShaderGLES2::SHADOW_BLUR_H_PASS,false);

	}

	DEBUG_TEST_ERROR("Drawing Shadow");
	shadow=NULL;
	glBindFramebuffer(GL_FRAMEBUFFER, current_rt?current_rt->fbo:base_framebuffer);
	glColorMask(1, 1, 1, 1);
	//glDisable(GL_POLYGON_OFFSET_FILL);

}

void RasterizerGLES2::_debug_draw_shadow(GLuint tex, const Rect2& p_rect) {




	Matrix32 modelview;
	modelview.translate(p_rect.pos.x, p_rect.pos.y);
	canvas_shader.set_uniform(CanvasShaderGLES2::MODELVIEW_MATRIX, modelview);
	glBindTexture(GL_TEXTURE_2D,tex);

	Vector3 coords[4]= {
		Vector3(p_rect.pos.x, p_rect.pos.y, 0 ),
		Vector3(p_rect.pos.x+p_rect.size.width,
		p_rect.pos.y, 0 ),
		Vector3(p_rect.pos.x+p_rect.size.width,
		p_rect.pos.y+p_rect.size.height, 0 ),
		Vector3(p_rect.pos.x,
		p_rect.pos.y+p_rect.size.height, 0 )
	};

	Vector3 texcoords[4]={
		Vector3( 0.0f,0.0f, 0),
		Vector3( 1.0f,0.0f, 0),
		Vector3( 1.0f, 1.0f, 0),
		Vector3( 0.0f, 1.0f, 0),
	};

	_draw_primitive(4,coords,0,0,texcoords);
	//glTexParameteri(GL_TEXTURE_2D, GL_TEXTURE_COMPARE_MODE, GL_COMPARE_R_TO_TEXTURE);

}

void RasterizerGLES2::_debug_draw_shadows_type(Vector<ShadowBuffer>& p_shadows,Point2& ofs) {


	Size2 debug_size(128,128);
//	Size2 debug_size(512,512);


	int useblur=shadow_filter==SHADOW_FILTER_ESM?1:0;
	for (int i=0;i<p_shadows.size()+useblur;i++) {

		ShadowBuffer *sb=i==p_shadows.size()?&blur_shadow_buffer:&p_shadows[i];

		if (!sb->owner && i!=p_shadows.size())
			continue;

		_debug_draw_shadow(sb->depth, Rect2( ofs, debug_size ));
		ofs.x+=debug_size.x;
		if ( (ofs.x+debug_size.x) > viewport.width ) {

			ofs.x=0;
			ofs.y+=debug_size.y;
		}
	}

}


void RasterizerGLES2::_debug_luminances() {

	canvas_shader.set_conditional(CanvasShaderGLES2::DEBUG_ENCODED_32,!use_fp16_fb);
	canvas_begin();
	glDisable(GL_BLEND);
	canvas_shader.bind();

	Size2 debug_size(128,128);
	Size2 ofs;


	for (int i=0;i<=framebuffer.luminance.size();i++) {

		if (i==framebuffer.luminance.size()) {
			if (!current_vd)
				break;
			_debug_draw_shadow(current_vd->lum_color, Rect2( ofs, debug_size ));
		} else {
			_debug_draw_shadow(framebuffer.luminance[i].color, Rect2( ofs, debug_size ));
		}
		ofs.x+=debug_size.x/2;
		if ( (ofs.x+debug_size.x) > viewport.width ) {

			ofs.x=0;
			ofs.y+=debug_size.y;
		}
	}

	canvas_shader.set_conditional(CanvasShaderGLES2::DEBUG_ENCODED_32,false);

}


void RasterizerGLES2::_debug_shadows() {

	canvas_begin();
	glDisable(GL_BLEND);
	Size2 ofs;

	/*
	for(int i=0;i<16;i++) {
		glActiveTexture(GL_TEXTURE0+i);
		//glDisable(GL_TEXTURE_2D);
	}
	glActiveTexture(GL_TEXTURE0);
	//glEnable(GL_TEXTURE_2D);
	*/


	_debug_draw_shadows_type(near_shadow_buffers,ofs);
//	_debug_draw_shadows_type(far_shadow_buffers,ofs);

}

void RasterizerGLES2::end_frame() {


	//print_line("VTX: "+itos(_rinfo.vertex_count)+" OBJ: "+itos(_rinfo.object_count)+" MAT: "+itos(_rinfo.mat_change_count)+" SHD: "+itos(_rinfo.shader_change_count)+" CI: "+itos(_rinfo.ci_draw_commands));

	//print_line("TOTAL VTX: "+itos(_rinfo.vertex_count));
	OS::get_singleton()->swap_buffers();
}

void RasterizerGLES2::flush_frame() {

	glFlush();
}

/* CANVAS API */

void RasterizerGLES2::canvas_begin() {

	glDisable(GL_CULL_FACE);
	glDisable(GL_DEPTH_TEST);
	glDisable(GL_SCISSOR_TEST);
#ifdef GLEW_ENABLED
	glDisable(GL_POINT_SPRITE);
	glDisable(GL_VERTEX_PROGRAM_POINT_SIZE);
#endif
	glEnable(GL_BLEND);
	glBlendEquation(GL_FUNC_ADD);
	glBlendFunc(GL_SRC_ALPHA, GL_ONE_MINUS_SRC_ALPHA);
	//glPolygonMode(GL_FRONT_AND_BACK,GL_FILL);
	glLineWidth(1.0);
	glBindBuffer(GL_ARRAY_BUFFER,0);
	glBindBuffer(GL_ELEMENT_ARRAY_BUFFER,0);
	for(int i=0;i<VS::ARRAY_MAX;i++) {
		glDisableVertexAttribArray(i);
	}

	glActiveTexture(GL_TEXTURE0);
	glBindTexture( GL_TEXTURE_2D, white_tex );
	canvas_tex=RID();
	//material_shader.unbind();
	canvas_shader.unbind();
	canvas_shader.bind();
	canvas_shader.set_uniform(CanvasShaderGLES2::TEXTURE, 0);
	_set_color_attrib(Color(1,1,1));
	Transform canvas_transform;
	canvas_transform.translate(-(viewport.width / 2.0f), -(viewport.height / 2.0f), 0.0f);
	float csy = 1.0;
	if (current_rt && current_rt_vflip)
		csy = -1.0;

	canvas_transform.scale( Vector3( 2.0f / viewport.width, csy * -2.0f / viewport.height, 1.0f ) );
	canvas_shader.set_uniform(CanvasShaderGLES2::PROJECTION_MATRIX,canvas_transform);
	canvas_shader.set_uniform(CanvasShaderGLES2::MODELVIEW_MATRIX,Matrix32());
	canvas_shader.set_uniform(CanvasShaderGLES2::EXTRA_MATRIX,Matrix32());

	canvas_opacity=1.0;
	canvas_blend_mode=VS::MATERIAL_BLEND_MODE_MIX;


}

void RasterizerGLES2::canvas_disable_blending() {

	glDisable(GL_BLEND);
}

void RasterizerGLES2::canvas_set_opacity(float p_opacity) {

	canvas_opacity = p_opacity;
}

void RasterizerGLES2::canvas_set_blend_mode(VS::MaterialBlendMode p_mode) {

	if (p_mode==canvas_blend_mode)
		return;
	switch(p_mode) {

		 case VS::MATERIAL_BLEND_MODE_MIX: {
			glBlendEquation(GL_FUNC_ADD);
			glBlendFunc(GL_SRC_ALPHA,GL_ONE_MINUS_SRC_ALPHA);

		 } break;
		 case VS::MATERIAL_BLEND_MODE_ADD: {

			glBlendEquation(GL_FUNC_ADD);
			glBlendFunc(GL_SRC_ALPHA,GL_ONE);

		 } break;
		 case VS::MATERIAL_BLEND_MODE_SUB: {

			glBlendEquation(GL_FUNC_SUBTRACT);
			glBlendFunc(GL_SRC_ALPHA,GL_ONE);
		 } break;
		case VS::MATERIAL_BLEND_MODE_MUL: {
			glBlendEquation(GL_FUNC_ADD);
			glBlendFunc(GL_DST_COLOR,GL_ZERO);
		} break;
		case VS::MATERIAL_BLEND_MODE_PREMULT_ALPHA: {
			glBlendEquation(GL_FUNC_ADD);
			glBlendFunc(GL_ONE,GL_ONE_MINUS_SRC_ALPHA);
		} break;

	}

	canvas_blend_mode=p_mode;

}


void RasterizerGLES2::canvas_begin_rect(const Matrix32& p_transform) {


	canvas_shader.set_uniform(CanvasShaderGLES2::MODELVIEW_MATRIX,p_transform);
	canvas_shader.set_uniform(CanvasShaderGLES2::EXTRA_MATRIX,Matrix32());

}

void RasterizerGLES2::canvas_set_clip(bool p_clip, const Rect2& p_rect) {

	if (p_clip) {

		glEnable(GL_SCISSOR_TEST);
		glScissor(viewport.x+p_rect.pos.x,viewport.y+ (viewport.height-(p_rect.pos.y+p_rect.size.height)),
		p_rect.size.width,p_rect.size.height);
	} else {

		glDisable(GL_SCISSOR_TEST);
	}


}

void RasterizerGLES2::canvas_end_rect() {

	//glPopMatrix();
}


RasterizerGLES2::Texture* RasterizerGLES2::_bind_canvas_texture(const RID& p_texture) {

	if (p_texture==canvas_tex) {
		if (canvas_tex.is_valid()) {
			Texture*texture=texture_owner.get(p_texture);
			return texture;
		}
		return NULL;
	}



	if (p_texture.is_valid()) {

		Texture*texture=texture_owner.get(p_texture);
		if (!texture) {
			canvas_tex=RID();
			glBindTexture(GL_TEXTURE_2D,white_tex);
			return NULL;
		}

		if (texture->render_target)
			texture->render_target->last_pass=frame;

		glBindTexture(GL_TEXTURE_2D,texture->tex_id);
		canvas_tex=p_texture;
		return texture;


	} else {


		glBindTexture(GL_TEXTURE_2D,white_tex);
		canvas_tex=p_texture;
	}


	return NULL;
}

void RasterizerGLES2::canvas_draw_line(const Point2& p_from, const Point2& p_to,const Color& p_color,float p_width) {

	_bind_canvas_texture(RID());
	Color c=p_color;
	c.a*=canvas_opacity;
	_set_color_attrib(c);

	Vector3 verts[2]={
		Vector3(p_from.x,p_from.y,0),
		Vector3(p_to.x,p_to.y,0)
	};

	glLineWidth(p_width);
	_draw_primitive(2,verts,0,0,0);
	_rinfo.ci_draw_commands++;
}

void RasterizerGLES2::_draw_gui_primitive(int p_points, const Vector2 *p_vertices, const Color* p_colors, const Vector2 *p_uvs) {



	static const GLenum prim[5]={GL_POINTS,GL_POINTS,GL_LINES,GL_TRIANGLES,GL_TRIANGLE_FAN};


//#define GLES_USE_PRIMITIVE_BUFFER

#ifndef GLES_NO_CLIENT_ARRAYS

	glEnableVertexAttribArray(VS::ARRAY_VERTEX);
	glVertexAttribPointer( VS::ARRAY_VERTEX, 2 ,GL_FLOAT, false, sizeof(Vector2), p_vertices );

	if (p_colors) {

		glEnableVertexAttribArray(VS::ARRAY_COLOR);
		glVertexAttribPointer( VS::ARRAY_COLOR, 4 ,GL_FLOAT, false, sizeof(Color), p_colors );
	} else {
		glDisableVertexAttribArray(VS::ARRAY_COLOR);
	}

	if (p_uvs) {

		glEnableVertexAttribArray(VS::ARRAY_TEX_UV);
		glVertexAttribPointer( VS::ARRAY_TEX_UV, 2 ,GL_FLOAT, false, sizeof(Vector2), p_uvs );
	} else {
		glDisableVertexAttribArray(VS::ARRAY_TEX_UV);
	}

	glDrawArrays(prim[p_points],0,p_points);

#else

	glBindBuffer(GL_ARRAY_BUFFER,gui_quad_buffer);
	float b[32];
	int ofs=0;
	glEnableVertexAttribArray(VS::ARRAY_VERTEX);
	glVertexAttribPointer( VS::ARRAY_VERTEX, 2 ,GL_FLOAT, false, sizeof(float)*2, ((float*)0)+ofs );
	for(int i=0;i<p_points;i++) {
		b[ofs++]=p_vertices[i].x;
		b[ofs++]=p_vertices[i].y;
	}

	if (p_colors) {

		glEnableVertexAttribArray(VS::ARRAY_COLOR);
		glVertexAttribPointer( VS::ARRAY_COLOR, 4 ,GL_FLOAT, false, sizeof(float)*4, ((float*)0)+ofs );
		for(int i=0;i<p_points;i++) {
			b[ofs++]=p_colors[i].r;
			b[ofs++]=p_colors[i].g;
			b[ofs++]=p_colors[i].b;
			b[ofs++]=p_colors[i].a;
		}

	} else {
		glDisableVertexAttribArray(VS::ARRAY_COLOR);
	}


	if (p_uvs) {

		glEnableVertexAttribArray(VS::ARRAY_TEX_UV);
		glVertexAttribPointer( VS::ARRAY_TEX_UV, 2 ,GL_FLOAT, false, sizeof(float)*2, ((float*)0)+ofs );
		for(int i=0;i<p_points;i++) {
			b[ofs++]=p_uvs[i].x;
			b[ofs++]=p_uvs[i].y;
		}

	} else {
		glDisableVertexAttribArray(VS::ARRAY_TEX_UV);
	}

	glBufferSubData(GL_ARRAY_BUFFER,0,ofs*4,&b[0]);
	glDrawArrays(prim[p_points],0,p_points);
	glBindBuffer(GL_ARRAY_BUFFER,0);


#endif
	_rinfo.ci_draw_commands++;
}

void RasterizerGLES2::_draw_gui_primitive2(int p_points, const Vector2 *p_vertices, const Color* p_colors, const Vector2 *p_uvs, const Vector2 *p_uvs2) {


	static const GLenum prim[5]={GL_POINTS,GL_POINTS,GL_LINES,GL_TRIANGLES,GL_TRIANGLE_FAN};

	glEnableVertexAttribArray(VS::ARRAY_VERTEX);
	glVertexAttribPointer( VS::ARRAY_VERTEX, 2 ,GL_FLOAT, false, sizeof(Vector2), p_vertices );
	if (p_colors) {

		glEnableVertexAttribArray(VS::ARRAY_COLOR);
		glVertexAttribPointer( VS::ARRAY_COLOR, 4 ,GL_FLOAT, false, sizeof(Color), p_colors );
	} else {
		glDisableVertexAttribArray(VS::ARRAY_COLOR);
	}

	if (p_uvs) {

		glEnableVertexAttribArray(VS::ARRAY_TEX_UV);
		glVertexAttribPointer( VS::ARRAY_TEX_UV, 2 ,GL_FLOAT, false, sizeof(Vector2), p_uvs );
	} else {
		glDisableVertexAttribArray(VS::ARRAY_TEX_UV);
	}

	if (p_uvs2) {

		glEnableVertexAttribArray(VS::ARRAY_TEX_UV2);
		glVertexAttribPointer( VS::ARRAY_TEX_UV2, 2 ,GL_FLOAT, false, sizeof(Vector2), p_uvs2 );
	} else {
		glDisableVertexAttribArray(VS::ARRAY_TEX_UV2);
	}

	glDrawArrays(prim[p_points],0,p_points);
	_rinfo.ci_draw_commands++;
}

void RasterizerGLES2::_draw_textured_quad(const Rect2& p_rect, const Rect2& p_src_region, const Size2& p_tex_size,bool p_h_flip, bool p_v_flip ) {

	Vector2 texcoords[4]= {
		Vector2( p_src_region.pos.x/p_tex_size.width,
		p_src_region.pos.y/p_tex_size.height),

		Vector2((p_src_region.pos.x+p_src_region.size.width)/p_tex_size.width,
		p_src_region.pos.y/p_tex_size.height),

		Vector2( (p_src_region.pos.x+p_src_region.size.width)/p_tex_size.width,
		(p_src_region.pos.y+p_src_region.size.height)/p_tex_size.height),

		Vector2( p_src_region.pos.x/p_tex_size.width,
		(p_src_region.pos.y+p_src_region.size.height)/p_tex_size.height)
	};

	if (p_h_flip) {
		SWAP( texcoords[0], texcoords[1] );
		SWAP( texcoords[2], texcoords[3] );
	}
	if (p_v_flip) {
		SWAP( texcoords[1], texcoords[2] );
		SWAP( texcoords[0], texcoords[3] );
	}

	Vector2 coords[4]= {
		Vector2( p_rect.pos.x, p_rect.pos.y ),
		Vector2( p_rect.pos.x+p_rect.size.width, p_rect.pos.y ),
		Vector2( p_rect.pos.x+p_rect.size.width, p_rect.pos.y+p_rect.size.height ),
		Vector2( p_rect.pos.x,p_rect.pos.y+p_rect.size.height )
	};

	_draw_gui_primitive(4,coords,0,texcoords);
	_rinfo.ci_draw_commands++;
}

void RasterizerGLES2::_draw_quad(const Rect2& p_rect) {

	Vector2 coords[4]= {
		Vector2( p_rect.pos.x,p_rect.pos.y ),
		Vector2( p_rect.pos.x+p_rect.size.width,p_rect.pos.y ),
		Vector2( p_rect.pos.x+p_rect.size.width,p_rect.pos.y+p_rect.size.height ),
		Vector2( p_rect.pos.x,p_rect.pos.y+p_rect.size.height )
	};

	_draw_gui_primitive(4,coords,0,0);
	_rinfo.ci_draw_commands++;

}

void RasterizerGLES2::canvas_draw_rect(const Rect2& p_rect, int p_flags, const Rect2& p_source,RID p_texture,const Color& p_modulate) {

	Color m = p_modulate;
	m.a*=canvas_opacity;
	_set_color_attrib(m);
	Texture *texture = _bind_canvas_texture(p_texture);


	if ( texture ) {

		if (!(p_flags&CANVAS_RECT_REGION)) {

			Rect2 region = Rect2(0,0,texture->width,texture->height);
			_draw_textured_quad(p_rect,region,region.size,p_flags&CANVAS_RECT_FLIP_H,p_flags&CANVAS_RECT_FLIP_V);

		} else {

			_draw_textured_quad(p_rect, p_source, Size2(texture->width,texture->height),p_flags&CANVAS_RECT_FLIP_H,p_flags&CANVAS_RECT_FLIP_V );

		}
	} else {

		//glDisable(GL_TEXTURE_2D);
		_draw_quad( p_rect );
		//print_line("rect: "+p_rect);

	}

	_rinfo.ci_draw_commands++;

}

void RasterizerGLES2::canvas_draw_style_box(const Rect2& p_rect, RID p_texture,const float *p_margin, bool p_draw_center,const Color& p_modulate) {

	Color m = p_modulate;
	m.a*=canvas_opacity;
	_set_color_attrib(m);

	Texture* texture=_bind_canvas_texture(p_texture);
	ERR_FAIL_COND(!texture);
	/* CORNERS */

	_draw_textured_quad( // top left
		Rect2( p_rect.pos, Size2(p_margin[MARGIN_LEFT],p_margin[MARGIN_TOP])),
		Rect2( Point2(), Size2(p_margin[MARGIN_LEFT],p_margin[MARGIN_TOP])),
		Size2( texture->width, texture->height ) );

	_draw_textured_quad( // top right
		Rect2( Point2( p_rect.pos.x + p_rect.size.width - p_margin[MARGIN_RIGHT], p_rect.pos.y), Size2(p_margin[MARGIN_RIGHT],p_margin[MARGIN_TOP])),
		Rect2( Point2(texture->width-p_margin[MARGIN_RIGHT],0), Size2(p_margin[MARGIN_RIGHT],p_margin[MARGIN_TOP])),
		Size2( texture->width, texture->height ) );


	_draw_textured_quad( // bottom left
		Rect2( Point2(p_rect.pos.x,p_rect.pos.y + p_rect.size.height - p_margin[MARGIN_BOTTOM]), Size2(p_margin[MARGIN_LEFT],p_margin[MARGIN_BOTTOM])),
		Rect2( Point2(0,texture->height-p_margin[MARGIN_BOTTOM]), Size2(p_margin[MARGIN_LEFT],p_margin[MARGIN_BOTTOM])),
		Size2( texture->width, texture->height ) );

	_draw_textured_quad( // bottom right
		Rect2( Point2( p_rect.pos.x + p_rect.size.width - p_margin[MARGIN_RIGHT], p_rect.pos.y + p_rect.size.height - p_margin[MARGIN_BOTTOM]), Size2(p_margin[MARGIN_RIGHT],p_margin[MARGIN_BOTTOM])),
		Rect2( Point2(texture->width-p_margin[MARGIN_RIGHT],texture->height-p_margin[MARGIN_BOTTOM]), Size2(p_margin[MARGIN_RIGHT],p_margin[MARGIN_BOTTOM])),
		Size2( texture->width, texture->height ) );

	Rect2 rect_center( p_rect.pos+Point2( p_margin[MARGIN_LEFT], p_margin[MARGIN_TOP]), Size2( p_rect.size.width - p_margin[MARGIN_LEFT] - p_margin[MARGIN_RIGHT], p_rect.size.height - p_margin[MARGIN_TOP] - p_margin[MARGIN_BOTTOM] ));

	Rect2 src_center( Point2( p_margin[MARGIN_LEFT], p_margin[MARGIN_TOP]), Size2( texture->width - p_margin[MARGIN_LEFT] - p_margin[MARGIN_RIGHT], texture->height - p_margin[MARGIN_TOP] - p_margin[MARGIN_BOTTOM] ));


	_draw_textured_quad( // top
		Rect2( Point2(rect_center.pos.x,p_rect.pos.y),Size2(rect_center.size.width,p_margin[MARGIN_TOP])),
		Rect2( Point2(p_margin[MARGIN_LEFT],0), Size2(src_center.size.width,p_margin[MARGIN_TOP])),
		Size2( texture->width, texture->height ) );

	_draw_textured_quad( // bottom
		Rect2( Point2(rect_center.pos.x,rect_center.pos.y+rect_center.size.height),Size2(rect_center.size.width,p_margin[MARGIN_BOTTOM])),
		Rect2( Point2(p_margin[MARGIN_LEFT],src_center.pos.y+src_center.size.height), Size2(src_center.size.width,p_margin[MARGIN_BOTTOM])),
		Size2( texture->width, texture->height ) );

	_draw_textured_quad( // left
		Rect2( Point2(p_rect.pos.x,rect_center.pos.y),Size2(p_margin[MARGIN_LEFT],rect_center.size.height)),
		Rect2( Point2(0,p_margin[MARGIN_TOP]), Size2(p_margin[MARGIN_LEFT],src_center.size.height)),
		Size2( texture->width, texture->height ) );

	_draw_textured_quad( // right
		Rect2( Point2(rect_center.pos.x+rect_center.size.width,rect_center.pos.y),Size2(p_margin[MARGIN_RIGHT],rect_center.size.height)),
		Rect2( Point2(src_center.pos.x+src_center.size.width,p_margin[MARGIN_TOP]), Size2(p_margin[MARGIN_RIGHT],src_center.size.height)),
		Size2( texture->width, texture->height ) );

	if (p_draw_center) {

		_draw_textured_quad(
			rect_center,
			src_center,
			Size2( texture->width, texture->height ));
	}


	_rinfo.ci_draw_commands++;
}

void RasterizerGLES2::canvas_draw_primitive(const Vector<Point2>& p_points, const Vector<Color>& p_colors,const Vector<Point2>& p_uvs, RID p_texture,float p_width) {

	ERR_FAIL_COND(p_points.size()<1);
	_set_color_attrib(Color(1,1,1,canvas_opacity));
	_bind_canvas_texture(p_texture);
	_draw_gui_primitive(p_points.size(),p_points.ptr(),p_colors.ptr(),p_uvs.ptr());

	_rinfo.ci_draw_commands++;
}

void RasterizerGLES2::canvas_draw_polygon(int p_vertex_count, const int* p_indices, const Vector2* p_vertices, const Vector2* p_uvs, const Color* p_colors,const RID& p_texture,bool p_singlecolor) {

	bool do_colors=false;

	if (p_singlecolor) {
		Color m = *p_colors;
		m.a*=canvas_opacity;
		_set_color_attrib(m);
	} else if (!p_colors) {
		_set_color_attrib( Color(1,1,1,canvas_opacity));
	} else
		do_colors=true;

	Texture *texture = _bind_canvas_texture(p_texture);

	glEnableVertexAttribArray(VS::ARRAY_VERTEX);
	glVertexAttribPointer( VS::ARRAY_VERTEX, 2 ,GL_FLOAT, false, sizeof(Vector2), p_vertices );
	if (do_colors) {

		glEnableVertexAttribArray(VS::ARRAY_COLOR);
		glVertexAttribPointer( VS::ARRAY_COLOR, 4 ,GL_FLOAT, false, sizeof(Color), p_colors );
	} else {
		glDisableVertexAttribArray(VS::ARRAY_COLOR);
	}

	if (texture && p_uvs) {

		glEnableVertexAttribArray(VS::ARRAY_TEX_UV);
		glVertexAttribPointer( VS::ARRAY_TEX_UV, 2 ,GL_FLOAT, false, sizeof(Vector2), p_uvs );
	} else {
		glDisableVertexAttribArray(VS::ARRAY_TEX_UV);
	}

	if (p_indices) {

		glDrawElements(GL_TRIANGLES, p_vertex_count, GL_UNSIGNED_INT, p_indices );
	} else {
		glDrawArrays(GL_TRIANGLES,0,p_vertex_count);
	}

	_rinfo.ci_draw_commands++;

};


void RasterizerGLES2::canvas_set_transform(const Matrix32& p_transform) {

	canvas_shader.set_uniform(CanvasShaderGLES2::EXTRA_MATRIX,p_transform);

	//canvas_transform = Variant(p_transform);
}

/* ENVIRONMENT */

RID RasterizerGLES2::environment_create() {

	Environment * env = memnew( Environment );
	return environment_owner.make_rid(env);
}

void RasterizerGLES2::environment_set_background(RID p_env,VS::EnvironmentBG p_bg) {

	ERR_FAIL_INDEX(p_bg,VS::ENV_BG_MAX);
	Environment * env = environment_owner.get(p_env);
	ERR_FAIL_COND(!env);
	env->bg_mode=p_bg;
}

VS::EnvironmentBG RasterizerGLES2::environment_get_background(RID p_env) const{

	const Environment * env = environment_owner.get(p_env);
	ERR_FAIL_COND_V(!env,VS::ENV_BG_MAX);
	return env->bg_mode;
}

void RasterizerGLES2::environment_set_background_param(RID p_env,VS::EnvironmentBGParam p_param, const Variant& p_value){

	ERR_FAIL_INDEX(p_param,VS::ENV_BG_PARAM_MAX);
	Environment * env = environment_owner.get(p_env);
	ERR_FAIL_COND(!env);
	env->bg_param[p_param]=p_value;

}
Variant RasterizerGLES2::environment_get_background_param(RID p_env,VS::EnvironmentBGParam p_param) const{

	ERR_FAIL_INDEX_V(p_param,VS::ENV_BG_PARAM_MAX,Variant());
	const Environment * env = environment_owner.get(p_env);
	ERR_FAIL_COND_V(!env,Variant());
	return env->bg_param[p_param];

}

void RasterizerGLES2::environment_set_enable_fx(RID p_env,VS::EnvironmentFx p_effect,bool p_enabled){

	ERR_FAIL_INDEX(p_effect,VS::ENV_FX_MAX);
	Environment * env = environment_owner.get(p_env);
	ERR_FAIL_COND(!env);
	env->fx_enabled[p_effect]=p_enabled;
}
bool RasterizerGLES2::environment_is_fx_enabled(RID p_env,VS::EnvironmentFx p_effect) const{

	ERR_FAIL_INDEX_V(p_effect,VS::ENV_FX_MAX,false);
	const Environment * env = environment_owner.get(p_env);
	ERR_FAIL_COND_V(!env,false);
	return env->fx_enabled[p_effect];

}

void RasterizerGLES2::environment_fx_set_param(RID p_env,VS::EnvironmentFxParam p_param,const Variant& p_value){

	ERR_FAIL_INDEX(p_param,VS::ENV_FX_PARAM_MAX);
	Environment * env = environment_owner.get(p_env);
	ERR_FAIL_COND(!env);
	env->fx_param[p_param]=p_value;
}
Variant RasterizerGLES2::environment_fx_get_param(RID p_env,VS::EnvironmentFxParam p_param) const{

	ERR_FAIL_INDEX_V(p_param,VS::ENV_FX_PARAM_MAX,Variant());
	const Environment * env = environment_owner.get(p_env);
	ERR_FAIL_COND_V(!env,Variant());
	return env->fx_param[p_param];

}

/*MISC*/

bool RasterizerGLES2::is_texture(const RID& p_rid) const {

	return texture_owner.owns(p_rid);
}
bool RasterizerGLES2::is_material(const RID& p_rid) const {

	return material_owner.owns(p_rid);
}
bool RasterizerGLES2::is_mesh(const RID& p_rid) const {

	return mesh_owner.owns(p_rid);
}
bool RasterizerGLES2::is_immediate(const RID& p_rid) const {

	return immediate_owner.owns(p_rid);
}
bool RasterizerGLES2::is_multimesh(const RID& p_rid) const {

	return multimesh_owner.owns(p_rid);
}
bool RasterizerGLES2::is_particles(const RID &p_beam) const {

	return particles_owner.owns(p_beam);
}

bool RasterizerGLES2::is_light(const RID& p_rid) const {

	return light_owner.owns(p_rid);
}
bool RasterizerGLES2::is_light_instance(const RID& p_rid) const {

	return light_instance_owner.owns(p_rid);
}
bool RasterizerGLES2::is_particles_instance(const RID& p_rid) const {

	return particles_instance_owner.owns(p_rid);
}
bool RasterizerGLES2::is_skeleton(const RID& p_rid) const {

	return skeleton_owner.owns(p_rid);
}
bool RasterizerGLES2::is_environment(const RID& p_rid) const {

	return environment_owner.owns(p_rid);
}
bool RasterizerGLES2::is_shader(const RID& p_rid) const {

	return false;
}

void RasterizerGLES2::free(const RID& p_rid) {
	if (texture_owner.owns(p_rid)) {

		// delete the texture
		Texture *texture = texture_owner.get(p_rid);

//		glDeleteTextures( 1,&texture->tex_id );
		_rinfo.texture_mem-=texture->total_data_size;
		texture_owner.free(p_rid);
		memdelete(texture);

	} else if (shader_owner.owns(p_rid)) {

		// delete the texture
		Shader *shader = shader_owner.get(p_rid);

		switch(shader->mode) {
			case VS::SHADER_MATERIAL: {
				material_shader.free_custom_shader(shader->custom_code_id);
			} break;
			case VS::SHADER_POST_PROCESS: {
				//postprocess_shader.free_custom_shader(shader->custom_code_id);
			} break;
		}

		if (shader->dirty_list.in_list())
			_shader_dirty_list.remove(&shader->dirty_list);

		//material_shader.free_custom_shader(shader->custom_code_id);
		shader_owner.free(p_rid);
		memdelete(shader);

	} else if (material_owner.owns(p_rid)) {

		Material *material = material_owner.get( p_rid );
		ERR_FAIL_COND(!material);

		_free_fixed_material(p_rid); //just in case
		material_owner.free(p_rid);
		memdelete(material);

	} else if (mesh_owner.owns(p_rid)) {

		Mesh *mesh = mesh_owner.get(p_rid);
		ERR_FAIL_COND(!mesh);
		for (int i=0;i<mesh->surfaces.size();i++) {

			Surface *surface = mesh->surfaces[i];
			if (surface->array_local != 0) {
				memfree(surface->array_local);
			};
			if (surface->index_array_local != 0) {
				memfree(surface->index_array_local);
			};

			if (mesh->morph_target_count>0) {

				for(int i=0;i<mesh->morph_target_count;i++) {

					memfree(surface->morph_targets_local[i].array);
				}
				memfree(surface->morph_targets_local);
				surface->morph_targets_local=NULL;
			}

			if (surface->vertex_id)
				glDeleteBuffers(1,&surface->vertex_id);
			if (surface->index_id)
				glDeleteBuffers(1,&surface->index_id);

			memdelete( surface );
		};

		mesh->surfaces.clear();

		mesh_owner.free(p_rid);
		memdelete(mesh);

	} else if (multimesh_owner.owns(p_rid)) {

	       MultiMesh *multimesh = multimesh_owner.get(p_rid);
	       ERR_FAIL_COND(!multimesh);

		if (multimesh->tex_id) {
			glDeleteTextures(1,&multimesh->tex_id);
		}

	       multimesh_owner.free(p_rid);
	       memdelete(multimesh);

	} else if (immediate_owner.owns(p_rid)) {

		Immediate *immediate = immediate_owner.get(p_rid);
		ERR_FAIL_COND(!immediate);

		immediate_owner.free(p_rid);
		memdelete(immediate);
	} else if (particles_owner.owns(p_rid)) {

		Particles *particles = particles_owner.get(p_rid);
		ERR_FAIL_COND(!particles);

		particles_owner.free(p_rid);
		memdelete(particles);
	} else if (particles_instance_owner.owns(p_rid)) {

		ParticlesInstance *particles_isntance = particles_instance_owner.get(p_rid);
		ERR_FAIL_COND(!particles_isntance);

		particles_instance_owner.free(p_rid);
		memdelete(particles_isntance);

	} else if (skeleton_owner.owns(p_rid)) {

		Skeleton *skeleton = skeleton_owner.get( p_rid );
		ERR_FAIL_COND(!skeleton);

		if (skeleton->dirty_list.in_list())
			_skeleton_dirty_list.remove(&skeleton->dirty_list);
		if (skeleton->tex_id) {
			glDeleteTextures(1,&skeleton->tex_id);
		}
		skeleton_owner.free(p_rid);
		memdelete(skeleton);

	} else if (light_owner.owns(p_rid)) {

		Light *light = light_owner.get( p_rid );
		ERR_FAIL_COND(!light)

		light_owner.free(p_rid);
		memdelete(light);

	} else if (light_instance_owner.owns(p_rid)) {

		LightInstance *light_instance = light_instance_owner.get( p_rid );
		ERR_FAIL_COND(!light_instance);
		light_instance->clear_shadow_buffers();
		light_instance_owner.free(p_rid);
		memdelete( light_instance );

	} else if (environment_owner.owns(p_rid)) {

		Environment *env = environment_owner.get( p_rid );
		ERR_FAIL_COND(!env);

		environment_owner.free(p_rid);
		memdelete( env );

	} else if (viewport_data_owner.owns(p_rid)) {

		ViewportData *viewport_data = viewport_data_owner.get( p_rid );
		ERR_FAIL_COND(!viewport_data);
		glDeleteFramebuffers(1,&viewport_data->lum_fbo);
		glDeleteTextures(1,&viewport_data->lum_color);
		viewport_data_owner.free(p_rid);
		memdelete( viewport_data );

	} else if (render_target_owner.owns(p_rid)) {

		RenderTarget *render_target = render_target_owner.get( p_rid );
		ERR_FAIL_COND(!render_target);
		render_target_set_size(p_rid,0,0); //clears framebuffer
		texture_owner.free(render_target->texture);
		memdelete(render_target->texture_ptr);
		render_target_owner.free(p_rid);
		memdelete( render_target );

	};
}



bool RasterizerGLES2::ShadowBuffer::init(int p_size,bool p_use_depth) {

	size=p_size;
	// Create a framebuffer object
	glGenFramebuffers(1, &fbo);
	glBindFramebuffer(GL_FRAMEBUFFER, fbo);

	// Create a render buffer
	glGenRenderbuffers(1, &rbo);
	glBindRenderbuffer(GL_RENDERBUFFER, rbo);

	// Create a texture for storing the depth
	glGenTextures(1, &depth);
	glBindTexture(GL_TEXTURE_2D, depth);
	glTexParameteri(GL_TEXTURE_2D, GL_TEXTURE_MIN_FILTER, GL_NEAREST);
	glTexParameteri(GL_TEXTURE_2D, GL_TEXTURE_MAG_FILTER, GL_NEAREST);

	// Remove artifact on the edges of the shadowmap
	glTexParameteri(GL_TEXTURE_2D, GL_TEXTURE_WRAP_S, GL_CLAMP_TO_EDGE);
	glTexParameteri(GL_TEXTURE_2D, GL_TEXTURE_WRAP_T, GL_CLAMP_TO_EDGE);

	//print_line("ERROR? "+itos(glGetError()));
	if ( p_use_depth ) {

		// We'll use a depth texture to store the depths in the shadow map
		glTexImage2D(GL_TEXTURE_2D, 0, GL_DEPTH_COMPONENT, size, size, 0,
			     GL_DEPTH_COMPONENT, GL_UNSIGNED_INT, NULL);

#ifdef GLEW_ENABLED
		glTexParameteri(GL_TEXTURE_2D, GL_TEXTURE_MIN_FILTER, GL_LINEAR);
		glTexParameteri(GL_TEXTURE_2D, GL_TEXTURE_MAG_FILTER, GL_LINEAR);
#endif

		// Attach the depth texture to FBO depth attachment point
		glFramebufferTexture2D(GL_FRAMEBUFFER, GL_DEPTH_ATTACHMENT,
				       GL_TEXTURE_2D, depth, 0);

#ifdef GLEW_ENABLED
		glDrawBuffer(GL_NONE);
#endif
	} else {
		// We'll use a RGBA texture into which we pack the depth info
		glTexImage2D(GL_TEXTURE_2D, 0, GL_RGBA, size, size, 0,
			     GL_RGBA, GL_UNSIGNED_BYTE, NULL);

		// Attach the RGBA texture to FBO color attachment point
		glFramebufferTexture2D(GL_FRAMEBUFFER, GL_COLOR_ATTACHMENT0,
				       GL_TEXTURE_2D, depth, 0);

		// Allocate 16-bit depth buffer
		glRenderbufferStorage(GL_RENDERBUFFER, GL_DEPTH_COMPONENT16, size,size);

		// Attach the render buffer as depth buffer - will be ignored
		glFramebufferRenderbuffer(GL_FRAMEBUFFER, GL_DEPTH_ATTACHMENT,
					  GL_RENDERBUFFER, rbo);


	}

#if 0

	if (!p_use_depth) {


		print_line("try no depth!");

		glGenTextures(1, &rgba);
		glBindTexture(GL_TEXTURE_2D, rgba);
		glTexImage2D(GL_TEXTURE_2D, 0, GL_RGBA, size, size, 0, GL_RGBA, GL_UNSIGNED_BYTE, NULL);
		glFramebufferTexture2D(GL_FRAMEBUFFER, GL_COLOR_ATTACHMENT0, GL_TEXTURE_2D, rgba, 0);
/*
		glGenRenderbuffers(1, &depth);
		glBindRenderbuffer(GL_RENDERBUFFER, depth);
		glRenderbufferStorage(GL_RENDERBUFFER, GL_DEPTH_COMPONENT16, p_size, p_size);
		glFramebufferRenderbuffer(GL_FRAMEBUFFER, GL_DEPTH_ATTACHMENT, GL_RENDERBUFFER, depth);
*/
		glGenTextures(1, &depth);
		glBindTexture(GL_TEXTURE_2D, depth);
		glTexParameteri(GL_TEXTURE_2D, GL_TEXTURE_MIN_FILTER, GL_NEAREST);
		glTexParameteri(GL_TEXTURE_2D, GL_TEXTURE_MAG_FILTER, GL_NEAREST);

		glTexParameterf(GL_TEXTURE_2D, GL_TEXTURE_WRAP_S, GL_CLAMP_TO_EDGE);
		glTexParameterf(GL_TEXTURE_2D, GL_TEXTURE_WRAP_T, GL_CLAMP_TO_EDGE);

		glTexImage2D(GL_TEXTURE_2D, 0, GL_DEPTH_COMPONENT16, size, size, 0, GL_DEPTH_COMPONENT, GL_UNSIGNED_INT, NULL);
		glFramebufferTexture2D(GL_FRAMEBUFFER, GL_DEPTH_ATTACHMENT, GL_TEXTURE_2D, depth, 0);

	} else {

//		glGenRenderbuffers(1, &rbo);
//		glBindRenderbuffer(GL_RENDERBUFFER, rbo);

		glGenTextures(1, &depth);
		glBindTexture(GL_TEXTURE_2D, depth);
		glTexParameteri(GL_TEXTURE_2D, GL_TEXTURE_MIN_FILTER, GL_NEAREST);
		glTexParameteri(GL_TEXTURE_2D, GL_TEXTURE_MAG_FILTER, GL_NEAREST);

		glTexParameterf(GL_TEXTURE_2D, GL_TEXTURE_WRAP_S, GL_CLAMP_TO_EDGE);
		glTexParameterf(GL_TEXTURE_2D, GL_TEXTURE_WRAP_T, GL_CLAMP_TO_EDGE);

		glTexImage2D(GL_TEXTURE_2D, 0, GL_DEPTH_COMPONENT, size, size, 0, GL_DEPTH_COMPONENT, GL_UNSIGNED_INT, NULL);
		glFramebufferTexture2D(GL_FRAMEBUFFER, GL_DEPTH_ATTACHMENT, GL_TEXTURE_2D, depth, 0);

	}

#endif
	GLenum status = glCheckFramebufferStatus(GL_FRAMEBUFFER);
	//printf("errnum: %x\n",status);
#ifdef GLEW_ENABLED
	if (p_use_depth) {
		glDrawBuffer(GL_BACK);
	}
#endif
	glBindFramebuffer(GL_FRAMEBUFFER, 0);
	DEBUG_TEST_ERROR("Shadow Buffer Init");
	ERR_FAIL_COND_V( status != GL_FRAMEBUFFER_COMPLETE,false );

#ifdef GLEW_ENABLED
	if (p_use_depth) {
		glDrawBuffer(GL_BACK);
	}
#endif

#if 0
	glGenFramebuffers(1, &fbo_blur);
	glBindFramebuffer(GL_FRAMEBUFFER, fbo_blur);

	glGenRenderbuffers(1, &rbo_blur);
	glBindRenderbuffer(GL_RENDERBUFFER, rbo_blur);

	glGenTextures(1, &blur);
	glBindTexture(GL_TEXTURE_2D, blur);
	glTexParameteri(GL_TEXTURE_2D, GL_TEXTURE_MIN_FILTER, GL_LINEAR);
	glTexParameteri(GL_TEXTURE_2D, GL_TEXTURE_MAG_FILTER, GL_LINEAR);

	glTexParameterf(GL_TEXTURE_2D, GL_TEXTURE_WRAP_S, GL_CLAMP_TO_EDGE);
	glTexParameterf(GL_TEXTURE_2D, GL_TEXTURE_WRAP_T, GL_CLAMP_TO_EDGE);


	glTexImage2D(GL_TEXTURE_2D, 0, GL_RGBA, size, size, 0, GL_RGBA, GL_UNSIGNED_BYTE, NULL);
//	glTexImage2D(GL_TEXTURE_2D, 0, GL_DEPTH_COMPONENT16, size, size, 0,
//			GL_DEPTH_COMPONENT16, GL_UNSIGNED_SHORT, NULL);

	   // Attach the RGBA texture to FBO color attachment point
	   glFramebufferTexture2D(GL_FRAMEBUFFER, GL_COLOR_ATTACHMENT0,
				  GL_TEXTURE_2D, blur, 0);

	   // Allocate 16-bit depth buffer
	  /* glRenderbufferStorage(GL_RENDERBUFFER, GL_DEPTH_COMPONENT16, size, size);

	   // Attach the render buffer as depth buffer - will be ignored
	   glFramebufferRenderbuffer(GL_FRAMEBUFFER, GL_DEPTH_ATTACHMENT,
				     GL_RENDERBUFFER, rbo_blur);
*/
	status = glCheckFramebufferStatus(GL_FRAMEBUFFER);
	OS::get_singleton()->print("Status: %x\n",status);
	glBindFramebuffer(GL_FRAMEBUFFER, 0);
	DEBUG_TEST_ERROR("Shadow Blur Buffer Init");
	ERR_FAIL_COND_V( status != GL_FRAMEBUFFER_COMPLETE,false );
#endif

	return true;

}



void RasterizerGLES2::_update_framebuffer() {

	if (!use_framebuffers)
		return;

	int scale = GLOBAL_DEF("rasterizer/framebuffer_shrink",1);

	int dwidth = OS::get_singleton()->get_video_mode().width/scale;
	int dheight = OS::get_singleton()->get_video_mode().height/scale;

	if (framebuffer.fbo && dwidth==framebuffer.width && dheight==framebuffer.height)
		return;


	bool use_fbo=true;


	if (framebuffer.fbo!=0) {

		glDeleteFramebuffers(1,&framebuffer.fbo);
#if 0
		glDeleteTextures(1,&framebuffer.depth);
#else
		glDeleteRenderbuffers(1,&framebuffer.depth);

#endif
		glDeleteTextures(1,&framebuffer.color);

		for(int i=0;i<framebuffer.luminance.size();i++) {

			glDeleteTextures(1,&framebuffer.luminance[i].color);
			glDeleteFramebuffers(1,&framebuffer.luminance[i].fbo);

		}

		for(int i=0;i<3;i++) {

			glDeleteTextures(1,&framebuffer.blur[i].color);
			glDeleteFramebuffers(1,&framebuffer.blur[i].fbo);
		}

		glDeleteTextures(1,&framebuffer.sample_color);
		glDeleteFramebuffers(1,&framebuffer.sample_fbo);
		framebuffer.luminance.clear();
		framebuffer.blur_size=0;
		framebuffer.fbo=0;
	}

	framebuffer.active=use_fbo;
	framebuffer.width=dwidth;
	framebuffer.height=dheight;
	framebuffer.scale=scale;

	if (!framebuffer.active)
		return;


	glGenFramebuffers(1, &framebuffer.fbo);
	glBindFramebuffer(GL_FRAMEBUFFER, framebuffer.fbo);

	//print_line("generating fbo, id: "+itos(framebuffer.fbo));
	//depth

	// Create a render buffer

#if 0
	glGenTextures(1, &framebuffer.depth);
	glBindTexture(GL_TEXTURE_2D, framebuffer.depth);
	glTexImage2D(GL_TEXTURE_2D, 0, GL_DEPTH_COMPONENT24,  framebuffer.width, framebuffer.height, 0, GL_DEPTH_COMPONENT, GL_UNSIGNED_INT, NULL);
	glTexParameteri(GL_TEXTURE_2D, GL_TEXTURE_MAG_FILTER, GL_LINEAR);
	glTexParameteri(GL_TEXTURE_2D, GL_TEXTURE_MIN_FILTER, GL_LINEAR);
	glTexParameteri(GL_TEXTURE_2D, GL_TEXTURE_COMPARE_MODE, GL_NONE );
	glFramebufferTexture2D(GL_FRAMEBUFFER, GL_DEPTH_ATTACHMENT, GL_TEXTURE_2D, framebuffer.depth, 0);

#else

	glGenRenderbuffers(1, &framebuffer.depth);
	glBindRenderbuffer(GL_RENDERBUFFER, framebuffer.depth );

	glRenderbufferStorage(GL_RENDERBUFFER, use_depth24?_DEPTH_COMPONENT24_OES:GL_DEPTH_COMPONENT16, framebuffer.width,framebuffer.height);

	glFramebufferRenderbuffer(GL_FRAMEBUFFER, GL_DEPTH_ATTACHMENT, GL_RENDERBUFFER, framebuffer.depth);

#endif
	//color

//	GLuint format_rgba = use_fp16_fb?_GL_RGBA16F_EXT:GL_RGBA;
	GLuint format_rgba = GL_RGBA;
	GLuint format_rgb = use_fp16_fb?_GL_RGB16F_EXT:GL_RGB;
	GLuint format_type = use_fp16_fb?_GL_HALF_FLOAT_OES:GL_UNSIGNED_BYTE;
	/*GLuint format_luminance = use_fp16_fb?GL_RGB16F:GL_RGBA;
	GLuint format_luminance_type = use_fp16_fb?(use_fu_GL_HALF_FLOAT_OES):GL_UNSIGNED_BYTE;
	GLuint format_luminance_components = use_fp16_fb?GL_RGB:GL_RGBA;*/

	GLuint format_luminance = use_fp16_fb?_GL_RG_EXT:GL_RGBA;
	GLuint format_luminance_type = use_fp16_fb?(full_float_fb_supported?GL_FLOAT:_GL_HALF_FLOAT_OES):GL_UNSIGNED_BYTE;
	GLuint format_luminance_components = use_fp16_fb?_GL_RG_EXT:GL_RGBA;




	glGenTextures(1, &framebuffer.color);
	glBindTexture(GL_TEXTURE_2D, framebuffer.color);
	glTexImage2D(GL_TEXTURE_2D, 0, format_rgba,  framebuffer.width, framebuffer.height, 0, GL_RGBA, format_type, NULL);
	glTexParameteri(GL_TEXTURE_2D, GL_TEXTURE_MAG_FILTER, GL_NEAREST);
	glTexParameteri(GL_TEXTURE_2D, GL_TEXTURE_MIN_FILTER, GL_NEAREST);
//	glTexParameteri(GL_TEXTURE_2D, GL_TEXTURE_MAG_FILTER, GL_LINEAR);
//	glTexParameteri(GL_TEXTURE_2D, GL_TEXTURE_MIN_FILTER, GL_LINEAR);
	glTexParameterf(GL_TEXTURE_2D, GL_TEXTURE_WRAP_S, GL_CLAMP_TO_EDGE);
	glTexParameterf(GL_TEXTURE_2D, GL_TEXTURE_WRAP_T, GL_CLAMP_TO_EDGE);
	glFramebufferTexture2D(GL_FRAMEBUFFER, GL_COLOR_ATTACHMENT0, GL_TEXTURE_2D, framebuffer.color, 0);
#
	GLenum status = glCheckFramebufferStatus(GL_FRAMEBUFFER);
	glBindFramebuffer(GL_FRAMEBUFFER, 0);

	if (status != GL_FRAMEBUFFER_COMPLETE) {

		glDeleteFramebuffers(1,&framebuffer.fbo);
#if 0
		glDeleteTextures(1,&framebuffer.depth);
#else
		glDeleteRenderbuffers(1,&framebuffer.depth);

#endif
		glDeleteTextures(1,&framebuffer.color);
		framebuffer.fbo=0;
		framebuffer.active=false;
		//print_line("**************** NO FAMEBUFFEEEERRRR????");
		WARN_PRINT("Could not create framebuffer!!");
	}

	//sample

	glGenFramebuffers(1, &framebuffer.sample_fbo);
	glBindFramebuffer(GL_FRAMEBUFFER, framebuffer.sample_fbo);
	glGenTextures(1, &framebuffer.sample_color);
	glBindTexture(GL_TEXTURE_2D, framebuffer.sample_color);
	glTexImage2D(GL_TEXTURE_2D, 0, format_rgba,  framebuffer.width, framebuffer.height, 0, GL_RGBA, format_type, NULL);
	glTexParameteri(GL_TEXTURE_2D, GL_TEXTURE_MAG_FILTER, GL_NEAREST);
	glTexParameteri(GL_TEXTURE_2D, GL_TEXTURE_MIN_FILTER, GL_NEAREST);
//	glTexParameteri(GL_TEXTURE_2D, GL_TEXTURE_MAG_FILTER, GL_LINEAR);
//	glTexParameteri(GL_TEXTURE_2D, GL_TEXTURE_MIN_FILTER, GL_LINEAR);
	glTexParameterf(GL_TEXTURE_2D, GL_TEXTURE_WRAP_S, GL_CLAMP_TO_EDGE);
	glTexParameterf(GL_TEXTURE_2D, GL_TEXTURE_WRAP_T, GL_CLAMP_TO_EDGE);
	glFramebufferTexture2D(GL_FRAMEBUFFER, GL_COLOR_ATTACHMENT0, GL_TEXTURE_2D, framebuffer.sample_color, 0);
#
	status = glCheckFramebufferStatus(GL_FRAMEBUFFER);
	glBindFramebuffer(GL_FRAMEBUFFER, 0);

	if (status != GL_FRAMEBUFFER_COMPLETE) {

		glDeleteFramebuffers(1,&framebuffer.fbo);
#if 0
		glDeleteTextures(1,&framebuffer.depth);
#else
		glDeleteRenderbuffers(1,&framebuffer.depth);

#endif
		glDeleteTextures(1,&framebuffer.color);
		glDeleteTextures(1,&framebuffer.sample_color);
		glDeleteFramebuffers(1,&framebuffer.sample_fbo);
		framebuffer.fbo=0;
		framebuffer.active=false;
		//print_line("**************** NO FAMEBUFFEEEERRRR????");
		WARN_PRINT("Could not create framebuffer!!");
	}
	//blur

	int size = GLOBAL_DEF("rasterizer/blur_buffer_size",256);

	if (size!=framebuffer.blur_size) {


		for(int i=0;i<3;i++) {

			if (framebuffer.blur[i].fbo) {
				glDeleteFramebuffers(1,&framebuffer.blur[i].fbo);
				glDeleteTextures(1,&framebuffer.blur[i].color);
				framebuffer.blur[i].fbo=0;
				framebuffer.blur[i].color=0;
			}
		}

		framebuffer.blur_size=size;

		for(int i=0;i<3;i++) {

			glGenFramebuffers(1, &framebuffer.blur[i].fbo);
			glBindFramebuffer(GL_FRAMEBUFFER, framebuffer.blur[i].fbo);

			glGenTextures(1, &framebuffer.blur[i].color);
			glBindTexture(GL_TEXTURE_2D, framebuffer.blur[i].color);
			glTexParameteri(GL_TEXTURE_2D, GL_TEXTURE_MIN_FILTER, GL_LINEAR);
			glTexParameteri(GL_TEXTURE_2D, GL_TEXTURE_MAG_FILTER, GL_LINEAR);
			glTexParameterf(GL_TEXTURE_2D, GL_TEXTURE_WRAP_S, GL_CLAMP_TO_EDGE);
			glTexParameterf(GL_TEXTURE_2D, GL_TEXTURE_WRAP_T, GL_CLAMP_TO_EDGE);
			glTexImage2D(GL_TEXTURE_2D, 0, format_rgba, size, size, 0,
				     GL_RGBA, format_type, NULL);
			glFramebufferTexture2D(GL_FRAMEBUFFER, GL_COLOR_ATTACHMENT0,
					       GL_TEXTURE_2D, framebuffer.blur[i].color, 0);


			GLenum status = glCheckFramebufferStatus(GL_FRAMEBUFFER);

			glBindFramebuffer(GL_FRAMEBUFFER, 0);
			DEBUG_TEST_ERROR("Shadow Buffer Init");
			ERR_CONTINUE( status != GL_FRAMEBUFFER_COMPLETE );


		}

	}

	// luminance

	int base_size = GLOBAL_DEF("rasterizer/luminance_buffer_size",81);

	if (framebuffer.luminance.empty() || framebuffer.luminance[0].size!=base_size) {


		for(int i=0;i<framebuffer.luminance.size();i++) {

			glDeleteFramebuffers(1,&framebuffer.luminance[i].fbo);
			glDeleteTextures(1,&framebuffer.luminance[i].color);
		}

		framebuffer.luminance.clear();



		while(base_size>0) {

			FrameBuffer::Luminance lb;
			lb.size=base_size;


			glGenFramebuffers(1, &lb.fbo);
			glBindFramebuffer(GL_FRAMEBUFFER, lb.fbo);

			glGenTextures(1, &lb.color);
			glBindTexture(GL_TEXTURE_2D, lb.color);
			glTexParameteri(GL_TEXTURE_2D, GL_TEXTURE_MIN_FILTER, GL_NEAREST);
			glTexParameteri(GL_TEXTURE_2D, GL_TEXTURE_MAG_FILTER, GL_NEAREST);
			glTexParameterf(GL_TEXTURE_2D, GL_TEXTURE_WRAP_S, GL_CLAMP_TO_EDGE);
			glTexParameterf(GL_TEXTURE_2D, GL_TEXTURE_WRAP_T, GL_CLAMP_TO_EDGE);
			glTexImage2D(GL_TEXTURE_2D, 0, format_luminance, lb.size, lb.size, 0,
				     format_luminance_components, format_luminance_type, NULL);
			glFramebufferTexture2D(GL_FRAMEBUFFER, GL_COLOR_ATTACHMENT0,
					       GL_TEXTURE_2D, lb.color, 0);


			GLenum status = glCheckFramebufferStatus(GL_FRAMEBUFFER);

			glBindFramebuffer(GL_FRAMEBUFFER, 0);

			base_size/=3;

			DEBUG_TEST_ERROR("Shadow Buffer Init");
			ERR_CONTINUE( status != GL_FRAMEBUFFER_COMPLETE );

			framebuffer.luminance.push_back(lb);

		}
	}



}

void RasterizerGLES2::set_base_framebuffer(GLuint p_id, Vector2 p_size) {

	base_framebuffer=p_id;

	if (p_size.x != 0) {
		window_size = p_size;
	};
}

#if 0
void RasterizerGLES2::_update_blur_buffer() {

	int size = GLOBAL_DEF("rasterizer/blur_buffer_size",256);
	if (size!=framebuffer.blur_size) {

		for(int i=0;i<3;i++) {

			if (framebuffer.blur[i].fbo) {
				glDeleteFramebuffers(1,&framebuffer.blur[i].fbo);
				glDeleteTextures(1,&framebuffer.blur[i].color);
				framebuffer.blur[i].fbo=0;
				framebuffer.blur[i].color=0;
			}
		}

		framebuffer.blur_size=size;

		for(int i=0;i<3;i++) {

			glGenFramebuffers(1, &framebuffer.blur[i].fbo);
			glBindFramebuffer(GL_FRAMEBUFFER, framebuffer.blur[i].fbo);

			glGenTextures(1, &framebuffer.blur[i].color);
			glBindTexture(GL_TEXTURE_2D, framebuffer.blur[i].color);
			glTexParameteri(GL_TEXTURE_2D, GL_TEXTURE_MIN_FILTER, GL_LINEAR);
			glTexParameteri(GL_TEXTURE_2D, GL_TEXTURE_MAG_FILTER, GL_LINEAR);
			glTexParameterf(GL_TEXTURE_2D, GL_TEXTURE_WRAP_S, GL_CLAMP_TO_EDGE);
			glTexParameterf(GL_TEXTURE_2D, GL_TEXTURE_WRAP_T, GL_CLAMP_TO_EDGE);
			glTexImage2D(GL_TEXTURE_2D, 0, GL_RGBA, size, size, 0,
				     GL_RGBA, GL_UNSIGNED_BYTE, NULL);
			glFramebufferTexture2D(GL_FRAMEBUFFER, GL_COLOR_ATTACHMENT0,
					       GL_TEXTURE_2D, framebuffer.blur[i].color, 0);


			GLenum status = glCheckFramebufferStatus(GL_FRAMEBUFFER);

			glBindFramebuffer(GL_FRAMEBUFFER, 0);
			DEBUG_TEST_ERROR("Shadow Buffer Init");
			ERR_CONTINUE( status != GL_FRAMEBUFFER_COMPLETE );


		}

	}





}
#endif
void RasterizerGLES2::init() {

#ifdef GLEW_ENABLED
	GLuint res = glewInit();
	ERR_FAIL_COND(res!=GLEW_OK);
#endif




	scene_pass=1;

	if (extensions.size()==0) {

		set_extensions( (const char*)glGetString( GL_EXTENSIONS ));
	}


	GLint tmp = 0;
	glGetIntegerv(GL_MAX_VERTEX_ATTRIBS, &tmp);
	//print_line("GL_MAX_VERTEX_ATTRIBS "+itos(tmp));

	glEnable(GL_DEPTH_TEST);
	glDepthFunc(GL_LEQUAL);
	glFrontFace(GL_CW);
	//glEnable(GL_TEXTURE_2D);

	default_material=create_default_material();

	material_shader.init();
	canvas_shader.init();
	copy_shader.init();

#ifdef GLEW_ENABLED
	material_shader.set_conditional(MaterialShaderGLES2::USE_GLES_OVER_GL,true);
	canvas_shader.set_conditional(CanvasShaderGLES2::USE_GLES_OVER_GL,true);
	copy_shader.set_conditional(CopyShaderGLES2::USE_GLES_OVER_GL,true);
#endif


	shadow=NULL;
	shadow_pass=0;

	framebuffer.fbo=0;
	framebuffer.width=0;
	framebuffer.height=0;
//	framebuffer.buff16=false;
//	framebuffer.blur[0].fbo=false;
//	framebuffer.blur[1].fbo=false;
	framebuffer.active=false;


	//do a single initial clear
	glClearColor(0,0,0,1);
	//glClearDepth(1.0);
	glClear(GL_COLOR_BUFFER_BIT|GL_DEPTH_BUFFER_BIT);

	skinned_buffer_size = GLOBAL_DEF("rasterizer/skinned_buffer_size",DEFAULT_SKINNED_BUFFER_SIZE);
	skinned_buffer = memnew_arr( uint8_t, skinned_buffer_size );

	glGenTextures(1, &white_tex);
	unsigned char whitetexdata[8*8*3];
	for(int i=0;i<8*8*3;i++) {
		whitetexdata[i]=255;
	}
	glActiveTexture(GL_TEXTURE0);
	glBindTexture(GL_TEXTURE_2D,white_tex);
	glTexImage2D(GL_TEXTURE_2D, 0, GL_RGB, 8, 8, 0, GL_RGB, GL_UNSIGNED_BYTE,whitetexdata);
	glGenerateMipmap(GL_TEXTURE_2D);
	glBindTexture(GL_TEXTURE_2D,0);

#ifdef GLEW_ENABLED

	read_depth_supported=true;
	pvr_supported=false;
	etc_supported=false;
	use_depth24 =true;
	s3tc_supported = true;
	atitc_supported = false;
	use_hw_skeleton_xform = false;
//	use_texture_instancing=false;
//	use_attribute_instancing=true;
	use_texture_instancing=false;
	use_attribute_instancing=true;
	full_float_fb_supported=true;
#ifdef OSX_ENABLED
	use_rgba_shadowmaps=true;
	use_fp16_fb=false;
#else

#endif
	use_half_float=true;

#else

	for (Set<String>::Element *E=extensions.front();E;E=E->next()) {
		print_line(E->get());
	}
	read_depth_supported=extensions.has("GL_OES_depth_texture");
	use_rgba_shadowmaps=!read_depth_supported;
	if (shadow_filter>=SHADOW_FILTER_ESM && !extensions.has("GL_EXT_frag_depth")) {
		use_rgba_shadowmaps=true; //no other way, go back to rgba
	}
	pvr_supported=extensions.has("GL_IMG_texture_compression_pvrtc");
	etc_supported=extensions.has("GL_OES_compressed_ETC1_RGB8_texture");
	use_depth24 = extensions.has("GL_OES_depth24");
	s3tc_supported = extensions.has("GL_EXT_texture_compression_dxt1") || extensions.has("GL_EXT_texture_compression_s3tc") || extensions.has("WEBGL_compressed_texture_s3tc");
	use_half_float = extensions.has("GL_OES_vertex_half_float");
	atitc_supported=extensions.has("GL_AMD_compressed_ATC_texture");

	print_line("S3TC: "+itos(s3tc_supported)+" ATITC: "+itos(atitc_supported));

	GLint vtf;
	glGetIntegerv(GL_MAX_VERTEX_TEXTURE_IMAGE_UNITS,&vtf);
	use_hw_skeleton_xform=vtf>0 && extensions.has("GL_OES_texture_float");
	//if (extensions.has("GL_QCOM_tiled_rendering"))
	//	use_hw_skeleton_xform=false;
	GLint mva;
	glGetIntegerv(GL_MAX_VERTEX_ATTRIBS,&mva);
	if (vtf==0 && mva>8) {
		//tegra 3, mali 400
		use_attribute_instancing=true;
		use_texture_instancing=false;
	} else if (vtf>0 && extensions.has("GL_OES_texture_float")){
		//use_texture_instancing=true;
		use_texture_instancing=false; // i don't get it, uniforms are faster.
		use_attribute_instancing=false;



	} else {

		use_texture_instancing=false;
		use_attribute_instancing=false;
	}

	if (use_fp16_fb) {
		use_fp16_fb=extensions.has("GL_OES_texture_half_float") && extensions.has("GL_EXT_color_buffer_half_float") && extensions.has("GL_EXT_texture_rg");
	}

	full_float_fb_supported=extensions.has("GL_EXT_color_buffer_float");


	//etc_supported=false;
	use_hw_skeleton_xform=false;

#endif

	//use_rgba_shadowmaps=true;




	//read_depth_supported=false;

	{
		//shadowmaps
		OS::VideoMode vm=OS::get_singleton()->get_video_mode();

		//don't use a shadowbuffer too big in GLES, this should be the maximum
		int max_shadow_size = GLOBAL_DEF("rasterizer/max_shadow_buffer_size",1024);//nearest_power_of_2(MIN(vm.width,vm.height))/2;
		int smsize=max_shadow_size;
		while(smsize>=16) {

			ShadowBuffer sb;
			bool s = sb.init(smsize,!use_rgba_shadowmaps);
			if (s)
				near_shadow_buffers.push_back(sb);
			smsize/=2;
		}

		blur_shadow_buffer.init(max_shadow_size,!use_rgba_shadowmaps);


		//material_shader
		material_shader.set_conditional(MaterialShaderGLES2::USE_DEPTH_SHADOWS,!use_rgba_shadowmaps);

	}


	shadow_material = material_create(); //empty with nothing
	shadow_mat_ptr = material_owner.get(shadow_material);
	overdraw_material = create_overdraw_debug_material();
	copy_shader.set_conditional(CopyShaderGLES2::USE_8BIT_HDR,!use_fp16_fb);

	canvas_shader.set_conditional(CanvasShaderGLES2::USE_PIXEL_SNAP,GLOBAL_DEF("rasterizer/use_pixel_snap",false));

	npo2_textures_available=true;
	//fragment_lighting=false;
	_rinfo.texture_mem=0;
	current_env=NULL;
	current_rt=NULL;
	current_vd=NULL;
	current_debug=VS::SCENARIO_DEBUG_DISABLED;

	glGenBuffers(1,&gui_quad_buffer);
	glBindBuffer(GL_ARRAY_BUFFER,gui_quad_buffer);
	glBufferData(GL_ARRAY_BUFFER,128,NULL,GL_DYNAMIC_DRAW);
	glBindBuffer(GL_ARRAY_BUFFER,0); //unbind



	_update_framebuffer();
	DEBUG_TEST_ERROR("Initializing");
}

void RasterizerGLES2::finish() {


	memdelete_arr(skinned_buffer);
}

int RasterizerGLES2::get_render_info(VS::RenderInfo p_info) {

	switch(p_info) {

		case VS::INFO_OBJECTS_IN_FRAME: {

			return _rinfo.object_count;
		} break;
		case VS::INFO_VERTICES_IN_FRAME: {

			return _rinfo.vertex_count;
		} break;
		case VS::INFO_MATERIAL_CHANGES_IN_FRAME: {

			return _rinfo.mat_change_count;
		} break;
		case VS::INFO_SHADER_CHANGES_IN_FRAME: {

			return _rinfo.shader_change_count;
		} break;
		case VS::INFO_DRAW_CALLS_IN_FRAME: {

			return _rinfo.draw_calls;
		} break;
		case VS::INFO_SURFACE_CHANGES_IN_FRAME: {

			return _rinfo.surface_count;
		} break;
		case VS::INFO_USAGE_VIDEO_MEM_TOTAL: {

			return 0;
		} break;
		case VS::INFO_VIDEO_MEM_USED: {

			return get_render_info(VS::INFO_TEXTURE_MEM_USED)+get_render_info(VS::INFO_VERTEX_MEM_USED);
		} break;
		case VS::INFO_TEXTURE_MEM_USED: {

			return _rinfo.texture_mem;
		} break;
		case VS::INFO_VERTEX_MEM_USED: {

			return 0;
		} break;
	}

	return 0;
}

void RasterizerGLES2::set_extensions(const char *p_strings) {

	Vector<String> strings = String(p_strings).split(" ",false);
	for(int i=0;i<strings.size();i++) {

		extensions.insert(strings[i]);
//		print_line(strings[i]);
	}
}

bool RasterizerGLES2::needs_to_draw_next_frame() const {

	return draw_next_frame;
}

bool RasterizerGLES2::has_feature(VS::Features p_feature) const {

	switch( p_feature) {
		case VS::FEATURE_SHADERS: return true;
		case VS::FEATURE_NEEDS_RELOAD_HOOK: return use_reload_hooks;
		default: return false;
	}
}


void RasterizerGLES2::reload_vram() {


	glEnable(GL_DEPTH_TEST);
	glDepthFunc(GL_LEQUAL);
	glFrontFace(GL_CW);



	//do a single initial clear
	glClearColor(0,0,0,1);
	//glClearDepth(1.0);
	glClear(GL_COLOR_BUFFER_BIT|GL_DEPTH_BUFFER_BIT);


	glGenTextures(1, &white_tex);
	unsigned char whitetexdata[8*8*3];
	for(int i=0;i<8*8*3;i++) {
		whitetexdata[i]=255;
	}
	glActiveTexture(GL_TEXTURE0);
	glBindTexture(GL_TEXTURE_2D,white_tex);
	glTexImage2D(GL_TEXTURE_2D, 0, GL_RGB, 8, 8, 0, GL_RGB, GL_UNSIGNED_BYTE,whitetexdata);
	glGenerateMipmap(GL_TEXTURE_2D);
	glBindTexture(GL_TEXTURE_2D,0);



	List<RID> textures;
	texture_owner.get_owned_list(&textures);
	keep_copies=false;
	for(List<RID>::Element *E=textures.front();E;E=E->next()) {

		RID tid = E->get();
		Texture *t=texture_owner.get(tid);
		ERR_CONTINUE(!t);
		t->tex_id=0;
		t->data_size=0;
		glGenTextures(1, &t->tex_id);
		t->active=false;
		if (t->render_target)
			continue;
		texture_allocate(tid,t->width,t->height,t->format,t->flags);
		bool had_image=false;
		for(int i=0;i<6;i++) {
			if (!t->image[i].empty()) {
				texture_set_data(tid,t->image[i],VS::CubeMapSide(i));
				had_image=true;
			}
		}

		if (!had_image && t->reloader) {
			Object *rl = ObjectDB::get_instance(t->reloader);
			if (rl)
				rl->call(t->reloader_func,tid);
		}
	}
	keep_copies=true;

	List<RID> render_targets;
	render_target_owner.get_owned_list(&render_targets);
	for(List<RID>::Element *E=render_targets.front();E;E=E->next()) {
		RenderTarget *rt = render_target_owner.get(E->get());

		int w = rt->width;
		int h = rt->height;
		rt->width=0;
		rt->height=0;
		render_target_set_size(E->get(),w,h);
	}


	List<RID> meshes;
	mesh_owner.get_owned_list(&meshes);
	for(List<RID>::Element *E=meshes.front();E;E=E->next()) {

		Mesh *mesh = mesh_owner.get(E->get());
		Vector<Surface*> surfaces =mesh->surfaces;
		mesh->surfaces.clear();
		for(int i=0;i<surfaces.size();i++) {
			mesh_add_surface(E->get(),surfaces[i]->primitive,surfaces[i]->data,surfaces[i]->morph_data,surfaces[i]->alpha_sort);
			mesh_surface_set_material(E->get(),i,surfaces[i]->material);

			if (surfaces[i]->array_local != 0) {
				memfree(surfaces[i]->array_local);
			};
			if (surfaces[i]->index_array_local != 0) {
				memfree(surfaces[i]->index_array_local);
			};

			memdelete( surfaces[i] );
		}

	}

	List<RID> skeletons;
	skeleton_owner.get_owned_list(&skeletons);
	for(List<RID>::Element *E=skeletons.front();E;E=E->next()) {

		Skeleton *sk = skeleton_owner.get(E->get());
		if (!sk->tex_id)
			continue; //does not use hw transform, leave alone

		Vector<Skeleton::Bone> bones = sk->bones;
		sk->bones.clear();
		sk->tex_id=0;
		sk->pixel_size=1.0;
		skeleton_resize(E->get(),bones.size());
		sk->bones=bones;
	}

	List<RID> multimeshes;
	multimesh_owner.get_owned_list(&multimeshes);
	for(List<RID>::Element *E=multimeshes.front();E;E=E->next()) {

		MultiMesh *mm = multimesh_owner.get(E->get());
		if (!mm->tex_id)
			continue; //does not use hw transform, leave alone

		Vector<MultiMesh::Element> elements = mm->elements;
		mm->elements.clear();

		mm->tw=1;
		mm->th=1;
		mm->tex_id=0;
		mm->last_pass=0;
		mm->visible = -1;

		multimesh_set_instance_count(E->get(),elements.size());
		mm->elements=elements;

	}




	if (framebuffer.fbo!=0) {

		framebuffer.fbo=0;
		framebuffer.depth=0;
		framebuffer.color=0;

		for(int i=0;i<3;i++) {
			framebuffer.blur[i].fbo=0;
			framebuffer.blur[i].color=0;
		}

		framebuffer.luminance.clear();

	}

	for(int i=0;i<near_shadow_buffers.size();i++) {
		near_shadow_buffers[i].init(near_shadow_buffers[i].size,!use_rgba_shadowmaps);
	}

	blur_shadow_buffer.init(near_shadow_buffers[0].size,!use_rgba_shadowmaps);



	canvas_shader.clear_caches();
	material_shader.clear_caches();
	blur_shader.clear_caches();
	copy_shader.clear_caches();


	List<RID> shaders;
	shader_owner.get_owned_list(&shaders);
	for(List<RID>::Element *E=shaders.front();E;E=E->next()) {

		Shader *s = shader_owner.get(E->get());
		s->custom_code_id=0;
		s->version=1;
		s->valid=false;
		shader_set_mode(E->get(),s->mode);

	}

	List<RID> materials;
	material_owner.get_owned_list(&materials);
	for(List<RID>::Element *E=materials.front();E;E=E->next()) {


		Material *m = material_owner.get(E->get());
		RID shader = m->shader;
		m->shader_version=0;
		material_set_shader(E->get(),shader);

	}



}

void RasterizerGLES2::set_use_framebuffers(bool p_use) {

	use_framebuffers=p_use;
}

RasterizerGLES2* RasterizerGLES2::get_singleton() {

	return _singleton;
};

RasterizerGLES2::RasterizerGLES2(bool p_compress_arrays,bool p_keep_ram_copy,bool p_default_fragment_lighting,bool p_use_reload_hooks) {

	_singleton = this;

	keep_copies=p_keep_ram_copy;
	use_reload_hooks=p_use_reload_hooks;
	pack_arrays=p_compress_arrays;
	p_default_fragment_lighting=false;
	fragment_lighting=GLOBAL_DEF("rasterizer/use_fragment_lighting",true);
	read_depth_supported=true; //todo check for extension
	shadow_filter=ShadowFilterTechnique((int)(GLOBAL_DEF("rasterizer/shadow_filter",SHADOW_FILTER_PCF5)));
	Globals::get_singleton()->set_custom_property_info("rasterizer/shadow_filter",PropertyInfo(Variant::INT,"rasterizer/shadow_filter",PROPERTY_HINT_ENUM,"None,PCF5,PCF13,ESM"));
	use_fp16_fb=bool(GLOBAL_DEF("rasterizer/fp16_framebuffer",true));
	use_shadow_mapping=true;
	use_fast_texture_filter=!bool(GLOBAL_DEF("rasterizer/trilinear_mipmap_filter",true));
	skel_default.resize(1024*4);
	for(int i=0;i<1024/3;i++) {

		float * ptr = skel_default.ptr();
		ptr+=i*4*4;
		ptr[0]=1.0;
		ptr[1]=0.0;
		ptr[2]=0.0;
		ptr[3]=0.0;

		ptr[4]=0.0;
		ptr[5]=1.0;
		ptr[6]=0.0;
		ptr[7]=0.0;

		ptr[8]=0.0;
		ptr[9]=0.0;
		ptr[10]=1.0;
		ptr[12]=0.0;
	}

	base_framebuffer=0;
	frame = 0;
	draw_next_frame=false;
	use_framebuffers=true;
	framebuffer.active=false;
	tc0_id_cache=0;
	tc0_idx=0;
};

RasterizerGLES2::~RasterizerGLES2() {

};


#endif<|MERGE_RESOLUTION|>--- conflicted
+++ resolved
@@ -83,11 +83,8 @@
 
 #endif
 
-<<<<<<< HEAD
 // todo: scaler for rect->square
-=======
 static RasterizerGLES2* _singleton = NULL;
->>>>>>> 89fa7070
 
 static const GLenum prim_type[]={GL_POINTS,GL_LINES,GL_TRIANGLES,GL_TRIANGLE_FAN};
 
