--- conflicted
+++ resolved
@@ -2,12 +2,6 @@
 
 Import("env")
 
-<<<<<<< HEAD
 if env["platform"] != "sailfish" :
     env.add_source_files(env.drivers_sources,"*.cpp")
     SConscript("shaders/SCsub")
-=======
-env.add_source_files(env.drivers_sources, "*.cpp")
-
-SConscript("shaders/SCsub")
->>>>>>> 0bc2705f
