--- conflicted
+++ resolved
@@ -812,45 +812,8 @@
 #endif
 }
 
-<<<<<<< HEAD
-void TextureStorage::texture_update_partial(RID p_texture, const Ref<Image> &p_sub_image, int dst_x, int dst_y, int p_layer) {
-	ERR_FAIL_COND(p_sub_image.is_null() || p_sub_image->is_empty());
-	ERR_FAIL_COND(p_sub_image->is_compressed());
-
-	Texture *texture = texture_owner.get_or_null(p_texture);
-
-	ERR_FAIL_COND(!texture);
-	ERR_FAIL_COND(dst_x < 0 || dst_y < 0 || dst_x + p_sub_image->get_width() > texture->width || dst_y + p_sub_image->get_height() > texture->height);
-	ERR_FAIL_COND(p_sub_image->get_format() != texture->format);
-
-	GLenum type;
-	GLenum format;
-	GLenum internal_format;
-	bool compressed;
-
-	Ref<Image> img = _get_gl_image_and_format(p_sub_image, p_sub_image->get_format(), texture->format, format, internal_format, type, compressed, false);
-
-	GLenum blit_target = (texture->target == GL_TEXTURE_CUBE_MAP) ? _cube_side_enum[p_layer] : texture->target;
-
-	Vector<uint8_t> read = img->get_data();
-
-	glActiveTexture(GL_TEXTURE0);
-	glBindTexture(texture->target, texture->tex_id);
-	glPixelStorei(GL_UNPACK_ALIGNMENT, 1);
-
-	int p_dst_mip = 0;
-	int src_w = img->get_width();
-	int src_h = img->get_height();
-	if (texture->target == GL_TEXTURE_2D_ARRAY) {
-		glTexSubImage3D(GL_TEXTURE_2D_ARRAY, p_dst_mip, dst_x, dst_y, p_layer, src_w, src_h, 0, format, type, &read[0]);
-	} else {
-		glTexSubImage2D(GL_TEXTURE_2D, p_dst_mip, dst_x, dst_y, src_w, src_h, format, type, &read[0]);
-	}
-	//todo support mipmaps
-=======
 void TextureStorage::texture_2d_update_partial(RID p_texture, const Ref<Image> &p_sub_image, int p_dst_x, int p_dst_y, int p_dst_mip, int p_layer) {
 	texture_set_data_partial(p_texture, p_sub_image, 0, 0, p_sub_image->get_width(), p_sub_image->get_height(), p_dst_x, p_dst_y, p_dst_mip, p_layer);
->>>>>>> ec456479
 }
 
 void TextureStorage::texture_proxy_update(RID p_texture, RID p_proxy_to) {
