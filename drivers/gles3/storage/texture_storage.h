/**************************************************************************/
/*  texture_storage.h                                                     */
/**************************************************************************/
/*                         This file is part of:                          */
/*                             GODOT ENGINE                               */
/*                        https://godotengine.org                         */
/**************************************************************************/
/* Copyright (c) 2014-present Godot Engine contributors (see AUTHORS.md). */
/* Copyright (c) 2007-2014 Juan Linietsky, Ariel Manzur.                  */
/*                                                                        */
/* Permission is hereby granted, free of charge, to any person obtaining  */
/* a copy of this software and associated documentation files (the        */
/* "Software"), to deal in the Software without restriction, including    */
/* without limitation the rights to use, copy, modify, merge, publish,    */
/* distribute, sublicense, and/or sell copies of the Software, and to     */
/* permit persons to whom the Software is furnished to do so, subject to  */
/* the following conditions:                                              */
/*                                                                        */
/* The above copyright notice and this permission notice shall be         */
/* included in all copies or substantial portions of the Software.        */
/*                                                                        */
/* THE SOFTWARE IS PROVIDED "AS IS", WITHOUT WARRANTY OF ANY KIND,        */
/* EXPRESS OR IMPLIED, INCLUDING BUT NOT LIMITED TO THE WARRANTIES OF     */
/* MERCHANTABILITY, FITNESS FOR A PARTICULAR PURPOSE AND NONINFRINGEMENT. */
/* IN NO EVENT SHALL THE AUTHORS OR COPYRIGHT HOLDERS BE LIABLE FOR ANY   */
/* CLAIM, DAMAGES OR OTHER LIABILITY, WHETHER IN AN ACTION OF CONTRACT,   */
/* TORT OR OTHERWISE, ARISING FROM, OUT OF OR IN CONNECTION WITH THE      */
/* SOFTWARE OR THE USE OR OTHER DEALINGS IN THE SOFTWARE.                 */
/**************************************************************************/

#ifndef TEXTURE_STORAGE_GLES3_H
#define TEXTURE_STORAGE_GLES3_H

#ifdef GLES3_ENABLED

#include "config.h"
#include "core/os/os.h"
#include "core/templates/rid_owner.h"
#include "servers/rendering/renderer_compositor.h"
#include "servers/rendering/storage/texture_storage.h"

#include "drivers/gles3/shaders/canvas_sdf.glsl.gen.h"

// This must come first to avoid windows.h mess
#include "platform_config.h"
#ifndef OPENGL_INCLUDE_H
#include <GLES3/gl3.h>
#else
#include OPENGL_INCLUDE_H
#endif

namespace GLES3 {

#define _GL_TEXTURE_MAX_ANISOTROPY_EXT 0x84FE
#define _GL_MAX_TEXTURE_MAX_ANISOTROPY_EXT 0x84FF

#define _EXT_COMPRESSED_RGBA_S3TC_DXT1_EXT 0x83F1
#define _EXT_COMPRESSED_RGBA_S3TC_DXT3_EXT 0x83F2
#define _EXT_COMPRESSED_RGBA_S3TC_DXT5_EXT 0x83F3

#define _EXT_COMPRESSED_RED_RGTC1_EXT 0x8DBB
#define _EXT_COMPRESSED_RED_RGTC1 0x8DBB
#define _EXT_COMPRESSED_SIGNED_RED_RGTC1 0x8DBC
#define _EXT_COMPRESSED_RG_RGTC2 0x8DBD
#define _EXT_COMPRESSED_SIGNED_RG_RGTC2 0x8DBE
#define _EXT_COMPRESSED_SIGNED_RED_RGTC1_EXT 0x8DBC
#define _EXT_COMPRESSED_RED_GREEN_RGTC2_EXT 0x8DBD
#define _EXT_COMPRESSED_SIGNED_RED_GREEN_RGTC2_EXT 0x8DBE
#define _EXT_ETC1_RGB8_OES 0x8D64

#define _EXT_COMPRESSED_RGBA_BPTC_UNORM 0x8E8C
#define _EXT_COMPRESSED_SRGB_ALPHA_BPTC_UNORM 0x8E8D
#define _EXT_COMPRESSED_RGB_BPTC_SIGNED_FLOAT 0x8E8E
#define _EXT_COMPRESSED_RGB_BPTC_UNSIGNED_FLOAT 0x8E8F

#define _EXT_COMPRESSED_R11_EAC 0x9270
#define _EXT_COMPRESSED_SIGNED_R11_EAC 0x9271
#define _EXT_COMPRESSED_RG11_EAC 0x9272
#define _EXT_COMPRESSED_SIGNED_RG11_EAC 0x9273
#define _EXT_COMPRESSED_RGB8_ETC2 0x9274
#define _EXT_COMPRESSED_SRGB8_ETC2 0x9275
#define _EXT_COMPRESSED_RGB8_PUNCHTHROUGH_ALPHA1_ETC2 0x9276
#define _EXT_COMPRESSED_SRGB8_PUNCHTHROUGH_ALPHA1_ETC2 0x9277
#define _EXT_COMPRESSED_RGBA8_ETC2_EAC 0x9278
#define _EXT_COMPRESSED_SRGB8_ALPHA8_ETC2_EAC 0x9279

#define _EXT_COMPRESSED_RGBA_ASTC_4x4_KHR 0x93B0
#define _EXT_COMPRESSED_RGBA_ASTC_5x4_KHR 0x93B1
#define _EXT_COMPRESSED_RGBA_ASTC_5x5_KHR 0x93B2
#define _EXT_COMPRESSED_RGBA_ASTC_6x5_KHR 0x93B3
#define _EXT_COMPRESSED_RGBA_ASTC_6x6_KHR 0x93B4
#define _EXT_COMPRESSED_RGBA_ASTC_8x5_KHR 0x93B5
#define _EXT_COMPRESSED_RGBA_ASTC_8x6_KHR 0x93B6
#define _EXT_COMPRESSED_RGBA_ASTC_8x8_KHR 0x93B7
#define _EXT_COMPRESSED_RGBA_ASTC_10x5_KHR 0x93B8
#define _EXT_COMPRESSED_RGBA_ASTC_10x6_KHR 0x93B9
#define _EXT_COMPRESSED_RGBA_ASTC_10x8_KHR 0x93BA
#define _EXT_COMPRESSED_RGBA_ASTC_10x10_KHR 0x93BB
#define _EXT_COMPRESSED_RGBA_ASTC_12x10_KHR 0x93BC
#define _EXT_COMPRESSED_RGBA_ASTC_12x12_KHR 0x93BD

#define _EXT_COMPRESSED_SRGB8_ALPHA8_ASTC_4x4_KHR 0x93D0
#define _EXT_COMPRESSED_SRGB8_ALPHA8_ASTC_5x4_KHR 0x93D1
#define _EXT_COMPRESSED_SRGB8_ALPHA8_ASTC_5x5_KHR 0x93D2
#define _EXT_COMPRESSED_SRGB8_ALPHA8_ASTC_6x5_KHR 0x93D3
#define _EXT_COMPRESSED_SRGB8_ALPHA8_ASTC_6x6_KHR 0x93D4
#define _EXT_COMPRESSED_SRGB8_ALPHA8_ASTC_8x5_KHR 0x93D5
#define _EXT_COMPRESSED_SRGB8_ALPHA8_ASTC_8x6_KHR 0x93D6
#define _EXT_COMPRESSED_SRGB8_ALPHA8_ASTC_8x8_KHR 0x93D7
#define _EXT_COMPRESSED_SRGB8_ALPHA8_ASTC_10x5_KHR 0x93D8
#define _EXT_COMPRESSED_SRGB8_ALPHA8_ASTC_10x6_KHR 0x93D9
#define _EXT_COMPRESSED_SRGB8_ALPHA8_ASTC_10x8_KHR 0x93DA
#define _EXT_COMPRESSED_SRGB8_ALPHA8_ASTC_10x10_KHR 0x93DB
#define _EXT_COMPRESSED_SRGB8_ALPHA8_ASTC_12x10_KHR 0x93DC
#define _EXT_COMPRESSED_SRGB8_ALPHA8_ASTC_12x12_KHR 0x93DD

#define _GL_TEXTURE_EXTERNAL_OES 0x8D65

#define _EXT_TEXTURE_CUBE_MAP_SEAMLESS 0x884F

#ifndef GLES_OVER_GL
#define glClearDepth glClearDepthf
#endif //!GLES_OVER_GL

enum DefaultGLTexture {
	DEFAULT_GL_TEXTURE_WHITE,
	DEFAULT_GL_TEXTURE_BLACK,
	DEFAULT_GL_TEXTURE_TRANSPARENT,
	DEFAULT_GL_TEXTURE_NORMAL,
	DEFAULT_GL_TEXTURE_ANISO,
	DEFAULT_GL_TEXTURE_DEPTH,
	DEFAULT_GL_TEXTURE_CUBEMAP_BLACK,
	//DEFAULT_GL_TEXTURE_CUBEMAP_ARRAY_BLACK, // Cubemap Arrays not supported in GL 3.3 or GL ES 3.0
	DEFAULT_GL_TEXTURE_CUBEMAP_WHITE,
	DEFAULT_GL_TEXTURE_3D_WHITE,
	DEFAULT_GL_TEXTURE_3D_BLACK,
	DEFAULT_GL_TEXTURE_2D_ARRAY_WHITE,
	DEFAULT_GL_TEXTURE_2D_UINT,
	DEFAULT_GL_TEXTURE_MAX
};

struct CanvasTexture {
	RID diffuse;
	RID normal_map;
	RID specular;
	Color specular_color = Color(1, 1, 1, 1);
	float shininess = 1.0;

	RS::CanvasItemTextureFilter texture_filter = RS::CANVAS_ITEM_TEXTURE_FILTER_DEFAULT;
	RS::CanvasItemTextureRepeat texture_repeat = RS::CANVAS_ITEM_TEXTURE_REPEAT_DEFAULT;
};

struct RenderTarget;

struct Texture {
	RID self;

	bool is_proxy = false;
	bool is_external = false;
	bool is_render_target = false;

	RID proxy_to;
	Vector<RID> proxies;

	String path;
	int width = 0;
	int height = 0;
	int depth = 0;
	int mipmaps = 1;
	int layers = 1;
	int alloc_width = 0;
	int alloc_height = 0;
	Image::Format format = Image::FORMAT_R8;
	Image::Format real_format = Image::FORMAT_R8;

	enum Type {
		TYPE_2D,
		TYPE_LAYERED,
		TYPE_3D
	};

	Type type;
	RS::TextureLayeredType layered_type = RS::TEXTURE_LAYERED_2D_ARRAY;

	GLenum target = GL_TEXTURE_2D;
	GLenum gl_format_cache = 0;
	GLenum gl_internal_format_cache = 0;
	GLenum gl_type_cache = 0;

	int total_data_size = 0;

	bool compressed = false;

	bool resize_to_po2 = false;

	bool active = false;
	GLuint tex_id = 0;

	uint16_t stored_cube_sides = 0;

	RenderTarget *render_target = nullptr;

	Ref<Image> image_cache_2d;

	bool redraw_if_visible = false;

	RS::TextureDetectCallback detect_3d_callback = nullptr;
	void *detect_3d_callback_ud = nullptr;

	RS::TextureDetectCallback detect_normal_callback = nullptr;
	void *detect_normal_callback_ud = nullptr;

	RS::TextureDetectRoughnessCallback detect_roughness_callback = nullptr;
	void *detect_roughness_callback_ud = nullptr;

	CanvasTexture *canvas_texture = nullptr;

	void copy_from(const Texture &o) {
		proxy_to = o.proxy_to;
		is_proxy = o.is_proxy;
		is_external = o.is_external;
		width = o.width;
		height = o.height;
		alloc_width = o.alloc_width;
		alloc_height = o.alloc_height;
		format = o.format;
		type = o.type;
		layered_type = o.layered_type;
		target = o.target;
		total_data_size = o.total_data_size;
		compressed = o.compressed;
		mipmaps = o.mipmaps;
		resize_to_po2 = o.resize_to_po2;
		active = o.active;
		tex_id = o.tex_id;
		stored_cube_sides = o.stored_cube_sides;
		render_target = o.render_target;
		is_render_target = o.is_render_target;
		redraw_if_visible = o.redraw_if_visible;
		detect_3d_callback = o.detect_3d_callback;
		detect_3d_callback_ud = o.detect_3d_callback_ud;
		detect_normal_callback = o.detect_normal_callback;
		detect_normal_callback_ud = o.detect_normal_callback_ud;
		detect_roughness_callback = o.detect_roughness_callback;
		detect_roughness_callback_ud = o.detect_roughness_callback_ud;
	}

	// texture state
	void gl_set_filter(RS::CanvasItemTextureFilter p_filter) {
		if (p_filter == state_filter) {
			return;
		}
		Config *config = Config::get_singleton();
		state_filter = p_filter;
		GLenum pmin = GL_NEAREST; // param min
		GLenum pmag = GL_NEAREST; // param mag
		GLint max_lod = 1000;
		bool use_anisotropy = false;
		switch (state_filter) {
			case RS::CANVAS_ITEM_TEXTURE_FILTER_NEAREST: {
				pmin = GL_NEAREST;
				pmag = GL_NEAREST;
				max_lod = 0;
			} break;
			case RS::CANVAS_ITEM_TEXTURE_FILTER_LINEAR: {
				pmin = GL_LINEAR;
				pmag = GL_LINEAR;
				max_lod = 0;
			} break;
			case RS::CANVAS_ITEM_TEXTURE_FILTER_NEAREST_WITH_MIPMAPS_ANISOTROPIC: {
				use_anisotropy = true;
			};
				[[fallthrough]];
			case RS::CANVAS_ITEM_TEXTURE_FILTER_NEAREST_WITH_MIPMAPS: {
				pmag = GL_NEAREST;
				if (mipmaps <= 1) {
					pmin = GL_NEAREST;
					max_lod = 0;
				} else if (config->use_nearest_mip_filter) {
					pmin = GL_NEAREST_MIPMAP_NEAREST;
				} else {
					pmin = GL_NEAREST_MIPMAP_LINEAR;
				}
			} break;
			case RS::CANVAS_ITEM_TEXTURE_FILTER_LINEAR_WITH_MIPMAPS_ANISOTROPIC: {
				use_anisotropy = true;
			};
				[[fallthrough]];
			case RS::CANVAS_ITEM_TEXTURE_FILTER_LINEAR_WITH_MIPMAPS: {
				pmag = GL_LINEAR;
				if (mipmaps <= 1) {
					pmin = GL_LINEAR;
					max_lod = 0;
				} else if (config->use_nearest_mip_filter) {
					pmin = GL_LINEAR_MIPMAP_NEAREST;
				} else {
					pmin = GL_LINEAR_MIPMAP_LINEAR;
				}
			} break;
			default: {
			} break;
		}
		glTexParameteri(target, GL_TEXTURE_MIN_FILTER, pmin);
		glTexParameteri(target, GL_TEXTURE_MAG_FILTER, pmag);
		glTexParameteri(target, GL_TEXTURE_BASE_LEVEL, 0);
		glTexParameteri(target, GL_TEXTURE_MAX_LEVEL, max_lod);
		if (config->support_anisotropic_filter && use_anisotropy) {
			glTexParameterf(target, _GL_TEXTURE_MAX_ANISOTROPY_EXT, config->anisotropic_level);
		}
	}
	void gl_set_repeat(RS::CanvasItemTextureRepeat p_repeat) {
		if (p_repeat == state_repeat) {
			return;
		}
		state_repeat = p_repeat;
		GLenum prep = GL_CLAMP_TO_EDGE; // parameter repeat
		switch (state_repeat) {
			case RS::CANVAS_ITEM_TEXTURE_REPEAT_ENABLED: {
				prep = GL_REPEAT;
			} break;
			case RS::CANVAS_ITEM_TEXTURE_REPEAT_MIRROR: {
				prep = GL_MIRRORED_REPEAT;
			} break;
			default: {
			} break;
		}
		glTexParameteri(target, GL_TEXTURE_WRAP_T, prep);
		glTexParameteri(target, GL_TEXTURE_WRAP_R, prep);
		glTexParameteri(target, GL_TEXTURE_WRAP_S, prep);
	}

private:
	RS::CanvasItemTextureFilter state_filter = RS::CANVAS_ITEM_TEXTURE_FILTER_LINEAR;
	RS::CanvasItemTextureRepeat state_repeat = RS::CANVAS_ITEM_TEXTURE_REPEAT_DISABLED;
};

struct RenderTarget {
	Point2i position = Point2i(0, 0);
	Size2i size = Size2i(0, 0);
	uint32_t view_count = 1;
	int mipmap_count = 1;
	RID self;
	GLuint fbo = 0;
	GLuint color = 0;
	GLuint depth = 0;
	GLuint backbuffer_fbo = 0;
	GLuint backbuffer = 0;
	GLuint backbuffer_depth = 0;

	GLuint color_internal_format = GL_RGBA8;
	GLuint color_format = GL_RGBA;
	GLuint color_type = GL_UNSIGNED_BYTE;
	Image::Format image_format = Image::FORMAT_RGBA8;

	GLuint sdf_texture_write = 0;
	GLuint sdf_texture_write_fb = 0;
	GLuint sdf_texture_process[2] = { 0, 0 };
	GLuint sdf_texture_read = 0;
	RS::ViewportSDFOversize sdf_oversize = RS::VIEWPORT_SDF_OVERSIZE_120_PERCENT;
	RS::ViewportSDFScale sdf_scale = RS::VIEWPORT_SDF_SCALE_50_PERCENT;
	Size2i process_size;
	bool sdf_enabled = false;

	bool is_transparent = false;
	bool direct_to_screen = false;

	bool used_in_frame = false;
	RS::ViewportMSAA msaa = RS::VIEWPORT_MSAA_DISABLED;

	struct RTOverridden {
		bool is_overridden = false;
		RID color;
		RID depth;
		RID velocity;

		struct FBOCacheEntry {
			GLuint fbo;
			GLuint color;
			GLuint depth;
			Size2i size;
			Vector<GLuint> allocated_textures;
		};
		RBMap<uint32_t, FBOCacheEntry> fbo_cache;
	} overridden;

	RID texture;

	Color clear_color = Color(1, 1, 1, 1);
	bool clear_requested = false;

	RenderTarget() {
	}
};

class TextureStorage : public RendererTextureStorage {
private:
	static TextureStorage *singleton;

	RID default_gl_textures[DEFAULT_GL_TEXTURE_MAX];

	/* Canvas Texture API */

	RID_Owner<CanvasTexture, true> canvas_texture_owner;

	/* Texture API */

	mutable RID_Owner<Texture> texture_owner;

	Ref<Image> _get_gl_image_and_format(const Ref<Image> &p_image, Image::Format p_format, Image::Format &r_real_format, GLenum &r_gl_format, GLenum &r_gl_internal_format, GLenum &r_gl_type, bool &r_compressed, bool p_force_decompress) const;

	/* TEXTURE ATLAS API */

	struct TextureAtlas {
		struct Texture {
			int users;
			Rect2 uv_rect;
		};

		struct SortItem {
			RID texture;
			Size2i pixel_size;
			Size2i size;
			Point2i pos;

			bool operator<(const SortItem &p_item) const {
				//sort larger to smaller
				if (size.height == p_item.size.height) {
					return size.width > p_item.size.width;
				} else {
					return size.height > p_item.size.height;
				}
			}
		};

		HashMap<RID, Texture> textures;
		bool dirty = true;

		GLuint texture = 0;
		GLuint framebuffer = 0;
		Size2i size;
	} texture_atlas;

	/* Render Target API */

	mutable RID_Owner<RenderTarget> render_target_owner;

	void _clear_render_target(RenderTarget *rt);
	void _update_render_target(RenderTarget *rt);
	void _create_render_target_backbuffer(RenderTarget *rt);
	void _render_target_allocate_sdf(RenderTarget *rt);
	void _render_target_clear_sdf(RenderTarget *rt);
	Rect2i _render_target_get_sdf_rect(const RenderTarget *rt) const;

	struct RenderTargetSDF {
		CanvasSdfShaderGLES3 shader;
		RID shader_version;
	} sdf_shader;

public:
	static TextureStorage *get_singleton();

	TextureStorage();
	virtual ~TextureStorage();

	_FORCE_INLINE_ RID texture_gl_get_default(DefaultGLTexture p_texture) {
		return default_gl_textures[p_texture];
	}

	/* Canvas Texture API */

	CanvasTexture *get_canvas_texture(RID p_rid) { return canvas_texture_owner.get_or_null(p_rid); };
	bool owns_canvas_texture(RID p_rid) { return canvas_texture_owner.owns(p_rid); };

	virtual RID canvas_texture_allocate() override;
	virtual void canvas_texture_initialize(RID p_rid) override;
	virtual void canvas_texture_free(RID p_rid) override;

	virtual void canvas_texture_set_channel(RID p_canvas_texture, RS::CanvasTextureChannel p_channel, RID p_texture) override;
	virtual void canvas_texture_set_shading_parameters(RID p_canvas_texture, const Color &p_base_color, float p_shininess) override;

	virtual void canvas_texture_set_texture_filter(RID p_item, RS::CanvasItemTextureFilter p_filter) override;
	virtual void canvas_texture_set_texture_repeat(RID p_item, RS::CanvasItemTextureRepeat p_repeat) override;

	/* Texture API */

	Texture *get_texture(RID p_rid) {
		Texture *texture = texture_owner.get_or_null(p_rid);
		if (texture && texture->is_proxy) {
			return texture_owner.get_or_null(texture->proxy_to);
		}
		return texture;
	};
	bool owns_texture(RID p_rid) { return texture_owner.owns(p_rid); };

	virtual bool can_create_resources_async() const override;

	RID texture_create();

	virtual RID texture_allocate() override;
	virtual void texture_free(RID p_rid) override;

	virtual void texture_2d_initialize(RID p_texture, const Ref<Image> &p_image) override;
	virtual void texture_2d_layered_initialize(RID p_texture, const Vector<Ref<Image>> &p_layers, RS::TextureLayeredType p_layered_type) override;
	virtual void texture_3d_initialize(RID p_texture, Image::Format, int p_width, int p_height, int p_depth, bool p_mipmaps, const Vector<Ref<Image>> &p_data) override;
	virtual void texture_proxy_initialize(RID p_texture, RID p_base) override; //all slices, then all the mipmaps, must be coherent

	RID texture_create_external(Texture::Type p_type, Image::Format p_format, unsigned int p_image, int p_width, int p_height, int p_depth, int p_layers, RS::TextureLayeredType p_layered_type = RS::TEXTURE_LAYERED_2D_ARRAY);

	virtual void texture_2d_update(RID p_texture, const Ref<Image> &p_image, int p_layer = 0) override;
<<<<<<< HEAD
	virtual void texture_update_partial(RID p_texture, const Ref<Image> &p_sub_image, int dst_x, int dst_y, int p_layer = 0) override;
=======
	virtual void texture_2d_update_partial(RID p_texture, const Ref<Image> &p_sub_image, int p_dst_x, int p_dst_y, int p_dst_mip, int p_layer = 0) override;
>>>>>>> ec456479
	virtual void texture_3d_update(RID p_texture, const Vector<Ref<Image>> &p_data) override{};
	virtual void texture_proxy_update(RID p_proxy, RID p_base) override;

	//these two APIs can be used together or in combination with the others.
	virtual void texture_2d_placeholder_initialize(RID p_texture) override;
	virtual void texture_2d_layered_placeholder_initialize(RID p_texture, RenderingServer::TextureLayeredType p_layered_type) override;
	virtual void texture_3d_placeholder_initialize(RID p_texture) override;

	virtual Ref<Image> texture_2d_get(RID p_texture) const override;
	virtual Ref<Image> texture_2d_layer_get(RID p_texture, int p_layer) const override { return Ref<Image>(); };
	virtual Vector<Ref<Image>> texture_3d_get(RID p_texture) const override { return Vector<Ref<Image>>(); };

	virtual void texture_replace(RID p_texture, RID p_by_texture) override;
	virtual void texture_set_size_override(RID p_texture, int p_width, int p_height) override;

	virtual void texture_set_path(RID p_texture, const String &p_path) override;
	virtual String texture_get_path(RID p_texture) const override;

	virtual void texture_set_detect_3d_callback(RID p_texture, RS::TextureDetectCallback p_callback, void *p_userdata) override;
	void texture_set_detect_srgb_callback(RID p_texture, RS::TextureDetectCallback p_callback, void *p_userdata);
	virtual void texture_set_detect_normal_callback(RID p_texture, RS::TextureDetectCallback p_callback, void *p_userdata) override;
	virtual void texture_set_detect_roughness_callback(RID p_texture, RS::TextureDetectRoughnessCallback p_callback, void *p_userdata) override;

	virtual void texture_debug_usage(List<RS::TextureInfo> *r_info) override;

	virtual void texture_set_force_redraw_if_visible(RID p_texture, bool p_enable) override;

	virtual Size2 texture_size_with_proxy(RID p_proxy) override;

	virtual RID texture_get_rd_texture(RID p_texture, bool p_srgb = false) const override;

	void texture_set_data(RID p_texture, const Ref<Image> &p_image, int p_layer = 0);
	void texture_set_data_partial(RID p_texture, const Ref<Image> &p_image, int src_x, int src_y, int src_w, int src_h, int dst_x, int dst_y, int p_dst_mip, int p_layer = 0);
	//Ref<Image> texture_get_data(RID p_texture, int p_layer = 0) const;
	void texture_set_sampler(RID p_texture, RS::CanvasItemTextureFilter p_filter, RS::CanvasItemTextureRepeat p_repeat);
	Image::Format texture_get_format(RID p_texture) const;
	uint32_t texture_get_texid(RID p_texture) const;
	uint32_t texture_get_width(RID p_texture) const;
	uint32_t texture_get_height(RID p_texture) const;
	uint32_t texture_get_depth(RID p_texture) const;
	void texture_bind(RID p_texture, uint32_t p_texture_no);
	RID texture_create_radiance_cubemap(RID p_source, int p_resolution = -1) const;

	/* TEXTURE ATLAS API */

	void update_texture_atlas();

	GLuint texture_atlas_get_texture() const;
	_FORCE_INLINE_ Rect2 texture_atlas_get_texture_rect(RID p_texture) {
		TextureAtlas::Texture *t = texture_atlas.textures.getptr(p_texture);
		if (!t) {
			return Rect2();
		}

		return t->uv_rect;
	}

	void texture_add_to_texture_atlas(RID p_texture);
	void texture_remove_from_texture_atlas(RID p_texture);
	void texture_atlas_mark_dirty_on_texture(RID p_texture);
	void texture_atlas_remove_texture(RID p_texture);

	/* DECAL API */

	virtual RID decal_allocate() override;
	virtual void decal_initialize(RID p_rid) override;
	virtual void decal_free(RID p_rid) override{};

	virtual void decal_set_size(RID p_decal, const Vector3 &p_size) override;
	virtual void decal_set_texture(RID p_decal, RS::DecalTexture p_type, RID p_texture) override;
	virtual void decal_set_emission_energy(RID p_decal, float p_energy) override;
	virtual void decal_set_albedo_mix(RID p_decal, float p_mix) override;
	virtual void decal_set_modulate(RID p_decal, const Color &p_modulate) override;
	virtual void decal_set_cull_mask(RID p_decal, uint32_t p_layers) override;
	virtual void decal_set_distance_fade(RID p_decal, bool p_enabled, float p_begin, float p_length) override;
	virtual void decal_set_fade(RID p_decal, float p_above, float p_below) override;
	virtual void decal_set_normal_fade(RID p_decal, float p_fade) override;

	virtual AABB decal_get_aabb(RID p_decal) const override;
	virtual uint32_t decal_get_cull_mask(RID p_decal) const override { return 0; }

	virtual void texture_add_to_decal_atlas(RID p_texture, bool p_panorama_to_dp = false) override {}
	virtual void texture_remove_from_decal_atlas(RID p_texture, bool p_panorama_to_dp = false) override {}

	/* DECAL INSTANCE */

	virtual RID decal_instance_create(RID p_decal) override { return RID(); }
	virtual void decal_instance_free(RID p_decal_instance) override {}
	virtual void decal_instance_set_transform(RID p_decal, const Transform3D &p_transform) override {}
	virtual void decal_instance_set_sorting_offset(RID p_decal_instance, float p_sorting_offset) override {}

	/* RENDER TARGET API */

	static GLuint system_fbo;

	RenderTarget *get_render_target(RID p_rid) { return render_target_owner.get_or_null(p_rid); };
	bool owns_render_target(RID p_rid) { return render_target_owner.owns(p_rid); };

	void copy_scene_to_backbuffer(RenderTarget *rt, const bool uses_screen_texture, const bool uses_depth_texture);

	virtual RID render_target_create() override;
	virtual void render_target_free(RID p_rid) override;

	virtual void render_target_set_position(RID p_render_target, int p_x, int p_y) override;
	virtual Point2i render_target_get_position(RID p_render_target) const override;
	virtual void render_target_set_size(RID p_render_target, int p_width, int p_height, uint32_t p_view_count) override;
	virtual Size2i render_target_get_size(RID p_render_target) const override;
	virtual void render_target_set_transparent(RID p_render_target, bool p_is_transparent) override;
	virtual bool render_target_get_transparent(RID p_render_target) const override;
	virtual void render_target_set_direct_to_screen(RID p_render_target, bool p_direct_to_screen) override;
	virtual bool render_target_get_direct_to_screen(RID p_render_target) const override;
	virtual bool render_target_was_used(RID p_render_target) const override;
	void render_target_clear_used(RID p_render_target);
	virtual void render_target_set_msaa(RID p_render_target, RS::ViewportMSAA p_msaa) override;
	virtual RS::ViewportMSAA render_target_get_msaa(RID p_render_target) const override;

	// new
	void render_target_set_as_unused(RID p_render_target) override {
		render_target_clear_used(p_render_target);
	}

	void render_target_request_clear(RID p_render_target, const Color &p_clear_color) override;
	bool render_target_is_clear_requested(RID p_render_target) override;
	Color render_target_get_clear_request_color(RID p_render_target) override;
	void render_target_disable_clear_request(RID p_render_target) override;
	void render_target_do_clear_request(RID p_render_target) override;

	virtual void render_target_set_sdf_size_and_scale(RID p_render_target, RS::ViewportSDFOversize p_size, RS::ViewportSDFScale p_scale) override;
	virtual Rect2i render_target_get_sdf_rect(RID p_render_target) const override;
	GLuint render_target_get_sdf_texture(RID p_render_target);
	GLuint render_target_get_sdf_framebuffer(RID p_render_target);
	void render_target_sdf_process(RID p_render_target);
	virtual void render_target_mark_sdf_enabled(RID p_render_target, bool p_enabled) override;
	bool render_target_is_sdf_enabled(RID p_render_target) const;

	void render_target_copy_to_back_buffer(RID p_render_target, const Rect2i &p_region, bool p_gen_mipmaps);
	void render_target_clear_back_buffer(RID p_render_target, const Rect2i &p_region, const Color &p_color);
	void render_target_gen_back_buffer_mipmaps(RID p_render_target, const Rect2i &p_region);

	virtual void render_target_set_vrs_mode(RID p_render_target, RS::ViewportVRSMode p_mode) override {}
	virtual RS::ViewportVRSMode render_target_get_vrs_mode(RID p_render_target) const override { return RS::VIEWPORT_VRS_DISABLED; }
	virtual void render_target_set_vrs_texture(RID p_render_target, RID p_texture) override {}
	virtual RID render_target_get_vrs_texture(RID p_render_target) const override { return RID(); }

	virtual void render_target_set_override(RID p_render_target, RID p_color_texture, RID p_depth_texture, RID p_velocity_texture) override;
	virtual RID render_target_get_override_color(RID p_render_target) const override;
	virtual RID render_target_get_override_depth(RID p_render_target) const override;
	virtual RID render_target_get_override_velocity(RID p_render_target) const override;

	virtual RID render_target_get_texture(RID p_render_target) override;

	void bind_framebuffer(GLuint framebuffer) {
		glBindFramebuffer(GL_FRAMEBUFFER, framebuffer);
	}

	void bind_framebuffer_system() {
		glBindFramebuffer(GL_FRAMEBUFFER, GLES3::TextureStorage::system_fbo);
	}

	String get_framebuffer_error(GLenum p_status);
};

inline String TextureStorage::get_framebuffer_error(GLenum p_status) {
#if defined(DEBUG_ENABLED) && defined(GLES_OVER_GL)
	if (p_status == GL_FRAMEBUFFER_INCOMPLETE_ATTACHMENT) {
		return "GL_FRAMEBUFFER_INCOMPLETE_ATTACHMENT";
	} else if (p_status == GL_FRAMEBUFFER_INCOMPLETE_MISSING_ATTACHMENT) {
		return "GL_FRAMEBUFFER_INCOMPLETE_MISSING_ATTACHMENT";
	} else if (p_status == GL_FRAMEBUFFER_INCOMPLETE_DRAW_BUFFER) {
		return "GL_FRAMEBUFFER_INCOMPLETE_DRAW_BUFFER";
	} else if (p_status == GL_FRAMEBUFFER_INCOMPLETE_READ_BUFFER) {
		return "GL_FRAMEBUFFER_INCOMPLETE_READ_BUFFER";
	}
#endif
	return itos(p_status);
}

} // namespace GLES3

#endif // GLES3_ENABLED

#endif // TEXTURE_STORAGE_GLES3_H<|MERGE_RESOLUTION|>--- conflicted
+++ resolved
@@ -507,11 +507,7 @@
 	RID texture_create_external(Texture::Type p_type, Image::Format p_format, unsigned int p_image, int p_width, int p_height, int p_depth, int p_layers, RS::TextureLayeredType p_layered_type = RS::TEXTURE_LAYERED_2D_ARRAY);
 
 	virtual void texture_2d_update(RID p_texture, const Ref<Image> &p_image, int p_layer = 0) override;
-<<<<<<< HEAD
-	virtual void texture_update_partial(RID p_texture, const Ref<Image> &p_sub_image, int dst_x, int dst_y, int p_layer = 0) override;
-=======
 	virtual void texture_2d_update_partial(RID p_texture, const Ref<Image> &p_sub_image, int p_dst_x, int p_dst_y, int p_dst_mip, int p_layer = 0) override;
->>>>>>> ec456479
 	virtual void texture_3d_update(RID p_texture, const Vector<Ref<Image>> &p_data) override{};
 	virtual void texture_proxy_update(RID p_proxy, RID p_base) override;
 
