--- conflicted
+++ resolved
@@ -2309,11 +2309,7 @@
 	ERR_FAIL_INDEX(p_bone, skeleton->size);
 	ERR_FAIL_COND(skeleton->use_2d);
 
-<<<<<<< HEAD
-	float *dataptr = skeleton->data.ptrw() + p_bone * SKELETON_3D_DATA_SIZE;
-=======
-	float *dataptr = skeleton->data.ptr() + p_bone * 12;
->>>>>>> daa4b058
+	float *dataptr = skeleton->data.ptr() + p_bone * SKELETON_3D_DATA_SIZE;
 
 	dataptr[0] = p_transform.basis.rows[0][0];
 	dataptr[1] = p_transform.basis.rows[0][1];
@@ -2339,7 +2335,7 @@
 	ERR_FAIL_INDEX(p_bone, skeleton->size);
 	ERR_FAIL_COND(skeleton->use_2d);
 
-	float *dataptr = skeleton->data.ptrw() + p_bone * SKELETON_3D_DATA_SIZE;
+	float *dataptr = skeleton->data.ptr() + p_bone * SKELETON_3D_DATA_SIZE;
 
 	dataptr[12] = real.x;
 	dataptr[13] = real.y;
