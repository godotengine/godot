/**************************************************************************/
/*  rasterizer_scene_gles3.h                                              */
/**************************************************************************/
/*                         This file is part of:                          */
/*                             GODOT ENGINE                               */
/*                        https://godotengine.org                         */
/**************************************************************************/
/* Copyright (c) 2014-present Godot Engine contributors (see AUTHORS.md). */
/* Copyright (c) 2007-2014 Juan Linietsky, Ariel Manzur.                  */
/*                                                                        */
/* Permission is hereby granted, free of charge, to any person obtaining  */
/* a copy of this software and associated documentation files (the        */
/* "Software"), to deal in the Software without restriction, including    */
/* without limitation the rights to use, copy, modify, merge, publish,    */
/* distribute, sublicense, and/or sell copies of the Software, and to     */
/* permit persons to whom the Software is furnished to do so, subject to  */
/* the following conditions:                                              */
/*                                                                        */
/* The above copyright notice and this permission notice shall be         */
/* included in all copies or substantial portions of the Software.        */
/*                                                                        */
/* THE SOFTWARE IS PROVIDED "AS IS", WITHOUT WARRANTY OF ANY KIND,        */
/* EXPRESS OR IMPLIED, INCLUDING BUT NOT LIMITED TO THE WARRANTIES OF     */
/* MERCHANTABILITY, FITNESS FOR A PARTICULAR PURPOSE AND NONINFRINGEMENT. */
/* IN NO EVENT SHALL THE AUTHORS OR COPYRIGHT HOLDERS BE LIABLE FOR ANY   */
/* CLAIM, DAMAGES OR OTHER LIABILITY, WHETHER IN AN ACTION OF CONTRACT,   */
/* TORT OR OTHERWISE, ARISING FROM, OUT OF OR IN CONNECTION WITH THE      */
/* SOFTWARE OR THE USE OR OTHER DEALINGS IN THE SOFTWARE.                 */
/**************************************************************************/

#ifndef RASTERIZER_SCENE_GLES3_H
#define RASTERIZER_SCENE_GLES3_H

#ifdef GLES3_ENABLED

#include "core/math/projection.h"
#include "core/templates/paged_allocator.h"
#include "core/templates/rid_owner.h"
#include "core/templates/self_list.h"
#include "drivers/gles3/shaders/effects/cubemap_filter.glsl.gen.h"
#include "drivers/gles3/shaders/sky.glsl.gen.h"
#include "scene/resources/mesh.h"
#include "servers/rendering/renderer_compositor.h"
#include "servers/rendering/renderer_scene_render.h"
#include "servers/rendering_server.h"
#include "shader_gles3.h"
#include "storage/light_storage.h"
#include "storage/material_storage.h"
#include "storage/render_scene_buffers_gles3.h"
#include "storage/utilities.h"

enum RenderListType {
	RENDER_LIST_OPAQUE, //used for opaque objects
	RENDER_LIST_ALPHA, //used for transparent objects
	RENDER_LIST_SECONDARY, //used for shadows and other objects
	RENDER_LIST_MAX
};

enum PassMode {
	PASS_MODE_COLOR,
	PASS_MODE_COLOR_TRANSPARENT,
	PASS_MODE_SHADOW,
	PASS_MODE_DEPTH,
	PASS_MODE_MATERIAL,
};

// These should share as much as possible with SkyUniform Location
enum SceneUniformLocation {
	SCENE_TONEMAP_UNIFORM_LOCATION,
	SCENE_GLOBALS_UNIFORM_LOCATION,
	SCENE_DATA_UNIFORM_LOCATION,
	SCENE_MATERIAL_UNIFORM_LOCATION,
	SCENE_EMPTY1, // Unused, put here to avoid conflicts with SKY_DIRECTIONAL_LIGHT_UNIFORM_LOCATION.
	SCENE_OMNILIGHT_UNIFORM_LOCATION,
	SCENE_SPOTLIGHT_UNIFORM_LOCATION,
	SCENE_DIRECTIONAL_LIGHT_UNIFORM_LOCATION,
	SCENE_MULTIVIEW_UNIFORM_LOCATION,
	SCENE_POSITIONAL_SHADOW_UNIFORM_LOCATION,
	SCENE_DIRECTIONAL_SHADOW_UNIFORM_LOCATION,
	SCENE_EMPTY2, // Unused, put here to avoid conflicts with SKY_MULTIVIEW_UNIFORM_LOCATION.
};

enum SkyUniformLocation {
	SKY_TONEMAP_UNIFORM_LOCATION,
	SKY_GLOBALS_UNIFORM_LOCATION,
	SKY_EMPTY1, // Unused, put here to avoid conflicts with SCENE_DATA_UNIFORM_LOCATION.
	SKY_MATERIAL_UNIFORM_LOCATION,
	SKY_DIRECTIONAL_LIGHT_UNIFORM_LOCATION,
	SKY_EMPTY2, // Unused, put here to avoid conflicts with SCENE_OMNILIGHT_UNIFORM_LOCATION.
	SKY_EMPTY3, // Unused, put here to avoid conflicts with SCENE_SPOTLIGHT_UNIFORM_LOCATION.
	SKY_EMPTY4, // Unused, put here to avoid conflicts with SCENE_DIRECTIONAL_LIGHT_UNIFORM_LOCATION.
	SKY_EMPTY5, // Unused, put here to avoid conflicts with SCENE_MULTIVIEW_UNIFORM_LOCATION.
	SKY_EMPTY6, // Unused, put here to avoid conflicts with SCENE_POSITIONAL_SHADOW_UNIFORM_LOCATION.
	SKY_EMPTY7, // Unused, put here to avoid conflicts with SCENE_DIRECTIONAL_SHADOW_UNIFORM_LOCATION.
	SKY_MULTIVIEW_UNIFORM_LOCATION,
};

struct RenderDataGLES3 {
	Ref<RenderSceneBuffersGLES3> render_buffers;
	bool transparent_bg = false;

	Transform3D cam_transform;
	Transform3D inv_cam_transform;
	Projection cam_projection;
	bool cam_orthogonal = false;
	uint32_t camera_visible_layers = 0xFFFFFFFF;

	// For billboards to cast correct shadows.
	Transform3D main_cam_transform;

	// For stereo rendering
	uint32_t view_count = 1;
	Vector3 view_eye_offset[RendererSceneRender::MAX_RENDER_VIEWS];
	Projection view_projection[RendererSceneRender::MAX_RENDER_VIEWS];

	float z_near = 0.0;
	float z_far = 0.0;

	const PagedArray<RenderGeometryInstance *> *instances = nullptr;
	const PagedArray<RID> *lights = nullptr;
	const PagedArray<RID> *reflection_probes = nullptr;
	RID environment;
	RID camera_attributes;
	RID shadow_atlas;
	RID reflection_probe;
	int reflection_probe_pass = 0;

	float lod_distance_multiplier = 0.0;
	float screen_mesh_lod_threshold = 0.0;

	uint32_t directional_light_count = 0;
	uint32_t directional_shadow_count = 0;

	uint32_t spot_light_count = 0;
	uint32_t omni_light_count = 0;

	float luminance_multiplier = 1.0;

	RenderingMethod::RenderInfo *render_info = nullptr;

	/* Shadow data */
	const RendererSceneRender::RenderShadowData *render_shadows = nullptr;
	int render_shadow_count = 0;
};

class RasterizerCanvasGLES3;

class RasterizerSceneGLES3 : public RendererSceneRender {
private:
	static RasterizerSceneGLES3 *singleton;
	RS::ViewportDebugDraw debug_draw = RS::VIEWPORT_DEBUG_DRAW_DISABLED;
	uint64_t scene_pass = 0;

	template <typename T>
	struct InstanceSort {
		float depth;
		T *instance = nullptr;
		bool operator<(const InstanceSort &p_sort) const {
			return depth < p_sort.depth;
		}
	};

	struct SceneGlobals {
		RID shader_default_version;
		RID default_material;
		RID default_shader;
		RID overdraw_material;
		RID overdraw_shader;
	} scene_globals;

	GLES3::SceneMaterialData *default_material_data_ptr = nullptr;
	GLES3::SceneMaterialData *overdraw_material_data_ptr = nullptr;

	/* LIGHT INSTANCE */

	struct LightData {
		float position[3];
		float inv_radius;

		float direction[3]; // Only used by SpotLight
		float size;

		float color[3];
		float attenuation;

		float inv_spot_attenuation;
		float cos_spot_angle;
		float specular_amount;
		float shadow_opacity;

		float pad[3];
		uint32_t bake_mode;
	};
	static_assert(sizeof(LightData) % 16 == 0, "LightData size must be a multiple of 16 bytes");

	struct DirectionalLightData {
		float direction[3];
		float energy;

		float color[3];
		float size;

		uint32_t enabled; // For use by SkyShaders
		uint32_t bake_mode;
		float shadow_opacity;
		float specular;
	};
	static_assert(sizeof(DirectionalLightData) % 16 == 0, "DirectionalLightData size must be a multiple of 16 bytes");

	struct ShadowData {
		float shadow_matrix[16];

		float light_position[3];
		float shadow_normal_bias;

		float pad[3];
		float shadow_atlas_pixel_size;
	};
	static_assert(sizeof(ShadowData) % 16 == 0, "ShadowData size must be a multiple of 16 bytes");

	struct DirectionalShadowData {
		float direction[3];
		float shadow_atlas_pixel_size;
		float shadow_normal_bias[4];
		float shadow_split_offsets[4];
		float shadow_matrices[4][16];
		float fade_from;
		float fade_to;
		uint32_t blend_splits; // Not exposed to the shader.
		uint32_t pad;
	};
	static_assert(sizeof(DirectionalShadowData) % 16 == 0, "DirectionalShadowData size must be a multiple of 16 bytes");

	class GeometryInstanceGLES3;

	// Cached data for drawing surfaces
	struct GeometryInstanceSurface {
		enum {
			FLAG_PASS_DEPTH = 1,
			FLAG_PASS_OPAQUE = 2,
			FLAG_PASS_ALPHA = 4,
			FLAG_PASS_SHADOW = 8,
			FLAG_USES_SHARED_SHADOW_MATERIAL = 128,
			FLAG_USES_SCREEN_TEXTURE = 2048,
			FLAG_USES_DEPTH_TEXTURE = 4096,
			FLAG_USES_NORMAL_TEXTURE = 8192,
			FLAG_USES_DOUBLE_SIDED_SHADOWS = 16384,
		};

		union {
			struct {
				uint64_t lod_index : 8;
				uint64_t surface_index : 8;
				uint64_t geometry_id : 32;
				uint64_t material_id_low : 16;

				uint64_t material_id_hi : 16;
				uint64_t shader_id : 32;
				uint64_t uses_softshadow : 1;
				uint64_t uses_projector : 1;
				uint64_t uses_forward_gi : 1;
				uint64_t uses_lightmap : 1;
				uint64_t depth_layer : 4;
				uint64_t priority : 8;
			};
			struct {
				uint64_t sort_key1;
				uint64_t sort_key2;
			};
		} sort;

		RS::PrimitiveType primitive = RS::PRIMITIVE_MAX;
		uint32_t flags = 0;
		uint32_t surface_index = 0;
		uint32_t lod_index = 0;
		uint32_t index_count = 0;
		int32_t light_pass_index = -1;
		bool finished_base_pass = false;

		void *surface = nullptr;
		GLES3::SceneShaderData *shader = nullptr;
		GLES3::SceneMaterialData *material = nullptr;

		void *surface_shadow = nullptr;
		GLES3::SceneShaderData *shader_shadow = nullptr;
		GLES3::SceneMaterialData *material_shadow = nullptr;

		GeometryInstanceSurface *next = nullptr;
		GeometryInstanceGLES3 *owner = nullptr;
	};

	struct GeometryInstanceLightmapSH {
		Color sh[9];
	};

	class GeometryInstanceGLES3 : public RenderGeometryInstanceBase {
	public:
		//used during rendering
		bool store_transform_cache = true;

		int32_t instance_count = 0;

		bool can_hddagi = false;
		bool using_projectors = false;
		bool using_softshadows = false;

		struct LightPass {
			int32_t light_id = -1; // Position in the light uniform buffer.
			int32_t shadow_id = -1; // Position in the shadow uniform buffer.
			RID light_instance_rid;
			bool is_omni = false;
		};

		LocalVector<LightPass> light_passes;

		uint32_t paired_omni_light_count = 0;
		uint32_t paired_spot_light_count = 0;
		LocalVector<RID> paired_omni_lights;
		LocalVector<RID> paired_spot_lights;
		LocalVector<uint32_t> omni_light_gl_cache;
		LocalVector<uint32_t> spot_light_gl_cache;

		LocalVector<RID> paired_reflection_probes;
		LocalVector<RID> reflection_probe_rid_cache;
		LocalVector<Transform3D> reflection_probes_local_transform_cache;

		RID lightmap_instance;
		Rect2 lightmap_uv_scale;
		uint32_t lightmap_slice_index;
		GeometryInstanceLightmapSH *lightmap_sh = nullptr;

		// Used during setup.
		GeometryInstanceSurface *surface_caches = nullptr;
		SelfList<GeometryInstanceGLES3> dirty_list_element;

		GeometryInstanceGLES3() :
				dirty_list_element(this) {}

		virtual void _mark_dirty() override;
		virtual void set_use_lightmap(RID p_lightmap_instance, const Rect2 &p_lightmap_uv_scale, int p_lightmap_slice_index) override;
		virtual void set_lightmap_capture(const Color *p_sh9) override;

		virtual void pair_light_instances(const RID *p_light_instances, uint32_t p_light_instance_count) override;
		virtual void pair_reflection_probe_instances(const RID *p_reflection_probe_instances, uint32_t p_reflection_probe_instance_count) override;
		virtual void pair_decal_instances(const RID *p_decal_instances, uint32_t p_decal_instance_count) override {}
		virtual void pair_voxel_gi_instances(const RID *p_voxel_gi_instances, uint32_t p_voxel_gi_instance_count) override {}

		virtual void set_softshadow_projector_pairing(bool p_softshadow, bool p_projector) override {}
	};

	enum {
		INSTANCE_DATA_FLAGS_DYNAMIC = 1 << 3,
		INSTANCE_DATA_FLAGS_NON_UNIFORM_SCALE = 1 << 4,
		INSTANCE_DATA_FLAG_USE_GI_BUFFERS = 1 << 5,
		INSTANCE_DATA_FLAG_USE_LIGHTMAP_CAPTURE = 1 << 7,
		INSTANCE_DATA_FLAG_USE_LIGHTMAP = 1 << 8,
		INSTANCE_DATA_FLAG_USE_SH_LIGHTMAP = 1 << 9,
		INSTANCE_DATA_FLAG_USE_VOXEL_GI = 1 << 10,
		INSTANCE_DATA_FLAG_PARTICLES = 1 << 11,
		INSTANCE_DATA_FLAG_MULTIMESH = 1 << 12,
		INSTANCE_DATA_FLAG_MULTIMESH_FORMAT_2D = 1 << 13,
		INSTANCE_DATA_FLAG_MULTIMESH_HAS_COLOR = 1 << 14,
		INSTANCE_DATA_FLAG_MULTIMESH_HAS_CUSTOM_DATA = 1 << 15,
	};

	static void _geometry_instance_dependency_changed(Dependency::DependencyChangedNotification p_notification, DependencyTracker *p_tracker);
	static void _geometry_instance_dependency_deleted(const RID &p_dependency, DependencyTracker *p_tracker);

	SelfList<GeometryInstanceGLES3>::List geometry_instance_dirty_list;

	// Use PagedAllocator instead of RID to maximize performance
	PagedAllocator<GeometryInstanceGLES3> geometry_instance_alloc;
	PagedAllocator<GeometryInstanceSurface> geometry_instance_surface_alloc;

	void _geometry_instance_add_surface_with_material(GeometryInstanceGLES3 *ginstance, uint32_t p_surface, GLES3::SceneMaterialData *p_material, uint32_t p_material_id, uint32_t p_shader_id, RID p_mesh);
	void _geometry_instance_add_surface_with_material_chain(GeometryInstanceGLES3 *ginstance, uint32_t p_surface, GLES3::SceneMaterialData *p_material, RID p_mat_src, RID p_mesh);
	void _geometry_instance_add_surface(GeometryInstanceGLES3 *ginstance, uint32_t p_surface, RID p_material, RID p_mesh);
	void _geometry_instance_update(RenderGeometryInstance *p_geometry_instance);
	void _update_dirty_geometry_instances();

	struct SceneState {
		struct UBO {
			float projection_matrix[16];
			float inv_projection_matrix[16];
			float inv_view_matrix[16];
			float view_matrix[16];

			float main_cam_inv_view_matrix[16];

			float viewport_size[2];
			float screen_pixel_size[2];

			float ambient_light_color_energy[4];

			float ambient_color_sky_mix;
			uint32_t pad2;
			float emissive_exposure_normalization;
			uint32_t use_ambient_light = 0;

			uint32_t use_ambient_cubemap = 0;
			uint32_t use_reflection_cubemap = 0;
			float fog_aerial_perspective;
			float time;

			float radiance_inverse_xform[12];

			uint32_t directional_light_count;
			float z_far;
			float z_near;
			float IBL_exposure_normalization;

			uint32_t fog_enabled;
			uint32_t fog_mode;
			float fog_density;
			float fog_height;

			float fog_height_density;
			float fog_depth_curve;
			float fog_sun_scatter;
			float fog_depth_begin;

			float fog_light_color[3];
			float fog_depth_end;

			float shadow_bias;
			float luminance_multiplier;
			uint32_t camera_visible_layers;
			bool pancake_shadows;
		};
		static_assert(sizeof(UBO) % 16 == 0, "Scene UBO size must be a multiple of 16 bytes");
		static_assert(sizeof(UBO) < 16384, "Scene UBO size must be 16384 bytes or smaller");

		struct MultiviewUBO {
			float projection_matrix_view[RendererSceneRender::MAX_RENDER_VIEWS][16];
			float inv_projection_matrix_view[RendererSceneRender::MAX_RENDER_VIEWS][16];
			float eye_offset[RendererSceneRender::MAX_RENDER_VIEWS][4];
		};
		static_assert(sizeof(MultiviewUBO) % 16 == 0, "Multiview UBO size must be a multiple of 16 bytes");
		static_assert(sizeof(MultiviewUBO) < 16384, "MultiviewUBO size must be 16384 bytes or smaller");

		struct TonemapUBO {
			float exposure = 1.0;
			float white = 1.0;
			int32_t tonemapper = 0;
			int32_t pad = 0;

			int32_t pad2 = 0;
			float brightness = 1.0;
			float contrast = 1.0;
			float saturation = 1.0;
		};
		static_assert(sizeof(TonemapUBO) % 16 == 0, "Tonemap UBO size must be a multiple of 16 bytes");

		UBO ubo;
		GLuint ubo_buffer = 0;
		MultiviewUBO multiview_ubo;
		GLuint multiview_buffer = 0;
		GLuint tonemap_buffer = 0;

		bool used_depth_prepass = false;

		GLES3::SceneShaderData::BlendMode current_blend_mode = GLES3::SceneShaderData::BLEND_MODE_MIX;
		GLES3::SceneShaderData::Cull cull_mode = GLES3::SceneShaderData::CULL_BACK;

		bool current_blend_enabled = false;
		bool current_depth_draw_enabled = false;
		bool current_depth_test_enabled = false;
		bool current_scissor_test_enabled = false;

		void reset_gl_state() {
			glDisable(GL_BLEND);
			current_blend_enabled = false;

			glDisable(GL_SCISSOR_TEST);
			current_scissor_test_enabled = false;

			glCullFace(GL_BACK);
			glEnable(GL_CULL_FACE);
			cull_mode = GLES3::SceneShaderData::CULL_BACK;

			glDepthMask(GL_FALSE);
			current_depth_draw_enabled = false;
			glDisable(GL_DEPTH_TEST);
			current_depth_test_enabled = false;
		}

		void set_gl_cull_mode(GLES3::SceneShaderData::Cull p_mode) {
			if (cull_mode != p_mode) {
				if (p_mode == GLES3::SceneShaderData::CULL_DISABLED) {
					glDisable(GL_CULL_FACE);
				} else {
					if (cull_mode == GLES3::SceneShaderData::CULL_DISABLED) {
						// Last time was disabled, so enable and set proper face.
						glEnable(GL_CULL_FACE);
					}
					glCullFace(p_mode == GLES3::SceneShaderData::CULL_FRONT ? GL_FRONT : GL_BACK);
				}
				cull_mode = p_mode;
			}
		}

		void enable_gl_blend(bool p_enabled) {
			if (current_blend_enabled != p_enabled) {
				if (p_enabled) {
					glEnable(GL_BLEND);
				} else {
					glDisable(GL_BLEND);
				}
				current_blend_enabled = p_enabled;
			}
		}

		void enable_gl_scissor_test(bool p_enabled) {
			if (current_scissor_test_enabled != p_enabled) {
				if (p_enabled) {
					glEnable(GL_SCISSOR_TEST);
				} else {
					glDisable(GL_SCISSOR_TEST);
				}
				current_scissor_test_enabled = p_enabled;
			}
		}

		void enable_gl_depth_draw(bool p_enabled) {
			if (current_depth_draw_enabled != p_enabled) {
				glDepthMask(p_enabled ? GL_TRUE : GL_FALSE);
				current_depth_draw_enabled = p_enabled;
			}
		}

		void enable_gl_depth_test(bool p_enabled) {
			if (current_depth_test_enabled != p_enabled) {
				if (p_enabled) {
					glEnable(GL_DEPTH_TEST);
				} else {
					glDisable(GL_DEPTH_TEST);
				}
				current_depth_test_enabled = p_enabled;
			}
		}

		bool texscreen_copied = false;
		bool used_screen_texture = false;
		bool used_normal_texture = false;
		bool used_depth_texture = false;

		LightData *omni_lights = nullptr;
		LightData *spot_lights = nullptr;
		ShadowData *positional_shadows = nullptr;

		InstanceSort<GLES3::LightInstance> *omni_light_sort;
		InstanceSort<GLES3::LightInstance> *spot_light_sort;
		GLuint omni_light_buffer = 0;
		GLuint spot_light_buffer = 0;
		GLuint positional_shadow_buffer = 0;
		uint32_t omni_light_count = 0;
		uint32_t spot_light_count = 0;
		RS::ShadowQuality positional_shadow_quality = RS::ShadowQuality::SHADOW_QUALITY_SOFT_LOW;

		DirectionalLightData *directional_lights = nullptr;
		GLuint directional_light_buffer = 0;
		DirectionalShadowData *directional_shadows = nullptr;
		GLuint directional_shadow_buffer = 0;
		RS::ShadowQuality directional_shadow_quality = RS::ShadowQuality::SHADOW_QUALITY_SOFT_LOW;
	} scene_state;

	struct RenderListParameters {
		GeometryInstanceSurface **elements = nullptr;
		int element_count = 0;
		bool reverse_cull = false;
		uint64_t spec_constant_base_flags = 0;
		bool force_wireframe = false;
		Vector2 uv_offset = Vector2(0, 0);

		RenderListParameters(GeometryInstanceSurface **p_elements, int p_element_count, bool p_reverse_cull, uint64_t p_spec_constant_base_flags, bool p_force_wireframe = false, Vector2 p_uv_offset = Vector2()) {
			elements = p_elements;
			element_count = p_element_count;
			reverse_cull = p_reverse_cull;
			spec_constant_base_flags = p_spec_constant_base_flags;
			force_wireframe = p_force_wireframe;
			uv_offset = p_uv_offset;
		}
	};

	struct RenderList {
		LocalVector<GeometryInstanceSurface *> elements;

		void clear() {
			elements.clear();
		}

		//should eventually be replaced by radix

		struct SortByKey {
			_FORCE_INLINE_ bool operator()(const GeometryInstanceSurface *A, const GeometryInstanceSurface *B) const {
				return (A->sort.sort_key2 == B->sort.sort_key2) ? (A->sort.sort_key1 < B->sort.sort_key1) : (A->sort.sort_key2 < B->sort.sort_key2);
			}
		};

		void sort_by_key() {
			SortArray<GeometryInstanceSurface *, SortByKey> sorter;
			sorter.sort(elements.ptr(), elements.size());
		}

		void sort_by_key_range(uint32_t p_from, uint32_t p_size) {
			SortArray<GeometryInstanceSurface *, SortByKey> sorter;
			sorter.sort(elements.ptr() + p_from, p_size);
		}

		struct SortByDepth {
			_FORCE_INLINE_ bool operator()(const GeometryInstanceSurface *A, const GeometryInstanceSurface *B) const {
				return (A->owner->depth < B->owner->depth);
			}
		};

		void sort_by_depth() { //used for shadows

			SortArray<GeometryInstanceSurface *, SortByDepth> sorter;
			sorter.sort(elements.ptr(), elements.size());
		}

		struct SortByReverseDepthAndPriority {
			_FORCE_INLINE_ bool operator()(const GeometryInstanceSurface *A, const GeometryInstanceSurface *B) const {
				return (A->sort.priority == B->sort.priority) ? (A->owner->depth > B->owner->depth) : (A->sort.priority < B->sort.priority);
			}
		};

		void sort_by_reverse_depth_and_priority() { //used for alpha

			SortArray<GeometryInstanceSurface *, SortByReverseDepthAndPriority> sorter;
			sorter.sort(elements.ptr(), elements.size());
		}

		_FORCE_INLINE_ void add_element(GeometryInstanceSurface *p_element) {
			elements.push_back(p_element);
		}
	};

	RenderList render_list[RENDER_LIST_MAX];

	void _setup_lights(const RenderDataGLES3 *p_render_data, bool p_using_shadows, uint32_t &r_directional_light_count, uint32_t &r_omni_light_count, uint32_t &r_spot_light_count, uint32_t &r_directional_shadow_count);
	void _setup_environment(const RenderDataGLES3 *p_render_data, bool p_no_fog, const Size2i &p_screen_size, bool p_flip_y, const Color &p_default_bg_color, bool p_pancake_shadows, float p_shadow_bias = 0.0);
	void _fill_render_list(RenderListType p_render_list, const RenderDataGLES3 *p_render_data, PassMode p_pass_mode, bool p_append = false);
	void _render_shadows(const RenderDataGLES3 *p_render_data, const Size2i &p_viewport_size = Size2i(1, 1));
	void _render_shadow_pass(RID p_light, RID p_shadow_atlas, int p_pass, const PagedArray<RenderGeometryInstance *> &p_instances, float p_lod_distance_multiplier = 0, float p_screen_mesh_lod_threshold = 0.0, RenderingMethod::RenderInfo *p_render_info = nullptr, const Size2i &p_viewport_size = Size2i(1, 1), const Transform3D &p_main_cam_transform = Transform3D());
	void _render_post_processing(const RenderDataGLES3 *p_render_data);

	template <PassMode p_pass_mode>
	_FORCE_INLINE_ void _render_list_template(RenderListParameters *p_params, const RenderDataGLES3 *p_render_data, uint32_t p_from_element, uint32_t p_to_element, bool p_alpha_pass = false);

protected:
	double time;
	double time_step = 0;

	bool screen_space_roughness_limiter = false;
	float screen_space_roughness_limiter_amount = 0.25;
	float screen_space_roughness_limiter_limit = 0.18;

	void _render_buffers_debug_draw(Ref<RenderSceneBuffersGLES3> p_render_buffers, RID p_shadow_atlas, GLuint p_fbo);

	/* Camera Attributes */

	struct CameraAttributes {
		float exposure_multiplier = 1.0;
		float exposure_normalization = 1.0;
	};

	bool use_physical_light_units = false;
	mutable RID_Owner<CameraAttributes, true> camera_attributes_owner;

	/* Environment */

	RS::EnvironmentSSAOQuality ssao_quality = RS::ENV_SSAO_QUALITY_MEDIUM;
	bool ssao_half_size = false;
	float ssao_adaptive_target = 0.5;
	int ssao_blur_passes = 2;
	float ssao_fadeout_from = 50.0;
	float ssao_fadeout_to = 300.0;

	bool glow_bicubic_upscale = false;
	RS::EnvironmentSSRRoughnessQuality ssr_roughness_quality = RS::ENV_SSR_ROUGHNESS_QUALITY_LOW;

	bool lightmap_bicubic_upscale = false;

	/* Sky */

	struct SkyGlobals {
		float fog_aerial_perspective = 0.0;
		Color fog_light_color;
		float fog_sun_scatter = 0.0;
		bool fog_enabled = false;
		float fog_density = 0.0;
		float z_far = 0.0;
		uint32_t directional_light_count = 0;

		DirectionalLightData *directional_lights = nullptr;
		DirectionalLightData *last_frame_directional_lights = nullptr;
		uint32_t last_frame_directional_light_count = 0;
		GLuint directional_light_buffer = 0;

		RID shader_default_version;
		RID default_material;
		RID default_shader;
		RID fog_material;
		RID fog_shader;
		GLuint screen_triangle = 0;
		GLuint screen_triangle_array = 0;
		uint32_t max_directional_lights = 4;
		uint32_t roughness_layers = 8;
	} sky_globals;

	struct Sky {
		// Screen Buffers
		GLuint half_res_pass = 0;
		GLuint half_res_framebuffer = 0;
		GLuint quarter_res_pass = 0;
		GLuint quarter_res_framebuffer = 0;
		Size2i screen_size = Size2i(0, 0);

		// Radiance Cubemap
		GLuint radiance = 0;
		GLuint radiance_framebuffer = 0;
		GLuint raw_radiance = 0;

		RID material;
		GLuint uniform_buffer;

		int radiance_size = 256;
		int mipmap_count = 1;

		RS::SkyMode mode = RS::SKY_MODE_AUTOMATIC;

		//ReflectionData reflection;
		bool reflection_dirty = false;
		bool dirty = false;
		int processing_layer = 0;
		Sky *dirty_list = nullptr;
		float baked_exposure = 1.0;

		//State to track when radiance cubemap needs updating
		GLES3::SkyMaterialData *prev_material;
		Vector3 prev_position = Vector3(0.0, 0.0, 0.0);
		float prev_time = 0.0f;
	};

	Sky *dirty_sky_list = nullptr;
	mutable RID_Owner<Sky, true> sky_owner;

	void _setup_sky(const RenderDataGLES3 *p_render_data, const PagedArray<RID> &p_lights, const Projection &p_projection, const Transform3D &p_transform, const Size2i p_screen_size);
	void _invalidate_sky(Sky *p_sky);
	void _update_dirty_skys();
	void _update_sky_radiance(RID p_env, const Projection &p_projection, const Transform3D &p_transform, float p_sky_energy_multiplier);
	void _draw_sky(RID p_env, const Projection &p_projection, const Transform3D &p_transform, float p_sky_energy_multiplier, float p_luminance_multiplier, bool p_use_multiview, bool p_flip_y, bool p_apply_color_adjustments_in_post);
	void _free_sky_data(Sky *p_sky);

	// Needed for a single argument calls (material and uv2).
	PagedArrayPool<RenderGeometryInstance *> cull_argument_pool;
	PagedArray<RenderGeometryInstance *> cull_argument;

public:
	static RasterizerSceneGLES3 *get_singleton() { return singleton; }

	RasterizerCanvasGLES3 *canvas = nullptr;

	RenderGeometryInstance *geometry_instance_create(RID p_base) override;
	void geometry_instance_free(RenderGeometryInstance *p_geometry_instance) override;

	uint32_t geometry_instance_get_pair_mask() override;

<<<<<<< HEAD
	/* HDDAGI UPDATE */
=======
	/* PIPELINES */

	virtual void mesh_generate_pipelines(RID p_mesh, bool p_background_compilation) override {}
	virtual uint32_t get_pipeline_compilations(RS::PipelineSource p_source) override { return 0; }

	/* SDFGI UPDATE */
>>>>>>> 8d2e8e5a

	void hddagi_update(const Ref<RenderSceneBuffers> &p_render_buffers, RID p_environment, const Vector3 &p_world_position) override {}
	int hddagi_get_pending_region_count(const Ref<RenderSceneBuffers> &p_render_buffers) const override {
		return 0;
	}
	AABB hddagi_get_pending_region_bounds(const Ref<RenderSceneBuffers> &p_render_buffers, int p_region) const override {
		return AABB();
	}
	uint32_t hddagi_get_pending_region_cascade(const Ref<RenderSceneBuffers> &p_render_buffers, int p_region) const override {
		return 0;
	}

	/* SKY API */

	RID sky_allocate() override;
	void sky_initialize(RID p_rid) override;
	void sky_set_radiance_size(RID p_sky, int p_radiance_size) override;
	void sky_set_mode(RID p_sky, RS::SkyMode p_mode) override;
	void sky_set_material(RID p_sky, RID p_material) override;
	Ref<Image> sky_bake_panorama(RID p_sky, float p_energy, bool p_bake_irradiance, const Size2i &p_size) override;
	float sky_get_baked_exposure(RID p_sky) const;

	/* ENVIRONMENT API */

	void environment_glow_set_use_bicubic_upscale(bool p_enable) override;

	void environment_set_ssr_roughness_quality(RS::EnvironmentSSRRoughnessQuality p_quality) override;

	void environment_set_ssao_quality(RS::EnvironmentSSAOQuality p_quality, bool p_half_size, float p_adaptive_target, int p_blur_passes, float p_fadeout_from, float p_fadeout_to) override;

	void environment_set_ssil_quality(RS::EnvironmentSSILQuality p_quality, bool p_half_size, float p_adaptive_target, int p_blur_passes, float p_fadeout_from, float p_fadeout_to) override;

	void environment_set_hddagi_frames_to_converge(RS::EnvironmentHDDAGIFramesToConverge p_frames) override;
	void environment_set_hddagi_frames_to_update_light(RS::EnvironmentHDDAGIFramesToUpdateLight p_update) override;

	void environment_set_hddagi_inactive_probe_frames(RS::EnvironmentHDDAGIInactiveProbeFrames p_frames) override;

	void environment_set_volumetric_fog_volume_size(int p_size, int p_depth) override;
	void environment_set_volumetric_fog_filter_active(bool p_enable) override;

	Ref<Image> environment_bake_panorama(RID p_env, bool p_bake_irradiance, const Size2i &p_size) override;

	_FORCE_INLINE_ bool is_using_physical_light_units() {
		return use_physical_light_units;
	}

	void positional_soft_shadow_filter_set_quality(RS::ShadowQuality p_quality) override;
	void directional_soft_shadow_filter_set_quality(RS::ShadowQuality p_quality) override;

	RID fog_volume_instance_create(RID p_fog_volume) override;
	void fog_volume_instance_set_transform(RID p_fog_volume_instance, const Transform3D &p_transform) override;
	void fog_volume_instance_set_active(RID p_fog_volume_instance, bool p_active) override;
	RID fog_volume_instance_get_volume(RID p_fog_volume_instance) const override;
	Vector3 fog_volume_instance_get_position(RID p_fog_volume_instance) const override;

	RID voxel_gi_instance_create(RID p_voxel_gi) override;
	void voxel_gi_instance_set_transform_to_data(RID p_probe, const Transform3D &p_xform) override;
	bool voxel_gi_needs_update(RID p_probe) const override;
	void voxel_gi_update(RID p_probe, bool p_update_light_instances, const Vector<RID> &p_light_instances, const PagedArray<RenderGeometryInstance *> &p_dynamic_objects) override;

	void voxel_gi_set_quality(RS::VoxelGIQuality) override;

	void render_scene(const Ref<RenderSceneBuffers> &p_render_buffers, const CameraData *p_camera_data, const CameraData *p_prev_camera_data, const PagedArray<RenderGeometryInstance *> &p_instances, const PagedArray<RID> &p_lights, const PagedArray<RID> &p_reflection_probes, const PagedArray<RID> &p_voxel_gi_instances, const PagedArray<RID> &p_decals, const PagedArray<RID> &p_lightmaps, const PagedArray<RID> &p_fog_volumes, RID p_environment, RID p_camera_attributes, RID p_compositor, RID p_shadow_atlas, RID p_occluder_debug_tex, RID p_reflection_atlas, RID p_reflection_probe, int p_reflection_probe_pass, float p_screen_mesh_lod_threshold, const RenderShadowData *p_render_shadows, int p_render_shadow_count, const RenderHDDAGIData *p_render_hddagi_regions, int p_render_hddagi_region_count, const RenderHDDAGIUpdateData *p_hddagi_update_data = nullptr, RenderingMethod::RenderInfo *r_render_info = nullptr) override;
	void render_material(const Transform3D &p_cam_transform, const Projection &p_cam_projection, bool p_cam_orthogonal, const PagedArray<RenderGeometryInstance *> &p_instances, RID p_framebuffer, const Rect2i &p_region) override;
	void render_particle_collider_heightfield(RID p_collider, const Transform3D &p_transform, const PagedArray<RenderGeometryInstance *> &p_instances) override;

	void set_scene_pass(uint64_t p_pass) override {
		scene_pass = p_pass;
	}

	_FORCE_INLINE_ uint64_t get_scene_pass() {
		return scene_pass;
	}

	void set_time(double p_time, double p_step) override;
	void set_debug_draw_mode(RS::ViewportDebugDraw p_debug_draw) override;
	_FORCE_INLINE_ RS::ViewportDebugDraw get_debug_draw_mode() const {
		return debug_draw;
	}

	Ref<RenderSceneBuffers> render_buffers_create() override;
	void gi_set_use_half_resolution(bool p_enable) override;

	void screen_space_roughness_limiter_set_active(bool p_enable, float p_amount, float p_curve) override;
	bool screen_space_roughness_limiter_is_active() const override;

	void sub_surface_scattering_set_quality(RS::SubSurfaceScatteringQuality p_quality) override;
	void sub_surface_scattering_set_scale(float p_scale, float p_depth_scale) override;

	TypedArray<Image> bake_render_uv2(RID p_base, const TypedArray<RID> &p_material_overrides, const Size2i &p_image_size) override;
	void _render_uv2(const PagedArray<RenderGeometryInstance *> &p_instances, GLuint p_framebuffer, const Rect2i &p_region);

	bool free(RID p_rid) override;
	void update() override;
	void hddagi_set_debug_probe_select(const Vector3 &p_position, const Vector3 &p_dir) override;

	void decals_set_filter(RS::DecalFilter p_filter) override;
	void light_projectors_set_filter(RS::LightProjectorFilter p_filter) override;
	virtual void lightmaps_set_bicubic_filter(bool p_enable) override;

	RasterizerSceneGLES3();
	~RasterizerSceneGLES3();
};

#endif // GLES3_ENABLED

#endif // RASTERIZER_SCENE_GLES3_H<|MERGE_RESOLUTION|>--- conflicted
+++ resolved
@@ -767,16 +767,12 @@
 
 	uint32_t geometry_instance_get_pair_mask() override;
 
-<<<<<<< HEAD
-	/* HDDAGI UPDATE */
-=======
 	/* PIPELINES */
 
 	virtual void mesh_generate_pipelines(RID p_mesh, bool p_background_compilation) override {}
 	virtual uint32_t get_pipeline_compilations(RS::PipelineSource p_source) override { return 0; }
 
 	/* SDFGI UPDATE */
->>>>>>> 8d2e8e5a
 
 	void hddagi_update(const Ref<RenderSceneBuffers> &p_render_buffers, RID p_environment, const Vector3 &p_world_position) override {}
 	int hddagi_get_pending_region_count(const Ref<RenderSceneBuffers> &p_render_buffers) const override {
