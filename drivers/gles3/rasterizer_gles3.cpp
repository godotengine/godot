--- conflicted
+++ resolved
@@ -228,26 +228,6 @@
 
 #ifdef GLAD_ENABLED
 	bool glad_loaded = false;
-<<<<<<< HEAD
-#ifdef EGL_ENABLED
-	// There should be a more flexible system for getting the GL pointer, as
-	// different DiplayServers can have different ways. We can just use the GLAD
-	// version global to see if it loaded for now though, otherwise we fallback to
-	// the generic loader below.
-	if (GLAD_EGL_VERSION_1_5 && !glad_loaded && gladLoadGL((GLADloadfunc)eglGetProcAddress)) {
-		glad_loaded = true;
-	}
-#endif // EGL_ENABLED
-	if (!glad_loaded && gladLoaderLoadGL()) {
-		glad_loaded = true;
-	}
-
-	// FIXME this is an early return from a constructor.  Any other code using this instance will crash or the finalizer will crash, because none of
-	// the members of this instance are initialized, so this just makes debugging harder.  It should either crash here intentionally,
-	// or we need to actually test for this situation before constructing this.
-	ERR_FAIL_COND_MSG(!glad_loaded, "Error initializing GLAD.");
-#endif // GLAD_ENABLED
-=======
 
 #ifdef EGL_ENABLED
 	// There should be a more flexible system for getting the GL pointer, as
@@ -259,7 +239,6 @@
 #else
 	bool has_egl = (eglGetProcAddress != nullptr);
 #endif
->>>>>>> 1887a9df
 
 	if (gles_over_gl) {
 		if (has_egl && !glad_loaded && gladLoadGL((GLADloadfunc)&_egl_load_function_wrapper)) {
