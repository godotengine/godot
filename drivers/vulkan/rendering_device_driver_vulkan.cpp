/**************************************************************************/
/*  rendering_device_driver_vulkan.cpp                                    */
/**************************************************************************/
/*                         This file is part of:                          */
/*                             GODOT ENGINE                               */
/*                        https://godotengine.org                         */
/**************************************************************************/
/* Copyright (c) 2014-present Godot Engine contributors (see AUTHORS.md). */
/* Copyright (c) 2007-2014 Juan Linietsky, Ariel Manzur.                  */
/*                                                                        */
/* Permission is hereby granted, free of charge, to any person obtaining  */
/* a copy of this software and associated documentation files (the        */
/* "Software"), to deal in the Software without restriction, including    */
/* without limitation the rights to use, copy, modify, merge, publish,    */
/* distribute, sublicense, and/or sell copies of the Software, and to     */
/* permit persons to whom the Software is furnished to do so, subject to  */
/* the following conditions:                                              */
/*                                                                        */
/* The above copyright notice and this permission notice shall be         */
/* included in all copies or substantial portions of the Software.        */
/*                                                                        */
/* THE SOFTWARE IS PROVIDED "AS IS", WITHOUT WARRANTY OF ANY KIND,        */
/* EXPRESS OR IMPLIED, INCLUDING BUT NOT LIMITED TO THE WARRANTIES OF     */
/* MERCHANTABILITY, FITNESS FOR A PARTICULAR PURPOSE AND NONINFRINGEMENT. */
/* IN NO EVENT SHALL THE AUTHORS OR COPYRIGHT HOLDERS BE LIABLE FOR ANY   */
/* CLAIM, DAMAGES OR OTHER LIABILITY, WHETHER IN AN ACTION OF CONTRACT,   */
/* TORT OR OTHERWISE, ARISING FROM, OUT OF OR IN CONNECTION WITH THE      */
/* SOFTWARE OR THE USE OR OTHER DEALINGS IN THE SOFTWARE.                 */
/**************************************************************************/

#include "rendering_device_driver_vulkan.h"

#include "core/config/project_settings.h"
#include "core/io/marshalls.h"
#include "thirdparty/misc/smolv.h"
#include "vulkan_hooks.h"

#if defined(ANDROID_ENABLED)
#include "platform/android/java_godot_wrapper.h"
#include "platform/android/os_android.h"
#include "platform/android/thread_jandroid.h"
#include "thirdparty/swappy-frame-pacing/swappyVk.h"
#endif

#define ARRAY_SIZE(a) (sizeof(a) / sizeof(a[0]))

#define PRINT_NATIVE_COMMANDS 0

/*****************/
/**** GENERIC ****/
/*****************/

static const VkFormat RD_TO_VK_FORMAT[RDD::DATA_FORMAT_MAX] = {
	VK_FORMAT_R4G4_UNORM_PACK8,
	VK_FORMAT_R4G4B4A4_UNORM_PACK16,
	VK_FORMAT_B4G4R4A4_UNORM_PACK16,
	VK_FORMAT_R5G6B5_UNORM_PACK16,
	VK_FORMAT_B5G6R5_UNORM_PACK16,
	VK_FORMAT_R5G5B5A1_UNORM_PACK16,
	VK_FORMAT_B5G5R5A1_UNORM_PACK16,
	VK_FORMAT_A1R5G5B5_UNORM_PACK16,
	VK_FORMAT_R8_UNORM,
	VK_FORMAT_R8_SNORM,
	VK_FORMAT_R8_USCALED,
	VK_FORMAT_R8_SSCALED,
	VK_FORMAT_R8_UINT,
	VK_FORMAT_R8_SINT,
	VK_FORMAT_R8_SRGB,
	VK_FORMAT_R8G8_UNORM,
	VK_FORMAT_R8G8_SNORM,
	VK_FORMAT_R8G8_USCALED,
	VK_FORMAT_R8G8_SSCALED,
	VK_FORMAT_R8G8_UINT,
	VK_FORMAT_R8G8_SINT,
	VK_FORMAT_R8G8_SRGB,
	VK_FORMAT_R8G8B8_UNORM,
	VK_FORMAT_R8G8B8_SNORM,
	VK_FORMAT_R8G8B8_USCALED,
	VK_FORMAT_R8G8B8_SSCALED,
	VK_FORMAT_R8G8B8_UINT,
	VK_FORMAT_R8G8B8_SINT,
	VK_FORMAT_R8G8B8_SRGB,
	VK_FORMAT_B8G8R8_UNORM,
	VK_FORMAT_B8G8R8_SNORM,
	VK_FORMAT_B8G8R8_USCALED,
	VK_FORMAT_B8G8R8_SSCALED,
	VK_FORMAT_B8G8R8_UINT,
	VK_FORMAT_B8G8R8_SINT,
	VK_FORMAT_B8G8R8_SRGB,
	VK_FORMAT_R8G8B8A8_UNORM,
	VK_FORMAT_R8G8B8A8_SNORM,
	VK_FORMAT_R8G8B8A8_USCALED,
	VK_FORMAT_R8G8B8A8_SSCALED,
	VK_FORMAT_R8G8B8A8_UINT,
	VK_FORMAT_R8G8B8A8_SINT,
	VK_FORMAT_R8G8B8A8_SRGB,
	VK_FORMAT_B8G8R8A8_UNORM,
	VK_FORMAT_B8G8R8A8_SNORM,
	VK_FORMAT_B8G8R8A8_USCALED,
	VK_FORMAT_B8G8R8A8_SSCALED,
	VK_FORMAT_B8G8R8A8_UINT,
	VK_FORMAT_B8G8R8A8_SINT,
	VK_FORMAT_B8G8R8A8_SRGB,
	VK_FORMAT_A8B8G8R8_UNORM_PACK32,
	VK_FORMAT_A8B8G8R8_SNORM_PACK32,
	VK_FORMAT_A8B8G8R8_USCALED_PACK32,
	VK_FORMAT_A8B8G8R8_SSCALED_PACK32,
	VK_FORMAT_A8B8G8R8_UINT_PACK32,
	VK_FORMAT_A8B8G8R8_SINT_PACK32,
	VK_FORMAT_A8B8G8R8_SRGB_PACK32,
	VK_FORMAT_A2R10G10B10_UNORM_PACK32,
	VK_FORMAT_A2R10G10B10_SNORM_PACK32,
	VK_FORMAT_A2R10G10B10_USCALED_PACK32,
	VK_FORMAT_A2R10G10B10_SSCALED_PACK32,
	VK_FORMAT_A2R10G10B10_UINT_PACK32,
	VK_FORMAT_A2R10G10B10_SINT_PACK32,
	VK_FORMAT_A2B10G10R10_UNORM_PACK32,
	VK_FORMAT_A2B10G10R10_SNORM_PACK32,
	VK_FORMAT_A2B10G10R10_USCALED_PACK32,
	VK_FORMAT_A2B10G10R10_SSCALED_PACK32,
	VK_FORMAT_A2B10G10R10_UINT_PACK32,
	VK_FORMAT_A2B10G10R10_SINT_PACK32,
	VK_FORMAT_R16_UNORM,
	VK_FORMAT_R16_SNORM,
	VK_FORMAT_R16_USCALED,
	VK_FORMAT_R16_SSCALED,
	VK_FORMAT_R16_UINT,
	VK_FORMAT_R16_SINT,
	VK_FORMAT_R16_SFLOAT,
	VK_FORMAT_R16G16_UNORM,
	VK_FORMAT_R16G16_SNORM,
	VK_FORMAT_R16G16_USCALED,
	VK_FORMAT_R16G16_SSCALED,
	VK_FORMAT_R16G16_UINT,
	VK_FORMAT_R16G16_SINT,
	VK_FORMAT_R16G16_SFLOAT,
	VK_FORMAT_R16G16B16_UNORM,
	VK_FORMAT_R16G16B16_SNORM,
	VK_FORMAT_R16G16B16_USCALED,
	VK_FORMAT_R16G16B16_SSCALED,
	VK_FORMAT_R16G16B16_UINT,
	VK_FORMAT_R16G16B16_SINT,
	VK_FORMAT_R16G16B16_SFLOAT,
	VK_FORMAT_R16G16B16A16_UNORM,
	VK_FORMAT_R16G16B16A16_SNORM,
	VK_FORMAT_R16G16B16A16_USCALED,
	VK_FORMAT_R16G16B16A16_SSCALED,
	VK_FORMAT_R16G16B16A16_UINT,
	VK_FORMAT_R16G16B16A16_SINT,
	VK_FORMAT_R16G16B16A16_SFLOAT,
	VK_FORMAT_R32_UINT,
	VK_FORMAT_R32_SINT,
	VK_FORMAT_R32_SFLOAT,
	VK_FORMAT_R32G32_UINT,
	VK_FORMAT_R32G32_SINT,
	VK_FORMAT_R32G32_SFLOAT,
	VK_FORMAT_R32G32B32_UINT,
	VK_FORMAT_R32G32B32_SINT,
	VK_FORMAT_R32G32B32_SFLOAT,
	VK_FORMAT_R32G32B32A32_UINT,
	VK_FORMAT_R32G32B32A32_SINT,
	VK_FORMAT_R32G32B32A32_SFLOAT,
	VK_FORMAT_R64_UINT,
	VK_FORMAT_R64_SINT,
	VK_FORMAT_R64_SFLOAT,
	VK_FORMAT_R64G64_UINT,
	VK_FORMAT_R64G64_SINT,
	VK_FORMAT_R64G64_SFLOAT,
	VK_FORMAT_R64G64B64_UINT,
	VK_FORMAT_R64G64B64_SINT,
	VK_FORMAT_R64G64B64_SFLOAT,
	VK_FORMAT_R64G64B64A64_UINT,
	VK_FORMAT_R64G64B64A64_SINT,
	VK_FORMAT_R64G64B64A64_SFLOAT,
	VK_FORMAT_B10G11R11_UFLOAT_PACK32,
	VK_FORMAT_E5B9G9R9_UFLOAT_PACK32,
	VK_FORMAT_D16_UNORM,
	VK_FORMAT_X8_D24_UNORM_PACK32,
	VK_FORMAT_D32_SFLOAT,
	VK_FORMAT_S8_UINT,
	VK_FORMAT_D16_UNORM_S8_UINT,
	VK_FORMAT_D24_UNORM_S8_UINT,
	VK_FORMAT_D32_SFLOAT_S8_UINT,
	VK_FORMAT_BC1_RGB_UNORM_BLOCK,
	VK_FORMAT_BC1_RGB_SRGB_BLOCK,
	VK_FORMAT_BC1_RGBA_UNORM_BLOCK,
	VK_FORMAT_BC1_RGBA_SRGB_BLOCK,
	VK_FORMAT_BC2_UNORM_BLOCK,
	VK_FORMAT_BC2_SRGB_BLOCK,
	VK_FORMAT_BC3_UNORM_BLOCK,
	VK_FORMAT_BC3_SRGB_BLOCK,
	VK_FORMAT_BC4_UNORM_BLOCK,
	VK_FORMAT_BC4_SNORM_BLOCK,
	VK_FORMAT_BC5_UNORM_BLOCK,
	VK_FORMAT_BC5_SNORM_BLOCK,
	VK_FORMAT_BC6H_UFLOAT_BLOCK,
	VK_FORMAT_BC6H_SFLOAT_BLOCK,
	VK_FORMAT_BC7_UNORM_BLOCK,
	VK_FORMAT_BC7_SRGB_BLOCK,
	VK_FORMAT_ETC2_R8G8B8_UNORM_BLOCK,
	VK_FORMAT_ETC2_R8G8B8_SRGB_BLOCK,
	VK_FORMAT_ETC2_R8G8B8A1_UNORM_BLOCK,
	VK_FORMAT_ETC2_R8G8B8A1_SRGB_BLOCK,
	VK_FORMAT_ETC2_R8G8B8A8_UNORM_BLOCK,
	VK_FORMAT_ETC2_R8G8B8A8_SRGB_BLOCK,
	VK_FORMAT_EAC_R11_UNORM_BLOCK,
	VK_FORMAT_EAC_R11_SNORM_BLOCK,
	VK_FORMAT_EAC_R11G11_UNORM_BLOCK,
	VK_FORMAT_EAC_R11G11_SNORM_BLOCK,
	VK_FORMAT_ASTC_4x4_UNORM_BLOCK,
	VK_FORMAT_ASTC_4x4_SRGB_BLOCK,
	VK_FORMAT_ASTC_5x4_UNORM_BLOCK,
	VK_FORMAT_ASTC_5x4_SRGB_BLOCK,
	VK_FORMAT_ASTC_5x5_UNORM_BLOCK,
	VK_FORMAT_ASTC_5x5_SRGB_BLOCK,
	VK_FORMAT_ASTC_6x5_UNORM_BLOCK,
	VK_FORMAT_ASTC_6x5_SRGB_BLOCK,
	VK_FORMAT_ASTC_6x6_UNORM_BLOCK,
	VK_FORMAT_ASTC_6x6_SRGB_BLOCK,
	VK_FORMAT_ASTC_8x5_UNORM_BLOCK,
	VK_FORMAT_ASTC_8x5_SRGB_BLOCK,
	VK_FORMAT_ASTC_8x6_UNORM_BLOCK,
	VK_FORMAT_ASTC_8x6_SRGB_BLOCK,
	VK_FORMAT_ASTC_8x8_UNORM_BLOCK,
	VK_FORMAT_ASTC_8x8_SRGB_BLOCK,
	VK_FORMAT_ASTC_10x5_UNORM_BLOCK,
	VK_FORMAT_ASTC_10x5_SRGB_BLOCK,
	VK_FORMAT_ASTC_10x6_UNORM_BLOCK,
	VK_FORMAT_ASTC_10x6_SRGB_BLOCK,
	VK_FORMAT_ASTC_10x8_UNORM_BLOCK,
	VK_FORMAT_ASTC_10x8_SRGB_BLOCK,
	VK_FORMAT_ASTC_10x10_UNORM_BLOCK,
	VK_FORMAT_ASTC_10x10_SRGB_BLOCK,
	VK_FORMAT_ASTC_12x10_UNORM_BLOCK,
	VK_FORMAT_ASTC_12x10_SRGB_BLOCK,
	VK_FORMAT_ASTC_12x12_UNORM_BLOCK,
	VK_FORMAT_ASTC_12x12_SRGB_BLOCK,
	VK_FORMAT_G8B8G8R8_422_UNORM,
	VK_FORMAT_B8G8R8G8_422_UNORM,
	VK_FORMAT_G8_B8_R8_3PLANE_420_UNORM,
	VK_FORMAT_G8_B8R8_2PLANE_420_UNORM,
	VK_FORMAT_G8_B8_R8_3PLANE_422_UNORM,
	VK_FORMAT_G8_B8R8_2PLANE_422_UNORM,
	VK_FORMAT_G8_B8_R8_3PLANE_444_UNORM,
	VK_FORMAT_R10X6_UNORM_PACK16,
	VK_FORMAT_R10X6G10X6_UNORM_2PACK16,
	VK_FORMAT_R10X6G10X6B10X6A10X6_UNORM_4PACK16,
	VK_FORMAT_G10X6B10X6G10X6R10X6_422_UNORM_4PACK16,
	VK_FORMAT_B10X6G10X6R10X6G10X6_422_UNORM_4PACK16,
	VK_FORMAT_G10X6_B10X6_R10X6_3PLANE_420_UNORM_3PACK16,
	VK_FORMAT_G10X6_B10X6R10X6_2PLANE_420_UNORM_3PACK16,
	VK_FORMAT_G10X6_B10X6_R10X6_3PLANE_422_UNORM_3PACK16,
	VK_FORMAT_G10X6_B10X6R10X6_2PLANE_422_UNORM_3PACK16,
	VK_FORMAT_G10X6_B10X6_R10X6_3PLANE_444_UNORM_3PACK16,
	VK_FORMAT_R12X4_UNORM_PACK16,
	VK_FORMAT_R12X4G12X4_UNORM_2PACK16,
	VK_FORMAT_R12X4G12X4B12X4A12X4_UNORM_4PACK16,
	VK_FORMAT_G12X4B12X4G12X4R12X4_422_UNORM_4PACK16,
	VK_FORMAT_B12X4G12X4R12X4G12X4_422_UNORM_4PACK16,
	VK_FORMAT_G12X4_B12X4_R12X4_3PLANE_420_UNORM_3PACK16,
	VK_FORMAT_G12X4_B12X4R12X4_2PLANE_420_UNORM_3PACK16,
	VK_FORMAT_G12X4_B12X4_R12X4_3PLANE_422_UNORM_3PACK16,
	VK_FORMAT_G12X4_B12X4R12X4_2PLANE_422_UNORM_3PACK16,
	VK_FORMAT_G12X4_B12X4_R12X4_3PLANE_444_UNORM_3PACK16,
	VK_FORMAT_G16B16G16R16_422_UNORM,
	VK_FORMAT_B16G16R16G16_422_UNORM,
	VK_FORMAT_G16_B16_R16_3PLANE_420_UNORM,
	VK_FORMAT_G16_B16R16_2PLANE_420_UNORM,
	VK_FORMAT_G16_B16_R16_3PLANE_422_UNORM,
	VK_FORMAT_G16_B16R16_2PLANE_422_UNORM,
	VK_FORMAT_G16_B16_R16_3PLANE_444_UNORM,
};

// RDD::CompareOperator == VkCompareOp.
static_assert(ENUM_MEMBERS_EQUAL(RDD::COMPARE_OP_NEVER, VK_COMPARE_OP_NEVER));
static_assert(ENUM_MEMBERS_EQUAL(RDD::COMPARE_OP_LESS, VK_COMPARE_OP_LESS));
static_assert(ENUM_MEMBERS_EQUAL(RDD::COMPARE_OP_EQUAL, VK_COMPARE_OP_EQUAL));
static_assert(ENUM_MEMBERS_EQUAL(RDD::COMPARE_OP_LESS_OR_EQUAL, VK_COMPARE_OP_LESS_OR_EQUAL));
static_assert(ENUM_MEMBERS_EQUAL(RDD::COMPARE_OP_GREATER, VK_COMPARE_OP_GREATER));
static_assert(ENUM_MEMBERS_EQUAL(RDD::COMPARE_OP_NOT_EQUAL, VK_COMPARE_OP_NOT_EQUAL));
static_assert(ENUM_MEMBERS_EQUAL(RDD::COMPARE_OP_GREATER_OR_EQUAL, VK_COMPARE_OP_GREATER_OR_EQUAL));
static_assert(ENUM_MEMBERS_EQUAL(RDD::COMPARE_OP_ALWAYS, VK_COMPARE_OP_ALWAYS));

static_assert(ARRAYS_COMPATIBLE_FIELDWISE(Rect2i, VkRect2D));

uint32_t RenderingDeviceDriverVulkan::SubgroupCapabilities::supported_stages_flags_rd() const {
	uint32_t flags = 0;

	if (supported_stages & VK_SHADER_STAGE_VERTEX_BIT) {
		flags += SHADER_STAGE_VERTEX_BIT;
	}
	if (supported_stages & VK_SHADER_STAGE_TESSELLATION_CONTROL_BIT) {
		flags += SHADER_STAGE_TESSELATION_CONTROL_BIT;
	}
	if (supported_stages & VK_SHADER_STAGE_TESSELLATION_EVALUATION_BIT) {
		flags += SHADER_STAGE_TESSELATION_EVALUATION_BIT;
	}
	if (supported_stages & VK_SHADER_STAGE_GEOMETRY_BIT) {
		// FIXME: Add shader stage geometry bit.
	}
	if (supported_stages & VK_SHADER_STAGE_FRAGMENT_BIT) {
		flags += SHADER_STAGE_FRAGMENT_BIT;
	}
	if (supported_stages & VK_SHADER_STAGE_COMPUTE_BIT) {
		flags += SHADER_STAGE_COMPUTE_BIT;
	}

	return flags;
}

String RenderingDeviceDriverVulkan::SubgroupCapabilities::supported_stages_desc() const {
	String res;

	if (supported_stages & VK_SHADER_STAGE_VERTEX_BIT) {
		res += ", STAGE_VERTEX";
	}
	if (supported_stages & VK_SHADER_STAGE_TESSELLATION_CONTROL_BIT) {
		res += ", STAGE_TESSELLATION_CONTROL";
	}
	if (supported_stages & VK_SHADER_STAGE_TESSELLATION_EVALUATION_BIT) {
		res += ", STAGE_TESSELLATION_EVALUATION";
	}
	if (supported_stages & VK_SHADER_STAGE_GEOMETRY_BIT) {
		res += ", STAGE_GEOMETRY";
	}
	if (supported_stages & VK_SHADER_STAGE_FRAGMENT_BIT) {
		res += ", STAGE_FRAGMENT";
	}
	if (supported_stages & VK_SHADER_STAGE_COMPUTE_BIT) {
		res += ", STAGE_COMPUTE";
	}

	// These are not defined on Android GRMBL.
	if (supported_stages & 0x00000100 /* VK_SHADER_STAGE_RAYGEN_BIT_KHR */) {
		res += ", STAGE_RAYGEN_KHR";
	}
	if (supported_stages & 0x00000200 /* VK_SHADER_STAGE_ANY_HIT_BIT_KHR */) {
		res += ", STAGE_ANY_HIT_KHR";
	}
	if (supported_stages & 0x00000400 /* VK_SHADER_STAGE_CLOSEST_HIT_BIT_KHR */) {
		res += ", STAGE_CLOSEST_HIT_KHR";
	}
	if (supported_stages & 0x00000800 /* VK_SHADER_STAGE_MISS_BIT_KHR */) {
		res += ", STAGE_MISS_KHR";
	}
	if (supported_stages & 0x00001000 /* VK_SHADER_STAGE_INTERSECTION_BIT_KHR */) {
		res += ", STAGE_INTERSECTION_KHR";
	}
	if (supported_stages & 0x00002000 /* VK_SHADER_STAGE_CALLABLE_BIT_KHR */) {
		res += ", STAGE_CALLABLE_KHR";
	}
	if (supported_stages & 0x00000040 /* VK_SHADER_STAGE_TASK_BIT_NV */) {
		res += ", STAGE_TASK_NV";
	}
	if (supported_stages & 0x00000080 /* VK_SHADER_STAGE_MESH_BIT_NV */) {
		res += ", STAGE_MESH_NV";
	}

	return res.substr(2); // Remove first ", ".
}

uint32_t RenderingDeviceDriverVulkan::SubgroupCapabilities::supported_operations_flags_rd() const {
	uint32_t flags = 0;

	if (supported_operations & VK_SUBGROUP_FEATURE_BASIC_BIT) {
		flags += SUBGROUP_BASIC_BIT;
	}
	if (supported_operations & VK_SUBGROUP_FEATURE_VOTE_BIT) {
		flags += SUBGROUP_VOTE_BIT;
	}
	if (supported_operations & VK_SUBGROUP_FEATURE_ARITHMETIC_BIT) {
		flags += SUBGROUP_ARITHMETIC_BIT;
	}
	if (supported_operations & VK_SUBGROUP_FEATURE_BALLOT_BIT) {
		flags += SUBGROUP_BALLOT_BIT;
	}
	if (supported_operations & VK_SUBGROUP_FEATURE_SHUFFLE_BIT) {
		flags += SUBGROUP_SHUFFLE_BIT;
	}
	if (supported_operations & VK_SUBGROUP_FEATURE_SHUFFLE_RELATIVE_BIT) {
		flags += SUBGROUP_SHUFFLE_RELATIVE_BIT;
	}
	if (supported_operations & VK_SUBGROUP_FEATURE_CLUSTERED_BIT) {
		flags += SUBGROUP_CLUSTERED_BIT;
	}
	if (supported_operations & VK_SUBGROUP_FEATURE_QUAD_BIT) {
		flags += SUBGROUP_QUAD_BIT;
	}

	return flags;
}

String RenderingDeviceDriverVulkan::SubgroupCapabilities::supported_operations_desc() const {
	String res;

	if (supported_operations & VK_SUBGROUP_FEATURE_BASIC_BIT) {
		res += ", FEATURE_BASIC";
	}
	if (supported_operations & VK_SUBGROUP_FEATURE_VOTE_BIT) {
		res += ", FEATURE_VOTE";
	}
	if (supported_operations & VK_SUBGROUP_FEATURE_ARITHMETIC_BIT) {
		res += ", FEATURE_ARITHMETIC";
	}
	if (supported_operations & VK_SUBGROUP_FEATURE_BALLOT_BIT) {
		res += ", FEATURE_BALLOT";
	}
	if (supported_operations & VK_SUBGROUP_FEATURE_SHUFFLE_BIT) {
		res += ", FEATURE_SHUFFLE";
	}
	if (supported_operations & VK_SUBGROUP_FEATURE_SHUFFLE_RELATIVE_BIT) {
		res += ", FEATURE_SHUFFLE_RELATIVE";
	}
	if (supported_operations & VK_SUBGROUP_FEATURE_CLUSTERED_BIT) {
		res += ", FEATURE_CLUSTERED";
	}
	if (supported_operations & VK_SUBGROUP_FEATURE_QUAD_BIT) {
		res += ", FEATURE_QUAD";
	}
	if (supported_operations & VK_SUBGROUP_FEATURE_PARTITIONED_BIT_NV) {
		res += ", FEATURE_PARTITIONED_NV";
	}

	return res.substr(2); // Remove first ", ".
}

/*****************/
/**** GENERIC ****/
/*****************/

void RenderingDeviceDriverVulkan::_register_requested_device_extension(const CharString &p_extension_name, bool p_required) {
	ERR_FAIL_COND(requested_device_extensions.has(p_extension_name));
	requested_device_extensions[p_extension_name] = p_required;
}

Error RenderingDeviceDriverVulkan::_initialize_device_extensions() {
	enabled_device_extension_names.clear();

	_register_requested_device_extension(VK_KHR_SWAPCHAIN_EXTENSION_NAME, true);
	_register_requested_device_extension(VK_KHR_MULTIVIEW_EXTENSION_NAME, false);
	_register_requested_device_extension(VK_KHR_FRAGMENT_SHADING_RATE_EXTENSION_NAME, false);
	_register_requested_device_extension(VK_KHR_CREATE_RENDERPASS_2_EXTENSION_NAME, false);
	_register_requested_device_extension(VK_KHR_SHADER_FLOAT16_INT8_EXTENSION_NAME, false);
	_register_requested_device_extension(VK_KHR_STORAGE_BUFFER_STORAGE_CLASS_EXTENSION_NAME, false);
	_register_requested_device_extension(VK_KHR_16BIT_STORAGE_EXTENSION_NAME, false);
	_register_requested_device_extension(VK_KHR_IMAGE_FORMAT_LIST_EXTENSION_NAME, false);
	_register_requested_device_extension(VK_KHR_MAINTENANCE_2_EXTENSION_NAME, false);
	_register_requested_device_extension(VK_EXT_PIPELINE_CREATION_CACHE_CONTROL_EXTENSION_NAME, false);
	_register_requested_device_extension(VK_EXT_SUBGROUP_SIZE_CONTROL_EXTENSION_NAME, false);

	if (Engine::get_singleton()->is_generate_spirv_debug_info_enabled()) {
		_register_requested_device_extension(VK_KHR_SHADER_NON_SEMANTIC_INFO_EXTENSION_NAME, true);
	}

#if defined(VK_TRACK_DEVICE_MEMORY)
	_register_requested_device_extension(VK_EXT_DEVICE_MEMORY_REPORT_EXTENSION_NAME, false);
#endif
	_register_requested_device_extension(VK_EXT_DEVICE_FAULT_EXTENSION_NAME, false);

	uint32_t device_extension_count = 0;
	VkResult err = vkEnumerateDeviceExtensionProperties(physical_device, nullptr, &device_extension_count, nullptr);
	ERR_FAIL_COND_V(err != VK_SUCCESS, ERR_CANT_CREATE);
	ERR_FAIL_COND_V_MSG(device_extension_count == 0, ERR_CANT_CREATE, "vkEnumerateDeviceExtensionProperties failed to find any extensions\n\nDo you have a compatible Vulkan installable client driver (ICD) installed?");

	TightLocalVector<VkExtensionProperties> device_extensions;
	device_extensions.resize(device_extension_count);
	err = vkEnumerateDeviceExtensionProperties(physical_device, nullptr, &device_extension_count, device_extensions.ptr());
	ERR_FAIL_COND_V(err != VK_SUCCESS, ERR_CANT_CREATE);

#if defined(ANDROID_ENABLED)
	if (swappy_frame_pacer_enable) {
		char **swappy_required_extensions;
		uint32_t swappy_required_extensions_count = 0;
		// Determine number of extensions required by Swappy frame pacer
		SwappyVk_determineDeviceExtensions(physical_device, device_extension_count, device_extensions.ptr(), &swappy_required_extensions_count, nullptr);

		if (swappy_required_extensions_count < device_extension_count && swappy_required_extensions_count < device_extension_count) {
			// Determine the actual extensions
			swappy_required_extensions = (char **)malloc(swappy_required_extensions_count * sizeof(char *));
			char *pRequiredExtensionsData = (char *)malloc(swappy_required_extensions_count * (VK_MAX_EXTENSION_NAME_SIZE + 1));
			for (uint32_t i = 0; i < swappy_required_extensions_count; i++) {
				swappy_required_extensions[i] = &pRequiredExtensionsData[i * (VK_MAX_EXTENSION_NAME_SIZE + 1)];
			}
			SwappyVk_determineDeviceExtensions(physical_device, device_extension_count,
					device_extensions.ptr(), &swappy_required_extensions_count, swappy_required_extensions);

			// Enable extensions requested by Swappy
			for (uint32_t i = 0; i < swappy_required_extensions_count; i++) {
				CharString extension_name(swappy_required_extensions[i]);
				if (requested_device_extensions.has(extension_name)) {
					enabled_device_extension_names.insert(extension_name);
				}
			}

			free(pRequiredExtensionsData);
			free(swappy_required_extensions);
		}
	}

#endif

#ifdef DEV_ENABLED
	for (uint32_t i = 0; i < device_extension_count; i++) {
		print_verbose(String("VULKAN: Found device extension ") + String::utf8(device_extensions[i].extensionName));
	}
#endif

	// Enable all extensions that are supported and requested.
	for (uint32_t i = 0; i < device_extension_count; i++) {
		CharString extension_name(device_extensions[i].extensionName);
		if (requested_device_extensions.has(extension_name)) {
			enabled_device_extension_names.insert(extension_name);
		}
	}

	// Now check our requested extensions.
	for (KeyValue<CharString, bool> &requested_extension : requested_device_extensions) {
		if (!enabled_device_extension_names.has(requested_extension.key)) {
			if (requested_extension.value) {
				ERR_FAIL_V_MSG(ERR_BUG, String("Required extension ") + String::utf8(requested_extension.key) + String(" not found."));
			} else {
				print_verbose(String("Optional extension ") + String::utf8(requested_extension.key) + String(" not found"));
			}
		}
	}

	return OK;
}

Error RenderingDeviceDriverVulkan::_check_device_features() {
	vkGetPhysicalDeviceFeatures(physical_device, &physical_device_features);

	// Check for required features.
	if (!physical_device_features.imageCubeArray || !physical_device_features.independentBlend) {
		String error_string = vformat("Your GPU (%s) does not support the following features which are required to use Vulkan-based renderers in Godot:\n\n", context_device.name);
		if (!physical_device_features.imageCubeArray) {
			error_string += "- No support for image cube arrays.\n";
		}
		if (!physical_device_features.independentBlend) {
			error_string += "- No support for independentBlend.\n";
		}
		error_string += "\nThis is usually a hardware limitation, so updating graphics drivers won't help in most cases.";

#if defined(ANDROID_ENABLED) || defined(IOS_ENABLED)
		// Android/iOS platform ports currently don't exit themselves when this method returns `ERR_CANT_CREATE`.
		OS::get_singleton()->alert(error_string + "\nClick OK to exit (black screen will be visible).");
#else
		OS::get_singleton()->alert(error_string + "\nClick OK to exit.");
#endif

		return ERR_CANT_CREATE;
	}

	// Opt-in to the features we actually need/use. These can be changed in the future.
	// We do this for multiple reasons:
	//
	//	1. Certain features (like sparse* stuff) cause unnecessary internal driver allocations.
	//	2. Others like shaderStorageImageMultisample are a huge red flag
	//	   (MSAA + Storage is rarely needed).
	//	3. Most features when turned off aren't actually off (we just promise the driver not to use them)
	//	   and it is validation what will complain. This allows us to target a minimum baseline.
	//
	// TODO: Allow the user to override these settings (i.e. turn off more stuff) using profiles
	// so they can target a broad range of HW. For example Mali HW does not have
	// shaderClipDistance/shaderCullDistance; thus validation would complain if such feature is used;
	// allowing them to fix the problem without even owning Mali HW to test on.
	//
	// The excluded features are:
	// - robustBufferAccess (can hamper performance on some hardware)
	// - occlusionQueryPrecise
	// - pipelineStatisticsQuery
	// - shaderStorageImageMultisample (unsupported by Intel Arc, prevents from using MSAA storage accidentally)
	// - shaderResourceResidency
	// - sparseBinding (we don't use sparse features and enabling them cause extra internal allocations inside the Vulkan driver we don't need)
	// - sparseResidencyBuffer
	// - sparseResidencyImage2D
	// - sparseResidencyImage3D
	// - sparseResidency2Samples
	// - sparseResidency4Samples
	// - sparseResidency8Samples
	// - sparseResidency16Samples
	// - sparseResidencyAliased
	// - inheritedQueries

#define VK_DEVICEFEATURE_ENABLE_IF(x)                             \
	if (physical_device_features.x) {                             \
		requested_device_features.x = physical_device_features.x; \
	} else                                                        \
		((void)0)

	requested_device_features = {};
	VK_DEVICEFEATURE_ENABLE_IF(fullDrawIndexUint32);
	VK_DEVICEFEATURE_ENABLE_IF(imageCubeArray);
	VK_DEVICEFEATURE_ENABLE_IF(independentBlend);
	VK_DEVICEFEATURE_ENABLE_IF(geometryShader);
	VK_DEVICEFEATURE_ENABLE_IF(tessellationShader);
	VK_DEVICEFEATURE_ENABLE_IF(sampleRateShading);
	VK_DEVICEFEATURE_ENABLE_IF(dualSrcBlend);
	VK_DEVICEFEATURE_ENABLE_IF(logicOp);
	VK_DEVICEFEATURE_ENABLE_IF(multiDrawIndirect);
	VK_DEVICEFEATURE_ENABLE_IF(drawIndirectFirstInstance);
	VK_DEVICEFEATURE_ENABLE_IF(depthClamp);
	VK_DEVICEFEATURE_ENABLE_IF(depthBiasClamp);
	VK_DEVICEFEATURE_ENABLE_IF(fillModeNonSolid);
	VK_DEVICEFEATURE_ENABLE_IF(depthBounds);
	VK_DEVICEFEATURE_ENABLE_IF(wideLines);
	VK_DEVICEFEATURE_ENABLE_IF(largePoints);
	VK_DEVICEFEATURE_ENABLE_IF(alphaToOne);
	VK_DEVICEFEATURE_ENABLE_IF(multiViewport);
	VK_DEVICEFEATURE_ENABLE_IF(samplerAnisotropy);
	VK_DEVICEFEATURE_ENABLE_IF(textureCompressionETC2);
	VK_DEVICEFEATURE_ENABLE_IF(textureCompressionASTC_LDR);
	VK_DEVICEFEATURE_ENABLE_IF(textureCompressionBC);
	VK_DEVICEFEATURE_ENABLE_IF(vertexPipelineStoresAndAtomics);
	VK_DEVICEFEATURE_ENABLE_IF(fragmentStoresAndAtomics);
	VK_DEVICEFEATURE_ENABLE_IF(shaderTessellationAndGeometryPointSize);
	VK_DEVICEFEATURE_ENABLE_IF(shaderImageGatherExtended);
	VK_DEVICEFEATURE_ENABLE_IF(shaderStorageImageExtendedFormats);
	VK_DEVICEFEATURE_ENABLE_IF(shaderStorageImageReadWithoutFormat);
	VK_DEVICEFEATURE_ENABLE_IF(shaderStorageImageWriteWithoutFormat);
	VK_DEVICEFEATURE_ENABLE_IF(shaderUniformBufferArrayDynamicIndexing);
	VK_DEVICEFEATURE_ENABLE_IF(shaderSampledImageArrayDynamicIndexing);
	VK_DEVICEFEATURE_ENABLE_IF(shaderStorageBufferArrayDynamicIndexing);
	VK_DEVICEFEATURE_ENABLE_IF(shaderStorageImageArrayDynamicIndexing);
	VK_DEVICEFEATURE_ENABLE_IF(shaderClipDistance);
	VK_DEVICEFEATURE_ENABLE_IF(shaderCullDistance);
	VK_DEVICEFEATURE_ENABLE_IF(shaderFloat64);
	VK_DEVICEFEATURE_ENABLE_IF(shaderInt64);
	VK_DEVICEFEATURE_ENABLE_IF(shaderInt16);
	VK_DEVICEFEATURE_ENABLE_IF(shaderResourceMinLod);
	VK_DEVICEFEATURE_ENABLE_IF(variableMultisampleRate);

	return OK;
}

Error RenderingDeviceDriverVulkan::_check_device_capabilities() {
	// Fill device family and version.
	device_capabilities.device_family = DEVICE_VULKAN;
	device_capabilities.version_major = VK_API_VERSION_MAJOR(physical_device_properties.apiVersion);
	device_capabilities.version_minor = VK_API_VERSION_MINOR(physical_device_properties.apiVersion);

	// References:
	// https://www.khronos.org/registry/vulkan/specs/1.2-extensions/man/html/VK_KHR_multiview.html
	// https://www.khronos.org/blog/vulkan-subgroup-tutorial
	const RenderingContextDriverVulkan::Functions &functions = context_driver->functions_get();
	if (functions.GetPhysicalDeviceFeatures2 != nullptr) {
		// We must check that the corresponding extension is present before assuming a feature as enabled.
		// See also: https://github.com/godotengine/godot/issues/65409

		void *next_features = nullptr;
		VkPhysicalDeviceVulkan12Features device_features_vk_1_2 = {};
		VkPhysicalDeviceShaderFloat16Int8FeaturesKHR shader_features = {};
		VkPhysicalDeviceFragmentShadingRateFeaturesKHR vrs_features = {};
		VkPhysicalDevice16BitStorageFeaturesKHR storage_feature = {};
		VkPhysicalDeviceMultiviewFeatures multiview_features = {};
		VkPhysicalDevicePipelineCreationCacheControlFeatures pipeline_cache_control_features = {};

		const bool use_1_2_features = physical_device_properties.apiVersion >= VK_API_VERSION_1_2;
		if (use_1_2_features) {
			device_features_vk_1_2.sType = VK_STRUCTURE_TYPE_PHYSICAL_DEVICE_VULKAN_1_2_FEATURES;
			device_features_vk_1_2.pNext = next_features;
			next_features = &device_features_vk_1_2;
		} else if (enabled_device_extension_names.has(VK_KHR_SHADER_FLOAT16_INT8_EXTENSION_NAME)) {
			shader_features.sType = VK_STRUCTURE_TYPE_PHYSICAL_DEVICE_SHADER_FLOAT16_INT8_FEATURES_KHR;
			shader_features.pNext = next_features;
			next_features = &shader_features;
		}

		if (enabled_device_extension_names.has(VK_KHR_FRAGMENT_SHADING_RATE_EXTENSION_NAME)) {
			vrs_features.sType = VK_STRUCTURE_TYPE_PHYSICAL_DEVICE_FRAGMENT_SHADING_RATE_FEATURES_KHR;
			vrs_features.pNext = next_features;
			next_features = &vrs_features;
		}

		if (enabled_device_extension_names.has(VK_KHR_16BIT_STORAGE_EXTENSION_NAME)) {
			storage_feature.sType = VK_STRUCTURE_TYPE_PHYSICAL_DEVICE_16BIT_STORAGE_FEATURES_KHR;
			storage_feature.pNext = next_features;
			next_features = &storage_feature;
		}

		if (enabled_device_extension_names.has(VK_KHR_MULTIVIEW_EXTENSION_NAME)) {
			multiview_features.sType = VK_STRUCTURE_TYPE_PHYSICAL_DEVICE_MULTIVIEW_FEATURES;
			multiview_features.pNext = next_features;
			next_features = &multiview_features;
		}

		if (enabled_device_extension_names.has(VK_EXT_PIPELINE_CREATION_CACHE_CONTROL_EXTENSION_NAME)) {
			pipeline_cache_control_features.sType = VK_STRUCTURE_TYPE_PHYSICAL_DEVICE_PIPELINE_CREATION_CACHE_CONTROL_FEATURES;
			pipeline_cache_control_features.pNext = next_features;
			next_features = &pipeline_cache_control_features;
		}

		VkPhysicalDeviceFeatures2 device_features_2 = {};
		device_features_2.sType = VK_STRUCTURE_TYPE_PHYSICAL_DEVICE_FEATURES_2;
		device_features_2.pNext = next_features;
		functions.GetPhysicalDeviceFeatures2(physical_device, &device_features_2);

		if (use_1_2_features) {
#ifdef MACOS_ENABLED
			ERR_FAIL_COND_V_MSG(!device_features_vk_1_2.shaderSampledImageArrayNonUniformIndexing, ERR_CANT_CREATE, "Your GPU doesn't support shaderSampledImageArrayNonUniformIndexing which is required to use the Vulkan-based renderers in Godot.");
#endif
			if (enabled_device_extension_names.has(VK_KHR_SHADER_FLOAT16_INT8_EXTENSION_NAME)) {
				shader_capabilities.shader_float16_is_supported = device_features_vk_1_2.shaderFloat16;
				shader_capabilities.shader_int8_is_supported = device_features_vk_1_2.shaderInt8;
			}
		} else {
			if (enabled_device_extension_names.has(VK_KHR_SHADER_FLOAT16_INT8_EXTENSION_NAME)) {
				shader_capabilities.shader_float16_is_supported = shader_features.shaderFloat16;
				shader_capabilities.shader_int8_is_supported = shader_features.shaderInt8;
			}
		}

		if (enabled_device_extension_names.has(VK_KHR_FRAGMENT_SHADING_RATE_EXTENSION_NAME)) {
			vrs_capabilities.pipeline_vrs_supported = vrs_features.pipelineFragmentShadingRate;
			vrs_capabilities.primitive_vrs_supported = vrs_features.primitiveFragmentShadingRate;
			vrs_capabilities.attachment_vrs_supported = vrs_features.attachmentFragmentShadingRate;
		}

		if (enabled_device_extension_names.has(VK_KHR_MULTIVIEW_EXTENSION_NAME)) {
			multiview_capabilities.is_supported = multiview_features.multiview;
			multiview_capabilities.geometry_shader_is_supported = multiview_features.multiviewGeometryShader;
			multiview_capabilities.tessellation_shader_is_supported = multiview_features.multiviewTessellationShader;
		}

		if (enabled_device_extension_names.has(VK_KHR_16BIT_STORAGE_EXTENSION_NAME)) {
			storage_buffer_capabilities.storage_buffer_16_bit_access_is_supported = storage_feature.storageBuffer16BitAccess;
			storage_buffer_capabilities.uniform_and_storage_buffer_16_bit_access_is_supported = storage_feature.uniformAndStorageBuffer16BitAccess;
			storage_buffer_capabilities.storage_push_constant_16_is_supported = storage_feature.storagePushConstant16;
			storage_buffer_capabilities.storage_input_output_16 = storage_feature.storageInputOutput16;
		}

		if (enabled_device_extension_names.has(VK_EXT_PIPELINE_CREATION_CACHE_CONTROL_EXTENSION_NAME)) {
			pipeline_cache_control_support = pipeline_cache_control_features.pipelineCreationCacheControl;
		}

		if (enabled_device_extension_names.has(VK_EXT_DEVICE_FAULT_EXTENSION_NAME)) {
			device_fault_support = true;
		}

		if (enabled_device_extension_names.has(VK_EXT_DEVICE_MEMORY_REPORT_EXTENSION_NAME)) {
			device_memory_report_support = true;
		}
	}

	if (functions.GetPhysicalDeviceProperties2 != nullptr) {
		void *next_properties = nullptr;
		VkPhysicalDeviceFragmentShadingRatePropertiesKHR vrs_properties = {};
		VkPhysicalDeviceMultiviewProperties multiview_properties = {};
		VkPhysicalDeviceSubgroupProperties subgroup_properties = {};
		VkPhysicalDeviceSubgroupSizeControlProperties subgroup_size_control_properties = {};
		VkPhysicalDeviceProperties2 physical_device_properties_2 = {};

		const bool use_1_1_properties = physical_device_properties.apiVersion >= VK_API_VERSION_1_1;
		if (use_1_1_properties) {
			subgroup_properties.sType = VK_STRUCTURE_TYPE_PHYSICAL_DEVICE_SUBGROUP_PROPERTIES;
			subgroup_properties.pNext = next_properties;
			next_properties = &subgroup_properties;

			subgroup_capabilities.size_control_is_supported = enabled_device_extension_names.has(VK_EXT_SUBGROUP_SIZE_CONTROL_EXTENSION_NAME);
			if (subgroup_capabilities.size_control_is_supported) {
				subgroup_size_control_properties.sType = VK_STRUCTURE_TYPE_PHYSICAL_DEVICE_SUBGROUP_SIZE_CONTROL_PROPERTIES;
				subgroup_size_control_properties.pNext = next_properties;
				next_properties = &subgroup_size_control_properties;
			}
		}

		if (multiview_capabilities.is_supported) {
			multiview_properties.sType = VK_STRUCTURE_TYPE_PHYSICAL_DEVICE_MULTIVIEW_PROPERTIES;
			multiview_properties.pNext = next_properties;
			next_properties = &multiview_properties;
		}

		if (vrs_capabilities.attachment_vrs_supported) {
			vrs_properties.sType = VK_STRUCTURE_TYPE_PHYSICAL_DEVICE_FRAGMENT_SHADING_RATE_PROPERTIES_KHR;
			vrs_properties.pNext = next_properties;
			next_properties = &vrs_properties;
		}

		physical_device_properties_2.sType = VK_STRUCTURE_TYPE_PHYSICAL_DEVICE_PROPERTIES_2;
		physical_device_properties_2.pNext = next_properties;
		functions.GetPhysicalDeviceProperties2(physical_device, &physical_device_properties_2);

		subgroup_capabilities.size = subgroup_properties.subgroupSize;
		subgroup_capabilities.min_size = subgroup_properties.subgroupSize;
		subgroup_capabilities.max_size = subgroup_properties.subgroupSize;
		subgroup_capabilities.supported_stages = subgroup_properties.supportedStages;
		subgroup_capabilities.supported_operations = subgroup_properties.supportedOperations;

		// Note: quadOperationsInAllStages will be true if:
		// - supportedStages has VK_SHADER_STAGE_ALL_GRAPHICS + VK_SHADER_STAGE_COMPUTE_BIT.
		// - supportedOperations has VK_SUBGROUP_FEATURE_QUAD_BIT.
		subgroup_capabilities.quad_operations_in_all_stages = subgroup_properties.quadOperationsInAllStages;

		if (subgroup_capabilities.size_control_is_supported && (subgroup_size_control_properties.requiredSubgroupSizeStages & VK_SHADER_STAGE_COMPUTE_BIT)) {
			subgroup_capabilities.min_size = subgroup_size_control_properties.minSubgroupSize;
			subgroup_capabilities.max_size = subgroup_size_control_properties.maxSubgroupSize;
		}

		if (vrs_capabilities.pipeline_vrs_supported || vrs_capabilities.primitive_vrs_supported || vrs_capabilities.attachment_vrs_supported) {
			print_verbose("- Vulkan Variable Rate Shading supported:");
			if (vrs_capabilities.pipeline_vrs_supported) {
				print_verbose("  Pipeline fragment shading rate");
			}
			if (vrs_capabilities.primitive_vrs_supported) {
				print_verbose("  Primitive fragment shading rate");
			}
			if (vrs_capabilities.attachment_vrs_supported) {
				// TODO: Expose these somehow to the end user.
				vrs_capabilities.min_texel_size.x = vrs_properties.minFragmentShadingRateAttachmentTexelSize.width;
				vrs_capabilities.min_texel_size.y = vrs_properties.minFragmentShadingRateAttachmentTexelSize.height;
				vrs_capabilities.max_texel_size.x = vrs_properties.maxFragmentShadingRateAttachmentTexelSize.width;
				vrs_capabilities.max_texel_size.y = vrs_properties.maxFragmentShadingRateAttachmentTexelSize.height;

				// We'll attempt to default to a texel size of 16x16.
				vrs_capabilities.texel_size.x = CLAMP(16, vrs_capabilities.min_texel_size.x, vrs_capabilities.max_texel_size.x);
				vrs_capabilities.texel_size.y = CLAMP(16, vrs_capabilities.min_texel_size.y, vrs_capabilities.max_texel_size.y);

				print_verbose(String("  Attachment fragment shading rate") + String(", min texel size: (") + itos(vrs_capabilities.min_texel_size.x) + String(", ") + itos(vrs_capabilities.min_texel_size.y) + String(")") + String(", max texel size: (") + itos(vrs_capabilities.max_texel_size.x) + String(", ") + itos(vrs_capabilities.max_texel_size.y) + String(")"));
			}

		} else {
			print_verbose("- Vulkan Variable Rate Shading not supported");
		}

		if (multiview_capabilities.is_supported) {
			multiview_capabilities.max_view_count = multiview_properties.maxMultiviewViewCount;
			multiview_capabilities.max_instance_count = multiview_properties.maxMultiviewInstanceIndex;

			print_verbose("- Vulkan multiview supported:");
			print_verbose("  max view count: " + itos(multiview_capabilities.max_view_count));
			print_verbose("  max instances: " + itos(multiview_capabilities.max_instance_count));
		} else {
			print_verbose("- Vulkan multiview not supported");
		}

		print_verbose("- Vulkan subgroup:");
		print_verbose("  size: " + itos(subgroup_capabilities.size));
		print_verbose("  min size: " + itos(subgroup_capabilities.min_size));
		print_verbose("  max size: " + itos(subgroup_capabilities.max_size));
		print_verbose("  stages: " + subgroup_capabilities.supported_stages_desc());
		print_verbose("  supported ops: " + subgroup_capabilities.supported_operations_desc());
		if (subgroup_capabilities.quad_operations_in_all_stages) {
			print_verbose("  quad operations in all stages");
		}
	}

	return OK;
}

Error RenderingDeviceDriverVulkan::_add_queue_create_info(LocalVector<VkDeviceQueueCreateInfo> &r_queue_create_info) {
	uint32_t queue_family_count = queue_family_properties.size();
	queue_families.resize(queue_family_count);

	VkQueueFlags queue_flags_mask = VK_QUEUE_GRAPHICS_BIT | VK_QUEUE_COMPUTE_BIT | VK_QUEUE_TRANSFER_BIT;
	const uint32_t max_queue_count_per_family = 1;
	static const float queue_priorities[max_queue_count_per_family] = {};
	for (uint32_t i = 0; i < queue_family_count; i++) {
		if ((queue_family_properties[i].queueFlags & queue_flags_mask) == 0) {
			// We ignore creating queues in families that don't support any of the operations we require.
			continue;
		}

		VkDeviceQueueCreateInfo create_info = {};
		create_info.sType = VK_STRUCTURE_TYPE_DEVICE_QUEUE_CREATE_INFO;
		create_info.queueFamilyIndex = i;
		create_info.queueCount = MIN(queue_family_properties[i].queueCount, max_queue_count_per_family);
		create_info.pQueuePriorities = queue_priorities;
		r_queue_create_info.push_back(create_info);

		// Prepare the vectors where the queues will be filled out.
		queue_families[i].resize(create_info.queueCount);
	}

	return OK;
}

Error RenderingDeviceDriverVulkan::_initialize_device(const LocalVector<VkDeviceQueueCreateInfo> &p_queue_create_info) {
	TightLocalVector<const char *> enabled_extension_names;
	enabled_extension_names.reserve(enabled_device_extension_names.size());
	for (const CharString &extension_name : enabled_device_extension_names) {
		enabled_extension_names.push_back(extension_name.ptr());
	}

	void *create_info_next = nullptr;
	VkPhysicalDeviceShaderFloat16Int8FeaturesKHR shader_features = {};
	shader_features.sType = VK_STRUCTURE_TYPE_PHYSICAL_DEVICE_SHADER_FLOAT16_INT8_FEATURES_KHR;
	shader_features.pNext = create_info_next;
	shader_features.shaderFloat16 = shader_capabilities.shader_float16_is_supported;
	shader_features.shaderInt8 = shader_capabilities.shader_int8_is_supported;
	create_info_next = &shader_features;

	VkPhysicalDeviceFragmentShadingRateFeaturesKHR vrs_features = {};
	if (vrs_capabilities.pipeline_vrs_supported || vrs_capabilities.primitive_vrs_supported || vrs_capabilities.attachment_vrs_supported) {
		vrs_features.sType = VK_STRUCTURE_TYPE_PHYSICAL_DEVICE_FRAGMENT_SHADING_RATE_FEATURES_KHR;
		vrs_features.pNext = create_info_next;
		vrs_features.pipelineFragmentShadingRate = vrs_capabilities.pipeline_vrs_supported;
		vrs_features.primitiveFragmentShadingRate = vrs_capabilities.primitive_vrs_supported;
		vrs_features.attachmentFragmentShadingRate = vrs_capabilities.attachment_vrs_supported;
		create_info_next = &vrs_features;
	}

	VkPhysicalDevicePipelineCreationCacheControlFeatures pipeline_cache_control_features = {};
	if (pipeline_cache_control_support) {
		pipeline_cache_control_features.sType = VK_STRUCTURE_TYPE_PHYSICAL_DEVICE_PIPELINE_CREATION_CACHE_CONTROL_FEATURES;
		pipeline_cache_control_features.pNext = create_info_next;
		pipeline_cache_control_features.pipelineCreationCacheControl = pipeline_cache_control_support;
		create_info_next = &pipeline_cache_control_features;
	}

	VkPhysicalDeviceFaultFeaturesEXT deviceFaultFeatures = {};
	if (device_fault_support) {
		deviceFaultFeatures.sType = VK_STRUCTURE_TYPE_PHYSICAL_DEVICE_FAULT_FEATURES_EXT;
		deviceFaultFeatures.pNext = create_info_next;
		create_info_next = &deviceFaultFeatures;
	}

	VkDeviceDeviceMemoryReportCreateInfoEXT memory_report_info = {};

	if (device_memory_report_support) {
		memory_report_info.sType = VK_STRUCTURE_TYPE_DEVICE_DEVICE_MEMORY_REPORT_CREATE_INFO_EXT;
		memory_report_info.pfnUserCallback = RenderingContextDriverVulkan::memory_report_callback;
		memory_report_info.pNext = create_info_next;
		memory_report_info.flags = 0;
		memory_report_info.pUserData = this;

		create_info_next = &memory_report_info;
	}

	VkPhysicalDeviceVulkan11Features vulkan_1_1_features = {};
	VkPhysicalDevice16BitStorageFeaturesKHR storage_features = {};
	VkPhysicalDeviceMultiviewFeatures multiview_features = {};
	const bool enable_1_2_features = physical_device_properties.apiVersion >= VK_API_VERSION_1_2;
	if (enable_1_2_features) {
		// In Vulkan 1.2 and newer we use a newer struct to enable various features.
		vulkan_1_1_features.sType = VK_STRUCTURE_TYPE_PHYSICAL_DEVICE_VULKAN_1_1_FEATURES;
		vulkan_1_1_features.pNext = create_info_next;
		vulkan_1_1_features.storageBuffer16BitAccess = storage_buffer_capabilities.storage_buffer_16_bit_access_is_supported;
		vulkan_1_1_features.uniformAndStorageBuffer16BitAccess = storage_buffer_capabilities.uniform_and_storage_buffer_16_bit_access_is_supported;
		vulkan_1_1_features.storagePushConstant16 = storage_buffer_capabilities.storage_push_constant_16_is_supported;
		vulkan_1_1_features.storageInputOutput16 = storage_buffer_capabilities.storage_input_output_16;
		vulkan_1_1_features.multiview = multiview_capabilities.is_supported;
		vulkan_1_1_features.multiviewGeometryShader = multiview_capabilities.geometry_shader_is_supported;
		vulkan_1_1_features.multiviewTessellationShader = multiview_capabilities.tessellation_shader_is_supported;
		vulkan_1_1_features.variablePointersStorageBuffer = 0;
		vulkan_1_1_features.variablePointers = 0;
		vulkan_1_1_features.protectedMemory = 0;
		vulkan_1_1_features.samplerYcbcrConversion = 0;
		vulkan_1_1_features.shaderDrawParameters = 0;
		create_info_next = &vulkan_1_1_features;
	} else {
		// On Vulkan 1.0 and 1.1 we use our older structs to initialize these features.
		storage_features.sType = VK_STRUCTURE_TYPE_PHYSICAL_DEVICE_16BIT_STORAGE_FEATURES_KHR;
		storage_features.pNext = create_info_next;
		storage_features.storageBuffer16BitAccess = storage_buffer_capabilities.storage_buffer_16_bit_access_is_supported;
		storage_features.uniformAndStorageBuffer16BitAccess = storage_buffer_capabilities.uniform_and_storage_buffer_16_bit_access_is_supported;
		storage_features.storagePushConstant16 = storage_buffer_capabilities.storage_push_constant_16_is_supported;
		storage_features.storageInputOutput16 = storage_buffer_capabilities.storage_input_output_16;
		create_info_next = &storage_features;

		const bool enable_1_1_features = physical_device_properties.apiVersion >= VK_API_VERSION_1_1;
		if (enable_1_1_features) {
			multiview_features.sType = VK_STRUCTURE_TYPE_PHYSICAL_DEVICE_MULTIVIEW_FEATURES;
			multiview_features.pNext = create_info_next;
			multiview_features.multiview = multiview_capabilities.is_supported;
			multiview_features.multiviewGeometryShader = multiview_capabilities.geometry_shader_is_supported;
			multiview_features.multiviewTessellationShader = multiview_capabilities.tessellation_shader_is_supported;
			create_info_next = &multiview_features;
		}
	}

	VkDeviceCreateInfo create_info = {};
	create_info.sType = VK_STRUCTURE_TYPE_DEVICE_CREATE_INFO;
	create_info.pNext = create_info_next;
	create_info.queueCreateInfoCount = p_queue_create_info.size();
	create_info.pQueueCreateInfos = p_queue_create_info.ptr();
	create_info.enabledExtensionCount = enabled_extension_names.size();
	create_info.ppEnabledExtensionNames = enabled_extension_names.ptr();
	create_info.pEnabledFeatures = &requested_device_features;

	if (VulkanHooks::get_singleton() != nullptr) {
		bool device_created = VulkanHooks::get_singleton()->create_vulkan_device(&create_info, &vk_device);
		ERR_FAIL_COND_V(!device_created, ERR_CANT_CREATE);
	} else {
		VkResult err = vkCreateDevice(physical_device, &create_info, VKC::get_allocation_callbacks(VK_OBJECT_TYPE_DEVICE), &vk_device);
		ERR_FAIL_COND_V(err != VK_SUCCESS, ERR_CANT_CREATE);
	}

	for (uint32_t i = 0; i < queue_families.size(); i++) {
		for (uint32_t j = 0; j < queue_families[i].size(); j++) {
			vkGetDeviceQueue(vk_device, i, j, &queue_families[i][j].queue);
		}
	}

	const RenderingContextDriverVulkan::Functions &functions = context_driver->functions_get();
	if (functions.GetDeviceProcAddr != nullptr) {
		device_functions.CreateSwapchainKHR = PFN_vkCreateSwapchainKHR(functions.GetDeviceProcAddr(vk_device, "vkCreateSwapchainKHR"));
		device_functions.DestroySwapchainKHR = PFN_vkDestroySwapchainKHR(functions.GetDeviceProcAddr(vk_device, "vkDestroySwapchainKHR"));
		device_functions.GetSwapchainImagesKHR = PFN_vkGetSwapchainImagesKHR(functions.GetDeviceProcAddr(vk_device, "vkGetSwapchainImagesKHR"));
		device_functions.AcquireNextImageKHR = PFN_vkAcquireNextImageKHR(functions.GetDeviceProcAddr(vk_device, "vkAcquireNextImageKHR"));
		device_functions.QueuePresentKHR = PFN_vkQueuePresentKHR(functions.GetDeviceProcAddr(vk_device, "vkQueuePresentKHR"));

		if (enabled_device_extension_names.has(VK_KHR_CREATE_RENDERPASS_2_EXTENSION_NAME)) {
			device_functions.CreateRenderPass2KHR = PFN_vkCreateRenderPass2KHR(functions.GetDeviceProcAddr(vk_device, "vkCreateRenderPass2KHR"));
		}
	}

	return OK;
}

Error RenderingDeviceDriverVulkan::_initialize_allocator() {
	VmaAllocatorCreateInfo allocator_info = {};
	allocator_info.physicalDevice = physical_device;
	allocator_info.device = vk_device;
	allocator_info.instance = context_driver->instance_get();
	VkResult err = vmaCreateAllocator(&allocator_info, &allocator);
	ERR_FAIL_COND_V_MSG(err, ERR_CANT_CREATE, "vmaCreateAllocator failed with error " + itos(err) + ".");

	return OK;
}

Error RenderingDeviceDriverVulkan::_initialize_pipeline_cache() {
	pipelines_cache.buffer.resize(sizeof(PipelineCacheHeader));
	PipelineCacheHeader *header = (PipelineCacheHeader *)(pipelines_cache.buffer.ptrw());
	*header = {};
	header->magic = 868 + VK_PIPELINE_CACHE_HEADER_VERSION_ONE;
	header->device_id = physical_device_properties.deviceID;
	header->vendor_id = physical_device_properties.vendorID;
	header->driver_version = physical_device_properties.driverVersion;
	memcpy(header->uuid, physical_device_properties.pipelineCacheUUID, VK_UUID_SIZE);
	header->driver_abi = sizeof(void *);

	pipeline_cache_id = String::hex_encode_buffer(physical_device_properties.pipelineCacheUUID, VK_UUID_SIZE);
	pipeline_cache_id += "-driver-" + itos(physical_device_properties.driverVersion);

	return OK;
}

static void _convert_subpass_attachments(const VkAttachmentReference2 *p_attachment_references_2, uint32_t p_attachment_references_count, TightLocalVector<VkAttachmentReference> &r_attachment_references) {
	r_attachment_references.resize(p_attachment_references_count);
	for (uint32_t i = 0; i < p_attachment_references_count; i++) {
		// Ignore sType, pNext and aspectMask (which is currently unused).
		r_attachment_references[i].attachment = p_attachment_references_2[i].attachment;
		r_attachment_references[i].layout = p_attachment_references_2[i].layout;
	}
}

VkResult RenderingDeviceDriverVulkan::_create_render_pass(VkDevice p_device, const VkRenderPassCreateInfo2 *p_create_info, const VkAllocationCallbacks *p_allocator, VkRenderPass *p_render_pass) {
	if (device_functions.CreateRenderPass2KHR != nullptr) {
		return device_functions.CreateRenderPass2KHR(p_device, p_create_info, p_allocator, p_render_pass);
	} else {
		// Compatibility fallback with regular create render pass but by converting the inputs from the newer version to the older one.
		TightLocalVector<VkAttachmentDescription> attachments;
		attachments.resize(p_create_info->attachmentCount);
		for (uint32_t i = 0; i < p_create_info->attachmentCount; i++) {
			// Ignores sType and pNext from the attachment.
			const VkAttachmentDescription2 &src = p_create_info->pAttachments[i];
			VkAttachmentDescription &dst = attachments[i];
			dst.flags = src.flags;
			dst.format = src.format;
			dst.samples = src.samples;
			dst.loadOp = src.loadOp;
			dst.storeOp = src.storeOp;
			dst.stencilLoadOp = src.stencilLoadOp;
			dst.stencilStoreOp = src.stencilStoreOp;
			dst.initialLayout = src.initialLayout;
			dst.finalLayout = src.finalLayout;
		}

		const uint32_t attachment_vectors_per_subpass = 4;
		TightLocalVector<TightLocalVector<VkAttachmentReference>> subpasses_attachments;
		TightLocalVector<VkSubpassDescription> subpasses;
		subpasses_attachments.resize(p_create_info->subpassCount * attachment_vectors_per_subpass);
		subpasses.resize(p_create_info->subpassCount);

		for (uint32_t i = 0; i < p_create_info->subpassCount; i++) {
			const uint32_t vector_base_index = i * attachment_vectors_per_subpass;
			const uint32_t input_attachments_index = vector_base_index + 0;
			const uint32_t color_attachments_index = vector_base_index + 1;
			const uint32_t resolve_attachments_index = vector_base_index + 2;
			const uint32_t depth_attachment_index = vector_base_index + 3;
			_convert_subpass_attachments(p_create_info->pSubpasses[i].pInputAttachments, p_create_info->pSubpasses[i].inputAttachmentCount, subpasses_attachments[input_attachments_index]);
			_convert_subpass_attachments(p_create_info->pSubpasses[i].pColorAttachments, p_create_info->pSubpasses[i].colorAttachmentCount, subpasses_attachments[color_attachments_index]);
			_convert_subpass_attachments(p_create_info->pSubpasses[i].pResolveAttachments, p_create_info->pSubpasses[i].colorAttachmentCount, subpasses_attachments[resolve_attachments_index]);
			_convert_subpass_attachments(p_create_info->pSubpasses[i].pDepthStencilAttachment, (p_create_info->pSubpasses[i].pDepthStencilAttachment != nullptr) ? 1 : 0, subpasses_attachments[depth_attachment_index]);

			// Ignores sType and pNext from the subpass.
			const VkSubpassDescription2 &src_subpass = p_create_info->pSubpasses[i];
			VkSubpassDescription &dst_subpass = subpasses[i];
			dst_subpass.flags = src_subpass.flags;
			dst_subpass.pipelineBindPoint = src_subpass.pipelineBindPoint;
			dst_subpass.inputAttachmentCount = src_subpass.inputAttachmentCount;
			dst_subpass.pInputAttachments = subpasses_attachments[input_attachments_index].ptr();
			dst_subpass.colorAttachmentCount = src_subpass.colorAttachmentCount;
			dst_subpass.pColorAttachments = subpasses_attachments[color_attachments_index].ptr();
			dst_subpass.pResolveAttachments = subpasses_attachments[resolve_attachments_index].ptr();
			dst_subpass.pDepthStencilAttachment = subpasses_attachments[depth_attachment_index].ptr();
			dst_subpass.preserveAttachmentCount = src_subpass.preserveAttachmentCount;
			dst_subpass.pPreserveAttachments = src_subpass.pPreserveAttachments;
		}

		TightLocalVector<VkSubpassDependency> dependencies;
		dependencies.resize(p_create_info->dependencyCount);

		for (uint32_t i = 0; i < p_create_info->dependencyCount; i++) {
			// Ignores sType and pNext from the dependency, and viewMask which is currently unused.
			const VkSubpassDependency2 &src_dependency = p_create_info->pDependencies[i];
			VkSubpassDependency &dst_dependency = dependencies[i];
			dst_dependency.srcSubpass = src_dependency.srcSubpass;
			dst_dependency.dstSubpass = src_dependency.dstSubpass;
			dst_dependency.srcStageMask = src_dependency.srcStageMask;
			dst_dependency.dstStageMask = src_dependency.dstStageMask;
			dst_dependency.srcAccessMask = src_dependency.srcAccessMask;
			dst_dependency.dstAccessMask = src_dependency.dstAccessMask;
			dst_dependency.dependencyFlags = src_dependency.dependencyFlags;
		}

		VkRenderPassCreateInfo create_info = {};
		create_info.sType = VK_STRUCTURE_TYPE_RENDER_PASS_CREATE_INFO;
		create_info.pNext = p_create_info->pNext;
		create_info.flags = p_create_info->flags;
		create_info.attachmentCount = attachments.size();
		create_info.pAttachments = attachments.ptr();
		create_info.subpassCount = subpasses.size();
		create_info.pSubpasses = subpasses.ptr();
		create_info.dependencyCount = dependencies.size();
		create_info.pDependencies = dependencies.ptr();
		return vkCreateRenderPass(vk_device, &create_info, p_allocator, p_render_pass);
	}
}

bool RenderingDeviceDriverVulkan::_release_image_semaphore(CommandQueue *p_command_queue, uint32_t p_semaphore_index, bool p_release_on_swap_chain) {
	SwapChain *swap_chain = p_command_queue->image_semaphores_swap_chains[p_semaphore_index];
	if (swap_chain != nullptr) {
		// Clear the swap chain from the command queue's vector.
		p_command_queue->image_semaphores_swap_chains[p_semaphore_index] = nullptr;

		if (p_release_on_swap_chain) {
			// Remove the acquired semaphore from the swap chain's vectors.
			for (uint32_t i = 0; i < swap_chain->command_queues_acquired.size(); i++) {
				if (swap_chain->command_queues_acquired[i] == p_command_queue && swap_chain->command_queues_acquired_semaphores[i] == p_semaphore_index) {
					swap_chain->command_queues_acquired.remove_at(i);
					swap_chain->command_queues_acquired_semaphores.remove_at(i);
					break;
				}
			}
		}

		return true;
	}

	return false;
}

bool RenderingDeviceDriverVulkan::_recreate_image_semaphore(CommandQueue *p_command_queue, uint32_t p_semaphore_index, bool p_release_on_swap_chain) {
	_release_image_semaphore(p_command_queue, p_semaphore_index, p_release_on_swap_chain);

	VkSemaphore semaphore;
	VkSemaphoreCreateInfo create_info = {};
	create_info.sType = VK_STRUCTURE_TYPE_SEMAPHORE_CREATE_INFO;
	VkResult err = vkCreateSemaphore(vk_device, &create_info, VKC::get_allocation_callbacks(VK_OBJECT_TYPE_SEMAPHORE), &semaphore);
	ERR_FAIL_COND_V(err != VK_SUCCESS, false);

	// Indicate the semaphore is free again and destroy the previous one before storing the new one.
	vkDestroySemaphore(vk_device, p_command_queue->image_semaphores[p_semaphore_index], VKC::get_allocation_callbacks(VK_OBJECT_TYPE_SEMAPHORE));

	p_command_queue->image_semaphores[p_semaphore_index] = semaphore;
	p_command_queue->free_image_semaphores.push_back(p_semaphore_index);

	return true;
}

void RenderingDeviceDriverVulkan::_set_object_name(VkObjectType p_object_type, uint64_t p_object_handle, String p_object_name) {
	const RenderingContextDriverVulkan::Functions &functions = context_driver->functions_get();
	if (functions.SetDebugUtilsObjectNameEXT != nullptr) {
		CharString obj_data = p_object_name.utf8();
		VkDebugUtilsObjectNameInfoEXT name_info;
		name_info.sType = VK_STRUCTURE_TYPE_DEBUG_UTILS_OBJECT_NAME_INFO_EXT;
		name_info.pNext = nullptr;
		name_info.objectType = p_object_type;
		name_info.objectHandle = p_object_handle;
		name_info.pObjectName = obj_data.get_data();
		functions.SetDebugUtilsObjectNameEXT(vk_device, &name_info);
	}
}

Error RenderingDeviceDriverVulkan::initialize(uint32_t p_device_index, uint32_t p_frame_count) {
	context_device = context_driver->device_get(p_device_index);
	physical_device = context_driver->physical_device_get(p_device_index);
	vkGetPhysicalDeviceProperties(physical_device, &physical_device_properties);

	frame_count = p_frame_count;

	// Copy the queue family properties the context already retrieved.
	uint32_t queue_family_count = context_driver->queue_family_get_count(p_device_index);
	queue_family_properties.resize(queue_family_count);
	for (uint32_t i = 0; i < queue_family_count; i++) {
		queue_family_properties[i] = context_driver->queue_family_get(p_device_index, i);
	}

	Error err = _initialize_device_extensions();
	ERR_FAIL_COND_V(err != OK, err);

	err = _check_device_features();
	ERR_FAIL_COND_V(err != OK, err);

	err = _check_device_capabilities();
	ERR_FAIL_COND_V(err != OK, err);

	LocalVector<VkDeviceQueueCreateInfo> queue_create_info;
	err = _add_queue_create_info(queue_create_info);
	ERR_FAIL_COND_V(err != OK, err);

	err = _initialize_device(queue_create_info);
	ERR_FAIL_COND_V(err != OK, err);

	err = _initialize_allocator();
	ERR_FAIL_COND_V(err != OK, err);

	err = _initialize_pipeline_cache();
	ERR_FAIL_COND_V(err != OK, err);

	max_descriptor_sets_per_pool = GLOBAL_GET("rendering/rendering_device/vulkan/max_descriptors_per_pool");
	breadcrumb_buffer = buffer_create(sizeof(uint32_t), BufferUsageBits::BUFFER_USAGE_TRANSFER_TO_BIT, MemoryAllocationType::MEMORY_ALLOCATION_TYPE_CPU);

#if defined(ANDROID_ENABLED)
	swappy_frame_pacer_enable = GLOBAL_GET("display/window/frame_pacing/android/enable_frame_pacing");
	swappy_enable_auto_swap = GLOBAL_GET("display/window/frame_pacing/android/enable_auto_swap");
	swappy_target_framerate = GLOBAL_GET("display/window/frame_pacing/android/target_frame_rate");
#endif

	return OK;
}

/****************/
/**** MEMORY ****/
/****************/

static const uint32_t SMALL_ALLOCATION_MAX_SIZE = 4096;

VmaPool RenderingDeviceDriverVulkan::_find_or_create_small_allocs_pool(uint32_t p_mem_type_index) {
	if (small_allocs_pools.has(p_mem_type_index)) {
		return small_allocs_pools[p_mem_type_index];
	}

	print_verbose("Creating VMA small objects pool for memory type index " + itos(p_mem_type_index));

	VmaPoolCreateInfo pci = {};
	pci.memoryTypeIndex = p_mem_type_index;
	pci.flags = 0;
	pci.blockSize = 0;
	pci.minBlockCount = 0;
	pci.maxBlockCount = SIZE_MAX;
	pci.priority = 0.5f;
	pci.minAllocationAlignment = 0;
	pci.pMemoryAllocateNext = nullptr;
	VmaPool pool = VK_NULL_HANDLE;
	VkResult res = vmaCreatePool(allocator, &pci, &pool);
	small_allocs_pools[p_mem_type_index] = pool; // Don't try to create it again if failed the first time.
	ERR_FAIL_COND_V_MSG(res, pool, "vmaCreatePool failed with error " + itos(res) + ".");

	return pool;
}

/*****************/
/**** BUFFERS ****/
/*****************/

// RDD::BufferUsageBits == VkBufferUsageFlagBits.
static_assert(ENUM_MEMBERS_EQUAL(RDD::BUFFER_USAGE_TRANSFER_FROM_BIT, VK_BUFFER_USAGE_TRANSFER_SRC_BIT));
static_assert(ENUM_MEMBERS_EQUAL(RDD::BUFFER_USAGE_TRANSFER_TO_BIT, VK_BUFFER_USAGE_TRANSFER_DST_BIT));
static_assert(ENUM_MEMBERS_EQUAL(RDD::BUFFER_USAGE_TEXEL_BIT, VK_BUFFER_USAGE_UNIFORM_TEXEL_BUFFER_BIT));
static_assert(ENUM_MEMBERS_EQUAL(RDD::BUFFER_USAGE_UNIFORM_BIT, VK_BUFFER_USAGE_UNIFORM_BUFFER_BIT));
static_assert(ENUM_MEMBERS_EQUAL(RDD::BUFFER_USAGE_STORAGE_BIT, VK_BUFFER_USAGE_STORAGE_BUFFER_BIT));
static_assert(ENUM_MEMBERS_EQUAL(RDD::BUFFER_USAGE_INDEX_BIT, VK_BUFFER_USAGE_INDEX_BUFFER_BIT));
static_assert(ENUM_MEMBERS_EQUAL(RDD::BUFFER_USAGE_VERTEX_BIT, VK_BUFFER_USAGE_VERTEX_BUFFER_BIT));
static_assert(ENUM_MEMBERS_EQUAL(RDD::BUFFER_USAGE_INDIRECT_BIT, VK_BUFFER_USAGE_INDIRECT_BUFFER_BIT));

RDD::BufferID RenderingDeviceDriverVulkan::buffer_create(uint64_t p_size, BitField<BufferUsageBits> p_usage, MemoryAllocationType p_allocation_type) {
	VkBufferCreateInfo create_info = {};
	create_info.sType = VK_STRUCTURE_TYPE_BUFFER_CREATE_INFO;
	create_info.size = p_size;
	create_info.usage = p_usage;
	create_info.sharingMode = VK_SHARING_MODE_EXCLUSIVE;

	VmaAllocationCreateInfo alloc_create_info = {};
	switch (p_allocation_type) {
		case MEMORY_ALLOCATION_TYPE_CPU: {
			bool is_src = p_usage.has_flag(BUFFER_USAGE_TRANSFER_FROM_BIT);
			bool is_dst = p_usage.has_flag(BUFFER_USAGE_TRANSFER_TO_BIT);
			if (is_src && !is_dst) {
				// Looks like a staging buffer: CPU maps, writes sequentially, then GPU copies to VRAM.
				alloc_create_info.flags = VMA_ALLOCATION_CREATE_HOST_ACCESS_SEQUENTIAL_WRITE_BIT;
			}
			if (is_dst && !is_src) {
				// Looks like a readback buffer: GPU copies from VRAM, then CPU maps and reads.
				alloc_create_info.flags = VMA_ALLOCATION_CREATE_HOST_ACCESS_RANDOM_BIT;
			}
			alloc_create_info.requiredFlags = (VK_MEMORY_PROPERTY_HOST_COHERENT_BIT | VK_MEMORY_PROPERTY_HOST_VISIBLE_BIT);
		} break;
		case MEMORY_ALLOCATION_TYPE_GPU: {
<<<<<<< HEAD
			alloc_create_info.requiredFlags = VK_MEMORY_PROPERTY_DEVICE_LOCAL_BIT;

=======
			alloc_create_info.usage = VMA_MEMORY_USAGE_AUTO_PREFER_DEVICE;
			// <TF>
			// @ShadyTF
			// condition to use persistent memory, UMA, condition would be passed in
			if (p_usage & BUFFER_USAGE_PERSISTENT_BIT ) {
				alloc_create_info.requiredFlags = VK_MEMORY_PROPERTY_HOST_VISIBLE_BIT | VK_MEMORY_PROPERTY_DEVICE_LOCAL_BIT;
				alloc_create_info.flags = VMA_ALLOCATION_CREATE_HOST_ACCESS_RANDOM_BIT | VMA_ALLOCATION_CREATE_MAPPED_BIT;
			}
			// </TF>
>>>>>>> d275e888
			if (p_size <= SMALL_ALLOCATION_MAX_SIZE) {
				uint32_t mem_type_index = 0;
				vmaFindMemoryTypeIndexForBufferInfo(allocator, &create_info, &alloc_create_info, &mem_type_index);
				alloc_create_info.pool = _find_or_create_small_allocs_pool(mem_type_index);
			}
		} break;
	}

	VkBuffer vk_buffer = VK_NULL_HANDLE;
	VmaAllocation allocation = nullptr;
	VmaAllocationInfo alloc_info = {};

	VkResult err = vkCreateBuffer(vk_device, &create_info, VKC::get_allocation_callbacks(VK_OBJECT_TYPE_BUFFER), &vk_buffer);
	ERR_FAIL_COND_V_MSG(err, BufferID(), "Can't create buffer of size: " + itos(p_size) + ", error " + itos(err) + ".");
	err = vmaAllocateMemoryForBuffer(allocator, vk_buffer, &alloc_create_info, &allocation, &alloc_info);
	ERR_FAIL_COND_V_MSG(err, BufferID(), "Can't allocate memory for buffer of size: " + itos(p_size) + ", error " + itos(err) + ".");
	err = vmaBindBufferMemory2(allocator, allocation, 0, vk_buffer, NULL);
	ERR_FAIL_COND_V_MSG(err, BufferID(), "Can't bind memory to buffer of size: " + itos(p_size) + ", error " + itos(err) + ".");
#if VMA_STATS_STRING_ENABLED
	//allocation->InitBufferImageUsage(alloc_create_info.usage);
#endif

	// Bookkeep.


	BufferInfo *buf_info = VersatileResource::allocate<BufferInfo>(resources_allocator);
	buf_info->vk_buffer = vk_buffer;
	buf_info->allocation.handle = allocation;
	buf_info->allocation.size = alloc_info.size;
	buf_info->size = p_size;
	// <TF>
	// @ShadyTF - Store persistent address
	buf_info->pMappedAddress = (uint8_t*)alloc_info.pMappedData;
	// </TF>

	return BufferID(buf_info);
}

bool RenderingDeviceDriverVulkan::buffer_set_texel_format(BufferID p_buffer, DataFormat p_format) {
	BufferInfo *buf_info = (BufferInfo *)p_buffer.id;

	DEV_ASSERT(!buf_info->vk_view);

	VkBufferViewCreateInfo view_create_info = {};
	view_create_info.sType = VK_STRUCTURE_TYPE_BUFFER_VIEW_CREATE_INFO;
	view_create_info.buffer = buf_info->vk_buffer;
	view_create_info.format = RD_TO_VK_FORMAT[p_format];
	view_create_info.range = buf_info->allocation.size;

	VkResult res = vkCreateBufferView(vk_device, &view_create_info, VKC::get_allocation_callbacks(VK_OBJECT_TYPE_BUFFER_VIEW), &buf_info->vk_view);
	ERR_FAIL_COND_V_MSG(res, false, "Unable to create buffer view, error " + itos(res) + ".");

	return true;
}

void RenderingDeviceDriverVulkan::buffer_free(BufferID p_buffer) {
	BufferInfo *buf_info = (BufferInfo *)p_buffer.id;
	if (buf_info->vk_view) {
		vkDestroyBufferView(vk_device, buf_info->vk_view, VKC::get_allocation_callbacks(VK_OBJECT_TYPE_BUFFER_VIEW));
	}

	vkDestroyBuffer(vk_device, buf_info->vk_buffer, VKC::get_allocation_callbacks(VK_OBJECT_TYPE_BUFFER));
	vmaFreeMemory(allocator, buf_info->allocation.handle);

	VersatileResource::free(resources_allocator, buf_info);
}

uint64_t RenderingDeviceDriverVulkan::buffer_get_allocation_size(BufferID p_buffer) {
	const BufferInfo *buf_info = (const BufferInfo *)p_buffer.id;
	return buf_info->allocation.size;
}

uint8_t *RenderingDeviceDriverVulkan::buffer_map(BufferID p_buffer) {
	const BufferInfo *buf_info = (const BufferInfo *)p_buffer.id;
	void *data_ptr = nullptr;
	VkResult err = vmaMapMemory(allocator, buf_info->allocation.handle, &data_ptr);
	ERR_FAIL_COND_V_MSG(err, nullptr, "vmaMapMemory failed with error " + itos(err) + ".");
	return (uint8_t *)data_ptr;
}

void RenderingDeviceDriverVulkan::buffer_unmap(BufferID p_buffer) {
	const BufferInfo *buf_info = (const BufferInfo *)p_buffer.id;
	vmaUnmapMemory(allocator, buf_info->allocation.handle);
}

// <TF>
// @ShadyTF : return persistent mapped adreess
uint8_t* RenderingDeviceDriverVulkan::buffer_get_persistent_address( BufferID p_buffer ) {
	//VkBuffer vk_buffer = (VkBuffer)p_buffer.id;
	const BufferInfo *buf_info = (const BufferInfo *)p_buffer.id;
	return buf_info->pMappedAddress;
}
// </TF>

/*****************/
/**** TEXTURE ****/
/*****************/

static const VkImageType RD_TEX_TYPE_TO_VK_IMG_TYPE[RDD::TEXTURE_TYPE_MAX] = {
	VK_IMAGE_TYPE_1D,
	VK_IMAGE_TYPE_2D,
	VK_IMAGE_TYPE_3D,
	VK_IMAGE_TYPE_2D,
	VK_IMAGE_TYPE_1D,
	VK_IMAGE_TYPE_2D,
	VK_IMAGE_TYPE_2D,
};

static const VkSampleCountFlagBits RD_TO_VK_SAMPLE_COUNT[RDD::TEXTURE_SAMPLES_MAX] = {
	VK_SAMPLE_COUNT_1_BIT,
	VK_SAMPLE_COUNT_2_BIT,
	VK_SAMPLE_COUNT_4_BIT,
	VK_SAMPLE_COUNT_8_BIT,
	VK_SAMPLE_COUNT_16_BIT,
	VK_SAMPLE_COUNT_32_BIT,
	VK_SAMPLE_COUNT_64_BIT,
};

// RDD::TextureType == VkImageViewType.
static_assert(ENUM_MEMBERS_EQUAL(RDD::TEXTURE_TYPE_1D, VK_IMAGE_VIEW_TYPE_1D));
static_assert(ENUM_MEMBERS_EQUAL(RDD::TEXTURE_TYPE_2D, VK_IMAGE_VIEW_TYPE_2D));
static_assert(ENUM_MEMBERS_EQUAL(RDD::TEXTURE_TYPE_3D, VK_IMAGE_VIEW_TYPE_3D));
static_assert(ENUM_MEMBERS_EQUAL(RDD::TEXTURE_TYPE_CUBE, VK_IMAGE_VIEW_TYPE_CUBE));
static_assert(ENUM_MEMBERS_EQUAL(RDD::TEXTURE_TYPE_1D_ARRAY, VK_IMAGE_VIEW_TYPE_1D_ARRAY));
static_assert(ENUM_MEMBERS_EQUAL(RDD::TEXTURE_TYPE_2D_ARRAY, VK_IMAGE_VIEW_TYPE_2D_ARRAY));
static_assert(ENUM_MEMBERS_EQUAL(RDD::TEXTURE_TYPE_CUBE_ARRAY, VK_IMAGE_VIEW_TYPE_CUBE_ARRAY));

// RDD::TextureSwizzle == VkComponentSwizzle.
static_assert(ENUM_MEMBERS_EQUAL(RDD::TEXTURE_SWIZZLE_IDENTITY, VK_COMPONENT_SWIZZLE_IDENTITY));
static_assert(ENUM_MEMBERS_EQUAL(RDD::TEXTURE_SWIZZLE_ZERO, VK_COMPONENT_SWIZZLE_ZERO));
static_assert(ENUM_MEMBERS_EQUAL(RDD::TEXTURE_SWIZZLE_ONE, VK_COMPONENT_SWIZZLE_ONE));
static_assert(ENUM_MEMBERS_EQUAL(RDD::TEXTURE_SWIZZLE_R, VK_COMPONENT_SWIZZLE_R));
static_assert(ENUM_MEMBERS_EQUAL(RDD::TEXTURE_SWIZZLE_G, VK_COMPONENT_SWIZZLE_G));
static_assert(ENUM_MEMBERS_EQUAL(RDD::TEXTURE_SWIZZLE_B, VK_COMPONENT_SWIZZLE_B));
static_assert(ENUM_MEMBERS_EQUAL(RDD::TEXTURE_SWIZZLE_A, VK_COMPONENT_SWIZZLE_A));

// RDD::TextureLayout == VkImageLayout.
static_assert(ENUM_MEMBERS_EQUAL(RDD::TEXTURE_LAYOUT_UNDEFINED, VK_IMAGE_LAYOUT_UNDEFINED));
static_assert(ENUM_MEMBERS_EQUAL(RDD::TEXTURE_LAYOUT_GENERAL, VK_IMAGE_LAYOUT_GENERAL));
static_assert(ENUM_MEMBERS_EQUAL(RDD::TEXTURE_LAYOUT_COLOR_ATTACHMENT_OPTIMAL, VK_IMAGE_LAYOUT_COLOR_ATTACHMENT_OPTIMAL));
static_assert(ENUM_MEMBERS_EQUAL(RDD::TEXTURE_LAYOUT_DEPTH_STENCIL_ATTACHMENT_OPTIMAL, VK_IMAGE_LAYOUT_DEPTH_STENCIL_ATTACHMENT_OPTIMAL));
static_assert(ENUM_MEMBERS_EQUAL(RDD::TEXTURE_LAYOUT_DEPTH_STENCIL_READ_ONLY_OPTIMAL, VK_IMAGE_LAYOUT_DEPTH_STENCIL_READ_ONLY_OPTIMAL));
static_assert(ENUM_MEMBERS_EQUAL(RDD::TEXTURE_LAYOUT_SHADER_READ_ONLY_OPTIMAL, VK_IMAGE_LAYOUT_SHADER_READ_ONLY_OPTIMAL));
static_assert(ENUM_MEMBERS_EQUAL(RDD::TEXTURE_LAYOUT_TRANSFER_SRC_OPTIMAL, VK_IMAGE_LAYOUT_TRANSFER_SRC_OPTIMAL));
static_assert(ENUM_MEMBERS_EQUAL(RDD::TEXTURE_LAYOUT_TRANSFER_DST_OPTIMAL, VK_IMAGE_LAYOUT_TRANSFER_DST_OPTIMAL));
static_assert(ENUM_MEMBERS_EQUAL(RDD::TEXTURE_LAYOUT_PREINITIALIZED, VK_IMAGE_LAYOUT_PREINITIALIZED));
static_assert(ENUM_MEMBERS_EQUAL(RDD::TEXTURE_LAYOUT_VRS_ATTACHMENT_OPTIMAL, VK_IMAGE_LAYOUT_FRAGMENT_SHADING_RATE_ATTACHMENT_OPTIMAL_KHR));

// RDD::TextureAspectBits == VkImageAspectFlagBits.
static_assert(ENUM_MEMBERS_EQUAL(RDD::TEXTURE_ASPECT_COLOR_BIT, VK_IMAGE_ASPECT_COLOR_BIT));
static_assert(ENUM_MEMBERS_EQUAL(RDD::TEXTURE_ASPECT_DEPTH_BIT, VK_IMAGE_ASPECT_DEPTH_BIT));
static_assert(ENUM_MEMBERS_EQUAL(RDD::TEXTURE_ASPECT_STENCIL_BIT, VK_IMAGE_ASPECT_STENCIL_BIT));

VkSampleCountFlagBits RenderingDeviceDriverVulkan::_ensure_supported_sample_count(TextureSamples p_requested_sample_count) {
	VkSampleCountFlags sample_count_flags = (physical_device_properties.limits.framebufferColorSampleCounts & physical_device_properties.limits.framebufferDepthSampleCounts);

	if ((sample_count_flags & RD_TO_VK_SAMPLE_COUNT[p_requested_sample_count])) {
		// The requested sample count is supported.
		return RD_TO_VK_SAMPLE_COUNT[p_requested_sample_count];
	} else {
		// Find the closest lower supported sample count.
		VkSampleCountFlagBits sample_count = RD_TO_VK_SAMPLE_COUNT[p_requested_sample_count];
		while (sample_count > VK_SAMPLE_COUNT_1_BIT) {
			if (sample_count_flags & sample_count) {
				return sample_count;
			}
			sample_count = (VkSampleCountFlagBits)(sample_count >> 1);
		}
	}
	return VK_SAMPLE_COUNT_1_BIT;
}

RDD::TextureID RenderingDeviceDriverVulkan::texture_create(const TextureFormat &p_format, const TextureView &p_view) {
	VkImageCreateInfo create_info = {};
	create_info.sType = VK_STRUCTURE_TYPE_IMAGE_CREATE_INFO;

	if (p_format.shareable_formats.size()) {
		create_info.flags |= VK_IMAGE_CREATE_MUTABLE_FORMAT_BIT;

		if (enabled_device_extension_names.has(VK_KHR_IMAGE_FORMAT_LIST_EXTENSION_NAME)) {
			VkFormat *vk_allowed_formats = ALLOCA_ARRAY(VkFormat, p_format.shareable_formats.size());
			for (int i = 0; i < p_format.shareable_formats.size(); i++) {
				vk_allowed_formats[i] = RD_TO_VK_FORMAT[p_format.shareable_formats[i]];
			}

			VkImageFormatListCreateInfoKHR *format_list_create_info = ALLOCA_SINGLE(VkImageFormatListCreateInfoKHR);
			*format_list_create_info = {};
			format_list_create_info->sType = VK_STRUCTURE_TYPE_IMAGE_FORMAT_LIST_CREATE_INFO_KHR;
			format_list_create_info->viewFormatCount = p_format.shareable_formats.size();
			format_list_create_info->pViewFormats = vk_allowed_formats;

			create_info.pNext = format_list_create_info;
		}
	}

	if (p_format.texture_type == TEXTURE_TYPE_CUBE || p_format.texture_type == TEXTURE_TYPE_CUBE_ARRAY) {
		create_info.flags |= VK_IMAGE_CREATE_CUBE_COMPATIBLE_BIT;
	}
	/*if (p_format.texture_type == TEXTURE_TYPE_2D || p_format.texture_type == TEXTURE_TYPE_2D_ARRAY) {
		create_info.flags |= VK_IMAGE_CREATE_2D_ARRAY_COMPATIBLE_BIT;
	}*/

	create_info.imageType = RD_TEX_TYPE_TO_VK_IMG_TYPE[p_format.texture_type];

	create_info.format = RD_TO_VK_FORMAT[p_format.format];

	create_info.extent.width = p_format.width;
	create_info.extent.height = p_format.height;
	create_info.extent.depth = p_format.depth;

	create_info.mipLevels = p_format.mipmaps;
	create_info.arrayLayers = p_format.array_layers;

	create_info.samples = _ensure_supported_sample_count(p_format.samples);
	create_info.tiling = (p_format.usage_bits & TEXTURE_USAGE_CPU_READ_BIT) ? VK_IMAGE_TILING_LINEAR : VK_IMAGE_TILING_OPTIMAL;

	// Usage.
	if ((p_format.usage_bits & TEXTURE_USAGE_SAMPLING_BIT)) {
		create_info.usage |= VK_IMAGE_USAGE_SAMPLED_BIT;
	}
	if ((p_format.usage_bits & TEXTURE_USAGE_STORAGE_BIT)) {
		create_info.usage |= VK_IMAGE_USAGE_STORAGE_BIT;
	}
	if ((p_format.usage_bits & TEXTURE_USAGE_COLOR_ATTACHMENT_BIT)) {
		create_info.usage |= VK_IMAGE_USAGE_COLOR_ATTACHMENT_BIT;
	}
	if ((p_format.usage_bits & TEXTURE_USAGE_DEPTH_STENCIL_ATTACHMENT_BIT)) {
		create_info.usage |= VK_IMAGE_USAGE_DEPTH_STENCIL_ATTACHMENT_BIT;
	}
	if ((p_format.usage_bits & TEXTURE_USAGE_INPUT_ATTACHMENT_BIT)) {
		create_info.usage |= VK_IMAGE_USAGE_INPUT_ATTACHMENT_BIT;
	}
	if ((p_format.usage_bits & TEXTURE_USAGE_VRS_ATTACHMENT_BIT)) {
		create_info.usage |= VK_IMAGE_USAGE_FRAGMENT_SHADING_RATE_ATTACHMENT_BIT_KHR;
	}
	if ((p_format.usage_bits & TEXTURE_USAGE_CAN_UPDATE_BIT)) {
		create_info.usage |= VK_IMAGE_USAGE_TRANSFER_DST_BIT;
	}
	if ((p_format.usage_bits & TEXTURE_USAGE_CAN_COPY_FROM_BIT)) {
		create_info.usage |= VK_IMAGE_USAGE_TRANSFER_SRC_BIT;
	}
	if ((p_format.usage_bits & TEXTURE_USAGE_CAN_COPY_TO_BIT)) {
		create_info.usage |= VK_IMAGE_USAGE_TRANSFER_DST_BIT;
	}

	create_info.sharingMode = VK_SHARING_MODE_EXCLUSIVE;
	create_info.initialLayout = VK_IMAGE_LAYOUT_UNDEFINED;

	// Allocate memory.

	uint32_t width = 0, height = 0;
	uint32_t image_size = get_image_format_required_size(p_format.format, p_format.width, p_format.height, p_format.depth, p_format.mipmaps, &width, &height);

	VmaAllocationCreateInfo alloc_create_info = {};
	alloc_create_info.flags = (p_format.usage_bits & TEXTURE_USAGE_CPU_READ_BIT) ? VMA_ALLOCATION_CREATE_HOST_ACCESS_RANDOM_BIT : 0;
<<<<<<< HEAD
=======
	alloc_create_info.usage = VMA_MEMORY_USAGE_AUTO_PREFER_DEVICE;


	//<TF>
	//@ShadyTF : lazily allocated buffers
	if (p_format.usage_bits & TEXTURE_USAGE_LAZILY_ALLOCATED_BIT) {
		uint32_t memoryTypeIndex = 0;
		VmaAllocationCreateInfo lazy_memory_requirements = alloc_create_info;
		lazy_memory_requirements.usage = VMA_MEMORY_USAGE_GPU_LAZILY_ALLOCATED;
		VkResult result = vmaFindMemoryTypeIndex(allocator, UINT32_MAX, &lazy_memory_requirements, &memoryTypeIndex);
		if (VK_SUCCESS == result) {
			alloc_create_info = lazy_memory_requirements;
			create_info.usage |= VK_IMAGE_USAGE_TRANSIENT_ATTACHMENT_BIT;
			// VUID-VkImageCreateInfo-usage-00963 :
			// If usage includes VK_IMAGE_USAGE_TRANSIENT_ATTACHMENT_BIT,
			// then bits other than VK_IMAGE_USAGE_COLOR_ATTACHMENT_BIT, VK_IMAGE_USAGE_DEPTH_STENCIL_ATTACHMENT_BIT,
			// and VK_IMAGE_USAGE_INPUT_ATTACHMENT_BIT must not be set
			create_info.usage &= (VK_IMAGE_USAGE_TRANSIENT_ATTACHMENT_BIT | VK_IMAGE_USAGE_COLOR_ATTACHMENT_BIT | VK_IMAGE_USAGE_DEPTH_STENCIL_ATTACHMENT_BIT | VK_IMAGE_USAGE_INPUT_ATTACHMENT_BIT);
		}
	}
	//</TF>

>>>>>>> d275e888
	if (image_size <= SMALL_ALLOCATION_MAX_SIZE) {
		uint32_t mem_type_index = 0;
		vmaFindMemoryTypeIndexForImageInfo(allocator, &create_info, &alloc_create_info, &mem_type_index);
		alloc_create_info.pool = _find_or_create_small_allocs_pool(mem_type_index);
	}

	// Create.

	VkImage vk_image = VK_NULL_HANDLE;
	VmaAllocation allocation = nullptr;
	VmaAllocationInfo alloc_info = {};

	VkResult err = vkCreateImage(vk_device, &create_info, VKC::get_allocation_callbacks(VK_OBJECT_TYPE_IMAGE), &vk_image);
	ERR_FAIL_COND_V_MSG(err, TextureID(), "vkCreateImage failed with error " + itos(err) + ".");
	err = vmaAllocateMemoryForImage(allocator, vk_image, &alloc_create_info, &allocation, &alloc_info);
	ERR_FAIL_COND_V_MSG(err, TextureID(), "Can't allocate memory for image, error: " + itos(err) + ".");
	err = vmaBindImageMemory2(allocator, allocation, 0, vk_image, NULL);
	ERR_FAIL_COND_V_MSG(err, TextureID(), "Can't bind memory to image, error: " + itos(err) + ".");
#if VMA_STATS_STRING_ENABLED
	//allocation->InitBufferImageUsage(alloc_create_info.usage);
#endif

	// Create view.

	VkImageViewCreateInfo image_view_create_info = {};
	image_view_create_info.sType = VK_STRUCTURE_TYPE_IMAGE_VIEW_CREATE_INFO;
	image_view_create_info.image = vk_image;
	image_view_create_info.viewType = (VkImageViewType)p_format.texture_type;
	image_view_create_info.format = RD_TO_VK_FORMAT[p_view.format];
	image_view_create_info.components.r = (VkComponentSwizzle)p_view.swizzle_r;
	image_view_create_info.components.g = (VkComponentSwizzle)p_view.swizzle_g;
	image_view_create_info.components.b = (VkComponentSwizzle)p_view.swizzle_b;
	image_view_create_info.components.a = (VkComponentSwizzle)p_view.swizzle_a;
	image_view_create_info.subresourceRange.levelCount = create_info.mipLevels;
	image_view_create_info.subresourceRange.layerCount = create_info.arrayLayers;
	if ((p_format.usage_bits & TEXTURE_USAGE_DEPTH_STENCIL_ATTACHMENT_BIT)) {
		image_view_create_info.subresourceRange.aspectMask = VK_IMAGE_ASPECT_DEPTH_BIT;
	} else {
		image_view_create_info.subresourceRange.aspectMask = VK_IMAGE_ASPECT_COLOR_BIT;
	}

	VkImageView vk_image_view = VK_NULL_HANDLE;
	err = vkCreateImageView(vk_device, &image_view_create_info, VKC::get_allocation_callbacks(VK_OBJECT_TYPE_IMAGE_VIEW), &vk_image_view);
	if (err) {
		vkDestroyImage(vk_device, vk_image, VKC::get_allocation_callbacks(VK_OBJECT_TYPE_BUFFER));
		vmaFreeMemory(allocator, allocation);
		ERR_FAIL_COND_V_MSG(err, TextureID(), "vkCreateImageView failed with error " + itos(err) + ".");
	}

	// Bookkeep.

	TextureInfo *tex_info = VersatileResource::allocate<TextureInfo>(resources_allocator);
	tex_info->vk_image = vk_image;
	tex_info->vk_view = vk_image_view;
	tex_info->rd_format = p_format.format;
	tex_info->vk_create_info = create_info;
	tex_info->vk_view_create_info = image_view_create_info;
	tex_info->allocation.handle = allocation;
	vmaGetAllocationInfo(allocator, tex_info->allocation.handle, &tex_info->allocation.info);

#if PRINT_NATIVE_COMMANDS
	print_line(vformat("vkCreateImageView: 0x%uX for 0x%uX", uint64_t(vk_image_view), uint64_t(vk_image)));
#endif

	return TextureID(tex_info);
}

RDD::TextureID RenderingDeviceDriverVulkan::texture_create_from_extension(uint64_t p_native_texture, TextureType p_type, DataFormat p_format, uint32_t p_array_layers, bool p_depth_stencil) {
	VkImage vk_image = (VkImage)p_native_texture;

	// We only need to create a view into the already existing natively-provided texture.

	VkImageViewCreateInfo image_view_create_info = {};
	image_view_create_info.sType = VK_STRUCTURE_TYPE_IMAGE_VIEW_CREATE_INFO;
	image_view_create_info.image = vk_image;
	image_view_create_info.viewType = (VkImageViewType)p_type;
	image_view_create_info.format = RD_TO_VK_FORMAT[p_format];
	image_view_create_info.components.r = VK_COMPONENT_SWIZZLE_R;
	image_view_create_info.components.g = VK_COMPONENT_SWIZZLE_G;
	image_view_create_info.components.b = VK_COMPONENT_SWIZZLE_B;
	image_view_create_info.components.a = VK_COMPONENT_SWIZZLE_A;
	image_view_create_info.subresourceRange.levelCount = 1;
	image_view_create_info.subresourceRange.layerCount = p_array_layers;
	image_view_create_info.subresourceRange.aspectMask = p_depth_stencil ? VK_IMAGE_ASPECT_DEPTH_BIT : VK_IMAGE_ASPECT_COLOR_BIT;

	VkImageView vk_image_view = VK_NULL_HANDLE;
	VkResult err = vkCreateImageView(vk_device, &image_view_create_info, VKC::get_allocation_callbacks(VK_OBJECT_TYPE_IMAGE_VIEW), &vk_image_view);
	if (err) {
		ERR_FAIL_COND_V_MSG(err, TextureID(), "vkCreateImageView failed with error " + itos(err) + ".");
	}

	// Bookkeep.

	TextureInfo *tex_info = VersatileResource::allocate<TextureInfo>(resources_allocator);
	tex_info->vk_view = vk_image_view;
	tex_info->rd_format = p_format;
	tex_info->vk_view_create_info = image_view_create_info;

	return TextureID(tex_info);
}

RDD::TextureID RenderingDeviceDriverVulkan::texture_create_shared(TextureID p_original_texture, const TextureView &p_view) {
	const TextureInfo *owner_tex_info = (const TextureInfo *)p_original_texture.id;
#ifdef DEBUG_ENABLED
	ERR_FAIL_COND_V(!owner_tex_info->allocation.handle, TextureID());
#endif

	VkImageViewCreateInfo image_view_create_info = owner_tex_info->vk_view_create_info;
	image_view_create_info.format = RD_TO_VK_FORMAT[p_view.format];
	image_view_create_info.components.r = (VkComponentSwizzle)p_view.swizzle_r;
	image_view_create_info.components.g = (VkComponentSwizzle)p_view.swizzle_g;
	image_view_create_info.components.b = (VkComponentSwizzle)p_view.swizzle_b;
	image_view_create_info.components.a = (VkComponentSwizzle)p_view.swizzle_a;

	if (enabled_device_extension_names.has(VK_KHR_MAINTENANCE_2_EXTENSION_NAME)) {
		// May need to make VK_KHR_maintenance2 mandatory and thus has Vulkan 1.1 be our minimum supported version
		// if we require setting this information. Vulkan 1.0 may simply not care.
		if (image_view_create_info.format != owner_tex_info->vk_view_create_info.format) {
			VkImageViewUsageCreateInfo *usage_info = ALLOCA_SINGLE(VkImageViewUsageCreateInfo);
			*usage_info = {};
			usage_info->sType = VK_STRUCTURE_TYPE_IMAGE_VIEW_USAGE_CREATE_INFO;
			usage_info->usage = owner_tex_info->vk_create_info.usage;

			// Certain features may not be available for the format of the view.
			{
				VkFormatProperties properties = {};
				vkGetPhysicalDeviceFormatProperties(physical_device, RD_TO_VK_FORMAT[p_view.format], &properties);
				const VkFormatFeatureFlags &supported_flags = owner_tex_info->vk_create_info.tiling == VK_IMAGE_TILING_LINEAR ? properties.linearTilingFeatures : properties.optimalTilingFeatures;
				if ((usage_info->usage & VK_IMAGE_USAGE_STORAGE_BIT) && !(supported_flags & VK_FORMAT_FEATURE_STORAGE_IMAGE_BIT)) {
					usage_info->usage &= ~VK_IMAGE_USAGE_STORAGE_BIT;
				}
				if ((usage_info->usage & VK_IMAGE_USAGE_COLOR_ATTACHMENT_BIT) && !(supported_flags & VK_FORMAT_FEATURE_COLOR_ATTACHMENT_BIT)) {
					usage_info->usage &= ~VK_IMAGE_USAGE_COLOR_ATTACHMENT_BIT;
				}
			}

			image_view_create_info.pNext = usage_info;
		}
	}

	VkImageView new_vk_image_view = VK_NULL_HANDLE;
	VkResult err = vkCreateImageView(vk_device, &image_view_create_info, VKC::get_allocation_callbacks(VK_OBJECT_TYPE_IMAGE_VIEW), &new_vk_image_view);
	ERR_FAIL_COND_V_MSG(err, TextureID(), "vkCreateImageView failed with error " + itos(err) + ".");

	// Bookkeep.

	TextureInfo *tex_info = VersatileResource::allocate<TextureInfo>(resources_allocator);
	*tex_info = *owner_tex_info;
	tex_info->vk_view = new_vk_image_view;
	tex_info->vk_view_create_info = image_view_create_info;
	tex_info->allocation = {};

#if PRINT_NATIVE_COMMANDS
	print_line(vformat("vkCreateImageView: 0x%uX for 0x%uX", uint64_t(new_vk_image_view), uint64_t(owner_tex_info->vk_view_create_info.image)));
#endif

	return TextureID(tex_info);
}

RDD::TextureID RenderingDeviceDriverVulkan::texture_create_shared_from_slice(TextureID p_original_texture, const TextureView &p_view, TextureSliceType p_slice_type, uint32_t p_layer, uint32_t p_layers, uint32_t p_mipmap, uint32_t p_mipmaps) {
	const TextureInfo *owner_tex_info = (const TextureInfo *)p_original_texture.id;
#ifdef DEBUG_ENABLED
	ERR_FAIL_COND_V(!owner_tex_info->allocation.handle, TextureID());
#endif

	VkImageViewCreateInfo image_view_create_info = owner_tex_info->vk_view_create_info;
	switch (p_slice_type) {
		case TEXTURE_SLICE_2D: {
			image_view_create_info.viewType = VK_IMAGE_VIEW_TYPE_2D;
		} break;
		case TEXTURE_SLICE_3D: {
			image_view_create_info.viewType = VK_IMAGE_VIEW_TYPE_3D;
		} break;
		case TEXTURE_SLICE_CUBEMAP: {
			image_view_create_info.viewType = VK_IMAGE_VIEW_TYPE_CUBE;
		} break;
		case TEXTURE_SLICE_2D_ARRAY: {
			image_view_create_info.viewType = VK_IMAGE_VIEW_TYPE_2D_ARRAY;
		} break;
		default: {
			return TextureID(nullptr);
		}
	}
	image_view_create_info.format = RD_TO_VK_FORMAT[p_view.format];
	image_view_create_info.components.r = (VkComponentSwizzle)p_view.swizzle_r;
	image_view_create_info.components.g = (VkComponentSwizzle)p_view.swizzle_g;
	image_view_create_info.components.b = (VkComponentSwizzle)p_view.swizzle_b;
	image_view_create_info.components.a = (VkComponentSwizzle)p_view.swizzle_a;
	image_view_create_info.subresourceRange.baseMipLevel = p_mipmap;
	image_view_create_info.subresourceRange.levelCount = p_mipmaps;
	image_view_create_info.subresourceRange.baseArrayLayer = p_layer;
	image_view_create_info.subresourceRange.layerCount = p_layers;

	VkImageView new_vk_image_view = VK_NULL_HANDLE;
	VkResult err = vkCreateImageView(vk_device, &image_view_create_info, VKC::get_allocation_callbacks(VK_OBJECT_TYPE_IMAGE_VIEW), &new_vk_image_view);
	ERR_FAIL_COND_V_MSG(err, TextureID(), "vkCreateImageView failed with error " + itos(err) + ".");

	// Bookkeep.

	TextureInfo *tex_info = VersatileResource::allocate<TextureInfo>(resources_allocator);
	*tex_info = *owner_tex_info;
	tex_info->vk_view = new_vk_image_view;
	tex_info->vk_view_create_info = image_view_create_info;
	tex_info->allocation = {};

#if PRINT_NATIVE_COMMANDS
	print_line(vformat("vkCreateImageView: 0x%uX for 0x%uX (%d %d %d %d)", uint64_t(new_vk_image_view), uint64_t(owner_tex_info->vk_view_create_info.image), p_mipmap, p_mipmaps, p_layer, p_layers));
#endif

	return TextureID(tex_info);
}

void RenderingDeviceDriverVulkan::texture_free(TextureID p_texture) {
	TextureInfo *tex_info = (TextureInfo *)p_texture.id;
	vkDestroyImageView(vk_device, tex_info->vk_view, VKC::get_allocation_callbacks(VK_OBJECT_TYPE_IMAGE_VIEW));
	if (tex_info->allocation.handle) {
		vkDestroyImage(vk_device, tex_info->vk_image, VKC::get_allocation_callbacks(VK_OBJECT_TYPE_BUFFER));
		vmaFreeMemory(allocator, tex_info->allocation.handle);
	}
	VersatileResource::free(resources_allocator, tex_info);
}

uint64_t RenderingDeviceDriverVulkan::texture_get_allocation_size(TextureID p_texture) {
	const TextureInfo *tex_info = (const TextureInfo *)p_texture.id;
	return tex_info->allocation.info.size;
}

void RenderingDeviceDriverVulkan::texture_get_copyable_layout(TextureID p_texture, const TextureSubresource &p_subresource, TextureCopyableLayout *r_layout) {
	const TextureInfo *tex_info = (const TextureInfo *)p_texture.id;

	*r_layout = {};

	if (tex_info->vk_create_info.tiling == VK_IMAGE_TILING_LINEAR) {
		VkImageSubresource vk_subres = {};
		vk_subres.aspectMask = (VkImageAspectFlags)(1 << p_subresource.aspect);
		vk_subres.arrayLayer = p_subresource.layer;
		vk_subres.mipLevel = p_subresource.mipmap;

		VkSubresourceLayout vk_layout = {};
		vkGetImageSubresourceLayout(vk_device, tex_info->vk_view_create_info.image, &vk_subres, &vk_layout);

		r_layout->offset = vk_layout.offset;
		r_layout->size = vk_layout.size;
		r_layout->row_pitch = vk_layout.rowPitch;
		r_layout->depth_pitch = vk_layout.depthPitch;
		r_layout->layer_pitch = vk_layout.arrayPitch;
	} else {
		// Tight.
		uint32_t w = tex_info->vk_create_info.extent.width;
		uint32_t h = tex_info->vk_create_info.extent.height;
		uint32_t d = tex_info->vk_create_info.extent.depth;
		if (p_subresource.mipmap > 0) {
			r_layout->offset = get_image_format_required_size(tex_info->rd_format, w, h, d, p_subresource.mipmap);
		}
		for (uint32_t i = 0; i < p_subresource.mipmap; i++) {
			w = MAX(1u, w >> 1);
			h = MAX(1u, h >> 1);
			d = MAX(1u, d >> 1);
		}
		uint32_t bw = 0, bh = 0;
		get_compressed_image_format_block_dimensions(tex_info->rd_format, bw, bh);
		uint32_t sbw = 0, sbh = 0;
		r_layout->size = get_image_format_required_size(tex_info->rd_format, w, h, d, 1, &sbw, &sbh);
		r_layout->row_pitch = r_layout->size / ((sbh / bh) * d);
		r_layout->depth_pitch = r_layout->size / d;
		r_layout->layer_pitch = r_layout->size / tex_info->vk_create_info.arrayLayers;
	}
}

uint8_t *RenderingDeviceDriverVulkan::texture_map(TextureID p_texture, const TextureSubresource &p_subresource) {
	const TextureInfo *tex_info = (const TextureInfo *)p_texture.id;

	VkImageSubresource vk_subres = {};
	vk_subres.aspectMask = (VkImageAspectFlags)(1 << p_subresource.aspect);
	vk_subres.arrayLayer = p_subresource.layer;
	vk_subres.mipLevel = p_subresource.mipmap;

	VkSubresourceLayout vk_layout = {};
	vkGetImageSubresourceLayout(vk_device, tex_info->vk_view_create_info.image, &vk_subres, &vk_layout);

	void *data_ptr = nullptr;
	VkResult err = vkMapMemory(
			vk_device,
			tex_info->allocation.info.deviceMemory,
			tex_info->allocation.info.offset + vk_layout.offset,
			vk_layout.size,
			0,
			&data_ptr);

	vmaMapMemory(allocator, tex_info->allocation.handle, &data_ptr);
	ERR_FAIL_COND_V_MSG(err, nullptr, "vkMapMemory failed with error " + itos(err) + ".");
	return (uint8_t *)data_ptr;
}

void RenderingDeviceDriverVulkan::texture_unmap(TextureID p_texture) {
	const TextureInfo *tex_info = (const TextureInfo *)p_texture.id;
	vmaUnmapMemory(allocator, tex_info->allocation.handle);
}

BitField<RDD::TextureUsageBits> RenderingDeviceDriverVulkan::texture_get_usages_supported_by_format(DataFormat p_format, bool p_cpu_readable) {
	VkFormatProperties properties = {};
	vkGetPhysicalDeviceFormatProperties(physical_device, RD_TO_VK_FORMAT[p_format], &properties);

	const VkFormatFeatureFlags &flags = p_cpu_readable ? properties.linearTilingFeatures : properties.optimalTilingFeatures;

	// Everything supported by default makes an all-or-nothing check easier for the caller.
	BitField<RDD::TextureUsageBits> supported = INT64_MAX;

	if (!(flags & VK_FORMAT_FEATURE_SAMPLED_IMAGE_BIT)) {
		supported.clear_flag(TEXTURE_USAGE_SAMPLING_BIT);
	}
	if (!(flags & VK_FORMAT_FEATURE_COLOR_ATTACHMENT_BIT)) {
		supported.clear_flag(TEXTURE_USAGE_COLOR_ATTACHMENT_BIT);
	}
	if (!(flags & VK_FORMAT_FEATURE_DEPTH_STENCIL_ATTACHMENT_BIT)) {
		supported.clear_flag(TEXTURE_USAGE_DEPTH_STENCIL_ATTACHMENT_BIT);
	}
	if (!(flags & VK_FORMAT_FEATURE_STORAGE_IMAGE_BIT)) {
		supported.clear_flag(TEXTURE_USAGE_STORAGE_BIT);
	}
	if (!(flags & VK_FORMAT_FEATURE_STORAGE_IMAGE_ATOMIC_BIT)) {
		supported.clear_flag(TEXTURE_USAGE_STORAGE_ATOMIC_BIT);
	}
	// Validation via VK_FORMAT_FEATURE_FRAGMENT_SHADING_RATE_ATTACHMENT_BIT_KHR fails if VRS attachment is not supported.
	if (p_format != DATA_FORMAT_R8_UINT) {
		supported.clear_flag(TEXTURE_USAGE_VRS_ATTACHMENT_BIT);
	}

	return supported;
}

/*****************/
/**** SAMPLER ****/
/*****************/

// RDD::SamplerRepeatMode == VkSamplerAddressMode.
static_assert(ENUM_MEMBERS_EQUAL(RDD::SAMPLER_REPEAT_MODE_REPEAT, VK_SAMPLER_ADDRESS_MODE_REPEAT));
static_assert(ENUM_MEMBERS_EQUAL(RDD::SAMPLER_REPEAT_MODE_MIRRORED_REPEAT, VK_SAMPLER_ADDRESS_MODE_MIRRORED_REPEAT));
static_assert(ENUM_MEMBERS_EQUAL(RDD::SAMPLER_REPEAT_MODE_CLAMP_TO_EDGE, VK_SAMPLER_ADDRESS_MODE_CLAMP_TO_EDGE));
static_assert(ENUM_MEMBERS_EQUAL(RDD::SAMPLER_REPEAT_MODE_CLAMP_TO_BORDER, VK_SAMPLER_ADDRESS_MODE_CLAMP_TO_BORDER));
static_assert(ENUM_MEMBERS_EQUAL(RDD::SAMPLER_REPEAT_MODE_MIRROR_CLAMP_TO_EDGE, VK_SAMPLER_ADDRESS_MODE_MIRROR_CLAMP_TO_EDGE));

// RDD::SamplerBorderColor == VkBorderColor.
static_assert(ENUM_MEMBERS_EQUAL(RDD::SAMPLER_BORDER_COLOR_FLOAT_TRANSPARENT_BLACK, VK_BORDER_COLOR_FLOAT_TRANSPARENT_BLACK));
static_assert(ENUM_MEMBERS_EQUAL(RDD::SAMPLER_BORDER_COLOR_INT_TRANSPARENT_BLACK, VK_BORDER_COLOR_INT_TRANSPARENT_BLACK));
static_assert(ENUM_MEMBERS_EQUAL(RDD::SAMPLER_BORDER_COLOR_FLOAT_OPAQUE_BLACK, VK_BORDER_COLOR_FLOAT_OPAQUE_BLACK));
static_assert(ENUM_MEMBERS_EQUAL(RDD::SAMPLER_BORDER_COLOR_INT_OPAQUE_BLACK, VK_BORDER_COLOR_INT_OPAQUE_BLACK));
static_assert(ENUM_MEMBERS_EQUAL(RDD::SAMPLER_BORDER_COLOR_FLOAT_OPAQUE_WHITE, VK_BORDER_COLOR_FLOAT_OPAQUE_WHITE));
static_assert(ENUM_MEMBERS_EQUAL(RDD::SAMPLER_BORDER_COLOR_INT_OPAQUE_WHITE, VK_BORDER_COLOR_INT_OPAQUE_WHITE));

RDD::SamplerID RenderingDeviceDriverVulkan::sampler_create(const SamplerState &p_state) {
	VkSamplerCreateInfo sampler_create_info = {};
	sampler_create_info.sType = VK_STRUCTURE_TYPE_SAMPLER_CREATE_INFO;
	sampler_create_info.pNext = nullptr;
	sampler_create_info.flags = 0;
	sampler_create_info.magFilter = p_state.mag_filter == SAMPLER_FILTER_LINEAR ? VK_FILTER_LINEAR : VK_FILTER_NEAREST;
	sampler_create_info.minFilter = p_state.min_filter == SAMPLER_FILTER_LINEAR ? VK_FILTER_LINEAR : VK_FILTER_NEAREST;
	sampler_create_info.mipmapMode = p_state.mip_filter == SAMPLER_FILTER_LINEAR ? VK_SAMPLER_MIPMAP_MODE_LINEAR : VK_SAMPLER_MIPMAP_MODE_NEAREST;
	sampler_create_info.addressModeU = (VkSamplerAddressMode)p_state.repeat_u;
	sampler_create_info.addressModeV = (VkSamplerAddressMode)p_state.repeat_v;
	sampler_create_info.addressModeW = (VkSamplerAddressMode)p_state.repeat_w;
	sampler_create_info.mipLodBias = p_state.lod_bias;
	sampler_create_info.anisotropyEnable = p_state.use_anisotropy && (physical_device_features.samplerAnisotropy == VK_TRUE);
	sampler_create_info.maxAnisotropy = p_state.anisotropy_max;
	sampler_create_info.compareEnable = p_state.enable_compare;
	sampler_create_info.compareOp = (VkCompareOp)p_state.compare_op;
	sampler_create_info.minLod = p_state.min_lod;
	sampler_create_info.maxLod = p_state.max_lod;
	sampler_create_info.borderColor = (VkBorderColor)p_state.border_color;
	sampler_create_info.unnormalizedCoordinates = p_state.unnormalized_uvw;

	VkSampler vk_sampler = VK_NULL_HANDLE;
	VkResult res = vkCreateSampler(vk_device, &sampler_create_info, VKC::get_allocation_callbacks(VK_OBJECT_TYPE_SAMPLER), &vk_sampler);
	ERR_FAIL_COND_V_MSG(res, SamplerID(), "vkCreateSampler failed with error " + itos(res) + ".");

	return SamplerID(vk_sampler);
}

void RenderingDeviceDriverVulkan::sampler_free(SamplerID p_sampler) {
	vkDestroySampler(vk_device, (VkSampler)p_sampler.id, VKC::get_allocation_callbacks(VK_OBJECT_TYPE_SAMPLER));
}

bool RenderingDeviceDriverVulkan::sampler_is_format_supported_for_filter(DataFormat p_format, SamplerFilter p_filter) {
	switch (p_filter) {
		case SAMPLER_FILTER_NEAREST: {
			return true;
		}
		case SAMPLER_FILTER_LINEAR: {
			VkFormatProperties properties = {};
			vkGetPhysicalDeviceFormatProperties(physical_device, RD_TO_VK_FORMAT[p_format], &properties);
			return (properties.optimalTilingFeatures & VK_FORMAT_FEATURE_SAMPLED_IMAGE_FILTER_LINEAR_BIT);
		}
	}
	return false;
}

/**********************/
/**** VERTEX ARRAY ****/
/**********************/

RDD::VertexFormatID RenderingDeviceDriverVulkan::vertex_format_create(VectorView<VertexAttribute> p_vertex_attribs) {
	// Pre-bookkeep.
	VertexFormatInfo *vf_info = VersatileResource::allocate<VertexFormatInfo>(resources_allocator);

	vf_info->vk_bindings.resize(p_vertex_attribs.size());
	vf_info->vk_attributes.resize(p_vertex_attribs.size());
	for (uint32_t i = 0; i < p_vertex_attribs.size(); i++) {
		vf_info->vk_bindings[i] = {};
		vf_info->vk_bindings[i].binding = i;
		vf_info->vk_bindings[i].stride = p_vertex_attribs[i].stride;
		vf_info->vk_bindings[i].inputRate = p_vertex_attribs[i].frequency == VERTEX_FREQUENCY_INSTANCE ? VK_VERTEX_INPUT_RATE_INSTANCE : VK_VERTEX_INPUT_RATE_VERTEX;
		vf_info->vk_attributes[i] = {};
		vf_info->vk_attributes[i].binding = i;
		vf_info->vk_attributes[i].location = p_vertex_attribs[i].location;
		vf_info->vk_attributes[i].format = RD_TO_VK_FORMAT[p_vertex_attribs[i].format];
		vf_info->vk_attributes[i].offset = p_vertex_attribs[i].offset;
	}

	vf_info->vk_create_info = {};
	vf_info->vk_create_info.sType = VK_STRUCTURE_TYPE_PIPELINE_VERTEX_INPUT_STATE_CREATE_INFO;
	vf_info->vk_create_info.vertexBindingDescriptionCount = vf_info->vk_bindings.size();
	vf_info->vk_create_info.pVertexBindingDescriptions = vf_info->vk_bindings.ptr();
	vf_info->vk_create_info.vertexAttributeDescriptionCount = vf_info->vk_attributes.size();
	vf_info->vk_create_info.pVertexAttributeDescriptions = vf_info->vk_attributes.ptr();

	return VertexFormatID(vf_info);
}

void RenderingDeviceDriverVulkan::vertex_format_free(VertexFormatID p_vertex_format) {
	VertexFormatInfo *vf_info = (VertexFormatInfo *)p_vertex_format.id;
	VersatileResource::free(resources_allocator, vf_info);
}

/******************/
/**** BARRIERS ****/
/******************/

// RDD::PipelineStageBits == VkPipelineStageFlagBits.
static_assert(ENUM_MEMBERS_EQUAL(RDD::PIPELINE_STAGE_TOP_OF_PIPE_BIT, VK_PIPELINE_STAGE_TOP_OF_PIPE_BIT));
static_assert(ENUM_MEMBERS_EQUAL(RDD::PIPELINE_STAGE_DRAW_INDIRECT_BIT, VK_PIPELINE_STAGE_DRAW_INDIRECT_BIT));
static_assert(ENUM_MEMBERS_EQUAL(RDD::PIPELINE_STAGE_VERTEX_INPUT_BIT, VK_PIPELINE_STAGE_VERTEX_INPUT_BIT));
static_assert(ENUM_MEMBERS_EQUAL(RDD::PIPELINE_STAGE_VERTEX_SHADER_BIT, VK_PIPELINE_STAGE_VERTEX_SHADER_BIT));
static_assert(ENUM_MEMBERS_EQUAL(RDD::PIPELINE_STAGE_TESSELLATION_CONTROL_SHADER_BIT, VK_PIPELINE_STAGE_TESSELLATION_CONTROL_SHADER_BIT));
static_assert(ENUM_MEMBERS_EQUAL(RDD::PIPELINE_STAGE_TESSELLATION_EVALUATION_SHADER_BIT, VK_PIPELINE_STAGE_TESSELLATION_EVALUATION_SHADER_BIT));
static_assert(ENUM_MEMBERS_EQUAL(RDD::PIPELINE_STAGE_GEOMETRY_SHADER_BIT, VK_PIPELINE_STAGE_GEOMETRY_SHADER_BIT));
static_assert(ENUM_MEMBERS_EQUAL(RDD::PIPELINE_STAGE_FRAGMENT_SHADER_BIT, VK_PIPELINE_STAGE_FRAGMENT_SHADER_BIT));
static_assert(ENUM_MEMBERS_EQUAL(RDD::PIPELINE_STAGE_EARLY_FRAGMENT_TESTS_BIT, VK_PIPELINE_STAGE_EARLY_FRAGMENT_TESTS_BIT));
static_assert(ENUM_MEMBERS_EQUAL(RDD::PIPELINE_STAGE_LATE_FRAGMENT_TESTS_BIT, VK_PIPELINE_STAGE_LATE_FRAGMENT_TESTS_BIT));
static_assert(ENUM_MEMBERS_EQUAL(RDD::PIPELINE_STAGE_COLOR_ATTACHMENT_OUTPUT_BIT, VK_PIPELINE_STAGE_COLOR_ATTACHMENT_OUTPUT_BIT));
static_assert(ENUM_MEMBERS_EQUAL(RDD::PIPELINE_STAGE_COMPUTE_SHADER_BIT, VK_PIPELINE_STAGE_COMPUTE_SHADER_BIT));
static_assert(ENUM_MEMBERS_EQUAL(RDD::PIPELINE_STAGE_TRANSFER_BIT, VK_PIPELINE_STAGE_TRANSFER_BIT));
static_assert(ENUM_MEMBERS_EQUAL(RDD::PIPELINE_STAGE_BOTTOM_OF_PIPE_BIT, VK_PIPELINE_STAGE_BOTTOM_OF_PIPE_BIT));
static_assert(ENUM_MEMBERS_EQUAL(RDD::PIPELINE_STAGE_ALL_GRAPHICS_BIT, VK_PIPELINE_STAGE_ALL_GRAPHICS_BIT));
static_assert(ENUM_MEMBERS_EQUAL(RDD::PIPELINE_STAGE_ALL_COMMANDS_BIT, VK_PIPELINE_STAGE_ALL_COMMANDS_BIT));

// RDD::BarrierAccessBits == VkAccessFlagBits.
static_assert(ENUM_MEMBERS_EQUAL(RDD::BARRIER_ACCESS_INDIRECT_COMMAND_READ_BIT, VK_ACCESS_INDIRECT_COMMAND_READ_BIT));
static_assert(ENUM_MEMBERS_EQUAL(RDD::BARRIER_ACCESS_INDEX_READ_BIT, VK_ACCESS_INDEX_READ_BIT));
static_assert(ENUM_MEMBERS_EQUAL(RDD::BARRIER_ACCESS_VERTEX_ATTRIBUTE_READ_BIT, VK_ACCESS_VERTEX_ATTRIBUTE_READ_BIT));
static_assert(ENUM_MEMBERS_EQUAL(RDD::BARRIER_ACCESS_UNIFORM_READ_BIT, VK_ACCESS_UNIFORM_READ_BIT));
static_assert(ENUM_MEMBERS_EQUAL(RDD::BARRIER_ACCESS_INPUT_ATTACHMENT_READ_BIT, VK_ACCESS_INPUT_ATTACHMENT_READ_BIT));
static_assert(ENUM_MEMBERS_EQUAL(RDD::BARRIER_ACCESS_SHADER_READ_BIT, VK_ACCESS_SHADER_READ_BIT));
static_assert(ENUM_MEMBERS_EQUAL(RDD::BARRIER_ACCESS_SHADER_WRITE_BIT, VK_ACCESS_SHADER_WRITE_BIT));
static_assert(ENUM_MEMBERS_EQUAL(RDD::BARRIER_ACCESS_COLOR_ATTACHMENT_READ_BIT, VK_ACCESS_COLOR_ATTACHMENT_READ_BIT));
static_assert(ENUM_MEMBERS_EQUAL(RDD::BARRIER_ACCESS_COLOR_ATTACHMENT_WRITE_BIT, VK_ACCESS_COLOR_ATTACHMENT_WRITE_BIT));
static_assert(ENUM_MEMBERS_EQUAL(RDD::BARRIER_ACCESS_DEPTH_STENCIL_ATTACHMENT_READ_BIT, VK_ACCESS_DEPTH_STENCIL_ATTACHMENT_READ_BIT));
static_assert(ENUM_MEMBERS_EQUAL(RDD::BARRIER_ACCESS_DEPTH_STENCIL_ATTACHMENT_WRITE_BIT, VK_ACCESS_DEPTH_STENCIL_ATTACHMENT_WRITE_BIT));
static_assert(ENUM_MEMBERS_EQUAL(RDD::BARRIER_ACCESS_TRANSFER_READ_BIT, VK_ACCESS_TRANSFER_READ_BIT));
static_assert(ENUM_MEMBERS_EQUAL(RDD::BARRIER_ACCESS_TRANSFER_WRITE_BIT, VK_ACCESS_TRANSFER_WRITE_BIT));
static_assert(ENUM_MEMBERS_EQUAL(RDD::BARRIER_ACCESS_HOST_READ_BIT, VK_ACCESS_HOST_READ_BIT));
static_assert(ENUM_MEMBERS_EQUAL(RDD::BARRIER_ACCESS_HOST_WRITE_BIT, VK_ACCESS_HOST_WRITE_BIT));
static_assert(ENUM_MEMBERS_EQUAL(RDD::BARRIER_ACCESS_MEMORY_READ_BIT, VK_ACCESS_MEMORY_READ_BIT));
static_assert(ENUM_MEMBERS_EQUAL(RDD::BARRIER_ACCESS_MEMORY_WRITE_BIT, VK_ACCESS_MEMORY_WRITE_BIT));
static_assert(ENUM_MEMBERS_EQUAL(RDD::BARRIER_ACCESS_FRAGMENT_SHADING_RATE_ATTACHMENT_READ_BIT, VK_ACCESS_FRAGMENT_SHADING_RATE_ATTACHMENT_READ_BIT_KHR));

void RenderingDeviceDriverVulkan::command_pipeline_barrier(
		CommandBufferID p_cmd_buffer,
		BitField<PipelineStageBits> p_src_stages,
		BitField<PipelineStageBits> p_dst_stages,
		VectorView<MemoryBarrier> p_memory_barriers,
		VectorView<BufferBarrier> p_buffer_barriers,
		VectorView<TextureBarrier> p_texture_barriers) {
	VkMemoryBarrier *vk_memory_barriers = ALLOCA_ARRAY(VkMemoryBarrier, p_memory_barriers.size());
	for (uint32_t i = 0; i < p_memory_barriers.size(); i++) {
		vk_memory_barriers[i] = {};
		vk_memory_barriers[i].sType = VK_STRUCTURE_TYPE_MEMORY_BARRIER;
		vk_memory_barriers[i].srcAccessMask = (VkPipelineStageFlags)p_memory_barriers[i].src_access;
		vk_memory_barriers[i].dstAccessMask = (VkAccessFlags)p_memory_barriers[i].dst_access;
	}

	VkBufferMemoryBarrier *vk_buffer_barriers = ALLOCA_ARRAY(VkBufferMemoryBarrier, p_buffer_barriers.size());
	for (uint32_t i = 0; i < p_buffer_barriers.size(); i++) {
		vk_buffer_barriers[i] = {};
		vk_buffer_barriers[i].sType = VK_STRUCTURE_TYPE_BUFFER_MEMORY_BARRIER;
		vk_buffer_barriers[i].srcQueueFamilyIndex = VK_QUEUE_FAMILY_IGNORED;
		vk_buffer_barriers[i].dstQueueFamilyIndex = VK_QUEUE_FAMILY_IGNORED;
		vk_buffer_barriers[i].srcAccessMask = (VkAccessFlags)p_buffer_barriers[i].src_access;
		vk_buffer_barriers[i].dstAccessMask = (VkAccessFlags)p_buffer_barriers[i].dst_access;
		vk_buffer_barriers[i].buffer = ((const BufferInfo *)p_buffer_barriers[i].buffer.id)->vk_buffer;
		vk_buffer_barriers[i].offset = p_buffer_barriers[i].offset;
		vk_buffer_barriers[i].size = p_buffer_barriers[i].size;
	}

	VkImageMemoryBarrier *vk_image_barriers = ALLOCA_ARRAY(VkImageMemoryBarrier, p_texture_barriers.size());
	for (uint32_t i = 0; i < p_texture_barriers.size(); i++) {
		const TextureInfo *tex_info = (const TextureInfo *)p_texture_barriers[i].texture.id;
		vk_image_barriers[i] = {};
		vk_image_barriers[i].sType = VK_STRUCTURE_TYPE_IMAGE_MEMORY_BARRIER;
		vk_image_barriers[i].srcAccessMask = (VkAccessFlags)p_texture_barriers[i].src_access;
		vk_image_barriers[i].dstAccessMask = (VkAccessFlags)p_texture_barriers[i].dst_access;
		vk_image_barriers[i].oldLayout = (VkImageLayout)p_texture_barriers[i].prev_layout;
		vk_image_barriers[i].newLayout = (VkImageLayout)p_texture_barriers[i].next_layout;
		vk_image_barriers[i].srcQueueFamilyIndex = VK_QUEUE_FAMILY_IGNORED;
		vk_image_barriers[i].dstQueueFamilyIndex = VK_QUEUE_FAMILY_IGNORED;
		vk_image_barriers[i].image = tex_info->vk_view_create_info.image;
		vk_image_barriers[i].subresourceRange.aspectMask = (VkImageAspectFlags)p_texture_barriers[i].subresources.aspect;
		vk_image_barriers[i].subresourceRange.baseMipLevel = p_texture_barriers[i].subresources.base_mipmap;
		vk_image_barriers[i].subresourceRange.levelCount = p_texture_barriers[i].subresources.mipmap_count;
		vk_image_barriers[i].subresourceRange.baseArrayLayer = p_texture_barriers[i].subresources.base_layer;
		vk_image_barriers[i].subresourceRange.layerCount = p_texture_barriers[i].subresources.layer_count;
	}

#if PRINT_NATIVE_COMMANDS
	print_line(vformat("vkCmdPipelineBarrier MEMORY %d BUFFER %d TEXTURE %d", p_memory_barriers.size(), p_buffer_barriers.size(), p_texture_barriers.size()));
	for (uint32_t i = 0; i < p_memory_barriers.size(); i++) {
		print_line(vformat("  VkMemoryBarrier #%d src 0x%uX dst 0x%uX", i, vk_memory_barriers[i].srcAccessMask, vk_memory_barriers[i].dstAccessMask));
	}

	for (uint32_t i = 0; i < p_buffer_barriers.size(); i++) {
		print_line(vformat("  VkBufferMemoryBarrier #%d src 0x%uX dst 0x%uX buffer 0x%ux", i, vk_buffer_barriers[i].srcAccessMask, vk_buffer_barriers[i].dstAccessMask, uint64_t(vk_buffer_barriers[i].buffer)));
	}

	for (uint32_t i = 0; i < p_texture_barriers.size(); i++) {
		print_line(vformat("  VkImageMemoryBarrier #%d src 0x%uX dst 0x%uX image 0x%ux old %d new %d (%d %d %d %d)", i, vk_image_barriers[i].srcAccessMask, vk_image_barriers[i].dstAccessMask,
				uint64_t(vk_image_barriers[i].image), vk_image_barriers[i].oldLayout, vk_image_barriers[i].newLayout, vk_image_barriers[i].subresourceRange.baseMipLevel, vk_image_barriers[i].subresourceRange.levelCount,
				vk_image_barriers[i].subresourceRange.baseArrayLayer, vk_image_barriers[i].subresourceRange.layerCount));
	}
#endif

	vkCmdPipelineBarrier(
			(VkCommandBuffer)p_cmd_buffer.id,
			(VkPipelineStageFlags)p_src_stages,
			(VkPipelineStageFlags)p_dst_stages,
			0,
			p_memory_barriers.size(), vk_memory_barriers,
			p_buffer_barriers.size(), vk_buffer_barriers,
			p_texture_barriers.size(), vk_image_barriers);
}

/****************/
/**** FENCES ****/
/****************/

RDD::FenceID RenderingDeviceDriverVulkan::fence_create() {
	VkFence vk_fence = VK_NULL_HANDLE;
	VkFenceCreateInfo create_info = {};
	create_info.sType = VK_STRUCTURE_TYPE_FENCE_CREATE_INFO;
	VkResult err = vkCreateFence(vk_device, &create_info, VKC::get_allocation_callbacks(VK_OBJECT_TYPE_FENCE), &vk_fence);
	ERR_FAIL_COND_V(err != VK_SUCCESS, FenceID());

	Fence *fence = memnew(Fence);
	fence->vk_fence = vk_fence;
	fence->queue_signaled_from = nullptr;
	return FenceID(fence);
}

Error RenderingDeviceDriverVulkan::fence_wait(FenceID p_fence) {
	Fence *fence = (Fence *)(p_fence.id);
	VkResult fence_status = vkGetFenceStatus(vk_device, fence->vk_fence);
	if (fence_status == VK_NOT_READY) {
		VkResult err = vkWaitForFences(vk_device, 1, &fence->vk_fence, VK_TRUE, UINT64_MAX);
		ERR_FAIL_COND_V(err != VK_SUCCESS, FAILED);
	}

	VkResult err = vkResetFences(vk_device, 1, &fence->vk_fence);
	ERR_FAIL_COND_V(err != VK_SUCCESS, FAILED);

	if (fence->queue_signaled_from != nullptr) {
		// Release all semaphores that the command queue associated to the fence waited on the last time it was submitted.
		LocalVector<Pair<Fence *, uint32_t>> &pairs = fence->queue_signaled_from->image_semaphores_for_fences;
		uint32_t i = 0;
		while (i < pairs.size()) {
			if (pairs[i].first == fence) {
				_release_image_semaphore(fence->queue_signaled_from, pairs[i].second, true);
				fence->queue_signaled_from->free_image_semaphores.push_back(pairs[i].second);
				pairs.remove_at(i);
			} else {
				i++;
			}
		}

		fence->queue_signaled_from = nullptr;
	}

	return OK;
}

void RenderingDeviceDriverVulkan::fence_free(FenceID p_fence) {
	Fence *fence = (Fence *)(p_fence.id);
	vkDestroyFence(vk_device, fence->vk_fence, VKC::get_allocation_callbacks(VK_OBJECT_TYPE_FENCE));
	memdelete(fence);
}

/********************/
/**** SEMAPHORES ****/
/********************/

RDD::SemaphoreID RenderingDeviceDriverVulkan::semaphore_create() {
	VkSemaphore semaphore = VK_NULL_HANDLE;
	VkSemaphoreCreateInfo create_info = {};
	create_info.sType = VK_STRUCTURE_TYPE_SEMAPHORE_CREATE_INFO;
	VkResult err = vkCreateSemaphore(vk_device, &create_info, VKC::get_allocation_callbacks(VK_OBJECT_TYPE_SEMAPHORE), &semaphore);
	ERR_FAIL_COND_V(err != VK_SUCCESS, SemaphoreID());

	return SemaphoreID(semaphore);
}

void RenderingDeviceDriverVulkan::semaphore_free(SemaphoreID p_semaphore) {
	vkDestroySemaphore(vk_device, VkSemaphore(p_semaphore.id), VKC::get_allocation_callbacks(VK_OBJECT_TYPE_SEMAPHORE));
}

/******************/
/**** COMMANDS ****/
/******************/

// ----- QUEUE FAMILY -----

RDD::CommandQueueFamilyID RenderingDeviceDriverVulkan::command_queue_family_get(BitField<CommandQueueFamilyBits> p_cmd_queue_family_bits, RenderingContextDriver::SurfaceID p_surface) {
	// Pick the queue with the least amount of bits that can fulfill the requirements.
	VkQueueFlags picked_queue_flags = VK_QUEUE_FLAG_BITS_MAX_ENUM;
	uint32_t picked_family_index = UINT_MAX;
	for (uint32_t i = 0; i < queue_family_properties.size(); i++) {
		if (queue_families[i].is_empty()) {
			// Ignore empty queue families.
			continue;
		}

		if (p_surface != 0 && !context_driver->queue_family_supports_present(physical_device, i, p_surface)) {
			// Present is not an actual bit but something that must be queried manually.
			continue;
		}

		// Preferring a queue with less bits will get us closer to getting a queue that performs better for our requirements.
		// For example, dedicated compute and transfer queues are usually indicated as such.
		const VkQueueFlags option_queue_flags = queue_family_properties[i].queueFlags;
		const bool includes_all_bits = (option_queue_flags & p_cmd_queue_family_bits) == p_cmd_queue_family_bits;
		const bool prefer_less_bits = option_queue_flags < picked_queue_flags;
		if (includes_all_bits && prefer_less_bits) {
			picked_family_index = i;
			picked_queue_flags = option_queue_flags;
		}
	}

	ERR_FAIL_COND_V_MSG(picked_family_index >= queue_family_properties.size(), CommandQueueFamilyID(), "A queue family with the requested bits could not be found.");

	// Since 0 is a valid index and we use 0 as the error case, we make the index start from 1 instead.
	return CommandQueueFamilyID(picked_family_index + 1);
}

// ----- QUEUE -----

RDD::CommandQueueID RenderingDeviceDriverVulkan::command_queue_create(CommandQueueFamilyID p_cmd_queue_family, bool p_identify_as_main_queue) {
	DEV_ASSERT(p_cmd_queue_family.id != 0);

	// Make a virtual queue on top of a real queue. Use the queue from the family with the least amount of virtual queues created.
	uint32_t family_index = p_cmd_queue_family.id - 1;
	TightLocalVector<Queue> &queue_family = queue_families[family_index];
	uint32_t picked_queue_index = UINT_MAX;
	uint32_t picked_virtual_count = UINT_MAX;
	for (uint32_t i = 0; i < queue_family.size(); i++) {
		if (queue_family[i].virtual_count < picked_virtual_count) {
			picked_queue_index = i;
			picked_virtual_count = queue_family[i].virtual_count;
		}
	}

	ERR_FAIL_COND_V_MSG(picked_queue_index >= queue_family.size(), CommandQueueID(), "A queue in the picked family could not be found.");

#if defined(ANDROID_ENABLED)
	if (swappy_frame_pacer_enable) {
		VkQueue selected_queue;
		vkGetDeviceQueue(vk_device, family_index, picked_queue_index, &selected_queue);
		SwappyVk_setQueueFamilyIndex(vk_device, selected_queue, family_index);
	}
#endif

	// Create the virtual queue.
	CommandQueue *command_queue = memnew(CommandQueue);
	command_queue->queue_family = family_index;
	command_queue->queue_index = picked_queue_index;
	queue_family[picked_queue_index].virtual_count++;

	// If is was identified as the main queue and a hook is active, indicate it as such to the hook.
	if (p_identify_as_main_queue && (VulkanHooks::get_singleton() != nullptr)) {
		VulkanHooks::get_singleton()->set_direct_queue_family_and_index(family_index, picked_queue_index);
	}

	return CommandQueueID(command_queue);
}

Error RenderingDeviceDriverVulkan::command_queue_execute_and_present(CommandQueueID p_cmd_queue, VectorView<SemaphoreID> p_wait_semaphores, VectorView<CommandBufferID> p_cmd_buffers, VectorView<SemaphoreID> p_cmd_semaphores, FenceID p_cmd_fence, VectorView<SwapChainID> p_swap_chains) {
	DEV_ASSERT(p_cmd_queue.id != 0);

	VkResult err;
	CommandQueue *command_queue = (CommandQueue *)(p_cmd_queue.id);
	Queue &device_queue = queue_families[command_queue->queue_family][command_queue->queue_index];
	Fence *fence = (Fence *)(p_cmd_fence.id);
	VkFence vk_fence = (fence != nullptr) ? fence->vk_fence : VK_NULL_HANDLE;

	thread_local LocalVector<VkSemaphore> wait_semaphores;
	thread_local LocalVector<VkPipelineStageFlags> wait_semaphores_stages;
	wait_semaphores.clear();
	wait_semaphores_stages.clear();

	if (!command_queue->pending_semaphores_for_execute.is_empty()) {
		for (uint32_t i = 0; i < command_queue->pending_semaphores_for_execute.size(); i++) {
			VkSemaphore wait_semaphore = command_queue->image_semaphores[command_queue->pending_semaphores_for_execute[i]];
			wait_semaphores.push_back(wait_semaphore);
			wait_semaphores_stages.push_back(VK_PIPELINE_STAGE_COLOR_ATTACHMENT_OUTPUT_BIT);
		}

		command_queue->pending_semaphores_for_execute.clear();
	}

	for (uint32_t i = 0; i < p_wait_semaphores.size(); i++) {
		// FIXME: Allow specifying the stage mask in more detail.
		wait_semaphores.push_back(VkSemaphore(p_wait_semaphores[i].id));
		wait_semaphores_stages.push_back(VK_PIPELINE_STAGE_ALL_COMMANDS_BIT);
	}

	if (p_cmd_buffers.size() > 0) {
		thread_local LocalVector<VkCommandBuffer> command_buffers;
		thread_local LocalVector<VkSemaphore> signal_semaphores;
		command_buffers.clear();
		signal_semaphores.clear();

		for (uint32_t i = 0; i < p_cmd_buffers.size(); i++) {
			command_buffers.push_back(VkCommandBuffer(p_cmd_buffers[i].id));
		}

		for (uint32_t i = 0; i < p_cmd_semaphores.size(); i++) {
			signal_semaphores.push_back(VkSemaphore(p_cmd_semaphores[i].id));
		}

		VkSemaphore present_semaphore = VK_NULL_HANDLE;
		if (p_swap_chains.size() > 0) {
			if (command_queue->present_semaphores.is_empty()) {
				// Create the semaphores used for presentation if they haven't been created yet.
				VkSemaphore semaphore = VK_NULL_HANDLE;
				VkSemaphoreCreateInfo create_info = {};
				create_info.sType = VK_STRUCTURE_TYPE_SEMAPHORE_CREATE_INFO;

				for (uint32_t i = 0; i < frame_count; i++) {
					err = vkCreateSemaphore(vk_device, &create_info, VKC::get_allocation_callbacks(VK_OBJECT_TYPE_SEMAPHORE), &semaphore);
					ERR_FAIL_COND_V(err != VK_SUCCESS, FAILED);
					command_queue->present_semaphores.push_back(semaphore);
				}
			}

			// If a presentation semaphore is required, cycle across the ones available on the queue. It is technically possible
			// and valid to reuse the same semaphore for this particular operation, but we create multiple ones anyway in case
			// some hardware expects multiple semaphores to be used.
			present_semaphore = command_queue->present_semaphores[command_queue->present_semaphore_index];
			signal_semaphores.push_back(present_semaphore);
			command_queue->present_semaphore_index = (command_queue->present_semaphore_index + 1) % command_queue->present_semaphores.size();
		}

		VkSubmitInfo submit_info = {};
		submit_info.sType = VK_STRUCTURE_TYPE_SUBMIT_INFO;
		submit_info.waitSemaphoreCount = wait_semaphores.size();
		submit_info.pWaitSemaphores = wait_semaphores.ptr();
		submit_info.pWaitDstStageMask = wait_semaphores_stages.ptr();
		submit_info.commandBufferCount = command_buffers.size();
		submit_info.pCommandBuffers = command_buffers.ptr();
		submit_info.signalSemaphoreCount = signal_semaphores.size();
		submit_info.pSignalSemaphores = signal_semaphores.ptr();

		device_queue.submit_mutex.lock();
		err = vkQueueSubmit(device_queue.queue, 1, &submit_info, vk_fence);
		device_queue.submit_mutex.unlock();

		if (err == VK_ERROR_DEVICE_LOST) {
			print_lost_device_info();
			CRASH_NOW_MSG("Vulkan device was lost.");
		}
		ERR_FAIL_COND_V(err != VK_SUCCESS, FAILED);

		if (fence != nullptr && !command_queue->pending_semaphores_for_fence.is_empty()) {
			fence->queue_signaled_from = command_queue;

			// Indicate to the fence that it should release the semaphores that were waited on this submission the next time the fence is waited on.
			for (uint32_t i = 0; i < command_queue->pending_semaphores_for_fence.size(); i++) {
				command_queue->image_semaphores_for_fences.push_back({ fence, command_queue->pending_semaphores_for_fence[i] });
			}

			command_queue->pending_semaphores_for_fence.clear();
		}

		if (present_semaphore != VK_NULL_HANDLE) {
			// If command buffers were executed, swap chains must wait on the present semaphore used by the command queue.
			wait_semaphores.clear();
			wait_semaphores.push_back(present_semaphore);
		}
	}

	if (p_swap_chains.size() > 0) {
		thread_local LocalVector<VkSwapchainKHR> swapchains;
		thread_local LocalVector<uint32_t> image_indices;
		thread_local LocalVector<VkResult> results;
		swapchains.clear();
		image_indices.clear();

		for (uint32_t i = 0; i < p_swap_chains.size(); i++) {
			SwapChain *swap_chain = (SwapChain *)(p_swap_chains[i].id);
			swapchains.push_back(swap_chain->vk_swapchain);
			DEV_ASSERT(swap_chain->image_index < swap_chain->images.size());
			image_indices.push_back(swap_chain->image_index);
		}

		results.resize(swapchains.size());

		VkPresentInfoKHR present_info = {};
		present_info.sType = VK_STRUCTURE_TYPE_PRESENT_INFO_KHR;
		present_info.waitSemaphoreCount = wait_semaphores.size();
		present_info.pWaitSemaphores = wait_semaphores.ptr();
		present_info.swapchainCount = swapchains.size();
		present_info.pSwapchains = swapchains.ptr();
		present_info.pImageIndices = image_indices.ptr();
		present_info.pResults = results.ptr();

		device_queue.submit_mutex.lock();
#if defined(ANDROID_ENABLED)
		if (swappy_frame_pacer_enable) {
			err = SwappyVk_queuePresent(device_queue.queue, &present_info);
		} else {
			err = device_functions.QueuePresentKHR(device_queue.queue, &present_info);
		}
#else
		err = device_functions.QueuePresentKHR(device_queue.queue, &present_info);
#endif

		device_queue.submit_mutex.unlock();

		// Set the index to an invalid value. If any of the swap chains returned out of date, indicate it should be resized the next time it's acquired.
		bool any_result_is_out_of_date = false;
		for (uint32_t i = 0; i < p_swap_chains.size(); i++) {
			SwapChain *swap_chain = (SwapChain *)(p_swap_chains[i].id);
			swap_chain->image_index = UINT_MAX;
			if (results[i] == VK_ERROR_OUT_OF_DATE_KHR) {
				context_driver->surface_set_needs_resize(swap_chain->surface, true);
				any_result_is_out_of_date = true;
			}
		}

		if (any_result_is_out_of_date || err == VK_ERROR_OUT_OF_DATE_KHR) {
			// It is possible for presentation to fail with out of date while acquire might've succeeded previously. This case
			// will be considered a silent failure as it can be triggered easily by resizing a window in the OS natively.
			return FAILED;
		}

		// Handling VK_SUBOPTIMAL_KHR the same as VK_SUCCESS is completely intentional.
		//
		// Godot does not currently support native rotation in Android when creating the swap chain. It intentionally uses
		// VK_SURFACE_TRANSFORM_IDENTITY_BIT_KHR instead of the current transform bits available in the surface capabilities.
		// Choosing the transform that leads to optimal presentation leads to distortion that makes the application unusable,
		// as the rotation of all the content is not handled at the moment.
		//
		// VK_SUBOPTIMAL_KHR is accepted as a successful case even if it's not the most efficient solution to work around this
		// problem. This behavior should not be changed unless the swap chain recreation uses the current transform bits, as
		// it'll lead to very low performance in Android by entering an endless loop where it'll always resize the swap chain
		// every frame.

		ERR_FAIL_COND_V(err != VK_SUCCESS && err != VK_SUBOPTIMAL_KHR, FAILED);
	}

	return OK;
}

void RenderingDeviceDriverVulkan::command_queue_free(CommandQueueID p_cmd_queue) {
	DEV_ASSERT(p_cmd_queue);

	CommandQueue *command_queue = (CommandQueue *)(p_cmd_queue.id);

	// Erase all the semaphores used for presentation.
	for (VkSemaphore semaphore : command_queue->present_semaphores) {
		vkDestroySemaphore(vk_device, semaphore, VKC::get_allocation_callbacks(VK_OBJECT_TYPE_SEMAPHORE));
	}

	// Erase all the semaphores used for image acquisition.
	for (VkSemaphore semaphore : command_queue->image_semaphores) {
		vkDestroySemaphore(vk_device, semaphore, VKC::get_allocation_callbacks(VK_OBJECT_TYPE_SEMAPHORE));
	}

	// Retrieve the queue family corresponding to the virtual queue.
	DEV_ASSERT(command_queue->queue_family < queue_families.size());
	TightLocalVector<Queue> &queue_family = queue_families[command_queue->queue_family];

	// Decrease the virtual queue count.
	DEV_ASSERT(command_queue->queue_index < queue_family.size());
	DEV_ASSERT(queue_family[command_queue->queue_index].virtual_count > 0);
	queue_family[command_queue->queue_index].virtual_count--;

	// Destroy the virtual queue structure.
	memdelete(command_queue);
}

// ----- POOL -----

RDD::CommandPoolID RenderingDeviceDriverVulkan::command_pool_create(CommandQueueFamilyID p_cmd_queue_family, CommandBufferType p_cmd_buffer_type) {
	DEV_ASSERT(p_cmd_queue_family.id != 0);

	uint32_t family_index = p_cmd_queue_family.id - 1;
	VkCommandPoolCreateInfo cmd_pool_info = {};
	cmd_pool_info.sType = VK_STRUCTURE_TYPE_COMMAND_POOL_CREATE_INFO;
	cmd_pool_info.queueFamilyIndex = family_index;

	VkCommandPool vk_command_pool = VK_NULL_HANDLE;
	VkResult res = vkCreateCommandPool(vk_device, &cmd_pool_info, VKC::get_allocation_callbacks(VK_OBJECT_TYPE_COMMAND_POOL), &vk_command_pool);
	ERR_FAIL_COND_V_MSG(res, CommandPoolID(), "vkCreateCommandPool failed with error " + itos(res) + ".");

	CommandPool *command_pool = memnew(CommandPool);
	command_pool->vk_command_pool = vk_command_pool;
	command_pool->buffer_type = p_cmd_buffer_type;
	return CommandPoolID(command_pool);
}

bool RenderingDeviceDriverVulkan::command_pool_reset(CommandPoolID p_cmd_pool) {
	DEV_ASSERT(p_cmd_pool);

	CommandPool *command_pool = (CommandPool *)(p_cmd_pool.id);
	VkResult err = vkResetCommandPool(vk_device, command_pool->vk_command_pool, 0);
	ERR_FAIL_COND_V_MSG(err, false, "vkResetCommandPool failed with error " + itos(err) + ".");

	return true;
}

void RenderingDeviceDriverVulkan::command_pool_free(CommandPoolID p_cmd_pool) {
	DEV_ASSERT(p_cmd_pool);

	CommandPool *command_pool = (CommandPool *)(p_cmd_pool.id);
	vkDestroyCommandPool(vk_device, command_pool->vk_command_pool, VKC::get_allocation_callbacks(VK_OBJECT_TYPE_COMMAND_POOL));
	memdelete(command_pool);
}

// ----- BUFFER -----

RDD::CommandBufferID RenderingDeviceDriverVulkan::command_buffer_create(CommandPoolID p_cmd_pool) {
	DEV_ASSERT(p_cmd_pool);

	const CommandPool *command_pool = (const CommandPool *)(p_cmd_pool.id);
	VkCommandBufferAllocateInfo cmd_buf_info = {};
	cmd_buf_info.sType = VK_STRUCTURE_TYPE_COMMAND_BUFFER_ALLOCATE_INFO;
	cmd_buf_info.commandPool = command_pool->vk_command_pool;
	cmd_buf_info.commandBufferCount = 1;

	if (command_pool->buffer_type == COMMAND_BUFFER_TYPE_SECONDARY) {
		cmd_buf_info.level = VK_COMMAND_BUFFER_LEVEL_SECONDARY;
	} else {
		cmd_buf_info.level = VK_COMMAND_BUFFER_LEVEL_PRIMARY;
	}

	VkCommandBuffer vk_cmd_buffer = VK_NULL_HANDLE;
	VkResult err = vkAllocateCommandBuffers(vk_device, &cmd_buf_info, &vk_cmd_buffer);
	ERR_FAIL_COND_V_MSG(err, CommandBufferID(), "vkAllocateCommandBuffers failed with error " + itos(err) + ".");

	return CommandBufferID(vk_cmd_buffer);
}

bool RenderingDeviceDriverVulkan::command_buffer_begin(CommandBufferID p_cmd_buffer) {
	VkCommandBufferBeginInfo cmd_buf_begin_info = {};
	cmd_buf_begin_info.sType = VK_STRUCTURE_TYPE_COMMAND_BUFFER_BEGIN_INFO;
	cmd_buf_begin_info.flags = VK_COMMAND_BUFFER_USAGE_ONE_TIME_SUBMIT_BIT;

	VkResult err = vkBeginCommandBuffer((VkCommandBuffer)p_cmd_buffer.id, &cmd_buf_begin_info);
	ERR_FAIL_COND_V_MSG(err, false, "vkBeginCommandBuffer failed with error " + itos(err) + ".");

	return true;
}

bool RenderingDeviceDriverVulkan::command_buffer_begin_secondary(CommandBufferID p_cmd_buffer, RenderPassID p_render_pass, uint32_t p_subpass, FramebufferID p_framebuffer) {
	VkCommandBufferInheritanceInfo inheritance_info = {};
	inheritance_info.sType = VK_STRUCTURE_TYPE_COMMAND_BUFFER_INHERITANCE_INFO;
	inheritance_info.renderPass = (VkRenderPass)p_render_pass.id;
	inheritance_info.subpass = p_subpass;
	inheritance_info.framebuffer = (VkFramebuffer)p_framebuffer.id;

	VkCommandBufferBeginInfo cmd_buf_begin_info = {};
	cmd_buf_begin_info.sType = VK_STRUCTURE_TYPE_COMMAND_BUFFER_BEGIN_INFO;
	cmd_buf_begin_info.flags = VK_COMMAND_BUFFER_USAGE_ONE_TIME_SUBMIT_BIT | VK_COMMAND_BUFFER_USAGE_RENDER_PASS_CONTINUE_BIT;
	cmd_buf_begin_info.pInheritanceInfo = &inheritance_info;

	VkResult err = vkBeginCommandBuffer((VkCommandBuffer)p_cmd_buffer.id, &cmd_buf_begin_info);
	ERR_FAIL_COND_V_MSG(err, false, "vkBeginCommandBuffer failed with error " + itos(err) + ".");

	return true;
}

void RenderingDeviceDriverVulkan::command_buffer_end(CommandBufferID p_cmd_buffer) {
	vkEndCommandBuffer((VkCommandBuffer)p_cmd_buffer.id);
}

void RenderingDeviceDriverVulkan::command_buffer_execute_secondary(CommandBufferID p_cmd_buffer, VectorView<CommandBufferID> p_secondary_cmd_buffers) {
	vkCmdExecuteCommands((VkCommandBuffer)p_cmd_buffer.id, p_secondary_cmd_buffers.size(), (const VkCommandBuffer *)p_secondary_cmd_buffers.ptr());
}

/********************/
/**** SWAP CHAIN ****/
/********************/

void RenderingDeviceDriverVulkan::_swap_chain_release(SwapChain *swap_chain) {
	// Destroy views and framebuffers associated to the swapchain's images.
	for (FramebufferID framebuffer : swap_chain->framebuffers) {
		framebuffer_free(framebuffer);
	}

	for (VkImageView view : swap_chain->image_views) {
		vkDestroyImageView(vk_device, view, VKC::get_allocation_callbacks(VK_OBJECT_TYPE_IMAGE_VIEW));
	}

	swap_chain->image_index = UINT_MAX;
	swap_chain->images.clear();
	swap_chain->image_views.clear();
	swap_chain->framebuffers.clear();

	if (swap_chain->vk_swapchain != VK_NULL_HANDLE) {
#if defined(ANDROID_ENABLED)
		if (swappy_frame_pacer_enable) {
			SwappyVk_destroySwapchain(vk_device, swap_chain->vk_swapchain);
		}
#endif
		device_functions.DestroySwapchainKHR(vk_device, swap_chain->vk_swapchain, VKC::get_allocation_callbacks(VK_OBJECT_TYPE_SWAPCHAIN_KHR));
		swap_chain->vk_swapchain = VK_NULL_HANDLE;
	}

	for (uint32_t i = 0; i < swap_chain->command_queues_acquired.size(); i++) {
		_recreate_image_semaphore(swap_chain->command_queues_acquired[i], swap_chain->command_queues_acquired_semaphores[i], false);
	}

	swap_chain->command_queues_acquired.clear();
	swap_chain->command_queues_acquired_semaphores.clear();
}

RenderingDeviceDriver::SwapChainID RenderingDeviceDriverVulkan::swap_chain_create(RenderingContextDriver::SurfaceID p_surface) {
	DEV_ASSERT(p_surface != 0);

	RenderingContextDriverVulkan::Surface *surface = (RenderingContextDriverVulkan::Surface *)(p_surface);
	const RenderingContextDriverVulkan::Functions &functions = context_driver->functions_get();

	// Retrieve the formats supported by the surface.
	uint32_t format_count = 0;
	VkResult err = functions.GetPhysicalDeviceSurfaceFormatsKHR(physical_device, surface->vk_surface, &format_count, nullptr);
	ERR_FAIL_COND_V(err != VK_SUCCESS, SwapChainID());

	TightLocalVector<VkSurfaceFormatKHR> formats;
	formats.resize(format_count);
	err = functions.GetPhysicalDeviceSurfaceFormatsKHR(physical_device, surface->vk_surface, &format_count, formats.ptr());
	ERR_FAIL_COND_V(err != VK_SUCCESS, SwapChainID());

	VkFormat format = VK_FORMAT_UNDEFINED;
	VkColorSpaceKHR color_space = VK_COLOR_SPACE_SRGB_NONLINEAR_KHR;
	if (format_count == 1 && formats[0].format == VK_FORMAT_UNDEFINED) {
		// If the format list includes just one entry of VK_FORMAT_UNDEFINED, the surface has no preferred format.
		format = VK_FORMAT_B8G8R8A8_UNORM;
		color_space = formats[0].colorSpace;
	} else if (format_count > 0) {
		// Use one of the supported formats, prefer B8G8R8A8_UNORM.
		const VkFormat preferred_format = VK_FORMAT_B8G8R8A8_UNORM;
		const VkFormat second_format = VK_FORMAT_R8G8B8A8_UNORM;
		for (uint32_t i = 0; i < format_count; i++) {
			if (formats[i].format == preferred_format || formats[i].format == second_format) {
				format = formats[i].format;
				if (formats[i].format == preferred_format) {
					// This is the preferred format, stop searching.
					break;
				}
			}
		}
	}

	// No formats are supported.
	ERR_FAIL_COND_V_MSG(format == VK_FORMAT_UNDEFINED, SwapChainID(), "Surface did not return any valid formats.");

	// Create the render pass for the chosen format.
	VkAttachmentDescription2KHR attachment = {};
	attachment.sType = VK_STRUCTURE_TYPE_ATTACHMENT_DESCRIPTION_2_KHR;
	attachment.format = format;
	attachment.samples = VK_SAMPLE_COUNT_1_BIT;
	attachment.loadOp = VK_ATTACHMENT_LOAD_OP_CLEAR;
	attachment.storeOp = VK_ATTACHMENT_STORE_OP_STORE;
	attachment.stencilLoadOp = VK_ATTACHMENT_LOAD_OP_DONT_CARE;
	attachment.stencilStoreOp = VK_ATTACHMENT_STORE_OP_DONT_CARE;
	attachment.initialLayout = VK_IMAGE_LAYOUT_UNDEFINED;
	attachment.finalLayout = VK_IMAGE_LAYOUT_PRESENT_SRC_KHR;

	VkAttachmentReference2KHR color_reference = {};
	color_reference.sType = VK_STRUCTURE_TYPE_ATTACHMENT_REFERENCE_2_KHR;
	color_reference.layout = VK_IMAGE_LAYOUT_COLOR_ATTACHMENT_OPTIMAL;

	VkSubpassDescription2KHR subpass = {};
	subpass.sType = VK_STRUCTURE_TYPE_SUBPASS_DESCRIPTION_2_KHR;
	subpass.pipelineBindPoint = VK_PIPELINE_BIND_POINT_GRAPHICS;
	subpass.colorAttachmentCount = 1;
	subpass.pColorAttachments = &color_reference;

	VkRenderPassCreateInfo2KHR pass_info = {};
	pass_info.sType = VK_STRUCTURE_TYPE_RENDER_PASS_CREATE_INFO_2_KHR;
	pass_info.attachmentCount = 1;
	pass_info.pAttachments = &attachment;
	pass_info.subpassCount = 1;
	pass_info.pSubpasses = &subpass;

	VkRenderPass render_pass = VK_NULL_HANDLE;
	err = _create_render_pass(vk_device, &pass_info, VKC::get_allocation_callbacks(VK_OBJECT_TYPE_RENDER_PASS), &render_pass);
	ERR_FAIL_COND_V(err != VK_SUCCESS, SwapChainID());

	SwapChain *swap_chain = memnew(SwapChain);
	swap_chain->surface = p_surface;
	swap_chain->format = format;
	swap_chain->color_space = color_space;
	swap_chain->render_pass = RenderPassID(render_pass);
	return SwapChainID(swap_chain);
}

Error RenderingDeviceDriverVulkan::swap_chain_resize(CommandQueueID p_cmd_queue, SwapChainID p_swap_chain, uint32_t p_desired_framebuffer_count) {
	DEV_ASSERT(p_cmd_queue.id != 0);
	DEV_ASSERT(p_swap_chain.id != 0);

	CommandQueue *command_queue = (CommandQueue *)(p_cmd_queue.id);
	SwapChain *swap_chain = (SwapChain *)(p_swap_chain.id);

	// Release all current contents of the swap chain.
	_swap_chain_release(swap_chain);

	// Validate if the command queue being used supports creating the swap chain for this surface.
	const RenderingContextDriverVulkan::Functions &functions = context_driver->functions_get();
	if (!context_driver->queue_family_supports_present(physical_device, command_queue->queue_family, swap_chain->surface)) {
		ERR_FAIL_V_MSG(ERR_CANT_CREATE, "Surface is not supported by device. Did the GPU go offline? Was the window created on another monitor? Check"
										"previous errors & try launching with --gpu-validation.");
	}

	// Retrieve the surface's capabilities.
	RenderingContextDriverVulkan::Surface *surface = (RenderingContextDriverVulkan::Surface *)(swap_chain->surface);
	VkSurfaceCapabilitiesKHR surface_capabilities = {};
	VkResult err = functions.GetPhysicalDeviceSurfaceCapabilitiesKHR(physical_device, surface->vk_surface, &surface_capabilities);
	ERR_FAIL_COND_V(err != VK_SUCCESS, ERR_CANT_CREATE);

	// No swapchain yet, this is the first time we're creating it
	if (!swap_chain->vk_swapchain) {
		uint32_t width = surface_capabilities.currentExtent.width;
		uint32_t height = surface_capabilities.currentExtent.height;
		if (surface_capabilities.currentTransform & VK_SURFACE_TRANSFORM_ROTATE_90_BIT_KHR ||
				surface_capabilities.currentTransform & VK_SURFACE_TRANSFORM_ROTATE_270_BIT_KHR) {
			// Swap to get identity width and height
			surface_capabilities.currentExtent.height = width;
			surface_capabilities.currentExtent.width = height;
		}

		native_display_size = surface_capabilities.currentExtent;
	}

	VkExtent2D extent;
	if (surface_capabilities.currentExtent.width == 0xFFFFFFFF) {
		// The current extent is currently undefined, so the current surface width and height will be clamped to the surface's capabilities.
		extent.width = CLAMP(surface->width, surface_capabilities.minImageExtent.width, surface_capabilities.maxImageExtent.width);
		extent.height = CLAMP(surface->height, surface_capabilities.minImageExtent.height, surface_capabilities.maxImageExtent.height);
	} else {
		// Grab the dimensions from the current extent.
		extent = surface_capabilities.currentExtent;
		surface->width = extent.width;
		surface->height = extent.height;
	}

	if (surface->width == 0 || surface->height == 0) {
		// The surface doesn't have valid dimensions, so we can't create a swap chain.
		return ERR_SKIP;
	}

	// Find what present modes are supported.
	TightLocalVector<VkPresentModeKHR> present_modes;
	uint32_t present_modes_count = 0;
	err = functions.GetPhysicalDeviceSurfacePresentModesKHR(physical_device, surface->vk_surface, &present_modes_count, nullptr);
	ERR_FAIL_COND_V(err != VK_SUCCESS, ERR_CANT_CREATE);

	present_modes.resize(present_modes_count);
	err = functions.GetPhysicalDeviceSurfacePresentModesKHR(physical_device, surface->vk_surface, &present_modes_count, present_modes.ptr());
	ERR_FAIL_COND_V(err != VK_SUCCESS, ERR_CANT_CREATE);

	// Choose the present mode based on the display server setting.
	VkPresentModeKHR present_mode = VkPresentModeKHR::VK_PRESENT_MODE_FIFO_KHR;
	String present_mode_name = "Enabled";
	switch (surface->vsync_mode) {
		case DisplayServer::VSYNC_MAILBOX:
			present_mode = VK_PRESENT_MODE_MAILBOX_KHR;
			present_mode_name = "Mailbox";
			break;
		case DisplayServer::VSYNC_ADAPTIVE:
			present_mode = VK_PRESENT_MODE_FIFO_RELAXED_KHR;
			present_mode_name = "Adaptive";
			break;
		case DisplayServer::VSYNC_ENABLED:
			present_mode = VK_PRESENT_MODE_FIFO_KHR;
			present_mode_name = "Enabled";
			break;
		case DisplayServer::VSYNC_DISABLED:
			present_mode = VK_PRESENT_MODE_IMMEDIATE_KHR;
			present_mode_name = "Disabled";
			break;
	}

	bool present_mode_available = present_modes.find(present_mode) >= 0;
	if (present_mode_available) {
		print_verbose("Using present mode: " + present_mode_name);
	} else {
		// Present mode is not available, fall back to FIFO which is guaranteed to be supported.
		WARN_PRINT(vformat("The requested V-Sync mode %s is not available. Falling back to V-Sync mode Enabled.", present_mode_name));
		surface->vsync_mode = DisplayServer::VSYNC_ENABLED;
		present_mode = VkPresentModeKHR::VK_PRESENT_MODE_FIFO_KHR;
	}

	// Clamp the desired image count to the surface's capabilities.
	uint32_t desired_swapchain_images = MAX(p_desired_framebuffer_count, surface_capabilities.minImageCount);
	if (surface_capabilities.maxImageCount > 0) {
		// Only clamp to the max image count if it's defined. A max image count of 0 means there's no upper limit to the amount of images.
		desired_swapchain_images = MIN(desired_swapchain_images, surface_capabilities.maxImageCount);
	}

	// Refer to the comment in command_queue_present() for more details.
	VkSurfaceTransformFlagBitsKHR surface_transform_bits = surface_capabilities.currentTransform;

	VkCompositeAlphaFlagBitsKHR composite_alpha = VK_COMPOSITE_ALPHA_OPAQUE_BIT_KHR;
	if (OS::get_singleton()->is_layered_allowed() || !(surface_capabilities.supportedCompositeAlpha & composite_alpha)) {
		// Find a supported composite alpha mode - one of these is guaranteed to be set.
		VkCompositeAlphaFlagBitsKHR composite_alpha_flags[4] = {
			VK_COMPOSITE_ALPHA_PRE_MULTIPLIED_BIT_KHR,
			VK_COMPOSITE_ALPHA_POST_MULTIPLIED_BIT_KHR,
			VK_COMPOSITE_ALPHA_INHERIT_BIT_KHR,
			VK_COMPOSITE_ALPHA_OPAQUE_BIT_KHR
		};

		for (uint32_t i = 0; i < ARRAY_SIZE(composite_alpha_flags); i++) {
			if (surface_capabilities.supportedCompositeAlpha & composite_alpha_flags[i]) {
				composite_alpha = composite_alpha_flags[i];
				break;
			}
		}
	}

	VkSwapchainCreateInfoKHR swap_create_info = {};
	swap_create_info.sType = VK_STRUCTURE_TYPE_SWAPCHAIN_CREATE_INFO_KHR;
	swap_create_info.surface = surface->vk_surface;
	swap_create_info.minImageCount = desired_swapchain_images;
	swap_create_info.imageFormat = swap_chain->format;
	swap_create_info.imageColorSpace = swap_chain->color_space;
	swap_create_info.imageExtent = native_display_size;
	swap_create_info.imageArrayLayers = 1;
	swap_create_info.imageUsage = VK_IMAGE_USAGE_COLOR_ATTACHMENT_BIT;
	swap_create_info.imageSharingMode = VK_SHARING_MODE_EXCLUSIVE;
	swap_create_info.preTransform = surface_transform_bits;
	swap_create_info.compositeAlpha = composite_alpha;
	swap_create_info.presentMode = present_mode;
	swap_create_info.clipped = true;
	err = device_functions.CreateSwapchainKHR(vk_device, &swap_create_info, VKC::get_allocation_callbacks(VK_OBJECT_TYPE_SWAPCHAIN_KHR), &swap_chain->vk_swapchain);
	ERR_FAIL_COND_V(err != VK_SUCCESS, ERR_CANT_CREATE);

#if defined(ANDROID_ENABLED)
	if (swappy_frame_pacer_enable) {
		uint64_t refresh_duration;
		SwappyVk_initAndGetRefreshCycleDuration(get_jni_env(), static_cast<OS_Android *>(OS::get_singleton())->get_godot_java()->get_activity(), physical_device,
				vk_device, swap_chain->vk_swapchain, &refresh_duration);
		SwappyVk_setSwapIntervalNS(vk_device, swap_chain->vk_swapchain, MAX(refresh_duration, (1.0f / swappy_target_framerate) * 1000 * 1000 * 1000));
		SwappyVk_setAutoSwapInterval(swappy_enable_auto_swap);
		SwappyVk_setWindow(vk_device, swap_chain->vk_swapchain, static_cast<OS_Android *>(OS::get_singleton())->get_native_window());
	}
#endif

	uint32_t image_count = 0;
	err = device_functions.GetSwapchainImagesKHR(vk_device, swap_chain->vk_swapchain, &image_count, nullptr);
	ERR_FAIL_COND_V(err != VK_SUCCESS, ERR_CANT_CREATE);

	swap_chain->images.resize(image_count);
	err = device_functions.GetSwapchainImagesKHR(vk_device, swap_chain->vk_swapchain, &image_count, swap_chain->images.ptr());
	ERR_FAIL_COND_V(err != VK_SUCCESS, ERR_CANT_CREATE);

	VkImageViewCreateInfo view_create_info = {};
	view_create_info.sType = VK_STRUCTURE_TYPE_IMAGE_VIEW_CREATE_INFO;
	view_create_info.viewType = VK_IMAGE_VIEW_TYPE_2D;
	view_create_info.format = swap_chain->format;
	view_create_info.components.r = VK_COMPONENT_SWIZZLE_R;
	view_create_info.components.g = VK_COMPONENT_SWIZZLE_G;
	view_create_info.components.b = VK_COMPONENT_SWIZZLE_B;
	view_create_info.components.a = VK_COMPONENT_SWIZZLE_A;
	view_create_info.subresourceRange.aspectMask = VK_IMAGE_ASPECT_COLOR_BIT;
	view_create_info.subresourceRange.levelCount = 1;
	view_create_info.subresourceRange.layerCount = 1;

	swap_chain->image_views.reserve(image_count);

	VkImageView image_view;
	for (uint32_t i = 0; i < image_count; i++) {
		view_create_info.image = swap_chain->images[i];
		err = vkCreateImageView(vk_device, &view_create_info, VKC::get_allocation_callbacks(VK_OBJECT_TYPE_IMAGE_VIEW), &image_view);
		ERR_FAIL_COND_V(err != VK_SUCCESS, ERR_CANT_CREATE);

		swap_chain->image_views.push_back(image_view);
	}

	swap_chain->framebuffers.reserve(image_count);

	VkFramebufferCreateInfo fb_create_info = {};
	fb_create_info.sType = VK_STRUCTURE_TYPE_FRAMEBUFFER_CREATE_INFO;
	fb_create_info.renderPass = VkRenderPass(swap_chain->render_pass.id);
	fb_create_info.attachmentCount = 1;
	fb_create_info.width = surface->width;
	fb_create_info.height = surface->height;
	fb_create_info.layers = 1;

	VkFramebuffer framebuffer;
	for (uint32_t i = 0; i < image_count; i++) {
		fb_create_info.pAttachments = &swap_chain->image_views[i];
		err = vkCreateFramebuffer(vk_device, &fb_create_info, VKC::get_allocation_callbacks(VK_OBJECT_TYPE_FRAMEBUFFER), &framebuffer);
		ERR_FAIL_COND_V(err != VK_SUCCESS, ERR_CANT_CREATE);

		swap_chain->framebuffers.push_back(RDD::FramebufferID(framebuffer));
	}

	// Once everything's been created correctly, indicate the surface no longer needs to be resized.
	context_driver->surface_set_needs_resize(swap_chain->surface, false);

	return OK;
}

RDD::FramebufferID RenderingDeviceDriverVulkan::swap_chain_acquire_framebuffer(CommandQueueID p_cmd_queue, SwapChainID p_swap_chain, bool &r_resize_required) {
	DEV_ASSERT(p_cmd_queue);
	DEV_ASSERT(p_swap_chain);

	CommandQueue *command_queue = (CommandQueue *)(p_cmd_queue.id);
	SwapChain *swap_chain = (SwapChain *)(p_swap_chain.id);
	if ((swap_chain->vk_swapchain == VK_NULL_HANDLE) || context_driver->surface_get_needs_resize(swap_chain->surface)) {
		// The surface does not have a valid swap chain or it indicates it requires a resize.
		r_resize_required = true;
		return FramebufferID();
	}

	VkResult err;
	VkSemaphore semaphore = VK_NULL_HANDLE;
	uint32_t semaphore_index = 0;
	if (command_queue->free_image_semaphores.is_empty()) {
		// Add a new semaphore if none are free.
		VkSemaphoreCreateInfo create_info = {};
		create_info.sType = VK_STRUCTURE_TYPE_SEMAPHORE_CREATE_INFO;
		err = vkCreateSemaphore(vk_device, &create_info, VKC::get_allocation_callbacks(VK_OBJECT_TYPE_SEMAPHORE), &semaphore);
		ERR_FAIL_COND_V(err != VK_SUCCESS, FramebufferID());

		semaphore_index = command_queue->image_semaphores.size();
		command_queue->image_semaphores.push_back(semaphore);
		command_queue->image_semaphores_swap_chains.push_back(swap_chain);
	} else {
		// Pick a free semaphore.
		uint32_t free_index = command_queue->free_image_semaphores.size() - 1;
		semaphore_index = command_queue->free_image_semaphores[free_index];
		command_queue->image_semaphores_swap_chains[semaphore_index] = swap_chain;
		command_queue->free_image_semaphores.remove_at(free_index);
		semaphore = command_queue->image_semaphores[semaphore_index];
	}

	// Store in the swap chain the acquired semaphore.
	swap_chain->command_queues_acquired.push_back(command_queue);
	swap_chain->command_queues_acquired_semaphores.push_back(semaphore_index);

	err = device_functions.AcquireNextImageKHR(vk_device, swap_chain->vk_swapchain, UINT64_MAX, semaphore, VK_NULL_HANDLE, &swap_chain->image_index);
	if (err == VK_ERROR_OUT_OF_DATE_KHR) {
		// Out of date leaves the semaphore in a signaled state that will never finish, so it's necessary to recreate it.
		bool semaphore_recreated = _recreate_image_semaphore(command_queue, semaphore_index, true);
		ERR_FAIL_COND_V(!semaphore_recreated, FramebufferID());

		// Swap chain is out of date and must be recreated.
		r_resize_required = true;
		return FramebufferID();
	} else if (err != VK_SUCCESS && err != VK_SUBOPTIMAL_KHR) {
		// Swap chain failed to present but the reason is unknown.
		// Refer to the comment in command_queue_present() as to why VK_SUBOPTIMAL_KHR is handled the same as VK_SUCCESS.
		return FramebufferID();
	}

	// Indicate the command queue should wait on these semaphores on the next submission and that it should
	// indicate they're free again on the next fence.
	command_queue->pending_semaphores_for_execute.push_back(semaphore_index);
	command_queue->pending_semaphores_for_fence.push_back(semaphore_index);

	// Return the corresponding framebuffer to the new current image.
	return swap_chain->framebuffers[swap_chain->image_index];
}

RDD::RenderPassID RenderingDeviceDriverVulkan::swap_chain_get_render_pass(SwapChainID p_swap_chain) {
	DEV_ASSERT(p_swap_chain.id != 0);

	SwapChain *swap_chain = (SwapChain *)(p_swap_chain.id);
	return swap_chain->render_pass;
}

RDD::DataFormat RenderingDeviceDriverVulkan::swap_chain_get_format(SwapChainID p_swap_chain) {
	DEV_ASSERT(p_swap_chain.id != 0);

	SwapChain *swap_chain = (SwapChain *)(p_swap_chain.id);
	switch (swap_chain->format) {
		case VK_FORMAT_B8G8R8A8_UNORM:
			return DATA_FORMAT_B8G8R8A8_UNORM;
		case VK_FORMAT_R8G8B8A8_UNORM:
			return DATA_FORMAT_R8G8B8A8_UNORM;
		default:
			DEV_ASSERT(false && "Unknown swap chain format.");
			return DATA_FORMAT_MAX;
	}
}

void RenderingDeviceDriverVulkan::swap_chain_free(SwapChainID p_swap_chain) {
	DEV_ASSERT(p_swap_chain.id != 0);

	SwapChain *swap_chain = (SwapChain *)(p_swap_chain.id);
	_swap_chain_release(swap_chain);

	if (swap_chain->render_pass.id != 0) {
		vkDestroyRenderPass(vk_device, VkRenderPass(swap_chain->render_pass.id), VKC::get_allocation_callbacks(VK_OBJECT_TYPE_RENDER_PASS));
	}

	memdelete(swap_chain);
}

/*********************/
/**** FRAMEBUFFER ****/
/*********************/

RDD::FramebufferID RenderingDeviceDriverVulkan::framebuffer_create(RenderPassID p_render_pass, VectorView<TextureID> p_attachments, uint32_t p_width, uint32_t p_height) {
	VkImageView *vk_img_views = ALLOCA_ARRAY(VkImageView, p_attachments.size());
	for (uint32_t i = 0; i < p_attachments.size(); i++) {
		vk_img_views[i] = ((const TextureInfo *)p_attachments[i].id)->vk_view;
	}

	VkFramebufferCreateInfo framebuffer_create_info = {};
	framebuffer_create_info.sType = VK_STRUCTURE_TYPE_FRAMEBUFFER_CREATE_INFO;
	framebuffer_create_info.renderPass = (VkRenderPass)p_render_pass.id;
	framebuffer_create_info.attachmentCount = p_attachments.size();
	framebuffer_create_info.pAttachments = vk_img_views;
	framebuffer_create_info.width = p_width;
	framebuffer_create_info.height = p_height;
	framebuffer_create_info.layers = 1;

	VkFramebuffer vk_framebuffer = VK_NULL_HANDLE;
	VkResult err = vkCreateFramebuffer(vk_device, &framebuffer_create_info, VKC::get_allocation_callbacks(VK_OBJECT_TYPE_FRAMEBUFFER), &vk_framebuffer);
	ERR_FAIL_COND_V_MSG(err, FramebufferID(), "vkCreateFramebuffer failed with error " + itos(err) + ".");

#if PRINT_NATIVE_COMMANDS
	print_line(vformat("vkCreateFramebuffer 0x%uX with %d attachments", uint64_t(vk_framebuffer), p_attachments.size()));
	for (uint32_t i = 0; i < p_attachments.size(); i++) {
		const TextureInfo *attachment_info = (const TextureInfo *)p_attachments[i].id;
		print_line(vformat("  Attachment #%d: IMAGE 0x%uX VIEW 0x%uX", i, uint64_t(attachment_info->vk_view_create_info.image), uint64_t(attachment_info->vk_view)));
	}
#endif

	return FramebufferID(vk_framebuffer);
}

void RenderingDeviceDriverVulkan::framebuffer_free(FramebufferID p_framebuffer) {
	vkDestroyFramebuffer(vk_device, (VkFramebuffer)p_framebuffer.id, VKC::get_allocation_callbacks(VK_OBJECT_TYPE_FRAMEBUFFER));
}

/****************/
/**** SHADER ****/
/****************/

static VkShaderStageFlagBits RD_STAGE_TO_VK_SHADER_STAGE_BITS[RDD::SHADER_STAGE_MAX] = {
	VK_SHADER_STAGE_VERTEX_BIT,
	VK_SHADER_STAGE_FRAGMENT_BIT,
	VK_SHADER_STAGE_TESSELLATION_CONTROL_BIT,
	VK_SHADER_STAGE_TESSELLATION_EVALUATION_BIT,
	VK_SHADER_STAGE_COMPUTE_BIT,
};

String RenderingDeviceDriverVulkan::shader_get_binary_cache_key() {
	return "Vulkan-SV" + uitos(ShaderBinary::VERSION);
}

Vector<uint8_t> RenderingDeviceDriverVulkan::shader_compile_binary_from_spirv(VectorView<ShaderStageSPIRVData> p_spirv, const String &p_shader_name) {
	ShaderReflection shader_refl;
	if (_reflect_spirv(p_spirv, shader_refl) != OK) {
		return Vector<uint8_t>();
	}

	ERR_FAIL_COND_V_MSG((uint32_t)shader_refl.uniform_sets.size() > physical_device_properties.limits.maxBoundDescriptorSets, Vector<uint8_t>(),
			"Number of uniform sets is larger than what is supported by the hardware (" + itos(physical_device_properties.limits.maxBoundDescriptorSets) + ").");

	// Collect reflection data into binary data.
	ShaderBinary::Data binary_data;
	Vector<Vector<ShaderBinary::DataBinding>> uniforms; // Set bindings.
	Vector<ShaderBinary::SpecializationConstant> specialization_constants;
	{
		binary_data.vertex_input_mask = shader_refl.vertex_input_mask;
		binary_data.fragment_output_mask = shader_refl.fragment_output_mask;
		binary_data.specialization_constants_count = shader_refl.specialization_constants.size();
		binary_data.is_compute = shader_refl.is_compute;
		binary_data.compute_local_size[0] = shader_refl.compute_local_size[0];
		binary_data.compute_local_size[1] = shader_refl.compute_local_size[1];
		binary_data.compute_local_size[2] = shader_refl.compute_local_size[2];
		binary_data.set_count = shader_refl.uniform_sets.size();
		binary_data.push_constant_size = shader_refl.push_constant_size;
		for (uint32_t i = 0; i < SHADER_STAGE_MAX; i++) {
			if (shader_refl.push_constant_stages.has_flag((ShaderStage)(1 << i))) {
				binary_data.vk_push_constant_stages_mask |= RD_STAGE_TO_VK_SHADER_STAGE_BITS[i];
			}
		}

		for (const Vector<ShaderUniform> &set_refl : shader_refl.uniform_sets) {
			Vector<ShaderBinary::DataBinding> set_bindings;
			for (const ShaderUniform &uniform_refl : set_refl) {
				ShaderBinary::DataBinding binding;
				binding.type = (uint32_t)uniform_refl.type;
				binding.binding = uniform_refl.binding;
				binding.stages = (uint32_t)uniform_refl.stages;
				binding.length = uniform_refl.length;
				binding.writable = (uint32_t)uniform_refl.writable;
				set_bindings.push_back(binding);
			}
			uniforms.push_back(set_bindings);
		}

		for (const ShaderSpecializationConstant &refl_sc : shader_refl.specialization_constants) {
			ShaderBinary::SpecializationConstant spec_constant;
			spec_constant.type = (uint32_t)refl_sc.type;
			spec_constant.constant_id = refl_sc.constant_id;
			spec_constant.int_value = refl_sc.int_value;
			spec_constant.stage_flags = (uint32_t)refl_sc.stages;
			specialization_constants.push_back(spec_constant);
		}
	}

	Vector<Vector<uint8_t>> compressed_stages;
	Vector<uint32_t> smolv_size;
	Vector<uint32_t> zstd_size; // If 0, zstd not used.

	uint32_t stages_binary_size = 0;

	bool strip_debug = false;

	for (uint32_t i = 0; i < p_spirv.size(); i++) {
		smolv::ByteArray smolv;
		if (!smolv::Encode(p_spirv[i].spirv.ptr(), p_spirv[i].spirv.size(), smolv, strip_debug ? smolv::kEncodeFlagStripDebugInfo : 0)) {
			ERR_FAIL_V_MSG(Vector<uint8_t>(), "Error compressing shader stage :" + String(SHADER_STAGE_NAMES[p_spirv[i].shader_stage]));
		} else {
			smolv_size.push_back(smolv.size());
			{ // zstd.
				Vector<uint8_t> zstd;
				zstd.resize(Compression::get_max_compressed_buffer_size(smolv.size(), Compression::MODE_ZSTD));
				int dst_size = Compression::compress(zstd.ptrw(), &smolv[0], smolv.size(), Compression::MODE_ZSTD);

				if (dst_size > 0 && (uint32_t)dst_size < smolv.size()) {
					zstd_size.push_back(dst_size);
					zstd.resize(dst_size);
					compressed_stages.push_back(zstd);
				} else {
					Vector<uint8_t> smv;
					smv.resize(smolv.size());
					memcpy(smv.ptrw(), &smolv[0], smolv.size());
					zstd_size.push_back(0); // Not using zstd.
					compressed_stages.push_back(smv);
				}
			}
		}
		uint32_t s = compressed_stages[i].size();
		if (s % 4 != 0) {
			s += 4 - (s % 4);
		}
		stages_binary_size += s;
	}

	binary_data.specialization_constants_count = specialization_constants.size();
	binary_data.set_count = uniforms.size();
	binary_data.stage_count = p_spirv.size();

	CharString shader_name_utf = p_shader_name.utf8();

	binary_data.shader_name_len = shader_name_utf.length();

	uint32_t total_size = sizeof(uint32_t) * 3; // Header + version + main datasize;.
	total_size += sizeof(ShaderBinary::Data);

	total_size += binary_data.shader_name_len;

	if ((binary_data.shader_name_len % 4) != 0) { // Alignment rules are really strange.
		total_size += 4 - (binary_data.shader_name_len % 4);
	}

	for (int i = 0; i < uniforms.size(); i++) {
		total_size += sizeof(uint32_t);
		total_size += uniforms[i].size() * sizeof(ShaderBinary::DataBinding);
	}

	total_size += sizeof(ShaderBinary::SpecializationConstant) * specialization_constants.size();

	total_size += compressed_stages.size() * sizeof(uint32_t) * 3; // Sizes.
	total_size += stages_binary_size;

	Vector<uint8_t> ret;
	ret.resize(total_size);
	{
		uint32_t offset = 0;
		uint8_t *binptr = ret.ptrw();
		binptr[0] = 'G';
		binptr[1] = 'S';
		binptr[2] = 'B';
		binptr[3] = 'D'; // Godot Shader Binary Data.
		offset += 4;
		encode_uint32(ShaderBinary::VERSION, binptr + offset);
		offset += sizeof(uint32_t);
		encode_uint32(sizeof(ShaderBinary::Data), binptr + offset);
		offset += sizeof(uint32_t);
		memcpy(binptr + offset, &binary_data, sizeof(ShaderBinary::Data));
		offset += sizeof(ShaderBinary::Data);

		if (binary_data.shader_name_len > 0) {
			memcpy(binptr + offset, shader_name_utf.ptr(), binary_data.shader_name_len);
			offset += binary_data.shader_name_len;

			if ((binary_data.shader_name_len % 4) != 0) { // Alignment rules are really strange.
				offset += 4 - (binary_data.shader_name_len % 4);
			}
		}

		for (int i = 0; i < uniforms.size(); i++) {
			int count = uniforms[i].size();
			encode_uint32(count, binptr + offset);
			offset += sizeof(uint32_t);
			if (count > 0) {
				memcpy(binptr + offset, uniforms[i].ptr(), sizeof(ShaderBinary::DataBinding) * count);
				offset += sizeof(ShaderBinary::DataBinding) * count;
			}
		}

		if (specialization_constants.size()) {
			memcpy(binptr + offset, specialization_constants.ptr(), sizeof(ShaderBinary::SpecializationConstant) * specialization_constants.size());
			offset += sizeof(ShaderBinary::SpecializationConstant) * specialization_constants.size();
		}

		for (int i = 0; i < compressed_stages.size(); i++) {
			encode_uint32(p_spirv[i].shader_stage, binptr + offset);
			offset += sizeof(uint32_t);
			encode_uint32(smolv_size[i], binptr + offset);
			offset += sizeof(uint32_t);
			encode_uint32(zstd_size[i], binptr + offset);
			offset += sizeof(uint32_t);
			memcpy(binptr + offset, compressed_stages[i].ptr(), compressed_stages[i].size());

			uint32_t s = compressed_stages[i].size();

			if (s % 4 != 0) {
				s += 4 - (s % 4);
			}

			offset += s;
		}

		DEV_ASSERT(offset == (uint32_t)ret.size());
	}

	return ret;
}

RDD::ShaderID RenderingDeviceDriverVulkan::shader_create_from_bytecode(const Vector<uint8_t> &p_shader_binary, ShaderDescription &r_shader_desc, String &r_name) {
	r_shader_desc = {}; // Driver-agnostic.
	ShaderInfo shader_info; // Driver-specific.

	const uint8_t *binptr = p_shader_binary.ptr();
	uint32_t binsize = p_shader_binary.size();

	uint32_t read_offset = 0;

	// Consistency check.
	ERR_FAIL_COND_V(binsize < sizeof(uint32_t) * 3 + sizeof(ShaderBinary::Data), ShaderID());
	ERR_FAIL_COND_V(binptr[0] != 'G' || binptr[1] != 'S' || binptr[2] != 'B' || binptr[3] != 'D', ShaderID());

	uint32_t bin_version = decode_uint32(binptr + 4);
	ERR_FAIL_COND_V(bin_version != ShaderBinary::VERSION, ShaderID());

	uint32_t bin_data_size = decode_uint32(binptr + 8);

	const ShaderBinary::Data &binary_data = *(reinterpret_cast<const ShaderBinary::Data *>(binptr + 12));

	r_shader_desc.push_constant_size = binary_data.push_constant_size;
	shader_info.vk_push_constant_stages = binary_data.vk_push_constant_stages_mask;

	r_shader_desc.vertex_input_mask = binary_data.vertex_input_mask;
	r_shader_desc.fragment_output_mask = binary_data.fragment_output_mask;

	r_shader_desc.is_compute = binary_data.is_compute;
	r_shader_desc.compute_local_size[0] = binary_data.compute_local_size[0];
	r_shader_desc.compute_local_size[1] = binary_data.compute_local_size[1];
	r_shader_desc.compute_local_size[2] = binary_data.compute_local_size[2];

	read_offset += sizeof(uint32_t) * 3 + bin_data_size;

	if (binary_data.shader_name_len) {
		r_name.parse_utf8((const char *)(binptr + read_offset), binary_data.shader_name_len);
		read_offset += binary_data.shader_name_len;
		if ((binary_data.shader_name_len % 4) != 0) { // Alignment rules are really strange.
			read_offset += 4 - (binary_data.shader_name_len % 4);
		}
	}

	Vector<Vector<VkDescriptorSetLayoutBinding>> vk_set_bindings;

	r_shader_desc.uniform_sets.resize(binary_data.set_count);
	vk_set_bindings.resize(binary_data.set_count);

	for (uint32_t i = 0; i < binary_data.set_count; i++) {
		ERR_FAIL_COND_V(read_offset + sizeof(uint32_t) >= binsize, ShaderID());
		uint32_t set_count = decode_uint32(binptr + read_offset);
		read_offset += sizeof(uint32_t);
		const ShaderBinary::DataBinding *set_ptr = reinterpret_cast<const ShaderBinary::DataBinding *>(binptr + read_offset);
		uint32_t set_size = set_count * sizeof(ShaderBinary::DataBinding);
		ERR_FAIL_COND_V(read_offset + set_size >= binsize, ShaderID());

		for (uint32_t j = 0; j < set_count; j++) {
			ShaderUniform info;
			info.type = UniformType(set_ptr[j].type);
			info.writable = set_ptr[j].writable;
			info.length = set_ptr[j].length;
			info.binding = set_ptr[j].binding;
			info.stages = set_ptr[j].stages;

			VkDescriptorSetLayoutBinding layout_binding = {};
			layout_binding.binding = set_ptr[j].binding;
			layout_binding.descriptorCount = 1;
			for (uint32_t k = 0; k < SHADER_STAGE_MAX; k++) {
				if ((set_ptr[j].stages & (1 << k))) {
					layout_binding.stageFlags |= RD_STAGE_TO_VK_SHADER_STAGE_BITS[k];
				}
			}

			switch (info.type) {
				case UNIFORM_TYPE_SAMPLER: {
					layout_binding.descriptorType = VK_DESCRIPTOR_TYPE_SAMPLER;
					layout_binding.descriptorCount = set_ptr[j].length;
				} break;
				case UNIFORM_TYPE_SAMPLER_WITH_TEXTURE: {
					layout_binding.descriptorType = VK_DESCRIPTOR_TYPE_COMBINED_IMAGE_SAMPLER;
					layout_binding.descriptorCount = set_ptr[j].length;
				} break;
				case UNIFORM_TYPE_TEXTURE: {
					layout_binding.descriptorType = VK_DESCRIPTOR_TYPE_SAMPLED_IMAGE;
					layout_binding.descriptorCount = set_ptr[j].length;
				} break;
				case UNIFORM_TYPE_IMAGE: {
					layout_binding.descriptorType = VK_DESCRIPTOR_TYPE_STORAGE_IMAGE;
					layout_binding.descriptorCount = set_ptr[j].length;
				} break;
				case UNIFORM_TYPE_TEXTURE_BUFFER: {
					layout_binding.descriptorType = VK_DESCRIPTOR_TYPE_UNIFORM_TEXEL_BUFFER;
					layout_binding.descriptorCount = set_ptr[j].length;
				} break;
				case UNIFORM_TYPE_IMAGE_BUFFER: {
					layout_binding.descriptorType = VK_DESCRIPTOR_TYPE_STORAGE_TEXEL_BUFFER;
				} break;
				case UNIFORM_TYPE_UNIFORM_BUFFER: {
					layout_binding.descriptorType = VK_DESCRIPTOR_TYPE_UNIFORM_BUFFER;
				} break;
				case UNIFORM_TYPE_STORAGE_BUFFER: {
					layout_binding.descriptorType = VK_DESCRIPTOR_TYPE_STORAGE_BUFFER;
				} break;
				case UNIFORM_TYPE_INPUT_ATTACHMENT: {
					layout_binding.descriptorType = VK_DESCRIPTOR_TYPE_INPUT_ATTACHMENT;
				} break;
				default: {
					DEV_ASSERT(false);
				}
			}

			r_shader_desc.uniform_sets.write[i].push_back(info);
			vk_set_bindings.write[i].push_back(layout_binding);
		}

		read_offset += set_size;
	}

	ERR_FAIL_COND_V(read_offset + binary_data.specialization_constants_count * sizeof(ShaderBinary::SpecializationConstant) >= binsize, ShaderID());

	r_shader_desc.specialization_constants.resize(binary_data.specialization_constants_count);
	for (uint32_t i = 0; i < binary_data.specialization_constants_count; i++) {
		const ShaderBinary::SpecializationConstant &src_sc = *(reinterpret_cast<const ShaderBinary::SpecializationConstant *>(binptr + read_offset));
		ShaderSpecializationConstant sc;
		sc.type = PipelineSpecializationConstantType(src_sc.type);
		sc.constant_id = src_sc.constant_id;
		sc.int_value = src_sc.int_value;
		sc.stages = src_sc.stage_flags;
		r_shader_desc.specialization_constants.write[i] = sc;

		read_offset += sizeof(ShaderBinary::SpecializationConstant);
	}

	Vector<Vector<uint8_t>> stages_spirv;
	stages_spirv.resize(binary_data.stage_count);
	r_shader_desc.stages.resize(binary_data.stage_count);

	for (uint32_t i = 0; i < binary_data.stage_count; i++) {
		ERR_FAIL_COND_V(read_offset + sizeof(uint32_t) * 3 >= binsize, ShaderID());
		uint32_t stage = decode_uint32(binptr + read_offset);
		read_offset += sizeof(uint32_t);
		uint32_t smolv_size = decode_uint32(binptr + read_offset);
		read_offset += sizeof(uint32_t);
		uint32_t zstd_size = decode_uint32(binptr + read_offset);
		read_offset += sizeof(uint32_t);

		uint32_t buf_size = (zstd_size > 0) ? zstd_size : smolv_size;

		Vector<uint8_t> smolv;
		const uint8_t *src_smolv = nullptr;

		if (zstd_size > 0) {
			// Decompress to smolv.
			smolv.resize(smolv_size);
			int dec_smolv_size = Compression::decompress(smolv.ptrw(), smolv.size(), binptr + read_offset, zstd_size, Compression::MODE_ZSTD);
			ERR_FAIL_COND_V(dec_smolv_size != (int32_t)smolv_size, ShaderID());
			src_smolv = smolv.ptr();
		} else {
			src_smolv = binptr + read_offset;
		}

		Vector<uint8_t> &spirv = stages_spirv.ptrw()[i];
		uint32_t spirv_size = smolv::GetDecodedBufferSize(src_smolv, smolv_size);
		spirv.resize(spirv_size);
		if (!smolv::Decode(src_smolv, smolv_size, spirv.ptrw(), spirv_size)) {
			ERR_FAIL_V_MSG(ShaderID(), "Malformed smolv input uncompressing shader stage:" + String(SHADER_STAGE_NAMES[stage]));
		}

		r_shader_desc.stages.set(i, ShaderStage(stage));

		if (buf_size % 4 != 0) {
			buf_size += 4 - (buf_size % 4);
		}

		DEV_ASSERT(read_offset + buf_size <= binsize);

		read_offset += buf_size;
	}

	DEV_ASSERT(read_offset == binsize);

	// Modules.

	String error_text;

	for (int i = 0; i < r_shader_desc.stages.size(); i++) {
		VkShaderModuleCreateInfo shader_module_create_info = {};
		shader_module_create_info.sType = VK_STRUCTURE_TYPE_SHADER_MODULE_CREATE_INFO;
		shader_module_create_info.codeSize = stages_spirv[i].size();
		shader_module_create_info.pCode = (const uint32_t *)stages_spirv[i].ptr();

		VkShaderModule vk_module = VK_NULL_HANDLE;
		VkResult res = vkCreateShaderModule(vk_device, &shader_module_create_info, VKC::get_allocation_callbacks(VK_OBJECT_TYPE_SHADER_MODULE), &vk_module);
		if (res) {
			error_text = "Error (" + itos(res) + ") creating shader module for stage: " + String(SHADER_STAGE_NAMES[r_shader_desc.stages[i]]);
			break;
		}

		VkPipelineShaderStageCreateInfo create_info = {};
		create_info.sType = VK_STRUCTURE_TYPE_PIPELINE_SHADER_STAGE_CREATE_INFO;
		create_info.stage = RD_STAGE_TO_VK_SHADER_STAGE_BITS[r_shader_desc.stages[i]];
		create_info.module = vk_module;
		create_info.pName = "main";

		shader_info.vk_stages_create_info.push_back(create_info);
	}

	// Descriptor sets.

	if (error_text.is_empty()) {
		DEV_ASSERT((uint32_t)vk_set_bindings.size() == binary_data.set_count);
		for (uint32_t i = 0; i < binary_data.set_count; i++) {
			// Empty ones are fine if they were not used according to spec (binding count will be 0).
			VkDescriptorSetLayoutCreateInfo layout_create_info = {};
			layout_create_info.sType = VK_STRUCTURE_TYPE_DESCRIPTOR_SET_LAYOUT_CREATE_INFO;
			layout_create_info.bindingCount = vk_set_bindings[i].size();
			layout_create_info.pBindings = vk_set_bindings[i].ptr();

			VkDescriptorSetLayout layout = VK_NULL_HANDLE;
			VkResult res = vkCreateDescriptorSetLayout(vk_device, &layout_create_info, VKC::get_allocation_callbacks(VK_OBJECT_TYPE_DESCRIPTOR_SET_LAYOUT), &layout);
			if (res) {
				error_text = "Error (" + itos(res) + ") creating descriptor set layout for set " + itos(i);
				break;
			}

			shader_info.vk_descriptor_set_layouts.push_back(layout);
		}
	}

	if (error_text.is_empty()) {
		// Pipeline layout.

		VkPipelineLayoutCreateInfo pipeline_layout_create_info = {};
		pipeline_layout_create_info.sType = VK_STRUCTURE_TYPE_PIPELINE_LAYOUT_CREATE_INFO;
		pipeline_layout_create_info.setLayoutCount = binary_data.set_count;
		pipeline_layout_create_info.pSetLayouts = shader_info.vk_descriptor_set_layouts.ptr();

		if (binary_data.push_constant_size) {
			VkPushConstantRange *push_constant_range = ALLOCA_SINGLE(VkPushConstantRange);
			*push_constant_range = {};
			push_constant_range->stageFlags = binary_data.vk_push_constant_stages_mask;
			push_constant_range->size = binary_data.push_constant_size;
			pipeline_layout_create_info.pushConstantRangeCount = 1;
			pipeline_layout_create_info.pPushConstantRanges = push_constant_range;
		}

		VkResult err = vkCreatePipelineLayout(vk_device, &pipeline_layout_create_info, VKC::get_allocation_callbacks(VK_OBJECT_TYPE_PIPELINE_LAYOUT), &shader_info.vk_pipeline_layout);
		if (err) {
			error_text = "Error (" + itos(err) + ") creating pipeline layout.";
		}
	}

	if (!error_text.is_empty()) {
		// Clean up if failed.
		for (uint32_t i = 0; i < shader_info.vk_stages_create_info.size(); i++) {
			vkDestroyShaderModule(vk_device, shader_info.vk_stages_create_info[i].module, VKC::get_allocation_callbacks(VK_OBJECT_TYPE_SHADER_MODULE));
		}
		for (uint32_t i = 0; i < binary_data.set_count; i++) {
			vkDestroyDescriptorSetLayout(vk_device, shader_info.vk_descriptor_set_layouts[i], VKC::get_allocation_callbacks(VK_OBJECT_TYPE_DESCRIPTOR_SET_LAYOUT));
		}

		ERR_FAIL_V_MSG(ShaderID(), error_text);
	}

	// Bookkeep.

	ShaderInfo *shader_info_ptr = VersatileResource::allocate<ShaderInfo>(resources_allocator);
	*shader_info_ptr = shader_info;
	return ShaderID(shader_info_ptr);
}

void RenderingDeviceDriverVulkan::shader_free(ShaderID p_shader) {
	ShaderInfo *shader_info = (ShaderInfo *)p_shader.id;

	for (uint32_t i = 0; i < shader_info->vk_descriptor_set_layouts.size(); i++) {
		vkDestroyDescriptorSetLayout(vk_device, shader_info->vk_descriptor_set_layouts[i], VKC::get_allocation_callbacks(VK_OBJECT_TYPE_DESCRIPTOR_SET_LAYOUT));
	}

	vkDestroyPipelineLayout(vk_device, shader_info->vk_pipeline_layout, VKC::get_allocation_callbacks(VK_OBJECT_TYPE_PIPELINE_LAYOUT));

<<<<<<< HEAD
	for (uint32_t i = 0; i < shader_info->vk_stages_create_info.size(); i++) {
		vkDestroyShaderModule(vk_device, shader_info->vk_stages_create_info[i].module, VKC::get_allocation_callbacks(VK_OBJECT_TYPE_SHADER_MODULE));
	}
=======
	// <TF>
	// @ShadyTF unload shader modules
	// Was :
	//for (uint32_t i = 0; i < si.vk_stages_create_info.size(); i++) {
	//	if (si.vk_stages_create_info[i].module) {
	//		vkDestroyShaderModule(vk_device, si.vk_stages_create_info[i].module, nullptr);
	//	}
	//}
	shader_destroy_modules( p_shader );
	// </
	// TF>
>>>>>>> d275e888

	VersatileResource::free(resources_allocator, shader_info);
}

// <TF>
// @ShadyTF unload shader modules


void RenderingDeviceDriverVulkan::shader_destroy_modules(ShaderID p_shader) {
	auto *E = (RBSet<ShaderInfo>::Element *)p_shader.id;
	ShaderInfo &si = E->get();

	for (uint32_t i = 0; i < si.vk_stages_create_info.size(); i++) {
		if (si.vk_stages_create_info[i].module) {
			vkDestroyShaderModule(vk_device, si.vk_stages_create_info[i].module, nullptr);
			si.vk_stages_create_info[i].module = VK_NULL_HANDLE;
		}
	}
	si.vk_stages_create_info.clear();
}

// </TF>



/*********************/
/**** UNIFORM SET ****/
/*********************/

VkDescriptorPool RenderingDeviceDriverVulkan::_descriptor_set_pool_find_or_create(const DescriptorSetPoolKey &p_key, DescriptorSetPools::Iterator *r_pool_sets_it) {
	DescriptorSetPools::Iterator pool_sets_it = descriptor_set_pools.find(p_key);

	if (pool_sets_it) {
		for (KeyValue<VkDescriptorPool, uint32_t> &E : pool_sets_it->value) {
			if (E.value < max_descriptor_sets_per_pool) {
				*r_pool_sets_it = pool_sets_it;
				return E.key;
			}
		}
	}

	// Create a new one.

	// Here comes more vulkan API strangeness.
	VkDescriptorPoolSize *vk_sizes = ALLOCA_ARRAY(VkDescriptorPoolSize, UNIFORM_TYPE_MAX);
	uint32_t vk_sizes_count = 0;
	{
		VkDescriptorPoolSize *curr_vk_size = vk_sizes;
		if (p_key.uniform_type[UNIFORM_TYPE_SAMPLER]) {
			*curr_vk_size = {};
			curr_vk_size->type = VK_DESCRIPTOR_TYPE_SAMPLER;
			curr_vk_size->descriptorCount = p_key.uniform_type[UNIFORM_TYPE_SAMPLER] * max_descriptor_sets_per_pool;
			curr_vk_size++;
			vk_sizes_count++;
		}
		if (p_key.uniform_type[UNIFORM_TYPE_SAMPLER_WITH_TEXTURE]) {
			*curr_vk_size = {};
			curr_vk_size->type = VK_DESCRIPTOR_TYPE_COMBINED_IMAGE_SAMPLER;
			curr_vk_size->descriptorCount = p_key.uniform_type[UNIFORM_TYPE_SAMPLER_WITH_TEXTURE] * max_descriptor_sets_per_pool;
			curr_vk_size++;
			vk_sizes_count++;
		}
		if (p_key.uniform_type[UNIFORM_TYPE_TEXTURE]) {
			*curr_vk_size = {};
			curr_vk_size->type = VK_DESCRIPTOR_TYPE_SAMPLED_IMAGE;
			curr_vk_size->descriptorCount = p_key.uniform_type[UNIFORM_TYPE_TEXTURE] * max_descriptor_sets_per_pool;
			curr_vk_size++;
			vk_sizes_count++;
		}
		if (p_key.uniform_type[UNIFORM_TYPE_IMAGE]) {
			*curr_vk_size = {};
			curr_vk_size->type = VK_DESCRIPTOR_TYPE_STORAGE_IMAGE;
			curr_vk_size->descriptorCount = p_key.uniform_type[UNIFORM_TYPE_IMAGE] * max_descriptor_sets_per_pool;
			curr_vk_size++;
			vk_sizes_count++;
		}
		if (p_key.uniform_type[UNIFORM_TYPE_TEXTURE_BUFFER] || p_key.uniform_type[UNIFORM_TYPE_SAMPLER_WITH_TEXTURE_BUFFER]) {
			*curr_vk_size = {};
			curr_vk_size->type = VK_DESCRIPTOR_TYPE_UNIFORM_TEXEL_BUFFER;
			curr_vk_size->descriptorCount = (p_key.uniform_type[UNIFORM_TYPE_TEXTURE_BUFFER] + p_key.uniform_type[UNIFORM_TYPE_SAMPLER_WITH_TEXTURE_BUFFER]) * max_descriptor_sets_per_pool;
			curr_vk_size++;
			vk_sizes_count++;
		}
		if (p_key.uniform_type[UNIFORM_TYPE_IMAGE_BUFFER]) {
			*curr_vk_size = {};
			curr_vk_size->type = VK_DESCRIPTOR_TYPE_STORAGE_TEXEL_BUFFER;
			curr_vk_size->descriptorCount = p_key.uniform_type[UNIFORM_TYPE_IMAGE_BUFFER] * max_descriptor_sets_per_pool;
			curr_vk_size++;
			vk_sizes_count++;
		}
		if (p_key.uniform_type[UNIFORM_TYPE_UNIFORM_BUFFER]) {
			*curr_vk_size = {};
			curr_vk_size->type = VK_DESCRIPTOR_TYPE_UNIFORM_BUFFER;
			curr_vk_size->descriptorCount = p_key.uniform_type[UNIFORM_TYPE_UNIFORM_BUFFER] * max_descriptor_sets_per_pool;
			curr_vk_size++;
			vk_sizes_count++;
		}
		if (p_key.uniform_type[UNIFORM_TYPE_STORAGE_BUFFER]) {
			*curr_vk_size = {};
			curr_vk_size->type = VK_DESCRIPTOR_TYPE_STORAGE_BUFFER;
			curr_vk_size->descriptorCount = p_key.uniform_type[UNIFORM_TYPE_STORAGE_BUFFER] * max_descriptor_sets_per_pool;
			curr_vk_size++;
			vk_sizes_count++;
		}
		if (p_key.uniform_type[UNIFORM_TYPE_INPUT_ATTACHMENT]) {
			*curr_vk_size = {};
			curr_vk_size->type = VK_DESCRIPTOR_TYPE_INPUT_ATTACHMENT;
			curr_vk_size->descriptorCount = p_key.uniform_type[UNIFORM_TYPE_INPUT_ATTACHMENT] * max_descriptor_sets_per_pool;
			curr_vk_size++;
			vk_sizes_count++;
		}
		DEV_ASSERT(vk_sizes_count <= UNIFORM_TYPE_MAX);
	}

	VkDescriptorPoolCreateInfo descriptor_set_pool_create_info = {};
	descriptor_set_pool_create_info.sType = VK_STRUCTURE_TYPE_DESCRIPTOR_POOL_CREATE_INFO;
	descriptor_set_pool_create_info.flags = VK_DESCRIPTOR_POOL_CREATE_FREE_DESCRIPTOR_SET_BIT; // Can't think how somebody may NOT need this flag.
	descriptor_set_pool_create_info.maxSets = max_descriptor_sets_per_pool;
	descriptor_set_pool_create_info.poolSizeCount = vk_sizes_count;
	descriptor_set_pool_create_info.pPoolSizes = vk_sizes;

	VkDescriptorPool vk_pool = VK_NULL_HANDLE;
	VkResult res = vkCreateDescriptorPool(vk_device, &descriptor_set_pool_create_info, VKC::get_allocation_callbacks(VK_OBJECT_TYPE_DESCRIPTOR_POOL), &vk_pool);
	if (res) {
		ERR_FAIL_COND_V_MSG(res, VK_NULL_HANDLE, "vkCreateDescriptorPool failed with error " + itos(res) + ".");
	}

	// Bookkeep.

	if (!pool_sets_it) {
		pool_sets_it = descriptor_set_pools.insert(p_key, HashMap<VkDescriptorPool, uint32_t>());
	}
	HashMap<VkDescriptorPool, uint32_t> &pool_rcs = pool_sets_it->value;
	pool_rcs.insert(vk_pool, 0);
	*r_pool_sets_it = pool_sets_it;
	return vk_pool;
}

void RenderingDeviceDriverVulkan::_descriptor_set_pool_unreference(DescriptorSetPools::Iterator p_pool_sets_it, VkDescriptorPool p_vk_descriptor_pool) {
	HashMap<VkDescriptorPool, uint32_t>::Iterator pool_rcs_it = p_pool_sets_it->value.find(p_vk_descriptor_pool);
	pool_rcs_it->value--;
	if (pool_rcs_it->value == 0) {
		vkDestroyDescriptorPool(vk_device, p_vk_descriptor_pool, VKC::get_allocation_callbacks(VK_OBJECT_TYPE_DESCRIPTOR_POOL));
		p_pool_sets_it->value.erase(p_vk_descriptor_pool);
		if (p_pool_sets_it->value.is_empty()) {
			descriptor_set_pools.remove(p_pool_sets_it);
		}
	}
}

RDD::UniformSetID RenderingDeviceDriverVulkan::uniform_set_create(VectorView<BoundUniform> p_uniforms, ShaderID p_shader, uint32_t p_set_index) {
	DescriptorSetPoolKey pool_key;

	VkWriteDescriptorSet *vk_writes = ALLOCA_ARRAY(VkWriteDescriptorSet, p_uniforms.size());
	for (uint32_t i = 0; i < p_uniforms.size(); i++) {
		const BoundUniform &uniform = p_uniforms[i];

		vk_writes[i] = {};
		vk_writes[i].sType = VK_STRUCTURE_TYPE_WRITE_DESCRIPTOR_SET;
		vk_writes[i].dstBinding = uniform.binding;
		vk_writes[i].descriptorType = VK_DESCRIPTOR_TYPE_MAX_ENUM; // Invalid value.

		uint32_t num_descriptors = 1;

		switch (uniform.type) {
			case UNIFORM_TYPE_SAMPLER: {
				num_descriptors = uniform.ids.size();
				VkDescriptorImageInfo *vk_img_infos = ALLOCA_ARRAY(VkDescriptorImageInfo, num_descriptors);

				for (uint32_t j = 0; j < num_descriptors; j++) {
					vk_img_infos[j] = {};
					vk_img_infos[j].sampler = (VkSampler)uniform.ids[j].id;
					vk_img_infos[j].imageView = VK_NULL_HANDLE;
					vk_img_infos[j].imageLayout = VK_IMAGE_LAYOUT_UNDEFINED;
				}

				vk_writes[i].descriptorType = VK_DESCRIPTOR_TYPE_SAMPLER;
				vk_writes[i].pImageInfo = vk_img_infos;
			} break;
			case UNIFORM_TYPE_SAMPLER_WITH_TEXTURE: {
				num_descriptors = uniform.ids.size() / 2;
				VkDescriptorImageInfo *vk_img_infos = ALLOCA_ARRAY(VkDescriptorImageInfo, num_descriptors);

				for (uint32_t j = 0; j < num_descriptors; j++) {
					vk_img_infos[j] = {};
					vk_img_infos[j].sampler = (VkSampler)uniform.ids[j * 2 + 0].id;
					vk_img_infos[j].imageView = ((const TextureInfo *)uniform.ids[j * 2 + 1].id)->vk_view;
					vk_img_infos[j].imageLayout = VK_IMAGE_LAYOUT_SHADER_READ_ONLY_OPTIMAL;
				}

				vk_writes[i].descriptorType = VK_DESCRIPTOR_TYPE_COMBINED_IMAGE_SAMPLER;
				vk_writes[i].pImageInfo = vk_img_infos;
			} break;
			case UNIFORM_TYPE_TEXTURE: {
				num_descriptors = uniform.ids.size();
				VkDescriptorImageInfo *vk_img_infos = ALLOCA_ARRAY(VkDescriptorImageInfo, num_descriptors);

				for (uint32_t j = 0; j < num_descriptors; j++) {
					vk_img_infos[j] = {};
					vk_img_infos[j].imageView = ((const TextureInfo *)uniform.ids[j].id)->vk_view;
					vk_img_infos[j].imageLayout = VK_IMAGE_LAYOUT_SHADER_READ_ONLY_OPTIMAL;
				}

				vk_writes[i].descriptorType = VK_DESCRIPTOR_TYPE_SAMPLED_IMAGE;
				vk_writes[i].pImageInfo = vk_img_infos;
			} break;
			case UNIFORM_TYPE_IMAGE: {
				num_descriptors = uniform.ids.size();
				VkDescriptorImageInfo *vk_img_infos = ALLOCA_ARRAY(VkDescriptorImageInfo, num_descriptors);

				for (uint32_t j = 0; j < num_descriptors; j++) {
					vk_img_infos[j] = {};
					vk_img_infos[j].imageView = ((const TextureInfo *)uniform.ids[j].id)->vk_view;
					vk_img_infos[j].imageLayout = VK_IMAGE_LAYOUT_GENERAL;
				}

				vk_writes[i].descriptorType = VK_DESCRIPTOR_TYPE_STORAGE_IMAGE;
				vk_writes[i].pImageInfo = vk_img_infos;
			} break;
			case UNIFORM_TYPE_TEXTURE_BUFFER: {
				num_descriptors = uniform.ids.size();
				VkDescriptorBufferInfo *vk_buf_infos = ALLOCA_ARRAY(VkDescriptorBufferInfo, num_descriptors);
				VkBufferView *vk_buf_views = ALLOCA_ARRAY(VkBufferView, num_descriptors);

				for (uint32_t j = 0; j < num_descriptors; j++) {
					const BufferInfo *buf_info = (const BufferInfo *)uniform.ids[j].id;
					vk_buf_infos[j] = {};
					vk_buf_infos[j].buffer = buf_info->vk_buffer;
					vk_buf_infos[j].range = buf_info->size;

					vk_buf_views[j] = buf_info->vk_view;
				}

				vk_writes[i].descriptorType = VK_DESCRIPTOR_TYPE_UNIFORM_TEXEL_BUFFER;
				vk_writes[i].pBufferInfo = vk_buf_infos;
				vk_writes[i].pTexelBufferView = vk_buf_views;
			} break;
			case UNIFORM_TYPE_SAMPLER_WITH_TEXTURE_BUFFER: {
				num_descriptors = uniform.ids.size() / 2;
				VkDescriptorImageInfo *vk_img_infos = ALLOCA_ARRAY(VkDescriptorImageInfo, num_descriptors);
				VkDescriptorBufferInfo *vk_buf_infos = ALLOCA_ARRAY(VkDescriptorBufferInfo, num_descriptors);
				VkBufferView *vk_buf_views = ALLOCA_ARRAY(VkBufferView, num_descriptors);

				for (uint32_t j = 0; j < num_descriptors; j++) {
					vk_img_infos[j] = {};
					vk_img_infos[j].sampler = (VkSampler)uniform.ids[j * 2 + 0].id;

					const BufferInfo *buf_info = (const BufferInfo *)uniform.ids[j * 2 + 1].id;
					vk_buf_infos[j] = {};
					vk_buf_infos[j].buffer = buf_info->vk_buffer;
					vk_buf_infos[j].range = buf_info->size;

					vk_buf_views[j] = buf_info->vk_view;
				}

				vk_writes[i].descriptorType = VK_DESCRIPTOR_TYPE_UNIFORM_TEXEL_BUFFER;
				vk_writes[i].pImageInfo = vk_img_infos;
				vk_writes[i].pBufferInfo = vk_buf_infos;
				vk_writes[i].pTexelBufferView = vk_buf_views;
			} break;
			case UNIFORM_TYPE_IMAGE_BUFFER: {
				CRASH_NOW_MSG("Unimplemented!"); // TODO.
			} break;
			case UNIFORM_TYPE_UNIFORM_BUFFER: {
				const BufferInfo *buf_info = (const BufferInfo *)uniform.ids[0].id;
				VkDescriptorBufferInfo *vk_buf_info = ALLOCA_SINGLE(VkDescriptorBufferInfo);
				*vk_buf_info = {};
				vk_buf_info->buffer = buf_info->vk_buffer;
				vk_buf_info->range = buf_info->size;

				vk_writes[i].descriptorType = VK_DESCRIPTOR_TYPE_UNIFORM_BUFFER;
				vk_writes[i].pBufferInfo = vk_buf_info;
			} break;
			case UNIFORM_TYPE_STORAGE_BUFFER: {
				const BufferInfo *buf_info = (const BufferInfo *)uniform.ids[0].id;
				VkDescriptorBufferInfo *vk_buf_info = ALLOCA_SINGLE(VkDescriptorBufferInfo);
				*vk_buf_info = {};
				vk_buf_info->buffer = buf_info->vk_buffer;
				vk_buf_info->range = buf_info->size;

				vk_writes[i].descriptorType = VK_DESCRIPTOR_TYPE_STORAGE_BUFFER;
				vk_writes[i].pBufferInfo = vk_buf_info;
			} break;
			case UNIFORM_TYPE_INPUT_ATTACHMENT: {
				num_descriptors = uniform.ids.size();
				VkDescriptorImageInfo *vk_img_infos = ALLOCA_ARRAY(VkDescriptorImageInfo, num_descriptors);

				for (uint32_t j = 0; j < uniform.ids.size(); j++) {
					vk_img_infos[j] = {};
					vk_img_infos[j].imageView = ((const TextureInfo *)uniform.ids[j].id)->vk_view;
					vk_img_infos[j].imageLayout = VK_IMAGE_LAYOUT_SHADER_READ_ONLY_OPTIMAL;
				}

				vk_writes[i].descriptorType = VK_DESCRIPTOR_TYPE_INPUT_ATTACHMENT;
				vk_writes[i].pImageInfo = vk_img_infos;
			} break;
			default: {
				DEV_ASSERT(false);
			}
		}

		vk_writes[i].descriptorCount = num_descriptors;

		ERR_FAIL_COND_V_MSG(pool_key.uniform_type[uniform.type] == MAX_UNIFORM_POOL_ELEMENT, UniformSetID(),
				"Uniform set reached the limit of bindings for the same type (" + itos(MAX_UNIFORM_POOL_ELEMENT) + ").");
		pool_key.uniform_type[uniform.type] += num_descriptors;
	}

	// Need a descriptor pool.
	DescriptorSetPools::Iterator pool_sets_it = {};
	VkDescriptorPool vk_pool = _descriptor_set_pool_find_or_create(pool_key, &pool_sets_it);
	DEV_ASSERT(vk_pool);
	pool_sets_it->value[vk_pool]++;

	VkDescriptorSetAllocateInfo descriptor_set_allocate_info = {};
	descriptor_set_allocate_info.sType = VK_STRUCTURE_TYPE_DESCRIPTOR_SET_ALLOCATE_INFO;
	descriptor_set_allocate_info.descriptorPool = vk_pool;
	descriptor_set_allocate_info.descriptorSetCount = 1;
	const ShaderInfo *shader_info = (const ShaderInfo *)p_shader.id;
	descriptor_set_allocate_info.pSetLayouts = &shader_info->vk_descriptor_set_layouts[p_set_index];

	VkDescriptorSet vk_descriptor_set = VK_NULL_HANDLE;
	VkResult res = vkAllocateDescriptorSets(vk_device, &descriptor_set_allocate_info, &vk_descriptor_set);
	if (res) {
		_descriptor_set_pool_unreference(pool_sets_it, vk_pool);
		ERR_FAIL_V_MSG(UniformSetID(), "Cannot allocate descriptor sets, error " + itos(res) + ".");
	}

	for (uint32_t i = 0; i < p_uniforms.size(); i++) {
		vk_writes[i].dstSet = vk_descriptor_set;
	}
	vkUpdateDescriptorSets(vk_device, p_uniforms.size(), vk_writes, 0, nullptr);

	// Bookkeep.

	UniformSetInfo *usi = VersatileResource::allocate<UniformSetInfo>(resources_allocator);
	usi->vk_descriptor_set = vk_descriptor_set;
	usi->vk_descriptor_pool = vk_pool;
	usi->pool_sets_it = pool_sets_it;

	return UniformSetID(usi);
}

void RenderingDeviceDriverVulkan::uniform_set_free(UniformSetID p_uniform_set) {
	UniformSetInfo *usi = (UniformSetInfo *)p_uniform_set.id;
	vkFreeDescriptorSets(vk_device, usi->vk_descriptor_pool, 1, &usi->vk_descriptor_set);

	_descriptor_set_pool_unreference(usi->pool_sets_it, usi->vk_descriptor_pool);

	VersatileResource::free(resources_allocator, usi);
}

// ----- COMMANDS -----

void RenderingDeviceDriverVulkan::command_uniform_set_prepare_for_use(CommandBufferID p_cmd_buffer, UniformSetID p_uniform_set, ShaderID p_shader, uint32_t p_set_index) {
}

/******************/
/**** TRANSFER ****/
/******************/

static_assert(ARRAYS_COMPATIBLE_FIELDWISE(RDD::BufferCopyRegion, VkBufferCopy));

static void _texture_subresource_range_to_vk(const RDD::TextureSubresourceRange &p_subresources, VkImageSubresourceRange *r_vk_subreources) {
	*r_vk_subreources = {};
	r_vk_subreources->aspectMask = (VkImageAspectFlags)p_subresources.aspect;
	r_vk_subreources->baseMipLevel = p_subresources.base_mipmap;
	r_vk_subreources->levelCount = p_subresources.mipmap_count;
	r_vk_subreources->baseArrayLayer = p_subresources.base_layer;
	r_vk_subreources->layerCount = p_subresources.layer_count;
}

static void _texture_subresource_layers_to_vk(const RDD::TextureSubresourceLayers &p_subresources, VkImageSubresourceLayers *r_vk_subreources) {
	*r_vk_subreources = {};
	r_vk_subreources->aspectMask = (VkImageAspectFlags)p_subresources.aspect;
	r_vk_subreources->mipLevel = p_subresources.mipmap;
	r_vk_subreources->baseArrayLayer = p_subresources.base_layer;
	r_vk_subreources->layerCount = p_subresources.layer_count;
}

static void _buffer_texture_copy_region_to_vk(const RDD::BufferTextureCopyRegion &p_copy_region, VkBufferImageCopy *r_vk_copy_region) {
	*r_vk_copy_region = {};
	r_vk_copy_region->bufferOffset = p_copy_region.buffer_offset;
	_texture_subresource_layers_to_vk(p_copy_region.texture_subresources, &r_vk_copy_region->imageSubresource);
	r_vk_copy_region->imageOffset.x = p_copy_region.texture_offset.x;
	r_vk_copy_region->imageOffset.y = p_copy_region.texture_offset.y;
	r_vk_copy_region->imageOffset.z = p_copy_region.texture_offset.z;
	r_vk_copy_region->imageExtent.width = p_copy_region.texture_region_size.x;
	r_vk_copy_region->imageExtent.height = p_copy_region.texture_region_size.y;
	r_vk_copy_region->imageExtent.depth = p_copy_region.texture_region_size.z;
}

static void _texture_copy_region_to_vk(const RDD::TextureCopyRegion &p_copy_region, VkImageCopy *r_vk_copy_region) {
	*r_vk_copy_region = {};
	_texture_subresource_layers_to_vk(p_copy_region.src_subresources, &r_vk_copy_region->srcSubresource);
	r_vk_copy_region->srcOffset.x = p_copy_region.src_offset.x;
	r_vk_copy_region->srcOffset.y = p_copy_region.src_offset.y;
	r_vk_copy_region->srcOffset.z = p_copy_region.src_offset.z;
	_texture_subresource_layers_to_vk(p_copy_region.dst_subresources, &r_vk_copy_region->dstSubresource);
	r_vk_copy_region->dstOffset.x = p_copy_region.dst_offset.x;
	r_vk_copy_region->dstOffset.y = p_copy_region.dst_offset.y;
	r_vk_copy_region->dstOffset.z = p_copy_region.dst_offset.z;
	r_vk_copy_region->extent.width = p_copy_region.size.x;
	r_vk_copy_region->extent.height = p_copy_region.size.y;
	r_vk_copy_region->extent.depth = p_copy_region.size.z;
}

void RenderingDeviceDriverVulkan::command_clear_buffer(CommandBufferID p_cmd_buffer, BufferID p_buffer, uint64_t p_offset, uint64_t p_size) {
	const BufferInfo *buf_info = (const BufferInfo *)p_buffer.id;
	vkCmdFillBuffer((VkCommandBuffer)p_cmd_buffer.id, buf_info->vk_buffer, p_offset, p_size, 0);
}

void RenderingDeviceDriverVulkan::command_copy_buffer(CommandBufferID p_cmd_buffer, BufferID p_src_buffer, BufferID p_dst_buffer, VectorView<BufferCopyRegion> p_regions) {
	const BufferInfo *src_buf_info = (const BufferInfo *)p_src_buffer.id;
	const BufferInfo *dst_buf_info = (const BufferInfo *)p_dst_buffer.id;
	vkCmdCopyBuffer((VkCommandBuffer)p_cmd_buffer.id, src_buf_info->vk_buffer, dst_buf_info->vk_buffer, p_regions.size(), (const VkBufferCopy *)p_regions.ptr());
}

void RenderingDeviceDriverVulkan::command_copy_texture(CommandBufferID p_cmd_buffer, TextureID p_src_texture, TextureLayout p_src_texture_layout, TextureID p_dst_texture, TextureLayout p_dst_texture_layout, VectorView<TextureCopyRegion> p_regions) {
	VkImageCopy *vk_copy_regions = ALLOCA_ARRAY(VkImageCopy, p_regions.size());
	for (uint32_t i = 0; i < p_regions.size(); i++) {
		_texture_copy_region_to_vk(p_regions[i], &vk_copy_regions[i]);
	}

	const TextureInfo *src_tex_info = (const TextureInfo *)p_src_texture.id;
	const TextureInfo *dst_tex_info = (const TextureInfo *)p_dst_texture.id;
	vkCmdCopyImage((VkCommandBuffer)p_cmd_buffer.id, src_tex_info->vk_view_create_info.image, (VkImageLayout)p_src_texture_layout, dst_tex_info->vk_view_create_info.image, (VkImageLayout)p_dst_texture_layout, p_regions.size(), vk_copy_regions);
}

void RenderingDeviceDriverVulkan::command_resolve_texture(CommandBufferID p_cmd_buffer, TextureID p_src_texture, TextureLayout p_src_texture_layout, uint32_t p_src_layer, uint32_t p_src_mipmap, TextureID p_dst_texture, TextureLayout p_dst_texture_layout, uint32_t p_dst_layer, uint32_t p_dst_mipmap) {
	const TextureInfo *src_tex_info = (const TextureInfo *)p_src_texture.id;
	const TextureInfo *dst_tex_info = (const TextureInfo *)p_dst_texture.id;

	VkImageResolve vk_resolve = {};
	vk_resolve.srcSubresource.aspectMask = VK_IMAGE_ASPECT_COLOR_BIT;
	vk_resolve.srcSubresource.mipLevel = p_src_mipmap;
	vk_resolve.srcSubresource.baseArrayLayer = p_src_layer;
	vk_resolve.srcSubresource.layerCount = 1;
	vk_resolve.dstSubresource.aspectMask = VK_IMAGE_ASPECT_COLOR_BIT;
	vk_resolve.dstSubresource.mipLevel = p_dst_mipmap;
	vk_resolve.dstSubresource.baseArrayLayer = p_dst_layer;
	vk_resolve.dstSubresource.layerCount = 1;
	vk_resolve.extent.width = MAX(1u, src_tex_info->vk_create_info.extent.width >> p_src_mipmap);
	vk_resolve.extent.height = MAX(1u, src_tex_info->vk_create_info.extent.height >> p_src_mipmap);
	vk_resolve.extent.depth = MAX(1u, src_tex_info->vk_create_info.extent.depth >> p_src_mipmap);

	vkCmdResolveImage((VkCommandBuffer)p_cmd_buffer.id, src_tex_info->vk_view_create_info.image, (VkImageLayout)p_src_texture_layout, dst_tex_info->vk_view_create_info.image, (VkImageLayout)p_dst_texture_layout, 1, &vk_resolve);
}

void RenderingDeviceDriverVulkan::command_clear_color_texture(CommandBufferID p_cmd_buffer, TextureID p_texture, TextureLayout p_texture_layout, const Color &p_color, const TextureSubresourceRange &p_subresources) {
	VkClearColorValue vk_color = {};
	memcpy(&vk_color.float32, p_color.components, sizeof(VkClearColorValue::float32));

	VkImageSubresourceRange vk_subresources = {};
	_texture_subresource_range_to_vk(p_subresources, &vk_subresources);

	const TextureInfo *tex_info = (const TextureInfo *)p_texture.id;
	vkCmdClearColorImage((VkCommandBuffer)p_cmd_buffer.id, tex_info->vk_view_create_info.image, (VkImageLayout)p_texture_layout, &vk_color, 1, &vk_subresources);
}

void RenderingDeviceDriverVulkan::command_copy_buffer_to_texture(CommandBufferID p_cmd_buffer, BufferID p_src_buffer, TextureID p_dst_texture, TextureLayout p_dst_texture_layout, VectorView<BufferTextureCopyRegion> p_regions) {
	VkBufferImageCopy *vk_copy_regions = ALLOCA_ARRAY(VkBufferImageCopy, p_regions.size());
	for (uint32_t i = 0; i < p_regions.size(); i++) {
		_buffer_texture_copy_region_to_vk(p_regions[i], &vk_copy_regions[i]);
	}

	const BufferInfo *buf_info = (const BufferInfo *)p_src_buffer.id;
	const TextureInfo *tex_info = (const TextureInfo *)p_dst_texture.id;
	vkCmdCopyBufferToImage((VkCommandBuffer)p_cmd_buffer.id, buf_info->vk_buffer, tex_info->vk_view_create_info.image, (VkImageLayout)p_dst_texture_layout, p_regions.size(), vk_copy_regions);
}

void RenderingDeviceDriverVulkan::command_copy_texture_to_buffer(CommandBufferID p_cmd_buffer, TextureID p_src_texture, TextureLayout p_src_texture_layout, BufferID p_dst_buffer, VectorView<BufferTextureCopyRegion> p_regions) {
	VkBufferImageCopy *vk_copy_regions = ALLOCA_ARRAY(VkBufferImageCopy, p_regions.size());
	for (uint32_t i = 0; i < p_regions.size(); i++) {
		_buffer_texture_copy_region_to_vk(p_regions[i], &vk_copy_regions[i]);
	}

	const TextureInfo *tex_info = (const TextureInfo *)p_src_texture.id;
	const BufferInfo *buf_info = (const BufferInfo *)p_dst_buffer.id;
	vkCmdCopyImageToBuffer((VkCommandBuffer)p_cmd_buffer.id, tex_info->vk_view_create_info.image, (VkImageLayout)p_src_texture_layout, buf_info->vk_buffer, p_regions.size(), vk_copy_regions);
}

/******************/
/**** PIPELINE ****/
/******************/

void RenderingDeviceDriverVulkan::pipeline_free(PipelineID p_pipeline) {
	vkDestroyPipeline(vk_device, (VkPipeline)p_pipeline.id, VKC::get_allocation_callbacks(VK_OBJECT_TYPE_PIPELINE));
}

// ----- BINDING -----

void RenderingDeviceDriverVulkan::command_bind_push_constants(CommandBufferID p_cmd_buffer, ShaderID p_shader, uint32_t p_dst_first_index, VectorView<uint32_t> p_data) {
	const ShaderInfo *shader_info = (const ShaderInfo *)p_shader.id;
	vkCmdPushConstants((VkCommandBuffer)p_cmd_buffer.id, shader_info->vk_pipeline_layout, shader_info->vk_push_constant_stages, p_dst_first_index * sizeof(uint32_t), p_data.size() * sizeof(uint32_t), p_data.ptr());
}

// ----- CACHE -----

int RenderingDeviceDriverVulkan::caching_instance_count = 0;

bool RenderingDeviceDriverVulkan::pipeline_cache_create(const Vector<uint8_t> &p_data) {
	if (caching_instance_count) {
		WARN_PRINT("There's already a RenderingDeviceDriverVulkan instance doing PSO caching. Only one can at the same time. This one won't.");
		return false;
	}
	caching_instance_count++;

	pipelines_cache.current_size = 0;
	pipelines_cache.buffer.resize(sizeof(PipelineCacheHeader));

	// Parse.
	{
		if (p_data.size() <= (int)sizeof(PipelineCacheHeader)) {
			WARN_PRINT("Invalid/corrupt pipelines cache.");
		} else {
			const PipelineCacheHeader *loaded_header = reinterpret_cast<const PipelineCacheHeader *>(p_data.ptr());
			if (loaded_header->magic != 868 + VK_PIPELINE_CACHE_HEADER_VERSION_ONE) {
				WARN_PRINT("Invalid pipelines cache magic number.");
			} else {
				const uint8_t *loaded_buffer_start = p_data.ptr() + sizeof(PipelineCacheHeader);
				uint32_t loaded_buffer_size = p_data.size() - sizeof(PipelineCacheHeader);
				const PipelineCacheHeader *current_header = (PipelineCacheHeader *)pipelines_cache.buffer.ptr();
				if (loaded_header->data_hash != hash_murmur3_buffer(loaded_buffer_start, loaded_buffer_size) ||
						loaded_header->data_size != loaded_buffer_size ||
						loaded_header->vendor_id != current_header->vendor_id ||
						loaded_header->device_id != current_header->device_id ||
						loaded_header->driver_version != current_header->driver_version ||
						memcmp(loaded_header->uuid, current_header->uuid, VK_UUID_SIZE) != 0 ||
						loaded_header->driver_abi != current_header->driver_abi) {
					WARN_PRINT("Invalid pipelines cache header.");
				} else {
					pipelines_cache.current_size = loaded_buffer_size;
					pipelines_cache.buffer = p_data;
				}
			}
		}
	}

	// Create.
	{
		VkPipelineCacheCreateInfo cache_info = {};
		cache_info.sType = VK_STRUCTURE_TYPE_PIPELINE_CACHE_CREATE_INFO;
		cache_info.initialDataSize = pipelines_cache.buffer.size() - sizeof(PipelineCacheHeader);
		cache_info.pInitialData = pipelines_cache.buffer.ptr() + sizeof(PipelineCacheHeader);

		if (pipeline_cache_control_support) {
			cache_info.flags = VK_PIPELINE_CACHE_CREATE_EXTERNALLY_SYNCHRONIZED_BIT;
		}

		VkResult err = vkCreatePipelineCache(vk_device, &cache_info, VKC::get_allocation_callbacks(VK_OBJECT_TYPE_PIPELINE_CACHE), &pipelines_cache.vk_cache);
		if (err != VK_SUCCESS) {
			WARN_PRINT("vkCreatePipelinecache failed with error " + itos(err) + ".");
			return false;
		}
	}

	return true;
}

void RenderingDeviceDriverVulkan::pipeline_cache_free() {
	DEV_ASSERT(pipelines_cache.vk_cache);

	vkDestroyPipelineCache(vk_device, pipelines_cache.vk_cache, VKC::get_allocation_callbacks(VK_OBJECT_TYPE_PIPELINE_CACHE));
	pipelines_cache.vk_cache = VK_NULL_HANDLE;

	DEV_ASSERT(caching_instance_count > 0);
	caching_instance_count--;
}

size_t RenderingDeviceDriverVulkan::pipeline_cache_query_size() {
	DEV_ASSERT(pipelines_cache.vk_cache);

	// FIXME:
	// We're letting the cache grow unboundedly. We may want to set at limit and see if implementations use LRU or the like.
	// If we do, we won't be able to assume any longer that the cache is dirty if, and only if, it has grown.
	VkResult err = vkGetPipelineCacheData(vk_device, pipelines_cache.vk_cache, &pipelines_cache.current_size, nullptr);
	ERR_FAIL_COND_V_MSG(err, 0, "vkGetPipelineCacheData failed with error " + itos(err) + ".");

	return pipelines_cache.current_size;
}

Vector<uint8_t> RenderingDeviceDriverVulkan::pipeline_cache_serialize() {
	DEV_ASSERT(pipelines_cache.vk_cache);

	pipelines_cache.buffer.resize(pipelines_cache.current_size + sizeof(PipelineCacheHeader));

	VkResult err = vkGetPipelineCacheData(vk_device, pipelines_cache.vk_cache, &pipelines_cache.current_size, pipelines_cache.buffer.ptrw() + sizeof(PipelineCacheHeader));
	ERR_FAIL_COND_V(err != VK_SUCCESS && err != VK_INCOMPLETE, Vector<uint8_t>()); // Incomplete is OK because the cache may have grown since the size was queried (unless when exiting).

	// The real buffer size may now be bigger than the updated current_size.
	// We take into account the new size but keep the buffer resized in a worst-case fashion.

	PipelineCacheHeader *header = (PipelineCacheHeader *)pipelines_cache.buffer.ptrw();
	header->data_size = pipelines_cache.current_size;
	header->data_hash = hash_murmur3_buffer(pipelines_cache.buffer.ptr() + sizeof(PipelineCacheHeader), pipelines_cache.current_size);

	return pipelines_cache.buffer;
}

/*******************/
/**** RENDERING ****/
/*******************/

// ----- SUBPASS -----

// RDD::AttachmentLoadOp == VkAttachmentLoadOp.
static_assert(ENUM_MEMBERS_EQUAL(RDD::ATTACHMENT_LOAD_OP_LOAD, VK_ATTACHMENT_LOAD_OP_LOAD));
static_assert(ENUM_MEMBERS_EQUAL(RDD::ATTACHMENT_LOAD_OP_CLEAR, VK_ATTACHMENT_LOAD_OP_CLEAR));
static_assert(ENUM_MEMBERS_EQUAL(RDD::ATTACHMENT_LOAD_OP_DONT_CARE, VK_ATTACHMENT_LOAD_OP_DONT_CARE));

// RDD::AttachmentStoreOp == VkAttachmentStoreOp.
static_assert(ENUM_MEMBERS_EQUAL(RDD::ATTACHMENT_STORE_OP_STORE, VK_ATTACHMENT_STORE_OP_STORE));
static_assert(ENUM_MEMBERS_EQUAL(RDD::ATTACHMENT_STORE_OP_DONT_CARE, VK_ATTACHMENT_STORE_OP_DONT_CARE));

// Assuming Vulkan and RDD's are backed by uint32_t in:
// - VkSubpassDescription2::pPreserveAttachments and RDD::Subpass::preserve_attachments.
// - VkRenderPassCreateInfo2KHR::pCorrelatedViewMasks and p_view_correlation_mask.

static void _attachment_reference_to_vk(const RDD::AttachmentReference &p_attachment_reference, VkAttachmentReference2KHR *r_vk_attachment_reference) {
	*r_vk_attachment_reference = {};
	r_vk_attachment_reference->sType = VK_STRUCTURE_TYPE_ATTACHMENT_REFERENCE_2_KHR;
	r_vk_attachment_reference->attachment = p_attachment_reference.attachment;
	r_vk_attachment_reference->layout = (VkImageLayout)p_attachment_reference.layout;
	r_vk_attachment_reference->aspectMask = (VkImageAspectFlags)p_attachment_reference.aspect;
}

RDD::RenderPassID RenderingDeviceDriverVulkan::render_pass_create(VectorView<Attachment> p_attachments, VectorView<Subpass> p_subpasses, VectorView<SubpassDependency> p_subpass_dependencies, uint32_t p_view_count) {
	// These are only used if we use multiview but we need to define them in scope.
	const uint32_t view_mask = (1 << p_view_count) - 1;
	const uint32_t correlation_mask = (1 << p_view_count) - 1;

	VkAttachmentDescription2KHR *vk_attachments = ALLOCA_ARRAY(VkAttachmentDescription2KHR, p_attachments.size());
	for (uint32_t i = 0; i < p_attachments.size(); i++) {
		vk_attachments[i] = {};
		vk_attachments[i].sType = VK_STRUCTURE_TYPE_ATTACHMENT_DESCRIPTION_2_KHR;
		vk_attachments[i].format = RD_TO_VK_FORMAT[p_attachments[i].format];
		vk_attachments[i].samples = _ensure_supported_sample_count(p_attachments[i].samples);
		vk_attachments[i].loadOp = (VkAttachmentLoadOp)p_attachments[i].load_op;
		vk_attachments[i].storeOp = (VkAttachmentStoreOp)p_attachments[i].store_op;
		vk_attachments[i].stencilLoadOp = (VkAttachmentLoadOp)p_attachments[i].stencil_load_op;
		vk_attachments[i].stencilStoreOp = (VkAttachmentStoreOp)p_attachments[i].stencil_store_op;
		vk_attachments[i].initialLayout = (VkImageLayout)p_attachments[i].initial_layout;
		vk_attachments[i].finalLayout = (VkImageLayout)p_attachments[i].final_layout;
	}

	VkSubpassDescription2KHR *vk_subpasses = ALLOCA_ARRAY(VkSubpassDescription2KHR, p_subpasses.size());
	for (uint32_t i = 0; i < p_subpasses.size(); i++) {
		VkAttachmentReference2KHR *vk_subpass_input_attachments = ALLOCA_ARRAY(VkAttachmentReference2KHR, p_subpasses[i].input_references.size());
		for (uint32_t j = 0; j < p_subpasses[i].input_references.size(); j++) {
			_attachment_reference_to_vk(p_subpasses[i].input_references[j], &vk_subpass_input_attachments[j]);
		}

		VkAttachmentReference2KHR *vk_subpass_color_attachments = ALLOCA_ARRAY(VkAttachmentReference2KHR, p_subpasses[i].color_references.size());
		for (uint32_t j = 0; j < p_subpasses[i].color_references.size(); j++) {
			_attachment_reference_to_vk(p_subpasses[i].color_references[j], &vk_subpass_color_attachments[j]);
		}

		VkAttachmentReference2KHR *vk_subpass_resolve_attachments = ALLOCA_ARRAY(VkAttachmentReference2KHR, p_subpasses[i].resolve_references.size());
		for (uint32_t j = 0; j < p_subpasses[i].resolve_references.size(); j++) {
			_attachment_reference_to_vk(p_subpasses[i].resolve_references[j], &vk_subpass_resolve_attachments[j]);
		}

		VkAttachmentReference2KHR *vk_subpass_depth_stencil_attachment = nullptr;
		if (p_subpasses[i].depth_stencil_reference.attachment != AttachmentReference::UNUSED) {
			vk_subpass_depth_stencil_attachment = ALLOCA_SINGLE(VkAttachmentReference2KHR);
			_attachment_reference_to_vk(p_subpasses[i].depth_stencil_reference, vk_subpass_depth_stencil_attachment);
		}

		vk_subpasses[i] = {};
		vk_subpasses[i].sType = VK_STRUCTURE_TYPE_SUBPASS_DESCRIPTION_2_KHR;
		vk_subpasses[i].pipelineBindPoint = VK_PIPELINE_BIND_POINT_GRAPHICS;
		vk_subpasses[i].viewMask = p_view_count == 1 ? 0 : view_mask;
		vk_subpasses[i].inputAttachmentCount = p_subpasses[i].input_references.size();
		vk_subpasses[i].pInputAttachments = vk_subpass_input_attachments;
		vk_subpasses[i].colorAttachmentCount = p_subpasses[i].color_references.size();
		vk_subpasses[i].pColorAttachments = vk_subpass_color_attachments;
		vk_subpasses[i].pResolveAttachments = vk_subpass_resolve_attachments;
		vk_subpasses[i].pDepthStencilAttachment = vk_subpass_depth_stencil_attachment;
		vk_subpasses[i].preserveAttachmentCount = p_subpasses[i].preserve_attachments.size();
		vk_subpasses[i].pPreserveAttachments = p_subpasses[i].preserve_attachments.ptr();

		// VRS.
		if (vrs_capabilities.attachment_vrs_supported && p_subpasses[i].vrs_reference.attachment != AttachmentReference::UNUSED) {
			VkAttachmentReference2KHR *vk_subpass_vrs_attachment = ALLOCA_SINGLE(VkAttachmentReference2KHR);
			*vk_subpass_vrs_attachment = {};
			vk_subpass_vrs_attachment->sType = VK_STRUCTURE_TYPE_ATTACHMENT_REFERENCE_2_KHR;
			vk_subpass_vrs_attachment->attachment = p_subpasses[i].vrs_reference.attachment;
			vk_subpass_vrs_attachment->layout = VK_IMAGE_LAYOUT_FRAGMENT_SHADING_RATE_ATTACHMENT_OPTIMAL_KHR;

			VkFragmentShadingRateAttachmentInfoKHR *vk_vrs_info = ALLOCA_SINGLE(VkFragmentShadingRateAttachmentInfoKHR);
			*vk_vrs_info = {};
			vk_vrs_info->sType = VK_STRUCTURE_TYPE_FRAGMENT_SHADING_RATE_ATTACHMENT_INFO_KHR;
			vk_vrs_info->pFragmentShadingRateAttachment = vk_subpass_vrs_attachment;
			vk_vrs_info->shadingRateAttachmentTexelSize.width = vrs_capabilities.texel_size.x;
			vk_vrs_info->shadingRateAttachmentTexelSize.height = vrs_capabilities.texel_size.y;

			vk_subpasses[i].pNext = vk_vrs_info;
		}
	}

	VkSubpassDependency2KHR *vk_subpass_dependencies = ALLOCA_ARRAY(VkSubpassDependency2KHR, p_subpass_dependencies.size());
	for (uint32_t i = 0; i < p_subpass_dependencies.size(); i++) {
		vk_subpass_dependencies[i] = {};
		vk_subpass_dependencies[i].sType = VK_STRUCTURE_TYPE_SUBPASS_DEPENDENCY_2;
		vk_subpass_dependencies[i].srcSubpass = p_subpass_dependencies[i].src_subpass;
		vk_subpass_dependencies[i].dstSubpass = p_subpass_dependencies[i].dst_subpass;
		vk_subpass_dependencies[i].srcStageMask = (VkPipelineStageFlags)p_subpass_dependencies[i].src_stages;
		vk_subpass_dependencies[i].dstStageMask = (VkPipelineStageFlags)p_subpass_dependencies[i].dst_stages;
		vk_subpass_dependencies[i].srcAccessMask = (VkAccessFlags)p_subpass_dependencies[i].src_access;
		vk_subpass_dependencies[i].dstAccessMask = (VkAccessFlags)p_subpass_dependencies[i].dst_access;
	}

	VkRenderPassCreateInfo2KHR create_info = {};
	create_info.sType = VK_STRUCTURE_TYPE_RENDER_PASS_CREATE_INFO_2_KHR;
	create_info.attachmentCount = p_attachments.size();
	create_info.pAttachments = vk_attachments;
	create_info.subpassCount = p_subpasses.size();
	create_info.pSubpasses = vk_subpasses;
	create_info.dependencyCount = p_subpass_dependencies.size();
	create_info.pDependencies = vk_subpass_dependencies;
	create_info.correlatedViewMaskCount = p_view_count == 1 ? 0 : 1;
	create_info.pCorrelatedViewMasks = p_view_count == 1 ? nullptr : &correlation_mask;

	// Multiview.
	if (p_view_count > 1 && device_functions.CreateRenderPass2KHR == nullptr) {
		// This is only required when not using vkCreateRenderPass2.
		// We add it if vkCreateRenderPass2KHR is not supported,
		// resulting this in being passed to our vkCreateRenderPass fallback.

		uint32_t *vk_view_masks = ALLOCA_ARRAY(uint32_t, p_subpasses.size());
		for (uint32_t i = 0; i < p_subpasses.size(); i++) {
			vk_view_masks[i] = view_mask;
		}

		VkRenderPassMultiviewCreateInfo *multiview_create_info = ALLOCA_SINGLE(VkRenderPassMultiviewCreateInfo);
		*multiview_create_info = {};
		multiview_create_info->sType = VK_STRUCTURE_TYPE_RENDER_PASS_MULTIVIEW_CREATE_INFO;
		multiview_create_info->subpassCount = p_subpasses.size();
		multiview_create_info->pViewMasks = vk_view_masks;
		multiview_create_info->correlationMaskCount = 1;
		multiview_create_info->pCorrelationMasks = &correlation_mask;

		create_info.pNext = multiview_create_info;
	}

	VkRenderPass vk_render_pass = VK_NULL_HANDLE;
	VkResult res = _create_render_pass(vk_device, &create_info, VKC::get_allocation_callbacks(VK_OBJECT_TYPE_RENDER_PASS), &vk_render_pass);
	ERR_FAIL_COND_V_MSG(res, RenderPassID(), "vkCreateRenderPass2KHR failed with error " + itos(res) + ".");

	return RenderPassID(vk_render_pass);
}

void RenderingDeviceDriverVulkan::render_pass_free(RenderPassID p_render_pass) {
	vkDestroyRenderPass(vk_device, (VkRenderPass)p_render_pass.id, VKC::get_allocation_callbacks(VK_OBJECT_TYPE_RENDER_PASS));
}

// ----- COMMANDS -----

static_assert(ARRAYS_COMPATIBLE_FIELDWISE(RDD::RenderPassClearValue, VkClearValue));

void RenderingDeviceDriverVulkan::command_begin_render_pass(CommandBufferID p_cmd_buffer, RenderPassID p_render_pass, FramebufferID p_framebuffer, CommandBufferType p_cmd_buffer_type, const Rect2i &p_rect, VectorView<RenderPassClearValue> p_clear_values) {
	VkRenderPassBeginInfo render_pass_begin = {};
	render_pass_begin.sType = VK_STRUCTURE_TYPE_RENDER_PASS_BEGIN_INFO;
	render_pass_begin.renderPass = (VkRenderPass)p_render_pass.id;
	render_pass_begin.framebuffer = (VkFramebuffer)p_framebuffer.id;

	render_pass_begin.renderArea.offset.x = p_rect.position.x;
	render_pass_begin.renderArea.offset.y = p_rect.position.y;
	render_pass_begin.renderArea.extent.width = p_rect.size.x;
	render_pass_begin.renderArea.extent.height = p_rect.size.y;

	render_pass_begin.clearValueCount = p_clear_values.size();
	render_pass_begin.pClearValues = (const VkClearValue *)p_clear_values.ptr();

	VkSubpassContents vk_subpass_contents = p_cmd_buffer_type == COMMAND_BUFFER_TYPE_PRIMARY ? VK_SUBPASS_CONTENTS_INLINE : VK_SUBPASS_CONTENTS_SECONDARY_COMMAND_BUFFERS;
	vkCmdBeginRenderPass((VkCommandBuffer)p_cmd_buffer.id, &render_pass_begin, vk_subpass_contents);

#if PRINT_NATIVE_COMMANDS
	print_line(vformat("vkCmdBeginRenderPass Pass 0x%uX Framebuffer 0x%uX", p_render_pass.id, p_framebuffer.id));
#endif
}

void RenderingDeviceDriverVulkan::command_end_render_pass(CommandBufferID p_cmd_buffer) {
	vkCmdEndRenderPass((VkCommandBuffer)p_cmd_buffer.id);

#if PRINT_NATIVE_COMMANDS
	print_line("vkCmdEndRenderPass");
#endif
}

void RenderingDeviceDriverVulkan::command_next_render_subpass(CommandBufferID p_cmd_buffer, CommandBufferType p_cmd_buffer_type) {
	VkSubpassContents vk_subpass_contents = p_cmd_buffer_type == COMMAND_BUFFER_TYPE_PRIMARY ? VK_SUBPASS_CONTENTS_INLINE : VK_SUBPASS_CONTENTS_SECONDARY_COMMAND_BUFFERS;
	vkCmdNextSubpass((VkCommandBuffer)p_cmd_buffer.id, vk_subpass_contents);
}

void RenderingDeviceDriverVulkan::command_render_set_viewport(CommandBufferID p_cmd_buffer, VectorView<Rect2i> p_viewports) {
	VkViewport *vk_viewports = ALLOCA_ARRAY(VkViewport, p_viewports.size());
	for (uint32_t i = 0; i < p_viewports.size(); i++) {
		vk_viewports[i] = {};
		vk_viewports[i].x = p_viewports[i].position.x;
		vk_viewports[i].y = p_viewports[i].position.y;
		vk_viewports[i].width = p_viewports[i].size.x;
		vk_viewports[i].height = p_viewports[i].size.y;
		vk_viewports[i].minDepth = 0.0f;
		vk_viewports[i].maxDepth = 1.0f;
	}
	vkCmdSetViewport((VkCommandBuffer)p_cmd_buffer.id, 0, p_viewports.size(), vk_viewports);
}

void RenderingDeviceDriverVulkan::command_render_set_scissor(CommandBufferID p_cmd_buffer, VectorView<Rect2i> p_scissors) {
	vkCmdSetScissor((VkCommandBuffer)p_cmd_buffer.id, 0, p_scissors.size(), (VkRect2D *)p_scissors.ptr());
}

void RenderingDeviceDriverVulkan::command_render_clear_attachments(CommandBufferID p_cmd_buffer, VectorView<AttachmentClear> p_attachment_clears, VectorView<Rect2i> p_rects) {
	VkClearAttachment *vk_clears = ALLOCA_ARRAY(VkClearAttachment, p_attachment_clears.size());
	for (uint32_t i = 0; i < p_attachment_clears.size(); i++) {
		vk_clears[i] = {};
		memcpy(&vk_clears[i].clearValue, &p_attachment_clears[i].value, sizeof(VkClearValue));
		vk_clears[i].colorAttachment = p_attachment_clears[i].color_attachment;
		vk_clears[i].aspectMask = p_attachment_clears[i].aspect;
	}

	VkClearRect *vk_rects = ALLOCA_ARRAY(VkClearRect, p_rects.size());
	for (uint32_t i = 0; i < p_rects.size(); i++) {
		vk_rects[i] = {};
		vk_rects[i].rect.offset.x = p_rects[i].position.x;
		vk_rects[i].rect.offset.y = p_rects[i].position.y;
		vk_rects[i].rect.extent.width = p_rects[i].size.x;
		vk_rects[i].rect.extent.height = p_rects[i].size.y;
		vk_rects[i].baseArrayLayer = 0;
		vk_rects[i].layerCount = 1;
	}

	vkCmdClearAttachments((VkCommandBuffer)p_cmd_buffer.id, p_attachment_clears.size(), vk_clears, p_rects.size(), vk_rects);
}

void RenderingDeviceDriverVulkan::command_bind_render_pipeline(CommandBufferID p_cmd_buffer, PipelineID p_pipeline) {
	vkCmdBindPipeline((VkCommandBuffer)p_cmd_buffer.id, VK_PIPELINE_BIND_POINT_GRAPHICS, (VkPipeline)p_pipeline.id);
}

void RenderingDeviceDriverVulkan::command_bind_render_uniform_set(CommandBufferID p_cmd_buffer, UniformSetID p_uniform_set, ShaderID p_shader, uint32_t p_set_index) {
	const ShaderInfo *shader_info = (const ShaderInfo *)p_shader.id;
	const UniformSetInfo *usi = (const UniformSetInfo *)p_uniform_set.id;
	vkCmdBindDescriptorSets((VkCommandBuffer)p_cmd_buffer.id, VK_PIPELINE_BIND_POINT_GRAPHICS, shader_info->vk_pipeline_layout, p_set_index, 1, &usi->vk_descriptor_set, 0, nullptr);
}

void RenderingDeviceDriverVulkan::command_bind_render_uniform_sets(CommandBufferID p_cmd_buffer, VectorView<UniformSetID> p_uniform_sets, ShaderID p_shader, uint32_t p_first_set_index, uint32_t p_set_count) {
	if (p_set_count == 0) {
		return;
	}

	const ShaderInfo *shader_info = (const ShaderInfo *)p_shader.id;
	VkDescriptorSet *sets = (VkDescriptorSet *)alloca(sizeof(VkDescriptorSet) * p_set_count);

	for (uint32_t i = 0; i < p_set_count; i++) {
		sets[i] = ((const UniformSetInfo *)p_uniform_sets[i].id)->vk_descriptor_set;
	}

	vkCmdBindDescriptorSets((VkCommandBuffer)p_cmd_buffer.id, VK_PIPELINE_BIND_POINT_GRAPHICS, shader_info->vk_pipeline_layout, p_first_set_index, p_set_count, &sets[0], 0, nullptr);
}


void RenderingDeviceDriverVulkan::command_render_draw(CommandBufferID p_cmd_buffer, uint32_t p_vertex_count, uint32_t p_instance_count, uint32_t p_base_vertex, uint32_t p_first_instance) {
	vkCmdDraw((VkCommandBuffer)p_cmd_buffer.id, p_vertex_count, p_instance_count, p_base_vertex, p_first_instance);
}

void RenderingDeviceDriverVulkan::command_render_draw_indexed(CommandBufferID p_cmd_buffer, uint32_t p_index_count, uint32_t p_instance_count, uint32_t p_first_index, int32_t p_vertex_offset, uint32_t p_first_instance) {
	vkCmdDrawIndexed((VkCommandBuffer)p_cmd_buffer.id, p_index_count, p_instance_count, p_first_index, p_vertex_offset, p_first_instance);
}

void RenderingDeviceDriverVulkan::command_render_draw_indexed_indirect(CommandBufferID p_cmd_buffer, BufferID p_indirect_buffer, uint64_t p_offset, uint32_t p_draw_count, uint32_t p_stride) {
	const BufferInfo *buf_info = (const BufferInfo *)p_indirect_buffer.id;
	vkCmdDrawIndexedIndirect((VkCommandBuffer)p_cmd_buffer.id, buf_info->vk_buffer, p_offset, p_draw_count, p_stride);
}

void RenderingDeviceDriverVulkan::command_render_draw_indexed_indirect_count(CommandBufferID p_cmd_buffer, BufferID p_indirect_buffer, uint64_t p_offset, BufferID p_count_buffer, uint64_t p_count_buffer_offset, uint32_t p_max_draw_count, uint32_t p_stride) {
	const BufferInfo *indirect_buf_info = (const BufferInfo *)p_indirect_buffer.id;
	const BufferInfo *count_buf_info = (const BufferInfo *)p_count_buffer.id;
	vkCmdDrawIndexedIndirectCount((VkCommandBuffer)p_cmd_buffer.id, indirect_buf_info->vk_buffer, p_offset, count_buf_info->vk_buffer, p_count_buffer_offset, p_max_draw_count, p_stride);
}

void RenderingDeviceDriverVulkan::command_render_draw_indirect(CommandBufferID p_cmd_buffer, BufferID p_indirect_buffer, uint64_t p_offset, uint32_t p_draw_count, uint32_t p_stride) {
	const BufferInfo *buf_info = (const BufferInfo *)p_indirect_buffer.id;
	vkCmdDrawIndirect((VkCommandBuffer)p_cmd_buffer.id, buf_info->vk_buffer, p_offset, p_draw_count, p_stride);
}

void RenderingDeviceDriverVulkan::command_render_draw_indirect_count(CommandBufferID p_cmd_buffer, BufferID p_indirect_buffer, uint64_t p_offset, BufferID p_count_buffer, uint64_t p_count_buffer_offset, uint32_t p_max_draw_count, uint32_t p_stride) {
	const BufferInfo *indirect_buf_info = (const BufferInfo *)p_indirect_buffer.id;
	const BufferInfo *count_buf_info = (const BufferInfo *)p_count_buffer.id;
	vkCmdDrawIndirectCount((VkCommandBuffer)p_cmd_buffer.id, indirect_buf_info->vk_buffer, p_offset, count_buf_info->vk_buffer, p_count_buffer_offset, p_max_draw_count, p_stride);
}

void RenderingDeviceDriverVulkan::command_render_bind_vertex_buffers(CommandBufferID p_cmd_buffer, uint32_t p_binding_count, const BufferID *p_buffers, const uint64_t *p_offsets) {
	VkBuffer *vk_buffers = ALLOCA_ARRAY(VkBuffer, p_binding_count);
	for (uint32_t i = 0; i < p_binding_count; i++) {
		vk_buffers[i] = ((const BufferInfo *)p_buffers[i].id)->vk_buffer;
	}
	vkCmdBindVertexBuffers((VkCommandBuffer)p_cmd_buffer.id, 0, p_binding_count, vk_buffers, p_offsets);
}

void RenderingDeviceDriverVulkan::command_render_bind_index_buffer(CommandBufferID p_cmd_buffer, BufferID p_buffer, IndexBufferFormat p_format, uint64_t p_offset) {
	const BufferInfo *buf_info = (const BufferInfo *)p_buffer.id;
	vkCmdBindIndexBuffer((VkCommandBuffer)p_cmd_buffer.id, buf_info->vk_buffer, p_offset, p_format == INDEX_BUFFER_FORMAT_UINT16 ? VK_INDEX_TYPE_UINT16 : VK_INDEX_TYPE_UINT32);
}

void RenderingDeviceDriverVulkan::command_render_set_blend_constants(CommandBufferID p_cmd_buffer, const Color &p_constants) {
	vkCmdSetBlendConstants((VkCommandBuffer)p_cmd_buffer.id, p_constants.components);
}

void RenderingDeviceDriverVulkan::command_render_set_line_width(CommandBufferID p_cmd_buffer, float p_width) {
	vkCmdSetLineWidth((VkCommandBuffer)p_cmd_buffer.id, p_width);
}

// ----- PIPELINE -----

static const VkPrimitiveTopology RD_TO_VK_PRIMITIVE[RDD::RENDER_PRIMITIVE_MAX] = {
	VK_PRIMITIVE_TOPOLOGY_POINT_LIST,
	VK_PRIMITIVE_TOPOLOGY_LINE_LIST,
	VK_PRIMITIVE_TOPOLOGY_LINE_LIST_WITH_ADJACENCY,
	VK_PRIMITIVE_TOPOLOGY_LINE_STRIP,
	VK_PRIMITIVE_TOPOLOGY_LINE_STRIP_WITH_ADJACENCY,
	VK_PRIMITIVE_TOPOLOGY_TRIANGLE_LIST,
	VK_PRIMITIVE_TOPOLOGY_TRIANGLE_LIST_WITH_ADJACENCY,
	VK_PRIMITIVE_TOPOLOGY_TRIANGLE_STRIP,
	VK_PRIMITIVE_TOPOLOGY_TRIANGLE_STRIP_WITH_ADJACENCY,
	VK_PRIMITIVE_TOPOLOGY_TRIANGLE_STRIP,
	VK_PRIMITIVE_TOPOLOGY_PATCH_LIST,
};

// RDD::PolygonCullMode == VkCullModeFlagBits.
static_assert(ENUM_MEMBERS_EQUAL(RDD::POLYGON_CULL_DISABLED, VK_CULL_MODE_NONE));
static_assert(ENUM_MEMBERS_EQUAL(RDD::POLYGON_CULL_FRONT, VK_CULL_MODE_FRONT_BIT));
static_assert(ENUM_MEMBERS_EQUAL(RDD::POLYGON_CULL_BACK, VK_CULL_MODE_BACK_BIT));

// RDD::StencilOperation == VkStencilOp.
static_assert(ENUM_MEMBERS_EQUAL(RDD::STENCIL_OP_KEEP, VK_STENCIL_OP_KEEP));
static_assert(ENUM_MEMBERS_EQUAL(RDD::STENCIL_OP_ZERO, VK_STENCIL_OP_ZERO));
static_assert(ENUM_MEMBERS_EQUAL(RDD::STENCIL_OP_REPLACE, VK_STENCIL_OP_REPLACE));
static_assert(ENUM_MEMBERS_EQUAL(RDD::STENCIL_OP_INCREMENT_AND_CLAMP, VK_STENCIL_OP_INCREMENT_AND_CLAMP));
static_assert(ENUM_MEMBERS_EQUAL(RDD::STENCIL_OP_DECREMENT_AND_CLAMP, VK_STENCIL_OP_DECREMENT_AND_CLAMP));
static_assert(ENUM_MEMBERS_EQUAL(RDD::STENCIL_OP_INVERT, VK_STENCIL_OP_INVERT));
static_assert(ENUM_MEMBERS_EQUAL(RDD::STENCIL_OP_INCREMENT_AND_WRAP, VK_STENCIL_OP_INCREMENT_AND_WRAP));
static_assert(ENUM_MEMBERS_EQUAL(RDD::STENCIL_OP_DECREMENT_AND_WRAP, VK_STENCIL_OP_DECREMENT_AND_WRAP));

// RDD::LogicOperation == VkLogicOp.
static_assert(ENUM_MEMBERS_EQUAL(RDD::LOGIC_OP_CLEAR, VK_LOGIC_OP_CLEAR));
static_assert(ENUM_MEMBERS_EQUAL(RDD::LOGIC_OP_AND, VK_LOGIC_OP_AND));
static_assert(ENUM_MEMBERS_EQUAL(RDD::LOGIC_OP_AND_REVERSE, VK_LOGIC_OP_AND_REVERSE));
static_assert(ENUM_MEMBERS_EQUAL(RDD::LOGIC_OP_COPY, VK_LOGIC_OP_COPY));
static_assert(ENUM_MEMBERS_EQUAL(RDD::LOGIC_OP_AND_INVERTED, VK_LOGIC_OP_AND_INVERTED));
static_assert(ENUM_MEMBERS_EQUAL(RDD::LOGIC_OP_NO_OP, VK_LOGIC_OP_NO_OP));
static_assert(ENUM_MEMBERS_EQUAL(RDD::LOGIC_OP_XOR, VK_LOGIC_OP_XOR));
static_assert(ENUM_MEMBERS_EQUAL(RDD::LOGIC_OP_OR, VK_LOGIC_OP_OR));
static_assert(ENUM_MEMBERS_EQUAL(RDD::LOGIC_OP_NOR, VK_LOGIC_OP_NOR));
static_assert(ENUM_MEMBERS_EQUAL(RDD::LOGIC_OP_EQUIVALENT, VK_LOGIC_OP_EQUIVALENT));
static_assert(ENUM_MEMBERS_EQUAL(RDD::LOGIC_OP_INVERT, VK_LOGIC_OP_INVERT));
static_assert(ENUM_MEMBERS_EQUAL(RDD::LOGIC_OP_OR_REVERSE, VK_LOGIC_OP_OR_REVERSE));
static_assert(ENUM_MEMBERS_EQUAL(RDD::LOGIC_OP_COPY_INVERTED, VK_LOGIC_OP_COPY_INVERTED));
static_assert(ENUM_MEMBERS_EQUAL(RDD::LOGIC_OP_OR_INVERTED, VK_LOGIC_OP_OR_INVERTED));
static_assert(ENUM_MEMBERS_EQUAL(RDD::LOGIC_OP_NAND, VK_LOGIC_OP_NAND));
static_assert(ENUM_MEMBERS_EQUAL(RDD::LOGIC_OP_SET, VK_LOGIC_OP_SET));

// RDD::BlendFactor == VkBlendFactor.
static_assert(ENUM_MEMBERS_EQUAL(RDD::BLEND_FACTOR_ZERO, VK_BLEND_FACTOR_ZERO));
static_assert(ENUM_MEMBERS_EQUAL(RDD::BLEND_FACTOR_ONE, VK_BLEND_FACTOR_ONE));
static_assert(ENUM_MEMBERS_EQUAL(RDD::BLEND_FACTOR_SRC_COLOR, VK_BLEND_FACTOR_SRC_COLOR));
static_assert(ENUM_MEMBERS_EQUAL(RDD::BLEND_FACTOR_ONE_MINUS_SRC_COLOR, VK_BLEND_FACTOR_ONE_MINUS_SRC_COLOR));
static_assert(ENUM_MEMBERS_EQUAL(RDD::BLEND_FACTOR_DST_COLOR, VK_BLEND_FACTOR_DST_COLOR));
static_assert(ENUM_MEMBERS_EQUAL(RDD::BLEND_FACTOR_ONE_MINUS_DST_COLOR, VK_BLEND_FACTOR_ONE_MINUS_DST_COLOR));
static_assert(ENUM_MEMBERS_EQUAL(RDD::BLEND_FACTOR_SRC_ALPHA, VK_BLEND_FACTOR_SRC_ALPHA));
static_assert(ENUM_MEMBERS_EQUAL(RDD::BLEND_FACTOR_ONE_MINUS_SRC_ALPHA, VK_BLEND_FACTOR_ONE_MINUS_SRC_ALPHA));
static_assert(ENUM_MEMBERS_EQUAL(RDD::BLEND_FACTOR_DST_ALPHA, VK_BLEND_FACTOR_DST_ALPHA));
static_assert(ENUM_MEMBERS_EQUAL(RDD::BLEND_FACTOR_ONE_MINUS_DST_ALPHA, VK_BLEND_FACTOR_ONE_MINUS_DST_ALPHA));
static_assert(ENUM_MEMBERS_EQUAL(RDD::BLEND_FACTOR_CONSTANT_COLOR, VK_BLEND_FACTOR_CONSTANT_COLOR));
static_assert(ENUM_MEMBERS_EQUAL(RDD::BLEND_FACTOR_ONE_MINUS_CONSTANT_COLOR, VK_BLEND_FACTOR_ONE_MINUS_CONSTANT_COLOR));
static_assert(ENUM_MEMBERS_EQUAL(RDD::BLEND_FACTOR_CONSTANT_ALPHA, VK_BLEND_FACTOR_CONSTANT_ALPHA));
static_assert(ENUM_MEMBERS_EQUAL(RDD::BLEND_FACTOR_ONE_MINUS_CONSTANT_ALPHA, VK_BLEND_FACTOR_ONE_MINUS_CONSTANT_ALPHA));
static_assert(ENUM_MEMBERS_EQUAL(RDD::BLEND_FACTOR_SRC_ALPHA_SATURATE, VK_BLEND_FACTOR_SRC_ALPHA_SATURATE));
static_assert(ENUM_MEMBERS_EQUAL(RDD::BLEND_FACTOR_SRC1_COLOR, VK_BLEND_FACTOR_SRC1_COLOR));
static_assert(ENUM_MEMBERS_EQUAL(RDD::BLEND_FACTOR_ONE_MINUS_SRC1_COLOR, VK_BLEND_FACTOR_ONE_MINUS_SRC1_COLOR));
static_assert(ENUM_MEMBERS_EQUAL(RDD::BLEND_FACTOR_SRC1_ALPHA, VK_BLEND_FACTOR_SRC1_ALPHA));
static_assert(ENUM_MEMBERS_EQUAL(RDD::BLEND_FACTOR_ONE_MINUS_SRC1_ALPHA, VK_BLEND_FACTOR_ONE_MINUS_SRC1_ALPHA));

// RDD::BlendOperation == VkBlendOp.
static_assert(ENUM_MEMBERS_EQUAL(RDD::BLEND_OP_ADD, VK_BLEND_OP_ADD));
static_assert(ENUM_MEMBERS_EQUAL(RDD::BLEND_OP_SUBTRACT, VK_BLEND_OP_SUBTRACT));
static_assert(ENUM_MEMBERS_EQUAL(RDD::BLEND_OP_REVERSE_SUBTRACT, VK_BLEND_OP_REVERSE_SUBTRACT));
static_assert(ENUM_MEMBERS_EQUAL(RDD::BLEND_OP_MINIMUM, VK_BLEND_OP_MIN));
static_assert(ENUM_MEMBERS_EQUAL(RDD::BLEND_OP_MAXIMUM, VK_BLEND_OP_MAX));

RDD::PipelineID RenderingDeviceDriverVulkan::render_pipeline_create(
		ShaderID p_shader,
		VertexFormatID p_vertex_format,
		RenderPrimitive p_render_primitive,
		PipelineRasterizationState p_rasterization_state,
		PipelineMultisampleState p_multisample_state,
		PipelineDepthStencilState p_depth_stencil_state,
		PipelineColorBlendState p_blend_state,
		VectorView<int32_t> p_color_attachments,
		BitField<PipelineDynamicStateFlags> p_dynamic_state,
		RenderPassID p_render_pass,
		uint32_t p_render_subpass,
		VectorView<PipelineSpecializationConstant> p_specialization_constants) {
	// Vertex.
	const VkPipelineVertexInputStateCreateInfo *vertex_input_state_create_info = nullptr;
	if (p_vertex_format.id) {
		const VertexFormatInfo *vf_info = (const VertexFormatInfo *)p_vertex_format.id;
		vertex_input_state_create_info = &vf_info->vk_create_info;
	} else {
		VkPipelineVertexInputStateCreateInfo *null_vertex_input_state = ALLOCA_SINGLE(VkPipelineVertexInputStateCreateInfo);
		*null_vertex_input_state = {};
		null_vertex_input_state->sType = VK_STRUCTURE_TYPE_PIPELINE_VERTEX_INPUT_STATE_CREATE_INFO;
		vertex_input_state_create_info = null_vertex_input_state;
	}

	// Input assembly.
	VkPipelineInputAssemblyStateCreateInfo input_assembly_create_info = {};
	input_assembly_create_info.sType = VK_STRUCTURE_TYPE_PIPELINE_INPUT_ASSEMBLY_STATE_CREATE_INFO;
	input_assembly_create_info.topology = RD_TO_VK_PRIMITIVE[p_render_primitive];
	input_assembly_create_info.primitiveRestartEnable = (p_render_primitive == RENDER_PRIMITIVE_TRIANGLE_STRIPS_WITH_RESTART_INDEX);

	// Tessellation.
	VkPipelineTessellationStateCreateInfo tessellation_create_info = {};
	tessellation_create_info.sType = VK_STRUCTURE_TYPE_PIPELINE_TESSELLATION_STATE_CREATE_INFO;
	ERR_FAIL_COND_V(physical_device_properties.limits.maxTessellationPatchSize > 0 && (p_rasterization_state.patch_control_points < 1 || p_rasterization_state.patch_control_points > physical_device_properties.limits.maxTessellationPatchSize), PipelineID());
	tessellation_create_info.patchControlPoints = p_rasterization_state.patch_control_points;

	// Viewport.
	VkPipelineViewportStateCreateInfo viewport_state_create_info = {};
	viewport_state_create_info.sType = VK_STRUCTURE_TYPE_PIPELINE_VIEWPORT_STATE_CREATE_INFO;
	viewport_state_create_info.viewportCount = 1; // If VR extensions are supported at some point, this will have to be customizable in the framebuffer format.
	viewport_state_create_info.scissorCount = 1;

	// Rasterization.
	VkPipelineRasterizationStateCreateInfo rasterization_state_create_info = {};
	rasterization_state_create_info.sType = VK_STRUCTURE_TYPE_PIPELINE_RASTERIZATION_STATE_CREATE_INFO;
	rasterization_state_create_info.depthClampEnable = p_rasterization_state.enable_depth_clamp;
	rasterization_state_create_info.rasterizerDiscardEnable = p_rasterization_state.discard_primitives;
	rasterization_state_create_info.polygonMode = p_rasterization_state.wireframe ? VK_POLYGON_MODE_LINE : VK_POLYGON_MODE_FILL;
	rasterization_state_create_info.cullMode = (PolygonCullMode)p_rasterization_state.cull_mode;
	rasterization_state_create_info.frontFace = (p_rasterization_state.front_face == POLYGON_FRONT_FACE_CLOCKWISE ? VK_FRONT_FACE_CLOCKWISE : VK_FRONT_FACE_COUNTER_CLOCKWISE);
	rasterization_state_create_info.depthBiasEnable = p_rasterization_state.depth_bias_enabled;
	rasterization_state_create_info.depthBiasConstantFactor = p_rasterization_state.depth_bias_constant_factor;
	rasterization_state_create_info.depthBiasClamp = p_rasterization_state.depth_bias_clamp;
	rasterization_state_create_info.depthBiasSlopeFactor = p_rasterization_state.depth_bias_slope_factor;
	rasterization_state_create_info.lineWidth = p_rasterization_state.line_width;

	// Multisample.
	VkPipelineMultisampleStateCreateInfo multisample_state_create_info = {};
	multisample_state_create_info.sType = VK_STRUCTURE_TYPE_PIPELINE_MULTISAMPLE_STATE_CREATE_INFO;
	multisample_state_create_info.rasterizationSamples = _ensure_supported_sample_count(p_multisample_state.sample_count);
	multisample_state_create_info.sampleShadingEnable = p_multisample_state.enable_sample_shading;
	multisample_state_create_info.minSampleShading = p_multisample_state.min_sample_shading;
	if (p_multisample_state.sample_mask.size()) {
		static_assert(ARRAYS_COMPATIBLE(uint32_t, VkSampleMask));
		multisample_state_create_info.pSampleMask = p_multisample_state.sample_mask.ptr();
	} else {
		multisample_state_create_info.pSampleMask = nullptr;
	}
	multisample_state_create_info.alphaToCoverageEnable = p_multisample_state.enable_alpha_to_coverage;
	multisample_state_create_info.alphaToOneEnable = p_multisample_state.enable_alpha_to_one;

	// Depth stencil.

	VkPipelineDepthStencilStateCreateInfo depth_stencil_state_create_info = {};
	depth_stencil_state_create_info.sType = VK_STRUCTURE_TYPE_PIPELINE_DEPTH_STENCIL_STATE_CREATE_INFO;
	depth_stencil_state_create_info.depthTestEnable = p_depth_stencil_state.enable_depth_test;
	depth_stencil_state_create_info.depthWriteEnable = p_depth_stencil_state.enable_depth_write;
	depth_stencil_state_create_info.depthCompareOp = (VkCompareOp)p_depth_stencil_state.depth_compare_operator;
	depth_stencil_state_create_info.depthBoundsTestEnable = p_depth_stencil_state.enable_depth_range;
	depth_stencil_state_create_info.stencilTestEnable = p_depth_stencil_state.enable_stencil;

	depth_stencil_state_create_info.front.failOp = (VkStencilOp)p_depth_stencil_state.front_op.fail;
	depth_stencil_state_create_info.front.passOp = (VkStencilOp)p_depth_stencil_state.front_op.pass;
	depth_stencil_state_create_info.front.depthFailOp = (VkStencilOp)p_depth_stencil_state.front_op.depth_fail;
	depth_stencil_state_create_info.front.compareOp = (VkCompareOp)p_depth_stencil_state.front_op.compare;
	depth_stencil_state_create_info.front.compareMask = p_depth_stencil_state.front_op.compare_mask;
	depth_stencil_state_create_info.front.writeMask = p_depth_stencil_state.front_op.write_mask;
	depth_stencil_state_create_info.front.reference = p_depth_stencil_state.front_op.reference;

	depth_stencil_state_create_info.back.failOp = (VkStencilOp)p_depth_stencil_state.back_op.fail;
	depth_stencil_state_create_info.back.passOp = (VkStencilOp)p_depth_stencil_state.back_op.pass;
	depth_stencil_state_create_info.back.depthFailOp = (VkStencilOp)p_depth_stencil_state.back_op.depth_fail;
	depth_stencil_state_create_info.back.compareOp = (VkCompareOp)p_depth_stencil_state.back_op.compare;
	depth_stencil_state_create_info.back.compareMask = p_depth_stencil_state.back_op.compare_mask;
	depth_stencil_state_create_info.back.writeMask = p_depth_stencil_state.back_op.write_mask;
	depth_stencil_state_create_info.back.reference = p_depth_stencil_state.back_op.reference;

	depth_stencil_state_create_info.minDepthBounds = p_depth_stencil_state.depth_range_min;
	depth_stencil_state_create_info.maxDepthBounds = p_depth_stencil_state.depth_range_max;

	// Blend state.

	VkPipelineColorBlendStateCreateInfo color_blend_state_create_info = {};
	color_blend_state_create_info.sType = VK_STRUCTURE_TYPE_PIPELINE_COLOR_BLEND_STATE_CREATE_INFO;
	color_blend_state_create_info.logicOpEnable = p_blend_state.enable_logic_op;
	color_blend_state_create_info.logicOp = (VkLogicOp)p_blend_state.logic_op;

	VkPipelineColorBlendAttachmentState *vk_attachment_states = ALLOCA_ARRAY(VkPipelineColorBlendAttachmentState, p_color_attachments.size());
	{
		for (uint32_t i = 0; i < p_color_attachments.size(); i++) {
			vk_attachment_states[i] = {};
			if (p_color_attachments[i] != ATTACHMENT_UNUSED) {
				vk_attachment_states[i].blendEnable = p_blend_state.attachments[i].enable_blend;

				vk_attachment_states[i].srcColorBlendFactor = (VkBlendFactor)p_blend_state.attachments[i].src_color_blend_factor;
				vk_attachment_states[i].dstColorBlendFactor = (VkBlendFactor)p_blend_state.attachments[i].dst_color_blend_factor;
				vk_attachment_states[i].colorBlendOp = (VkBlendOp)p_blend_state.attachments[i].color_blend_op;

				vk_attachment_states[i].srcAlphaBlendFactor = (VkBlendFactor)p_blend_state.attachments[i].src_alpha_blend_factor;
				vk_attachment_states[i].dstAlphaBlendFactor = (VkBlendFactor)p_blend_state.attachments[i].dst_alpha_blend_factor;
				vk_attachment_states[i].alphaBlendOp = (VkBlendOp)p_blend_state.attachments[i].alpha_blend_op;

				if (p_blend_state.attachments[i].write_r) {
					vk_attachment_states[i].colorWriteMask |= VK_COLOR_COMPONENT_R_BIT;
				}
				if (p_blend_state.attachments[i].write_g) {
					vk_attachment_states[i].colorWriteMask |= VK_COLOR_COMPONENT_G_BIT;
				}
				if (p_blend_state.attachments[i].write_b) {
					vk_attachment_states[i].colorWriteMask |= VK_COLOR_COMPONENT_B_BIT;
				}
				if (p_blend_state.attachments[i].write_a) {
					vk_attachment_states[i].colorWriteMask |= VK_COLOR_COMPONENT_A_BIT;
				}
			}
		}
	}
	color_blend_state_create_info.attachmentCount = p_color_attachments.size();
	color_blend_state_create_info.pAttachments = vk_attachment_states;

	color_blend_state_create_info.blendConstants[0] = p_blend_state.blend_constant.r;
	color_blend_state_create_info.blendConstants[1] = p_blend_state.blend_constant.g;
	color_blend_state_create_info.blendConstants[2] = p_blend_state.blend_constant.b;
	color_blend_state_create_info.blendConstants[3] = p_blend_state.blend_constant.a;

	// Dynamic state.

	VkPipelineDynamicStateCreateInfo dynamic_state_create_info = {};
	dynamic_state_create_info.sType = VK_STRUCTURE_TYPE_PIPELINE_DYNAMIC_STATE_CREATE_INFO;

	static const uint32_t MAX_DYN_STATE_COUNT = 9;
	VkDynamicState *vk_dynamic_states = ALLOCA_ARRAY(VkDynamicState, MAX_DYN_STATE_COUNT);
	uint32_t vk_dynamic_states_count = 0;

	vk_dynamic_states[vk_dynamic_states_count] = VK_DYNAMIC_STATE_VIEWPORT; // Viewport and scissor are always dynamic.
	vk_dynamic_states_count++;
	vk_dynamic_states[vk_dynamic_states_count] = VK_DYNAMIC_STATE_SCISSOR;
	vk_dynamic_states_count++;
	if (p_dynamic_state.has_flag(DYNAMIC_STATE_LINE_WIDTH)) {
		vk_dynamic_states[vk_dynamic_states_count] = VK_DYNAMIC_STATE_LINE_WIDTH;
		vk_dynamic_states_count++;
	}
	if (p_dynamic_state.has_flag(DYNAMIC_STATE_DEPTH_BIAS)) {
		vk_dynamic_states[vk_dynamic_states_count] = VK_DYNAMIC_STATE_DEPTH_BIAS;
		vk_dynamic_states_count++;
	}
	if (p_dynamic_state.has_flag(DYNAMIC_STATE_BLEND_CONSTANTS)) {
		vk_dynamic_states[vk_dynamic_states_count] = VK_DYNAMIC_STATE_BLEND_CONSTANTS;
		vk_dynamic_states_count++;
	}
	if (p_dynamic_state.has_flag(DYNAMIC_STATE_DEPTH_BOUNDS)) {
		vk_dynamic_states[vk_dynamic_states_count] = VK_DYNAMIC_STATE_DEPTH_BOUNDS;
		vk_dynamic_states_count++;
	}
	if (p_dynamic_state.has_flag(DYNAMIC_STATE_STENCIL_COMPARE_MASK)) {
		vk_dynamic_states[vk_dynamic_states_count] = VK_DYNAMIC_STATE_STENCIL_COMPARE_MASK;
		vk_dynamic_states_count++;
	}
	if (p_dynamic_state.has_flag(DYNAMIC_STATE_STENCIL_WRITE_MASK)) {
		vk_dynamic_states[vk_dynamic_states_count] = VK_DYNAMIC_STATE_STENCIL_WRITE_MASK;
		vk_dynamic_states_count++;
	}
	if (p_dynamic_state.has_flag(DYNAMIC_STATE_STENCIL_REFERENCE)) {
		vk_dynamic_states[vk_dynamic_states_count] = VK_DYNAMIC_STATE_STENCIL_REFERENCE;
		vk_dynamic_states_count++;
	}
	DEV_ASSERT(vk_dynamic_states_count <= MAX_DYN_STATE_COUNT);

	dynamic_state_create_info.dynamicStateCount = vk_dynamic_states_count;
	dynamic_state_create_info.pDynamicStates = vk_dynamic_states;

	// VRS.

	void *graphics_pipeline_nextptr = nullptr;

	if (vrs_capabilities.attachment_vrs_supported) {
		// If VRS is used, this defines how the different VRS types are combined.
		// combinerOps[0] decides how we use the output of pipeline and primitive (drawcall) VRS.
		// combinerOps[1] decides how we use the output of combinerOps[0] and our attachment VRS.

		VkPipelineFragmentShadingRateStateCreateInfoKHR *vrs_create_info = ALLOCA_SINGLE(VkPipelineFragmentShadingRateStateCreateInfoKHR);
		*vrs_create_info = {};
		vrs_create_info->sType = VK_STRUCTURE_TYPE_PIPELINE_FRAGMENT_SHADING_RATE_STATE_CREATE_INFO_KHR;
		vrs_create_info->fragmentSize = { 4, 4 };
		vrs_create_info->combinerOps[0] = VK_FRAGMENT_SHADING_RATE_COMBINER_OP_KEEP_KHR; // We don't use pipeline/primitive VRS so this really doesn't matter.
		vrs_create_info->combinerOps[1] = VK_FRAGMENT_SHADING_RATE_COMBINER_OP_REPLACE_KHR; // Always use the outcome of attachment VRS if enabled.

		graphics_pipeline_nextptr = vrs_create_info;
	}

	// Finally, pipeline create info.

	const ShaderInfo *shader_info = (const ShaderInfo *)p_shader.id;

	VkGraphicsPipelineCreateInfo pipeline_create_info = {};

	pipeline_create_info.sType = VK_STRUCTURE_TYPE_GRAPHICS_PIPELINE_CREATE_INFO;
	pipeline_create_info.pNext = graphics_pipeline_nextptr;
	pipeline_create_info.stageCount = shader_info->vk_stages_create_info.size();

	// <TF>
	// @ShadyTF unload shader modules
	ERR_FAIL_COND_V_MSG(pipeline_create_info.stageCount == 0, PipelineID(), "Cannot create pipeline without shader module, please make sure shader modules are destroyed only after all associated pipelines are created");
	// </TF>
	VkPipelineShaderStageCreateInfo *vk_pipeline_stages = ALLOCA_ARRAY(VkPipelineShaderStageCreateInfo, shader_info->vk_stages_create_info.size());

	for (uint32_t i = 0; i < shader_info->vk_stages_create_info.size(); i++) {
		vk_pipeline_stages[i] = shader_info->vk_stages_create_info[i];

		if (p_specialization_constants.size()) {
			VkSpecializationMapEntry *specialization_map_entries = ALLOCA_ARRAY(VkSpecializationMapEntry, p_specialization_constants.size());
			for (uint32_t j = 0; j < p_specialization_constants.size(); j++) {
				specialization_map_entries[j] = {};
				specialization_map_entries[j].constantID = p_specialization_constants[j].constant_id;
				specialization_map_entries[j].offset = (const char *)&p_specialization_constants[j].int_value - (const char *)p_specialization_constants.ptr();
				specialization_map_entries[j].size = sizeof(uint32_t);
			}

			VkSpecializationInfo *specialization_info = ALLOCA_SINGLE(VkSpecializationInfo);
			*specialization_info = {};
			specialization_info->dataSize = p_specialization_constants.size() * sizeof(PipelineSpecializationConstant);
			specialization_info->pData = p_specialization_constants.ptr();
			specialization_info->mapEntryCount = p_specialization_constants.size();
			specialization_info->pMapEntries = specialization_map_entries;

			vk_pipeline_stages[i].pSpecializationInfo = specialization_info;
		}
	}

	pipeline_create_info.pStages = vk_pipeline_stages;
	pipeline_create_info.pVertexInputState = vertex_input_state_create_info;
	pipeline_create_info.pInputAssemblyState = &input_assembly_create_info;
	pipeline_create_info.pTessellationState = &tessellation_create_info;
	pipeline_create_info.pViewportState = &viewport_state_create_info;
	pipeline_create_info.pRasterizationState = &rasterization_state_create_info;
	pipeline_create_info.pMultisampleState = &multisample_state_create_info;
	pipeline_create_info.pDepthStencilState = &depth_stencil_state_create_info;
	pipeline_create_info.pColorBlendState = &color_blend_state_create_info;
	pipeline_create_info.pDynamicState = &dynamic_state_create_info;
	pipeline_create_info.layout = shader_info->vk_pipeline_layout;
	pipeline_create_info.renderPass = (VkRenderPass)p_render_pass.id;
	pipeline_create_info.subpass = p_render_subpass;

	// ---

	VkPipeline vk_pipeline = VK_NULL_HANDLE;
	VkResult err = vkCreateGraphicsPipelines(vk_device, pipelines_cache.vk_cache, 1, &pipeline_create_info, VKC::get_allocation_callbacks(VK_OBJECT_TYPE_PIPELINE), &vk_pipeline);
	ERR_FAIL_COND_V_MSG(err, PipelineID(), "vkCreateGraphicsPipelines failed with error " + itos(err) + ".");

	return PipelineID(vk_pipeline);
}

/*****************/
/**** COMPUTE ****/
/*****************/

// ----- COMMANDS -----

void RenderingDeviceDriverVulkan::command_bind_compute_pipeline(CommandBufferID p_cmd_buffer, PipelineID p_pipeline) {
	vkCmdBindPipeline((VkCommandBuffer)p_cmd_buffer.id, VK_PIPELINE_BIND_POINT_COMPUTE, (VkPipeline)p_pipeline.id);
}

void RenderingDeviceDriverVulkan::command_bind_compute_uniform_set(CommandBufferID p_cmd_buffer, UniformSetID p_uniform_set, ShaderID p_shader, uint32_t p_set_index) {
	const ShaderInfo *shader_info = (const ShaderInfo *)p_shader.id;
	const UniformSetInfo *usi = (const UniformSetInfo *)p_uniform_set.id;
	vkCmdBindDescriptorSets((VkCommandBuffer)p_cmd_buffer.id, VK_PIPELINE_BIND_POINT_COMPUTE, shader_info->vk_pipeline_layout, p_set_index, 1, &usi->vk_descriptor_set, 0, nullptr);
}

void RenderingDeviceDriverVulkan::command_bind_compute_uniform_sets(CommandBufferID p_cmd_buffer, VectorView<UniformSetID> p_uniform_sets, ShaderID p_shader, uint32_t p_first_set_index, uint32_t p_set_count) {
	if (p_set_count == 0) {
		return;
	}

	const ShaderInfo *shader_info = (const ShaderInfo *)p_shader.id;
	VkDescriptorSet *sets = (VkDescriptorSet *)alloca(sizeof(VkDescriptorSet) * p_set_count);

	for (uint32_t i = 0; i < p_set_count; i++) {
		sets[i] = ((const UniformSetInfo *)p_uniform_sets[i].id)->vk_descriptor_set;
	}

	vkCmdBindDescriptorSets((VkCommandBuffer)p_cmd_buffer.id, VK_PIPELINE_BIND_POINT_COMPUTE, shader_info->vk_pipeline_layout, p_first_set_index, p_set_count, &sets[0], 0, nullptr);
}

void RenderingDeviceDriverVulkan::command_compute_dispatch(CommandBufferID p_cmd_buffer, uint32_t p_x_groups, uint32_t p_y_groups, uint32_t p_z_groups) {
	vkCmdDispatch((VkCommandBuffer)p_cmd_buffer.id, p_x_groups, p_y_groups, p_z_groups);
}

void RenderingDeviceDriverVulkan::command_compute_dispatch_indirect(CommandBufferID p_cmd_buffer, BufferID p_indirect_buffer, uint64_t p_offset) {
	const BufferInfo *buf_info = (const BufferInfo *)p_indirect_buffer.id;
	vkCmdDispatchIndirect((VkCommandBuffer)p_cmd_buffer.id, buf_info->vk_buffer, p_offset);
}

// ----- PIPELINE -----

RDD::PipelineID RenderingDeviceDriverVulkan::compute_pipeline_create(ShaderID p_shader, VectorView<PipelineSpecializationConstant> p_specialization_constants) {
	const ShaderInfo *shader_info = (const ShaderInfo *)p_shader.id;

	VkComputePipelineCreateInfo pipeline_create_info = {};
	pipeline_create_info.sType = VK_STRUCTURE_TYPE_COMPUTE_PIPELINE_CREATE_INFO;
	pipeline_create_info.stage = shader_info->vk_stages_create_info[0];
	pipeline_create_info.layout = shader_info->vk_pipeline_layout;

	if (p_specialization_constants.size()) {
		VkSpecializationMapEntry *specialization_map_entries = ALLOCA_ARRAY(VkSpecializationMapEntry, p_specialization_constants.size());
		for (uint32_t i = 0; i < p_specialization_constants.size(); i++) {
			specialization_map_entries[i] = {};
			specialization_map_entries[i].constantID = p_specialization_constants[i].constant_id;
			specialization_map_entries[i].offset = (const char *)&p_specialization_constants[i].int_value - (const char *)p_specialization_constants.ptr();
			specialization_map_entries[i].size = sizeof(uint32_t);
		}

		VkSpecializationInfo *specialization_info = ALLOCA_SINGLE(VkSpecializationInfo);
		*specialization_info = {};
		specialization_info->dataSize = p_specialization_constants.size() * sizeof(PipelineSpecializationConstant);
		specialization_info->pData = p_specialization_constants.ptr();
		specialization_info->mapEntryCount = p_specialization_constants.size();
		specialization_info->pMapEntries = specialization_map_entries;

		pipeline_create_info.stage.pSpecializationInfo = specialization_info;
	}

	VkPipeline vk_pipeline = VK_NULL_HANDLE;
	VkResult err = vkCreateComputePipelines(vk_device, pipelines_cache.vk_cache, 1, &pipeline_create_info, VKC::get_allocation_callbacks(VK_OBJECT_TYPE_PIPELINE), &vk_pipeline);
	ERR_FAIL_COND_V_MSG(err, PipelineID(), "vkCreateComputePipelines failed with error " + itos(err) + ".");

	return PipelineID(vk_pipeline);
}

/*****************/
/**** QUERIES ****/
/*****************/

// ----- TIMESTAMP -----

RDD::QueryPoolID RenderingDeviceDriverVulkan::timestamp_query_pool_create(uint32_t p_query_count) {
	VkQueryPoolCreateInfo query_pool_create_info = {};
	query_pool_create_info.sType = VK_STRUCTURE_TYPE_QUERY_POOL_CREATE_INFO;
	query_pool_create_info.queryType = VK_QUERY_TYPE_TIMESTAMP;
	query_pool_create_info.queryCount = p_query_count;

	VkQueryPool vk_query_pool = VK_NULL_HANDLE;
	vkCreateQueryPool(vk_device, &query_pool_create_info, VKC::get_allocation_callbacks(VK_OBJECT_TYPE_QUERY_POOL), &vk_query_pool);
	return RDD::QueryPoolID(vk_query_pool);
}

void RenderingDeviceDriverVulkan::timestamp_query_pool_free(QueryPoolID p_pool_id) {
	vkDestroyQueryPool(vk_device, (VkQueryPool)p_pool_id.id, VKC::get_allocation_callbacks(VK_OBJECT_TYPE_QUERY_POOL));
}

void RenderingDeviceDriverVulkan::timestamp_query_pool_get_results(QueryPoolID p_pool_id, uint32_t p_query_count, uint64_t *r_results) {
	vkGetQueryPoolResults(vk_device, (VkQueryPool)p_pool_id.id, 0, p_query_count, sizeof(uint64_t) * p_query_count, r_results, sizeof(uint64_t), VK_QUERY_RESULT_64_BIT);
}

uint64_t RenderingDeviceDriverVulkan::timestamp_query_result_to_time(uint64_t p_result) {
	// This sucks because timestampPeriod multiplier is a float, while the timestamp is 64 bits nanosecs.
	// So, in cases like nvidia which give you enormous numbers and 1 as multiplier, multiplying is next to impossible.
	// Need to do 128 bits fixed point multiplication to get the right value.

	auto mult64to128 = [](uint64_t u, uint64_t v, uint64_t &h, uint64_t &l) {
		uint64_t u1 = (u & 0xffffffff);
		uint64_t v1 = (v & 0xffffffff);
		uint64_t t = (u1 * v1);
		uint64_t w3 = (t & 0xffffffff);
		uint64_t k = (t >> 32);

		u >>= 32;
		t = (u * v1) + k;
		k = (t & 0xffffffff);
		uint64_t w1 = (t >> 32);

		v >>= 32;
		t = (u1 * v) + k;
		k = (t >> 32);

		h = (u * v) + w1 + k;
		l = (t << 32) + w3;
	};

	uint64_t shift_bits = 16;
	uint64_t h = 0, l = 0;
	mult64to128(p_result, uint64_t(double(physical_device_properties.limits.timestampPeriod) * double(1 << shift_bits)), h, l);
	l >>= shift_bits;
	l |= h << (64 - shift_bits);

	return l;
}

void RenderingDeviceDriverVulkan::command_timestamp_query_pool_reset(CommandBufferID p_cmd_buffer, QueryPoolID p_pool_id, uint32_t p_query_count) {
	vkCmdResetQueryPool((VkCommandBuffer)p_cmd_buffer.id, (VkQueryPool)p_pool_id.id, 0, p_query_count);
}

void RenderingDeviceDriverVulkan::command_timestamp_write(CommandBufferID p_cmd_buffer, QueryPoolID p_pool_id, uint32_t p_index) {
	vkCmdWriteTimestamp((VkCommandBuffer)p_cmd_buffer.id, VK_PIPELINE_STAGE_BOTTOM_OF_PIPE_BIT, (VkQueryPool)p_pool_id.id, p_index);
}

/****************/
/**** LABELS ****/
/****************/

void RenderingDeviceDriverVulkan::command_begin_label(CommandBufferID p_cmd_buffer, const char *p_label_name, const Color &p_color) {
<<<<<<< HEAD
	const RenderingContextDriverVulkan::Functions &functions = context_driver->functions_get();
=======
	// <TF>
	// @ShadyTF debug marker extensions
	if (!context->is_instance_extension_enabled(VK_EXT_DEBUG_UTILS_EXTENSION_NAME)) {
		if (context->is_device_extension_enabled(VK_EXT_DEBUG_MARKER_EXTENSION_NAME)) {
			VkDebugMarkerMarkerInfoEXT marker;
			marker.sType = VK_STRUCTURE_TYPE_DEBUG_UTILS_LABEL_EXT;
			marker.pNext = nullptr;
			marker.pMarkerName = p_label_name;
			marker.color[0] = p_color[0];
			marker.color[1] = p_color[1];
			marker.color[2] = p_color[2];
			marker.color[3] = p_color[3];
			vkCmdDebugMarkerBeginEXT((VkCommandBuffer)p_cmd_buffer.id, &marker);
		}
		return;
	}
	// </TF>
>>>>>>> d275e888
	VkDebugUtilsLabelEXT label;
	label.sType = VK_STRUCTURE_TYPE_DEBUG_UTILS_LABEL_EXT;
	label.pNext = nullptr;
	label.pLabelName = p_label_name;
	label.color[0] = p_color[0];
	label.color[1] = p_color[1];
	label.color[2] = p_color[2];
	label.color[3] = p_color[3];
	functions.CmdBeginDebugUtilsLabelEXT((VkCommandBuffer)p_cmd_buffer.id, &label);
}

void RenderingDeviceDriverVulkan::command_end_label(CommandBufferID p_cmd_buffer) {
<<<<<<< HEAD
	const RenderingContextDriverVulkan::Functions &functions = context_driver->functions_get();
	functions.CmdEndDebugUtilsLabelEXT((VkCommandBuffer)p_cmd_buffer.id);
=======
	// <TF>
	// @ShadyTF debug marker extensions
	if (!context->is_instance_extension_enabled(VK_EXT_DEBUG_UTILS_EXTENSION_NAME)) {
		if (context->is_device_extension_enabled(VK_EXT_DEBUG_MARKER_EXTENSION_NAME)) {
			vkCmdDebugMarkerEndEXT((VkCommandBuffer)p_cmd_buffer.id);
		}
		return;
	}
	// </TF>
	vkCmdEndDebugUtilsLabelEXT((VkCommandBuffer)p_cmd_buffer.id);
>>>>>>> d275e888
}

/****************/
/**** DEBUG *****/
/****************/
void RenderingDeviceDriverVulkan::command_insert_breadcrumb(CommandBufferID p_cmd_buffer, uint32_t p_data) {
	if (p_data == BreadcrumbMarker::NONE)
		return;
	vkCmdFillBuffer((VkCommandBuffer)p_cmd_buffer.id, ((BufferInfo*)breadcrumb_buffer.id)->vk_buffer, 0, sizeof(uint32_t), p_data);
}

void RenderingDeviceDriverVulkan::on_device_lost() const {
	VkDeviceFaultCountsEXT fault_counts = { VK_STRUCTURE_TYPE_DEVICE_FAULT_COUNTS_EXT };
	VkResult vkres = vkGetDeviceFaultInfoEXT(vk_device, &fault_counts, nullptr);

	if (vkres != VK_SUCCESS) {
		_err_print_error(FUNCTION_STR, __FILE__, __LINE__, "vkGetDeviceFaultInfoEXT returned " + itos(vkres) + " when getting fault count, skipping VK_EXT_device_fault report...");
		return;
	}

	VkDeviceFaultInfoEXT fault_info = { VK_STRUCTURE_TYPE_DEVICE_FAULT_INFO_EXT };
	fault_info.pVendorInfos = fault_counts.vendorInfoCount
			? (VkDeviceFaultVendorInfoEXT *)memalloc(fault_counts.vendorInfoCount * sizeof(VkDeviceFaultVendorInfoEXT))
			: NULL;
	fault_info.pAddressInfos =
			fault_counts.addressInfoCount
			? (VkDeviceFaultAddressInfoEXT *)memalloc(fault_counts.addressInfoCount * sizeof(VkDeviceFaultAddressInfoEXT))
			: NULL;
	fault_counts.vendorBinarySize = 0;
	vkres = vkGetDeviceFaultInfoEXT(vk_device, &fault_counts, &fault_info);
	if (vkres != VK_SUCCESS) {
		_err_print_error(FUNCTION_STR, __FILE__, __LINE__, "vkGetDeviceFaultInfoEXT returned " + itos(vkres) + " when getting fault info, skipping VK_EXT_device_fault report...");
	} else {
		print_line("** Report from VK_EXT_device_fault **");
		print_line("Description: %s", fault_info.description);
		print_line("Vendor infos");
		for (uint32_t vd = 0; vd < fault_counts.vendorInfoCount; ++vd) {
			const VkDeviceFaultVendorInfoEXT *vendor_info = &fault_info.pVendorInfos[vd];
			print_line("Info[%u]", vd);
			print_line("   Description: %s", vendor_info->description);
			print_line("   Fault code : %zu", (size_t)vendor_info->vendorFaultCode);
			print_line("   Fault data : %zu", (size_t)vendor_info->vendorFaultData);
		}

		static constexpr const char *addressTypeNames[] = {
			"NONE",
			"READ_INVALID",
			"WRITE_INVALID",
			"EXECUTE_INVALID",
			"INSTRUCTION_POINTER_UNKNOWN",
			"INSTRUCTION_POINTER_INVALID",
			"INSTRUCTION_POINTER_FAULT",
		};
		print_line("Address infos");
		for (uint32_t ad = 0; ad < fault_counts.addressInfoCount; ++ad) {
			const VkDeviceFaultAddressInfoEXT *addr_info = &fault_info.pAddressInfos[ad];
			// From https://registry.khronos.org/vulkan/specs/1.3-extensions/man/html/VkDeviceFaultAddressInfoEXT.html
			const VkDeviceAddress lower = (addr_info->reportedAddress & ~(addr_info->addressPrecision - 1));
			const VkDeviceAddress upper = (addr_info->reportedAddress | (addr_info->addressPrecision - 1));
			print_line("Info[%u]", ad);
			print_line("   Type            : %s", addressTypeNames[addr_info->addressType]);
			print_line("   Reported address: %zu", (size_t)addr_info->reportedAddress);
			print_line("   Lower address   : %zu", (size_t)lower);
			print_line("   Upper address   : %zu", (size_t)upper);
			print_line("   Precision       : %zu", (size_t)addr_info->addressPrecision);
		}
	}

	memfree(fault_info.pVendorInfos);
	memfree(fault_info.pAddressInfos);
}

void RenderingDeviceDriverVulkan::print_lost_device_info() {

#if defined(DEBUG_ENABLED) || defined(DEV_ENABLED)
	void *breadcrumb_ptr;
	vmaFlushAllocation(allocator, ((BufferInfo *)breadcrumb_buffer.id)->allocation.handle, 0, sizeof(uint32_t));
	vmaInvalidateAllocation(allocator, ((BufferInfo *)breadcrumb_buffer.id)->allocation.handle, 0, sizeof(uint32_t));

	vmaMapMemory(allocator, ((BufferInfo *)breadcrumb_buffer.id)->allocation.handle, &breadcrumb_ptr);
	uint32_t last_breadcrumb = *(uint32_t*)breadcrumb_ptr;
	vmaUnmapMemory(allocator, ((BufferInfo *)breadcrumb_buffer.id)->allocation.handle);
	uint32_t phase = last_breadcrumb >> 16;
	uint32_t user_data = last_breadcrumb & ((1 << 16) - 1);
	String errorMsg = "Last known breadcrumb: ";

	switch (phase) {
		case BreadcrumbMarker::ALPHA_PASS:				errorMsg += "ALPHA_PASS";				break;
		case BreadcrumbMarker::BLIT_PASS:				errorMsg += "BLIT_PASS";				break;
		case BreadcrumbMarker::DEBUG_PASS:				errorMsg += "DEBUG_PASS";				break;
		case BreadcrumbMarker::LIGHTMAPPER_PASS:		errorMsg += "LIGHTMAPPER_PASS";			break;
		case BreadcrumbMarker::OPAQUE_PASS:				errorMsg += "OPAQUE_PASS";				break;
		case BreadcrumbMarker::POST_PROCESSING_PASS:	errorMsg += "POST_PROCESSING_PASS";		break;
		case BreadcrumbMarker::REFLECTION_PROBES:		errorMsg += "REFLECTION_PROBES";		break;
		case BreadcrumbMarker::SHADOW_PASS_CUBE:		errorMsg += "SHADOW_PASS_CUBE";			break;
		case BreadcrumbMarker::SHADOW_PASS_DIRECTIONAL:	errorMsg += "SHADOW_PASS_DIRECTIONAL";	break;
		case BreadcrumbMarker::SKY_PASS:				errorMsg += "SKY_PASS";					break;
		case BreadcrumbMarker::TRANSPARENT_PASS:		errorMsg += "TRANSPARENT_PASS";			break;
		case BreadcrumbMarker::UI_PASS:					errorMsg += "UI_PASS";					break;
		default: errorMsg += "UNKNOWN_BREADCRUMB(" + itos((uint32_t)phase) + ')'; break;
	}

	if (user_data != 0) {
		errorMsg += " | User data: " + itos(user_data);
	}

	_err_print_error(FUNCTION_STR, __FILE__, __LINE__, errorMsg);
#endif
	on_device_lost();
}

/********************/
/**** SUBMISSION ****/
/********************/

void RenderingDeviceDriverVulkan::begin_segment(uint32_t p_frame_index, uint32_t p_frames_drawn) {
	// Per-frame segments are not required in Vulkan.
}

void RenderingDeviceDriverVulkan::end_segment() {
	// Per-frame segments are not required in Vulkan.
}

/**************/
/**** MISC ****/
/**************/

void RenderingDeviceDriverVulkan::set_object_name(ObjectType p_type, ID p_driver_id, const String &p_name) {
	switch (p_type) {
		case OBJECT_TYPE_TEXTURE: {
			const TextureInfo *tex_info = (const TextureInfo *)p_driver_id.id;
			if (tex_info->allocation.handle) {
				_set_object_name(VK_OBJECT_TYPE_IMAGE, (uint64_t)tex_info->vk_view_create_info.image, p_name);
			}
			_set_object_name(VK_OBJECT_TYPE_IMAGE_VIEW, (uint64_t)tex_info->vk_view, p_name + " View");
		} break;
		case OBJECT_TYPE_SAMPLER: {
			_set_object_name(VK_OBJECT_TYPE_SAMPLER, p_driver_id.id, p_name);
		} break;
		case OBJECT_TYPE_BUFFER: {
			const BufferInfo *buf_info = (const BufferInfo *)p_driver_id.id;
			_set_object_name(VK_OBJECT_TYPE_BUFFER, (uint64_t)buf_info->vk_buffer, p_name);
			if (buf_info->vk_view) {
				_set_object_name(VK_OBJECT_TYPE_BUFFER_VIEW, (uint64_t)buf_info->vk_view, p_name + " View");
			}
		} break;
		case OBJECT_TYPE_SHADER: {
			const ShaderInfo *shader_info = (const ShaderInfo *)p_driver_id.id;
			for (uint32_t i = 0; i < shader_info->vk_descriptor_set_layouts.size(); i++) {
				_set_object_name(VK_OBJECT_TYPE_DESCRIPTOR_SET_LAYOUT, (uint64_t)shader_info->vk_descriptor_set_layouts[i], p_name);
			}
			_set_object_name(VK_OBJECT_TYPE_PIPELINE_LAYOUT, (uint64_t)shader_info->vk_pipeline_layout, p_name + " Pipeline Layout");
		} break;
		case OBJECT_TYPE_UNIFORM_SET: {
			const UniformSetInfo *usi = (const UniformSetInfo *)p_driver_id.id;
			_set_object_name(VK_OBJECT_TYPE_DESCRIPTOR_SET, (uint64_t)usi->vk_descriptor_set, p_name);
		} break;
		case OBJECT_TYPE_PIPELINE: {
			_set_object_name(VK_OBJECT_TYPE_PIPELINE, (uint64_t)p_driver_id.id, p_name);
		} break;
		default: {
			DEV_ASSERT(false);
		}
	}
}

uint64_t RenderingDeviceDriverVulkan::get_resource_native_handle(DriverResource p_type, ID p_driver_id) {
	switch (p_type) {
		case DRIVER_RESOURCE_LOGICAL_DEVICE: {
			return (uint64_t)vk_device;
		}
		case DRIVER_RESOURCE_PHYSICAL_DEVICE: {
			return (uint64_t)physical_device;
		}
		case DRIVER_RESOURCE_TOPMOST_OBJECT: {
			return (uint64_t)context_driver->instance_get();
		}
		case DRIVER_RESOURCE_COMMAND_QUEUE: {
			const CommandQueue *queue_info = (const CommandQueue *)p_driver_id.id;
			return (uint64_t)queue_families[queue_info->queue_family][queue_info->queue_index].queue;
		}
		case DRIVER_RESOURCE_QUEUE_FAMILY: {
			return uint32_t(p_driver_id.id) - 1;
		}
		case DRIVER_RESOURCE_TEXTURE: {
			const TextureInfo *tex_info = (const TextureInfo *)p_driver_id.id;
			return (uint64_t)tex_info->vk_view_create_info.image;
		}
		case DRIVER_RESOURCE_TEXTURE_VIEW: {
			const TextureInfo *tex_info = (const TextureInfo *)p_driver_id.id;
			return (uint64_t)tex_info->vk_view;
		}
		case DRIVER_RESOURCE_TEXTURE_DATA_FORMAT: {
			const TextureInfo *tex_info = (const TextureInfo *)p_driver_id.id;
			return (uint64_t)tex_info->vk_view_create_info.format;
		}
		case DRIVER_RESOURCE_SAMPLER:
		case DRIVER_RESOURCE_UNIFORM_SET:
		case DRIVER_RESOURCE_BUFFER:
		case DRIVER_RESOURCE_COMPUTE_PIPELINE:
		case DRIVER_RESOURCE_RENDER_PIPELINE: {
			return p_driver_id.id;
		}
		default: {
			return 0;
		}
	}
}

uint64_t RenderingDeviceDriverVulkan::get_total_memory_used() {
	VmaTotalStatistics stats = {};
	vmaCalculateStatistics(allocator, &stats);
	return stats.total.statistics.allocationBytes;
}

// <TF>
// @ShadyTF lazily allocated memory
uint64_t RenderingDeviceDriverVulkan::get_lazily_memory_used() {
	return vmaCalculateLazilyAllocatedBytes(allocator);
}
// </TF>

uint64_t RenderingDeviceDriverVulkan::limit_get(Limit p_limit) {
	const VkPhysicalDeviceLimits &limits = physical_device_properties.limits;
	switch (p_limit) {
		case LIMIT_MAX_BOUND_UNIFORM_SETS:
			return limits.maxBoundDescriptorSets;
		case LIMIT_MAX_FRAMEBUFFER_COLOR_ATTACHMENTS:
			return limits.maxColorAttachments;
		case LIMIT_MAX_TEXTURES_PER_UNIFORM_SET:
			return limits.maxDescriptorSetSampledImages;
		case LIMIT_MAX_SAMPLERS_PER_UNIFORM_SET:
			return limits.maxDescriptorSetSamplers;
		case LIMIT_MAX_STORAGE_BUFFERS_PER_UNIFORM_SET:
			return limits.maxDescriptorSetStorageBuffers;
		case LIMIT_MAX_STORAGE_IMAGES_PER_UNIFORM_SET:
			return limits.maxDescriptorSetStorageImages;
		case LIMIT_MAX_UNIFORM_BUFFERS_PER_UNIFORM_SET:
			return limits.maxDescriptorSetUniformBuffers;
		case LIMIT_MAX_DRAW_INDEXED_INDEX:
			return limits.maxDrawIndexedIndexValue;
		case LIMIT_MAX_FRAMEBUFFER_HEIGHT:
			return limits.maxFramebufferHeight;
		case LIMIT_MAX_FRAMEBUFFER_WIDTH:
			return limits.maxFramebufferWidth;
		case LIMIT_MAX_TEXTURE_ARRAY_LAYERS:
			return limits.maxImageArrayLayers;
		case LIMIT_MAX_TEXTURE_SIZE_1D:
			return limits.maxImageDimension1D;
		case LIMIT_MAX_TEXTURE_SIZE_2D:
			return limits.maxImageDimension2D;
		case LIMIT_MAX_TEXTURE_SIZE_3D:
			return limits.maxImageDimension3D;
		case LIMIT_MAX_TEXTURE_SIZE_CUBE:
			return limits.maxImageDimensionCube;
		case LIMIT_MAX_TEXTURES_PER_SHADER_STAGE:
			return limits.maxPerStageDescriptorSampledImages;
		case LIMIT_MAX_SAMPLERS_PER_SHADER_STAGE:
			return limits.maxPerStageDescriptorSamplers;
		case LIMIT_MAX_STORAGE_BUFFERS_PER_SHADER_STAGE:
			return limits.maxPerStageDescriptorStorageBuffers;
		case LIMIT_MAX_STORAGE_IMAGES_PER_SHADER_STAGE:
			return limits.maxPerStageDescriptorStorageImages;
		case LIMIT_MAX_UNIFORM_BUFFERS_PER_SHADER_STAGE:
			return limits.maxPerStageDescriptorUniformBuffers;
		case LIMIT_MAX_PUSH_CONSTANT_SIZE:
			return limits.maxPushConstantsSize;
		case LIMIT_MAX_UNIFORM_BUFFER_SIZE:
			return limits.maxUniformBufferRange;
		case LIMIT_MAX_VERTEX_INPUT_ATTRIBUTE_OFFSET:
			return limits.maxVertexInputAttributeOffset;
		case LIMIT_MAX_VERTEX_INPUT_ATTRIBUTES:
			return limits.maxVertexInputAttributes;
		case LIMIT_MAX_VERTEX_INPUT_BINDINGS:
			return limits.maxVertexInputBindings;
		case LIMIT_MAX_VERTEX_INPUT_BINDING_STRIDE:
			return limits.maxVertexInputBindingStride;
		case LIMIT_MIN_UNIFORM_BUFFER_OFFSET_ALIGNMENT:
			return limits.minUniformBufferOffsetAlignment;
		case LIMIT_MAX_COMPUTE_WORKGROUP_COUNT_X:
			return limits.maxComputeWorkGroupCount[0];
		case LIMIT_MAX_COMPUTE_WORKGROUP_COUNT_Y:
			return limits.maxComputeWorkGroupCount[1];
		case LIMIT_MAX_COMPUTE_WORKGROUP_COUNT_Z:
			return limits.maxComputeWorkGroupCount[2];
		case LIMIT_MAX_COMPUTE_WORKGROUP_INVOCATIONS:
			return limits.maxComputeWorkGroupInvocations;
		case LIMIT_MAX_COMPUTE_WORKGROUP_SIZE_X:
			return limits.maxComputeWorkGroupSize[0];
		case LIMIT_MAX_COMPUTE_WORKGROUP_SIZE_Y:
			return limits.maxComputeWorkGroupSize[1];
		case LIMIT_MAX_COMPUTE_WORKGROUP_SIZE_Z:
			return limits.maxComputeWorkGroupSize[2];
		case LIMIT_MAX_VIEWPORT_DIMENSIONS_X:
			return limits.maxViewportDimensions[0];
		case LIMIT_MAX_VIEWPORT_DIMENSIONS_Y:
			return limits.maxViewportDimensions[1];
		case LIMIT_SUBGROUP_SIZE:
			return subgroup_capabilities.size;
		case LIMIT_SUBGROUP_MIN_SIZE:
			return subgroup_capabilities.min_size;
		case LIMIT_SUBGROUP_MAX_SIZE:
			return subgroup_capabilities.max_size;
		case LIMIT_SUBGROUP_IN_SHADERS:
			return subgroup_capabilities.supported_stages_flags_rd();
		case LIMIT_SUBGROUP_OPERATIONS:
			return subgroup_capabilities.supported_operations_flags_rd();
		case LIMIT_VRS_TEXEL_WIDTH:
			return vrs_capabilities.texel_size.x;
		case LIMIT_VRS_TEXEL_HEIGHT:
			return vrs_capabilities.texel_size.y;
		default:
			ERR_FAIL_V(0);
	}
}

uint64_t RenderingDeviceDriverVulkan::api_trait_get(ApiTrait p_trait) {
	switch (p_trait) {
		case API_TRAIT_TEXTURE_TRANSFER_ALIGNMENT:
			return (uint64_t)MAX((uint64_t)16, physical_device_properties.limits.optimalBufferCopyOffsetAlignment);
		case API_TRAIT_SHADER_CHANGE_INVALIDATION:
			return (uint64_t)SHADER_CHANGE_INVALIDATION_INCOMPATIBLE_SETS_PLUS_CASCADE;
		default:
			return RenderingDeviceDriver::api_trait_get(p_trait);
	}
}

bool RenderingDeviceDriverVulkan::has_feature(Features p_feature) {
	switch (p_feature) {
		case SUPPORTS_MULTIVIEW:
			return multiview_capabilities.is_supported && multiview_capabilities.max_view_count > 1;
		case SUPPORTS_FSR_HALF_FLOAT:
			return shader_capabilities.shader_float16_is_supported && physical_device_features.shaderInt16 && storage_buffer_capabilities.storage_buffer_16_bit_access_is_supported;
		case SUPPORTS_ATTACHMENT_VRS:
			return vrs_capabilities.attachment_vrs_supported && physical_device_features.shaderStorageImageExtendedFormats;
		case SUPPORTS_FRAGMENT_SHADER_WITH_ONLY_SIDE_EFFECTS:
			return true;
		default:
			return false;
	}
}

const RDD::MultiviewCapabilities &RenderingDeviceDriverVulkan::get_multiview_capabilities() {
	return multiview_capabilities;
}

String RenderingDeviceDriverVulkan::get_api_name() const {
	return "Vulkan";
}

String RenderingDeviceDriverVulkan::get_api_version() const {
	uint32_t api_version = physical_device_properties.apiVersion;
	return vformat("%d.%d.%d", VK_API_VERSION_MAJOR(api_version), VK_API_VERSION_MINOR(api_version), VK_API_VERSION_PATCH(api_version));
}

String RenderingDeviceDriverVulkan::get_pipeline_cache_uuid() const {
	return pipeline_cache_id;
}

const RDD::Capabilities &RenderingDeviceDriverVulkan::get_capabilities() const {
	return device_capabilities;
}

/******************/

RenderingDeviceDriverVulkan::RenderingDeviceDriverVulkan(RenderingContextDriverVulkan *p_context_driver) {
	DEV_ASSERT(p_context_driver != nullptr);

	context_driver = p_context_driver;
}

RenderingDeviceDriverVulkan::~RenderingDeviceDriverVulkan() {
	buffer_free(breadcrumb_buffer);

	while (small_allocs_pools.size()) {
		HashMap<uint32_t, VmaPool>::Iterator E = small_allocs_pools.begin();
			vmaDestroyPool(allocator, E->value);
		small_allocs_pools.remove(E);
	}
	vmaDestroyAllocator(allocator);

	if (vk_device != VK_NULL_HANDLE) {
		vkDestroyDevice(vk_device, VKC::get_allocation_callbacks(VK_OBJECT_TYPE_DEVICE));
	}
}<|MERGE_RESOLUTION|>--- conflicted
+++ resolved
@@ -457,6 +457,20 @@
 #endif
 	_register_requested_device_extension(VK_EXT_DEVICE_FAULT_EXTENSION_NAME, false);
 
+	// <TF>
+	// @ShadyTF debug marker extensions
+	// Should be last element in the array
+
+#ifdef DEV_ENABLED
+	bool want_debug_markers = true;
+#else
+	bool want_debug_markers = OS::get_singleton()->is_stdout_verbose();
+#endif
+	if (want_debug_markers) {
+		_register_requested_device_extension(VK_EXT_DEBUG_MARKER_EXTENSION_NAME, false);
+	}
+	// </TF>
+
 	uint32_t device_extension_count = 0;
 	VkResult err = vkEnumerateDeviceExtensionProperties(physical_device, nullptr, &device_extension_count, nullptr);
 	ERR_FAIL_COND_V(err != VK_SUCCESS, ERR_CANT_CREATE);
@@ -1002,6 +1016,16 @@
 		if (enabled_device_extension_names.has(VK_KHR_CREATE_RENDERPASS_2_EXTENSION_NAME)) {
 			device_functions.CreateRenderPass2KHR = PFN_vkCreateRenderPass2KHR(functions.GetDeviceProcAddr(vk_device, "vkCreateRenderPass2KHR"));
 		}
+
+	// <TF>
+	// @ShadyTF debug marker extensions
+	if (enabled_device_extension_names.has(VK_EXT_DEBUG_MARKER_EXTENSION_NAME)) {
+		vkCmdDebugMarkerBeginEXT = (PFN_vkCmdDebugMarkerBeginEXT)functions.GetDeviceProcAddr(vk_device, "vkCmdDebugMarkerBeginEXT");
+		vkCmdDebugMarkerEndEXT = (PFN_vkCmdDebugMarkerEndEXT)functions.GetDeviceProcAddr(vk_device, "vkCmdDebugMarkerEndEXT");
+		vkCmdDebugMarkerInsertEXT = (PFN_vkCmdDebugMarkerInsertEXT)functions.GetDeviceProcAddr(vk_device, "vkCmdDebugMarkerInsertEXT");
+		vkDebugMarkerSetObjectNameEXT = (PFN_vkDebugMarkerSetObjectNameEXT)functions.GetDeviceProcAddr(vk_device, "vkDebugMarkerSetObjectNameEXT");
+	}
+	// </TF>
 	}
 
 	return OK;
@@ -1168,6 +1192,93 @@
 
 	return true;
 }
+// <TF>
+// @ShadyTF debug marker extensions
+VkDebugReportObjectTypeEXT RenderingDeviceDriverVulkan::_convert_to_debug_report_objectType(VkObjectType p_object_type){
+	switch (p_object_type) {
+		case VK_OBJECT_TYPE_UNKNOWN:
+			return VK_DEBUG_REPORT_OBJECT_TYPE_UNKNOWN_EXT;
+		case VK_OBJECT_TYPE_INSTANCE:
+	        return VK_DEBUG_REPORT_OBJECT_TYPE_INSTANCE_EXT;
+		case VK_OBJECT_TYPE_PHYSICAL_DEVICE:
+			return VK_DEBUG_REPORT_OBJECT_TYPE_PHYSICAL_DEVICE_EXT;
+		case VK_OBJECT_TYPE_DEVICE:
+	        return VK_DEBUG_REPORT_OBJECT_TYPE_DEVICE_EXT;
+	    case VK_OBJECT_TYPE_QUEUE:
+		    return VK_DEBUG_REPORT_OBJECT_TYPE_QUEUE_EXT;
+	    case VK_OBJECT_TYPE_SEMAPHORE:
+		    return VK_DEBUG_REPORT_OBJECT_TYPE_SEMAPHORE_EXT;
+	    case VK_OBJECT_TYPE_COMMAND_BUFFER:
+		    return VK_DEBUG_REPORT_OBJECT_TYPE_COMMAND_BUFFER_EXT;
+	    case VK_OBJECT_TYPE_FENCE:
+		    return VK_DEBUG_REPORT_OBJECT_TYPE_FENCE_EXT;
+	    case VK_OBJECT_TYPE_DEVICE_MEMORY:
+		    return VK_DEBUG_REPORT_OBJECT_TYPE_DEVICE_MEMORY_EXT;
+	    case VK_OBJECT_TYPE_BUFFER:
+		    return VK_DEBUG_REPORT_OBJECT_TYPE_BUFFER_EXT;
+	    case VK_OBJECT_TYPE_IMAGE:
+		    return VK_DEBUG_REPORT_OBJECT_TYPE_IMAGE_EXT;
+	    case VK_OBJECT_TYPE_EVENT:
+		    return VK_DEBUG_REPORT_OBJECT_TYPE_EVENT_EXT;
+	    case VK_OBJECT_TYPE_QUERY_POOL:
+		    return VK_DEBUG_REPORT_OBJECT_TYPE_QUERY_POOL_EXT;
+	    case VK_OBJECT_TYPE_BUFFER_VIEW:
+		    return VK_DEBUG_REPORT_OBJECT_TYPE_BUFFER_VIEW_EXT;
+	    case VK_OBJECT_TYPE_IMAGE_VIEW:
+		    return VK_DEBUG_REPORT_OBJECT_TYPE_IMAGE_VIEW_EXT;
+	    case VK_OBJECT_TYPE_SHADER_MODULE:
+		    return VK_DEBUG_REPORT_OBJECT_TYPE_SHADER_MODULE_EXT;
+	    case VK_OBJECT_TYPE_PIPELINE_CACHE:
+		    return VK_DEBUG_REPORT_OBJECT_TYPE_PIPELINE_CACHE_EXT;
+	    case VK_OBJECT_TYPE_PIPELINE_LAYOUT:
+		    return VK_DEBUG_REPORT_OBJECT_TYPE_PIPELINE_LAYOUT_EXT;
+	    case VK_OBJECT_TYPE_RENDER_PASS:
+		    return VK_DEBUG_REPORT_OBJECT_TYPE_RENDER_PASS_EXT;
+	    case VK_OBJECT_TYPE_PIPELINE:
+		    return VK_DEBUG_REPORT_OBJECT_TYPE_PIPELINE_EXT;
+	    case VK_OBJECT_TYPE_DESCRIPTOR_SET_LAYOUT:
+		    return VK_DEBUG_REPORT_OBJECT_TYPE_DESCRIPTOR_SET_LAYOUT_EXT;
+	    case VK_OBJECT_TYPE_SAMPLER:
+		    return VK_DEBUG_REPORT_OBJECT_TYPE_SAMPLER_EXT;
+	    case VK_OBJECT_TYPE_DESCRIPTOR_POOL:
+		    return VK_DEBUG_REPORT_OBJECT_TYPE_DESCRIPTOR_POOL_EXT;
+	    case VK_OBJECT_TYPE_DESCRIPTOR_SET:
+		    return VK_DEBUG_REPORT_OBJECT_TYPE_DESCRIPTOR_SET_EXT;
+	    case VK_OBJECT_TYPE_FRAMEBUFFER:
+		    return VK_DEBUG_REPORT_OBJECT_TYPE_FRAMEBUFFER_EXT;
+	    case VK_OBJECT_TYPE_COMMAND_POOL:
+		    return VK_DEBUG_REPORT_OBJECT_TYPE_COMMAND_POOL_EXT;
+	    case VK_OBJECT_TYPE_SAMPLER_YCBCR_CONVERSION:
+		    return VK_DEBUG_REPORT_OBJECT_TYPE_SAMPLER_YCBCR_CONVERSION_EXT;
+	    case VK_OBJECT_TYPE_DESCRIPTOR_UPDATE_TEMPLATE:
+		    return VK_DEBUG_REPORT_OBJECT_TYPE_DESCRIPTOR_UPDATE_TEMPLATE_EXT;
+		case VK_OBJECT_TYPE_SURFACE_KHR:
+			return VK_DEBUG_REPORT_OBJECT_TYPE_SURFACE_KHR_EXT;
+	    case VK_OBJECT_TYPE_SWAPCHAIN_KHR:
+		    return VK_DEBUG_REPORT_OBJECT_TYPE_SWAPCHAIN_KHR_EXT;
+	    case VK_OBJECT_TYPE_DISPLAY_KHR:
+		    return VK_DEBUG_REPORT_OBJECT_TYPE_DISPLAY_KHR_EXT;
+	    case VK_OBJECT_TYPE_DISPLAY_MODE_KHR:
+		    return VK_DEBUG_REPORT_OBJECT_TYPE_DISPLAY_MODE_KHR_EXT;
+	    case VK_OBJECT_TYPE_DEBUG_REPORT_CALLBACK_EXT:
+		    return VK_DEBUG_REPORT_OBJECT_TYPE_DEBUG_REPORT_CALLBACK_EXT_EXT;
+	    case VK_OBJECT_TYPE_CU_MODULE_NVX:
+		    return VK_DEBUG_REPORT_OBJECT_TYPE_CU_MODULE_NVX_EXT;
+	    case VK_OBJECT_TYPE_CU_FUNCTION_NVX:
+		    return VK_DEBUG_REPORT_OBJECT_TYPE_CU_FUNCTION_NVX_EXT;
+	    case VK_OBJECT_TYPE_ACCELERATION_STRUCTURE_KHR:
+		    return VK_DEBUG_REPORT_OBJECT_TYPE_ACCELERATION_STRUCTURE_KHR_EXT;
+		case VK_OBJECT_TYPE_VALIDATION_CACHE_EXT:
+			return VK_DEBUG_REPORT_OBJECT_TYPE_VALIDATION_CACHE_EXT_EXT;
+	    case VK_OBJECT_TYPE_ACCELERATION_STRUCTURE_NV:
+		    return VK_DEBUG_REPORT_OBJECT_TYPE_ACCELERATION_STRUCTURE_NV_EXT;
+		default:
+			break;
+	}
+    
+    return VK_DEBUG_REPORT_OBJECT_TYPE_UNKNOWN_EXT;
+}
+// </TF>
 
 void RenderingDeviceDriverVulkan::_set_object_name(VkObjectType p_object_type, uint64_t p_object_handle, String p_object_name) {
 	const RenderingContextDriverVulkan::Functions &functions = context_driver->functions_get();
@@ -1181,6 +1292,23 @@
 		name_info.pObjectName = obj_data.get_data();
 		functions.SetDebugUtilsObjectNameEXT(vk_device, &name_info);
 	}
+	// <TF>
+	// @ShadyTF debug marker extensions
+	else {
+		if (functions.vkDebugMarkerSetObjectNameEXT != nullptr) {
+			CharString obj_data = p_object_name.utf8();
+			VkDebugMarkerObjectNameInfoEXT name_info;
+			name_info.sType = VK_STRUCTURE_TYPE_DEBUG_UTILS_OBJECT_NAME_INFO_EXT;
+			name_info.pNext = nullptr;
+			name_info.objectType = _convert_to_debug_report_objectType( p_object_type );
+			name_info.object = p_object_handle;
+			name_info.pObjectName = obj_data.get_data();
+			functions.vkDebugMarkerSetObjectNameEXT(vk_device, &name_info);
+		}
+	}
+	// </TF>
+
+
 }
 
 Error RenderingDeviceDriverVulkan::initialize(uint32_t p_device_index, uint32_t p_frame_count) {
@@ -1298,11 +1426,7 @@
 			alloc_create_info.requiredFlags = (VK_MEMORY_PROPERTY_HOST_COHERENT_BIT | VK_MEMORY_PROPERTY_HOST_VISIBLE_BIT);
 		} break;
 		case MEMORY_ALLOCATION_TYPE_GPU: {
-<<<<<<< HEAD
 			alloc_create_info.requiredFlags = VK_MEMORY_PROPERTY_DEVICE_LOCAL_BIT;
-
-=======
-			alloc_create_info.usage = VMA_MEMORY_USAGE_AUTO_PREFER_DEVICE;
 			// <TF>
 			// @ShadyTF
 			// condition to use persistent memory, UMA, condition would be passed in
@@ -1311,7 +1435,6 @@
 				alloc_create_info.flags = VMA_ALLOCATION_CREATE_HOST_ACCESS_RANDOM_BIT | VMA_ALLOCATION_CREATE_MAPPED_BIT;
 			}
 			// </TF>
->>>>>>> d275e888
 			if (p_size <= SMALL_ALLOCATION_MAX_SIZE) {
 				uint32_t mem_type_index = 0;
 				vmaFindMemoryTypeIndexForBufferInfo(allocator, &create_info, &alloc_create_info, &mem_type_index);
@@ -1567,9 +1690,6 @@
 
 	VmaAllocationCreateInfo alloc_create_info = {};
 	alloc_create_info.flags = (p_format.usage_bits & TEXTURE_USAGE_CPU_READ_BIT) ? VMA_ALLOCATION_CREATE_HOST_ACCESS_RANDOM_BIT : 0;
-<<<<<<< HEAD
-=======
-	alloc_create_info.usage = VMA_MEMORY_USAGE_AUTO_PREFER_DEVICE;
 
 
 	//<TF>
@@ -1591,7 +1711,6 @@
 	}
 	//</TF>
 
->>>>>>> d275e888
 	if (image_size <= SMALL_ALLOCATION_MAX_SIZE) {
 		uint32_t mem_type_index = 0;
 		vmaFindMemoryTypeIndexForImageInfo(allocator, &create_info, &alloc_create_info, &mem_type_index);
@@ -3536,11 +3655,9 @@
 
 	vkDestroyPipelineLayout(vk_device, shader_info->vk_pipeline_layout, VKC::get_allocation_callbacks(VK_OBJECT_TYPE_PIPELINE_LAYOUT));
 
-<<<<<<< HEAD
 	for (uint32_t i = 0; i < shader_info->vk_stages_create_info.size(); i++) {
 		vkDestroyShaderModule(vk_device, shader_info->vk_stages_create_info[i].module, VKC::get_allocation_callbacks(VK_OBJECT_TYPE_SHADER_MODULE));
 	}
-=======
 	// <TF>
 	// @ShadyTF unload shader modules
 	// Was :
@@ -3550,9 +3667,7 @@
 	//	}
 	//}
 	shader_destroy_modules( p_shader );
-	// </
-	// TF>
->>>>>>> d275e888
+	// </TF>
 
 	VersatileResource::free(resources_allocator, shader_info);
 }
@@ -4965,9 +5080,7 @@
 /****************/
 
 void RenderingDeviceDriverVulkan::command_begin_label(CommandBufferID p_cmd_buffer, const char *p_label_name, const Color &p_color) {
-<<<<<<< HEAD
 	const RenderingContextDriverVulkan::Functions &functions = context_driver->functions_get();
-=======
 	// <TF>
 	// @ShadyTF debug marker extensions
 	if (!context->is_instance_extension_enabled(VK_EXT_DEBUG_UTILS_EXTENSION_NAME)) {
@@ -4985,7 +5098,6 @@
 		return;
 	}
 	// </TF>
->>>>>>> d275e888
 	VkDebugUtilsLabelEXT label;
 	label.sType = VK_STRUCTURE_TYPE_DEBUG_UTILS_LABEL_EXT;
 	label.pNext = nullptr;
@@ -4998,10 +5110,8 @@
 }
 
 void RenderingDeviceDriverVulkan::command_end_label(CommandBufferID p_cmd_buffer) {
-<<<<<<< HEAD
 	const RenderingContextDriverVulkan::Functions &functions = context_driver->functions_get();
 	functions.CmdEndDebugUtilsLabelEXT((VkCommandBuffer)p_cmd_buffer.id);
-=======
 	// <TF>
 	// @ShadyTF debug marker extensions
 	if (!context->is_instance_extension_enabled(VK_EXT_DEBUG_UTILS_EXTENSION_NAME)) {
@@ -5012,7 +5122,6 @@
 	}
 	// </TF>
 	vkCmdEndDebugUtilsLabelEXT((VkCommandBuffer)p_cmd_buffer.id);
->>>>>>> d275e888
 }
 
 /****************/
