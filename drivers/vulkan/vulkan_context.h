--- conflicted
+++ resolved
@@ -266,7 +266,6 @@
 
 public:
 	// Extension calls
-<<<<<<< HEAD
 	VkResult create_render_pass2(VkDevice device, const VkRenderPassCreateInfo2 *pCreateInfo, const VkAllocationCallbacks *pAllocator, VkRenderPass *pRenderPass);
 
 	uint32_t get_vulkan_major() const { return vulkan_major; }
@@ -281,22 +280,7 @@
 	VkPhysicalDevice get_physical_device() const;
 	VkInstance get_instance() const { return inst; }
 	uint32_t get_swapchain_image_count() const;
-=======
-	VkResult vkCreateRenderPass2KHR(VkDevice device, const VkRenderPassCreateInfo2 *pCreateInfo, const VkAllocationCallbacks *pAllocator, VkRenderPass *pRenderPass);
-
-	uint32_t get_vulkan_major() const { return vulkan_major; };
-	uint32_t get_vulkan_minor() const { return vulkan_minor; };
-	const SubgroupCapabilities &get_subgroup_capabilities() const { return subgroup_capabilities; };
-	const MultiviewCapabilities &get_multiview_capabilities() const { return multiview_capabilities; };
-	const VRSCapabilities &get_vrs_capabilities() const { return vrs_capabilities; };
-	const ShaderCapabilities &get_shader_capabilities() const { return shader_capabilities; };
-	const StorageBufferCapabilities &get_storage_buffer_capabilities() const { return storage_buffer_capabilities; };
-
-	VkDevice get_device();
-	VkPhysicalDevice get_physical_device();
-	VkInstance get_instance() { return inst; }
-	int get_swapchain_image_count() const;
->>>>>>> 0a420c47
+
 	VkQueue get_graphics_queue() const;
 	uint32_t get_graphics_queue_family_index() const;
 
