/* crypto/o_str.c -*- mode:C; c-file-style: "eay" -*- */
/* Written by Richard Levitte (richard@levitte.org) for the OpenSSL
 * project 2003.
 */
/* ====================================================================
 * Copyright (c) 2003 The OpenSSL Project.  All rights reserved.
 *
 * Redistribution and use in source and binary forms, with or without
 * modification, are permitted provided that the following conditions
 * are met:
 *
 * 1. Redistributions of source code must retain the above copyright
 *    notice, this list of conditions and the following disclaimer. 
 *
 * 2. Redistributions in binary form must reproduce the above copyright
 *    notice, this list of conditions and the following disclaimer in
 *    the documentation and/or other materials provided with the
 *    distribution.
 *
 * 3. All advertising materials mentioning features or use of this
 *    software must display the following acknowledgment:
 *    "This product includes software developed by the OpenSSL Project
 *    for use in the OpenSSL Toolkit. (http://www.openssl.org/)"
 *
 * 4. The names "OpenSSL Toolkit" and "OpenSSL Project" must not be used to
 *    endorse or promote products derived from this software without
 *    prior written permission. For written permission, please contact
 *    openssl-core@openssl.org.
 *
 * 5. Products derived from this software may not be called "OpenSSL"
 *    nor may "OpenSSL" appear in their names without prior written
 *    permission of the OpenSSL Project.
 *
 * 6. Redistributions of any form whatsoever must retain the following
 *    acknowledgment:
 *    "This product includes software developed by the OpenSSL Project
 *    for use in the OpenSSL Toolkit (http://www.openssl.org/)"
 *
 * THIS SOFTWARE IS PROVIDED BY THE OpenSSL PROJECT ``AS IS'' AND ANY
 * EXPRESSED OR IMPLIED WARRANTIES, INCLUDING, BUT NOT LIMITED TO, THE
 * IMPLIED WARRANTIES OF MERCHANTABILITY AND FITNESS FOR A PARTICULAR
 * PURPOSE ARE DISCLAIMED.  IN NO EVENT SHALL THE OpenSSL PROJECT OR
 * ITS CONTRIBUTORS BE LIABLE FOR ANY DIRECT, INDIRECT, INCIDENTAL,
 * SPECIAL, EXEMPLARY, OR CONSEQUENTIAL DAMAGES (INCLUDING, BUT
 * NOT LIMITED TO, PROCUREMENT OF SUBSTITUTE GOODS OR SERVICES;
 * LOSS OF USE, DATA, OR PROFITS; OR BUSINESS INTERRUPTION)
 * HOWEVER CAUSED AND ON ANY THEORY OF LIABILITY, WHETHER IN CONTRACT,
 * STRICT LIABILITY, OR TORT (INCLUDING NEGLIGENCE OR OTHERWISE)
 * ARISING IN ANY WAY OUT OF THE USE OF THIS SOFTWARE, EVEN IF ADVISED
 * OF THE POSSIBILITY OF SUCH DAMAGE.
 * ====================================================================
 *
 * This product includes cryptographic software written by Eric Young
 * (eay@cryptsoft.com).  This product includes software written by Tim
 * Hudson (tjh@cryptsoft.com).
 *
 */

#include <ctype.h>
#include <e_os.h>
#include "o_str.h"

#if !defined(OPENSSL_IMPLEMENTS_strncasecmp) && \
    !defined(OPENSSL_SYSNAME_WIN32) && \
<<<<<<< HEAD
    !defined(NETWARE_CLIB) && \
	!defined(WIN32)
# include <strings.h>
=======
    !defined(NETWARE_CLIB)
#ifdef _WIN32
#include <string.h>
#else
#include <strings.h>
#endif
>>>>>>> 7d6b160a
#endif

int OPENSSL_strncasecmp(const char *str1, const char *str2, size_t n)
	{
#if defined(OPENSSL_IMPLEMENTS_strncasecmp)
	while (*str1 && *str2 && n)
		{
		int res = toupper(*str1) - toupper(*str2);
		if (res) return res < 0 ? -1 : 1;
		str1++;
		str2++;
		n--;
		}
	if (n == 0)
		return 0;
	if (*str1)
		return 1;
	if (*str2)
		return -1;
	return 0;
#else
	/* Recursion hazard warning! Whenever strncasecmp is #defined as
	 * OPENSSL_strncasecmp, OPENSSL_IMPLEMENTS_strncasecmp must be
	 * defined as well. */
	return strncasecmp(str1, str2, n);
#endif
	}
int OPENSSL_strcasecmp(const char *str1, const char *str2)
	{
#if defined(OPENSSL_IMPLEMENTS_strncasecmp)
	return OPENSSL_strncasecmp(str1, str2, (size_t)-1);
#else
	return strcasecmp(str1, str2);
#endif
	}

int OPENSSL_memcmp(const void *v1,const void *v2,size_t n)
	{
	const unsigned char *c1=v1,*c2=v2;
	int ret=0;

	while(n && (ret=*c1-*c2)==0) n--,c1++,c2++;

	return ret;
	}<|MERGE_RESOLUTION|>--- conflicted
+++ resolved
@@ -62,18 +62,13 @@
 
 #if !defined(OPENSSL_IMPLEMENTS_strncasecmp) && \
     !defined(OPENSSL_SYSNAME_WIN32) && \
-<<<<<<< HEAD
     !defined(NETWARE_CLIB) && \
 	!defined(WIN32)
-# include <strings.h>
-=======
-    !defined(NETWARE_CLIB)
 #ifdef _WIN32
 #include <string.h>
 #else
 #include <strings.h>
 #endif
->>>>>>> 7d6b160a
 #endif
 
 int OPENSSL_strncasecmp(const char *str1, const char *str2, size_t n)
