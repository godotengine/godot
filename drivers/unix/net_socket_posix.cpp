/*************************************************************************/
/*  net_socket_posix.cpp                                                 */
/*************************************************************************/
/*                       This file is part of:                           */
/*                           GODOT ENGINE                                */
/*                      https://godotengine.org                          */
/*************************************************************************/
/* Copyright (c) 2007-2019 Juan Linietsky, Ariel Manzur.                 */
/* Copyright (c) 2014-2019 Godot Engine contributors (cf. AUTHORS.md)    */
/*                                                                       */
/* Permission is hereby granted, free of charge, to any person obtaining */
/* a copy of this software and associated documentation files (the       */
/* "Software"), to deal in the Software without restriction, including   */
/* without limitation the rights to use, copy, modify, merge, publish,   */
/* distribute, sublicense, and/or sell copies of the Software, and to    */
/* permit persons to whom the Software is furnished to do so, subject to */
/* the following conditions:                                             */
/*                                                                       */
/* The above copyright notice and this permission notice shall be        */
/* included in all copies or substantial portions of the Software.       */
/*                                                                       */
/* THE SOFTWARE IS PROVIDED "AS IS", WITHOUT WARRANTY OF ANY KIND,       */
/* EXPRESS OR IMPLIED, INCLUDING BUT NOT LIMITED TO THE WARRANTIES OF    */
/* MERCHANTABILITY, FITNESS FOR A PARTICULAR PURPOSE AND NONINFRINGEMENT.*/
/* IN NO EVENT SHALL THE AUTHORS OR COPYRIGHT HOLDERS BE LIABLE FOR ANY  */
/* CLAIM, DAMAGES OR OTHER LIABILITY, WHETHER IN AN ACTION OF CONTRACT,  */
/* TORT OR OTHERWISE, ARISING FROM, OUT OF OR IN CONNECTION WITH THE     */
/* SOFTWARE OR THE USE OR OTHER DEALINGS IN THE SOFTWARE.                */
/*************************************************************************/

#include "net_socket_posix.h"

<<<<<<< HEAD
// Some platforms don't support this feature
=======
>>>>>>> 74ab8be5
#ifndef UNIX_SOCKET_UNAVAILABLE
#if defined(UNIX_ENABLED)

#include <errno.h>
#include <netdb.h>
#include <poll.h>
#include <stdio.h>
#include <stdlib.h>
#include <string.h>
#include <sys/ioctl.h>
#include <sys/types.h>
#include <unistd.h>
#ifndef NO_FCNTL
#include <fcntl.h>
#else
#include <sys/ioctl.h>
#endif
#include <netinet/in.h>

#include <sys/socket.h>
#ifdef JAVASCRIPT_ENABLED
#include <arpa/inet.h>
#endif

#include <netinet/tcp.h>

// BSD calls this flag IPV6_JOIN_GROUP
#if !defined(IPV6_ADD_MEMBERSHIP) && defined(IPV6_JOIN_GROUP)
#define IPV6_ADD_MEMBERSHIP IPV6_JOIN_GROUP
#endif
#if !defined(IPV6_DROP_MEMBERSHIP) && defined(IPV6_LEAVE_GROUP)
#define IPV6_DROP_MEMBERSHIP IPV6_LEAVE_GROUP
#endif

// Some custom defines to minimize ifdefs
#define SOCK_EMPTY -1
#define SOCK_BUF(x) x
#define SOCK_CBUF(x) x
#define SOCK_IOCTL ioctl
#define SOCK_CLOSE ::close

/* Windows */
#elif defined(WINDOWS_ENABLED)
#include <winsock2.h>
#include <ws2tcpip.h>

#include <mswsock.h>
// Some custom defines to minimize ifdefs
#define SOCK_EMPTY INVALID_SOCKET
#define SOCK_BUF(x) (char *)(x)
#define SOCK_CBUF(x) (const char *)(x)
#define SOCK_IOCTL ioctlsocket
#define SOCK_CLOSE closesocket

// Workaround missing flag in MinGW
#if defined(__MINGW32__) && !defined(SIO_UDP_NETRESET)
#define SIO_UDP_NETRESET _WSAIOW(IOC_VENDOR, 15)
#endif

#endif

size_t NetSocketPosix::_set_addr_storage(struct sockaddr_storage *p_addr, const IP_Address &p_ip, uint16_t p_port, IP::Type p_ip_type) {

	memset(p_addr, 0, sizeof(struct sockaddr_storage));
	if (p_ip_type == IP::TYPE_IPV6 || p_ip_type == IP::TYPE_ANY) { // IPv6 socket

		// IPv6 only socket with IPv4 address
		ERR_FAIL_COND_V(!p_ip.is_wildcard() && p_ip_type == IP::TYPE_IPV6 && p_ip.is_ipv4(), 0);

		struct sockaddr_in6 *addr6 = (struct sockaddr_in6 *)p_addr;
		addr6->sin6_family = AF_INET6;
		addr6->sin6_port = htons(p_port);
		if (p_ip.is_valid()) {
			copymem(&addr6->sin6_addr.s6_addr, p_ip.get_ipv6(), 16);
		} else {
			addr6->sin6_addr = in6addr_any;
		}
		return sizeof(sockaddr_in6);
	} else { // IPv4 socket

		// IPv4 socket with IPv6 address
		ERR_FAIL_COND_V(!p_ip.is_wildcard() && !p_ip.is_ipv4(), 0);

		struct sockaddr_in *addr4 = (struct sockaddr_in *)p_addr;
		addr4->sin_family = AF_INET;
		addr4->sin_port = htons(p_port); // short, network byte order

		if (p_ip.is_valid()) {
			copymem(&addr4->sin_addr.s_addr, p_ip.get_ipv4(), 4);
		} else {
			addr4->sin_addr.s_addr = INADDR_ANY;
		}

		return sizeof(sockaddr_in);
	}
}

void NetSocketPosix::_set_ip_port(struct sockaddr_storage *p_addr, IP_Address &r_ip, uint16_t &r_port) {

	if (p_addr->ss_family == AF_INET) {

		struct sockaddr_in *addr4 = (struct sockaddr_in *)p_addr;
		r_ip.set_ipv4((uint8_t *)&(addr4->sin_addr.s_addr));

		r_port = ntohs(addr4->sin_port);

	} else if (p_addr->ss_family == AF_INET6) {

		struct sockaddr_in6 *addr6 = (struct sockaddr_in6 *)p_addr;
		r_ip.set_ipv6(addr6->sin6_addr.s6_addr);

		r_port = ntohs(addr6->sin6_port);
	};
}

NetSocket *NetSocketPosix::_create_func() {
	return memnew(NetSocketPosix);
}

void NetSocketPosix::make_default() {
#if defined(WINDOWS_ENABLED)
	if (_create == NULL) {
		WSADATA data;
		WSAStartup(MAKEWORD(2, 2), &data);
	}
#endif
	_create = _create_func;
}

void NetSocketPosix::cleanup() {
#if defined(WINDOWS_ENABLED)
	if (_create != NULL) {
		WSACleanup();
	}
	_create = NULL;
#endif
}

NetSocketPosix::NetSocketPosix() :
		_sock(SOCK_EMPTY),
		_ip_type(IP::TYPE_NONE),
		_is_stream(false) {
}

NetSocketPosix::~NetSocketPosix() {
	close();
}

// Silent a warning reported in #27594

#if defined(__GNUC__) && !defined(__clang__)
#pragma GCC diagnostic push
#pragma GCC diagnostic ignored "-Wlogical-op"
#endif

NetSocketPosix::NetError NetSocketPosix::_get_socket_error() {
#if defined(WINDOWS_ENABLED)
	int err = WSAGetLastError();

	if (err == WSAEISCONN)
		return ERR_NET_IS_CONNECTED;
	if (err == WSAEINPROGRESS || err == WSAEALREADY)
		return ERR_NET_IN_PROGRESS;
	if (err == WSAEWOULDBLOCK)
		return ERR_NET_WOULD_BLOCK;
	ERR_PRINTS("Socket error: " + itos(err));
	return ERR_NET_OTHER;
#else
	if (errno == EISCONN)
		return ERR_NET_IS_CONNECTED;
	if (errno == EINPROGRESS || errno == EALREADY)
		return ERR_NET_IN_PROGRESS;
	if (errno == EAGAIN || errno == EWOULDBLOCK)
		return ERR_NET_WOULD_BLOCK;
	ERR_PRINTS("Socket error: " + itos(errno));
	return ERR_NET_OTHER;
#endif
}

#if defined(__GNUC__) && !defined(__clang__)
#pragma GCC diagnostic pop
#endif

bool NetSocketPosix::_can_use_ip(const IP_Address &p_ip, const bool p_for_bind) const {

	if (p_for_bind && !(p_ip.is_valid() || p_ip.is_wildcard())) {
		return false;
	} else if (!p_for_bind && !p_ip.is_valid()) {
		return false;
	}
	// Check if socket support this IP type.
	IP::Type type = p_ip.is_ipv4() ? IP::TYPE_IPV4 : IP::TYPE_IPV6;
	return !(_ip_type != IP::TYPE_ANY && !p_ip.is_wildcard() && _ip_type != type);
}

_FORCE_INLINE_ Error NetSocketPosix::_change_multicast_group(IP_Address p_ip, String p_if_name, bool p_add) {

	ERR_FAIL_COND_V(!is_open(), ERR_UNCONFIGURED);
	ERR_FAIL_COND_V(!_can_use_ip(p_ip, false), ERR_INVALID_PARAMETER);

	// Need to force level and af_family to IP(v4) when using dual stacking and provided multicast group is IPv4
	IP::Type type = _ip_type == IP::TYPE_ANY && p_ip.is_ipv4() ? IP::TYPE_IPV4 : _ip_type;
	// This needs to be the proper level for the multicast group, no matter if the socket is dual stacking.
	int level = type == IP::TYPE_IPV4 ? IPPROTO_IP : IPPROTO_IPV6;
	int ret = -1;

	IP_Address if_ip;
	uint32_t if_v6id = 0;
	Map<String, IP::Interface_Info> if_info;
	IP::get_singleton()->get_local_interfaces(&if_info);
	for (Map<String, IP::Interface_Info>::Element *E = if_info.front(); E; E = E->next()) {
		IP::Interface_Info &c = E->get();
		if (c.name != p_if_name)
			continue;

		if_v6id = (uint32_t)c.index.to_int64();
		if (type == IP::TYPE_IPV6)
			break; // IPv6 uses index.

		for (List<IP_Address>::Element *F = c.ip_addresses.front(); F; F = F->next()) {
			if (!F->get().is_ipv4())
				continue; // Wrong IP type
			if_ip = F->get();
			break;
		}
		break;
	}

	if (level == IPPROTO_IP) {
		ERR_FAIL_COND_V(!if_ip.is_valid(), ERR_INVALID_PARAMETER);
		struct ip_mreq greq;
		int sock_opt = p_add ? IP_ADD_MEMBERSHIP : IP_DROP_MEMBERSHIP;
		copymem(&greq.imr_multiaddr, p_ip.get_ipv4(), 4);
		copymem(&greq.imr_interface, if_ip.get_ipv4(), 4);
		ret = setsockopt(_sock, level, sock_opt, (const char *)&greq, sizeof(greq));
	} else {
		struct ipv6_mreq greq;
		int sock_opt = p_add ? IPV6_ADD_MEMBERSHIP : IPV6_DROP_MEMBERSHIP;
		copymem(&greq.ipv6mr_multiaddr, p_ip.get_ipv6(), 16);
		greq.ipv6mr_interface = if_v6id;
		ret = setsockopt(_sock, level, sock_opt, (const char *)&greq, sizeof(greq));
	}
	ERR_FAIL_COND_V(ret != 0, FAILED);

	return OK;
}

void NetSocketPosix::_set_socket(SOCKET_TYPE p_sock, IP::Type p_ip_type, bool p_is_stream) {
	_sock = p_sock;
	_ip_type = p_ip_type;
	_is_stream = p_is_stream;
	// Disable descriptor sharing with subprocesses.
	_set_close_exec_enabled(true);
}

void NetSocketPosix::_set_close_exec_enabled(bool p_enabled) {
#ifndef WINDOWS_ENABLED
	// Enable close on exec to avoid sharing with subprocesses. Off by default on Windows.
#if defined(NO_FCNTL)
	unsigned long par = p_enabled ? 1 : 0;
	SOCK_IOCTL(_sock, FIOCLEX, &par);
#else
	int opts = fcntl(_sock, F_GETFD);
	fcntl(_sock, F_SETFD, opts | FD_CLOEXEC);
#endif
#endif
}

Error NetSocketPosix::open(Type p_sock_type, IP::Type &ip_type) {
	ERR_FAIL_COND_V(is_open(), ERR_ALREADY_IN_USE);
	ERR_FAIL_COND_V(ip_type > IP::TYPE_ANY || ip_type < IP::TYPE_NONE, ERR_INVALID_PARAMETER);

#if defined(__OpenBSD__)
	// OpenBSD does not support dual stacking, fallback to IPv4 only.
	if (ip_type == IP::TYPE_ANY)
		ip_type = IP::TYPE_IPV4;
#endif

	int family = ip_type == IP::TYPE_IPV4 ? AF_INET : AF_INET6;
	int protocol = p_sock_type == TYPE_TCP ? IPPROTO_TCP : IPPROTO_UDP;
	int type = p_sock_type == TYPE_TCP ? SOCK_STREAM : SOCK_DGRAM;
	_sock = socket(family, type, protocol);

	if (_sock == SOCK_EMPTY && ip_type == IP::TYPE_ANY) {
		// Careful here, changing the referenced parameter so the caller knows that we are using an IPv4 socket
		// in place of a dual stack one, and further calls to _set_sock_addr will work as expected.
		ip_type = IP::TYPE_IPV4;
		family = AF_INET;
		_sock = socket(family, type, protocol);
	}

	ERR_FAIL_COND_V(_sock == SOCK_EMPTY, FAILED);
	_ip_type = ip_type;

	if (family == AF_INET6) {
		// Select IPv4 over IPv6 mapping
		set_ipv6_only_enabled(ip_type != IP::TYPE_ANY);
	}

	if (protocol == IPPROTO_UDP && ip_type != IP::TYPE_IPV6) {
		// Enable broadcasting for UDP sockets if it's not IPv6 only (IPv6 has no broadcast option).
		set_broadcasting_enabled(true);
	}

	_is_stream = p_sock_type == TYPE_TCP;

	// Disable descriptor sharing with subprocesses.
	_set_close_exec_enabled(true);

#if defined(WINDOWS_ENABLED)
	if (!_is_stream) {
		// Disable windows feature/bug reporting WSAECONNRESET/WSAENETRESET when
		// recv/recvfrom and an ICMP reply was received from a previous send/sendto.
		unsigned long disable = 0;
		if (ioctlsocket(_sock, SIO_UDP_CONNRESET, &disable) == SOCKET_ERROR) {
			print_verbose("Unable to turn off UDP WSAECONNRESET behaviour on Windows");
		}
		if (ioctlsocket(_sock, SIO_UDP_NETRESET, &disable) == SOCKET_ERROR) {
			// This feature seems not to be supported on wine.
			print_verbose("Unable to turn off UDP WSAENETRESET behaviour on Windows");
		}
	}
#endif
#if defined(SO_NOSIGPIPE)
	// Disable SIGPIPE (should only be relevant to stream sockets, but seems to affect UDP too on iOS)
	int par = 1;
	if (setsockopt(_sock, SOL_SOCKET, SO_NOSIGPIPE, SOCK_CBUF(&par), sizeof(int)) != 0) {
		print_verbose("Unable to turn off SIGPIPE on socket");
	}
#endif
	return OK;
}

void NetSocketPosix::close() {

	if (_sock != SOCK_EMPTY)
		SOCK_CLOSE(_sock);

	_sock = SOCK_EMPTY;
	_ip_type = IP::TYPE_NONE;
	_is_stream = false;
}

Error NetSocketPosix::bind(IP_Address p_addr, uint16_t p_port) {

	ERR_FAIL_COND_V(!is_open(), ERR_UNCONFIGURED);
	ERR_FAIL_COND_V(!_can_use_ip(p_addr, true), ERR_INVALID_PARAMETER);

	sockaddr_storage addr;
	size_t addr_size = _set_addr_storage(&addr, p_addr, p_port, _ip_type);

	if (::bind(_sock, (struct sockaddr *)&addr, addr_size) != 0) {
		close();
		ERR_FAIL_V(ERR_UNAVAILABLE);
	}

	return OK;
}

Error NetSocketPosix::listen(int p_max_pending) {
	ERR_FAIL_COND_V(!is_open(), ERR_UNCONFIGURED);

	if (::listen(_sock, p_max_pending) != 0) {

		close();
		ERR_FAIL_V(FAILED);
	};

	return OK;
}

Error NetSocketPosix::connect_to_host(IP_Address p_host, uint16_t p_port) {

	ERR_FAIL_COND_V(!is_open(), ERR_UNCONFIGURED);
	ERR_FAIL_COND_V(!_can_use_ip(p_host, false), ERR_INVALID_PARAMETER);

	struct sockaddr_storage addr;
	size_t addr_size = _set_addr_storage(&addr, p_host, p_port, _ip_type);

	if (::connect(_sock, (struct sockaddr *)&addr, addr_size) != 0) {

		NetError err = _get_socket_error();

		switch (err) {
			// We are already connected
			case ERR_NET_IS_CONNECTED:
				return OK;
			// Still waiting to connect, try again in a while
			case ERR_NET_WOULD_BLOCK:
			case ERR_NET_IN_PROGRESS:
				return ERR_BUSY;
			default:
				ERR_PRINT("Connection to remote host failed!");
				close();
				return FAILED;
		}
	}

	return OK;
}

Error NetSocketPosix::poll(PollType p_type, int p_timeout) const {

	ERR_FAIL_COND_V(!is_open(), ERR_UNCONFIGURED);

#if defined(WINDOWS_ENABLED)
	bool ready = false;
	fd_set rd, wr, ex;
	fd_set *rdp = NULL;
	fd_set *wrp = NULL;
	FD_ZERO(&rd);
	FD_ZERO(&wr);
	FD_ZERO(&ex);
	FD_SET(_sock, &ex);
	struct timeval timeout = { p_timeout, 0 };
	// For blocking operation, pass NULL timeout pointer to select.
	struct timeval *tp = NULL;
	if (p_timeout >= 0) {
		//  If timeout is non-negative, we want to specify the timeout instead.
		tp = &timeout;
	}

	switch (p_type) {
		case POLL_TYPE_IN:
			FD_SET(_sock, &rd);
			rdp = &rd;
			break;
		case POLL_TYPE_OUT:
			FD_SET(_sock, &wr);
			wrp = &wr;
			break;
		case POLL_TYPE_IN_OUT:
			FD_SET(_sock, &rd);
			FD_SET(_sock, &wr);
			rdp = &rd;
			wrp = &wr;
	}
	int ret = select(1, rdp, wrp, &ex, tp);

	ERR_FAIL_COND_V(ret == SOCKET_ERROR, FAILED);

	if (ret == 0)
		return ERR_BUSY;

	ERR_FAIL_COND_V(FD_ISSET(_sock, &ex), FAILED);

	if (rdp && FD_ISSET(_sock, rdp))
		ready = true;
	if (wrp && FD_ISSET(_sock, wrp))
		ready = true;

	return ready ? OK : ERR_BUSY;
#else
	struct pollfd pfd;
	pfd.fd = _sock;
	pfd.events = POLLIN;
	pfd.revents = 0;

	switch (p_type) {
		case POLL_TYPE_IN:
			pfd.events = POLLIN;
			break;
		case POLL_TYPE_OUT:
			pfd.events = POLLOUT;
			break;
		case POLL_TYPE_IN_OUT:
			pfd.events = POLLOUT | POLLIN;
	}

	int ret = ::poll(&pfd, 1, p_timeout);

	ERR_FAIL_COND_V(ret < 0, FAILED);
	ERR_FAIL_COND_V(pfd.revents & POLLERR, FAILED);

	if (ret == 0)
		return ERR_BUSY;

	return OK;
#endif
}

Error NetSocketPosix::recv(uint8_t *p_buffer, int p_len, int &r_read) {
	ERR_FAIL_COND_V(!is_open(), ERR_UNCONFIGURED);

	r_read = ::recv(_sock, SOCK_BUF(p_buffer), p_len, 0);

	if (r_read < 0) {
		NetError err = _get_socket_error();
		if (err == ERR_NET_WOULD_BLOCK)
			return ERR_BUSY;

		return FAILED;
	}

	return OK;
}

Error NetSocketPosix::recvfrom(uint8_t *p_buffer, int p_len, int &r_read, IP_Address &r_ip, uint16_t &r_port) {
	ERR_FAIL_COND_V(!is_open(), ERR_UNCONFIGURED);

	struct sockaddr_storage from;
	socklen_t len = sizeof(struct sockaddr_storage);
	memset(&from, 0, len);

	r_read = ::recvfrom(_sock, SOCK_BUF(p_buffer), p_len, 0, (struct sockaddr *)&from, &len);

	if (r_read < 0) {
		NetError err = _get_socket_error();
		if (err == ERR_NET_WOULD_BLOCK)
			return ERR_BUSY;

		return FAILED;
	}

	if (from.ss_family == AF_INET) {
		struct sockaddr_in *sin_from = (struct sockaddr_in *)&from;
		r_ip.set_ipv4((uint8_t *)&sin_from->sin_addr);
		r_port = ntohs(sin_from->sin_port);
	} else if (from.ss_family == AF_INET6) {
		struct sockaddr_in6 *s6_from = (struct sockaddr_in6 *)&from;
		r_ip.set_ipv6((uint8_t *)&s6_from->sin6_addr);
		r_port = ntohs(s6_from->sin6_port);
	} else {
		// Unsupported socket family, should never happen.
		ERR_FAIL_V(FAILED);
	}

	return OK;
}

Error NetSocketPosix::send(const uint8_t *p_buffer, int p_len, int &r_sent) {
	ERR_FAIL_COND_V(!is_open(), ERR_UNCONFIGURED);

	int flags = 0;
#ifdef MSG_NOSIGNAL
	if (_is_stream)
		flags = MSG_NOSIGNAL;
#endif
	r_sent = ::send(_sock, SOCK_CBUF(p_buffer), p_len, flags);

	if (r_sent < 0) {
		NetError err = _get_socket_error();
		if (err == ERR_NET_WOULD_BLOCK)
			return ERR_BUSY;

		return FAILED;
	}

	return OK;
}

Error NetSocketPosix::sendto(const uint8_t *p_buffer, int p_len, int &r_sent, IP_Address p_ip, uint16_t p_port) {
	ERR_FAIL_COND_V(!is_open(), ERR_UNCONFIGURED);

	struct sockaddr_storage addr;
	size_t addr_size = _set_addr_storage(&addr, p_ip, p_port, _ip_type);
	r_sent = ::sendto(_sock, SOCK_CBUF(p_buffer), p_len, 0, (struct sockaddr *)&addr, addr_size);

	if (r_sent < 0) {
		NetError err = _get_socket_error();
		if (err == ERR_NET_WOULD_BLOCK)
			return ERR_BUSY;

		return FAILED;
	}

	return OK;
}

void NetSocketPosix::set_broadcasting_enabled(bool p_enabled) {
	ERR_FAIL_COND(!is_open());
	// IPv6 has no broadcast support.
	ERR_FAIL_COND(_ip_type == IP::TYPE_IPV6);

	int par = p_enabled ? 1 : 0;
	if (setsockopt(_sock, SOL_SOCKET, SO_BROADCAST, SOCK_CBUF(&par), sizeof(int)) != 0) {
		WARN_PRINT("Unable to change broadcast setting");
	}
}

void NetSocketPosix::set_blocking_enabled(bool p_enabled) {
	ERR_FAIL_COND(!is_open());

	int ret = 0;
#if defined(WINDOWS_ENABLED) || defined(NO_FCNTL)
	unsigned long par = p_enabled ? 0 : 1;
	ret = SOCK_IOCTL(_sock, FIONBIO, &par);
#else
	int opts = fcntl(_sock, F_GETFL);
	if (p_enabled)
		ret = fcntl(_sock, F_SETFL, opts & ~O_NONBLOCK);
	else
		ret = fcntl(_sock, F_SETFL, opts | O_NONBLOCK);
#endif

	if (ret != 0)
		WARN_PRINT("Unable to change non-block mode");
}

void NetSocketPosix::set_ipv6_only_enabled(bool p_enabled) {
	ERR_FAIL_COND(!is_open());
	// This option is only available in IPv6 sockets.
	ERR_FAIL_COND(_ip_type == IP::TYPE_IPV4);

	int par = p_enabled ? 1 : 0;
	if (setsockopt(_sock, IPPROTO_IPV6, IPV6_V6ONLY, SOCK_CBUF(&par), sizeof(int)) != 0) {
		WARN_PRINT("Unable to change IPv4 address mapping over IPv6 option");
	}
}

void NetSocketPosix::set_tcp_no_delay_enabled(bool p_enabled) {
	ERR_FAIL_COND(!is_open());
	ERR_FAIL_COND(!_is_stream); // Not TCP

	int par = p_enabled ? 1 : 0;
	if (setsockopt(_sock, IPPROTO_TCP, TCP_NODELAY, SOCK_CBUF(&par), sizeof(int)) < 0) {
		ERR_PRINT("Unable to set TCP no delay option");
	}
}

void NetSocketPosix::set_reuse_address_enabled(bool p_enabled) {
	ERR_FAIL_COND(!is_open());

	int par = p_enabled ? 1 : 0;
	if (setsockopt(_sock, SOL_SOCKET, SO_REUSEADDR, SOCK_CBUF(&par), sizeof(int)) < 0) {
		WARN_PRINT("Unable to set socket REUSEADDR option!");
	}
}

void NetSocketPosix::set_reuse_port_enabled(bool p_enabled) {
// Windows does not have this option, as it is always ON when setting REUSEADDR.
#ifndef WINDOWS_ENABLED
	ERR_FAIL_COND(!is_open());

	int par = p_enabled ? 1 : 0;
	if (setsockopt(_sock, SOL_SOCKET, SO_REUSEPORT, SOCK_CBUF(&par), sizeof(int)) < 0) {
		WARN_PRINT("Unable to set socket REUSEPORT option!");
	}
#endif
}

bool NetSocketPosix::is_open() const {
	return _sock != SOCK_EMPTY;
}

int NetSocketPosix::get_available_bytes() const {

	ERR_FAIL_COND_V(_sock == SOCK_EMPTY, -1);

	unsigned long len;
	int ret = SOCK_IOCTL(_sock, FIONREAD, &len);
	ERR_FAIL_COND_V(ret == -1, 0);
	return len;
}

Ref<NetSocket> NetSocketPosix::accept(IP_Address &r_ip, uint16_t &r_port) {

	Ref<NetSocket> out;
	ERR_FAIL_COND_V(!is_open(), out);

	struct sockaddr_storage their_addr;
	socklen_t size = sizeof(their_addr);
	SOCKET_TYPE fd = ::accept(_sock, (struct sockaddr *)&their_addr, &size);
	ERR_FAIL_COND_V(fd == SOCK_EMPTY, out);

	_set_ip_port(&their_addr, r_ip, r_port);

	NetSocketPosix *ns = memnew(NetSocketPosix);
	ns->_set_socket(fd, _ip_type, _is_stream);
	ns->set_blocking_enabled(false);
	return Ref<NetSocket>(ns);
}

Error NetSocketPosix::join_multicast_group(const IP_Address &p_multi_address, String p_if_name) {
	return _change_multicast_group(p_multi_address, p_if_name, true);
}

Error NetSocketPosix::leave_multicast_group(const IP_Address &p_multi_address, String p_if_name) {
	return _change_multicast_group(p_multi_address, p_if_name, false);
}
#endif<|MERGE_RESOLUTION|>--- conflicted
+++ resolved
@@ -30,10 +30,7 @@
 
 #include "net_socket_posix.h"
 
-<<<<<<< HEAD
 // Some platforms don't support this feature
-=======
->>>>>>> 74ab8be5
 #ifndef UNIX_SOCKET_UNAVAILABLE
 #if defined(UNIX_ENABLED)
 
