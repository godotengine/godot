--- conflicted
+++ resolved
@@ -1,28 +1,20 @@
-#ifdef OPENSSL_ENABLED
-
-#include "register_openssl.h"
-
-#include "stream_peer_openssl.h"
-#ifdef OPENSSL_ENABLED
-
-void register_openssl() {
-
-	ObjectTypeDB::register_type<StreamPeerOpenSSL>();
-	StreamPeerOpenSSL::initialize_ssl();
-
-}
-
-void unregister_openssl() {
-
-	StreamPeerOpenSSL::finalize_ssl();
-
-}
-<<<<<<< HEAD
-
-#endif
-
-=======
-#endif
-
-
->>>>>>> 3c17e0c9
+
+#include "register_openssl.h"
+
+#include "stream_peer_openssl.h"
+#ifdef OPENSSL_ENABLED
+
+void register_openssl() {
+
+	ObjectTypeDB::register_type<StreamPeerOpenSSL>();
+	StreamPeerOpenSSL::initialize_ssl();
+
+}
+
+void unregister_openssl() {
+
+	StreamPeerOpenSSL::finalize_ssl();
+
+}
+
+#endif