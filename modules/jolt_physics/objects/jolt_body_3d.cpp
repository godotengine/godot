/**************************************************************************/
/*  jolt_body_3d.cpp                                                      */
/**************************************************************************/
/*                         This file is part of:                          */
/*                             GODOT ENGINE                               */
/*                        https://godotengine.org                         */
/**************************************************************************/
/* Copyright (c) 2014-present Godot Engine contributors (see AUTHORS.md). */
/* Copyright (c) 2007-2014 Juan Linietsky, Ariel Manzur.                  */
/*                                                                        */
/* Permission is hereby granted, free of charge, to any person obtaining  */
/* a copy of this software and associated documentation files (the        */
/* "Software"), to deal in the Software without restriction, including    */
/* without limitation the rights to use, copy, modify, merge, publish,    */
/* distribute, sublicense, and/or sell copies of the Software, and to     */
/* permit persons to whom the Software is furnished to do so, subject to  */
/* the following conditions:                                              */
/*                                                                        */
/* The above copyright notice and this permission notice shall be         */
/* included in all copies or substantial portions of the Software.        */
/*                                                                        */
/* THE SOFTWARE IS PROVIDED "AS IS", WITHOUT WARRANTY OF ANY KIND,        */
/* EXPRESS OR IMPLIED, INCLUDING BUT NOT LIMITED TO THE WARRANTIES OF     */
/* MERCHANTABILITY, FITNESS FOR A PARTICULAR PURPOSE AND NONINFRINGEMENT. */
/* IN NO EVENT SHALL THE AUTHORS OR COPYRIGHT HOLDERS BE LIABLE FOR ANY   */
/* CLAIM, DAMAGES OR OTHER LIABILITY, WHETHER IN AN ACTION OF CONTRACT,   */
/* TORT OR OTHERWISE, ARISING FROM, OUT OF OR IN CONNECTION WITH THE      */
/* SOFTWARE OR THE USE OR OTHER DEALINGS IN THE SOFTWARE.                 */
/**************************************************************************/

#include "jolt_body_3d.h"

#include "../joints/jolt_joint_3d.h"
#include "../jolt_project_settings.h"
#include "../misc/jolt_math_funcs.h"
#include "../misc/jolt_type_conversions.h"
#include "../shapes/jolt_shape_3d.h"
#include "../spaces/jolt_broad_phase_layer.h"
#include "../spaces/jolt_space_3d.h"
#include "jolt_area_3d.h"
#include "jolt_group_filter.h"
#include "jolt_physics_direct_body_state_3d.h"
#include "jolt_soft_body_3d.h"

namespace {

template <typename TValue, typename TGetter>
bool integrate(TValue &p_value, PhysicsServer3D::AreaSpaceOverrideMode p_mode, TGetter &&p_getter) {
	switch (p_mode) {
		case PhysicsServer3D::AREA_SPACE_OVERRIDE_DISABLED: {
			return false;
		}
		case PhysicsServer3D::AREA_SPACE_OVERRIDE_COMBINE: {
			p_value += p_getter();
			return false;
		}
		case PhysicsServer3D::AREA_SPACE_OVERRIDE_COMBINE_REPLACE: {
			p_value += p_getter();
			return true;
		}
		case PhysicsServer3D::AREA_SPACE_OVERRIDE_REPLACE: {
			p_value = p_getter();
			return true;
		}
		case PhysicsServer3D::AREA_SPACE_OVERRIDE_REPLACE_COMBINE: {
			p_value = p_getter();
			return false;
		}
		default: {
			ERR_FAIL_V_MSG(false, vformat("Unhandled override mode: '%d'. This should not happen. Please report this.", p_mode));
		}
	}
}

} // namespace

JPH::BroadPhaseLayer JoltBody3D::_get_broad_phase_layer() const {
	switch (mode) {
		case PhysicsServer3D::BODY_MODE_STATIC: {
			return _is_big() ? JoltBroadPhaseLayer::BODY_STATIC_BIG : JoltBroadPhaseLayer::BODY_STATIC;
		}
		case PhysicsServer3D::BODY_MODE_KINEMATIC:
		case PhysicsServer3D::BODY_MODE_RIGID:
		case PhysicsServer3D::BODY_MODE_RIGID_LINEAR: {
			return JoltBroadPhaseLayer::BODY_DYNAMIC;
		}
		default: {
			ERR_FAIL_V_MSG(JoltBroadPhaseLayer::BODY_STATIC, vformat("Unhandled body mode: '%d'. This should not happen. Please report this.", mode));
		}
	}
}

JPH::ObjectLayer JoltBody3D::_get_object_layer() const {
	ERR_FAIL_NULL_V(space, 0);

	if (jolt_shape == nullptr || jolt_shape->GetType() == JPH::EShapeType::Empty) {
		// No point doing collision checks against a shapeless object.
		return space->map_to_object_layer(_get_broad_phase_layer(), 0, 0);
	}

	return space->map_to_object_layer(_get_broad_phase_layer(), collision_layer, collision_mask);
}

JPH::EMotionType JoltBody3D::_get_motion_type() const {
	switch (mode) {
		case PhysicsServer3D::BODY_MODE_STATIC: {
			return JPH::EMotionType::Static;
		}
		case PhysicsServer3D::BODY_MODE_KINEMATIC: {
			return JPH::EMotionType::Kinematic;
		}
		case PhysicsServer3D::BODY_MODE_RIGID:
		case PhysicsServer3D::BODY_MODE_RIGID_LINEAR: {
			return JPH::EMotionType::Dynamic;
		}
		default: {
			ERR_FAIL_V_MSG(JPH::EMotionType::Static, vformat("Unhandled body mode: '%d'. This should not happen. Please report this.", mode));
		}
	}
}

void JoltBody3D::_add_to_space() {
	jolt_shape = build_shapes(true);

	JPH::CollisionGroup::GroupID group_id = 0;
	JPH::CollisionGroup::SubGroupID sub_group_id = 0;
	JoltGroupFilter::encode_object(this, group_id, sub_group_id);

	jolt_settings->mUserData = reinterpret_cast<JPH::uint64>(this);
	jolt_settings->mObjectLayer = _get_object_layer();
	jolt_settings->mCollisionGroup = JPH::CollisionGroup(nullptr, group_id, sub_group_id);
	jolt_settings->mMotionType = _get_motion_type();
	jolt_settings->mAllowedDOFs = _calculate_allowed_dofs();
	jolt_settings->mAllowDynamicOrKinematic = true;
	jolt_settings->mCollideKinematicVsNonDynamic = reports_all_kinematic_contacts();
	jolt_settings->mUseManifoldReduction = !reports_contacts();
	jolt_settings->mAllowSleeping = is_sleep_actually_allowed();
	jolt_settings->mLinearDamping = 0.0f;
	jolt_settings->mAngularDamping = 0.0f;
	jolt_settings->mMaxLinearVelocity = JoltProjectSettings::max_linear_velocity;
	jolt_settings->mMaxAngularVelocity = JoltProjectSettings::max_angular_velocity;
	jolt_settings->mApplyGyroscopicForce = JoltProjectSettings::apply_gyroscopic_force;

	if (JoltProjectSettings::use_enhanced_internal_edge_removal_for_bodies) {
		jolt_settings->mEnhancedInternalEdgeRemoval = true;
	}

	jolt_settings->mOverrideMassProperties = JPH::EOverrideMassProperties::MassAndInertiaProvided;
	jolt_settings->mMassPropertiesOverride = _calculate_mass_properties();

	jolt_settings->SetShape(jolt_shape);

	JPH::Body *new_jolt_body = space->add_object(*this, *jolt_settings, sleep_initially);
	if (new_jolt_body == nullptr) {
		return;
	}

	jolt_body = new_jolt_body;

	delete jolt_settings;
	jolt_settings = nullptr;
}

void JoltBody3D::_enqueue_call_queries() {
	// This method will be called from the body activation listener on multiple threads during the simulation step.

	if (space != nullptr) {
		space->enqueue_call_queries(&call_queries_element);
	}
}

void JoltBody3D::_dequeue_call_queries() {
	if (space != nullptr) {
		space->dequeue_call_queries(&call_queries_element);
	}
}

void JoltBody3D::_integrate_forces(float p_step, JPH::Body &p_jolt_body) {
	_update_gravity(p_jolt_body);

	if (!custom_integrator) {
		JPH::MotionProperties &motion_properties = *p_jolt_body.GetMotionPropertiesUnchecked();

		JPH::Vec3 linear_velocity = motion_properties.GetLinearVelocity();
		JPH::Vec3 angular_velocity = motion_properties.GetAngularVelocity();

		// Jolt applies damping differently from Godot Physics, where Godot Physics applies damping before integrating
		// forces whereas Jolt does it after integrating forces. The way Godot Physics does it seems to yield more
		// consistent results across different update frequencies when using high (>1) damping values, so we apply the
		// damping ourselves instead, before any force integration happens.

		linear_velocity *= MAX(1.0f - total_linear_damp * p_step, 0.0f);
		angular_velocity *= MAX(1.0f - total_angular_damp * p_step, 0.0f);

		linear_velocity += to_jolt(gravity) * p_step;

		motion_properties.SetLinearVelocityClamped(linear_velocity);
		motion_properties.SetAngularVelocityClamped(angular_velocity);

		p_jolt_body.AddForce(to_jolt(constant_force));
		p_jolt_body.AddTorque(to_jolt(constant_torque));
	}
}

void JoltBody3D::_move_kinematic(float p_step, JPH::Body &p_jolt_body) {
	p_jolt_body.SetLinearVelocity(JPH::Vec3::sZero());
	p_jolt_body.SetAngularVelocity(JPH::Vec3::sZero());

	const JPH::RVec3 current_position = p_jolt_body.GetPosition();
	const JPH::Quat current_rotation = p_jolt_body.GetRotation();

	const JPH::RVec3 new_position = to_jolt_r(kinematic_transform.origin);
	const JPH::Quat new_rotation = to_jolt(kinematic_transform.basis);

	if (new_position == current_position && new_rotation == current_rotation) {
		return;
	}

	p_jolt_body.MoveKinematic(new_position, new_rotation, p_step);
}

JPH::EAllowedDOFs JoltBody3D::_calculate_allowed_dofs() const {
	if (is_static()) {
		return JPH::EAllowedDOFs::All;
	}

	JPH::EAllowedDOFs allowed_dofs = JPH::EAllowedDOFs::All;

	if (is_axis_locked(PhysicsServer3D::BODY_AXIS_LINEAR_X)) {
		allowed_dofs &= ~JPH::EAllowedDOFs::TranslationX;
	}

	if (is_axis_locked(PhysicsServer3D::BODY_AXIS_LINEAR_Y)) {
		allowed_dofs &= ~JPH::EAllowedDOFs::TranslationY;
	}

	if (is_axis_locked(PhysicsServer3D::BODY_AXIS_LINEAR_Z)) {
		allowed_dofs &= ~JPH::EAllowedDOFs::TranslationZ;
	}

	if (is_axis_locked(PhysicsServer3D::BODY_AXIS_ANGULAR_X) || is_rigid_linear()) {
		allowed_dofs &= ~JPH::EAllowedDOFs::RotationX;
	}

	if (is_axis_locked(PhysicsServer3D::BODY_AXIS_ANGULAR_Y) || is_rigid_linear()) {
		allowed_dofs &= ~JPH::EAllowedDOFs::RotationY;
	}

	if (is_axis_locked(PhysicsServer3D::BODY_AXIS_ANGULAR_Z) || is_rigid_linear()) {
		allowed_dofs &= ~JPH::EAllowedDOFs::RotationZ;
	}

	ERR_FAIL_COND_V_MSG(allowed_dofs == JPH::EAllowedDOFs::None, JPH::EAllowedDOFs::All, vformat("Invalid axis locks for '%s'. Locking all axes is not supported when using Jolt Physics. All axes will be unlocked. Considering freezing the body instead.", to_string()));

	return allowed_dofs;
}

JPH::MassProperties JoltBody3D::_calculate_mass_properties(const JPH::Shape &p_shape) const {
	const bool calculate_mass = mass <= 0;
	const bool calculate_inertia = inertia.x <= 0 || inertia.y <= 0 || inertia.z <= 0;

	JPH::MassProperties mass_properties = p_shape.GetMassProperties();

	if (calculate_mass && calculate_inertia) {
		// Use the mass properties calculated by the shape
	} else if (calculate_inertia) {
		mass_properties.ScaleToMass(mass);
	} else {
		mass_properties.mMass = mass;
	}

	if (inertia.x > 0) {
		mass_properties.mInertia(0, 0) = (float)inertia.x;
		mass_properties.mInertia(0, 1) = 0;
		mass_properties.mInertia(0, 2) = 0;
		mass_properties.mInertia(1, 0) = 0;
		mass_properties.mInertia(2, 0) = 0;
	}

	if (inertia.y > 0) {
		mass_properties.mInertia(1, 1) = (float)inertia.y;
		mass_properties.mInertia(1, 0) = 0;
		mass_properties.mInertia(1, 2) = 0;
		mass_properties.mInertia(0, 1) = 0;
		mass_properties.mInertia(2, 1) = 0;
	}

	if (inertia.z > 0) {
		mass_properties.mInertia(2, 2) = (float)inertia.z;
		mass_properties.mInertia(2, 0) = 0;
		mass_properties.mInertia(2, 1) = 0;
		mass_properties.mInertia(0, 2) = 0;
		mass_properties.mInertia(1, 2) = 0;
	}

	// If using custom inertia, set products of inertia
	// Uses the "alternate" convention
	// https://en.wikipedia.org/wiki/Moment_of_inertia#Inertia_tensor
	if (!calculate_inertia) {
		mass_properties.mInertia(1, 2) = -(float)product_of_inertia.x; // Iyz
		mass_properties.mInertia(2, 1) = -(float)product_of_inertia.x; // Iyz

		mass_properties.mInertia(0, 2) = -(float)product_of_inertia.y; // Ixz
		mass_properties.mInertia(2, 0) = -(float)product_of_inertia.y; // Ixz

		mass_properties.mInertia(0, 1) = -(float)product_of_inertia.z; // Ixy
		mass_properties.mInertia(1, 0) = -(float)product_of_inertia.z; // Ixy
	}

	mass_properties.mInertia(3, 3) = 1.0f;

	return mass_properties;
}

JPH::MassProperties JoltBody3D::_calculate_mass_properties() const {
	return _calculate_mass_properties(*jolt_shape);
}

void JoltBody3D::_on_wake_up() {
	// This method will be called from the body activation listener on multiple threads during the simulation step.

	if (_should_call_queries()) {
		_enqueue_call_queries();
	}
}

void JoltBody3D::_update_mass_properties() {
	if (in_space()) {
		jolt_body->GetMotionPropertiesUnchecked()->SetMassProperties(_calculate_allowed_dofs(), _calculate_mass_properties());
	}
}

void JoltBody3D::_update_gravity(JPH::Body &p_jolt_body) {
	gravity = Vector3();

	const Vector3 position = to_godot(p_jolt_body.GetPosition());

	bool gravity_done = false;

	for (const JoltArea3D *area : areas) {
		gravity_done = integrate(gravity, area->get_gravity_mode(), [&]() {
			return area->compute_gravity(position);
		});

		if (gravity_done) {
			break;
		}
	}

	if (!gravity_done) {
		gravity += space->get_default_area()->compute_gravity(position);
	}

	gravity *= gravity_scale;
}

void JoltBody3D::_update_damp() {
	if (!in_space()) {
		return;
	}

	total_linear_damp = 0.0;
	total_angular_damp = 0.0;

	bool linear_damp_done = linear_damp_mode == PhysicsServer3D::BODY_DAMP_MODE_REPLACE;
	bool angular_damp_done = angular_damp_mode == PhysicsServer3D::BODY_DAMP_MODE_REPLACE;

	for (const JoltArea3D *area : areas) {
		if (!linear_damp_done) {
			linear_damp_done = integrate(total_linear_damp, area->get_linear_damp_mode(), [&]() {
				return area->get_linear_damp();
			});
		}

		if (!angular_damp_done) {
			angular_damp_done = integrate(total_angular_damp, area->get_angular_damp_mode(), [&]() {
				return area->get_angular_damp();
			});
		}

		if (linear_damp_done && angular_damp_done) {
			break;
		}
	}

	const JoltArea3D *default_area = space->get_default_area();

	if (!linear_damp_done) {
		total_linear_damp += default_area->get_linear_damp();
	}

	if (!angular_damp_done) {
		total_angular_damp += default_area->get_angular_damp();
	}

	switch (linear_damp_mode) {
		case PhysicsServer3D::BODY_DAMP_MODE_COMBINE: {
			total_linear_damp += linear_damp;
		} break;
		case PhysicsServer3D::BODY_DAMP_MODE_REPLACE: {
			total_linear_damp = linear_damp;
		} break;
	}

	switch (angular_damp_mode) {
		case PhysicsServer3D::BODY_DAMP_MODE_COMBINE: {
			total_angular_damp += angular_damp;
		} break;
		case PhysicsServer3D::BODY_DAMP_MODE_REPLACE: {
			total_angular_damp = angular_damp;
		} break;
	}

	_motion_changed();
}

void JoltBody3D::_update_kinematic_transform() {
	if (is_kinematic()) {
		kinematic_transform = get_transform_unscaled();
	}
}

void JoltBody3D::_update_joint_constraints() {
	for (JoltJoint3D *joint : joints) {
		joint->rebuild();
	}
}

void JoltBody3D::_update_possible_kinematic_contacts() {
	const bool value = reports_all_kinematic_contacts();

	if (!in_space()) {
		jolt_settings->mCollideKinematicVsNonDynamic = value;
	} else {
		jolt_body->SetCollideKinematicVsNonDynamic(value);
	}
}

void JoltBody3D::_update_sleep_allowed() {
	const bool value = is_sleep_actually_allowed();

	if (!in_space()) {
		jolt_settings->mAllowSleeping = value;
	} else {
		jolt_body->SetAllowSleeping(value);
	}
}

void JoltBody3D::_destroy_joint_constraints() {
	for (JoltJoint3D *joint : joints) {
		joint->destroy();
	}
}

void JoltBody3D::_exit_all_areas() {
	if (!in_space()) {
		return;
	}

	for (JoltArea3D *area : areas) {
		area->body_exited(jolt_body->GetID(), false);
	}

	areas.clear();
}

void JoltBody3D::_update_group_filter() {
	JPH::GroupFilter *group_filter = !exceptions.is_empty() ? JoltGroupFilter::instance : nullptr;

	if (!in_space()) {
		jolt_settings->mCollisionGroup.SetGroupFilter(group_filter);
	} else {
		jolt_body->GetCollisionGroup().SetGroupFilter(group_filter);
	}
}

void JoltBody3D::_mode_changed() {
	_update_object_layer();
	_update_kinematic_transform();
	_update_mass_properties();
	_update_sleep_allowed();
	wake_up();
}

void JoltBody3D::_shapes_committed() {
	JoltShapedObject3D::_shapes_committed();

	_update_mass_properties();
	_update_joint_constraints();
	wake_up();
}

void JoltBody3D::_space_changing() {
	JoltShapedObject3D::_space_changing();

	sleep_initially = is_sleeping();

	_destroy_joint_constraints();
	_exit_all_areas();
	_dequeue_call_queries();
}

void JoltBody3D::_space_changed() {
	JoltShapedObject3D::_space_changed();

	_update_kinematic_transform();
	_update_group_filter();
	_update_joint_constraints();
	_update_sleep_allowed();
	_areas_changed();
}

void JoltBody3D::_areas_changed() {
	_update_damp();
	wake_up();
}

void JoltBody3D::_joints_changed() {
	wake_up();
}

void JoltBody3D::_transform_changed() {
	wake_up();
}

void JoltBody3D::_motion_changed() {
	wake_up();
}

void JoltBody3D::_exceptions_changed() {
	_update_group_filter();
}

void JoltBody3D::_axis_lock_changed() {
	_update_mass_properties();
	wake_up();
}

void JoltBody3D::_contact_reporting_changed() {
	_update_possible_kinematic_contacts();
	_update_sleep_allowed();
	wake_up();
}

void JoltBody3D::_sleep_allowed_changed() {
	_update_sleep_allowed();
	wake_up();
}

JoltBody3D::JoltBody3D() :
		JoltShapedObject3D(OBJECT_TYPE_BODY),
		call_queries_element(this) {
}

JoltBody3D::~JoltBody3D() {
	if (direct_state != nullptr) {
		memdelete(direct_state);
		direct_state = nullptr;
	}
}

void JoltBody3D::set_transform(Transform3D p_transform) {
	JOLT_ENSURE_SCALE_NOT_ZERO(p_transform, vformat("An invalid transform was passed to physics body '%s'.", to_string()));

	Vector3 new_scale;
	JoltMath::decompose(p_transform, new_scale);

	// Ideally we would do an exact comparison here, but due to floating-point precision this would be invalidated very often.
	if (!scale.is_equal_approx(new_scale)) {
		scale = new_scale;
		_shapes_changed();
	}

	if (!in_space()) {
		jolt_settings->mPosition = to_jolt_r(p_transform.origin);
		jolt_settings->mRotation = to_jolt(p_transform.basis);
	} else if (is_kinematic()) {
		kinematic_transform = p_transform;
	} else {
		space->get_body_iface().SetPositionAndRotation(jolt_body->GetID(), to_jolt_r(p_transform.origin), to_jolt(p_transform.basis), JPH::EActivation::DontActivate);
	}

	_transform_changed();
}

Variant JoltBody3D::get_state(PhysicsServer3D::BodyState p_state) const {
	switch (p_state) {
		case PhysicsServer3D::BODY_STATE_TRANSFORM: {
			return get_transform_scaled();
		}
		case PhysicsServer3D::BODY_STATE_LINEAR_VELOCITY: {
			return get_linear_velocity();
		}
		case PhysicsServer3D::BODY_STATE_ANGULAR_VELOCITY: {
			return get_angular_velocity();
		}
		case PhysicsServer3D::BODY_STATE_SLEEPING: {
			return is_sleeping();
		}
		case PhysicsServer3D::BODY_STATE_CAN_SLEEP: {
			return is_sleep_allowed();
		}
		default: {
			ERR_FAIL_V_MSG(Variant(), vformat("Unhandled body state: '%d'. This should not happen. Please report this.", p_state));
		}
	}
}

void JoltBody3D::set_state(PhysicsServer3D::BodyState p_state, const Variant &p_value) {
	switch (p_state) {
		case PhysicsServer3D::BODY_STATE_TRANSFORM: {
			set_transform(p_value);
		} break;
		case PhysicsServer3D::BODY_STATE_LINEAR_VELOCITY: {
			set_linear_velocity(p_value);
		} break;
		case PhysicsServer3D::BODY_STATE_ANGULAR_VELOCITY: {
			set_angular_velocity(p_value);
		} break;
		case PhysicsServer3D::BODY_STATE_SLEEPING: {
			set_is_sleeping(p_value);
		} break;
		case PhysicsServer3D::BODY_STATE_CAN_SLEEP: {
			set_is_sleep_allowed(p_value);
		} break;
		default: {
			ERR_FAIL_MSG(vformat("Unhandled body state: '%d'. This should not happen. Please report this.", p_state));
		} break;
	}
}

Variant JoltBody3D::get_param(PhysicsServer3D::BodyParameter p_param) const {
	switch (p_param) {
		case PhysicsServer3D::BODY_PARAM_BOUNCE: {
			return get_bounce();
		}
		case PhysicsServer3D::BODY_PARAM_FRICTION: {
			return get_friction();
		}
		case PhysicsServer3D::BODY_PARAM_MASS: {
			return get_mass();
		}
		case PhysicsServer3D::BODY_PARAM_INERTIA: {
			return get_inertia();
		}
		case PhysicsServer3D::BODY_PARAM_CENTER_OF_MASS: {
			return get_center_of_mass_custom();
		}
		case PhysicsServer3D::BODY_PARAM_GRAVITY_SCALE: {
			return get_gravity_scale();
		}
		case PhysicsServer3D::BODY_PARAM_LINEAR_DAMP_MODE: {
			return get_linear_damp_mode();
		}
		case PhysicsServer3D::BODY_PARAM_ANGULAR_DAMP_MODE: {
			return get_angular_damp_mode();
		}
		case PhysicsServer3D::BODY_PARAM_LINEAR_DAMP: {
			return get_linear_damp();
		}
		case PhysicsServer3D::BODY_PARAM_ANGULAR_DAMP: {
			return get_angular_damp();
		}
		default: {
			ERR_FAIL_V_MSG(Variant(), vformat("Unhandled body parameter: '%d'. This should not happen. Please report this.", p_param));
		}
	}
}

void JoltBody3D::set_param(PhysicsServer3D::BodyParameter p_param, const Variant &p_value) {
	switch (p_param) {
		case PhysicsServer3D::BODY_PARAM_BOUNCE: {
			set_bounce(p_value);
		} break;
		case PhysicsServer3D::BODY_PARAM_FRICTION: {
			set_friction(p_value);
		} break;
		case PhysicsServer3D::BODY_PARAM_MASS: {
			set_mass(p_value);
		} break;
		case PhysicsServer3D::BODY_PARAM_INERTIA: {
			set_inertia(p_value);
		} break;
		case PhysicsServer3D::BODY_PARAM_PROD_INERTIA: {
			set_product_of_inertia(p_value);
		} break;
		case PhysicsServer3D::BODY_PARAM_CENTER_OF_MASS: {
			set_center_of_mass_custom(p_value);
		} break;
		case PhysicsServer3D::BODY_PARAM_GRAVITY_SCALE: {
			set_gravity_scale(p_value);
		} break;
		case PhysicsServer3D::BODY_PARAM_LINEAR_DAMP_MODE: {
			set_linear_damp_mode((DampMode)(int)p_value);
		} break;
		case PhysicsServer3D::BODY_PARAM_ANGULAR_DAMP_MODE: {
			set_angular_damp_mode((DampMode)(int)p_value);
		} break;
		case PhysicsServer3D::BODY_PARAM_LINEAR_DAMP: {
			set_linear_damp(p_value);
		} break;
		case PhysicsServer3D::BODY_PARAM_ANGULAR_DAMP: {
			set_angular_damp(p_value);
		} break;
		default: {
			ERR_FAIL_MSG(vformat("Unhandled body parameter: '%d'. This should not happen. Please report this.", p_param));
		} break;
	}
}

void JoltBody3D::set_mass_properties(real_t p_mass, const Vector3 &p_center_of_mass, const Vector3 &p_inertia, const Vector3 &p_product_of_inertia) {
<<<<<<< HEAD
	mass = p_mass;
=======
	if (p_mass != mass) {
		mass = p_mass;
	}
>>>>>>> 89f06f02

	if (!(custom_center_of_mass && p_center_of_mass == center_of_mass_custom)) {
		custom_center_of_mass = true;
		center_of_mass_custom = p_center_of_mass;
		_shapes_changed();
	}

<<<<<<< HEAD
	inertia = p_inertia;
	product_of_inertia = p_product_of_inertia;
=======
	if (p_inertia != inertia) {
		inertia = p_inertia;
	}

	if (p_product_of_inertia != product_of_inertia) {
		product_of_inertia = p_product_of_inertia;
	}
>>>>>>> 89f06f02

	_update_mass_properties();
}

void JoltBody3D::set_custom_integrator(bool p_enabled) {
	if (custom_integrator == p_enabled) {
		return;
	}

	custom_integrator = p_enabled;

	if (in_space()) {
		jolt_body->ResetForce();
		jolt_body->ResetTorque();
	}

	_motion_changed();
}

bool JoltBody3D::is_sleeping() const {
	if (!in_space()) {
		return sleep_initially;
	} else {
		return !jolt_body->IsActive();
	}
}

bool JoltBody3D::is_sleep_actually_allowed() const {
	return sleep_allowed && !(is_kinematic() && reports_contacts());
}

void JoltBody3D::set_is_sleeping(bool p_enabled) {
	if (!in_space()) {
		sleep_initially = p_enabled;
	} else {
		space->set_is_object_sleeping(jolt_body->GetID(), p_enabled);
	}
}

void JoltBody3D::set_is_sleep_allowed(bool p_enabled) {
	if (sleep_allowed == p_enabled) {
		return;
	}

	sleep_allowed = p_enabled;

	_sleep_allowed_changed();
}

Basis JoltBody3D::get_principal_inertia_axes() const {
	ERR_FAIL_COND_V_MSG(!in_space(), Basis(), vformat("Failed to retrieve principal inertia axes of '%s'. Doing so without a physics space is not supported when using Jolt Physics. If this relates to a node, try adding the node to a scene tree first.", to_string()));

	if (unlikely(is_static() || is_kinematic())) {
		return Basis();
	}

	return to_godot(jolt_body->GetRotation() * jolt_body->GetMotionPropertiesUnchecked()->GetInertiaRotation());
}

Vector3 JoltBody3D::get_inverse_inertia() const {
	ERR_FAIL_COND_V_MSG(!in_space(), Vector3(), vformat("Failed to retrieve inverse inertia of '%s'. Doing so without a physics space is not supported when using Jolt Physics. If this relates to a node, try adding the node to a scene tree first.", to_string()));

	if (unlikely(is_static() || is_kinematic())) {
		return Vector3();
	}

	return to_godot(jolt_body->GetMotionPropertiesUnchecked()->GetLocalSpaceInverseInertia().GetDiagonal3());
}

Basis JoltBody3D::get_inverse_inertia_tensor() const {
	ERR_FAIL_COND_V_MSG(!in_space(), Basis(), vformat("Failed to retrieve inverse inertia tensor of '%s'. Doing so without a physics space is not supported when using Jolt Physics. If this relates to a node, try adding the node to a scene tree first.", to_string()));

	if (unlikely(is_static() || is_kinematic())) {
		return Basis();
	}

	return to_godot(jolt_body->GetInverseInertia()).basis;
}

void JoltBody3D::set_linear_velocity(const Vector3 &p_velocity) {
	if (is_static() || is_kinematic()) {
		linear_surface_velocity = p_velocity;
	} else {
		if (!in_space()) {
			jolt_settings->mLinearVelocity = to_jolt(p_velocity);
		} else {
			jolt_body->GetMotionPropertiesUnchecked()->SetLinearVelocityClamped(to_jolt(p_velocity));
		}
	}

	_motion_changed();
}

void JoltBody3D::set_angular_velocity(const Vector3 &p_velocity) {
	if (is_static() || is_kinematic()) {
		angular_surface_velocity = p_velocity;
	} else {
		if (!in_space()) {
			jolt_settings->mAngularVelocity = to_jolt(p_velocity);
		} else {
			jolt_body->GetMotionPropertiesUnchecked()->SetAngularVelocityClamped(to_jolt(p_velocity));
		}
	}

	_motion_changed();
}

void JoltBody3D::set_axis_velocity(const Vector3 &p_axis_velocity) {
	const Vector3 axis = p_axis_velocity.normalized();

	if (!in_space()) {
		Vector3 linear_velocity = to_godot(jolt_settings->mLinearVelocity);
		linear_velocity -= axis * axis.dot(linear_velocity);
		linear_velocity += p_axis_velocity;
		jolt_settings->mLinearVelocity = to_jolt(linear_velocity);
	} else {
		Vector3 linear_velocity = get_linear_velocity();
		linear_velocity -= axis * axis.dot(linear_velocity);
		linear_velocity += p_axis_velocity;
		set_linear_velocity(linear_velocity);
	}

	_motion_changed();
}

Vector3 JoltBody3D::get_velocity_at_position(const Vector3 &p_position) const {
	if (unlikely(!in_space())) {
		return Vector3();
	}

	const JPH::MotionProperties &motion_properties = *jolt_body->GetMotionPropertiesUnchecked();
	const Vector3 total_linear_velocity = to_godot(motion_properties.GetLinearVelocity()) + linear_surface_velocity;
	const Vector3 total_angular_velocity = to_godot(motion_properties.GetAngularVelocity()) + angular_surface_velocity;
	const Vector3 com_to_pos = p_position - to_godot(jolt_body->GetCenterOfMassPosition());

	return total_linear_velocity + total_angular_velocity.cross(com_to_pos);
}

void JoltBody3D::set_center_of_mass_custom(const Vector3 &p_center_of_mass) {
	if (custom_center_of_mass && p_center_of_mass == center_of_mass_custom) {
		return;
	}

	custom_center_of_mass = true;
	center_of_mass_custom = p_center_of_mass;

	_shapes_changed();
}

void JoltBody3D::set_max_contacts_reported(int p_count) {
	ERR_FAIL_INDEX(p_count, MAX_CONTACTS_REPORTED_3D_MAX);

	if (unlikely((int)contacts.size() == p_count)) {
		return;
	}

	contacts.resize(p_count);
	contact_count = MIN(contact_count, p_count);

	const bool use_manifold_reduction = !reports_contacts();

	if (!in_space()) {
		jolt_settings->mUseManifoldReduction = use_manifold_reduction;
	} else {
		space->get_body_iface().SetUseManifoldReduction(jolt_body->GetID(), use_manifold_reduction);
	}

	_contact_reporting_changed();
}

bool JoltBody3D::reports_all_kinematic_contacts() const {
	return reports_contacts() && JoltProjectSettings::generate_all_kinematic_contacts;
}

void JoltBody3D::add_contact(const JoltBody3D *p_collider, float p_depth, int p_shape_index, int p_collider_shape_index, const Vector3 &p_normal, const Vector3 &p_position, const Vector3 &p_collider_position, const Vector3 &p_velocity, const Vector3 &p_collider_velocity, const Vector3 &p_impulse) {
	const int max_contacts = get_max_contacts_reported();

	if (max_contacts == 0) {
		return;
	}

	Contact *contact = nullptr;

	if (contact_count < max_contacts) {
		contact = &contacts[contact_count++];
	} else {
		Contact *shallowest_contact = &contacts[0];

		for (int i = 1; i < (int)contacts.size(); i++) {
			Contact &other_contact = contacts[i];
			if (other_contact.depth < shallowest_contact->depth) {
				shallowest_contact = &other_contact;
			}
		}

		if (shallowest_contact->depth < p_depth) {
			contact = shallowest_contact;
		}
	}

	if (contact != nullptr) {
		contact->normal = p_normal;
		contact->position = p_position;
		contact->collider_position = p_collider_position;
		contact->velocity = p_velocity;
		contact->collider_velocity = p_collider_velocity;
		contact->impulse = p_impulse;
		contact->collider_id = p_collider->get_instance_id();
		contact->collider_rid = p_collider->get_rid();
		contact->shape_index = p_shape_index;
		contact->collider_shape_index = p_collider_shape_index;
	}
}

void JoltBody3D::reset_mass_properties() {
	if (custom_center_of_mass) {
		custom_center_of_mass = false;
		center_of_mass_custom.zero();

		_shapes_changed();
	}

	inertia.zero();

	_update_mass_properties();
}

void JoltBody3D::apply_force(const Vector3 &p_force, const Vector3 &p_position) {
	ERR_FAIL_COND_MSG(!in_space(), vformat("Failed to apply force to '%s'. Doing so without a physics space is not supported when using Jolt Physics. If this relates to a node, try adding the node to a scene tree first.", to_string()));

	if (unlikely(!is_rigid()) || custom_integrator || p_force == Vector3()) {
		return;
	}

	jolt_body->AddForce(to_jolt(p_force), jolt_body->GetPosition() + to_jolt(p_position));

	_motion_changed();
}

void JoltBody3D::apply_central_force(const Vector3 &p_force) {
	ERR_FAIL_COND_MSG(!in_space(), vformat("Failed to apply central force to '%s'. Doing so without a physics space is not supported when using Jolt Physics. If this relates to a node, try adding the node to a scene tree first.", to_string()));

	if (unlikely(!is_rigid()) || custom_integrator || p_force == Vector3()) {
		return;
	}

	jolt_body->AddForce(to_jolt(p_force));

	_motion_changed();
}

void JoltBody3D::apply_impulse(const Vector3 &p_impulse, const Vector3 &p_position) {
	ERR_FAIL_COND_MSG(!in_space(), vformat("Failed to apply impulse to '%s'. Doing so without a physics space is not supported when using Jolt Physics. If this relates to a node, try adding the node to a scene tree first.", to_string()));

	if (unlikely(!is_rigid()) || p_impulse == Vector3()) {
		return;
	}

	jolt_body->AddImpulse(to_jolt(p_impulse), jolt_body->GetPosition() + to_jolt(p_position));

	_motion_changed();
}

void JoltBody3D::apply_central_impulse(const Vector3 &p_impulse) {
	ERR_FAIL_COND_MSG(!in_space(), vformat("Failed to apply central impulse to '%s'. Doing so without a physics space is not supported when using Jolt Physics. If this relates to a node, try adding the node to a scene tree first.", to_string()));

	if (unlikely(!is_rigid()) || p_impulse == Vector3()) {
		return;
	}

	jolt_body->AddImpulse(to_jolt(p_impulse));

	_motion_changed();
}

void JoltBody3D::apply_torque(const Vector3 &p_torque) {
	ERR_FAIL_COND_MSG(!in_space(), vformat("Failed to apply torque to '%s'. Doing so without a physics space is not supported when using Jolt Physics. If this relates to a node, try adding the node to a scene tree first.", to_string()));

	if (unlikely(!is_rigid()) || custom_integrator || p_torque == Vector3()) {
		return;
	}

	jolt_body->AddTorque(to_jolt(p_torque));

	_motion_changed();
}

void JoltBody3D::apply_torque_impulse(const Vector3 &p_impulse) {
	ERR_FAIL_COND_MSG(!in_space(), vformat("Failed to apply torque impulse to '%s'. Doing so without a physics space is not supported when using Jolt Physics. If this relates to a node, try adding the node to a scene tree first.", to_string()));

	if (unlikely(!is_rigid()) || p_impulse == Vector3()) {
		return;
	}

	jolt_body->AddAngularImpulse(to_jolt(p_impulse));

	_motion_changed();
}

void JoltBody3D::add_constant_central_force(const Vector3 &p_force) {
	if (p_force == Vector3()) {
		return;
	}

	constant_force += p_force;

	_motion_changed();
}

void JoltBody3D::add_constant_force(const Vector3 &p_force, const Vector3 &p_position) {
	if (p_force == Vector3()) {
		return;
	}

	constant_force += p_force;
	constant_torque += (p_position - get_center_of_mass_relative()).cross(p_force);

	_motion_changed();
}

void JoltBody3D::add_constant_torque(const Vector3 &p_torque) {
	if (p_torque == Vector3()) {
		return;
	}

	constant_torque += p_torque;

	_motion_changed();
}

Vector3 JoltBody3D::get_constant_force() const {
	return constant_force;
}

void JoltBody3D::set_constant_force(const Vector3 &p_force) {
	if (constant_force == p_force) {
		return;
	}

	constant_force = p_force;

	_motion_changed();
}

Vector3 JoltBody3D::get_constant_torque() const {
	return constant_torque;
}

void JoltBody3D::set_constant_torque(const Vector3 &p_torque) {
	if (constant_torque == p_torque) {
		return;
	}

	constant_torque = p_torque;

	_motion_changed();
}

void JoltBody3D::add_collision_exception(const RID &p_excepted_body) {
	exceptions.push_back(p_excepted_body);

	_exceptions_changed();
}

void JoltBody3D::remove_collision_exception(const RID &p_excepted_body) {
	exceptions.erase(p_excepted_body);

	_exceptions_changed();
}

bool JoltBody3D::has_collision_exception(const RID &p_excepted_body) const {
	return exceptions.find(p_excepted_body) >= 0;
}

void JoltBody3D::add_area(JoltArea3D *p_area) {
	int i = 0;
	for (; i < (int)areas.size(); i++) {
		if (p_area->get_priority() > areas[i]->get_priority()) {
			break;
		}
	}

	areas.insert(i, p_area);

	_areas_changed();
}

void JoltBody3D::remove_area(JoltArea3D *p_area) {
	areas.erase(p_area);

	_areas_changed();
}

void JoltBody3D::add_joint(JoltJoint3D *p_joint) {
	joints.push_back(p_joint);

	_joints_changed();
}

void JoltBody3D::remove_joint(JoltJoint3D *p_joint) {
	joints.erase(p_joint);

	_joints_changed();
}

void JoltBody3D::call_queries() {
	if (custom_integration_callback.is_valid()) {
		const Variant direct_state_variant = get_direct_state();
		const Variant *args[2] = { &direct_state_variant, &custom_integration_userdata };
		const int argc = custom_integration_userdata.get_type() != Variant::NIL ? 2 : 1;

		Callable::CallError ce;
		Variant ret;
		custom_integration_callback.callp(args, argc, ret, ce);

		if (unlikely(ce.error != Callable::CallError::CALL_OK)) {
			ERR_PRINT_ONCE(vformat("Failed to call force integration callback for '%s'. It returned the following error: '%s'.", to_string(), Variant::get_callable_error_text(custom_integration_callback, args, argc, ce)));
		}
	}

	if (state_sync_callback.is_valid()) {
		const Variant direct_state_variant = get_direct_state();
		const Variant *args[1] = { &direct_state_variant };

		Callable::CallError ce;
		Variant ret;
		state_sync_callback.callp(args, 1, ret, ce);

		if (unlikely(ce.error != Callable::CallError::CALL_OK)) {
			ERR_PRINT_ONCE(vformat("Failed to call state synchronization callback for '%s'. It returned the following error: '%s'.", to_string(), Variant::get_callable_error_text(state_sync_callback, args, 1, ce)));
		}
	}
}

void JoltBody3D::pre_step(float p_step, JPH::Body &p_jolt_body) {
	JoltObject3D::pre_step(p_step, p_jolt_body);

	switch (mode) {
		case PhysicsServer3D::BODY_MODE_STATIC: {
			// Will never happen.
		} break;
		case PhysicsServer3D::BODY_MODE_RIGID:
		case PhysicsServer3D::BODY_MODE_RIGID_LINEAR: {
			_integrate_forces(p_step, p_jolt_body);
		} break;
		case PhysicsServer3D::BODY_MODE_KINEMATIC: {
			_update_gravity(p_jolt_body);
			_move_kinematic(p_step, p_jolt_body);
		} break;
	}

	if (_should_call_queries()) {
		_enqueue_call_queries();
	}

	contact_count = 0;
}

JoltPhysicsDirectBodyState3D *JoltBody3D::get_direct_state() {
	if (direct_state == nullptr) {
		direct_state = memnew(JoltPhysicsDirectBodyState3D(this));
	}

	return direct_state;
}

void JoltBody3D::set_mode(PhysicsServer3D::BodyMode p_mode) {
	if (p_mode == mode) {
		return;
	}

	mode = p_mode;

	if (!in_space()) {
		_mode_changed();
		return;
	}

	const JPH::EMotionType motion_type = _get_motion_type();

	if (motion_type == JPH::EMotionType::Static) {
		put_to_sleep();
	}

	jolt_body->SetMotionType(motion_type);

	if (motion_type != JPH::EMotionType::Static) {
		wake_up();
	}

	if (motion_type == JPH::EMotionType::Kinematic) {
		jolt_body->SetLinearVelocity(JPH::Vec3::sZero());
		jolt_body->SetAngularVelocity(JPH::Vec3::sZero());
	}

	linear_surface_velocity = Vector3();
	angular_surface_velocity = Vector3();

	_mode_changed();
}

bool JoltBody3D::is_ccd_enabled() const {
	if (!in_space()) {
		return jolt_settings->mMotionQuality == JPH::EMotionQuality::LinearCast;
	} else {
		return !is_static() && jolt_body->GetMotionProperties()->GetMotionQuality() == JPH::EMotionQuality::LinearCast;
	}
}

void JoltBody3D::set_ccd_enabled(bool p_enabled) {
	const JPH::EMotionQuality motion_quality = p_enabled ? JPH::EMotionQuality::LinearCast : JPH::EMotionQuality::Discrete;

	if (!in_space()) {
		jolt_settings->mMotionQuality = motion_quality;
	} else {
		space->get_body_iface().SetMotionQuality(jolt_body->GetID(), motion_quality);
	}
}

void JoltBody3D::set_mass(float p_mass) {
	if (p_mass != mass) {
		mass = p_mass;
		_update_mass_properties();
	}
}

void JoltBody3D::set_inertia(const Vector3 &p_inertia) {
	if (p_inertia != inertia) {
		inertia = p_inertia;
		_update_mass_properties();
	}
}

void JoltBody3D::set_product_of_inertia(const Vector3 &p_product_of_inertia) {
	if (p_product_of_inertia != product_of_inertia) {
		product_of_inertia = p_product_of_inertia;
		_update_mass_properties();
	}
}

float JoltBody3D::get_bounce() const {
	if (!in_space()) {
		return jolt_settings->mRestitution;
	} else {
		return jolt_body->GetRestitution();
	}
}

void JoltBody3D::set_bounce(float p_bounce) {
	if (!in_space()) {
		jolt_settings->mRestitution = p_bounce;
	} else {
		jolt_body->SetRestitution(p_bounce);
	}
}

float JoltBody3D::get_friction() const {
	if (!in_space()) {
		return jolt_settings->mFriction;
	} else {
		return jolt_body->GetFriction();
	}
}

void JoltBody3D::set_friction(float p_friction) {
	if (!in_space()) {
		jolt_settings->mFriction = p_friction;
	} else {
		jolt_body->SetFriction(p_friction);
	}
}

void JoltBody3D::set_gravity_scale(float p_scale) {
	if (gravity_scale == p_scale) {
		return;
	}

	gravity_scale = p_scale;

	_motion_changed();
}

void JoltBody3D::set_linear_damp(float p_damp) {
	p_damp = MAX(0.0f, p_damp);

	if (p_damp == linear_damp) {
		return;
	}

	linear_damp = p_damp;

	_update_damp();
}

void JoltBody3D::set_angular_damp(float p_damp) {
	p_damp = MAX(0.0f, p_damp);

	if (p_damp == angular_damp) {
		return;
	}

	angular_damp = p_damp;

	_update_damp();
}

void JoltBody3D::set_linear_damp_mode(DampMode p_mode) {
	if (p_mode == linear_damp_mode) {
		return;
	}

	linear_damp_mode = p_mode;

	_update_damp();
}

void JoltBody3D::set_angular_damp_mode(DampMode p_mode) {
	if (p_mode == angular_damp_mode) {
		return;
	}

	angular_damp_mode = p_mode;

	_update_damp();
}

bool JoltBody3D::is_axis_locked(PhysicsServer3D::BodyAxis p_axis) const {
	return (locked_axes & (uint32_t)p_axis) != 0;
}

void JoltBody3D::set_axis_lock(PhysicsServer3D::BodyAxis p_axis, bool p_enabled) {
	const uint32_t previous_locked_axes = locked_axes;

	if (p_enabled) {
		locked_axes |= (uint32_t)p_axis;
	} else {
		locked_axes &= ~(uint32_t)p_axis;
	}

	if (previous_locked_axes != locked_axes) {
		_axis_lock_changed();
	}
}

bool JoltBody3D::can_interact_with(const JoltBody3D &p_other) const {
	return (can_collide_with(p_other) || p_other.can_collide_with(*this)) && !has_collision_exception(p_other.get_rid()) && !p_other.has_collision_exception(rid);
}

bool JoltBody3D::can_interact_with(const JoltSoftBody3D &p_other) const {
	return p_other.can_interact_with(*this);
}

bool JoltBody3D::can_interact_with(const JoltArea3D &p_other) const {
	return p_other.can_interact_with(*this);
}<|MERGE_RESOLUTION|>--- conflicted
+++ resolved
@@ -709,13 +709,7 @@
 }
 
 void JoltBody3D::set_mass_properties(real_t p_mass, const Vector3 &p_center_of_mass, const Vector3 &p_inertia, const Vector3 &p_product_of_inertia) {
-<<<<<<< HEAD
 	mass = p_mass;
-=======
-	if (p_mass != mass) {
-		mass = p_mass;
-	}
->>>>>>> 89f06f02
 
 	if (!(custom_center_of_mass && p_center_of_mass == center_of_mass_custom)) {
 		custom_center_of_mass = true;
@@ -723,18 +717,8 @@
 		_shapes_changed();
 	}
 
-<<<<<<< HEAD
 	inertia = p_inertia;
 	product_of_inertia = p_product_of_inertia;
-=======
-	if (p_inertia != inertia) {
-		inertia = p_inertia;
-	}
-
-	if (p_product_of_inertia != product_of_inertia) {
-		product_of_inertia = p_product_of_inertia;
-	}
->>>>>>> 89f06f02
 
 	_update_mass_properties();
 }
