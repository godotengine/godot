def can_build(env, platform):
<<<<<<< HEAD
    #return not env["disable_3d"]
    return False
=======
    return not env["disable_3d"] and not env["arch"] == "ppc32"
>>>>>>> 50a64143


def configure(env):
    pass<|MERGE_RESOLUTION|>--- conflicted
+++ resolved
@@ -1,10 +1,6 @@
 def can_build(env, platform):
-<<<<<<< HEAD
-    #return not env["disable_3d"]
+    #return not env["disable_3d"] and not env["arch"] == "ppc32"
     return False
-=======
-    return not env["disable_3d"] and not env["arch"] == "ppc32"
->>>>>>> 50a64143
 
 
 def configure(env):
