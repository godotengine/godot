/**************************************************************************/
/*  camera_macos.mm                                                       */
/**************************************************************************/
/*                         This file is part of:                          */
/*                             GODOT ENGINE                               */
/*                        https://godotengine.org                         */
/**************************************************************************/
/* Copyright (c) 2014-present Godot Engine contributors (see AUTHORS.md). */
/* Copyright (c) 2007-2014 Juan Linietsky, Ariel Manzur.                  */
/*                                                                        */
/* Permission is hereby granted, free of charge, to any person obtaining  */
/* a copy of this software and associated documentation files (the        */
/* "Software"), to deal in the Software without restriction, including    */
/* without limitation the rights to use, copy, modify, merge, publish,    */
/* distribute, sublicense, and/or sell copies of the Software, and to     */
/* permit persons to whom the Software is furnished to do so, subject to  */
/* the following conditions:                                              */
/*                                                                        */
/* The above copyright notice and this permission notice shall be         */
/* included in all copies or substantial portions of the Software.        */
/*                                                                        */
/* THE SOFTWARE IS PROVIDED "AS IS", WITHOUT WARRANTY OF ANY KIND,        */
/* EXPRESS OR IMPLIED, INCLUDING BUT NOT LIMITED TO THE WARRANTIES OF     */
/* MERCHANTABILITY, FITNESS FOR A PARTICULAR PURPOSE AND NONINFRINGEMENT. */
/* IN NO EVENT SHALL THE AUTHORS OR COPYRIGHT HOLDERS BE LIABLE FOR ANY   */
/* CLAIM, DAMAGES OR OTHER LIABILITY, WHETHER IN AN ACTION OF CONTRACT,   */
/* TORT OR OTHERWISE, ARISING FROM, OUT OF OR IN CONNECTION WITH THE      */
/* SOFTWARE OR THE USE OR OTHER DEALINGS IN THE SOFTWARE.                 */
/**************************************************************************/

///@TODO this is a near duplicate of CameraIOS, we should find a way to combine those to minimize code duplication!!!!
// If you fix something here, make sure you fix it there as well!

#include "camera_macos.h"

#include "servers/camera/camera_feed.h"

#import <AVFoundation/AVFoundation.h>

//////////////////////////////////////////////////////////////////////////
// MyCaptureSession - This is a little helper class so we can capture our frames

@interface MyCaptureSession : AVCaptureSession <AVCaptureVideoDataOutputSampleBufferDelegate> {
	Ref<CameraFeed> feed;
	AVCaptureDeviceInput *input;
	AVCaptureVideoDataOutput *output;
}

@end

@implementation MyCaptureSession

- (id)initForFeed:(Ref<CameraFeed>)p_feed andDevice:(AVCaptureDevice *)p_device {
	if (self = [super init]) {
		NSError *error;
		feed = p_feed;

		[self beginConfiguration];

		input = [AVCaptureDeviceInput deviceInputWithDevice:p_device error:&error];
		if (!input) {
			print_line("Couldn't get input device for camera");
		} else {
			[self addInput:input];
		}

		output = [AVCaptureVideoDataOutput new];
		if (!output) {
			print_line("Couldn't get output device for camera");
		} else {
			NSDictionary *settings = @{
				(NSString *)kCVPixelBufferPixelFormatTypeKey : @(kCVPixelFormatType_420YpCbCr8BiPlanarFullRange),
				@"Width" : @1280,
				@"Height" : @720,
			};
			output.videoSettings = settings;

			// discard if the data output queue is blocked (as we process the still image)
			[output setAlwaysDiscardsLateVideoFrames:YES];

			// now set ourselves as the delegate to receive new frames.
			[output setSampleBufferDelegate:self queue:dispatch_get_main_queue()];

			// this takes ownership
			[self addOutput:output];
		}

		[self commitConfiguration];

		// kick off our session..
		[self startRunning];
	};
	return self;
}

- (void)cleanup {
	// stop running
	[self stopRunning];

	// cleanup
	[self beginConfiguration];

	// remove input
	if (input) {
		[self removeInput:input];
		// don't release this
		input = nullptr;
	}

	// free up our output
	if (output) {
		[self removeOutput:output];
		[output setSampleBufferDelegate:nil queue:nullptr];
		output = nullptr;
	}

	[self commitConfiguration];
}

- (void)captureOutput:(AVCaptureOutput *)captureOutput didOutputSampleBuffer:(CMSampleBufferRef)sampleBuffer fromConnection:(AVCaptureConnection *)connection {
	// This gets called every time our camera has a new image for us to process.
	// May need to investigate in a way to throttle this if we get more images then we're rendering frames..

	// For now, version 1, we're just doing the bare minimum to make this work...
	CVImageBufferRef pixelBuffer = CMSampleBufferGetImageBuffer(sampleBuffer);
	// int _width = CVPixelBufferGetWidth(pixelBuffer);
	// int _height = CVPixelBufferGetHeight(pixelBuffer);

	// It says that we need to lock this on the documentation pages but it's not in the samples
	// need to lock our base address so we can access our pixel buffers, better safe then sorry?
	CVPixelBufferLockBaseAddress(pixelBuffer, kCVPixelBufferLock_ReadOnly);

	// get our buffers
	{
		// do Y
		unsigned char *dataY = (unsigned char *)CVPixelBufferGetBaseAddressOfPlane(pixelBuffer, 0);
		if (dataY == nullptr) {
			print_line("Couldn't access Y pixel buffer data");
			return;
		}

		size_t new_width = CVPixelBufferGetWidthOfPlane(pixelBuffer, 0);
		size_t new_height = CVPixelBufferGetHeightOfPlane(pixelBuffer, 0);

		Ref<Image> image = feed->get_image(RenderingServer::CANVAS_TEXTURE_CHANNEL_DIFFUSE);
		if (image.is_null() || image->get_width() != new_width || image->get_height() != new_height) {
			feed->set_image(RenderingServer::CANVAS_TEXTURE_CHANNEL_DIFFUSE, Image::create_empty(new_width, new_height, false, Image::FORMAT_R8));
		} else {
			feed->set_image(RenderingServer::CANVAS_TEXTURE_CHANNEL_DIFFUSE, dataY, 0, new_width * new_height);
		}
	}

	{
		// do CbCr
		unsigned char *dataCbCr = (unsigned char *)CVPixelBufferGetBaseAddressOfPlane(pixelBuffer, 1);
		if (dataCbCr == nullptr) {
			print_line("Couldn't access CbCr pixel buffer data");
			return;
		}

		size_t new_width = CVPixelBufferGetWidthOfPlane(pixelBuffer, 1);
		size_t new_height = CVPixelBufferGetHeightOfPlane(pixelBuffer, 1);

		Ref<Image> image = feed->get_image(RenderingServer::CANVAS_TEXTURE_CHANNEL_NORMAL);
		if (image.is_null() || image->get_width() != new_width || image->get_height() != new_height) {
			feed->set_image(RenderingServer::CANVAS_TEXTURE_CHANNEL_NORMAL, Image::create_empty(new_width, new_height, false, Image::FORMAT_RG8));
		} else {
			feed->set_image(RenderingServer::CANVAS_TEXTURE_CHANNEL_NORMAL, dataCbCr, 0, 2 * new_width * new_height);
		}
<<<<<<< HEAD
=======

		// set our texture...
		feed->set_ycbcr_images(img[0], img[1]);
>>>>>>> b3bcb2dc
	}

	// and unlock
	CVPixelBufferUnlockBaseAddress(pixelBuffer, kCVPixelBufferLock_ReadOnly);
}

@end

//////////////////////////////////////////////////////////////////////////
// CameraFeedMacOS - Subclass for camera feeds in macOS

class CameraFeedMacOS : public CameraFeed {
private:
	AVCaptureDevice *device;
	MyCaptureSession *capture_session;

public:
	AVCaptureDevice *get_device() const;

	CameraFeedMacOS();

	void set_device(AVCaptureDevice *p_device);

	bool activate_feed();
	void deactivate_feed();
};

AVCaptureDevice *CameraFeedMacOS::get_device() const {
	return device;
};

CameraFeedMacOS::CameraFeedMacOS() {
	device = nullptr;
	capture_session = nullptr;
};

void CameraFeedMacOS::set_device(AVCaptureDevice *p_device) {
	device = p_device;

	// get some info
	NSString *device_name = p_device.localizedName;
	name = String::utf8(device_name.UTF8String);
	position = CameraFeed::FEED_UNSPECIFIED;
	if ([p_device position] == AVCaptureDevicePositionBack) {
		position = CameraFeed::FEED_BACK;
	} else if ([p_device position] == AVCaptureDevicePositionFront) {
		position = CameraFeed::FEED_FRONT;
	};
};

bool CameraFeedMacOS::activate_feed() {
	if (capture_session) {
		// Already recording!
	} else {
		// Start camera capture, check permission.
		if (@available(macOS 10.14, *)) {
			AVAuthorizationStatus status = [AVCaptureDevice authorizationStatusForMediaType:AVMediaTypeVideo];
			if (status == AVAuthorizationStatusAuthorized) {
				capture_session = [[MyCaptureSession alloc] initForFeed:this andDevice:device];
			} else if (status == AVAuthorizationStatusNotDetermined) {
				// Request permission.
				[AVCaptureDevice requestAccessForMediaType:AVMediaTypeVideo
										 completionHandler:^(BOOL granted) {
											 if (granted) {
												 capture_session = [[MyCaptureSession alloc] initForFeed:this andDevice:device];
											 }
										 }];
			}
		} else {
			capture_session = [[MyCaptureSession alloc] initForFeed:this andDevice:device];
		}
	};

	return true;
};

void CameraFeedMacOS::deactivate_feed() {
	// end camera capture if we have one
	if (capture_session) {
		[capture_session cleanup];
		capture_session = nullptr;
	};
};

//////////////////////////////////////////////////////////////////////////
// MyDeviceNotifications - This is a little helper class gets notifications
// when devices are connected/disconnected

@interface MyDeviceNotifications : NSObject {
	CameraMacOS *camera_server;
}

@end

@implementation MyDeviceNotifications

- (void)devices_changed:(NSNotification *)notification {
	camera_server->update_feeds();
}

- (id)initForServer:(CameraMacOS *)p_server {
	if (self = [super init]) {
		camera_server = p_server;

		[[NSNotificationCenter defaultCenter] addObserver:self selector:@selector(devices_changed:) name:AVCaptureDeviceWasConnectedNotification object:nil];
		[[NSNotificationCenter defaultCenter] addObserver:self selector:@selector(devices_changed:) name:AVCaptureDeviceWasDisconnectedNotification object:nil];
	};
	return self;
}

- (void)dealloc {
	// remove notifications
	[[NSNotificationCenter defaultCenter] removeObserver:self name:AVCaptureDeviceWasConnectedNotification object:nil];
	[[NSNotificationCenter defaultCenter] removeObserver:self name:AVCaptureDeviceWasDisconnectedNotification object:nil];
}

@end

MyDeviceNotifications *device_notifications = nil;

//////////////////////////////////////////////////////////////////////////
// CameraMacOS - Subclass for our camera server on macOS

void CameraMacOS::update_feeds() {
#if __MAC_OS_X_VERSION_MIN_REQUIRED >= 101500
	AVCaptureDeviceDiscoverySession *session;
#if __MAC_OS_X_VERSION_MIN_REQUIRED >= 140000
	// Avoid deprecated warning if the minimum SDK is 14.0.
	session = [AVCaptureDeviceDiscoverySession discoverySessionWithDeviceTypes:[NSArray arrayWithObjects:AVCaptureDeviceTypeExternal, AVCaptureDeviceTypeBuiltInWideAngleCamera, nil] mediaType:AVMediaTypeVideo position:AVCaptureDevicePositionUnspecified];
#else
	session = [AVCaptureDeviceDiscoverySession discoverySessionWithDeviceTypes:[NSArray arrayWithObjects:AVCaptureDeviceTypeExternalUnknown, AVCaptureDeviceTypeBuiltInWideAngleCamera, nil] mediaType:AVMediaTypeVideo position:AVCaptureDevicePositionUnspecified];
#endif
	NSArray<AVCaptureDevice *> *devices = session.devices;
#else
	NSArray<AVCaptureDevice *> *devices = [AVCaptureDevice devicesWithMediaType:AVMediaTypeVideo];
#endif

	// remove devices that are gone..
	for (int i = feeds.size() - 1; i >= 0; i--) {
		Ref<CameraFeedMacOS> feed = (Ref<CameraFeedMacOS>)feeds[i];

		if (![devices containsObject:feed->get_device()]) {
			// remove it from our array, this will also destroy it ;)
			remove_feed(feed);
		};
	};

	for (AVCaptureDevice *device in devices) {
		bool found = false;
		for (int i = 0; i < feeds.size() && !found; i++) {
			Ref<CameraFeedMacOS> feed = (Ref<CameraFeedMacOS>)feeds[i];
			if (feed->get_device() == device) {
				found = true;
			};
		};

		if (!found) {
			Ref<CameraFeedMacOS> newfeed;
			newfeed.instantiate();
			newfeed->set_device(device);
			add_feed(newfeed);
		};
	};
};

CameraMacOS::CameraMacOS() {
	// Find available cameras we have at this time
	update_feeds();

	// should only have one of these....
	device_notifications = [[MyDeviceNotifications alloc] initForServer:this];
};<|MERGE_RESOLUTION|>--- conflicted
+++ resolved
@@ -167,12 +167,6 @@
 		} else {
 			feed->set_image(RenderingServer::CANVAS_TEXTURE_CHANNEL_NORMAL, dataCbCr, 0, 2 * new_width * new_height);
 		}
-<<<<<<< HEAD
-=======
-
-		// set our texture...
-		feed->set_ycbcr_images(img[0], img[1]);
->>>>>>> b3bcb2dc
 	}
 
 	// and unlock
