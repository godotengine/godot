def can_build(env, platform):
<<<<<<< HEAD
    return platform == "macos" or platform == "windows" or platform == "android"
=======
    return platform == "macos" or platform == "windows" or platform == "linuxbsd"
>>>>>>> b3bcb2dc


def configure(env):
    pass<|MERGE_RESOLUTION|>--- conflicted
+++ resolved
@@ -1,10 +1,5 @@
 def can_build(env, platform):
-<<<<<<< HEAD
-    return platform == "macos" or platform == "windows" or platform == "android"
-=======
-    return platform == "macos" or platform == "windows" or platform == "linuxbsd"
->>>>>>> b3bcb2dc
-
+    return platform == "macos" or platform == "windows" or platform == "android" or platform == "ios" or platform == "linuxbsd"
 
 def configure(env):
     pass