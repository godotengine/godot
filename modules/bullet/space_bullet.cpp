--- conflicted
+++ resolved
@@ -180,15 +180,10 @@
 	bt_xform_to.getOrigin() += bt_motion;
 
 	if ((bt_xform_to.getOrigin() - bt_xform_from.getOrigin()).fuzzyZero()) {
-<<<<<<< HEAD
-		shape->destroy_bt_shape(btShape);
-		return false;
-=======
 		r_closest_safe = 1.0f;
 		r_closest_unsafe = 1.0f;
-		bulletdelete(btShape);
+		shape->destroy_bt_shape(btShape);
 		return true;
->>>>>>> 1f3d52ee
 	}
 
 	GodotClosestConvexResultCallback btResult(bt_xform_from.getOrigin(), bt_xform_to.getOrigin(), &p_exclude, p_collide_with_bodies, p_collide_with_areas);
@@ -595,23 +590,15 @@
 }
 
 void SpaceBullet::remove_rigid_body(RigidBodyBullet *p_body) {
-<<<<<<< HEAD
-	if (p_body->is_in_world) {
-		if (p_body->is_static()) {
-			dynamicsWorld->removeCollisionObject(p_body->get_bt_rigid_body());
-		} else {
-			dynamicsWorld->removeRigidBody(p_body->get_bt_rigid_body());
-		}
-		p_body->is_in_world = false;
-=======
-	btRigidBody *btBody = p_body->get_bt_rigid_body();
-
-	if (p_body->is_static()) {
-		dynamicsWorld->removeCollisionObject(btBody);
-	} else {
-		dynamicsWorld->removeRigidBody(btBody);
->>>>>>> 1f3d52ee
-	}
+		if (p_body->is_in_world) {
+				btRigidBody *btBody = p_body->get_bt_rigid_body();
+				if (p_body->is_static()) {
+						dynamicsWorld->removeCollisionObject(btBody);
+				} else {
+						dynamicsWorld->removeRigidBody(btBody);
+				}
+				p_body->is_in_world = false;
+    }
 }
 
 void SpaceBullet::reload_collision_filters(RigidBodyBullet *p_body) {
