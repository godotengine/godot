/*************************************************************************/
/*  upnp.cpp                                                             */
/*************************************************************************/
/*                       This file is part of:                           */
/*                           GODOT ENGINE                                */
/*                      https://godotengine.org                          */
/*************************************************************************/
/* Copyright (c) 2007-2020 Juan Linietsky, Ariel Manzur.                 */
/* Copyright (c) 2014-2020 Godot Engine contributors (cf. AUTHORS.md).   */
/*                                                                       */
/* Permission is hereby granted, free of charge, to any person obtaining */
/* a copy of this software and associated documentation files (the       */
/* "Software"), to deal in the Software without restriction, including   */
/* without limitation the rights to use, copy, modify, merge, publish,   */
/* distribute, sublicense, and/or sell copies of the Software, and to    */
/* permit persons to whom the Software is furnished to do so, subject to */
/* the following conditions:                                             */
/*                                                                       */
/* The above copyright notice and this permission notice shall be        */
/* included in all copies or substantial portions of the Software.       */
/*                                                                       */
/* THE SOFTWARE IS PROVIDED "AS IS", WITHOUT WARRANTY OF ANY KIND,       */
/* EXPRESS OR IMPLIED, INCLUDING BUT NOT LIMITED TO THE WARRANTIES OF    */
/* MERCHANTABILITY, FITNESS FOR A PARTICULAR PURPOSE AND NONINFRINGEMENT.*/
/* IN NO EVENT SHALL THE AUTHORS OR COPYRIGHT HOLDERS BE LIABLE FOR ANY  */
/* CLAIM, DAMAGES OR OTHER LIABILITY, WHETHER IN AN ACTION OF CONTRACT,  */
/* TORT OR OTHERWISE, ARISING FROM, OUT OF OR IN CONNECTION WITH THE     */
/* SOFTWARE OR THE USE OR OTHER DEALINGS IN THE SOFTWARE.                */
/*************************************************************************/

#include "upnp.h"

#include <miniupnpc/miniwget.h>
#include <miniupnpc/upnpcommands.h>

#include <stdlib.h>

bool UPNP::is_common_device(const String &dev) const {
	return dev.empty() ||
		   dev.find("InternetGatewayDevice") >= 0 ||
		   dev.find("WANIPConnection") >= 0 ||
		   dev.find("WANPPPConnection") >= 0 ||
		   dev.find("rootdevice") >= 0;
}

int UPNP::discover(int timeout, int ttl, const String &device_filter) {
	ERR_FAIL_COND_V_MSG(timeout < 0, UPNP_RESULT_INVALID_PARAM, "The response's wait time can't be negative.");
	ERR_FAIL_COND_V_MSG(ttl < 0 || ttl > 255, UPNP_RESULT_INVALID_PARAM, "The time-to-live must be set between 0 and 255 (inclusive).");

	devices.clear();

	int error = 0;
	struct UPNPDev *devlist;

	if (is_common_device(device_filter)) {
		devlist = upnpDiscover(timeout, discover_multicast_if.utf8().get_data(), nullptr, discover_local_port, discover_ipv6, ttl, &error);
	} else {
		devlist = upnpDiscoverAll(timeout, discover_multicast_if.utf8().get_data(), nullptr, discover_local_port, discover_ipv6, ttl, &error);
	}

	if (error != UPNPDISCOVER_SUCCESS) {
		switch (error) {
			case UPNPDISCOVER_SOCKET_ERROR:
				return UPNP_RESULT_SOCKET_ERROR;
			case UPNPDISCOVER_MEMORY_ERROR:
				return UPNP_RESULT_MEM_ALLOC_ERROR;
			default:
				return UPNP_RESULT_UNKNOWN_ERROR;
		}
	}

	if (!devlist) {
		return UPNP_RESULT_NO_DEVICES;
	}

	struct UPNPDev *dev = devlist;

	while (dev) {
		if (device_filter.empty() || strstr(dev->st, device_filter.utf8().get_data())) {
			add_device_to_list(dev, devlist);
		}

		dev = dev->pNext;
	}

	freeUPNPDevlist(devlist);

	return UPNP_RESULT_SUCCESS;
}

void UPNP::add_device_to_list(UPNPDev *dev, UPNPDev *devlist) {
	Ref<UPNPDevice> new_device;
	new_device.instance();

	new_device->set_description_url(dev->descURL);
	new_device->set_service_type(dev->st);

	parse_igd(new_device, devlist);

	devices.push_back(new_device);
}

char *UPNP::load_description(const String &url, int *size, int *status_code) const {
	return (char *)miniwget(url.utf8().get_data(), size, 0, status_code);
}

void UPNP::parse_igd(Ref<UPNPDevice> dev, UPNPDev *devlist) {
	int size = 0;
	int status_code = -1;
	char *xml = load_description(dev->get_description_url(), &size, &status_code);

	if (status_code != 200) {
		dev->set_igd_status(UPNPDevice::IGD_STATUS_HTTP_ERROR);
		return;
	}

	if (!xml || size < 1) {
		dev->set_igd_status(UPNPDevice::IGD_STATUS_HTTP_EMPTY);
		return;
	}

	struct UPNPUrls *urls = (UPNPUrls *)malloc(sizeof(struct UPNPUrls));

	if (!urls) {
		dev->set_igd_status(UPNPDevice::IGD_STATUS_MALLOC_ERROR);
		return;
	}

	struct IGDdatas data;

	memset(urls, 0, sizeof(struct UPNPUrls));

	parserootdesc(xml, size, &data);
	free(xml);
	xml = nullptr;

	GetUPNPUrls(urls, &data, dev->get_description_url().utf8().get_data(), 0);

	if (!urls) {
		dev->set_igd_status(UPNPDevice::IGD_STATUS_NO_URLS);
		return;
	}

	char addr[16];
	int i = UPNP_GetValidIGD(devlist, urls, &data, (char *)&addr, 16);

	if (i != 1) {
		FreeUPNPUrls(urls);

		switch (i) {
			case 0:
				dev->set_igd_status(UPNPDevice::IGD_STATUS_NO_IGD);
				return;
			case 2:
				dev->set_igd_status(UPNPDevice::IGD_STATUS_DISCONNECTED);
				return;
			case 3:
				dev->set_igd_status(UPNPDevice::IGD_STATUS_UNKNOWN_DEVICE);
				return;
			default:
				dev->set_igd_status(UPNPDevice::IGD_STATUS_UNKNOWN_ERROR);
				return;
		}
	}

	if (urls->controlURL[0] == '\0') {
		FreeUPNPUrls(urls);
		dev->set_igd_status(UPNPDevice::IGD_STATUS_INVALID_CONTROL);
		return;
	}

	dev->set_igd_control_url(urls->controlURL);
	dev->set_igd_service_type(data.first.servicetype);
	dev->set_igd_our_addr(addr);
	dev->set_igd_status(UPNPDevice::IGD_STATUS_OK);

	FreeUPNPUrls(urls);
}

int UPNP::upnp_result(int in) {
	switch (in) {
		case UPNPCOMMAND_SUCCESS:
			return UPNP_RESULT_SUCCESS;
		case UPNPCOMMAND_UNKNOWN_ERROR:
			return UPNP_RESULT_UNKNOWN_ERROR;
		case UPNPCOMMAND_INVALID_ARGS:
			return UPNP_RESULT_INVALID_ARGS;
		case UPNPCOMMAND_HTTP_ERROR:
			return UPNP_RESULT_HTTP_ERROR;
		case UPNPCOMMAND_INVALID_RESPONSE:
			return UPNP_RESULT_INVALID_RESPONSE;
		case UPNPCOMMAND_MEM_ALLOC_ERROR:
			return UPNP_RESULT_MEM_ALLOC_ERROR;

		case 402:
			return UPNP_RESULT_INVALID_ARGS;
		case 403:
			return UPNP_RESULT_NOT_AUTHORIZED;
		case 501:
			return UPNP_RESULT_ACTION_FAILED;
		case 606:
			return UPNP_RESULT_NOT_AUTHORIZED;
		case 714:
			return UPNP_RESULT_NO_SUCH_ENTRY_IN_ARRAY;
		case 715:
			return UPNP_RESULT_SRC_IP_WILDCARD_NOT_PERMITTED;
		case 716:
			return UPNP_RESULT_EXT_PORT_WILDCARD_NOT_PERMITTED;
		case 718:
			return UPNP_RESULT_CONFLICT_WITH_OTHER_MAPPING;
		case 724:
			return UPNP_RESULT_SAME_PORT_VALUES_REQUIRED;
		case 725:
			return UPNP_RESULT_ONLY_PERMANENT_LEASE_SUPPORTED;
		case 726:
			return UPNP_RESULT_REMOTE_HOST_MUST_BE_WILDCARD;
		case 727:
			return UPNP_RESULT_EXT_PORT_MUST_BE_WILDCARD;
		case 728:
			return UPNP_RESULT_NO_PORT_MAPS_AVAILABLE;
		case 729:
			return UPNP_RESULT_CONFLICT_WITH_OTHER_MECHANISM;
		case 732:
			return UPNP_RESULT_INT_PORT_WILDCARD_NOT_PERMITTED;
		case 733:
			return UPNP_RESULT_INCONSISTENT_PARAMETERS;
	}

	return UPNP_RESULT_UNKNOWN_ERROR;
}

int UPNP::get_device_count() const {
	return devices.size();
}

Ref<UPNPDevice> UPNP::get_device(int index) const {
	ERR_FAIL_INDEX_V(index, devices.size(), nullptr);

	return devices.get(index);
}

void UPNP::add_device(Ref<UPNPDevice> device) {
	ERR_FAIL_COND(device == nullptr);

	devices.push_back(device);
}

void UPNP::set_device(int index, Ref<UPNPDevice> device) {
	ERR_FAIL_INDEX(index, devices.size());
	ERR_FAIL_COND(device == nullptr);

	devices.set(index, device);
}

void UPNP::remove_device(int index) {
	ERR_FAIL_INDEX(index, devices.size());

	devices.remove(index);
}

void UPNP::clear_devices() {
	devices.clear();
}

Ref<UPNPDevice> UPNP::get_gateway() const {
<<<<<<< HEAD
	ERR_FAIL_COND_V_MSG(devices.size() < 1, NULL, "Couldn't find any UPNPDevices.");
=======
	ERR_FAIL_COND_V(devices.size() < 1, nullptr);
>>>>>>> 9dc19f76

	for (int i = 0; i < devices.size(); i++) {
		Ref<UPNPDevice> dev = get_device(i);

		if (dev != nullptr && dev->is_valid_gateway()) {
			return dev;
		}
	}

	return nullptr;
}

void UPNP::set_discover_multicast_if(const String &m_if) {
	discover_multicast_if = m_if;
}

String UPNP::get_discover_multicast_if() const {
	return discover_multicast_if;
}

void UPNP::set_discover_local_port(int port) {
	discover_local_port = port;
}

int UPNP::get_discover_local_port() const {
	return discover_local_port;
}

void UPNP::set_discover_ipv6(bool ipv6) {
	discover_ipv6 = ipv6;
}

bool UPNP::is_discover_ipv6() const {
	return discover_ipv6;
}

String UPNP::query_external_address() const {
	Ref<UPNPDevice> dev = get_gateway();

	if (dev == nullptr) {
		return "";
	}

	return dev->query_external_address();
}

int UPNP::add_port_mapping(int port, int port_internal, String desc, String proto, int duration) const {
	Ref<UPNPDevice> dev = get_gateway();

	if (dev == nullptr) {
		return UPNP_RESULT_NO_GATEWAY;
	}

	dev->delete_port_mapping(port, proto);

	return dev->add_port_mapping(port, port_internal, desc, proto, duration);
}

int UPNP::delete_port_mapping(int port, String proto) const {
	Ref<UPNPDevice> dev = get_gateway();

	if (dev == nullptr) {
		return UPNP_RESULT_NO_GATEWAY;
	}

	return dev->delete_port_mapping(port, proto);
}

void UPNP::_bind_methods() {
	ClassDB::bind_method(D_METHOD("get_device_count"), &UPNP::get_device_count);
	ClassDB::bind_method(D_METHOD("get_device", "index"), &UPNP::get_device);
	ClassDB::bind_method(D_METHOD("add_device", "device"), &UPNP::add_device);
	ClassDB::bind_method(D_METHOD("set_device", "index", "device"), &UPNP::set_device);
	ClassDB::bind_method(D_METHOD("remove_device", "index"), &UPNP::remove_device);
	ClassDB::bind_method(D_METHOD("clear_devices"), &UPNP::clear_devices);

	ClassDB::bind_method(D_METHOD("get_gateway"), &UPNP::get_gateway);

	ClassDB::bind_method(D_METHOD("discover", "timeout", "ttl", "device_filter"), &UPNP::discover, DEFVAL(2000), DEFVAL(2), DEFVAL("InternetGatewayDevice"));

	ClassDB::bind_method(D_METHOD("query_external_address"), &UPNP::query_external_address);

	ClassDB::bind_method(D_METHOD("add_port_mapping", "port", "port_internal", "desc", "proto", "duration"), &UPNP::add_port_mapping, DEFVAL(0), DEFVAL(""), DEFVAL("UDP"), DEFVAL(0));
	ClassDB::bind_method(D_METHOD("delete_port_mapping", "port", "proto"), &UPNP::delete_port_mapping, DEFVAL("UDP"));

	ClassDB::bind_method(D_METHOD("set_discover_multicast_if", "m_if"), &UPNP::set_discover_multicast_if);
	ClassDB::bind_method(D_METHOD("get_discover_multicast_if"), &UPNP::get_discover_multicast_if);
	ADD_PROPERTY(PropertyInfo(Variant::STRING, "discover_multicast_if"), "set_discover_multicast_if", "get_discover_multicast_if");

	ClassDB::bind_method(D_METHOD("set_discover_local_port", "port"), &UPNP::set_discover_local_port);
	ClassDB::bind_method(D_METHOD("get_discover_local_port"), &UPNP::get_discover_local_port);
	ADD_PROPERTY(PropertyInfo(Variant::INT, "discover_local_port", PROPERTY_HINT_RANGE, "0,65535"), "set_discover_local_port", "get_discover_local_port");

	ClassDB::bind_method(D_METHOD("set_discover_ipv6", "ipv6"), &UPNP::set_discover_ipv6);
	ClassDB::bind_method(D_METHOD("is_discover_ipv6"), &UPNP::is_discover_ipv6);
	ADD_PROPERTY(PropertyInfo(Variant::BOOL, "discover_ipv6"), "set_discover_ipv6", "is_discover_ipv6");

	BIND_ENUM_CONSTANT(UPNP_RESULT_SUCCESS);
	BIND_ENUM_CONSTANT(UPNP_RESULT_NOT_AUTHORIZED);
	BIND_ENUM_CONSTANT(UPNP_RESULT_PORT_MAPPING_NOT_FOUND);
	BIND_ENUM_CONSTANT(UPNP_RESULT_INCONSISTENT_PARAMETERS);
	BIND_ENUM_CONSTANT(UPNP_RESULT_NO_SUCH_ENTRY_IN_ARRAY);
	BIND_ENUM_CONSTANT(UPNP_RESULT_ACTION_FAILED);
	BIND_ENUM_CONSTANT(UPNP_RESULT_SRC_IP_WILDCARD_NOT_PERMITTED);
	BIND_ENUM_CONSTANT(UPNP_RESULT_EXT_PORT_WILDCARD_NOT_PERMITTED);
	BIND_ENUM_CONSTANT(UPNP_RESULT_INT_PORT_WILDCARD_NOT_PERMITTED);
	BIND_ENUM_CONSTANT(UPNP_RESULT_REMOTE_HOST_MUST_BE_WILDCARD);
	BIND_ENUM_CONSTANT(UPNP_RESULT_EXT_PORT_MUST_BE_WILDCARD);
	BIND_ENUM_CONSTANT(UPNP_RESULT_NO_PORT_MAPS_AVAILABLE);
	BIND_ENUM_CONSTANT(UPNP_RESULT_CONFLICT_WITH_OTHER_MECHANISM);
	BIND_ENUM_CONSTANT(UPNP_RESULT_CONFLICT_WITH_OTHER_MAPPING);
	BIND_ENUM_CONSTANT(UPNP_RESULT_SAME_PORT_VALUES_REQUIRED);
	BIND_ENUM_CONSTANT(UPNP_RESULT_ONLY_PERMANENT_LEASE_SUPPORTED);
	BIND_ENUM_CONSTANT(UPNP_RESULT_INVALID_GATEWAY);
	BIND_ENUM_CONSTANT(UPNP_RESULT_INVALID_PORT);
	BIND_ENUM_CONSTANT(UPNP_RESULT_INVALID_PROTOCOL);
	BIND_ENUM_CONSTANT(UPNP_RESULT_INVALID_DURATION);
	BIND_ENUM_CONSTANT(UPNP_RESULT_INVALID_ARGS);
	BIND_ENUM_CONSTANT(UPNP_RESULT_INVALID_RESPONSE);
	BIND_ENUM_CONSTANT(UPNP_RESULT_INVALID_PARAM);
	BIND_ENUM_CONSTANT(UPNP_RESULT_HTTP_ERROR);
	BIND_ENUM_CONSTANT(UPNP_RESULT_SOCKET_ERROR);
	BIND_ENUM_CONSTANT(UPNP_RESULT_MEM_ALLOC_ERROR);
	BIND_ENUM_CONSTANT(UPNP_RESULT_NO_GATEWAY);
	BIND_ENUM_CONSTANT(UPNP_RESULT_NO_DEVICES);
	BIND_ENUM_CONSTANT(UPNP_RESULT_UNKNOWN_ERROR);
}

UPNP::UPNP() {
	discover_multicast_if = "";
	discover_local_port = 0;
	discover_ipv6 = false;
}

UPNP::~UPNP() {
}<|MERGE_RESOLUTION|>--- conflicted
+++ resolved
@@ -263,11 +263,7 @@
 }
 
 Ref<UPNPDevice> UPNP::get_gateway() const {
-<<<<<<< HEAD
-	ERR_FAIL_COND_V_MSG(devices.size() < 1, NULL, "Couldn't find any UPNPDevices.");
-=======
-	ERR_FAIL_COND_V(devices.size() < 1, nullptr);
->>>>>>> 9dc19f76
+	ERR_FAIL_COND_V_MSG(devices.size() < 1, nullptr, "Couldn't find any UPNPDevices.");
 
 	for (int i = 0; i < devices.size(); i++) {
 		Ref<UPNPDevice> dev = get_device(i);
