--- conflicted
+++ resolved
@@ -56,9 +56,7 @@
 	uint32_t _gen_unique_id() const;
 	void _pop_current_packet() const;
 
-<<<<<<< HEAD
 	enet_uint32 bind_ip;
-=======
 	Vector<uint8_t> src_compressor_mem;
 	Vector<uint8_t> dst_compressor_mem;
 
@@ -68,7 +66,6 @@
 	static void enet_compressor_destroy(void * context);
 	void _setup_compressor();
 
->>>>>>> 965fcf59
 protected:
 	static void _bind_methods();
 public:
