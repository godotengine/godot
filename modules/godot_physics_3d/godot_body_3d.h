/**************************************************************************/
/*  godot_body_3d.h                                                       */
/**************************************************************************/
/*                         This file is part of:                          */
/*                             GODOT ENGINE                               */
/*                        https://godotengine.org                         */
/**************************************************************************/
/* Copyright (c) 2014-present Godot Engine contributors (see AUTHORS.md). */
/* Copyright (c) 2007-2014 Juan Linietsky, Ariel Manzur.                  */
/*                                                                        */
/* Permission is hereby granted, free of charge, to any person obtaining  */
/* a copy of this software and associated documentation files (the        */
/* "Software"), to deal in the Software without restriction, including    */
/* without limitation the rights to use, copy, modify, merge, publish,    */
/* distribute, sublicense, and/or sell copies of the Software, and to     */
/* permit persons to whom the Software is furnished to do so, subject to  */
/* the following conditions:                                              */
/*                                                                        */
/* The above copyright notice and this permission notice shall be         */
/* included in all copies or substantial portions of the Software.        */
/*                                                                        */
/* THE SOFTWARE IS PROVIDED "AS IS", WITHOUT WARRANTY OF ANY KIND,        */
/* EXPRESS OR IMPLIED, INCLUDING BUT NOT LIMITED TO THE WARRANTIES OF     */
/* MERCHANTABILITY, FITNESS FOR A PARTICULAR PURPOSE AND NONINFRINGEMENT. */
/* IN NO EVENT SHALL THE AUTHORS OR COPYRIGHT HOLDERS BE LIABLE FOR ANY   */
/* CLAIM, DAMAGES OR OTHER LIABILITY, WHETHER IN AN ACTION OF CONTRACT,   */
/* TORT OR OTHERWISE, ARISING FROM, OUT OF OR IN CONNECTION WITH THE      */
/* SOFTWARE OR THE USE OR OTHER DEALINGS IN THE SOFTWARE.                 */
/**************************************************************************/

#pragma once

#include "godot_area_3d.h"
#include "godot_collision_object_3d.h"

#include "core/templates/vset.h"

class GodotConstraint3D;
class GodotPhysicsDirectBodyState3D;

class GodotBody3D : public GodotCollisionObject3D {
	PhysicsServer3D::BodyMode mode = PhysicsServer3D::BODY_MODE_RIGID;

	Vector3 linear_velocity;
	Vector3 angular_velocity;

	Vector3 prev_linear_velocity;
	Vector3 prev_angular_velocity;

	Vector3 constant_linear_velocity;
	Vector3 constant_angular_velocity;

	Vector3 biased_linear_velocity;
	Vector3 biased_angular_velocity;
	real_t mass = 1.0;
	real_t bounce = 0.0;
	real_t friction = 1.0;
	Vector3 inertia;
	Vector3 product_of_inertia;

	PhysicsServer3D::BodyDampMode linear_damp_mode = PhysicsServer3D::BODY_DAMP_MODE_COMBINE;
	PhysicsServer3D::BodyDampMode angular_damp_mode = PhysicsServer3D::BODY_DAMP_MODE_COMBINE;

	real_t linear_damp = 0.0;
	real_t angular_damp = 0.0;

	real_t total_linear_damp = 0.0;
	real_t total_angular_damp = 0.0;

	real_t gravity_scale = 1.0;

	uint16_t locked_axis = 0;

	real_t _inv_mass = 1.0;
	Vector3 _inv_inertia; // Relative to the principal axes of inertia

	// Relative to the local frame of reference
	Basis inertia_tensor_local;
<<<<<<< HEAD
=======
	Basis inv_inertia_tensor_local;
>>>>>>> 89f06f02
	Basis principal_inertia_axes_local;
	Vector3 center_of_mass_local;

	// In world orientation with local origin
	Basis _inv_inertia_tensor;
	Basis principal_inertia_axes;
	Vector3 center_of_mass;

	bool calculate_inertia = true;
	bool calculate_center_of_mass = true;

	Vector3 gravity;

	real_t still_time = 0.0;

	Vector3 applied_force;
	Vector3 applied_torque;

	Vector3 constant_force;
	Vector3 constant_torque;

	SelfList<GodotBody3D> active_list;
	SelfList<GodotBody3D> mass_properties_update_list;
	SelfList<GodotBody3D> direct_state_query_list;

	VSet<RID> exceptions;
	bool omit_force_integration = false;
	bool active = true;

	bool continuous_cd = false;
	bool can_sleep = true;
	bool first_time_kinematic = false;

	void _mass_properties_changed();
	virtual void _shapes_changed() override;
	Transform3D new_transform;

	HashMap<GodotConstraint3D *, int> constraint_map;

	Vector<AreaCMP> areas;

	struct Contact {
		Vector3 local_pos;
		Vector3 local_normal;
		Vector3 local_velocity_at_pos;
		real_t depth = 0.0;
		int local_shape = 0;
		Vector3 collider_pos;
		int collider_shape = 0;
		ObjectID collider_instance_id;
		RID collider;
		Vector3 collider_velocity_at_pos;
		Vector3 impulse;
	};

	Vector<Contact> contacts; //no contacts by default
	int contact_count = 0;

	Callable body_state_callback;

	struct ForceIntegrationCallbackData {
		Callable callable;
		Variant udata;
	};

	ForceIntegrationCallbackData *fi_callback_data = nullptr;

	GodotPhysicsDirectBodyState3D *direct_state = nullptr;

	uint64_t island_step = 0;

	void _update_transform_dependent();
	void _update_local_inertia();

	friend class GodotPhysicsDirectBodyState3D; // i give up, too many functions to expose

public:
	void set_state_sync_callback(const Callable &p_callable);
	void set_force_integration_callback(const Callable &p_callable, const Variant &p_udata = Variant());

	GodotPhysicsDirectBodyState3D *get_direct_state();

	_FORCE_INLINE_ void add_area(GodotArea3D *p_area) {
		int index = areas.find(AreaCMP(p_area));
		if (index > -1) {
			areas.write[index].refCount += 1;
		} else {
			areas.ordered_insert(AreaCMP(p_area));
		}
	}

	_FORCE_INLINE_ void remove_area(GodotArea3D *p_area) {
		int index = areas.find(AreaCMP(p_area));
		if (index > -1) {
			areas.write[index].refCount -= 1;
			if (areas[index].refCount < 1) {
				areas.remove_at(index);
			}
		}
	}

	_FORCE_INLINE_ void set_max_contacts_reported(int p_size) {
		ERR_FAIL_INDEX(p_size, MAX_CONTACTS_REPORTED_3D_MAX);
		contacts.resize(p_size);
		contact_count = 0;
		if (mode == PhysicsServer3D::BODY_MODE_KINEMATIC && p_size) {
			set_active(true);
		}
	}
	_FORCE_INLINE_ int get_max_contacts_reported() const { return contacts.size(); }

	_FORCE_INLINE_ bool can_report_contacts() const { return !contacts.is_empty(); }
	_FORCE_INLINE_ void add_contact(const Vector3 &p_local_pos, const Vector3 &p_local_normal, real_t p_depth, int p_local_shape, const Vector3 &p_local_velocity_at_pos, const Vector3 &p_collider_pos, int p_collider_shape, ObjectID p_collider_instance_id, const RID &p_collider, const Vector3 &p_collider_velocity_at_pos, const Vector3 &p_impulse);

	_FORCE_INLINE_ void add_exception(const RID &p_exception) { exceptions.insert(p_exception); }
	_FORCE_INLINE_ void remove_exception(const RID &p_exception) { exceptions.erase(p_exception); }
	_FORCE_INLINE_ bool has_exception(const RID &p_exception) const { return exceptions.has(p_exception); }
	_FORCE_INLINE_ const VSet<RID> &get_exceptions() const { return exceptions; }

	_FORCE_INLINE_ uint64_t get_island_step() const { return island_step; }
	_FORCE_INLINE_ void set_island_step(uint64_t p_step) { island_step = p_step; }

	_FORCE_INLINE_ void add_constraint(GodotConstraint3D *p_constraint, int p_pos) { constraint_map[p_constraint] = p_pos; }
	_FORCE_INLINE_ void remove_constraint(GodotConstraint3D *p_constraint) { constraint_map.erase(p_constraint); }
	const HashMap<GodotConstraint3D *, int> &get_constraint_map() const { return constraint_map; }
	_FORCE_INLINE_ void clear_constraint_map() { constraint_map.clear(); }

	_FORCE_INLINE_ void set_omit_force_integration(bool p_omit_force_integration) { omit_force_integration = p_omit_force_integration; }
	_FORCE_INLINE_ bool get_omit_force_integration() const { return omit_force_integration; }

	_FORCE_INLINE_ Basis get_inertia_tensor_local() const { return inertia_tensor_local; }
	_FORCE_INLINE_ Basis get_principal_inertia_axes() const { return principal_inertia_axes; }
	_FORCE_INLINE_ Vector3 get_center_of_mass() const { return center_of_mass; }
	_FORCE_INLINE_ Vector3 get_center_of_mass_local() const { return center_of_mass_local; }
	_FORCE_INLINE_ Vector3 xform_local_to_principal(const Vector3 &p_pos) const { return principal_inertia_axes_local.xform(p_pos - center_of_mass_local); }

	_FORCE_INLINE_ void set_linear_velocity(const Vector3 &p_velocity) { linear_velocity = p_velocity; }
	_FORCE_INLINE_ Vector3 get_linear_velocity() const { return linear_velocity; }

	_FORCE_INLINE_ void set_angular_velocity(const Vector3 &p_velocity) { angular_velocity = p_velocity; }
	_FORCE_INLINE_ Vector3 get_angular_velocity() const { return angular_velocity; }

	_FORCE_INLINE_ Vector3 get_prev_linear_velocity() const { return prev_linear_velocity; }
	_FORCE_INLINE_ Vector3 get_prev_angular_velocity() const { return prev_angular_velocity; }

	_FORCE_INLINE_ const Vector3 &get_biased_linear_velocity() const { return biased_linear_velocity; }
	_FORCE_INLINE_ const Vector3 &get_biased_angular_velocity() const { return biased_angular_velocity; }

	_FORCE_INLINE_ void apply_central_impulse(const Vector3 &p_impulse) {
		linear_velocity += p_impulse * _inv_mass;
	}

	_FORCE_INLINE_ void apply_impulse(const Vector3 &p_impulse, const Vector3 &p_position = Vector3()) {
		linear_velocity += p_impulse * _inv_mass;
		angular_velocity += _inv_inertia_tensor.xform((p_position - center_of_mass).cross(p_impulse));
	}

	_FORCE_INLINE_ void apply_torque_impulse(const Vector3 &p_impulse) {
		angular_velocity += _inv_inertia_tensor.xform(p_impulse);
	}

	_FORCE_INLINE_ void apply_bias_impulse(const Vector3 &p_impulse, const Vector3 &p_position = Vector3(), real_t p_max_delta_av = -1.0) {
		biased_linear_velocity += p_impulse * _inv_mass;
		if (p_max_delta_av != 0.0) {
			Vector3 delta_av = _inv_inertia_tensor.xform((p_position - center_of_mass).cross(p_impulse));
			if (p_max_delta_av > 0 && delta_av.length() > p_max_delta_av) {
				delta_av = delta_av.normalized() * p_max_delta_av;
			}
			biased_angular_velocity += delta_av;
		}
	}

	_FORCE_INLINE_ void apply_bias_torque_impulse(const Vector3 &p_impulse) {
		biased_angular_velocity += _inv_inertia_tensor.xform(p_impulse);
	}

	_FORCE_INLINE_ void apply_central_force(const Vector3 &p_force) {
		applied_force += p_force;
	}

	_FORCE_INLINE_ void apply_force(const Vector3 &p_force, const Vector3 &p_position = Vector3()) {
		applied_force += p_force;
		applied_torque += (p_position - center_of_mass).cross(p_force);
	}

	_FORCE_INLINE_ void apply_torque(const Vector3 &p_torque) {
		applied_torque += p_torque;
	}

	_FORCE_INLINE_ void add_constant_central_force(const Vector3 &p_force) {
		constant_force += p_force;
	}

	_FORCE_INLINE_ void add_constant_force(const Vector3 &p_force, const Vector3 &p_position = Vector3()) {
		constant_force += p_force;
		constant_torque += (p_position - center_of_mass).cross(p_force);
	}

	_FORCE_INLINE_ void add_constant_torque(const Vector3 &p_torque) {
		constant_torque += p_torque;
	}

	void set_constant_force(const Vector3 &p_force) { constant_force = p_force; }
	Vector3 get_constant_force() const { return constant_force; }

	void set_constant_torque(const Vector3 &p_torque) { constant_torque = p_torque; }
	Vector3 get_constant_torque() const { return constant_torque; }

	void set_active(bool p_active);
	_FORCE_INLINE_ bool is_active() const { return active; }

	_FORCE_INLINE_ void wakeup() {
		if ((!get_space()) || mode == PhysicsServer3D::BODY_MODE_STATIC || mode == PhysicsServer3D::BODY_MODE_KINEMATIC) {
			return;
		}
		set_active(true);
	}

	void set_param(PhysicsServer3D::BodyParameter p_param, const Variant &p_value);
	Variant get_param(PhysicsServer3D::BodyParameter p_param) const;

	void set_mode(PhysicsServer3D::BodyMode p_mode);
	PhysicsServer3D::BodyMode get_mode() const;

	void set_state(PhysicsServer3D::BodyState p_state, const Variant &p_variant);
	Variant get_state(PhysicsServer3D::BodyState p_state) const;

	_FORCE_INLINE_ void set_continuous_collision_detection(bool p_enable) { continuous_cd = p_enable; }
	_FORCE_INLINE_ bool is_continuous_collision_detection_enabled() const { return continuous_cd; }

	void set_space(GodotSpace3D *p_space) override;

	void set_mass_properties(real_t p_mass, const Vector3 &p_center_of_mass, const Vector3 &p_inertia, const Vector3 &p_product_of_inertia);
	void update_mass_properties();
	void reset_mass_properties();

	_FORCE_INLINE_ real_t get_inv_mass() const { return _inv_mass; }
	_FORCE_INLINE_ const Vector3 &get_inv_inertia() const { return _inv_inertia; }
	_FORCE_INLINE_ const Basis &get_inv_inertia_tensor() const { return _inv_inertia_tensor; }
	_FORCE_INLINE_ real_t get_friction() const { return friction; }
	_FORCE_INLINE_ real_t get_bounce() const { return bounce; }

	void set_axis_lock(PhysicsServer3D::BodyAxis p_axis, bool lock);
	bool is_axis_locked(PhysicsServer3D::BodyAxis p_axis) const;

	void integrate_forces(real_t p_step);
	void integrate_velocities(real_t p_step);

	_FORCE_INLINE_ Vector3 get_velocity_in_local_point(const Vector3 &rel_pos) const {
		return linear_velocity + angular_velocity.cross(rel_pos - center_of_mass);
	}

	_FORCE_INLINE_ real_t compute_impulse_denominator(const Vector3 &p_pos, const Vector3 &p_normal) const {
		Vector3 r0 = p_pos - get_transform().origin - center_of_mass;

		Vector3 c0 = (r0).cross(p_normal);

		Vector3 vec = (_inv_inertia_tensor.xform_inv(c0)).cross(r0);

		return _inv_mass + p_normal.dot(vec);
	}

	_FORCE_INLINE_ real_t compute_angular_impulse_denominator(const Vector3 &p_axis) const {
		return p_axis.dot(_inv_inertia_tensor.xform_inv(p_axis));
	}

	//void simulate_motion(const Transform3D& p_xform,real_t p_step);
	void call_queries();
	void wakeup_neighbours();

	bool sleep_test(real_t p_step);

	GodotBody3D();
	~GodotBody3D();
};

//add contact inline

void GodotBody3D::add_contact(const Vector3 &p_local_pos, const Vector3 &p_local_normal, real_t p_depth, int p_local_shape, const Vector3 &p_local_velocity_at_pos, const Vector3 &p_collider_pos, int p_collider_shape, ObjectID p_collider_instance_id, const RID &p_collider, const Vector3 &p_collider_velocity_at_pos, const Vector3 &p_impulse) {
	int c_max = contacts.size();

	if (c_max == 0) {
		return;
	}

	Contact *c = contacts.ptrw();

	int idx = -1;

	if (contact_count < c_max) {
		idx = contact_count++;
	} else {
		real_t least_depth = 1e20;
		int least_deep = -1;
		for (int i = 0; i < c_max; i++) {
			if (i == 0 || c[i].depth < least_depth) {
				least_deep = i;
				least_depth = c[i].depth;
			}
		}

		if (least_deep >= 0 && least_depth < p_depth) {
			idx = least_deep;
		}
		if (idx == -1) {
			return; //none least deepe than this
		}
	}

	c[idx].local_pos = p_local_pos;
	c[idx].local_normal = p_local_normal;
	c[idx].local_velocity_at_pos = p_local_velocity_at_pos;
	c[idx].depth = p_depth;
	c[idx].local_shape = p_local_shape;
	c[idx].collider_pos = p_collider_pos;
	c[idx].collider_shape = p_collider_shape;
	c[idx].collider_instance_id = p_collider_instance_id;
	c[idx].collider = p_collider;
	c[idx].collider_velocity_at_pos = p_collider_velocity_at_pos;
	c[idx].impulse = p_impulse;
}<|MERGE_RESOLUTION|>--- conflicted
+++ resolved
@@ -76,10 +76,7 @@
 
 	// Relative to the local frame of reference
 	Basis inertia_tensor_local;
-<<<<<<< HEAD
-=======
 	Basis inv_inertia_tensor_local;
->>>>>>> 89f06f02
 	Basis principal_inertia_axes_local;
 	Vector3 center_of_mass_local;
 
