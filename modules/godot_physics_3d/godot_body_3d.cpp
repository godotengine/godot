/**************************************************************************/
/*  godot_body_3d.cpp                                                     */
/**************************************************************************/
/*                         This file is part of:                          */
/*                             GODOT ENGINE                               */
/*                        https://godotengine.org                         */
/**************************************************************************/
/* Copyright (c) 2014-present Godot Engine contributors (see AUTHORS.md). */
/* Copyright (c) 2007-2014 Juan Linietsky, Ariel Manzur.                  */
/*                                                                        */
/* Permission is hereby granted, free of charge, to any person obtaining  */
/* a copy of this software and associated documentation files (the        */
/* "Software"), to deal in the Software without restriction, including    */
/* without limitation the rights to use, copy, modify, merge, publish,    */
/* distribute, sublicense, and/or sell copies of the Software, and to     */
/* permit persons to whom the Software is furnished to do so, subject to  */
/* the following conditions:                                              */
/*                                                                        */
/* The above copyright notice and this permission notice shall be         */
/* included in all copies or substantial portions of the Software.        */
/*                                                                        */
/* THE SOFTWARE IS PROVIDED "AS IS", WITHOUT WARRANTY OF ANY KIND,        */
/* EXPRESS OR IMPLIED, INCLUDING BUT NOT LIMITED TO THE WARRANTIES OF     */
/* MERCHANTABILITY, FITNESS FOR A PARTICULAR PURPOSE AND NONINFRINGEMENT. */
/* IN NO EVENT SHALL THE AUTHORS OR COPYRIGHT HOLDERS BE LIABLE FOR ANY   */
/* CLAIM, DAMAGES OR OTHER LIABILITY, WHETHER IN AN ACTION OF CONTRACT,   */
/* TORT OR OTHERWISE, ARISING FROM, OUT OF OR IN CONNECTION WITH THE      */
/* SOFTWARE OR THE USE OR OTHER DEALINGS IN THE SOFTWARE.                 */
/**************************************************************************/

#include "godot_body_3d.h"

#include "core/math/eigen_value_symmetric.h"
#include "godot_area_3d.h"
#include "godot_body_direct_state_3d.h"
#include "godot_constraint_3d.h"
#include "godot_space_3d.h"

void GodotBody3D::_mass_properties_changed() {
	if (get_space() && !mass_properties_update_list.in_list()) {
		get_space()->body_add_to_mass_properties_update_list(&mass_properties_update_list);
	}
}

void GodotBody3D::_update_local_inertia() {
	// Set local inertia tensor to diagonal matrix
	inertia_tensor_local = Basis();
	inertia_tensor_local.scale(inertia);

	// Add off-diagonal entries using the "alternate" convention
	// https://en.wikipedia.org/wiki/Moment_of_inertia#Inertia_tensor
	inertia_tensor_local[1][2] = -product_of_inertia.x;
	inertia_tensor_local[2][1] = -product_of_inertia.x;

	inertia_tensor_local[0][2] = -product_of_inertia.y;
	inertia_tensor_local[2][0] = -product_of_inertia.y;

	inertia_tensor_local[0][1] = -product_of_inertia.z;
	inertia_tensor_local[1][0] = -product_of_inertia.z;

	principal_inertia_axes_local = Basis();
<<<<<<< HEAD
	Vector3 principal_inertia;
=======
	Vector3 principal_inertia = Vector3();
>>>>>>> 89f06f02

	// Compute the principal axes and moments of inertia.
	if (!eigen_value_symmetric(inertia_tensor_local, principal_inertia_axes_local, principal_inertia)) {
		// Set to identity and on-axis inertia if it fails.
		WARN_PRINT("Unable to determine principle axes of inertia. Falling back to on-axis inertia only.");
		principal_inertia_axes_local = Basis();
		principal_inertia = inertia;
	}
	_inv_inertia = principal_inertia.inverse();
<<<<<<< HEAD
=======
	inv_inertia_tensor_local = inertia_tensor_local.inverse();
>>>>>>> 89f06f02
}

void GodotBody3D::_update_transform_dependent() {
	center_of_mass = get_transform().basis.xform(center_of_mass_local);
	principal_inertia_axes = get_transform().basis * principal_inertia_axes_local;

	// Update inertia tensor.
	Basis tb = principal_inertia_axes;
	Basis tbt = tb.transposed();
	Basis diag;
	diag.scale(_inv_inertia);
	_inv_inertia_tensor = tb * diag * tbt;
}

void GodotBody3D::set_mass_properties(real_t p_mass, const Vector3 &p_center_of_mass, const Vector3 &p_inertia, const Vector3 &p_product_of_inertia) {
	// Set Mass
<<<<<<< HEAD
	ERR_FAIL_COND(p_mass <= 0);
	mass = p_mass;
=======
	real_t mass_value = p_mass;
	ERR_FAIL_COND(mass_value <= 0);
	mass = mass_value;
>>>>>>> 89f06f02

	// Set Center of Mass
	calculate_center_of_mass = false;
	center_of_mass_local = p_center_of_mass;

	// Sset Inertia
	inertia = p_inertia;
	if ((inertia.x <= 0.0) || (inertia.y <= 0.0) || (inertia.z <= 0.0)) {
		calculate_inertia = true;
		if (mode == PhysicsServer3D::BODY_MODE_RIGID) {
			_mass_properties_changed();
		}
	} else {
		calculate_inertia = false;
		product_of_inertia = p_product_of_inertia;
		if (mode == PhysicsServer3D::BODY_MODE_RIGID) {
			_update_local_inertia();
		}
	}

	_update_transform_dependent();
}

void GodotBody3D::update_mass_properties() {
	// Update shapes and motions.

	switch (mode) {
		case PhysicsServer3D::BODY_MODE_RIGID: {
			real_t total_area = 0;
			for (int i = 0; i < get_shape_count(); i++) {
				if (is_shape_disabled(i)) {
					continue;
				}

				total_area += get_shape_area(i);
			}

			if (calculate_center_of_mass) {
				// We have to recompute the center of mass.
				center_of_mass_local.zero();

				if (total_area != 0.0) {
					for (int i = 0; i < get_shape_count(); i++) {
						if (is_shape_disabled(i)) {
							continue;
						}

						real_t area = get_shape_area(i);

						real_t mass_new = area * mass / total_area;

						// NOTE: we assume that the shape origin is also its center of mass.
						center_of_mass_local += mass_new * get_shape_transform(i).origin;
					}

					center_of_mass_local /= mass;
				}
			}

			if (calculate_inertia) {
				// Recompute the inertia tensor.
				Basis inertia_tensor;
				inertia_tensor.set_zero();
				bool inertia_set = false;

				for (int i = 0; i < get_shape_count(); i++) {
					if (is_shape_disabled(i)) {
						continue;
					}

					real_t area = get_shape_area(i);
					if (area == 0.0) {
						continue;
					}

					inertia_set = true;

					const GodotShape3D *shape = get_shape(i);

					real_t mass_new = area * mass / total_area;

					Basis shape_inertia_tensor = Basis::from_scale(shape->get_moment_of_inertia(mass_new));
					Transform3D shape_transform = get_shape_transform(i);
					Basis shape_basis = shape_transform.basis.orthonormalized();

					// NOTE: we don't take the scale of collision shapes into account when computing the inertia tensor!
					shape_inertia_tensor = shape_basis * shape_inertia_tensor * shape_basis.transposed();

					Vector3 shape_origin = shape_transform.origin - center_of_mass_local;
					inertia_tensor += shape_inertia_tensor + (Basis() * shape_origin.dot(shape_origin) - shape_origin.outer(shape_origin)) * mass_new;
				}

				// Set the inertia to a valid value when there are no valid shapes.
				if (!inertia_set) {
					inertia_tensor = Basis();
				}

				// Handle partial custom inertia.
				if (inertia.x > 0.0) {
					inertia_tensor[0][0] = inertia.x;
				}
				if (inertia.y > 0.0) {
					inertia_tensor[1][1] = inertia.y;
				}
				if (inertia.z > 0.0) {
					inertia_tensor[2][2] = inertia.z;
				}

				inertia = inertia_tensor.get_main_diagonal();
				product_of_inertia = Vector3(-inertia_tensor[1][2],
						-inertia_tensor[0][2],
						-inertia_tensor[0][1]);
				_update_local_inertia();

				// Compute the principal axes of inertia.
				// principal_inertia_axes_local = inertia_tensor.diagonalize().transposed();
				// _inv_inertia = inertia_tensor.get_main_diagonal().inverse();
			}

			if (mass) {
				_inv_mass = 1.0 / mass;
			} else {
				_inv_mass = 0;
			}

		} break;
		case PhysicsServer3D::BODY_MODE_KINEMATIC:
		case PhysicsServer3D::BODY_MODE_STATIC: {
			_inv_inertia = Vector3();
			_inv_mass = 0;
		} break;
		case PhysicsServer3D::BODY_MODE_RIGID_LINEAR: {
			_inv_inertia_tensor.set_zero();
			_inv_mass = 1.0 / mass;

		} break;
	}

	_update_transform_dependent();
}

void GodotBody3D::reset_mass_properties() {
	calculate_inertia = true;
	calculate_center_of_mass = true;
	_mass_properties_changed();
}

void GodotBody3D::set_active(bool p_active) {
	if (active == p_active) {
		return;
	}

	active = p_active;

	if (active) {
		if (mode == PhysicsServer3D::BODY_MODE_STATIC) {
			// Static bodies can't be active.
			active = false;
		} else if (get_space()) {
			get_space()->body_add_to_active_list(&active_list);
		}
	} else if (get_space()) {
		get_space()->body_remove_from_active_list(&active_list);
	}
}

void GodotBody3D::set_param(PhysicsServer3D::BodyParameter p_param, const Variant &p_value) {
	switch (p_param) {
		case PhysicsServer3D::BODY_PARAM_BOUNCE: {
			bounce = p_value;
		} break;
		case PhysicsServer3D::BODY_PARAM_FRICTION: {
			friction = p_value;
		} break;
		case PhysicsServer3D::BODY_PARAM_MASS: {
			real_t mass_value = p_value;
			ERR_FAIL_COND(mass_value <= 0);
			mass = mass_value;
			if (mode >= PhysicsServer3D::BODY_MODE_RIGID) {
				_mass_properties_changed();
			}
		} break;
		case PhysicsServer3D::BODY_PARAM_INERTIA: {
			inertia = p_value;
			if ((inertia.x <= 0.0) || (inertia.y <= 0.0) || (inertia.z <= 0.0)) {
				calculate_inertia = true;
				if (mode == PhysicsServer3D::BODY_MODE_RIGID) {
					_mass_properties_changed();
				}
			} else {
				calculate_inertia = false;
				if (mode == PhysicsServer3D::BODY_MODE_RIGID) {
					_update_local_inertia();
<<<<<<< HEAD
=======
					_update_transform_dependent();
				}
			}
		} break;
		case PhysicsServer3D::BODY_PARAM_PROD_INERTIA: {
			if (!calculate_inertia) {
				product_of_inertia = p_value;
				if (mode == PhysicsServer3D::BODY_MODE_RIGID) {
					_update_local_inertia();
>>>>>>> 89f06f02
					_update_transform_dependent();
				}
			}
		} break;
		case PhysicsServer3D::BODY_PARAM_PROD_INERTIA: {
			if (!calculate_inertia) {
				product_of_inertia = p_value;
				if (mode == PhysicsServer3D::BODY_MODE_RIGID) {
					_update_local_inertia();
					_update_transform_dependent();
				}
			} else {
				WARN_PRINT("On-axis inertia must be non-zero to set products of inertia.");
				product_of_inertia.x = 0.0;
				product_of_inertia.y = 0.0;
				product_of_inertia.z = 0.0;
			}
		} break;
		case PhysicsServer3D::BODY_PARAM_CENTER_OF_MASS: {
			calculate_center_of_mass = false;
			center_of_mass_local = p_value;
			_update_transform_dependent();
		} break;
		case PhysicsServer3D::BODY_PARAM_GRAVITY_SCALE: {
			if (Math::is_zero_approx(gravity_scale)) {
				wakeup();
			}
			gravity_scale = p_value;
		} break;
		case PhysicsServer3D::BODY_PARAM_LINEAR_DAMP_MODE: {
			int mode_value = p_value;
			linear_damp_mode = (PhysicsServer3D::BodyDampMode)mode_value;
		} break;
		case PhysicsServer3D::BODY_PARAM_ANGULAR_DAMP_MODE: {
			int mode_value = p_value;
			angular_damp_mode = (PhysicsServer3D::BodyDampMode)mode_value;
		} break;
		case PhysicsServer3D::BODY_PARAM_LINEAR_DAMP: {
			linear_damp = p_value;
		} break;
		case PhysicsServer3D::BODY_PARAM_ANGULAR_DAMP: {
			angular_damp = p_value;
		} break;
		default: {
		}
	}
}

Variant GodotBody3D::get_param(PhysicsServer3D::BodyParameter p_param) const {
	switch (p_param) {
		case PhysicsServer3D::BODY_PARAM_BOUNCE: {
			return bounce;
		} break;
		case PhysicsServer3D::BODY_PARAM_FRICTION: {
			return friction;
		} break;
		case PhysicsServer3D::BODY_PARAM_MASS: {
			return mass;
		} break;
		case PhysicsServer3D::BODY_PARAM_INERTIA: {
			if (mode == PhysicsServer3D::BODY_MODE_RIGID) {
				return inertia_tensor_local.get_main_diagonal();
			} else {
				return Vector3();
			}
		} break;
		case PhysicsServer3D::BODY_PARAM_PROD_INERTIA: {
			if (mode == PhysicsServer3D::BODY_MODE_RIGID) {
				return Vector3(-inertia_tensor_local[1][2],
						-inertia_tensor_local[0][2],
						-inertia_tensor_local[0][1]);
			} else {
				return Vector3();
			}
		} break;
		case PhysicsServer3D::BODY_PARAM_CENTER_OF_MASS: {
			return center_of_mass_local;
		} break;
		case PhysicsServer3D::BODY_PARAM_GRAVITY_SCALE: {
			return gravity_scale;
		} break;
		case PhysicsServer3D::BODY_PARAM_LINEAR_DAMP_MODE: {
			return linear_damp_mode;
		}
		case PhysicsServer3D::BODY_PARAM_ANGULAR_DAMP_MODE: {
			return angular_damp_mode;
		}
		case PhysicsServer3D::BODY_PARAM_LINEAR_DAMP: {
			return linear_damp;
		} break;
		case PhysicsServer3D::BODY_PARAM_ANGULAR_DAMP: {
			return angular_damp;
		} break;

		default: {
		}
	}

	return 0;
}

void GodotBody3D::set_mode(PhysicsServer3D::BodyMode p_mode) {
	PhysicsServer3D::BodyMode prev = mode;
	mode = p_mode;

	switch (p_mode) {
		case PhysicsServer3D::BODY_MODE_STATIC:
		case PhysicsServer3D::BODY_MODE_KINEMATIC: {
			_set_inv_transform(get_transform().affine_inverse());
			_inv_mass = 0;
			_inv_inertia = Vector3();
			_set_static(p_mode == PhysicsServer3D::BODY_MODE_STATIC);
			set_active(p_mode == PhysicsServer3D::BODY_MODE_KINEMATIC && contacts.size());
			linear_velocity = Vector3();
			angular_velocity = Vector3();
			if (mode == PhysicsServer3D::BODY_MODE_KINEMATIC && prev != mode) {
				first_time_kinematic = true;
			}
			_update_transform_dependent();

		} break;
		case PhysicsServer3D::BODY_MODE_RIGID: {
			_inv_mass = mass > 0 ? (1.0 / mass) : 0;
			if (!calculate_inertia) {
				principal_inertia_axes_local = Basis();
				_update_local_inertia();
				_update_transform_dependent();
			}
			_mass_properties_changed();
			_set_static(false);
			set_active(true);

		} break;
		case PhysicsServer3D::BODY_MODE_RIGID_LINEAR: {
			_inv_mass = mass > 0 ? (1.0 / mass) : 0;
			_inv_inertia = Vector3();
			angular_velocity = Vector3();
			_update_transform_dependent();
			_set_static(false);
			set_active(true);
		}
	}
}

PhysicsServer3D::BodyMode GodotBody3D::get_mode() const {
	return mode;
}

void GodotBody3D::_shapes_changed() {
	_mass_properties_changed();
	wakeup();
	wakeup_neighbours();
}

void GodotBody3D::set_state(PhysicsServer3D::BodyState p_state, const Variant &p_variant) {
	switch (p_state) {
		case PhysicsServer3D::BODY_STATE_TRANSFORM: {
			if (mode == PhysicsServer3D::BODY_MODE_KINEMATIC) {
				new_transform = p_variant;
				//wakeup_neighbours();
				set_active(true);
				if (first_time_kinematic) {
					_set_transform(p_variant);
					_set_inv_transform(get_transform().affine_inverse());
					first_time_kinematic = false;
				}

			} else if (mode == PhysicsServer3D::BODY_MODE_STATIC) {
				_set_transform(p_variant);
				_set_inv_transform(get_transform().affine_inverse());
				wakeup_neighbours();
			} else {
				Transform3D t = p_variant;
				t.orthonormalize();
				new_transform = get_transform(); //used as old to compute motion
				if (new_transform == t) {
					break;
				}
				_set_transform(t);
				_set_inv_transform(get_transform().inverse());
				_update_transform_dependent();
			}
			wakeup();

		} break;
		case PhysicsServer3D::BODY_STATE_LINEAR_VELOCITY: {
			linear_velocity = p_variant;
			constant_linear_velocity = linear_velocity;
			wakeup();
		} break;
		case PhysicsServer3D::BODY_STATE_ANGULAR_VELOCITY: {
			angular_velocity = p_variant;
			constant_angular_velocity = angular_velocity;
			wakeup();

		} break;
		case PhysicsServer3D::BODY_STATE_SLEEPING: {
			if (mode == PhysicsServer3D::BODY_MODE_STATIC || mode == PhysicsServer3D::BODY_MODE_KINEMATIC) {
				break;
			}
			bool do_sleep = p_variant;
			if (do_sleep) {
				linear_velocity = Vector3();
				//biased_linear_velocity=Vector3();
				angular_velocity = Vector3();
				//biased_angular_velocity=Vector3();
				set_active(false);
			} else {
				set_active(true);
			}
		} break;
		case PhysicsServer3D::BODY_STATE_CAN_SLEEP: {
			can_sleep = p_variant;
			if (mode >= PhysicsServer3D::BODY_MODE_RIGID && !active && !can_sleep) {
				set_active(true);
			}

		} break;
	}
}

Variant GodotBody3D::get_state(PhysicsServer3D::BodyState p_state) const {
	switch (p_state) {
		case PhysicsServer3D::BODY_STATE_TRANSFORM: {
			return get_transform();
		} break;
		case PhysicsServer3D::BODY_STATE_LINEAR_VELOCITY: {
			return linear_velocity;
		} break;
		case PhysicsServer3D::BODY_STATE_ANGULAR_VELOCITY: {
			return angular_velocity;
		} break;
		case PhysicsServer3D::BODY_STATE_SLEEPING: {
			return !is_active();
		} break;
		case PhysicsServer3D::BODY_STATE_CAN_SLEEP: {
			return can_sleep;
		} break;
	}

	return Variant();
}

void GodotBody3D::set_space(GodotSpace3D *p_space) {
	if (get_space()) {
		if (mass_properties_update_list.in_list()) {
			get_space()->body_remove_from_mass_properties_update_list(&mass_properties_update_list);
		}
		if (active_list.in_list()) {
			get_space()->body_remove_from_active_list(&active_list);
		}
		if (direct_state_query_list.in_list()) {
			get_space()->body_remove_from_state_query_list(&direct_state_query_list);
		}
	}

	_set_space(p_space);

	if (get_space()) {
		_mass_properties_changed();

		if (active && !active_list.in_list()) {
			get_space()->body_add_to_active_list(&active_list);
		}
	}
}

void GodotBody3D::set_axis_lock(PhysicsServer3D::BodyAxis p_axis, bool lock) {
	if (lock) {
		locked_axis |= p_axis;
	} else {
		locked_axis &= ~p_axis;
	}
}

bool GodotBody3D::is_axis_locked(PhysicsServer3D::BodyAxis p_axis) const {
	return locked_axis & p_axis;
}

void GodotBody3D::integrate_forces(real_t p_step) {
	if (mode == PhysicsServer3D::BODY_MODE_STATIC) {
		return;
	}

	ERR_FAIL_NULL(get_space());

	int ac = areas.size();

	bool gravity_done = false;
	bool linear_damp_done = false;
	bool angular_damp_done = false;

	bool stopped = false;

	gravity = Vector3(0, 0, 0);

	total_linear_damp = 0.0;
	total_angular_damp = 0.0;

	// Combine gravity and damping from overlapping areas in priority order.
	if (ac) {
		areas.sort();
		const AreaCMP *aa = &areas[0];
		for (int i = ac - 1; i >= 0 && !stopped; i--) {
			if (!gravity_done) {
				PhysicsServer3D::AreaSpaceOverrideMode area_gravity_mode = (PhysicsServer3D::AreaSpaceOverrideMode)(int)aa[i].area->get_param(PhysicsServer3D::AREA_PARAM_GRAVITY_OVERRIDE_MODE);
				if (area_gravity_mode != PhysicsServer3D::AREA_SPACE_OVERRIDE_DISABLED) {
					Vector3 area_gravity;
					aa[i].area->compute_gravity(get_transform().get_origin(), area_gravity);
					switch (area_gravity_mode) {
						case PhysicsServer3D::AREA_SPACE_OVERRIDE_COMBINE:
						case PhysicsServer3D::AREA_SPACE_OVERRIDE_COMBINE_REPLACE: {
							gravity += area_gravity;
							gravity_done = area_gravity_mode == PhysicsServer3D::AREA_SPACE_OVERRIDE_COMBINE_REPLACE;
						} break;
						case PhysicsServer3D::AREA_SPACE_OVERRIDE_REPLACE:
						case PhysicsServer3D::AREA_SPACE_OVERRIDE_REPLACE_COMBINE: {
							gravity = area_gravity;
							gravity_done = area_gravity_mode == PhysicsServer3D::AREA_SPACE_OVERRIDE_REPLACE;
						} break;
						default: {
						}
					}
				}
			}
			if (!linear_damp_done) {
				PhysicsServer3D::AreaSpaceOverrideMode area_linear_damp_mode = (PhysicsServer3D::AreaSpaceOverrideMode)(int)aa[i].area->get_param(PhysicsServer3D::AREA_PARAM_LINEAR_DAMP_OVERRIDE_MODE);
				if (area_linear_damp_mode != PhysicsServer3D::AREA_SPACE_OVERRIDE_DISABLED) {
					real_t area_linear_damp = aa[i].area->get_linear_damp();
					switch (area_linear_damp_mode) {
						case PhysicsServer3D::AREA_SPACE_OVERRIDE_COMBINE:
						case PhysicsServer3D::AREA_SPACE_OVERRIDE_COMBINE_REPLACE: {
							total_linear_damp += area_linear_damp;
							linear_damp_done = area_linear_damp_mode == PhysicsServer3D::AREA_SPACE_OVERRIDE_COMBINE_REPLACE;
						} break;
						case PhysicsServer3D::AREA_SPACE_OVERRIDE_REPLACE:
						case PhysicsServer3D::AREA_SPACE_OVERRIDE_REPLACE_COMBINE: {
							total_linear_damp = area_linear_damp;
							linear_damp_done = area_linear_damp_mode == PhysicsServer3D::AREA_SPACE_OVERRIDE_REPLACE;
						} break;
						default: {
						}
					}
				}
			}
			if (!angular_damp_done) {
				PhysicsServer3D::AreaSpaceOverrideMode area_angular_damp_mode = (PhysicsServer3D::AreaSpaceOverrideMode)(int)aa[i].area->get_param(PhysicsServer3D::AREA_PARAM_ANGULAR_DAMP_OVERRIDE_MODE);
				if (area_angular_damp_mode != PhysicsServer3D::AREA_SPACE_OVERRIDE_DISABLED) {
					real_t area_angular_damp = aa[i].area->get_angular_damp();
					switch (area_angular_damp_mode) {
						case PhysicsServer3D::AREA_SPACE_OVERRIDE_COMBINE:
						case PhysicsServer3D::AREA_SPACE_OVERRIDE_COMBINE_REPLACE: {
							total_angular_damp += area_angular_damp;
							angular_damp_done = area_angular_damp_mode == PhysicsServer3D::AREA_SPACE_OVERRIDE_COMBINE_REPLACE;
						} break;
						case PhysicsServer3D::AREA_SPACE_OVERRIDE_REPLACE:
						case PhysicsServer3D::AREA_SPACE_OVERRIDE_REPLACE_COMBINE: {
							total_angular_damp = area_angular_damp;
							angular_damp_done = area_angular_damp_mode == PhysicsServer3D::AREA_SPACE_OVERRIDE_REPLACE;
						} break;
						default: {
						}
					}
				}
			}
			stopped = gravity_done && linear_damp_done && angular_damp_done;
		}
	}

	// Add default gravity and damping from space area.
	if (!stopped) {
		GodotArea3D *default_area = get_space()->get_default_area();
		ERR_FAIL_NULL(default_area);

		if (!gravity_done) {
			Vector3 default_gravity;
			default_area->compute_gravity(get_transform().get_origin(), default_gravity);
			gravity += default_gravity;
		}

		if (!linear_damp_done) {
			total_linear_damp += default_area->get_linear_damp();
		}

		if (!angular_damp_done) {
			total_angular_damp += default_area->get_angular_damp();
		}
	}

	// Override linear damping with body's value.
	switch (linear_damp_mode) {
		case PhysicsServer3D::BODY_DAMP_MODE_COMBINE: {
			total_linear_damp += linear_damp;
		} break;
		case PhysicsServer3D::BODY_DAMP_MODE_REPLACE: {
			total_linear_damp = linear_damp;
		} break;
	}

	// Override angular damping with body's value.
	switch (angular_damp_mode) {
		case PhysicsServer3D::BODY_DAMP_MODE_COMBINE: {
			total_angular_damp += angular_damp;
		} break;
		case PhysicsServer3D::BODY_DAMP_MODE_REPLACE: {
			total_angular_damp = angular_damp;
		} break;
	}

	gravity *= gravity_scale;

	prev_linear_velocity = linear_velocity;
	prev_angular_velocity = angular_velocity;

	Vector3 motion;
	bool do_motion = false;

	if (mode == PhysicsServer3D::BODY_MODE_KINEMATIC) {
		//compute motion, angular and etc. velocities from prev transform
		motion = new_transform.origin - get_transform().origin;
		do_motion = true;
		linear_velocity = constant_linear_velocity + motion / p_step;

		//compute a FAKE angular velocity, not so easy
		Basis rot = new_transform.basis.orthonormalized() * get_transform().basis.orthonormalized().transposed();
		Vector3 axis;
		real_t angle;

		rot.get_axis_angle(axis, angle);
		axis.normalize();
		angular_velocity = constant_angular_velocity + axis * (angle / p_step);
	} else {
		if (!omit_force_integration) {
			//overridden by direct state query

			Vector3 force = gravity * mass + applied_force + constant_force;
			Vector3 torque = applied_torque + constant_torque;

			real_t damp = 1.0 - p_step * total_linear_damp;

			if (damp < 0) { // reached zero in the given time
				damp = 0;
			}

			real_t angular_damp_new = 1.0 - p_step * total_angular_damp;

			if (angular_damp_new < 0) { // reached zero in the given time
				angular_damp_new = 0;
			}

			linear_velocity *= damp;
			angular_velocity *= angular_damp_new;

			linear_velocity += _inv_mass * force * p_step;

			if (get_space()->get_body_apply_gyroscopic_force()) {
				// Transform torque and angular velocity back to local axes (where it belongs)
				Basis tb = get_transform().basis;
				Basis tbt = tb.transposed();
				Vector3 torque_local = tbt.xform(torque);
				Vector3 angular_velocity_local = tbt.xform(angular_velocity);

				// Euler's equation of rigid body dynamics
				Vector3 gyro_torque = angular_velocity_local.cross(inertia_tensor_local.xform(angular_velocity_local));
				Vector3 angular_accel_1 = inv_inertia_tensor_local.xform(torque_local - gyro_torque);
				Vector3 angular_velocity_local_1 = angular_velocity_local + angular_accel_1 * p_step;
				gyro_torque = angular_velocity_local_1.cross(inertia_tensor_local.xform(angular_velocity_local_1));
				Vector3 angular_accel_2 = inv_inertia_tensor_local.xform(torque_local - gyro_torque);

				// Integration (Hune's method) and transform back to inertial frame
				angular_velocity_local += 0.5 * p_step * (angular_accel_1 + angular_accel_2);
				angular_velocity = tb.xform(angular_velocity_local);
			} else {
				angular_velocity += _inv_inertia_tensor.xform(torque) * p_step;
			}
		}

		if (continuous_cd) {
			motion = linear_velocity * p_step;
			do_motion = true;
		}
	}

	applied_force = Vector3();
	applied_torque = Vector3();

	biased_angular_velocity = Vector3();
	biased_linear_velocity = Vector3();

	if (do_motion) { //shapes temporarily extend for raycast
		_update_shapes_with_motion(motion);
	}

	contact_count = 0;
}

void GodotBody3D::integrate_velocities(real_t p_step) {
	if (mode == PhysicsServer3D::BODY_MODE_STATIC) {
		return;
	}

	ERR_FAIL_NULL(get_space());

	if (fi_callback_data || body_state_callback.is_valid()) {
		get_space()->body_add_to_state_query_list(&direct_state_query_list);
	}

	//apply axis lock linear
	for (int i = 0; i < 3; i++) {
		if (is_axis_locked((PhysicsServer3D::BodyAxis)(1 << i))) {
			linear_velocity[i] = 0;
			biased_linear_velocity[i] = 0;
			new_transform.origin[i] = get_transform().origin[i];
		}
	}
	//apply axis lock angular
	for (int i = 0; i < 3; i++) {
		if (is_axis_locked((PhysicsServer3D::BodyAxis)(1 << (i + 3)))) {
			angular_velocity[i] = 0;
			biased_angular_velocity[i] = 0;
		}
	}

	if (mode == PhysicsServer3D::BODY_MODE_KINEMATIC) {
		_set_transform(new_transform, false);
		_set_inv_transform(new_transform.affine_inverse());
		if (contacts.is_empty() && linear_velocity == Vector3() && angular_velocity == Vector3()) {
			set_active(false); //stopped moving, deactivate
		}

		return;
	}

	Vector3 total_angular_velocity = angular_velocity + biased_angular_velocity;

	real_t ang_vel = total_angular_velocity.length();
	Transform3D transform_new = get_transform();

	if (!Math::is_zero_approx(ang_vel)) {
		Vector3 ang_vel_axis = total_angular_velocity / ang_vel;
		Basis rot(ang_vel_axis, ang_vel * p_step);
		Basis identity3(1, 0, 0, 0, 1, 0, 0, 0, 1);
		transform_new.origin += ((identity3 - rot) * transform_new.basis).xform(center_of_mass_local);
		transform_new.basis = rot * transform_new.basis;
		transform_new.orthonormalize();
	}

	Vector3 total_linear_velocity = linear_velocity + biased_linear_velocity;
	/*for(int i=0;i<3;i++) {
		if (axis_lock&(1<<i)) {
			transform_new.origin[i]=0.0;
		}
	}*/

	transform_new.origin += total_linear_velocity * p_step;

	_set_transform(transform_new);
	_set_inv_transform(get_transform().inverse());

	_update_transform_dependent();
}

void GodotBody3D::wakeup_neighbours() {
	for (const KeyValue<GodotConstraint3D *, int> &E : constraint_map) {
		const GodotConstraint3D *c = E.key;
		GodotBody3D **n = c->get_body_ptr();
		int bc = c->get_body_count();

		for (int i = 0; i < bc; i++) {
			if (i == E.value) {
				continue;
			}
			GodotBody3D *b = n[i];
			if (b->mode < PhysicsServer3D::BODY_MODE_RIGID) {
				continue;
			}

			if (!b->is_active()) {
				b->set_active(true);
			}
		}
	}
}

void GodotBody3D::call_queries() {
	Variant direct_state_variant = get_direct_state();

	if (fi_callback_data) {
		if (!fi_callback_data->callable.is_valid()) {
			set_force_integration_callback(Callable());
		} else {
			const Variant *vp[2] = { &direct_state_variant, &fi_callback_data->udata };

			Callable::CallError ce;
			int argc = (fi_callback_data->udata.get_type() == Variant::NIL) ? 1 : 2;
			Variant rv;
			fi_callback_data->callable.callp(vp, argc, rv, ce);
		}
	}

	if (body_state_callback.is_valid()) {
		body_state_callback.call(direct_state_variant);
	}
}

bool GodotBody3D::sleep_test(real_t p_step) {
	if (mode == PhysicsServer3D::BODY_MODE_STATIC || mode == PhysicsServer3D::BODY_MODE_KINEMATIC) {
		return true;
	} else if (!can_sleep) {
		return false;
	}

	ERR_FAIL_NULL_V(get_space(), true);

	if (Math::abs(angular_velocity.length()) < get_space()->get_body_angular_velocity_sleep_threshold() && Math::abs(linear_velocity.length_squared()) < get_space()->get_body_linear_velocity_sleep_threshold() * get_space()->get_body_linear_velocity_sleep_threshold()) {
		still_time += p_step;

		return still_time > get_space()->get_body_time_to_sleep();
	} else {
		still_time = 0; //maybe this should be set to 0 on set_active?
		return false;
	}
}

void GodotBody3D::set_state_sync_callback(const Callable &p_callable) {
	body_state_callback = p_callable;
}

void GodotBody3D::set_force_integration_callback(const Callable &p_callable, const Variant &p_udata) {
	if (p_callable.is_valid()) {
		if (!fi_callback_data) {
			fi_callback_data = memnew(ForceIntegrationCallbackData);
		}
		fi_callback_data->callable = p_callable;
		fi_callback_data->udata = p_udata;
	} else if (fi_callback_data) {
		memdelete(fi_callback_data);
		fi_callback_data = nullptr;
	}
}

GodotPhysicsDirectBodyState3D *GodotBody3D::get_direct_state() {
	if (!direct_state) {
		direct_state = memnew(GodotPhysicsDirectBodyState3D);
		direct_state->body = this;
	}
	return direct_state;
}

GodotBody3D::GodotBody3D() :
		GodotCollisionObject3D(TYPE_BODY),
		active_list(this),
		mass_properties_update_list(this),
		direct_state_query_list(this) {
	_set_static(false);
}

GodotBody3D::~GodotBody3D() {
	if (fi_callback_data) {
		memdelete(fi_callback_data);
	}
	if (direct_state) {
		memdelete(direct_state);
	}
}<|MERGE_RESOLUTION|>--- conflicted
+++ resolved
@@ -59,11 +59,7 @@
 	inertia_tensor_local[1][0] = -product_of_inertia.z;
 
 	principal_inertia_axes_local = Basis();
-<<<<<<< HEAD
 	Vector3 principal_inertia;
-=======
-	Vector3 principal_inertia = Vector3();
->>>>>>> 89f06f02
 
 	// Compute the principal axes and moments of inertia.
 	if (!eigen_value_symmetric(inertia_tensor_local, principal_inertia_axes_local, principal_inertia)) {
@@ -73,10 +69,6 @@
 		principal_inertia = inertia;
 	}
 	_inv_inertia = principal_inertia.inverse();
-<<<<<<< HEAD
-=======
-	inv_inertia_tensor_local = inertia_tensor_local.inverse();
->>>>>>> 89f06f02
 }
 
 void GodotBody3D::_update_transform_dependent() {
@@ -93,14 +85,8 @@
 
 void GodotBody3D::set_mass_properties(real_t p_mass, const Vector3 &p_center_of_mass, const Vector3 &p_inertia, const Vector3 &p_product_of_inertia) {
 	// Set Mass
-<<<<<<< HEAD
 	ERR_FAIL_COND(p_mass <= 0);
 	mass = p_mass;
-=======
-	real_t mass_value = p_mass;
-	ERR_FAIL_COND(mass_value <= 0);
-	mass = mass_value;
->>>>>>> 89f06f02
 
 	// Set Center of Mass
 	calculate_center_of_mass = false;
@@ -294,18 +280,6 @@
 				calculate_inertia = false;
 				if (mode == PhysicsServer3D::BODY_MODE_RIGID) {
 					_update_local_inertia();
-<<<<<<< HEAD
-=======
-					_update_transform_dependent();
-				}
-			}
-		} break;
-		case PhysicsServer3D::BODY_PARAM_PROD_INERTIA: {
-			if (!calculate_inertia) {
-				product_of_inertia = p_value;
-				if (mode == PhysicsServer3D::BODY_MODE_RIGID) {
-					_update_local_inertia();
->>>>>>> 89f06f02
 					_update_transform_dependent();
 				}
 			}
