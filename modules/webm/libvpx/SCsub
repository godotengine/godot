--- conflicted
+++ resolved
@@ -226,15 +226,7 @@
         webm_cpu_x86 = True
 else:
     import platform
-<<<<<<< HEAD
-    is_x11_or_server_arm = ((env["platform"] == 'x11' or env["platform"] == 'server' or env["platform"] == 'sailfish' or env["platform"] == 'sailfish_qt') and (platform.machine().startswith('arm') or platform.machine().startswith('aarch')))
-    is_ios_x86 = (env["platform"] == 'iphone' and ("arch" in env and env["arch"].startswith('x86')))
-    is_android_x86 = (env["platform"] == 'android' and env["android_arch"].startswith('x86'))
-    if is_android_x86:
-        cpu_bits = '32' if env["android_arch"] == 'x86' else '64'
-    webm_cpu_x86 = not is_x11_or_server_arm and (cpu_bits == '32' or cpu_bits == '64') and (env["platform"] == 'windows' or env["platform"] == 'x11' or env["platform"] == 'osx' or env["platform"] == 'haiku' or env["platform"] == 'sailfish'  or env["platform"] == 'sailfish_qt' or is_android_x86 or is_ios_x86)
-    webm_cpu_arm = is_x11_or_server_arm or (not is_ios_x86 and env["platform"] == 'iphone') or (not is_android_x86 and env["platform"] == 'android')
-=======
+
 
     is_x11_or_server_arm = (env["platform"] == "x11" or env["platform"] == "server") and (
         platform.machine().startswith("arm") or platform.machine().startswith("aarch")
@@ -251,6 +243,7 @@
             env["platform"] == "windows"
             or env["platform"] == "x11"
             or env["platform"] == "haiku"
+            or env["platform"] == "sailfish"
             or is_macos_x86
             or is_android_x86
             or is_ios_x86
@@ -262,7 +255,6 @@
         or (not is_ios_x86 and env["platform"] == "iphone")
         or (not is_android_x86 and env["platform"] == "android")
     )
->>>>>>> 0bc2705f
 
 if webm_cpu_x86:
     import subprocess
@@ -314,18 +306,7 @@
     webm_simd_optimizations = True
 
 if webm_cpu_arm:
-<<<<<<< HEAD
-    if env["platform"] == 'iphone':
-        env_libvpx["ASFLAGS"] = '-arch armv7'
-    elif env["platform"] == 'android' and env["android_arch"] == 'armv7' or env["platform"] == 'x11' or env["platform"] == 'server' or env["platform"] == 'sailfish'  or env["platform"] == 'sailfish_qt':
-        env_libvpx["ASFLAGS"] = '-mfpu=neon'
-    elif env["platform"] == 'uwp':
-        env_libvpx["AS"] = 'armasm'
-        env_libvpx["ASFLAGS"] = ''
-        env_libvpx["ASCOM"] = '$AS $ASFLAGS -o $TARGET $SOURCES'
-
-    env_libvpx.Append(CPPDEFINES=['WEBM_ARMASM'])
-=======
+
     if env["platform"] == "iphone":
         env_libvpx["ASFLAGS"] = "-arch armv7"
     elif (
@@ -333,6 +314,7 @@
         and env["android_arch"] == "armv7"
         or env["platform"] == "x11"
         or env["platform"] == "server"
+        or (env["platform"] == "sailfish" and platform.machine().startswith("arm"))
     ):
         env_libvpx["ASFLAGS"] = "-mfpu=neon"
     elif env["platform"] == "uwp":
@@ -341,7 +323,6 @@
         env_libvpx["ASCOM"] = "$AS $ASFLAGS -o $TARGET $SOURCES"
 
     env_libvpx.Append(CPPDEFINES=["WEBM_ARMASM"])
->>>>>>> 0bc2705f
 
     webm_simd_optimizations = True
 
