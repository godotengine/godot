/**************************************************************************/
/*  gltf_node.h                                                           */
/**************************************************************************/
/*                         This file is part of:                          */
/*                             GODOT ENGINE                               */
/*                        https://godotengine.org                         */
/**************************************************************************/
/* Copyright (c) 2014-present Godot Engine contributors (see AUTHORS.md). */
/* Copyright (c) 2007-2014 Juan Linietsky, Ariel Manzur.                  */
/*                                                                        */
/* Permission is hereby granted, free of charge, to any person obtaining  */
/* a copy of this software and associated documentation files (the        */
/* "Software"), to deal in the Software without restriction, including    */
/* without limitation the rights to use, copy, modify, merge, publish,    */
/* distribute, sublicense, and/or sell copies of the Software, and to     */
/* permit persons to whom the Software is furnished to do so, subject to  */
/* the following conditions:                                              */
/*                                                                        */
/* The above copyright notice and this permission notice shall be         */
/* included in all copies or substantial portions of the Software.        */
/*                                                                        */
/* THE SOFTWARE IS PROVIDED "AS IS", WITHOUT WARRANTY OF ANY KIND,        */
/* EXPRESS OR IMPLIED, INCLUDING BUT NOT LIMITED TO THE WARRANTIES OF     */
/* MERCHANTABILITY, FITNESS FOR A PARTICULAR PURPOSE AND NONINFRINGEMENT. */
/* IN NO EVENT SHALL THE AUTHORS OR COPYRIGHT HOLDERS BE LIABLE FOR ANY   */
/* CLAIM, DAMAGES OR OTHER LIABILITY, WHETHER IN AN ACTION OF CONTRACT,   */
/* TORT OR OTHERWISE, ARISING FROM, OUT OF OR IN CONNECTION WITH THE      */
/* SOFTWARE OR THE USE OR OTHER DEALINGS IN THE SOFTWARE.                 */
/**************************************************************************/

#ifndef GLTF_NODE_H
#define GLTF_NODE_H

#include "../gltf_defines.h"

#include "core/io/resource.h"

class GLTFNode : public Resource {
	GDCLASS(GLTFNode, Resource);
	friend class GLTFDocument;
	friend class SkinTool;
	friend class FBXDocument;


	friend class ModelDocument3D;
	friend class GLTFDocument;
	friend class SkinTool;
	friend class FBXDocument;


	friend class ModelDocument3D;
	friend class GLTFDocument;
	friend class SkinTool;
	friend class FBXDocument;

private:
	String original_name;
<<<<<<< HEAD

=======
>>>>>>> 781fc24f
	GLTFNodeIndex parent = -1;
	int height = -1;
	Transform3D transform;
	GLTFMeshIndex mesh = -1;
	GLTFCameraIndex camera = -1;
	GLTFSkinIndex skin = -1;
	GLTFSkeletonIndex skeleton = -1;
	bool joint = false;
	Vector<int> children;
	GLTFLightIndex light = -1;
	Dictionary additional_data;

protected:
	static void _bind_methods();

public:
	String get_original_name();
	void set_original_name(String p_name);

	GLTFNodeIndex get_parent();
	void set_parent(GLTFNodeIndex p_parent);

	int get_height();
	void set_height(int p_height);

	Transform3D get_xform();
	void set_xform(Transform3D p_xform);

	Transform3D get_rest_xform();
	void set_rest_xform(Transform3D p_rest_xform);

	GLTFMeshIndex get_mesh();
	void set_mesh(GLTFMeshIndex p_mesh);

	GLTFCameraIndex get_camera();
	void set_camera(GLTFCameraIndex p_camera);

	GLTFSkinIndex get_skin();
	void set_skin(GLTFSkinIndex p_skin);

	GLTFSkeletonIndex get_skeleton();
	void set_skeleton(GLTFSkeletonIndex p_skeleton);

	Vector3 get_position();
	void set_position(Vector3 p_position);

	Quaternion get_rotation();
	void set_rotation(Quaternion p_rotation);

	Vector3 get_scale();
	void set_scale(Vector3 p_scale);

	Vector<int> get_children();
	void set_children(Vector<int> p_children);

	GLTFLightIndex get_light();
	void set_light(GLTFLightIndex p_light);

	Variant get_additional_data(const StringName &p_extension_name);
	void set_additional_data(const StringName &p_extension_name, Variant p_additional_data);

	String get_original_name();
	void set_original_name(String p_name);

	
	

};

#endif // GLTF_NODE_H<|MERGE_RESOLUTION|>--- conflicted
+++ resolved
@@ -47,18 +47,8 @@
 	friend class SkinTool;
 	friend class FBXDocument;
 
-
-	friend class ModelDocument3D;
-	friend class GLTFDocument;
-	friend class SkinTool;
-	friend class FBXDocument;
-
 private:
 	String original_name;
-<<<<<<< HEAD
-
-=======
->>>>>>> 781fc24f
 	GLTFNodeIndex parent = -1;
 	int height = -1;
 	Transform3D transform;
