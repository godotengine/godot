--- conflicted
+++ resolved
@@ -44,27 +44,12 @@
 #include "structures/gltf_texture_sampler.h"
 
 #include "scene/3d/importer_mesh_instance_3d.h"
-<<<<<<< HEAD
-#include "scene/resources/model_state_3d.h"
-
-class GLTFState : public ModelState3D {
-	GDCLASS(GLTFState, ModelState3D);
-	friend class GLTFDocument;
-
-
-	friend class ModelDocument3D;
-	friend class GLTFDocument;
-
-protected:
-
-=======
 
 class GLTFState : public Resource {
 	GDCLASS(GLTFState, Resource);
 	friend class GLTFDocument;
 
 protected:
->>>>>>> bb6b06c8
 	String base_path;
 	String filename;
 	Dictionary json;
