/**************************************************************************/
/*  grid_map_editor_plugin.cpp                                            */
/**************************************************************************/
/*                         This file is part of:                          */
/*                             GODOT ENGINE                               */
/*                        https://godotengine.org                         */
/**************************************************************************/
/* Copyright (c) 2014-present Godot Engine contributors (see AUTHORS.md). */
/* Copyright (c) 2007-2014 Juan Linietsky, Ariel Manzur.                  */
/*                                                                        */
/* Permission is hereby granted, free of charge, to any person obtaining  */
/* a copy of this software and associated documentation files (the        */
/* "Software"), to deal in the Software without restriction, including    */
/* without limitation the rights to use, copy, modify, merge, publish,    */
/* distribute, sublicense, and/or sell copies of the Software, and to     */
/* permit persons to whom the Software is furnished to do so, subject to  */
/* the following conditions:                                              */
/*                                                                        */
/* The above copyright notice and this permission notice shall be         */
/* included in all copies or substantial portions of the Software.        */
/*                                                                        */
/* THE SOFTWARE IS PROVIDED "AS IS", WITHOUT WARRANTY OF ANY KIND,        */
/* EXPRESS OR IMPLIED, INCLUDING BUT NOT LIMITED TO THE WARRANTIES OF     */
/* MERCHANTABILITY, FITNESS FOR A PARTICULAR PURPOSE AND NONINFRINGEMENT. */
/* IN NO EVENT SHALL THE AUTHORS OR COPYRIGHT HOLDERS BE LIABLE FOR ANY   */
/* CLAIM, DAMAGES OR OTHER LIABILITY, WHETHER IN AN ACTION OF CONTRACT,   */
/* TORT OR OTHERWISE, ARISING FROM, OUT OF OR IN CONNECTION WITH THE      */
/* SOFTWARE OR THE USE OR OTHER DEALINGS IN THE SOFTWARE.                 */
/**************************************************************************/

#include "grid_map_editor_plugin.h"

#include "core/os/keyboard.h"
#include "editor/editor_command_palette.h"
#include "editor/editor_main_screen.h"
#include "editor/editor_node.h"
#include "editor/editor_settings.h"
#include "editor/editor_string_names.h"
#include "editor/editor_undo_redo_manager.h"
#include "editor/gui/editor_bottom_panel.h"
#include "editor/gui/editor_zoom_widget.h"
#include "editor/plugins/node_3d_editor_plugin.h"
#include "editor/themes/editor_scale.h"
#include "scene/3d/camera_3d.h"
#include "scene/gui/dialogs.h"
#include "scene/gui/label.h"
#include "scene/gui/menu_button.h"
#include "scene/gui/separator.h"
#include "scene/main/window.h"

void GridMapEditor::_configure() {
	if (!node) {
		return;
	}

	update_grid();
}

void GridMapEditor::_menu_option(int p_option) {
	switch (p_option) {
		case MENU_OPTION_PREV_LEVEL: {
			floor->set_value(floor->get_value() - 1);
			if (selection.active && input_action == INPUT_SELECT) {
				selection.current[edit_axis]--;
				_validate_selection();
			}
		} break;

		case MENU_OPTION_NEXT_LEVEL: {
			floor->set_value(floor->get_value() + 1);
			if (selection.active && input_action == INPUT_SELECT) {
				selection.current[edit_axis]++;
				_validate_selection();
			}
		} break;

		case MENU_OPTION_X_AXIS:
		case MENU_OPTION_Y_AXIS:
		case MENU_OPTION_Z_AXIS: {
			int new_axis = p_option - MENU_OPTION_X_AXIS;
			for (int i = 0; i < 3; i++) {
				int idx = options->get_popup()->get_item_index(MENU_OPTION_X_AXIS + i);
				options->get_popup()->set_item_checked(idx, i == new_axis);
			}

			if (edit_axis != new_axis) {
				if (edit_axis == Vector3::AXIS_Y) {
					floor->set_tooltip_text("Change Grid Plane");
				} else if (new_axis == Vector3::AXIS_Y) {
					floor->set_tooltip_text("Change Grid Floor");
				}
			}
			edit_axis = Vector3::Axis(new_axis);
			update_grid();

		} break;
		case MENU_OPTION_CURSOR_ROTATE_Y: {
			Basis r;
			if (input_action == INPUT_PASTE) {
				r = node->get_basis_with_orthogonal_index(paste_indicator.orientation);
				r.rotate(Vector3(0, 1, 0), -Math::PI / 2.0);
				paste_indicator.orientation = node->get_orthogonal_index_from_basis(r);
				_update_paste_indicator();
				break;
			}

			r = node->get_basis_with_orthogonal_index(cursor_rot);
			r.rotate(Vector3(0, 1, 0), -Math::PI / 2.0);
			cursor_rot = node->get_orthogonal_index_from_basis(r);
			_update_cursor_transform();
		} break;
		case MENU_OPTION_CURSOR_ROTATE_X: {
			Basis r;
			if (input_action == INPUT_PASTE) {
				r = node->get_basis_with_orthogonal_index(paste_indicator.orientation);
				r.rotate(Vector3(1, 0, 0), -Math::PI / 2.0);
				paste_indicator.orientation = node->get_orthogonal_index_from_basis(r);
				_update_paste_indicator();
				break;
			}

			r = node->get_basis_with_orthogonal_index(cursor_rot);
			r.rotate(Vector3(1, 0, 0), -Math::PI / 2.0);
			cursor_rot = node->get_orthogonal_index_from_basis(r);
			_update_cursor_transform();
		} break;
		case MENU_OPTION_CURSOR_ROTATE_Z: {
			Basis r;
			if (input_action == INPUT_PASTE) {
				r = node->get_basis_with_orthogonal_index(paste_indicator.orientation);
				r.rotate(Vector3(0, 0, 1), -Math::PI / 2.0);
				paste_indicator.orientation = node->get_orthogonal_index_from_basis(r);
				_update_paste_indicator();
				break;
			}

			r = node->get_basis_with_orthogonal_index(cursor_rot);
			r.rotate(Vector3(0, 0, 1), -Math::PI / 2.0);
			cursor_rot = node->get_orthogonal_index_from_basis(r);
			_update_cursor_transform();
		} break;
		case MENU_OPTION_CURSOR_BACK_ROTATE_Y: {
			Basis r;
			if (input_action == INPUT_PASTE) {
				r = node->get_basis_with_orthogonal_index(paste_indicator.orientation);
				r.rotate(Vector3(0, 1, 0), Math::PI / 2.0);
				paste_indicator.orientation = node->get_orthogonal_index_from_basis(r);
				_update_paste_indicator();
				break;
			}

			r = node->get_basis_with_orthogonal_index(cursor_rot);
			r.rotate(Vector3(0, 1, 0), Math::PI / 2.0);
			cursor_rot = node->get_orthogonal_index_from_basis(r);
			_update_cursor_transform();
		} break;
		case MENU_OPTION_CURSOR_BACK_ROTATE_X: {
			Basis r;
			if (input_action == INPUT_PASTE) {
				r = node->get_basis_with_orthogonal_index(paste_indicator.orientation);
				r.rotate(Vector3(1, 0, 0), Math::PI / 2.0);
				paste_indicator.orientation = node->get_orthogonal_index_from_basis(r);
				_update_paste_indicator();
				break;
			}

			r = node->get_basis_with_orthogonal_index(cursor_rot);
			r.rotate(Vector3(1, 0, 0), Math::PI / 2.0);
			cursor_rot = node->get_orthogonal_index_from_basis(r);
			_update_cursor_transform();
		} break;
		case MENU_OPTION_CURSOR_BACK_ROTATE_Z: {
			Basis r;
			if (input_action == INPUT_PASTE) {
				r = node->get_basis_with_orthogonal_index(paste_indicator.orientation);
				r.rotate(Vector3(0, 0, 1), Math::PI / 2.0);
				paste_indicator.orientation = node->get_orthogonal_index_from_basis(r);
				_update_paste_indicator();
				break;
			}

			r = node->get_basis_with_orthogonal_index(cursor_rot);
			r.rotate(Vector3(0, 0, 1), Math::PI / 2.0);
			cursor_rot = node->get_orthogonal_index_from_basis(r);
			_update_cursor_transform();
		} break;
		case MENU_OPTION_CURSOR_CLEAR_ROTATION: {
			if (input_action == INPUT_PASTE) {
				paste_indicator.orientation = 0;
				_update_paste_indicator();
				break;
			}

			cursor_rot = 0;
			_update_cursor_transform();
		} break;

		case MENU_OPTION_PASTE_SELECTS: {
			int idx = options->get_popup()->get_item_index(MENU_OPTION_PASTE_SELECTS);
			options->get_popup()->set_item_checked(idx, !options->get_popup()->is_item_checked(idx));
		} break;

		case MENU_OPTION_SELECTION_DUPLICATE:
		case MENU_OPTION_SELECTION_CUT: {
			if (!(selection.active && input_action == INPUT_NONE)) {
				break;
			}

			_set_clipboard_data();

			if (p_option == MENU_OPTION_SELECTION_CUT) {
				_delete_selection();
			}

			input_action = INPUT_PASTE;
			paste_indicator.click = selection.begin;
			paste_indicator.current = selection.begin;
			paste_indicator.begin = selection.begin;
			paste_indicator.end = selection.end;
			paste_indicator.orientation = 0;
			_update_paste_indicator();
		} break;
		case MENU_OPTION_SELECTION_CLEAR: {
			if (!selection.active) {
				break;
			}

			_delete_selection();

		} break;
		case MENU_OPTION_SELECTION_FILL: {
			if (!selection.active) {
				return;
			}

			_fill_selection();

		} break;
		case MENU_OPTION_GRIDMAP_SETTINGS: {
			settings_dialog->popup_centered(settings_vbc->get_combined_minimum_size() + Size2(50, 50) * EDSCALE);
		} break;
	}
}

void GridMapEditor::_update_cursor_transform() {
	cursor_transform = Transform3D();
	cursor_transform.origin = cursor_origin;
	cursor_transform.basis *= node->get_cell_scale();
	cursor_transform = node->get_global_transform() * cursor_transform;

	if (mode_buttons_group->get_pressed_button() == paint_mode_button) {
		// Rotation is only applied in paint mode, we don't want the cursor box to rotate otherwise.
		cursor_transform.basis = node->get_basis_with_orthogonal_index(cursor_rot);
		if (selected_library_item_id >= 0 && is_library_valid()) {
			cursor_transform *= node->get_mesh_library()->get_item_mesh_transform(selected_library_item_id);
		}
	} else {
		Transform3D xf;
		xf.scale(node->get_cell_size());
		xf.origin.x = node->get_center_x() ? -node->get_cell_size().x / 2 : 0;
		xf.origin.y = node->get_center_y() ? -node->get_cell_size().y / 2 : 0;
		xf.origin.z = node->get_center_z() ? -node->get_cell_size().z / 2 : 0;
		cursor_transform *= xf;
	}

	if (cursor_instance.is_valid()) {
		RenderingServer::get_singleton()->instance_set_transform(cursor_instance, cursor_transform);
		RenderingServer::get_singleton()->instance_set_visible(cursor_instance, cursor_visible);
	}
}

void GridMapEditor::_update_selection_transform() {
	Transform3D xf_zero;
	xf_zero.basis.set_zero();

	if (!selection.active) {
		RenderingServer::get_singleton()->instance_set_transform(selection_instance, xf_zero);
		for (int i = 0; i < 3; i++) {
			RenderingServer::get_singleton()->instance_set_transform(selection_level_instance[i], xf_zero);
		}
		return;
	}

	Transform3D xf;
	xf.scale((Vector3(1, 1, 1) + (selection.end - selection.begin)) * node->get_cell_size());
	xf.origin = selection.begin * node->get_cell_size();

	RenderingServer::get_singleton()->instance_set_transform(selection_instance, node->get_global_transform() * xf);

	for (int i = 0; i < 3; i++) {
		if (i != edit_axis || (edit_floor[edit_axis] < selection.begin[edit_axis]) || (edit_floor[edit_axis] > selection.end[edit_axis] + 1)) {
			RenderingServer::get_singleton()->instance_set_transform(selection_level_instance[i], xf_zero);
		} else {
			Vector3 scale = (selection.end - selection.begin + Vector3(1, 1, 1));
			scale[edit_axis] = 1.0;
			Vector3 position = selection.begin;
			position[edit_axis] = edit_floor[edit_axis];

			scale *= node->get_cell_size();
			position *= node->get_cell_size();

			Transform3D xf2;
			xf2.basis.scale(scale);
			xf2.origin = position;

			RenderingServer::get_singleton()->instance_set_transform(selection_level_instance[i], node->get_global_transform() * xf2);
		}
	}
}

void GridMapEditor::_validate_selection() {
	if (!selection.active) {
		return;
	}
	selection.begin = selection.click;
	selection.end = selection.current;

	if (selection.begin.x > selection.end.x) {
		SWAP(selection.begin.x, selection.end.x);
	}
	if (selection.begin.y > selection.end.y) {
		SWAP(selection.begin.y, selection.end.y);
	}
	if (selection.begin.z > selection.end.z) {
		SWAP(selection.begin.z, selection.end.z);
	}

	_update_selection_transform();
}

void GridMapEditor::_set_selection(bool p_active, const Vector3 &p_begin, const Vector3 &p_end) {
	selection.active = p_active;
	selection.begin = p_begin;
	selection.end = p_end;
	selection.click = p_begin;
	selection.current = p_end;

	if (is_visible_in_tree()) {
		_update_selection_transform();
	}
}

AABB GridMapEditor::_get_selection() const {
	AABB ret;
	if (selection.active) {
		ret.position = selection.begin;
		ret.size = selection.end - selection.begin;
	} else {
		ret.position.zero();
		ret.size.zero();
	}
	return ret;
}

bool GridMapEditor::_has_selection() const {
	return node != nullptr && selection.active;
}

Array GridMapEditor::_get_selected_cells() const {
	Array ret;
	if (node != nullptr && selection.active) {
		for (int i = selection.begin.x; i <= selection.end.x; i++) {
			for (int j = selection.begin.y; j <= selection.end.y; j++) {
				for (int k = selection.begin.z; k <= selection.end.z; k++) {
					Vector3i selected = Vector3i(i, j, k);
					int itm = node->get_cell_item(selected);
					if (itm == GridMap::INVALID_CELL_ITEM) {
						continue;
					}
					ret.append(selected);
				}
			}
		}
	}
	return ret;
}

bool GridMapEditor::do_input_action(Camera3D *p_camera, const Point2 &p_point, bool p_click) {
	if (!spatial_editor) {
		return false;
	}
	if (input_action == INPUT_TRANSFORM) {
		return false;
	}
	if (selected_mesh_palette_idx < 0 && input_action != INPUT_NONE && input_action != INPUT_PICK && input_action != INPUT_SELECT && input_action != INPUT_PASTE) {
		return false;
	}
	if (mesh_library.is_null()) {
		return false;
	}
	if (input_action != INPUT_NONE && input_action != INPUT_PICK && input_action != INPUT_SELECT && input_action != INPUT_PASTE && !mesh_library->has_item(selected_library_item_id)) {
		return false;
	}

	Camera3D *camera = p_camera;
	Vector3 from = camera->project_ray_origin(p_point);
	Vector3 normal = camera->project_ray_normal(p_point);
	Transform3D local_xform = node->get_global_transform().affine_inverse();
	Vector<Plane> planes = camera->get_frustum();
	from = local_xform.xform(from);
	normal = local_xform.basis.xform(normal).normalized();

	Plane p;
	p.normal[edit_axis] = 1.0;
	p.d = edit_floor[edit_axis] * node->get_cell_size()[edit_axis];

	Vector3 inters;
	if (!p.intersects_segment(from, from + normal * settings_pick_distance->get_value(), &inters)) {
		return false;
	}

	// Make sure the intersection is inside the frustum planes, to avoid
	// Painting on invisible regions.
	for (int i = 0; i < planes.size(); i++) {
		Plane fp = local_xform.xform(planes[i]);
		if (fp.is_point_over(inters)) {
			return false;
		}
	}

	int cell[3];
	Vector3 cell_size = node->get_cell_size();

	for (int i = 0; i < 3; i++) {
		if (i == edit_axis) {
			cell[i] = edit_floor[i];
		} else {
			cell[i] = inters[i] / cell_size[i];
			if (inters[i] < 0) {
				cell[i] -= 1; // Compensate negative.
			}
			grid_ofs[i] = cell[i] * cell_size[i];
		}
	}

	RS::get_singleton()->instance_set_transform(grid_instance[edit_axis], node->get_global_transform() * edit_grid_xform);

	if (cursor_instance.is_valid()) {
		cursor_origin = (Vector3(cell[0], cell[1], cell[2]) + Vector3(0.5 * node->get_center_x(), 0.5 * node->get_center_y(), 0.5 * node->get_center_z())) * node->get_cell_size();
		cursor_visible = true;

		if (input_action == INPUT_PASTE) {
			cursor_visible = false;
		}

		_update_cursor_transform();
	}

	if (input_action == INPUT_NONE) {
		return false;
	}

	if (input_action == INPUT_PASTE) {
		paste_indicator.current = Vector3i(cell[0], cell[1], cell[2]);
		_update_paste_indicator();

	} else if (input_action == INPUT_SELECT) {
		selection.current = Vector3i(cell[0], cell[1], cell[2]);
		if (p_click) {
			selection.click = selection.current;
		}
		selection.active = true;
		_validate_selection();

		return true;
	} else if (input_action == INPUT_PICK) {
		int item = node->get_cell_item(Vector3i(cell[0], cell[1], cell[2]));
		if (item >= 0) {
			set_selected_library_item(item);

			// Clear the filter if picked an item that's filtered out.
			int index = mesh_palette->find_metadata(item);
			if (index == -1) {
				search_box->clear();
			}

			// This will select `selected_palette` in the ItemList when possible.
			update_palette();

			_update_cursor_instance();
		}
		return true;
	}

	if (input_action == INPUT_PAINT) {
		// Ensure we only paint when cube changes
		Vector3i next_cube_to_paint = Vector3i(cell[0], cell[1], cell[2]);

		if (p_click) {
			last_cube_painted = next_cube_to_paint;
		} else {
			if (next_cube_to_paint == last_cube_painted) {
				return true;
			}
		}

		last_cube_painted = next_cube_to_paint;

		// Do the placement
		SetItem si;
		si.position = Vector3i(cell[0], cell[1], cell[2]);
		si.new_value = _take_selected_library_id();
		si.new_orientation = cursor_rot;
		si.old_value = node->get_cell_item(Vector3i(cell[0], cell[1], cell[2]));
		si.old_orientation = node->get_cell_item_orientation(Vector3i(cell[0], cell[1], cell[2]));
		set_items.push_back(si);
		node->set_cell_item(Vector3i(cell[0], cell[1], cell[2]), si.new_value, cursor_rot);
		return true;
	} else if (input_action == INPUT_ERASE) {
		SetItem si;
		si.position = Vector3i(cell[0], cell[1], cell[2]);
		si.new_value = -1;
		si.new_orientation = 0;
		si.old_value = node->get_cell_item(Vector3i(cell[0], cell[1], cell[2]));
		si.old_orientation = node->get_cell_item_orientation(Vector3i(cell[0], cell[1], cell[2]));
		set_items.push_back(si);
		node->set_cell_item(Vector3i(cell[0], cell[1], cell[2]), -1);
		return true;
	}

	return false;
}

void GridMapEditor::_delete_selection() {
	if (!selection.active) {
		return;
	}

	EditorUndoRedoManager *undo_redo = EditorUndoRedoManager::get_singleton();
	undo_redo->create_action(TTR("GridMap Delete Selection"));
	for (int i = selection.begin.x; i <= selection.end.x; i++) {
		for (int j = selection.begin.y; j <= selection.end.y; j++) {
			for (int k = selection.begin.z; k <= selection.end.z; k++) {
				Vector3i selected = Vector3i(i, j, k);
				undo_redo->add_do_method(node, "set_cell_item", selected, GridMap::INVALID_CELL_ITEM);
				undo_redo->add_undo_method(node, "set_cell_item", selected, node->get_cell_item(selected), node->get_cell_item_orientation(selected));
			}
		}
	}
	undo_redo->add_do_method(this, "_set_selection", !selection.active, selection.begin, selection.end);
	undo_redo->add_undo_method(this, "_set_selection", selection.active, selection.begin, selection.end);
	undo_redo->commit_action();
}

void GridMapEditor::_fill_selection() {
	if (!selection.active) {
		return;
	}

	EditorUndoRedoManager *undo_redo = EditorUndoRedoManager::get_singleton();
	undo_redo->create_action(TTR("GridMap Fill Selection"));
	for (int i = selection.begin.x; i <= selection.end.x; i++) {
		for (int j = selection.begin.y; j <= selection.end.y; j++) {
			for (int k = selection.begin.z; k <= selection.end.z; k++) {
				Vector3i selected = Vector3i(i, j, k);
				undo_redo->add_do_method(node, "set_cell_item", selected, _take_selected_library_id(), cursor_rot);
				undo_redo->add_undo_method(node, "set_cell_item", selected, node->get_cell_item(selected), node->get_cell_item_orientation(selected));
			}
		}
	}
	undo_redo->add_do_method(this, "_set_selection", !selection.active, selection.begin, selection.end);
	undo_redo->add_undo_method(this, "_set_selection", selection.active, selection.begin, selection.end);
	undo_redo->commit_action();
}

void GridMapEditor::_clear_clipboard_data() {
	for (const ClipboardItem &E : clipboard_items) {
		RenderingServer::get_singleton()->free(E.instance);
	}

	clipboard_items.clear();
}

void GridMapEditor::_set_clipboard_data() {
	_clear_clipboard_data();

	Ref<MeshLibrary> meshLibrary = node->get_mesh_library();

	for (int i = selection.begin.x; i <= selection.end.x; i++) {
		for (int j = selection.begin.y; j <= selection.end.y; j++) {
			for (int k = selection.begin.z; k <= selection.end.z; k++) {
				Vector3i selected = Vector3i(i, j, k);
				int itm = node->get_cell_item(selected);
				if (itm == GridMap::INVALID_CELL_ITEM) {
					continue;
				}

				Ref<Mesh> mesh = meshLibrary->get_item_mesh(itm);

				ClipboardItem item;
				item.cell_item = itm;
				item.grid_offset = Vector3(selected) - selection.begin;
				item.orientation = node->get_cell_item_orientation(selected);
				item.instance = RenderingServer::get_singleton()->instance_create2(mesh->get_rid(), get_tree()->get_root()->get_world_3d()->get_scenario());

				clipboard_items.push_back(item);
			}
		}
	}
}

void GridMapEditor::_update_paste_indicator() {
	if (input_action != INPUT_PASTE) {
		Transform3D xf;
		xf.basis.set_zero();
		RenderingServer::get_singleton()->instance_set_transform(paste_instance, xf);
		return;
	}

	Vector3 center = 0.5 * Vector3(real_t(node->get_center_x()), real_t(node->get_center_y()), real_t(node->get_center_z()));
	Vector3 scale = (Vector3(1, 1, 1) + (paste_indicator.end - paste_indicator.begin)) * node->get_cell_size();
	Transform3D xf;
	xf.scale(scale);
	xf.origin = (paste_indicator.begin + (paste_indicator.current - paste_indicator.click) + center) * node->get_cell_size();
	Basis rot;
	rot = node->get_basis_with_orthogonal_index(paste_indicator.orientation);
	xf.basis = rot * xf.basis;
	xf.translate_local((-center * node->get_cell_size()) / scale);

	RenderingServer::get_singleton()->instance_set_transform(paste_instance, node->get_global_transform() * xf);

	for (const ClipboardItem &item : clipboard_items) {
		xf = Transform3D();
		xf.origin = (paste_indicator.begin + (paste_indicator.current - paste_indicator.click) + center) * node->get_cell_size();
		xf.basis = rot * xf.basis;
		xf.translate_local(item.grid_offset * node->get_cell_size());

		Basis item_rot;
		item_rot = node->get_basis_with_orthogonal_index(item.orientation);
		xf.basis = item_rot * xf.basis * node->get_cell_scale();

		RenderingServer::get_singleton()->instance_set_transform(item.instance, node->get_global_transform() * xf);
	}
}

void GridMapEditor::_do_paste() {
	int idx = options->get_popup()->get_item_index(MENU_OPTION_PASTE_SELECTS);
	bool reselect = options->get_popup()->is_item_checked(idx);

	Basis rot;
	rot = node->get_basis_with_orthogonal_index(paste_indicator.orientation);

	Vector3 ofs = paste_indicator.current - paste_indicator.click;
	EditorUndoRedoManager *undo_redo = EditorUndoRedoManager::get_singleton();
	undo_redo->create_action(TTR("GridMap Paste Selection"));

	for (const ClipboardItem &item : clipboard_items) {
		Vector3 position = rot.xform(item.grid_offset) + paste_indicator.begin + ofs;

		Basis orm;
		orm = node->get_basis_with_orthogonal_index(item.orientation);
		orm = rot * orm;

		undo_redo->add_do_method(node, "set_cell_item", position, item.cell_item, node->get_orthogonal_index_from_basis(orm));
		undo_redo->add_undo_method(node, "set_cell_item", position, node->get_cell_item(position), node->get_cell_item_orientation(position));
	}

	if (reselect) {
		// We need to rotate the paste_indicator to find the selection begin and end:
		Vector3 temp_end = rot.xform(paste_indicator.end - paste_indicator.begin) + paste_indicator.begin + ofs;
		Vector3 temp_begin = paste_indicator.begin + ofs;
		// _set_selection expects that selection_begin is the corner closer to the origin:
		for (int i = 0; i < 3; ++i) {
			if (temp_begin[i] > temp_end[i]) {
				float p = temp_begin[i];
				temp_begin[i] = temp_end[i];
				temp_end[i] = p;
			}
		}
		undo_redo->add_do_method(this, "_set_selection", true, temp_begin, temp_end);
		undo_redo->add_undo_method(this, "_set_selection", selection.active, selection.begin, selection.end);
	}

	undo_redo->commit_action();

	_clear_clipboard_data();
}

void GridMapEditor::_show_viewports_transform_gizmo(bool p_value) {
	Dictionary new_state;
	new_state["transform_gizmo"] = p_value;
	for (uint32_t i = 0; i < Node3DEditor::VIEWPORTS_COUNT; i++) {
		Node3DEditorViewport *viewport = Node3DEditor::get_singleton()->get_editor_viewport(i);
		viewport->set_state(new_state);
	}
}

EditorPlugin::AfterGUIInput GridMapEditor::forward_spatial_input_event(Camera3D *p_camera, const Ref<InputEvent> &p_event) {
	// If the mouse is currently captured, we are most likely in freelook mode.
	// In this case, disable shortcuts to avoid conflicts with freelook navigation.
	if (!node || Input::get_singleton()->get_mouse_mode() == Input::MOUSE_MODE_CAPTURED) {
		return EditorPlugin::AFTER_GUI_INPUT_PASS;
	}

	Ref<InputEventKey> k = p_event;
	if (k.is_valid() && k->is_pressed() && !k->is_echo()) {
		// Transform mode (toggle button):
		// If we are in Transform mode we pass the events to the 3D editor,
		// but if the Transform mode shortcut is pressed again, we go back to Selection mode.
		if (mode_buttons_group->get_pressed_button() == transform_mode_button) {
			if (transform_mode_button->get_shortcut().is_valid() && transform_mode_button->get_shortcut()->matches_event(p_event)) {
				select_mode_button->set_pressed(true);
				accept_event();
				return EditorPlugin::AFTER_GUI_INPUT_STOP;
			}
			return EditorPlugin::AFTER_GUI_INPUT_PASS;
		}
		// Tool modes and tool actions:
		for (BaseButton *b : viewport_shortcut_buttons) {
			if (b->is_disabled()) {
				continue;
			}

			if (b->get_shortcut().is_valid() && b->get_shortcut()->matches_event(p_event)) {
				if (b->is_toggle_mode()) {
					b->set_pressed(b->get_button_group().is_valid() || !b->is_pressed());
				} else {
					// Can't press a button without toggle mode, so just emit the signal directly.
					b->emit_signal(SceneStringName(pressed));
				}
				accept_event();
				return EditorPlugin::AFTER_GUI_INPUT_STOP;
			}
		}
		// Hard key actions:
		if (k->get_keycode() == Key::ESCAPE) {
			if (input_action == INPUT_PASTE) {
				_clear_clipboard_data();
				input_action = INPUT_NONE;
				_update_paste_indicator();
				return EditorPlugin::AFTER_GUI_INPUT_STOP;
			} else if (selection.active) {
				_set_selection(false);
				return EditorPlugin::AFTER_GUI_INPUT_STOP;
			} else {
				input_action = INPUT_NONE;
				update_palette();
				_update_cursor_instance();
				return EditorPlugin::AFTER_GUI_INPUT_STOP;
			}
		}
		// Options menu shortcuts:
		Ref<Shortcut> ed_shortcut = ED_GET_SHORTCUT("grid_map/previous_floor");
		if (ed_shortcut.is_valid() && ed_shortcut->matches_event(p_event)) {
			accept_event();
			_menu_option(MENU_OPTION_PREV_LEVEL);
			return EditorPlugin::AFTER_GUI_INPUT_STOP;
		}
		ed_shortcut = ED_GET_SHORTCUT("grid_map/next_floor");
		if (ed_shortcut.is_valid() && ed_shortcut->matches_event(p_event)) {
			accept_event();
			_menu_option(MENU_OPTION_NEXT_LEVEL);
			return EditorPlugin::AFTER_GUI_INPUT_STOP;
		}
		for (int i = 0; i < options->get_popup()->get_item_count(); ++i) {
			const Ref<Shortcut> &shortcut = options->get_popup()->get_item_shortcut(i);
			if (shortcut.is_valid() && shortcut->matches_event(p_event)) {
				// Consume input to avoid conflicts with other plugins.
				accept_event();
				_menu_option(options->get_popup()->get_item_id(i));
				return EditorPlugin::AFTER_GUI_INPUT_STOP;
			}
		}
	}

	Ref<InputEventMouseButton> mb = p_event;
	if (mb.is_valid()) {
		if (mb->get_button_index() == MouseButton::WHEEL_UP && (mb->is_command_or_control_pressed())) {
			if (mb->is_pressed()) {
				floor->set_value(floor->get_value() + mb->get_factor());
			}

			return EditorPlugin::AFTER_GUI_INPUT_STOP; // Eaten.
		} else if (mb->get_button_index() == MouseButton::WHEEL_DOWN && (mb->is_command_or_control_pressed())) {
			if (mb->is_pressed()) {
				floor->set_value(floor->get_value() - mb->get_factor());
			}
			return EditorPlugin::AFTER_GUI_INPUT_STOP;
		}

		if (mb->is_pressed()) {
			Node3DEditorViewport::NavigationScheme nav_scheme = (Node3DEditorViewport::NavigationScheme)EDITOR_GET("editors/3d/navigation/navigation_scheme").operator int();
			if ((nav_scheme == Node3DEditorViewport::NAVIGATION_MAYA || nav_scheme == Node3DEditorViewport::NAVIGATION_MODO) && mb->is_alt_pressed()) {
				input_action = INPUT_NONE;
			} else if (mb->get_button_index() == MouseButton::LEFT) {
				bool can_edit = is_library_valid();
				if (input_action == INPUT_PASTE) {
					_do_paste();
					input_action = INPUT_NONE;
					_update_paste_indicator();
					return EditorPlugin::AFTER_GUI_INPUT_STOP;
				} else if (mode_buttons_group->get_pressed_button() == select_mode_button && can_edit) {
					input_action = INPUT_SELECT;
					last_selection = selection;
				} else if (mode_buttons_group->get_pressed_button() == pick_mode_button && can_edit) {
					input_action = INPUT_PICK;
				} else if (mode_buttons_group->get_pressed_button() == paint_mode_button && can_edit) {
					input_action = INPUT_PAINT;
					set_items.clear();
				} else if (mode_buttons_group->get_pressed_button() == erase_mode_button && can_edit) {
					input_action = INPUT_ERASE;
					set_items.clear();
				}
			} else if (mb->get_button_index() == MouseButton::RIGHT) {
				if (input_action == INPUT_PASTE) {
					_clear_clipboard_data();
					input_action = INPUT_NONE;
					_update_paste_indicator();
					return EditorPlugin::AFTER_GUI_INPUT_STOP;
				} else if (selection.active) {
					_set_selection(false);
					return EditorPlugin::AFTER_GUI_INPUT_STOP;
				}
			} else {
				return EditorPlugin::AFTER_GUI_INPUT_PASS;
			}

			if (do_input_action(p_camera, Point2(mb->get_position().x, mb->get_position().y), true)) {
				return EditorPlugin::AFTER_GUI_INPUT_STOP;
			}
			return EditorPlugin::AFTER_GUI_INPUT_PASS;
		} else {
			if ((mb->get_button_index() == MouseButton::LEFT && input_action == INPUT_ERASE) || (mb->get_button_index() == MouseButton::LEFT && input_action == INPUT_PAINT)) {
				if (set_items.size()) {
					EditorUndoRedoManager *undo_redo = EditorUndoRedoManager::get_singleton();
					undo_redo->create_action(TTR("GridMap Paint"));
					for (const SetItem &si : set_items) {
						undo_redo->add_do_method(node, "set_cell_item", si.position, si.new_value, si.new_orientation);
					}
					for (List<SetItem>::Element *E = set_items.back(); E; E = E->prev()) {
						const SetItem &si = E->get();
						undo_redo->add_undo_method(node, "set_cell_item", si.position, si.old_value, si.old_orientation);
					}

					undo_redo->commit_action();
				}
				set_items.clear();
				input_action = INPUT_NONE;

				if (set_items.size() > 0) {
					return EditorPlugin::AFTER_GUI_INPUT_STOP;
				}
				return EditorPlugin::AFTER_GUI_INPUT_PASS;
			}

			if (mb->get_button_index() == MouseButton::LEFT && input_action == INPUT_SELECT) {
				EditorUndoRedoManager *undo_redo = EditorUndoRedoManager::get_singleton();
				undo_redo->create_action(TTR("GridMap Selection"));
				undo_redo->add_do_method(this, "_set_selection", selection.active, selection.begin, selection.end);
				undo_redo->add_undo_method(this, "_set_selection", last_selection.active, last_selection.begin, last_selection.end);
				undo_redo->commit_action();
			}

			if (mb->get_button_index() == MouseButton::LEFT && input_action != INPUT_NONE) {
				set_items.clear();
				input_action = INPUT_NONE;
				return EditorPlugin::AFTER_GUI_INPUT_STOP;
			}
			if (mb->get_button_index() == MouseButton::RIGHT && (input_action == INPUT_ERASE || input_action == INPUT_PASTE)) {
				input_action = INPUT_NONE;
				return EditorPlugin::AFTER_GUI_INPUT_STOP;
			}
		}
	}

	Ref<InputEventMouseMotion> mm = p_event;

	if (mm.is_valid()) {
		// Update the grid, to check if the grid needs to be moved to a tile cursor.
		update_grid();

		if (do_input_action(p_camera, mm->get_position(), false)) {
			return EditorPlugin::AFTER_GUI_INPUT_STOP;
		}
		return EditorPlugin::AFTER_GUI_INPUT_PASS;
	}

	Ref<InputEventPanGesture> pan_gesture = p_event;
	if (pan_gesture.is_valid()) {
		if (pan_gesture->is_alt_pressed() && pan_gesture->is_command_or_control_pressed()) {
			const real_t delta = pan_gesture->get_delta().y * 0.5;
			accumulated_floor_delta += delta;
			int step = 0;
			if (Math::abs(accumulated_floor_delta) > 1.0) {
				step = SIGN(accumulated_floor_delta);
				accumulated_floor_delta -= step;
			}
			if (step) {
				floor->set_value(floor->get_value() + step);
			}
			return EditorPlugin::AFTER_GUI_INPUT_STOP;
		}
	}
	accumulated_floor_delta = 0.0;

	return EditorPlugin::AFTER_GUI_INPUT_PASS;
}

struct _CGMEItemSort {
	String name;
	int id = 0;
	_FORCE_INLINE_ bool operator<(const _CGMEItemSort &r_it) const { return name < r_it.name; }
};

void GridMapEditor::_set_display_mode(int p_mode) {
	if (display_mode == p_mode) {
		return;
	}

	if (p_mode == DISPLAY_LIST) {
		mode_list->set_pressed(true);
		mode_thumbnail->set_pressed(false);
	} else if (p_mode == DISPLAY_THUMBNAIL) {
		mode_list->set_pressed(false);
		mode_thumbnail->set_pressed(true);
	}

	display_mode = p_mode;

	update_palette();
}

void GridMapEditor::_text_changed(const String &p_text) {
	update_palette();
}

void GridMapEditor::_sbox_input(const Ref<InputEvent> &p_event) {
	// Redirect navigational key events to the item list.
	Ref<InputEventKey> key = p_event;
	if (key.is_valid()) {
		if (key->is_action("ui_up", true) || key->is_action("ui_down", true) || key->is_action("ui_page_up") || key->is_action("ui_page_down")) {
			mesh_palette->gui_input(key);
			search_box->accept_event();
		}
	}
}

void GridMapEditor::_mesh_palette_input(const Ref<InputEvent> &p_ie) {
	const Ref<InputEventMouseButton> mb = p_ie;

	// Zoom in/out using Ctrl + mouse wheel
	if (mb.is_valid() && mb->is_pressed() && mb->is_command_or_control_pressed()) {
		if (mb->is_pressed() && mb->get_button_index() == MouseButton::WHEEL_UP) {
			zoom_widget->set_zoom(zoom_widget->get_zoom() + 0.2);
			zoom_widget->emit_signal(SNAME("zoom_changed"), zoom_widget->get_zoom());
		}

		if (mb->is_pressed() && mb->get_button_index() == MouseButton::WHEEL_DOWN) {
			zoom_widget->set_zoom(zoom_widget->get_zoom() - 0.2);
			zoom_widget->emit_signal(SNAME("zoom_changed"), zoom_widget->get_zoom());
		}
	}
}

void GridMapEditor::_icon_size_changed(float p_value) {
	mesh_palette->set_icon_scale(p_value);
	update_palette();
}

void GridMapEditor::update_palette() {
	float min_size = EDITOR_GET("editors/grid_map/preview_size");
	min_size *= EDSCALE;

	Vector<int> currently_selected;

	for (int palette_idx : mesh_palette->get_selected_items()) {
		currently_selected.push_back(mesh_palette->get_item_metadata(palette_idx));
	}

	mesh_palette->clear();
	if (display_mode == DISPLAY_THUMBNAIL) {
		mesh_palette->set_max_columns(0);
		mesh_palette->set_icon_mode(ItemList::ICON_MODE_TOP);
		mesh_palette->set_fixed_column_width(min_size * MAX(zoom_widget->get_zoom(), 1.5));
	} else if (display_mode == DISPLAY_LIST) {
		mesh_palette->set_max_columns(0);
		mesh_palette->set_icon_mode(ItemList::ICON_MODE_LEFT);
		mesh_palette->set_fixed_column_width(0);
	}

	mesh_palette->set_fixed_icon_size(Size2(min_size, min_size));
	mesh_palette->set_max_text_lines(2);

	if (mesh_library.is_null()) {
		search_box->set_text("");
		search_box->set_editable(false);
		info_message->show();
		return;
	}

	search_box->set_editable(true);
	info_message->hide();

	Vector<int> mesh_library_ids;
	mesh_library_ids = mesh_library->get_item_list();

	List<_CGMEItemSort> sorted_mesh_library_items;
	for (int i = 0; i < mesh_library_ids.size(); i++) {
		_CGMEItemSort is;
		is.id = mesh_library_ids[i];
		is.name = mesh_library->get_item_name(mesh_library_ids[i]);
		sorted_mesh_library_items.push_back(is);
	}
	sorted_mesh_library_items.sort();

	String filter = search_box->get_text().strip_edges();

	int item = 0;

	for (_CGMEItemSort &sorted_mesh_library_item : sorted_mesh_library_items) {
		int mesh_library_item_id = sorted_mesh_library_item.id;
		String mesh_library_item_name = mesh_library->get_item_name(mesh_library_item_id);
		Ref<Texture2D> mesh_library_item_preview = mesh_library->get_item_preview(mesh_library_item_id);

		if (mesh_library_item_name.is_empty()) {
			mesh_library_item_name = "#" + itos(mesh_library_item_id);
		}

		if (!filter.is_empty() && !filter.is_subsequence_ofn(mesh_library_item_name)) {
			continue;
		}

		mesh_palette->add_item("");
		if (mesh_library_item_preview.is_valid()) {
			mesh_palette->set_item_icon(item, mesh_library_item_preview);
			mesh_palette->set_item_tooltip(item, mesh_library_item_name);
		}
		mesh_palette->set_item_text(item, mesh_library_item_name);
		mesh_palette->set_item_metadata(item, mesh_library_item_id);

		item++;
	}

	for (int palette_idx = 0; palette_idx < mesh_palette->get_item_count(); palette_idx++) {
		int mesh_library_item_id = mesh_palette->get_item_metadata(palette_idx);
		if (currently_selected.has(mesh_library_item_id)) {
			mesh_palette->select(palette_idx, false);
		}
	}

	_select_next_item();
}

void GridMapEditor::_update_mesh_library() {
	ERR_FAIL_NULL(node);

	Ref<MeshLibrary> new_mesh_library = node->get_mesh_library();
	if (new_mesh_library != mesh_library) {
		if (mesh_library.is_valid()) {
			mesh_library->disconnect_changed(callable_mp(this, &GridMapEditor::update_palette));
		}
		mesh_library = new_mesh_library;
	} else {
		return;
	}

	if (mesh_library.is_valid()) {
		mesh_library->connect_changed(callable_mp(this, &GridMapEditor::update_palette));
	}

	update_palette();
	// Make sure we select the first tile as default possible.
	if (mesh_palette->get_current() == -1 && mesh_palette->get_item_count() > 0) {
		set_selected_palette_idx(0);
	}
	// Update the cursor and grid in case the library is changed or removed.
	_update_cursor_instance();
	update_grid();
}

void GridMapEditor::set_selected_palette_idx(int p_item) {
	if (is_library_valid()) {
		int const clamped_idx = CLAMP(p_item, -1, mesh_palette->get_item_count() - 1);

		if (clamped_idx != selected_mesh_palette_idx) {
			_set_item_idx(clamped_idx);

			if (clamped_idx == -1) {
				mesh_palette->deselect_all();
			} else {
				mesh_palette->select(clamped_idx); // or set_current
			}
		}
	}
}

void GridMapEditor::set_selected_library_item(int item_id) {
	int idx_for_library_item = mesh_palette->find_metadata(item_id);
	set_selected_palette_idx(idx_for_library_item);
}

void GridMapEditor::edit(GridMap *p_gridmap) {
	if (node) {
		node->disconnect(SNAME("cell_size_changed"), callable_mp(this, &GridMapEditor::_draw_grids));
		node->disconnect(CoreStringName(changed), callable_mp(this, &GridMapEditor::_update_mesh_library));
		if (mesh_library.is_valid()) {
			mesh_library->disconnect_changed(callable_mp(this, &GridMapEditor::update_palette));
			mesh_library = Ref<MeshLibrary>();
		}
	}

	node = p_gridmap;

	input_action = INPUT_NONE;
	selection.active = false;
	_update_selection_transform();
	_update_paste_indicator();

	spatial_editor = Object::cast_to<Node3DEditorPlugin>(EditorNode::get_singleton()->get_editor_main_screen()->get_selected_plugin());

	if (!node) {
		set_process(false);
		for (int i = 0; i < 3; i++) {
			RenderingServer::get_singleton()->instance_set_visible(grid_instance[i], false);
		}

		if (cursor_instance.is_valid()) {
			RenderingServer::get_singleton()->instance_set_visible(cursor_instance, false);
		}

		return;
	}

	set_process(true);

	_draw_grids(node->get_cell_size());
	update_grid();

	node->connect(SNAME("cell_size_changed"), callable_mp(this, &GridMapEditor::_draw_grids));
	node->connect(CoreStringName(changed), callable_mp(this, &GridMapEditor::_update_mesh_library));
	_update_mesh_library();
	_update_cursor_instance();
}

void GridMapEditor::_set_item_idx(int new_selected_mesh_palette_idx) {
	selected_mesh_palette_idx = new_selected_mesh_palette_idx;
	selected_library_item_id = (selected_mesh_palette_idx == -1)
			? -1
			: static_cast<int>(mesh_palette->get_item_metadata(selected_mesh_palette_idx));

	_update_cursor_instance();
}

void GridMapEditor::_select_next_item() {
	auto selected_palette_indices = mesh_palette->get_selected_items();

	if (selected_palette_indices.is_empty()) {
		_set_item_idx(-1);
		return;
	}

	int random_palette_idx = Math::random(0, selected_palette_indices.size() - 1);
	_set_item_idx(selected_palette_indices[random_palette_idx]);
}

int GridMapEditor::_take_selected_library_id() {
	int library_id = selected_library_item_id;
	_select_next_item();
	return library_id;
}

void GridMapEditor::update_grid() {
	grid_xform.origin.x -= 1; // Force update in hackish way.

	grid_ofs[edit_axis] = edit_floor[edit_axis] * node->get_cell_size()[edit_axis];

	// If there's a valid tile cursor, offset the grid, otherwise move it back to the node.
	edit_grid_xform.origin = cursor_instance.is_valid() ? grid_ofs : Vector3();
	edit_grid_xform.basis = Basis();

	for (int i = 0; i < 3; i++) {
		RenderingServer::get_singleton()->instance_set_visible(grid_instance[i], i == edit_axis);
	}

	updating = true;
	floor->set_value(edit_floor[edit_axis]);
	updating = false;
}

void GridMapEditor::_draw_grids(const Vector3 &cell_size) {
	Vector3 edited_floor = node->get_meta("_editor_floor_", Vector3());

	for (int i = 0; i < 3; i++) {
		RS::get_singleton()->mesh_clear(grid[i]);
		edit_floor[i] = edited_floor[i];
	}

	Vector<Vector3> grid_points[3];
	Vector<Color> grid_colors[3];

	for (int i = 0; i < 3; i++) {
		Vector3 axis;
		axis[i] = 1;
		Vector3 axis_n1;
		axis_n1[(i + 1) % 3] = cell_size[(i + 1) % 3];
		Vector3 axis_n2;
		axis_n2[(i + 2) % 3] = cell_size[(i + 2) % 3];

		for (int j = -GRID_CURSOR_SIZE; j <= GRID_CURSOR_SIZE; j++) {
			for (int k = -GRID_CURSOR_SIZE; k <= GRID_CURSOR_SIZE; k++) {
				Vector3 p = axis_n1 * j + axis_n2 * k;
				float trans = Math::pow(MAX(0, 1.0 - (Vector2(j, k).length() / GRID_CURSOR_SIZE)), 2);

				Vector3 pj = axis_n1 * (j + 1) + axis_n2 * k;
				float transj = Math::pow(MAX(0, 1.0 - (Vector2(j + 1, k).length() / GRID_CURSOR_SIZE)), 2);

				Vector3 pk = axis_n1 * j + axis_n2 * (k + 1);
				float transk = Math::pow(MAX(0, 1.0 - (Vector2(j, k + 1).length() / GRID_CURSOR_SIZE)), 2);

				grid_points[i].push_back(p);
				grid_points[i].push_back(pk);
				grid_colors[i].push_back(Color(1, 1, 1, trans));
				grid_colors[i].push_back(Color(1, 1, 1, transk));

				grid_points[i].push_back(p);
				grid_points[i].push_back(pj);
				grid_colors[i].push_back(Color(1, 1, 1, trans));
				grid_colors[i].push_back(Color(1, 1, 1, transj));
			}
		}

		Array d;
		d.resize(RS::ARRAY_MAX);
		d[RS::ARRAY_VERTEX] = grid_points[i];
		d[RS::ARRAY_COLOR] = grid_colors[i];
		RenderingServer::get_singleton()->mesh_add_surface_from_arrays(grid[i], RenderingServer::PRIMITIVE_LINES, d);
		RenderingServer::get_singleton()->mesh_surface_set_material(grid[i], 0, indicator_mat->get_rid());
	}
}

void GridMapEditor::_update_theme() {
	transform_mode_button->set_button_icon(get_theme_icon(SNAME("ToolMove"), EditorStringName(EditorIcons)));
	select_mode_button->set_button_icon(get_theme_icon(SNAME("ToolSelect"), EditorStringName(EditorIcons)));
	erase_mode_button->set_button_icon(get_theme_icon(SNAME("Eraser"), EditorStringName(EditorIcons)));
	paint_mode_button->set_button_icon(get_theme_icon(SNAME("Paint"), EditorStringName(EditorIcons)));
	pick_mode_button->set_button_icon(get_theme_icon(SNAME("ColorPick"), EditorStringName(EditorIcons)));
	fill_action_button->set_button_icon(get_theme_icon(SNAME("Bucket"), EditorStringName(EditorIcons)));
	move_action_button->set_button_icon(get_theme_icon(SNAME("ActionCut"), EditorStringName(EditorIcons)));
	duplicate_action_button->set_button_icon(get_theme_icon(SNAME("ActionCopy"), EditorStringName(EditorIcons)));
	delete_action_button->set_button_icon(get_theme_icon(SNAME("Clear"), EditorStringName(EditorIcons)));
	rotate_x_button->set_button_icon(get_theme_icon(SNAME("RotateLeft"), EditorStringName(EditorIcons)));
	rotate_y_button->set_button_icon(get_theme_icon(SNAME("ToolRotate"), EditorStringName(EditorIcons)));
	rotate_z_button->set_button_icon(get_theme_icon(SNAME("RotateRight"), EditorStringName(EditorIcons)));
	search_box->set_right_icon(get_theme_icon(SNAME("Search"), EditorStringName(EditorIcons)));
	mode_thumbnail->set_button_icon(get_theme_icon(SNAME("FileThumbnail"), EditorStringName(EditorIcons)));
	mode_list->set_button_icon(get_theme_icon(SNAME("FileList"), EditorStringName(EditorIcons)));
	options->set_button_icon(get_theme_icon(SNAME("Tools"), EditorStringName(EditorIcons)));
}

void GridMapEditor::_notification(int p_what) {
	switch (p_what) {
		case NOTIFICATION_ENTER_TREE: {
			mesh_palette->connect("multi_selected", callable_mp(this, &GridMapEditor::_item_selected_cbk));

			for (int i = 0; i < 3; i++) {
				grid[i] = RS::get_singleton()->mesh_create();
				grid_instance[i] = RS::get_singleton()->instance_create2(grid[i], get_tree()->get_root()->get_world_3d()->get_scenario());
				RenderingServer::get_singleton()->instance_set_layer_mask(grid_instance[i], 1 << Node3DEditorViewport::MISC_TOOL_LAYER);
				selection_level_instance[i] = RenderingServer::get_singleton()->instance_create2(selection_level_mesh[i], get_tree()->get_root()->get_world_3d()->get_scenario());
				RenderingServer::get_singleton()->instance_set_layer_mask(selection_level_instance[i], 1 << Node3DEditorViewport::MISC_TOOL_LAYER);
			}

			cursor_instance = RenderingServer::get_singleton()->instance_create2(cursor_mesh, get_tree()->get_root()->get_world_3d()->get_scenario());
			RenderingServer::get_singleton()->instance_set_layer_mask(cursor_instance, 1 << Node3DEditorViewport::MISC_TOOL_LAYER);
			RenderingServer::get_singleton()->instance_set_visible(cursor_instance, false);
			selection_instance = RenderingServer::get_singleton()->instance_create2(selection_mesh, get_tree()->get_root()->get_world_3d()->get_scenario());
			RenderingServer::get_singleton()->instance_set_layer_mask(selection_instance, 1 << Node3DEditorViewport::MISC_TOOL_LAYER);
			paste_instance = RenderingServer::get_singleton()->instance_create2(paste_mesh, get_tree()->get_root()->get_world_3d()->get_scenario());
			RenderingServer::get_singleton()->instance_set_layer_mask(paste_instance, 1 << Node3DEditorViewport::MISC_TOOL_LAYER);

			_update_selection_transform();
			_update_paste_indicator();
			_update_theme();
		} break;

		case NOTIFICATION_EXIT_TREE: {
			_clear_clipboard_data();

			for (int i = 0; i < 3; i++) {
				RS::get_singleton()->free(grid_instance[i]);
				RS::get_singleton()->free(grid[i]);
				grid_instance[i] = RID();
				grid[i] = RID();
				RenderingServer::get_singleton()->free(selection_level_instance[i]);
			}

			RenderingServer::get_singleton()->free(cursor_instance);
			RenderingServer::get_singleton()->free(selection_instance);
			RenderingServer::get_singleton()->free(paste_instance);
			cursor_instance = RID();
			selection_instance = RID();
			paste_instance = RID();
		} break;

		case NOTIFICATION_PROCESS: {
			if (!node) {
				return;
			}

			Transform3D xf = node->get_global_transform();

			if (xf != grid_xform) {
				for (int i = 0; i < 3; i++) {
					RS::get_singleton()->instance_set_transform(grid_instance[i], xf * edit_grid_xform);
				}
				grid_xform = xf;
				_update_cursor_transform();
				_update_selection_transform();
			}
		} break;

		case NOTIFICATION_THEME_CHANGED: {
			_update_theme();
		} break;

		case NOTIFICATION_APPLICATION_FOCUS_OUT: {
			if (input_action == INPUT_PAINT) {
				// Simulate mouse released event to stop drawing when editor focus exists.
				Ref<InputEventMouseButton> release;
				release.instantiate();
				release->set_button_index(MouseButton::LEFT);
				forward_spatial_input_event(nullptr, release);
			}
		} break;

		case EditorSettings::NOTIFICATION_EDITOR_SETTINGS_CHANGED: {
			indicator_mat->set_albedo(EDITOR_GET("editors/3d_gizmos/gizmo_colors/gridmap_grid"));

			// Take Preview Size changes into account.
			update_palette();
		} break;
	}
}

void GridMapEditor::_update_cursor_instance() {
	if (!node) {
		return;
	}

	if (cursor_instance.is_valid()) {
		RenderingServer::get_singleton()->free(cursor_instance);
	}
	cursor_instance = RID();

	if (mode_buttons_group->get_pressed_button() == paint_mode_button) {
		if (selected_library_item_id >= 0 && is_library_valid()) {
			Ref<Mesh> mesh = node->get_mesh_library()->get_item_mesh(selected_library_item_id);
			if (mesh.is_valid() && mesh->get_rid().is_valid()) {
				cursor_instance = RenderingServer::get_singleton()->instance_create2(mesh->get_rid(), get_tree()->get_root()->get_world_3d()->get_scenario());
				RS::ShadowCastingSetting cast_shadows = (RS::ShadowCastingSetting)node->get_mesh_library()->get_item_mesh_cast_shadow(selected_library_item_id);
				RS::get_singleton()->instance_geometry_set_cast_shadows_setting(cursor_instance, cast_shadows);
			}
		}
	} else if (mode_buttons_group->get_pressed_button() == select_mode_button) {
		cursor_inner_mat->set_albedo(Color(default_color, 0.2));
		cursor_outer_mat->set_albedo(Color(default_color, 0.8));
		cursor_instance = RenderingServer::get_singleton()->instance_create2(cursor_mesh, get_tree()->get_root()->get_world_3d()->get_scenario());
	} else if (mode_buttons_group->get_pressed_button() == erase_mode_button) {
		cursor_inner_mat->set_albedo(Color(erase_color, 0.2));
		cursor_outer_mat->set_albedo(Color(erase_color, 0.8));
		cursor_instance = RenderingServer::get_singleton()->instance_create2(cursor_mesh, get_tree()->get_root()->get_world_3d()->get_scenario());
	} else if (mode_buttons_group->get_pressed_button() == pick_mode_button) {
		cursor_inner_mat->set_albedo(Color(pick_color, 0.2));
		cursor_outer_mat->set_albedo(Color(pick_color, 0.8));
		cursor_instance = RenderingServer::get_singleton()->instance_create2(cursor_mesh, get_tree()->get_root()->get_world_3d()->get_scenario());
	}

	// Make the cursor translucent so that it can be distinguished from already-placed tiles.
	RenderingServer::get_singleton()->instance_geometry_set_transparency(cursor_instance, 0.5);

	_update_cursor_transform();
}

void GridMapEditor::_on_tool_mode_changed() {
	_show_viewports_transform_gizmo(mode_buttons_group->get_pressed_button() == transform_mode_button);
	_update_cursor_instance();
}

void GridMapEditor::_item_selected_cbk(int idx, bool selected) {
	_select_next_item();
}

void GridMapEditor::_floor_changed(float p_value) {
	if (updating) {
		return;
	}

	edit_floor[edit_axis] = p_value;
	node->set_meta("_editor_floor_", Vector3(edit_floor[0], edit_floor[1], edit_floor[2]));
	update_grid();
	_update_selection_transform();
}

void GridMapEditor::_floor_mouse_exited() {
	floor->get_line_edit()->release_focus();
}

void GridMapEditor::_bind_methods() {
	ClassDB::bind_method("_configure", &GridMapEditor::_configure);
	ClassDB::bind_method("_set_selection", &GridMapEditor::_set_selection);
}

GridMapEditor::GridMapEditor() {
	ED_SHORTCUT("grid_map/previous_floor", TTRC("Previous Floor"), Key::KEY_1, true);
	ED_SHORTCUT("grid_map/next_floor", TTRC("Next Floor"), Key::KEY_3, true);
	ED_SHORTCUT("grid_map/edit_x_axis", TTRC("Edit X Axis"), KeyModifierMask::SHIFT + Key::Z, true);
	ED_SHORTCUT("grid_map/edit_y_axis", TTRC("Edit Y Axis"), KeyModifierMask::SHIFT + Key::X, true);
	ED_SHORTCUT("grid_map/edit_z_axis", TTRC("Edit Z Axis"), KeyModifierMask::SHIFT + Key::C, true);
	ED_SHORTCUT("grid_map/keep_selected", TTRC("Keep Selection"));
	ED_SHORTCUT("grid_map/clear_rotation", TTRC("Clear Rotation"));

	options = memnew(MenuButton);
	options->set_theme_type_variation(SceneStringName(FlatButton));
	options->get_popup()->add_separator();
	options->get_popup()->add_radio_check_shortcut(ED_GET_SHORTCUT("grid_map/edit_x_axis"), MENU_OPTION_X_AXIS);
	options->get_popup()->add_radio_check_shortcut(ED_GET_SHORTCUT("grid_map/edit_y_axis"), MENU_OPTION_Y_AXIS);
	options->get_popup()->add_radio_check_shortcut(ED_GET_SHORTCUT("grid_map/edit_z_axis"), MENU_OPTION_Z_AXIS);
	options->get_popup()->set_item_checked(options->get_popup()->get_item_index(MENU_OPTION_Y_AXIS), true);
	options->get_popup()->add_separator();
	// TRANSLATORS: This is a toggle to select after pasting the new content.
	options->get_popup()->add_shortcut(ED_GET_SHORTCUT("grid_map/clear_rotation"), MENU_OPTION_CURSOR_CLEAR_ROTATION);
	options->get_popup()->add_check_shortcut(ED_GET_SHORTCUT("grid_map/keep_selected"), MENU_OPTION_PASTE_SELECTS);
	options->get_popup()->set_item_checked(options->get_popup()->get_item_index(MENU_OPTION_PASTE_SELECTS), true);
	options->get_popup()->add_separator();
	options->get_popup()->add_item(TTR("Settings..."), MENU_OPTION_GRIDMAP_SETTINGS);

	settings_dialog = memnew(ConfirmationDialog);
	settings_dialog->set_title(TTR("GridMap Settings"));
	add_child(settings_dialog);
	settings_vbc = memnew(VBoxContainer);
	settings_vbc->set_custom_minimum_size(Size2(200, 0) * EDSCALE);
	settings_dialog->add_child(settings_vbc);

	settings_pick_distance = memnew(SpinBox);
	settings_pick_distance->set_max(10000.0f);
	settings_pick_distance->set_min(500.0f);
	settings_pick_distance->set_step(1.0f);
	settings_pick_distance->set_value(EDITOR_GET("editors/grid_map/pick_distance"));
	settings_pick_distance->set_accessibility_name(TTRC("Pick Distance"));
	settings_vbc->add_margin_child(TTR("Pick Distance:"), settings_pick_distance);

	options->get_popup()->connect(SceneStringName(id_pressed), callable_mp(this, &GridMapEditor::_menu_option));

	toolbar = memnew(HBoxContainer);
	add_child(toolbar);
	toolbar->set_h_size_flags(SIZE_EXPAND_FILL);

	HBoxContainer *mode_buttons = memnew(HBoxContainer);
	toolbar->add_child(mode_buttons);
	mode_buttons_group.instantiate();

	transform_mode_button = memnew(Button);
	transform_mode_button->set_theme_type_variation(SceneStringName(FlatButton));
	transform_mode_button->set_toggle_mode(true);
	transform_mode_button->set_button_group(mode_buttons_group);
	transform_mode_button->set_shortcut(ED_SHORTCUT("grid_map/transform_tool", TTRC("Transform"), Key::T, true));
	transform_mode_button->set_accessibility_name(TTRC("Transform"));
	transform_mode_button->connect(SceneStringName(toggled),
			callable_mp(this, &GridMapEditor::_on_tool_mode_changed).unbind(1));
	mode_buttons->add_child(transform_mode_button);
	viewport_shortcut_buttons.push_back(transform_mode_button);
	VSeparator *vsep = memnew(VSeparator);
	mode_buttons->add_child(vsep);

	select_mode_button = memnew(Button);
	select_mode_button->set_theme_type_variation(SceneStringName(FlatButton));
	select_mode_button->set_toggle_mode(true);
	select_mode_button->set_button_group(mode_buttons_group);
	select_mode_button->set_shortcut(ED_SHORTCUT("grid_map/selection_tool", TTRC("Selection"), Key::Q, true));
	select_mode_button->set_accessibility_name(TTRC("Select"));
	select_mode_button->connect(SceneStringName(toggled),
			callable_mp(this, &GridMapEditor::_on_tool_mode_changed).unbind(1));
	mode_buttons->add_child(select_mode_button);
	viewport_shortcut_buttons.push_back(select_mode_button);

	erase_mode_button = memnew(Button);
	erase_mode_button->set_theme_type_variation(SceneStringName(FlatButton));
	erase_mode_button->set_toggle_mode(true);
	erase_mode_button->set_button_group(mode_buttons_group);
	erase_mode_button->set_shortcut(ED_SHORTCUT("grid_map/erase_tool", TTRC("Erase"), Key::W, true));
	erase_mode_button->set_accessibility_name(TTRC("Erase"));
	mode_buttons->add_child(erase_mode_button);
	erase_mode_button->connect(SceneStringName(toggled),
			callable_mp(this, &GridMapEditor::_on_tool_mode_changed).unbind(1));
	viewport_shortcut_buttons.push_back(erase_mode_button);

	paint_mode_button = memnew(Button);
	paint_mode_button->set_theme_type_variation(SceneStringName(FlatButton));
	paint_mode_button->set_toggle_mode(true);
	paint_mode_button->set_button_group(mode_buttons_group);
	paint_mode_button->set_shortcut(ED_SHORTCUT("grid_map/paint_tool", TTRC("Paint"), Key::E, true));
	paint_mode_button->set_accessibility_name(TTRC("Paint"));
	paint_mode_button->connect(SceneStringName(toggled),
			callable_mp(this, &GridMapEditor::_on_tool_mode_changed).unbind(1));
	mode_buttons->add_child(paint_mode_button);
	viewport_shortcut_buttons.push_back(paint_mode_button);

	pick_mode_button = memnew(Button);
	pick_mode_button->set_theme_type_variation(SceneStringName(FlatButton));
	pick_mode_button->set_toggle_mode(true);
	pick_mode_button->set_button_group(mode_buttons_group);
	pick_mode_button->set_shortcut(ED_SHORTCUT("grid_map/pick_tool", TTRC("Pick"), Key::R, true));
	pick_mode_button->set_accessibility_name(TTRC("Pick"));
	pick_mode_button->connect(SceneStringName(toggled),
			callable_mp(this, &GridMapEditor::_on_tool_mode_changed).unbind(1));
	mode_buttons->add_child(pick_mode_button);
	viewport_shortcut_buttons.push_back(pick_mode_button);

	vsep = memnew(VSeparator);
	toolbar->add_child(vsep);

	HBoxContainer *action_buttons = memnew(HBoxContainer);
	toolbar->add_child(action_buttons);

	fill_action_button = memnew(Button);
	fill_action_button->set_theme_type_variation(SceneStringName(FlatButton));
	fill_action_button->set_shortcut(ED_SHORTCUT("grid_map/fill_tool", TTRC("Fill"), Key::Z, true));
	fill_action_button->set_accessibility_name(TTRC("Fill"));
	fill_action_button->connect(SceneStringName(pressed),
			callable_mp(this, &GridMapEditor::_menu_option).bind(MENU_OPTION_SELECTION_FILL));
	action_buttons->add_child(fill_action_button);
	viewport_shortcut_buttons.push_back(fill_action_button);

	move_action_button = memnew(Button);
	move_action_button->set_theme_type_variation(SceneStringName(FlatButton));
	move_action_button->set_shortcut(ED_SHORTCUT("grid_map/move_tool", TTRC("Move"), Key::X, true));
	fill_action_button->set_accessibility_name(TTRC("Move"));
	move_action_button->connect(SceneStringName(pressed),
			callable_mp(this, &GridMapEditor::_menu_option).bind(MENU_OPTION_SELECTION_CUT));
	action_buttons->add_child(move_action_button);
	viewport_shortcut_buttons.push_back(move_action_button);

	duplicate_action_button = memnew(Button);
	duplicate_action_button->set_theme_type_variation(SceneStringName(FlatButton));
	duplicate_action_button->set_shortcut(ED_SHORTCUT("grid_map/duplicate_tool", TTRC("Duplicate"), Key::C, true));
	duplicate_action_button->set_accessibility_name(TTRC("Duplicate"));
	duplicate_action_button->connect(SceneStringName(pressed),
			callable_mp(this, &GridMapEditor::_menu_option).bind(MENU_OPTION_SELECTION_DUPLICATE));
	action_buttons->add_child(duplicate_action_button);
	viewport_shortcut_buttons.push_back(duplicate_action_button);

	delete_action_button = memnew(Button);
	delete_action_button->set_theme_type_variation(SceneStringName(FlatButton));
	delete_action_button->set_shortcut(ED_SHORTCUT("grid_map/delete_tool", TTRC("Delete"), Key::V, true));
	delete_action_button->set_accessibility_name(TTRC("Delete"));
	delete_action_button->connect(SceneStringName(pressed),
			callable_mp(this, &GridMapEditor::_menu_option).bind(MENU_OPTION_SELECTION_CLEAR));
	action_buttons->add_child(delete_action_button);
	viewport_shortcut_buttons.push_back(delete_action_button);

	vsep = memnew(VSeparator);
	toolbar->add_child(vsep);

	HBoxContainer *rotation_buttons = memnew(HBoxContainer);
	toolbar->add_child(rotation_buttons);

	rotate_x_button = memnew(Button);
	rotate_x_button->set_theme_type_variation(SceneStringName(FlatButton));
	rotate_x_button->set_shortcut(ED_SHORTCUT("grid_map/cursor_rotate_x", TTRC("Cursor Rotate X"), Key::A, true));
	rotate_x_button->set_accessibility_name(TTRC("Rotate X"));
	rotate_x_button->connect(SceneStringName(pressed),
			callable_mp(this, &GridMapEditor::_menu_option).bind(MENU_OPTION_CURSOR_ROTATE_X));
	rotation_buttons->add_child(rotate_x_button);
	viewport_shortcut_buttons.push_back(rotate_x_button);

	rotate_y_button = memnew(Button);
	rotate_y_button->set_theme_type_variation(SceneStringName(FlatButton));
	rotate_y_button->set_shortcut(ED_SHORTCUT("grid_map/cursor_rotate_y", TTRC("Cursor Rotate Y"), Key::S, true));
	rotate_y_button->set_accessibility_name(TTRC("Rotate Y"));
	rotate_y_button->connect(SceneStringName(pressed),
			callable_mp(this, &GridMapEditor::_menu_option).bind(MENU_OPTION_CURSOR_ROTATE_Y));
	rotation_buttons->add_child(rotate_y_button);
	viewport_shortcut_buttons.push_back(rotate_y_button);

	rotate_z_button = memnew(Button);
	rotate_z_button->set_theme_type_variation(SceneStringName(FlatButton));
	rotate_z_button->set_shortcut(ED_SHORTCUT("grid_map/cursor_rotate_z", TTRC("Cursor Rotate Z"), Key::D, true));
	rotate_z_button->connect(SceneStringName(pressed),
			callable_mp(this, &GridMapEditor::_menu_option).bind(MENU_OPTION_CURSOR_ROTATE_Z));
	rotation_buttons->add_child(rotate_z_button);
	viewport_shortcut_buttons.push_back(rotate_z_button);

	// Wide empty separation control. (like BoxContainer::add_spacer())
	Control *c = memnew(Control);
	c->set_mouse_filter(MOUSE_FILTER_PASS);
	c->set_h_size_flags(SIZE_EXPAND_FILL);
	toolbar->add_child(c);

	floor = memnew(SpinBox);
	floor->set_min(-32767);
	floor->set_max(32767);
	floor->set_step(1);
	floor->set_accessibility_name(TTRC("Grid Floor"));
	floor->set_tooltip_text(
			vformat(TTR("Change Grid Floor:\nPrevious Plane (%s)\nNext Plane (%s)"),
					ED_GET_SHORTCUT("grid_map/previous_floor")->get_as_text(),
					ED_GET_SHORTCUT("grid_map/next_floor")->get_as_text()));
	toolbar->add_child(floor);
	floor->get_line_edit()->add_theme_constant_override("minimum_character_width", 2);
	floor->get_line_edit()->set_context_menu_enabled(false);
	floor->connect(SceneStringName(value_changed), callable_mp(this, &GridMapEditor::_floor_changed));
	floor->connect(SceneStringName(mouse_exited), callable_mp(this, &GridMapEditor::_floor_mouse_exited));
	floor->get_line_edit()->connect(SceneStringName(mouse_exited), callable_mp(this, &GridMapEditor::_floor_mouse_exited));

	search_box = memnew(LineEdit);
	search_box->add_theme_constant_override("minimum_character_width", 10);
	search_box->set_placeholder(TTR("Filter Meshes"));
	search_box->set_accessibility_name(TTRC("Filter Meshes"));
	search_box->set_clear_button_enabled(true);
	toolbar->add_child(search_box);
	search_box->connect(SceneStringName(text_changed), callable_mp(this, &GridMapEditor::_text_changed));
	search_box->connect(SceneStringName(gui_input), callable_mp(this, &GridMapEditor::_sbox_input));

	zoom_widget = memnew(EditorZoomWidget);
	toolbar->add_child(zoom_widget);
	zoom_widget->setup_zoom_limits(0.2, 4);
	zoom_widget->set_zoom(1.0);
	zoom_widget->set_anchors_and_offsets_preset(Control::PRESET_TOP_LEFT, Control::PRESET_MODE_MINSIZE, 2 * EDSCALE);
	zoom_widget->connect("zoom_changed", callable_mp(this, &GridMapEditor::_icon_size_changed));
	zoom_widget->set_shortcut_context(this);

	mode_thumbnail = memnew(Button);
	mode_thumbnail->set_theme_type_variation(SceneStringName(FlatButton));
	mode_thumbnail->set_toggle_mode(true);
	mode_thumbnail->set_accessibility_name(TTRC("View as Thumbnails"));
	mode_thumbnail->set_pressed(true);
	toolbar->add_child(mode_thumbnail);
	mode_thumbnail->connect(SceneStringName(pressed), callable_mp(this, &GridMapEditor::_set_display_mode).bind(DISPLAY_THUMBNAIL));

	mode_list = memnew(Button);
	mode_list->set_theme_type_variation(SceneStringName(FlatButton));
	mode_list->set_toggle_mode(true);
	mode_list->set_accessibility_name(TTRC("View as List"));
	mode_list->set_pressed(false);
	toolbar->add_child(mode_list);
	mode_list->connect(SceneStringName(pressed), callable_mp(this, &GridMapEditor::_set_display_mode).bind(DISPLAY_LIST));

	toolbar->add_child(options);

	mesh_palette = memnew(ItemList);
	mesh_palette->set_auto_translate_mode(AUTO_TRANSLATE_MODE_DISABLED);
	add_child(mesh_palette);
	mesh_palette->set_v_size_flags(SIZE_EXPAND_FILL);
	mesh_palette->set_select_mode(ItemList::SELECT_MULTI);
	mesh_palette->connect(SceneStringName(gui_input), callable_mp(this, &GridMapEditor::_mesh_palette_input));

	info_message = memnew(Label);
	info_message->set_text(TTR("Give a MeshLibrary resource to this GridMap to use its meshes."));
	info_message->set_vertical_alignment(VERTICAL_ALIGNMENT_CENTER);
	info_message->set_horizontal_alignment(HORIZONTAL_ALIGNMENT_CENTER);
	info_message->set_autowrap_mode(TextServer::AUTOWRAP_WORD_SMART);
	info_message->set_custom_minimum_size(Size2(100 * EDSCALE, 0));
	info_message->set_anchors_and_offsets_preset(PRESET_FULL_RECT, PRESET_MODE_KEEP_SIZE, 8 * EDSCALE);
	mesh_palette->add_child(info_message);

	edit_axis = Vector3::AXIS_Y;
	edit_floor[0] = -1;
	edit_floor[1] = -1;
	edit_floor[2] = -1;

	cursor_mesh = RenderingServer::get_singleton()->mesh_create();
	selection_mesh = RenderingServer::get_singleton()->mesh_create();
	paste_mesh = RenderingServer::get_singleton()->mesh_create();

	{
		// Selection mesh create.

		Vector<Vector3> lines;
		Vector<Vector3> triangles;
		Vector<Vector3> square[3];

		for (int i = 0; i < 6; i++) {
			Vector3 face_points[4];

			for (int j = 0; j < 4; j++) {
				float v[3];
				v[0] = 1.0;
				v[1] = 1 - 2 * ((j >> 1) & 1);
				v[2] = v[1] * (1 - 2 * (j & 1));

				for (int k = 0; k < 3; k++) {
					if (i < 3) {
						face_points[j][(i + k) % 3] = v[k];
					} else {
						face_points[3 - j][(i + k) % 3] = -v[k];
					}
				}
			}

			triangles.push_back(face_points[0] * 0.5 + Vector3(0.5, 0.5, 0.5));
			triangles.push_back(face_points[1] * 0.5 + Vector3(0.5, 0.5, 0.5));
			triangles.push_back(face_points[2] * 0.5 + Vector3(0.5, 0.5, 0.5));

			triangles.push_back(face_points[2] * 0.5 + Vector3(0.5, 0.5, 0.5));
			triangles.push_back(face_points[3] * 0.5 + Vector3(0.5, 0.5, 0.5));
			triangles.push_back(face_points[0] * 0.5 + Vector3(0.5, 0.5, 0.5));
		}

		for (int i = 0; i < 12; i++) {
			AABB base(Vector3(0, 0, 0), Vector3(1, 1, 1));
			Vector3 a, b;
			base.get_edge(i, a, b);
			lines.push_back(a);
			lines.push_back(b);
		}

		for (int i = 0; i < 3; i++) {
			Vector3 points[4];
			for (int j = 0; j < 4; j++) {
				static const bool orderx[4] = { false, true, true, false };
				static const bool ordery[4] = { false, false, true, true };

				Vector3 sp;
				if (orderx[j]) {
					sp[(i + 1) % 3] = 1.0;
				}
				if (ordery[j]) {
					sp[(i + 2) % 3] = 1.0;
				}

				points[j] = sp;
			}

			for (int j = 0; j < 4; j++) {
				Vector3 ofs;
				ofs[i] += 0.01;
				square[i].push_back(points[j] - ofs);
				square[i].push_back(points[(j + 1) % 4] - ofs);
				square[i].push_back(points[j] + ofs);
				square[i].push_back(points[(j + 1) % 4] + ofs);
			}
		}

		Array d;
		d.resize(RS::ARRAY_MAX);

		default_color = Color(0.0, 0.565, 1.0); // blue 0.7, 0.7, 1.0
		erase_color = Color(1.0, 0.2, 0.2); // red
		pick_color = Color(1, 0.7, 0); // orange/yellow

		cursor_inner_mat.instantiate();
		cursor_inner_mat->set_albedo(Color(default_color, 0.2));
		cursor_inner_mat->set_shading_mode(StandardMaterial3D::SHADING_MODE_UNSHADED);
		cursor_inner_mat->set_flag(StandardMaterial3D::FLAG_DISABLE_FOG, true);
		cursor_inner_mat->set_transparency(StandardMaterial3D::TRANSPARENCY_ALPHA);

		cursor_outer_mat.instantiate();
		cursor_outer_mat->set_albedo(Color(default_color, 0.8));
		cursor_outer_mat->set_on_top_of_alpha();
		cursor_outer_mat->set_shading_mode(StandardMaterial3D::SHADING_MODE_UNSHADED);
		cursor_outer_mat->set_transparency(StandardMaterial3D::TRANSPARENCY_ALPHA);
		cursor_outer_mat->set_flag(StandardMaterial3D::FLAG_DISABLE_FOG, true);

		inner_mat.instantiate();
		inner_mat->set_albedo(Color(default_color, 0.2));
		inner_mat->set_shading_mode(StandardMaterial3D::SHADING_MODE_UNSHADED);
		inner_mat->set_flag(StandardMaterial3D::FLAG_DISABLE_FOG, true);
		inner_mat->set_transparency(StandardMaterial3D::TRANSPARENCY_ALPHA);

		outer_mat.instantiate();
		outer_mat->set_albedo(Color(default_color, 0.8));
		outer_mat->set_on_top_of_alpha();
		outer_mat->set_shading_mode(StandardMaterial3D::SHADING_MODE_UNSHADED);
		outer_mat->set_transparency(StandardMaterial3D::TRANSPARENCY_ALPHA);
		outer_mat->set_flag(StandardMaterial3D::FLAG_DISABLE_FOG, true);

		selection_floor_mat.instantiate();
		selection_floor_mat->set_albedo(Color(0.80, 0.80, 1.0, 1));
		selection_floor_mat->set_on_top_of_alpha();
		selection_floor_mat->set_shading_mode(StandardMaterial3D::SHADING_MODE_UNSHADED);
		selection_floor_mat->set_flag(StandardMaterial3D::FLAG_DISABLE_FOG, true);

		d[RS::ARRAY_VERTEX] = triangles;
		RenderingServer::get_singleton()->mesh_add_surface_from_arrays(cursor_mesh, RS::PRIMITIVE_TRIANGLES, d);
		RenderingServer::get_singleton()->mesh_surface_set_material(cursor_mesh, 0, cursor_inner_mat->get_rid());

		d[RS::ARRAY_VERTEX] = lines;
		RenderingServer::get_singleton()->mesh_add_surface_from_arrays(cursor_mesh, RS::PRIMITIVE_LINES, d);
		RenderingServer::get_singleton()->mesh_surface_set_material(cursor_mesh, 1, cursor_outer_mat->get_rid());

		d[RS::ARRAY_VERTEX] = triangles;
		RenderingServer::get_singleton()->mesh_add_surface_from_arrays(selection_mesh, RS::PRIMITIVE_TRIANGLES, d);
		RenderingServer::get_singleton()->mesh_surface_set_material(selection_mesh, 0, inner_mat->get_rid());

		d[RS::ARRAY_VERTEX] = lines;
		RenderingServer::get_singleton()->mesh_add_surface_from_arrays(selection_mesh, RS::PRIMITIVE_LINES, d);
		RenderingServer::get_singleton()->mesh_surface_set_material(selection_mesh, 1, outer_mat->get_rid());

		d[RS::ARRAY_VERTEX] = triangles;
		RenderingServer::get_singleton()->mesh_add_surface_from_arrays(paste_mesh, RS::PRIMITIVE_TRIANGLES, d);
		RenderingServer::get_singleton()->mesh_surface_set_material(paste_mesh, 0, inner_mat->get_rid());

		d[RS::ARRAY_VERTEX] = lines;
		RenderingServer::get_singleton()->mesh_add_surface_from_arrays(paste_mesh, RS::PRIMITIVE_LINES, d);
		RenderingServer::get_singleton()->mesh_surface_set_material(paste_mesh, 1, outer_mat->get_rid());

		for (int i = 0; i < 3; i++) {
			d[RS::ARRAY_VERTEX] = square[i];
			selection_level_mesh[i] = RS::get_singleton()->mesh_create();
			RenderingServer::get_singleton()->mesh_add_surface_from_arrays(selection_level_mesh[i], RS::PRIMITIVE_LINES, d);
			RenderingServer::get_singleton()->mesh_surface_set_material(selection_level_mesh[i], 0, selection_floor_mat->get_rid());
		}
	}

	_set_selection(false);

	indicator_mat.instantiate();
	indicator_mat->set_shading_mode(StandardMaterial3D::SHADING_MODE_UNSHADED);
	indicator_mat->set_transparency(StandardMaterial3D::TRANSPARENCY_ALPHA);
	indicator_mat->set_flag(StandardMaterial3D::FLAG_SRGB_VERTEX_COLOR, true);
	indicator_mat->set_flag(StandardMaterial3D::FLAG_ALBEDO_FROM_VERTEX_COLOR, true);
	indicator_mat->set_flag(StandardMaterial3D::FLAG_DISABLE_FOG, true);
	indicator_mat->set_albedo(EDITOR_GET("editors/3d_gizmos/gizmo_colors/gridmap_grid"));
}

GridMapEditor::~GridMapEditor() {
	ERR_FAIL_NULL(RenderingServer::get_singleton());
	_clear_clipboard_data();

	for (int i = 0; i < 3; i++) {
		if (grid[i].is_valid()) {
			RenderingServer::get_singleton()->free(grid[i]);
		}
		if (grid_instance[i].is_valid()) {
			RenderingServer::get_singleton()->free(grid_instance[i]);
		}
		if (selection_level_instance[i].is_valid()) {
			RenderingServer::get_singleton()->free(selection_level_instance[i]);
		}
		if (selection_level_mesh[i].is_valid()) {
			RenderingServer::get_singleton()->free(selection_level_mesh[i]);
		}
	}

	RenderingServer::get_singleton()->free(cursor_mesh);
	if (cursor_instance.is_valid()) {
		RenderingServer::get_singleton()->free(cursor_instance);
	}

	RenderingServer::get_singleton()->free(selection_mesh);
	if (selection_instance.is_valid()) {
		RenderingServer::get_singleton()->free(selection_instance);
	}

	RenderingServer::get_singleton()->free(paste_mesh);
	if (paste_instance.is_valid()) {
		RenderingServer::get_singleton()->free(paste_instance);
	}
}

void GridMapEditorPlugin::_notification(int p_what) {
	switch (p_what) {
		case NOTIFICATION_ENTER_TREE: {
			grid_map_editor = memnew(GridMapEditor);
			grid_map_editor->set_h_size_flags(Control::SIZE_EXPAND_FILL);
			grid_map_editor->set_v_size_flags(Control::SIZE_EXPAND_FILL);
			grid_map_editor->set_custom_minimum_size(Size2(0, 200) * EDSCALE);
			grid_map_editor->hide();

			panel_button = EditorNode::get_bottom_panel()->add_item(TTR("GridMap"), grid_map_editor, ED_SHORTCUT_AND_COMMAND("bottom_panels/toggle_grid_map_bottom_panel", TTRC("Toggle GridMap Bottom Panel")));
			panel_button->hide();
		} break;
		case NOTIFICATION_EXIT_TREE: {
			EditorNode::get_bottom_panel()->remove_item(grid_map_editor);
			memdelete_notnull(grid_map_editor);
			grid_map_editor = nullptr;
			panel_button = nullptr;
		} break;
	}
}

void GridMapEditorPlugin::_bind_methods() {
	ClassDB::bind_method(D_METHOD("get_current_grid_map"), &GridMapEditorPlugin::get_current_grid_map);
	ClassDB::bind_method(D_METHOD("set_selection", "begin", "end"), &GridMapEditorPlugin::set_selection);
	ClassDB::bind_method(D_METHOD("clear_selection"), &GridMapEditorPlugin::clear_selection);
	ClassDB::bind_method(D_METHOD("get_selection"), &GridMapEditorPlugin::get_selection);
	ClassDB::bind_method(D_METHOD("has_selection"), &GridMapEditorPlugin::has_selection);
	ClassDB::bind_method(D_METHOD("get_selected_cells"), &GridMapEditorPlugin::get_selected_cells);
	ClassDB::bind_method(D_METHOD("set_selected_palette_item", "item"), &GridMapEditorPlugin::set_selected_palette_item);
	ClassDB::bind_method(D_METHOD("get_selected_palette_item"), &GridMapEditorPlugin::get_selected_palette_item);
}

void GridMapEditorPlugin::edit(Object *p_object) {
	ERR_FAIL_NULL(grid_map_editor);
	grid_map_editor->edit(Object::cast_to<GridMap>(p_object));
}

bool GridMapEditorPlugin::handles(Object *p_object) const {
	return p_object->is_class("GridMap");
}

void GridMapEditorPlugin::make_visible(bool p_visible) {
	ERR_FAIL_NULL(grid_map_editor);
	if (p_visible) {
		BaseButton *button = grid_map_editor->mode_buttons_group->get_pressed_button();
		if (button == nullptr) {
			grid_map_editor->select_mode_button->set_pressed(true);
		}
		grid_map_editor->_on_tool_mode_changed();
		panel_button->show();
		EditorNode::get_bottom_panel()->make_item_visible(grid_map_editor);
		grid_map_editor->set_process(true);
	} else {
		grid_map_editor->_show_viewports_transform_gizmo(true);
		panel_button->hide();
		if (grid_map_editor->is_visible_in_tree()) {
			EditorNode::get_bottom_panel()->hide_bottom_panel();
		}
		grid_map_editor->set_process(false);
	}
}

GridMap *GridMapEditorPlugin::get_current_grid_map() const {
	ERR_FAIL_NULL_V(grid_map_editor, nullptr);
	return grid_map_editor->node;
}

void GridMapEditorPlugin::set_selection(const Vector3i &p_begin, const Vector3i &p_end) {
	ERR_FAIL_NULL(grid_map_editor);
	grid_map_editor->_set_selection(true, p_begin, p_end);
}

void GridMapEditorPlugin::clear_selection() {
	ERR_FAIL_NULL(grid_map_editor);
	grid_map_editor->_set_selection(false);
}

AABB GridMapEditorPlugin::get_selection() const {
	ERR_FAIL_NULL_V(grid_map_editor, AABB());
	return grid_map_editor->_get_selection();
}

bool GridMapEditorPlugin::has_selection() const {
	ERR_FAIL_NULL_V(grid_map_editor, false);
	return grid_map_editor->_has_selection();
}

Array GridMapEditorPlugin::get_selected_cells() const {
	ERR_FAIL_NULL_V(grid_map_editor, Array());
	return grid_map_editor->_get_selected_cells();
}

void GridMapEditorPlugin::set_selected_palette_item(int p_item) const {
	ERR_FAIL_NULL(grid_map_editor);
	grid_map_editor->set_selected_palette_idx(p_item);
}

int GridMapEditorPlugin::get_selected_palette_item() const {
	ERR_FAIL_NULL_V(grid_map_editor, 0);
<<<<<<< HEAD
	if (grid_map_editor->selected_palette >= 0 && grid_map_editor->node && grid_map_editor->node->get_mesh_library().is_valid()) {
		return grid_map_editor->selected_palette;
	} else {
		return -1;
	}
}
=======
	return grid_map_editor->get_selected_palette_idx();
}

GridMapEditorPlugin::GridMapEditorPlugin() {
}

GridMapEditorPlugin::~GridMapEditorPlugin() {
}

#endif // TOOLS_ENABLED
>>>>>>> fb0df41a
<|MERGE_RESOLUTION|>--- conflicted
+++ resolved
@@ -1947,22 +1947,5 @@
 
 int GridMapEditorPlugin::get_selected_palette_item() const {
 	ERR_FAIL_NULL_V(grid_map_editor, 0);
-<<<<<<< HEAD
-	if (grid_map_editor->selected_palette >= 0 && grid_map_editor->node && grid_map_editor->node->get_mesh_library().is_valid()) {
-		return grid_map_editor->selected_palette;
-	} else {
-		return -1;
-	}
-}
-=======
 	return grid_map_editor->get_selected_palette_idx();
-}
-
-GridMapEditorPlugin::GridMapEditorPlugin() {
-}
-
-GridMapEditorPlugin::~GridMapEditorPlugin() {
-}
-
-#endif // TOOLS_ENABLED
->>>>>>> fb0df41a
+}