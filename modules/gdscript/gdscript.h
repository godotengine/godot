--- conflicted
+++ resolved
@@ -696,11 +696,5 @@
 	virtual Error save(const Ref<Resource> &p_resource, const String &p_path, uint32_t p_flags = 0) override;
 	virtual void get_recognized_extensions(const Ref<Resource> &p_resource, List<String> *p_extensions) const override;
 	virtual bool recognize(const Ref<Resource> &p_resource) const override;
-<<<<<<< HEAD
-};
-=======
 	virtual Error set_uid(const String &p_path, ResourceUID::ID p_uid) override;
-};
-
-#endif // GDSCRIPT_H
->>>>>>> 54699c40
+};