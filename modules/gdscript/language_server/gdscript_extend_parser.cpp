--- conflicted
+++ resolved
@@ -410,28 +410,10 @@
 				r_symbol->children.push_back(symbol);
 			} break;
 			case ClassNode::Member::ENUM_VALUE: {
-<<<<<<< HEAD
 				lsp::DocumentSymbol *symbol = memnew(lsp::DocumentSymbol);
 				parse_enum_value_symbol(&m.enum_value, symbol);
 				symbol->parent = r_symbol;
 				r_symbol->children.push_back(symbol);
-=======
-				lsp::DocumentSymbol symbol;
-
-				symbol.name = m.enum_value.identifier->name;
-				symbol.kind = lsp::SymbolKind::EnumMember;
-				symbol.deprecated = false;
-				symbol.range.start = GodotPosition(m.enum_value.line, m.enum_value.leftmost_column).to_lsp(lines);
-				symbol.range.end = GodotPosition(m.enum_value.line, m.enum_value.rightmost_column).to_lsp(lines);
-				symbol.selectionRange = range_of_node(m.enum_value.identifier);
-				symbol.documentation = m.enum_value.doc_data.description;
-				symbol.uri = uri;
-				symbol.script_path = path;
-
-				symbol.detail = symbol.name + " = " + itos(m.enum_value.value);
-
-				r_symbol.children.push_back(symbol);
->>>>>>> 907db8ee
 			} break;
 			case ClassNode::Member::ENUM: {
 				lsp::DocumentSymbol *symbol = memnew(lsp::DocumentSymbol);
@@ -448,27 +430,8 @@
 					if (j > 0) {
 						symbol->detail += ", ";
 					}
-<<<<<<< HEAD
 					const EnumNode::Value *enum_value = &m.m_enum->values[j];
 					symbol->detail += String(enum_value->identifier->name) + " = " + itos(enum_value->value);
-=======
-					symbol.detail += String(m.m_enum->values[j].identifier->name) + " = " + itos(m.m_enum->values[j].value);
-				}
-				symbol.detail += "}";
-
-				for (GDScriptParser::EnumNode::Value value : m.m_enum->values) {
-					lsp::DocumentSymbol child;
-
-					child.name = value.identifier->name;
-					child.kind = lsp::SymbolKind::EnumMember;
-					child.deprecated = false;
-					child.range.start = GodotPosition(value.line, value.leftmost_column).to_lsp(lines);
-					child.range.end = GodotPosition(value.line, value.rightmost_column).to_lsp(lines);
-					child.selectionRange = range_of_node(value.identifier);
-					child.documentation = value.doc_data.description;
-					child.uri = uri;
-					child.script_path = path;
->>>>>>> 907db8ee
 
 					lsp::DocumentSymbol *ev_symbol = memnew(lsp::DocumentSymbol);
 					parse_enum_value_symbol(enum_value, ev_symbol);
@@ -504,8 +467,8 @@
 	r_symbol->name = p_value->identifier->name;
 	r_symbol->kind = lsp::SymbolKind::EnumMember;
 	r_symbol->deprecated = false;
-	r_symbol->range.start = GodotPosition(p_value->line, p_value->leftmost_column).to_lsp(this->lines);
-	r_symbol->range.end = GodotPosition(p_value->line, p_value->rightmost_column).to_lsp(this->lines);
+	r_symbol->range.start = GodotPosition(p_value->line, p_value->leftmost_column).to_lsp(lines);
+	r_symbol->range.end = GodotPosition(p_value->line, p_value->rightmost_column).to_lsp(lines);
 	r_symbol->selectionRange = range_of_node(p_value->identifier);
 	r_symbol->documentation = p_value->doc_data.description;
 	r_symbol->uri = get_uri();
