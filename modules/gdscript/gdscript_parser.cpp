/*************************************************************************/
/*  gdscript_parser.cpp                                                  */
/*************************************************************************/
/*                       This file is part of:                           */
/*                           GODOT ENGINE                                */
/*                      https://godotengine.org                          */
/*************************************************************************/
/* Copyright (c) 2007-2018 Juan Linietsky, Ariel Manzur.                 */
/* Copyright (c) 2014-2018 Godot Engine contributors (cf. AUTHORS.md)    */
/*                                                                       */
/* Permission is hereby granted, free of charge, to any person obtaining */
/* a copy of this software and associated documentation files (the       */
/* "Software"), to deal in the Software without restriction, including   */
/* without limitation the rights to use, copy, modify, merge, publish,   */
/* distribute, sublicense, and/or sell copies of the Software, and to    */
/* permit persons to whom the Software is furnished to do so, subject to */
/* the following conditions:                                             */
/*                                                                       */
/* The above copyright notice and this permission notice shall be        */
/* included in all copies or substantial portions of the Software.       */
/*                                                                       */
/* THE SOFTWARE IS PROVIDED "AS IS", WITHOUT WARRANTY OF ANY KIND,       */
/* EXPRESS OR IMPLIED, INCLUDING BUT NOT LIMITED TO THE WARRANTIES OF    */
/* MERCHANTABILITY, FITNESS FOR A PARTICULAR PURPOSE AND NONINFRINGEMENT.*/
/* IN NO EVENT SHALL THE AUTHORS OR COPYRIGHT HOLDERS BE LIABLE FOR ANY  */
/* CLAIM, DAMAGES OR OTHER LIABILITY, WHETHER IN AN ACTION OF CONTRACT,  */
/* TORT OR OTHERWISE, ARISING FROM, OUT OF OR IN CONNECTION WITH THE     */
/* SOFTWARE OR THE USE OR OTHER DEALINGS IN THE SOFTWARE.                */
/*************************************************************************/

#include "gdscript_parser.h"

#include "core/core_string_names.h"
#include "core/engine.h"
#include "core/project_settings.h"
#include "core/reference.h"
#include "gdscript.h"
#include "io/resource_loader.h"
#include "os/file_access.h"
#include "print_string.h"
#include "script_language.h"

template <class T>
T *GDScriptParser::alloc_node() {

	T *t = memnew(T);

	t->next = list;
	list = t;

	if (!head)
		head = t;

	t->line = tokenizer->get_token_line();
	t->column = tokenizer->get_token_column();
	return t;
}

bool GDScriptParser::_end_statement() {

	if (tokenizer->get_token() == GDScriptTokenizer::TK_SEMICOLON) {
		tokenizer->advance();
		return true; //handle next
	} else if (tokenizer->get_token() == GDScriptTokenizer::TK_NEWLINE || tokenizer->get_token() == GDScriptTokenizer::TK_EOF) {
		return true; //will be handled properly
	}

	return false;
}

bool GDScriptParser::_enter_indent_block(BlockNode *p_block) {

	if (tokenizer->get_token() != GDScriptTokenizer::TK_COLON) {
		// report location at the previous token (on the previous line)
		int error_line = tokenizer->get_token_line(-1);
		int error_column = tokenizer->get_token_column(-1);
		_set_error("':' expected at end of line.", error_line, error_column);
		return false;
	}
	tokenizer->advance();

	if (tokenizer->get_token() != GDScriptTokenizer::TK_NEWLINE) {

		// be more python-like
		int current = tab_level.back()->get();
		tab_level.push_back(current);
		return true;
		//_set_error("newline expected after ':'.");
		//return false;
	}

	while (true) {

		if (tokenizer->get_token() != GDScriptTokenizer::TK_NEWLINE) {

			return false; //wtf
		} else if (tokenizer->get_token(1) != GDScriptTokenizer::TK_NEWLINE) {

			int indent = tokenizer->get_token_line_indent();
			int current = tab_level.back()->get();
			if (indent <= current) {
				return false;
			}

			tab_level.push_back(indent);
			tokenizer->advance();
			return true;

		} else if (p_block) {

			NewLineNode *nl = alloc_node<NewLineNode>();
			nl->line = tokenizer->get_token_line();
			p_block->statements.push_back(nl);
		}

		tokenizer->advance(); // go to next newline
	}
}

bool GDScriptParser::_parse_arguments(Node *p_parent, Vector<Node *> &p_args, bool p_static, bool p_can_codecomplete) {

	if (tokenizer->get_token() == GDScriptTokenizer::TK_PARENTHESIS_CLOSE) {
		tokenizer->advance();
	} else {

		parenthesis++;
		int argidx = 0;

		while (true) {

			if (tokenizer->get_token() == GDScriptTokenizer::TK_CURSOR) {
				_make_completable_call(argidx);
				completion_node = p_parent;
			} else if (tokenizer->get_token() == GDScriptTokenizer::TK_CONSTANT && tokenizer->get_token_constant().get_type() == Variant::STRING && tokenizer->get_token(1) == GDScriptTokenizer::TK_CURSOR) {
				//completing a string argument..
				completion_cursor = tokenizer->get_token_constant();

				_make_completable_call(argidx);
				completion_node = p_parent;
				tokenizer->advance(1);
				return false;
			}

			Node *arg = _parse_expression(p_parent, p_static);
			if (!arg) {
				return false;
			}

			p_args.push_back(arg);

			if (tokenizer->get_token() == GDScriptTokenizer::TK_PARENTHESIS_CLOSE) {
				tokenizer->advance();
				break;

			} else if (tokenizer->get_token() == GDScriptTokenizer::TK_COMMA) {

				if (tokenizer->get_token(1) == GDScriptTokenizer::TK_PARENTHESIS_CLOSE) {

					_set_error("Expression expected");
					return false;
				}

				tokenizer->advance();
				argidx++;
			} else {
				// something is broken
				_set_error("Expected ',' or ')'");
				return false;
			}
		}
		parenthesis--;
	}

	return true;
}

void GDScriptParser::_make_completable_call(int p_arg) {

	completion_cursor = StringName();
	completion_type = COMPLETION_CALL_ARGUMENTS;
	completion_class = current_class;
	completion_function = current_function;
	completion_line = tokenizer->get_token_line();
	completion_argument = p_arg;
	completion_block = current_block;
	completion_found = true;
	tokenizer->advance();
}

bool GDScriptParser::_get_completable_identifier(CompletionType p_type, StringName &identifier) {

	identifier = StringName();
	if (tokenizer->is_token_literal()) {
		identifier = tokenizer->get_token_literal();
		tokenizer->advance();
	}
	if (tokenizer->get_token() == GDScriptTokenizer::TK_CURSOR) {

		completion_cursor = identifier;
		completion_type = p_type;
		completion_class = current_class;
		completion_function = current_function;
		completion_line = tokenizer->get_token_line();
		completion_block = current_block;
		completion_found = true;
		completion_ident_is_call = false;
		tokenizer->advance();

		if (tokenizer->is_token_literal()) {
			identifier = identifier.operator String() + tokenizer->get_token_literal().operator String();
			tokenizer->advance();
		}

		if (tokenizer->get_token() == GDScriptTokenizer::TK_PARENTHESIS_OPEN) {
			completion_ident_is_call = true;
		}
		return true;
	}

	return false;
}

GDScriptParser::Node *GDScriptParser::_parse_expression(Node *p_parent, bool p_static, bool p_allow_assign, bool p_parsing_constant) {

	//Vector<Node*> expressions;
	//Vector<OperatorNode::Operator> operators;

	Vector<Expression> expression;

	Node *expr = NULL;

	int op_line = tokenizer->get_token_line(); // when operators are created at the bottom, the line might have been changed (\n found)

	while (true) {

		/*****************/
		/* Parse Operand */
		/*****************/

		if (parenthesis > 0) {
			//remove empty space (only allowed if inside parenthesis
			while (tokenizer->get_token() == GDScriptTokenizer::TK_NEWLINE) {
				tokenizer->advance();
			}
		}

		if (tokenizer->get_token() == GDScriptTokenizer::TK_PARENTHESIS_OPEN) {
			//subexpression ()
			tokenizer->advance();
			parenthesis++;
			Node *subexpr = _parse_expression(p_parent, p_static, p_allow_assign, p_parsing_constant);
			parenthesis--;
			if (!subexpr)
				return NULL;

			if (tokenizer->get_token() != GDScriptTokenizer::TK_PARENTHESIS_CLOSE) {

				_set_error("Expected ')' in expression");
				return NULL;
			}

			tokenizer->advance();
			expr = subexpr;
		} else if (tokenizer->get_token() == GDScriptTokenizer::TK_DOLLAR) {
			tokenizer->advance();

			String path;

			bool need_identifier = true;
			bool done = false;
			int line = tokenizer->get_token_line();

			while (!done) {

				switch (tokenizer->get_token()) {
					case GDScriptTokenizer::TK_CURSOR: {
						completion_cursor = StringName();
						completion_type = COMPLETION_GET_NODE;
						completion_class = current_class;
						completion_function = current_function;
						completion_line = tokenizer->get_token_line();
						completion_cursor = path;
						completion_argument = 0;
						completion_block = current_block;
						completion_found = true;
						tokenizer->advance();
					} break;
					case GDScriptTokenizer::TK_CONSTANT: {

						if (!need_identifier) {
							done = true;
							break;
						}

						if (tokenizer->get_token_constant().get_type() != Variant::STRING) {
							_set_error("Expected string constant or identifier after '$' or '/'.");
							return NULL;
						}

						path += String(tokenizer->get_token_constant());
						tokenizer->advance();
						need_identifier = false;

					} break;
					case GDScriptTokenizer::TK_OP_DIV: {

						if (need_identifier) {
							done = true;
							break;
						}

						path += "/";
						tokenizer->advance();
						need_identifier = true;

					} break;
					default: {
						// Instead of checking for TK_IDENTIFIER, we check with is_token_literal, as this allows us to use match/sync/etc. as a name
						if (need_identifier && tokenizer->is_token_literal()) {
							path += String(tokenizer->get_token_literal());
							tokenizer->advance();
							need_identifier = false;
						} else {
							done = true;
						}

						break;
					}
				}
			}

			if (path == "") {
				_set_error("Path expected after $.");
				return NULL;
			}

			OperatorNode *op = alloc_node<OperatorNode>();
			op->op = OperatorNode::OP_CALL;
			op->line = line;
			op->arguments.push_back(alloc_node<SelfNode>());
			op->arguments[0]->line = line;

			IdentifierNode *funcname = alloc_node<IdentifierNode>();
			funcname->name = "get_node";
			funcname->line = line;
			op->arguments.push_back(funcname);

			ConstantNode *nodepath = alloc_node<ConstantNode>();
			nodepath->value = NodePath(StringName(path));
			nodepath->datatype = _type_from_variant(nodepath->value);
			nodepath->line = line;
			op->arguments.push_back(nodepath);

			expr = op;

		} else if (tokenizer->get_token() == GDScriptTokenizer::TK_CURSOR) {
			tokenizer->advance();
			continue; //no point in cursor in the middle of expression

		} else if (tokenizer->get_token() == GDScriptTokenizer::TK_CONSTANT) {

			//constant defined by tokenizer
			ConstantNode *constant = alloc_node<ConstantNode>();
			constant->value = tokenizer->get_token_constant();
			constant->datatype = _type_from_variant(constant->value);
			tokenizer->advance();
			expr = constant;
		} else if (tokenizer->get_token() == GDScriptTokenizer::TK_CONST_PI) {

			//constant defined by tokenizer
			ConstantNode *constant = alloc_node<ConstantNode>();
			constant->value = Math_PI;
			constant->datatype = _type_from_variant(constant->value);
			tokenizer->advance();
			expr = constant;
		} else if (tokenizer->get_token() == GDScriptTokenizer::TK_CONST_TAU) {

			//constant defined by tokenizer
			ConstantNode *constant = alloc_node<ConstantNode>();
			constant->value = Math_TAU;
			constant->datatype = _type_from_variant(constant->value);
			tokenizer->advance();
			expr = constant;
		} else if (tokenizer->get_token() == GDScriptTokenizer::TK_CONST_INF) {

			//constant defined by tokenizer
			ConstantNode *constant = alloc_node<ConstantNode>();
			constant->value = Math_INF;
			constant->datatype = _type_from_variant(constant->value);
			tokenizer->advance();
			expr = constant;
		} else if (tokenizer->get_token() == GDScriptTokenizer::TK_CONST_NAN) {

			//constant defined by tokenizer
			ConstantNode *constant = alloc_node<ConstantNode>();
			constant->value = Math_NAN;
			constant->datatype = _type_from_variant(constant->value);
			tokenizer->advance();
			expr = constant;
		} else if (tokenizer->get_token() == GDScriptTokenizer::TK_PR_PRELOAD) {

			//constant defined by tokenizer
			tokenizer->advance();
			if (tokenizer->get_token() != GDScriptTokenizer::TK_PARENTHESIS_OPEN) {
				_set_error("Expected '(' after 'preload'");
				return NULL;
			}
			tokenizer->advance();

			if (tokenizer->get_token() == GDScriptTokenizer::TK_CURSOR) {
				completion_cursor = StringName();
				completion_node = p_parent;
				completion_type = COMPLETION_RESOURCE_PATH;
				completion_class = current_class;
				completion_function = current_function;
				completion_line = tokenizer->get_token_line();
				completion_block = current_block;
				completion_argument = 0;
				completion_found = true;
				tokenizer->advance();
			}

			String path;
			bool found_constant = false;
			bool valid = false;
			ConstantNode *cn;

			Node *subexpr = _parse_and_reduce_expression(p_parent, p_static);
			if (subexpr) {
				if (subexpr->type == Node::TYPE_CONSTANT) {
					cn = static_cast<ConstantNode *>(subexpr);
					found_constant = true;
				}
				if (subexpr->type == Node::TYPE_IDENTIFIER) {
					IdentifierNode *in = static_cast<IdentifierNode *>(subexpr);

					// Try to find the constant expression by the identifier
					if (current_class->constant_expressions.has(in->name)) {
						Node *cn_exp = current_class->constant_expressions[in->name].expression;
						if (cn_exp->type == Node::TYPE_CONSTANT) {
							cn = static_cast<ConstantNode *>(cn_exp);
							found_constant = true;
						}
					}
				}

				if (found_constant && cn->value.get_type() == Variant::STRING) {
					valid = true;
					path = (String)cn->value;
				}
			}

			if (!valid) {
				_set_error("expected string constant as 'preload' argument.");
				return NULL;
			}

			if (!path.is_abs_path() && base_path != "")
				path = base_path + "/" + path;
			path = path.replace("///", "//").simplify_path();
			if (path == self_path) {

				_set_error("Can't preload itself (use 'get_script()').");
				return NULL;
			}

			Ref<Resource> res;
			if (!validating) {

				//this can be too slow for just validating code
				if (for_completion && ScriptCodeCompletionCache::get_singleton()) {
					res = ScriptCodeCompletionCache::get_singleton()->get_cached_resource(path);
				} else { // essential; see issue 15902
					res = ResourceLoader::load(path);
				}
			} else {

				if (!FileAccess::exists(path)) {
					_set_error("Can't preload resource at path: " + path);
					return NULL;
				} else if (ScriptCodeCompletionCache::get_singleton()) {
					res = ScriptCodeCompletionCache::get_singleton()->get_cached_resource(path);
				}
			}

			if (!res.is_valid()) {
				_set_error("Can't preload resource at path: " + path);
				return NULL;
			}

			if (tokenizer->get_token() != GDScriptTokenizer::TK_PARENTHESIS_CLOSE) {
				_set_error("Expected ')' after 'preload' path");
				return NULL;
			}

			Ref<GDScript> gds = res;
			if (gds.is_valid() && !gds->is_valid()) {
				_set_error("Could not fully preload the script, possible cyclic reference or compilation error.");
				return NULL;
			}

			tokenizer->advance();

			ConstantNode *constant = alloc_node<ConstantNode>();
			constant->value = res;
			constant->datatype = _type_from_variant(constant->value);

			expr = constant;
		} else if (tokenizer->get_token() == GDScriptTokenizer::TK_PR_YIELD) {

			if (!current_function) {
				_set_error("yield() can only be used inside function blocks.");
				return NULL;
			}

			current_function->has_yield = true;

			tokenizer->advance();
			if (tokenizer->get_token() != GDScriptTokenizer::TK_PARENTHESIS_OPEN) {
				_set_error("Expected '(' after 'yield'");
				return NULL;
			}

			tokenizer->advance();

			OperatorNode *yield = alloc_node<OperatorNode>();
			yield->op = OperatorNode::OP_YIELD;

			while (tokenizer->get_token() == GDScriptTokenizer::TK_NEWLINE) {
				tokenizer->advance();
			}

			if (tokenizer->get_token() == GDScriptTokenizer::TK_PARENTHESIS_CLOSE) {
				expr = yield;
				tokenizer->advance();
			} else {

				parenthesis++;

				Node *object = _parse_and_reduce_expression(p_parent, p_static);
				if (!object)
					return NULL;
				yield->arguments.push_back(object);

				if (tokenizer->get_token() != GDScriptTokenizer::TK_COMMA) {
					_set_error("Expected ',' after first argument of 'yield'");
					return NULL;
				}

				tokenizer->advance();

				if (tokenizer->get_token() == GDScriptTokenizer::TK_CURSOR) {

					completion_cursor = StringName();
					completion_node = object;
					completion_type = COMPLETION_YIELD;
					completion_class = current_class;
					completion_function = current_function;
					completion_line = tokenizer->get_token_line();
					completion_argument = 0;
					completion_block = current_block;
					completion_found = true;
					tokenizer->advance();
				}

				Node *signal = _parse_and_reduce_expression(p_parent, p_static);
				if (!signal)
					return NULL;
				yield->arguments.push_back(signal);

				if (tokenizer->get_token() != GDScriptTokenizer::TK_PARENTHESIS_CLOSE) {
					_set_error("Expected ')' after second argument of 'yield'");
					return NULL;
				}

				parenthesis--;

				tokenizer->advance();

				expr = yield;
			}

		} else if (tokenizer->get_token() == GDScriptTokenizer::TK_SELF) {

			if (p_static) {
				_set_error("'self'' not allowed in static function or constant expression");
				return NULL;
			}
			//constant defined by tokenizer
			SelfNode *self = alloc_node<SelfNode>();
			tokenizer->advance();
			expr = self;
		} else if (tokenizer->get_token() == GDScriptTokenizer::TK_BUILT_IN_TYPE && tokenizer->get_token(1) == GDScriptTokenizer::TK_PERIOD) {

			Variant::Type bi_type = tokenizer->get_token_type();
			tokenizer->advance(2);

			StringName identifier;

			if (_get_completable_identifier(COMPLETION_BUILT_IN_TYPE_CONSTANT, identifier)) {

				completion_built_in_constant = bi_type;
			}

			if (identifier == StringName()) {

				_set_error("Built-in type constant or static function expected after '.'");
				return NULL;
			}
			if (!Variant::has_numeric_constant(bi_type, identifier)) {

				if (tokenizer->get_token() == GDScriptTokenizer::TK_PARENTHESIS_OPEN &&
						Variant::is_method_const(bi_type, identifier) &&
						Variant::get_method_return_type(bi_type, identifier) == bi_type) {

					tokenizer->advance();

					OperatorNode *construct = alloc_node<OperatorNode>();
					construct->op = OperatorNode::OP_CALL;

					TypeNode *tn = alloc_node<TypeNode>();
					tn->vtype = bi_type;
					construct->arguments.push_back(tn);

					OperatorNode *op = alloc_node<OperatorNode>();
					op->op = OperatorNode::OP_CALL;
					op->arguments.push_back(construct);

					IdentifierNode *id = alloc_node<IdentifierNode>();
					id->name = identifier;
					op->arguments.push_back(id);

					if (!_parse_arguments(op, op->arguments, p_static, true))
						return NULL;

					expr = op;
				} else {

					_set_error("Static constant  '" + identifier.operator String() + "' not present in built-in type " + Variant::get_type_name(bi_type) + ".");
					return NULL;
				}
			} else {

				ConstantNode *cn = alloc_node<ConstantNode>();
				cn->value = Variant::get_numeric_constant_value(bi_type, identifier);
				cn->datatype = _type_from_variant(cn->value);
				expr = cn;
			}

		} else if (tokenizer->get_token(1) == GDScriptTokenizer::TK_PARENTHESIS_OPEN && tokenizer->is_token_literal()) {
			// We check with is_token_literal, as this allows us to use match/sync/etc. as a name
			//function or constructor

			OperatorNode *op = alloc_node<OperatorNode>();
			op->op = OperatorNode::OP_CALL;

			//Do a quick Array and Dictionary Check.  Replace if either require no arguments.
			bool replaced = false;

			if (tokenizer->get_token() == GDScriptTokenizer::TK_BUILT_IN_TYPE) {
				Variant::Type ct = tokenizer->get_token_type();
				if (p_parsing_constant == false) {
					if (ct == Variant::ARRAY) {
						if (tokenizer->get_token(2) == GDScriptTokenizer::TK_PARENTHESIS_CLOSE) {
							ArrayNode *arr = alloc_node<ArrayNode>();
							expr = arr;
							replaced = true;
							tokenizer->advance(3);
						}
					}
					if (ct == Variant::DICTIONARY) {
						if (tokenizer->get_token(2) == GDScriptTokenizer::TK_PARENTHESIS_CLOSE) {
							DictionaryNode *dict = alloc_node<DictionaryNode>();
							expr = dict;
							replaced = true;
							tokenizer->advance(3);
						}
					}
				}

				if (!replaced) {
					TypeNode *tn = alloc_node<TypeNode>();
					tn->vtype = tokenizer->get_token_type();
					op->arguments.push_back(tn);
					tokenizer->advance(2);
				}
			} else if (tokenizer->get_token() == GDScriptTokenizer::TK_BUILT_IN_FUNC) {

				BuiltInFunctionNode *bn = alloc_node<BuiltInFunctionNode>();
				bn->function = tokenizer->get_token_built_in_func();
				op->arguments.push_back(bn);
				tokenizer->advance(2);
			} else {

				SelfNode *self = alloc_node<SelfNode>();
				op->arguments.push_back(self);

				StringName identifier;
				if (_get_completable_identifier(COMPLETION_FUNCTION, identifier)) {
				}

				IdentifierNode *id = alloc_node<IdentifierNode>();
				id->name = identifier;
				op->arguments.push_back(id);
				tokenizer->advance(1);
			}

			if (tokenizer->get_token() == GDScriptTokenizer::TK_CURSOR) {
				_make_completable_call(0);
				completion_node = op;
			}
			if (!replaced) {
				if (!_parse_arguments(op, op->arguments, p_static, true))
					return NULL;
				expr = op;
			}
		} else if (tokenizer->is_token_literal(0, true)) {
			// We check with is_token_literal, as this allows us to use match/sync/etc. as a name
			//identifier (reference)

			const ClassNode *cln = current_class;
			bool bfn = false;
			StringName identifier;
			int id_line = tokenizer->get_token_line();
			if (_get_completable_identifier(COMPLETION_IDENTIFIER, identifier)) {
			}

			BlockNode *b = current_block;
			while (b) {
				if (b->variables.has(identifier)) {
					IdentifierNode *id = alloc_node<IdentifierNode>();
					LocalVarNode *lv = b->variables[identifier];
					id->name = identifier;
					id->declared_block = b;
					id->line = id_line;
					expr = id;
					bfn = true;

					switch (tokenizer->get_token()) {
						case GDScriptTokenizer::TK_OP_ASSIGN_ADD:
						case GDScriptTokenizer::TK_OP_ASSIGN_BIT_AND:
						case GDScriptTokenizer::TK_OP_ASSIGN_BIT_OR:
						case GDScriptTokenizer::TK_OP_ASSIGN_BIT_XOR:
						case GDScriptTokenizer::TK_OP_ASSIGN_DIV:
						case GDScriptTokenizer::TK_OP_ASSIGN_MOD:
						case GDScriptTokenizer::TK_OP_ASSIGN_MUL:
						case GDScriptTokenizer::TK_OP_ASSIGN_SHIFT_LEFT:
						case GDScriptTokenizer::TK_OP_ASSIGN_SHIFT_RIGHT:
						case GDScriptTokenizer::TK_OP_ASSIGN_SUB: {
							if (lv->assignments == 0 && !lv->datatype.has_type) {
								_set_error("Using assignment with operation on a variable that was never assigned.");
								return NULL;
							}
						} // fallthrough
						case GDScriptTokenizer::TK_OP_ASSIGN: {
							lv->assignments += 1;
						}
					}
					break;
				}
				b = b->parent_block;
			}

			if (!bfn && p_parsing_constant) {
				if (cln->constant_expressions.has(identifier)) {
					expr = cln->constant_expressions[identifier].expression;
					bfn = true;
				} else if (GDScriptLanguage::get_singleton()->get_global_map().has(identifier)) {
					//check from constants
					ConstantNode *constant = alloc_node<ConstantNode>();
					constant->value = GDScriptLanguage::get_singleton()->get_global_array()[GDScriptLanguage::get_singleton()->get_global_map()[identifier]];
					constant->datatype = _type_from_variant(constant->value);
					constant->line = id_line;
					expr = constant;
					bfn = true;
				}

				if (!bfn && GDScriptLanguage::get_singleton()->get_named_globals_map().has(identifier)) {
					//check from singletons
					ConstantNode *constant = alloc_node<ConstantNode>();
					constant->value = GDScriptLanguage::get_singleton()->get_named_globals_map()[identifier];
					expr = constant;
					bfn = true;
				}
			}

			if (!bfn) {
				IdentifierNode *id = alloc_node<IdentifierNode>();
				id->name = identifier;
				id->line = id_line;
				expr = id;
			}

		} else if (tokenizer->get_token() == GDScriptTokenizer::TK_OP_ADD || tokenizer->get_token() == GDScriptTokenizer::TK_OP_SUB || tokenizer->get_token() == GDScriptTokenizer::TK_OP_NOT || tokenizer->get_token() == GDScriptTokenizer::TK_OP_BIT_INVERT) {

			//single prefix operators like !expr +expr -expr ++expr --expr
			alloc_node<OperatorNode>();
			Expression e;
			e.is_op = true;

			switch (tokenizer->get_token()) {
				case GDScriptTokenizer::TK_OP_ADD: e.op = OperatorNode::OP_POS; break;
				case GDScriptTokenizer::TK_OP_SUB: e.op = OperatorNode::OP_NEG; break;
				case GDScriptTokenizer::TK_OP_NOT: e.op = OperatorNode::OP_NOT; break;
				case GDScriptTokenizer::TK_OP_BIT_INVERT: e.op = OperatorNode::OP_BIT_INVERT; break;
				default: {}
			}

			tokenizer->advance();

			if (e.op != OperatorNode::OP_NOT && tokenizer->get_token() == GDScriptTokenizer::TK_OP_NOT) {
				_set_error("Misplaced 'not'.");
				return NULL;
			}

			expression.push_back(e);
			continue; //only exception, must continue...

			/*
			Node *subexpr=_parse_expression(op,p_static);
			if (!subexpr)
				return NULL;
			op->arguments.push_back(subexpr);
			expr=op;*/

		} else if (tokenizer->get_token() == GDScriptTokenizer::TK_BRACKET_OPEN) {
			// array
			tokenizer->advance();

			ArrayNode *arr = alloc_node<ArrayNode>();
			bool expecting_comma = false;

			while (true) {

				if (tokenizer->get_token() == GDScriptTokenizer::TK_EOF) {

					_set_error("Unterminated array");
					return NULL;

				} else if (tokenizer->get_token() == GDScriptTokenizer::TK_BRACKET_CLOSE) {
					tokenizer->advance();
					break;
				} else if (tokenizer->get_token() == GDScriptTokenizer::TK_NEWLINE) {

					tokenizer->advance(); //ignore newline
				} else if (tokenizer->get_token() == GDScriptTokenizer::TK_COMMA) {
					if (!expecting_comma) {
						_set_error("expression or ']' expected");
						return NULL;
					}

					expecting_comma = false;
					tokenizer->advance(); //ignore newline
				} else {
					//parse expression
					if (expecting_comma) {
						_set_error("',' or ']' expected");
						return NULL;
					}
					Node *n = _parse_expression(arr, p_static, p_allow_assign, p_parsing_constant);
					if (!n)
						return NULL;
					arr->elements.push_back(n);
					expecting_comma = true;
				}
			}

			expr = arr;
		} else if (tokenizer->get_token() == GDScriptTokenizer::TK_CURLY_BRACKET_OPEN) {
			// array
			tokenizer->advance();

			DictionaryNode *dict = alloc_node<DictionaryNode>();

			enum DictExpect {

				DICT_EXPECT_KEY,
				DICT_EXPECT_COLON,
				DICT_EXPECT_VALUE,
				DICT_EXPECT_COMMA

			};

			Node *key = NULL;
			Set<Variant> keys;

			DictExpect expecting = DICT_EXPECT_KEY;

			while (true) {

				if (tokenizer->get_token() == GDScriptTokenizer::TK_EOF) {

					_set_error("Unterminated dictionary");
					return NULL;

				} else if (tokenizer->get_token() == GDScriptTokenizer::TK_CURLY_BRACKET_CLOSE) {

					if (expecting == DICT_EXPECT_COLON) {
						_set_error("':' expected");
						return NULL;
					}
					if (expecting == DICT_EXPECT_VALUE) {
						_set_error("value expected");
						return NULL;
					}
					tokenizer->advance();
					break;
				} else if (tokenizer->get_token() == GDScriptTokenizer::TK_NEWLINE) {

					tokenizer->advance(); //ignore newline
				} else if (tokenizer->get_token() == GDScriptTokenizer::TK_COMMA) {

					if (expecting == DICT_EXPECT_KEY) {
						_set_error("key or '}' expected");
						return NULL;
					}
					if (expecting == DICT_EXPECT_VALUE) {
						_set_error("value expected");
						return NULL;
					}
					if (expecting == DICT_EXPECT_COLON) {
						_set_error("':' expected");
						return NULL;
					}

					expecting = DICT_EXPECT_KEY;
					tokenizer->advance(); //ignore newline

				} else if (tokenizer->get_token() == GDScriptTokenizer::TK_COLON) {

					if (expecting == DICT_EXPECT_KEY) {
						_set_error("key or '}' expected");
						return NULL;
					}
					if (expecting == DICT_EXPECT_VALUE) {
						_set_error("value expected");
						return NULL;
					}
					if (expecting == DICT_EXPECT_COMMA) {
						_set_error("',' or '}' expected");
						return NULL;
					}

					expecting = DICT_EXPECT_VALUE;
					tokenizer->advance(); //ignore newline
				} else {

					if (expecting == DICT_EXPECT_COMMA) {
						_set_error("',' or '}' expected");
						return NULL;
					}
					if (expecting == DICT_EXPECT_COLON) {
						_set_error("':' expected");
						return NULL;
					}

					if (expecting == DICT_EXPECT_KEY) {

						if (tokenizer->is_token_literal() && tokenizer->get_token(1) == GDScriptTokenizer::TK_OP_ASSIGN) {
							// We check with is_token_literal, as this allows us to use match/sync/etc. as a name
							//lua style identifier, easier to write
							ConstantNode *cn = alloc_node<ConstantNode>();
							cn->value = tokenizer->get_token_literal();
							cn->datatype = _type_from_variant(cn->value);
							key = cn;
							tokenizer->advance(2);
							expecting = DICT_EXPECT_VALUE;
						} else {
							//python/js style more flexible
							key = _parse_expression(dict, p_static, p_allow_assign, p_parsing_constant);
							if (!key)
								return NULL;
							expecting = DICT_EXPECT_COLON;
						}
					}

					if (expecting == DICT_EXPECT_VALUE) {
						Node *value = _parse_expression(dict, p_static, p_allow_assign, p_parsing_constant);
						if (!value)
							return NULL;
						expecting = DICT_EXPECT_COMMA;

						if (key->type == GDScriptParser::Node::TYPE_CONSTANT) {
							Variant const &keyName = static_cast<const GDScriptParser::ConstantNode *>(key)->value;

							if (keys.has(keyName)) {
								_set_error("Duplicate key found in Dictionary literal");
								return NULL;
							}
							keys.insert(keyName);
						}

						DictionaryNode::Pair pair;
						pair.key = key;
						pair.value = value;
						dict->elements.push_back(pair);
						key = NULL;
					}
				}
			}

			expr = dict;

		} else if (tokenizer->get_token() == GDScriptTokenizer::TK_PERIOD && (tokenizer->is_token_literal(1) || tokenizer->get_token(1) == GDScriptTokenizer::TK_CURSOR)) {
			// We check with is_token_literal, as this allows us to use match/sync/etc. as a name
			// parent call

			tokenizer->advance(); //goto identifier
			OperatorNode *op = alloc_node<OperatorNode>();
			op->op = OperatorNode::OP_PARENT_CALL;

			/*SelfNode *self = alloc_node<SelfNode>();
			op->arguments.push_back(self);
			forbidden for now */
			StringName identifier;
			bool is_completion = _get_completable_identifier(COMPLETION_PARENT_FUNCTION, identifier) && for_completion;

			IdentifierNode *id = alloc_node<IdentifierNode>();
			id->name = identifier;
			op->arguments.push_back(id);

			if (tokenizer->get_token() != GDScriptTokenizer::TK_PARENTHESIS_OPEN) {
				if (!is_completion) {
					_set_error("Expected '(' for parent function call.");
					return NULL;
				}
			} else {
				tokenizer->advance();
				if (!_parse_arguments(op, op->arguments, p_static)) {
					return NULL;
				}
			}

			expr = op;

		} else {

			//find list [ or find dictionary {

			//print_line("found bug?");

			_set_error("Error parsing expression, misplaced: " + String(tokenizer->get_token_name(tokenizer->get_token())));
			return NULL; //nothing
		}

		if (!expr) {
			ERR_EXPLAIN("GDScriptParser bug, couldn't figure out what expression is...");
			ERR_FAIL_COND_V(!expr, NULL);
		}

		/******************/
		/* Parse Indexing */
		/******************/

		while (true) {

			//expressions can be indexed any number of times

			if (tokenizer->get_token() == GDScriptTokenizer::TK_PERIOD) {

				//indexing using "."

				if (tokenizer->get_token(1) != GDScriptTokenizer::TK_CURSOR && !tokenizer->is_token_literal(1)) {
					// We check with is_token_literal, as this allows us to use match/sync/etc. as a name
					_set_error("Expected identifier as member");
					return NULL;
				} else if (tokenizer->get_token(2) == GDScriptTokenizer::TK_PARENTHESIS_OPEN) {
					//call!!
					OperatorNode *op = alloc_node<OperatorNode>();
					op->op = OperatorNode::OP_CALL;

					tokenizer->advance();

					IdentifierNode *id = alloc_node<IdentifierNode>();
					if (tokenizer->get_token() == GDScriptTokenizer::TK_BUILT_IN_FUNC) {
						//small hack so built in funcs don't obfuscate methods

						id->name = GDScriptFunctions::get_func_name(tokenizer->get_token_built_in_func());
						tokenizer->advance();

					} else {
						StringName identifier;
						if (_get_completable_identifier(COMPLETION_METHOD, identifier)) {
							completion_node = op;
							//indexing stuff
						}

						id->name = identifier;
					}

					op->arguments.push_back(expr); // call what
					op->arguments.push_back(id); // call func
					//get arguments
					tokenizer->advance(1);
					if (tokenizer->get_token() == GDScriptTokenizer::TK_CURSOR) {
						_make_completable_call(0);
						completion_node = op;
					}
					if (!_parse_arguments(op, op->arguments, p_static, true))
						return NULL;
					expr = op;

				} else {
					//simple indexing!

					OperatorNode *op = alloc_node<OperatorNode>();
					op->op = OperatorNode::OP_INDEX_NAMED;
					tokenizer->advance();

					StringName identifier;
					if (_get_completable_identifier(COMPLETION_INDEX, identifier)) {

						if (identifier == StringName()) {
							identifier = "@temp"; //so it parses allright
						}
						completion_node = op;

						//indexing stuff
					}

					IdentifierNode *id = alloc_node<IdentifierNode>();
					id->name = identifier;

					op->arguments.push_back(expr);
					op->arguments.push_back(id);

					expr = op;
				}

			} else if (tokenizer->get_token() == GDScriptTokenizer::TK_BRACKET_OPEN) {
				//indexing using "[]"
				OperatorNode *op = alloc_node<OperatorNode>();
				op->op = OperatorNode::OP_INDEX;

				tokenizer->advance(1);

				Node *subexpr = _parse_expression(op, p_static, p_allow_assign, p_parsing_constant);
				if (!subexpr) {
					return NULL;
				}

				if (tokenizer->get_token() != GDScriptTokenizer::TK_BRACKET_CLOSE) {
					_set_error("Expected ']'");
					return NULL;
				}

				op->arguments.push_back(expr);
				op->arguments.push_back(subexpr);
				tokenizer->advance(1);
				expr = op;

			} else
				break;
		}

		/*****************/
		/* Parse Casting */
		/*****************/

		bool has_casting = expr->type == Node::TYPE_CAST;
		if (tokenizer->get_token() == GDScriptTokenizer::TK_PR_AS) {
			if (has_casting) {
				_set_error("Unexpected 'as'.");
				return NULL;
			}
			CastNode *cn = alloc_node<CastNode>();
			if (!_parse_type(cn->cast_type)) {
				_set_error("Expected type after 'as'.");
				return NULL;
			}
			has_casting = true;
			cn->source_node = expr;
			expr = cn;
		}

		/******************/
		/* Parse Operator */
		/******************/

		if (parenthesis > 0) {
			//remove empty space (only allowed if inside parenthesis
			while (tokenizer->get_token() == GDScriptTokenizer::TK_NEWLINE) {
				tokenizer->advance();
			}
		}

		Expression e;
		e.is_op = false;
		e.node = expr;
		expression.push_back(e);

		// determine which operator is next

		OperatorNode::Operator op;
		bool valid = true;

//assign, if allowed is only allowed on the first operator
#define _VALIDATE_ASSIGN                  \
	if (!p_allow_assign || has_casting) { \
		_set_error("Unexpected assign."); \
		return NULL;                      \
	}                                     \
	p_allow_assign = false;

		switch (tokenizer->get_token()) { //see operator

			case GDScriptTokenizer::TK_OP_IN: op = OperatorNode::OP_IN; break;
			case GDScriptTokenizer::TK_OP_EQUAL: op = OperatorNode::OP_EQUAL; break;
			case GDScriptTokenizer::TK_OP_NOT_EQUAL: op = OperatorNode::OP_NOT_EQUAL; break;
			case GDScriptTokenizer::TK_OP_LESS: op = OperatorNode::OP_LESS; break;
			case GDScriptTokenizer::TK_OP_LESS_EQUAL: op = OperatorNode::OP_LESS_EQUAL; break;
			case GDScriptTokenizer::TK_OP_GREATER: op = OperatorNode::OP_GREATER; break;
			case GDScriptTokenizer::TK_OP_GREATER_EQUAL: op = OperatorNode::OP_GREATER_EQUAL; break;
			case GDScriptTokenizer::TK_OP_AND: op = OperatorNode::OP_AND; break;
			case GDScriptTokenizer::TK_OP_OR: op = OperatorNode::OP_OR; break;
			case GDScriptTokenizer::TK_OP_ADD: op = OperatorNode::OP_ADD; break;
			case GDScriptTokenizer::TK_OP_SUB: op = OperatorNode::OP_SUB; break;
			case GDScriptTokenizer::TK_OP_MUL: op = OperatorNode::OP_MUL; break;
			case GDScriptTokenizer::TK_OP_DIV: op = OperatorNode::OP_DIV; break;
			case GDScriptTokenizer::TK_OP_MOD:
				op = OperatorNode::OP_MOD;
				break;
			//case GDScriptTokenizer::TK_OP_NEG: op=OperatorNode::OP_NEG ; break;
			case GDScriptTokenizer::TK_OP_SHIFT_LEFT: op = OperatorNode::OP_SHIFT_LEFT; break;
			case GDScriptTokenizer::TK_OP_SHIFT_RIGHT: op = OperatorNode::OP_SHIFT_RIGHT; break;
			case GDScriptTokenizer::TK_OP_ASSIGN: {
				_VALIDATE_ASSIGN op = OperatorNode::OP_ASSIGN;

				if (tokenizer->get_token(1) == GDScriptTokenizer::TK_CURSOR) {
					//code complete assignment
					completion_type = COMPLETION_ASSIGN;
					completion_node = expr;
					completion_class = current_class;
					completion_function = current_function;
					completion_line = tokenizer->get_token_line();
					completion_block = current_block;
					completion_found = true;
					tokenizer->advance();
				}

			} break;
			case GDScriptTokenizer::TK_OP_ASSIGN_ADD: _VALIDATE_ASSIGN op = OperatorNode::OP_ASSIGN_ADD; break;
			case GDScriptTokenizer::TK_OP_ASSIGN_SUB: _VALIDATE_ASSIGN op = OperatorNode::OP_ASSIGN_SUB; break;
			case GDScriptTokenizer::TK_OP_ASSIGN_MUL: _VALIDATE_ASSIGN op = OperatorNode::OP_ASSIGN_MUL; break;
			case GDScriptTokenizer::TK_OP_ASSIGN_DIV: _VALIDATE_ASSIGN op = OperatorNode::OP_ASSIGN_DIV; break;
			case GDScriptTokenizer::TK_OP_ASSIGN_MOD: _VALIDATE_ASSIGN op = OperatorNode::OP_ASSIGN_MOD; break;
			case GDScriptTokenizer::TK_OP_ASSIGN_SHIFT_LEFT: _VALIDATE_ASSIGN op = OperatorNode::OP_ASSIGN_SHIFT_LEFT; break;
			case GDScriptTokenizer::TK_OP_ASSIGN_SHIFT_RIGHT: _VALIDATE_ASSIGN op = OperatorNode::OP_ASSIGN_SHIFT_RIGHT; break;
			case GDScriptTokenizer::TK_OP_ASSIGN_BIT_AND: _VALIDATE_ASSIGN op = OperatorNode::OP_ASSIGN_BIT_AND; break;
			case GDScriptTokenizer::TK_OP_ASSIGN_BIT_OR: _VALIDATE_ASSIGN op = OperatorNode::OP_ASSIGN_BIT_OR; break;
			case GDScriptTokenizer::TK_OP_ASSIGN_BIT_XOR: _VALIDATE_ASSIGN op = OperatorNode::OP_ASSIGN_BIT_XOR; break;
			case GDScriptTokenizer::TK_OP_BIT_AND: op = OperatorNode::OP_BIT_AND; break;
			case GDScriptTokenizer::TK_OP_BIT_OR: op = OperatorNode::OP_BIT_OR; break;
			case GDScriptTokenizer::TK_OP_BIT_XOR: op = OperatorNode::OP_BIT_XOR; break;
			case GDScriptTokenizer::TK_PR_IS: op = OperatorNode::OP_IS; break;
			case GDScriptTokenizer::TK_CF_IF: op = OperatorNode::OP_TERNARY_IF; break;
			case GDScriptTokenizer::TK_CF_ELSE: op = OperatorNode::OP_TERNARY_ELSE; break;
			default: valid = false; break;
		}

		if (valid) {
			e.is_op = true;
			e.op = op;
			expression.push_back(e);
			tokenizer->advance();
		} else {
			break;
		}
	}

	/* Reduce the set set of expressions and place them in an operator tree, respecting precedence */

	while (expression.size() > 1) {

		int next_op = -1;
		int min_priority = 0xFFFFF;
		bool is_unary = false;
		bool is_ternary = false;

		for (int i = 0; i < expression.size(); i++) {

			if (!expression[i].is_op) {

				continue;
			}

			int priority;

			bool unary = false;
			bool ternary = false;
			bool error = false;
			bool right_to_left = false;

			switch (expression[i].op) {

				case OperatorNode::OP_IS:
					priority = -1;
					break; //before anything

				case OperatorNode::OP_BIT_INVERT:
					priority = 0;
					unary = true;
					break;
				case OperatorNode::OP_NEG:
					priority = 1;
					unary = true;
					break;
				case OperatorNode::OP_POS:
					priority = 1;
					unary = true;
					break;

				case OperatorNode::OP_MUL: priority = 2; break;
				case OperatorNode::OP_DIV: priority = 2; break;
				case OperatorNode::OP_MOD: priority = 2; break;

				case OperatorNode::OP_ADD: priority = 3; break;
				case OperatorNode::OP_SUB: priority = 3; break;

				case OperatorNode::OP_SHIFT_LEFT: priority = 4; break;
				case OperatorNode::OP_SHIFT_RIGHT: priority = 4; break;

				case OperatorNode::OP_BIT_AND: priority = 5; break;
				case OperatorNode::OP_BIT_XOR: priority = 6; break;
				case OperatorNode::OP_BIT_OR: priority = 7; break;

				case OperatorNode::OP_LESS: priority = 8; break;
				case OperatorNode::OP_LESS_EQUAL: priority = 8; break;
				case OperatorNode::OP_GREATER: priority = 8; break;
				case OperatorNode::OP_GREATER_EQUAL: priority = 8; break;

				case OperatorNode::OP_EQUAL: priority = 8; break;
				case OperatorNode::OP_NOT_EQUAL: priority = 8; break;

				case OperatorNode::OP_IN: priority = 10; break;

				case OperatorNode::OP_NOT:
					priority = 11;
					unary = true;
					break;
				case OperatorNode::OP_AND: priority = 12; break;
				case OperatorNode::OP_OR: priority = 13; break;

				case OperatorNode::OP_TERNARY_IF:
					priority = 14;
					ternary = true;
					right_to_left = true;
					break;
				case OperatorNode::OP_TERNARY_ELSE:
					priority = 14;
					error = true;
					// Rigth-to-left should be false in this case, otherwise it would always error.
					break;

				case OperatorNode::OP_ASSIGN: priority = 15; break;
				case OperatorNode::OP_ASSIGN_ADD: priority = 15; break;
				case OperatorNode::OP_ASSIGN_SUB: priority = 15; break;
				case OperatorNode::OP_ASSIGN_MUL: priority = 15; break;
				case OperatorNode::OP_ASSIGN_DIV: priority = 15; break;
				case OperatorNode::OP_ASSIGN_MOD: priority = 15; break;
				case OperatorNode::OP_ASSIGN_SHIFT_LEFT: priority = 15; break;
				case OperatorNode::OP_ASSIGN_SHIFT_RIGHT: priority = 15; break;
				case OperatorNode::OP_ASSIGN_BIT_AND: priority = 15; break;
				case OperatorNode::OP_ASSIGN_BIT_OR: priority = 15; break;
				case OperatorNode::OP_ASSIGN_BIT_XOR: priority = 15; break;

				default: {
					_set_error("GDScriptParser bug, invalid operator in expression: " + itos(expression[i].op));
					return NULL;
				}
			}

			if (priority < min_priority || (right_to_left && priority == min_priority)) {
				// < is used for left to right (default)
				// <= is used for right to left
				if (error) {
					_set_error("Unexpected operator");
					return NULL;
				}
				next_op = i;
				min_priority = priority;
				is_unary = unary;
				is_ternary = ternary;
			}
		}

		if (next_op == -1) {

			_set_error("Yet another parser bug....");
			ERR_FAIL_COND_V(next_op == -1, NULL);
		}

		// OK! create operator..
		if (is_unary) {

			int expr_pos = next_op;
			while (expression[expr_pos].is_op) {

				expr_pos++;
				if (expr_pos == expression.size()) {
					//can happen..
					_set_error("Unexpected end of expression...");
					return NULL;
				}
			}

			//consecutively do unary opeators
			for (int i = expr_pos - 1; i >= next_op; i--) {

				OperatorNode *op = alloc_node<OperatorNode>();
				op->op = expression[i].op;
				op->arguments.push_back(expression[i + 1].node);
				op->line = op_line; //line might have been changed from a \n
				expression.write[i].is_op = false;
				expression.write[i].node = op;
				expression.remove(i + 1);
			}

		} else if (is_ternary) {
			if (next_op < 1 || next_op >= (expression.size() - 1)) {
				_set_error("Parser bug...");
				ERR_FAIL_V(NULL);
			}

			if (next_op >= (expression.size() - 2) || expression[next_op + 2].op != OperatorNode::OP_TERNARY_ELSE) {
				_set_error("Expected else after ternary if.");
				return NULL;
			}
			if (next_op >= (expression.size() - 3)) {
				_set_error("Expected value after ternary else.");
				return NULL;
			}

			OperatorNode *op = alloc_node<OperatorNode>();
			op->op = expression[next_op].op;
			op->line = op_line; //line might have been changed from a \n

			if (expression[next_op - 1].is_op) {

				_set_error("Parser bug...");
				ERR_FAIL_V(NULL);
			}

			if (expression[next_op + 1].is_op) {
				// this is not invalid and can really appear
				// but it becomes invalid anyway because no binary op
				// can be followed by a unary op in a valid combination,
				// due to how precedence works, unaries will always disappear first

				_set_error("Unexpected two consecutive operators after ternary if.");
				return NULL;
			}

			if (expression[next_op + 3].is_op) {
				// this is not invalid and can really appear
				// but it becomes invalid anyway because no binary op
				// can be followed by a unary op in a valid combination,
				// due to how precedence works, unaries will always disappear first

				_set_error("Unexpected two consecutive operators after ternary else.");
				return NULL;
			}

			op->arguments.push_back(expression[next_op + 1].node); //next expression goes as first
			op->arguments.push_back(expression[next_op - 1].node); //left expression goes as when-true
			op->arguments.push_back(expression[next_op + 3].node); //expression after next goes as when-false

			//replace all 3 nodes by this operator and make it an expression
			expression.write[next_op - 1].node = op;
			expression.remove(next_op);
			expression.remove(next_op);
			expression.remove(next_op);
			expression.remove(next_op);
		} else {

			if (next_op < 1 || next_op >= (expression.size() - 1)) {
				_set_error("Parser bug...");
				ERR_FAIL_V(NULL);
			}

			OperatorNode *op = alloc_node<OperatorNode>();
			op->op = expression[next_op].op;
			op->line = op_line; //line might have been changed from a \n

			if (expression[next_op - 1].is_op) {

				_set_error("Parser bug...");
				ERR_FAIL_V(NULL);
			}

			if (expression[next_op + 1].is_op) {
				// this is not invalid and can really appear
				// but it becomes invalid anyway because no binary op
				// can be followed by a unary op in a valid combination,
				// due to how precedence works, unaries will always disappear first

				_set_error("Unexpected two consecutive operators.");
				return NULL;
			}

			op->arguments.push_back(expression[next_op - 1].node); //expression goes as left
			op->arguments.push_back(expression[next_op + 1].node); //next expression goes as right

			//replace all 3 nodes by this operator and make it an expression
			expression.write[next_op - 1].node = op;
			expression.remove(next_op);
			expression.remove(next_op);
		}
	}

	return expression[0].node;
}

GDScriptParser::Node *GDScriptParser::_reduce_expression(Node *p_node, bool p_to_const) {

	switch (p_node->type) {

		case Node::TYPE_BUILT_IN_FUNCTION: {
			//many may probably be optimizable
			return p_node;
		} break;
		case Node::TYPE_ARRAY: {

			ArrayNode *an = static_cast<ArrayNode *>(p_node);
			bool all_constants = true;

			for (int i = 0; i < an->elements.size(); i++) {

				an->elements.write[i] = _reduce_expression(an->elements[i], p_to_const);
				if (an->elements[i]->type != Node::TYPE_CONSTANT)
					all_constants = false;
			}

			if (all_constants && p_to_const) {
				//reduce constant array expression

				ConstantNode *cn = alloc_node<ConstantNode>();
				Array arr;
				arr.resize(an->elements.size());
				for (int i = 0; i < an->elements.size(); i++) {
					ConstantNode *acn = static_cast<ConstantNode *>(an->elements[i]);
					arr[i] = acn->value;
				}
				cn->value = arr;
				cn->datatype = _type_from_variant(cn->value);
				return cn;
			}

			return an;

		} break;
		case Node::TYPE_DICTIONARY: {

			DictionaryNode *dn = static_cast<DictionaryNode *>(p_node);
			bool all_constants = true;

			for (int i = 0; i < dn->elements.size(); i++) {

				dn->elements.write[i].key = _reduce_expression(dn->elements[i].key, p_to_const);
				if (dn->elements[i].key->type != Node::TYPE_CONSTANT)
					all_constants = false;
				dn->elements.write[i].value = _reduce_expression(dn->elements[i].value, p_to_const);
				if (dn->elements[i].value->type != Node::TYPE_CONSTANT)
					all_constants = false;
			}

			if (all_constants && p_to_const) {
				//reduce constant array expression

				ConstantNode *cn = alloc_node<ConstantNode>();
				Dictionary dict;
				for (int i = 0; i < dn->elements.size(); i++) {
					ConstantNode *key_c = static_cast<ConstantNode *>(dn->elements[i].key);
					ConstantNode *value_c = static_cast<ConstantNode *>(dn->elements[i].value);

					dict[key_c->value] = value_c->value;
				}
				cn->value = dict;
				cn->datatype = _type_from_variant(cn->value);
				return cn;
			}

			return dn;

		} break;
		case Node::TYPE_OPERATOR: {

			OperatorNode *op = static_cast<OperatorNode *>(p_node);

			bool all_constants = true;
			int last_not_constant = -1;

			for (int i = 0; i < op->arguments.size(); i++) {

				op->arguments.write[i] = _reduce_expression(op->arguments[i], p_to_const);
				if (op->arguments[i]->type != Node::TYPE_CONSTANT) {
					all_constants = false;
					last_not_constant = i;
				}
			}

			if (op->op == OperatorNode::OP_IS) {
				//nothing much
				return op;
			}
			if (op->op == OperatorNode::OP_PARENT_CALL) {
				//nothing much
				return op;

			} else if (op->op == OperatorNode::OP_CALL) {
				//can reduce base type constructors
				if ((op->arguments[0]->type == Node::TYPE_TYPE || (op->arguments[0]->type == Node::TYPE_BUILT_IN_FUNCTION && GDScriptFunctions::is_deterministic(static_cast<BuiltInFunctionNode *>(op->arguments[0])->function))) && last_not_constant == 0) {

					//native type constructor or intrinsic function
					const Variant **vptr = NULL;
					Vector<Variant *> ptrs;
					if (op->arguments.size() > 1) {

						ptrs.resize(op->arguments.size() - 1);
						for (int i = 0; i < ptrs.size(); i++) {

							ConstantNode *cn = static_cast<ConstantNode *>(op->arguments[i + 1]);
							ptrs.write[i] = &cn->value;
						}

						vptr = (const Variant **)&ptrs[0];
					}

					Variant::CallError ce;
					Variant v;

					if (op->arguments[0]->type == Node::TYPE_TYPE) {
						TypeNode *tn = static_cast<TypeNode *>(op->arguments[0]);
						v = Variant::construct(tn->vtype, vptr, ptrs.size(), ce);

					} else {
						GDScriptFunctions::Function func = static_cast<BuiltInFunctionNode *>(op->arguments[0])->function;
						GDScriptFunctions::call(func, vptr, ptrs.size(), v, ce);
					}

					if (ce.error != Variant::CallError::CALL_OK) {

						String errwhere;
						if (op->arguments[0]->type == Node::TYPE_TYPE) {
							TypeNode *tn = static_cast<TypeNode *>(op->arguments[0]);
							errwhere = "'" + Variant::get_type_name(tn->vtype) + "' constructor";

						} else {
							GDScriptFunctions::Function func = static_cast<BuiltInFunctionNode *>(op->arguments[0])->function;
							errwhere = String("'") + GDScriptFunctions::get_func_name(func) + "' intrinsic function";
						}

						switch (ce.error) {

							case Variant::CallError::CALL_ERROR_INVALID_ARGUMENT: {

								_set_error("Invalid argument (#" + itos(ce.argument + 1) + ") for " + errwhere + ".");

							} break;
							case Variant::CallError::CALL_ERROR_TOO_MANY_ARGUMENTS: {

								_set_error("Too many arguments for " + errwhere + ".");
							} break;
							case Variant::CallError::CALL_ERROR_TOO_FEW_ARGUMENTS: {

								_set_error("Too few arguments for " + errwhere + ".");
							} break;
							default: {
								_set_error("Invalid arguments for " + errwhere + ".");

							} break;
						}

						error_line = op->line;

						return p_node;
					}

					ConstantNode *cn = alloc_node<ConstantNode>();
					cn->value = v;
					cn->datatype = _type_from_variant(v);
					return cn;

				} else if (op->arguments[0]->type == Node::TYPE_BUILT_IN_FUNCTION && last_not_constant == 0) {
				}

				return op; //don't reduce yet

			} else if (op->op == OperatorNode::OP_YIELD) {
				return op;

			} else if (op->op == OperatorNode::OP_INDEX) {
				//can reduce indices into constant arrays or dictionaries

				if (all_constants) {

					ConstantNode *ca = static_cast<ConstantNode *>(op->arguments[0]);
					ConstantNode *cb = static_cast<ConstantNode *>(op->arguments[1]);

					bool valid;

					Variant v = ca->value.get(cb->value, &valid);
					if (!valid) {
						_set_error("invalid index in constant expression");
						error_line = op->line;
						return op;
					}

					ConstantNode *cn = alloc_node<ConstantNode>();
					cn->value = v;
					cn->datatype = _type_from_variant(v);
					return cn;
				}

				return op;

			} else if (op->op == OperatorNode::OP_INDEX_NAMED) {

				if (op->arguments[0]->type == Node::TYPE_CONSTANT && op->arguments[1]->type == Node::TYPE_IDENTIFIER) {

					ConstantNode *ca = static_cast<ConstantNode *>(op->arguments[0]);
					IdentifierNode *ib = static_cast<IdentifierNode *>(op->arguments[1]);

					bool valid;
					Variant v = ca->value.get_named(ib->name, &valid);
					if (!valid) {
						_set_error("invalid index '" + String(ib->name) + "' in constant expression");
						error_line = op->line;
						return op;
					}

					ConstantNode *cn = alloc_node<ConstantNode>();
					cn->value = v;
					cn->datatype = _type_from_variant(v);
					return cn;
				}

				return op;
			}

			//validate assignment (don't assign to constant expression
			switch (op->op) {

				case OperatorNode::OP_ASSIGN:
				case OperatorNode::OP_ASSIGN_ADD:
				case OperatorNode::OP_ASSIGN_SUB:
				case OperatorNode::OP_ASSIGN_MUL:
				case OperatorNode::OP_ASSIGN_DIV:
				case OperatorNode::OP_ASSIGN_MOD:
				case OperatorNode::OP_ASSIGN_SHIFT_LEFT:
				case OperatorNode::OP_ASSIGN_SHIFT_RIGHT:
				case OperatorNode::OP_ASSIGN_BIT_AND:
				case OperatorNode::OP_ASSIGN_BIT_OR:
				case OperatorNode::OP_ASSIGN_BIT_XOR: {

					if (op->arguments[0]->type == Node::TYPE_CONSTANT) {
						_set_error("Can't assign to constant", tokenizer->get_token_line() - 1);
						error_line = op->line;
						return op;
					}

					if (op->arguments[0]->type == Node::TYPE_OPERATOR) {
						OperatorNode *on = static_cast<OperatorNode *>(op->arguments[0]);
						if (on->op != OperatorNode::OP_INDEX && on->op != OperatorNode::OP_INDEX_NAMED) {
							_set_error("Can't assign to an expression", tokenizer->get_token_line() - 1);
							error_line = op->line;
							return op;
						}
					}

				} break;
				default: { break; }
			}
			//now se if all are constants
			if (!all_constants)
				return op; //nothing to reduce from here on
#define _REDUCE_UNARY(m_vop)                                                                               \
	bool valid = false;                                                                                    \
	Variant res;                                                                                           \
	Variant::evaluate(m_vop, static_cast<ConstantNode *>(op->arguments[0])->value, Variant(), res, valid); \
	if (!valid) {                                                                                          \
		_set_error("Invalid operand for unary operator");                                                  \
		error_line = op->line;                                                                             \
		return p_node;                                                                                     \
	}                                                                                                      \
	ConstantNode *cn = alloc_node<ConstantNode>();                                                         \
	cn->value = res;                                                                                       \
	cn->datatype = _type_from_variant(res);                                                                \
	return cn;

#define _REDUCE_BINARY(m_vop)                                                                                                                         \
	bool valid = false;                                                                                                                               \
	Variant res;                                                                                                                                      \
	Variant::evaluate(m_vop, static_cast<ConstantNode *>(op->arguments[0])->value, static_cast<ConstantNode *>(op->arguments[1])->value, res, valid); \
	if (!valid) {                                                                                                                                     \
		_set_error("Invalid operands for operator");                                                                                                  \
		error_line = op->line;                                                                                                                        \
		return p_node;                                                                                                                                \
	}                                                                                                                                                 \
	ConstantNode *cn = alloc_node<ConstantNode>();                                                                                                    \
	cn->value = res;                                                                                                                                  \
	cn->datatype = _type_from_variant(res);                                                                                                           \
	return cn;

			switch (op->op) {

				//unary operators
				case OperatorNode::OP_NEG: {
					_REDUCE_UNARY(Variant::OP_NEGATE);
				} break;
				case OperatorNode::OP_POS: {
					_REDUCE_UNARY(Variant::OP_POSITIVE);
				} break;
				case OperatorNode::OP_NOT: {
					_REDUCE_UNARY(Variant::OP_NOT);
				} break;
				case OperatorNode::OP_BIT_INVERT: {
					_REDUCE_UNARY(Variant::OP_BIT_NEGATE);
				} break;
				//binary operators (in precedence order)
				case OperatorNode::OP_IN: {
					_REDUCE_BINARY(Variant::OP_IN);
				} break;
				case OperatorNode::OP_EQUAL: {
					_REDUCE_BINARY(Variant::OP_EQUAL);
				} break;
				case OperatorNode::OP_NOT_EQUAL: {
					_REDUCE_BINARY(Variant::OP_NOT_EQUAL);
				} break;
				case OperatorNode::OP_LESS: {
					_REDUCE_BINARY(Variant::OP_LESS);
				} break;
				case OperatorNode::OP_LESS_EQUAL: {
					_REDUCE_BINARY(Variant::OP_LESS_EQUAL);
				} break;
				case OperatorNode::OP_GREATER: {
					_REDUCE_BINARY(Variant::OP_GREATER);
				} break;
				case OperatorNode::OP_GREATER_EQUAL: {
					_REDUCE_BINARY(Variant::OP_GREATER_EQUAL);
				} break;
				case OperatorNode::OP_AND: {
					_REDUCE_BINARY(Variant::OP_AND);
				} break;
				case OperatorNode::OP_OR: {
					_REDUCE_BINARY(Variant::OP_OR);
				} break;
				case OperatorNode::OP_ADD: {
					_REDUCE_BINARY(Variant::OP_ADD);
				} break;
				case OperatorNode::OP_SUB: {
					_REDUCE_BINARY(Variant::OP_SUBTRACT);
				} break;
				case OperatorNode::OP_MUL: {
					_REDUCE_BINARY(Variant::OP_MULTIPLY);
				} break;
				case OperatorNode::OP_DIV: {
					_REDUCE_BINARY(Variant::OP_DIVIDE);
				} break;
				case OperatorNode::OP_MOD: {
					_REDUCE_BINARY(Variant::OP_MODULE);
				} break;
				case OperatorNode::OP_SHIFT_LEFT: {
					_REDUCE_BINARY(Variant::OP_SHIFT_LEFT);
				} break;
				case OperatorNode::OP_SHIFT_RIGHT: {
					_REDUCE_BINARY(Variant::OP_SHIFT_RIGHT);
				} break;
				case OperatorNode::OP_BIT_AND: {
					_REDUCE_BINARY(Variant::OP_BIT_AND);
				} break;
				case OperatorNode::OP_BIT_OR: {
					_REDUCE_BINARY(Variant::OP_BIT_OR);
				} break;
				case OperatorNode::OP_BIT_XOR: {
					_REDUCE_BINARY(Variant::OP_BIT_XOR);
				} break;
				case OperatorNode::OP_TERNARY_IF: {
					if (static_cast<ConstantNode *>(op->arguments[0])->value.booleanize()) {
						return op->arguments[1];
					} else {
						return op->arguments[2];
					}
				} break;
				default: { ERR_FAIL_V(op); }
			}

			ERR_FAIL_V(op);
		} break;
		default: {
			return p_node;
		} break;
	}
}

GDScriptParser::Node *GDScriptParser::_parse_and_reduce_expression(Node *p_parent, bool p_static, bool p_reduce_const, bool p_allow_assign) {

	Node *expr = _parse_expression(p_parent, p_static, p_allow_assign, p_reduce_const);
	if (!expr || error_set)
		return NULL;
	expr = _reduce_expression(expr, p_reduce_const);
	if (!expr || error_set)
		return NULL;
	return expr;
}

bool GDScriptParser::_recover_from_completion() {

	if (!completion_found) {
		return false; //can't recover if no completion
	}
	//skip stuff until newline
	while (tokenizer->get_token() != GDScriptTokenizer::TK_NEWLINE && tokenizer->get_token() != GDScriptTokenizer::TK_EOF && tokenizer->get_token() != GDScriptTokenizer::TK_ERROR) {
		tokenizer->advance();
	}
	completion_found = false;
	error_set = false;
	if (tokenizer->get_token() == GDScriptTokenizer::TK_ERROR) {
		error_set = true;
	}

	return true;
}

GDScriptParser::PatternNode *GDScriptParser::_parse_pattern(bool p_static) {

	PatternNode *pattern = alloc_node<PatternNode>();

	GDScriptTokenizer::Token token = tokenizer->get_token();
	if (error_set)
		return NULL;

	if (token == GDScriptTokenizer::TK_EOF) {
		return NULL;
	}

	switch (token) {
		// array
		case GDScriptTokenizer::TK_BRACKET_OPEN: {
			tokenizer->advance();
			pattern->pt_type = GDScriptParser::PatternNode::PT_ARRAY;
			while (true) {

				if (tokenizer->get_token() == GDScriptTokenizer::TK_BRACKET_CLOSE) {
					tokenizer->advance();
					break;
				}

				if (tokenizer->get_token() == GDScriptTokenizer::TK_PERIOD && tokenizer->get_token(1) == GDScriptTokenizer::TK_PERIOD) {
					// match everything
					tokenizer->advance(2);
					PatternNode *sub_pattern = alloc_node<PatternNode>();
					sub_pattern->pt_type = GDScriptParser::PatternNode::PT_IGNORE_REST;
					pattern->array.push_back(sub_pattern);
					if (tokenizer->get_token() == GDScriptTokenizer::TK_COMMA && tokenizer->get_token(1) == GDScriptTokenizer::TK_BRACKET_CLOSE) {
						tokenizer->advance(2);
						break;
					} else if (tokenizer->get_token() == GDScriptTokenizer::TK_BRACKET_CLOSE) {
						tokenizer->advance(1);
						break;
					} else {
						_set_error("'..' pattern only allowed at the end of an array pattern");
						return NULL;
					}
				}

				PatternNode *sub_pattern = _parse_pattern(p_static);
				if (!sub_pattern) {
					return NULL;
				}

				pattern->array.push_back(sub_pattern);

				if (tokenizer->get_token() == GDScriptTokenizer::TK_COMMA) {
					tokenizer->advance();
					continue;
				} else if (tokenizer->get_token() == GDScriptTokenizer::TK_BRACKET_CLOSE) {
					tokenizer->advance();
					break;
				} else {
					_set_error("Not a valid pattern");
					return NULL;
				}
			}
		} break;
		// bind
		case GDScriptTokenizer::TK_PR_VAR: {
			tokenizer->advance();
			pattern->pt_type = GDScriptParser::PatternNode::PT_BIND;
			pattern->bind = tokenizer->get_token_identifier();
			// Check if binding is already used
			if (current_block->variables.has(pattern->bind)) {
				_set_error("Binding name of '" + pattern->bind.operator String() + "' was already used in the pattern.");
				return NULL;
			}
			// Create local variable for proper identifier detection later
			LocalVarNode *lv = alloc_node<LocalVarNode>();
			lv->name = pattern->bind;
			current_block->variables.insert(lv->name, lv);
			tokenizer->advance();
		} break;
		// dictionary
		case GDScriptTokenizer::TK_CURLY_BRACKET_OPEN: {
			tokenizer->advance();
			pattern->pt_type = GDScriptParser::PatternNode::PT_DICTIONARY;
			while (true) {

				if (tokenizer->get_token() == GDScriptTokenizer::TK_CURLY_BRACKET_CLOSE) {
					tokenizer->advance();
					break;
				}

				if (tokenizer->get_token() == GDScriptTokenizer::TK_PERIOD && tokenizer->get_token(1) == GDScriptTokenizer::TK_PERIOD) {
					// match everything
					tokenizer->advance(2);
					PatternNode *sub_pattern = alloc_node<PatternNode>();
					sub_pattern->pt_type = PatternNode::PT_IGNORE_REST;
					pattern->array.push_back(sub_pattern);
					if (tokenizer->get_token() == GDScriptTokenizer::TK_COMMA && tokenizer->get_token(1) == GDScriptTokenizer::TK_CURLY_BRACKET_CLOSE) {
						tokenizer->advance(2);
						break;
					} else if (tokenizer->get_token() == GDScriptTokenizer::TK_CURLY_BRACKET_CLOSE) {
						tokenizer->advance(1);
						break;
					} else {
						_set_error("'..' pattern only allowed at the end of a dictionary pattern");
						return NULL;
					}
				}

				Node *key = _parse_and_reduce_expression(pattern, p_static);
				if (!key) {
					_set_error("Not a valid key in pattern");
					return NULL;
				}

				if (key->type != GDScriptParser::Node::TYPE_CONSTANT) {
					_set_error("Not a constant expression as key");
					return NULL;
				}

				if (tokenizer->get_token() == GDScriptTokenizer::TK_COLON) {
					tokenizer->advance();

					PatternNode *value = _parse_pattern(p_static);
					if (!value) {
						_set_error("Expected pattern in dictionary value");
						return NULL;
					}

					pattern->dictionary.insert(static_cast<ConstantNode *>(key), value);
				} else {
					pattern->dictionary.insert(static_cast<ConstantNode *>(key), NULL);
				}

				if (tokenizer->get_token() == GDScriptTokenizer::TK_COMMA) {
					tokenizer->advance();
					continue;
				} else if (tokenizer->get_token() == GDScriptTokenizer::TK_CURLY_BRACKET_CLOSE) {
					tokenizer->advance();
					break;
				} else {
					_set_error("Not a valid pattern");
					return NULL;
				}
			}
		} break;
		case GDScriptTokenizer::TK_WILDCARD: {
			tokenizer->advance();
			pattern->pt_type = PatternNode::PT_WILDCARD;
		} break;
		// all the constants like strings and numbers
		default: {
			Node *value = _parse_and_reduce_expression(pattern, p_static);
			if (!value) {
				_set_error("Expect constant expression or variables in a pattern");
				return NULL;
			}

			if (value->type == Node::TYPE_OPERATOR) {
				// Maybe it's SomeEnum.VALUE
				Node *current_value = value;

				while (current_value->type == Node::TYPE_OPERATOR) {
					OperatorNode *op_node = static_cast<OperatorNode *>(current_value);

					if (op_node->op != OperatorNode::OP_INDEX_NAMED) {
						_set_error("Invalid operator in pattern. Only index (`A.B`) is allowed");
						return NULL;
					}
					current_value = op_node->arguments[0];
				}

				if (current_value->type != Node::TYPE_IDENTIFIER) {
					_set_error("Only constant expression or variables allowed in a pattern");
					return NULL;
				}

			} else if (value->type != Node::TYPE_IDENTIFIER && value->type != Node::TYPE_CONSTANT) {
				_set_error("Only constant expressions or variables allowed in a pattern");
				return NULL;
			}

			pattern->pt_type = PatternNode::PT_CONSTANT;
			pattern->constant = value;
		} break;
	}

	return pattern;
}

void GDScriptParser::_parse_pattern_block(BlockNode *p_block, Vector<PatternBranchNode *> &p_branches, bool p_static) {
	int indent_level = tab_level.back()->get();

	while (true) {

		while (tokenizer->get_token() == GDScriptTokenizer::TK_NEWLINE && _parse_newline())
			;

		// GDScriptTokenizer::Token token = tokenizer->get_token();
		if (error_set)
			return;

		if (indent_level > tab_level.back()->get()) {
			return; // go back a level
		}

		if (pending_newline != -1) {
			pending_newline = -1;
		}

		PatternBranchNode *branch = alloc_node<PatternBranchNode>();
		branch->body = alloc_node<BlockNode>();
		branch->body->parent_block = p_block;
		p_block->sub_blocks.push_back(branch->body);
		current_block = branch->body;

		branch->patterns.push_back(_parse_pattern(p_static));
		if (!branch->patterns[0]) {
			return;
		}

		bool has_binding = branch->patterns[0]->pt_type == PatternNode::PT_BIND;
		bool catch_all = has_binding || branch->patterns[0]->pt_type == PatternNode::PT_WILDCARD;

		while (tokenizer->get_token() == GDScriptTokenizer::TK_COMMA) {
			tokenizer->advance();
			branch->patterns.push_back(_parse_pattern(p_static));
			if (!branch->patterns[branch->patterns.size() - 1]) {
				return;
			}

			PatternNode::PatternType pt = branch->patterns[branch->patterns.size() - 1]->pt_type;

			if (pt == PatternNode::PT_BIND) {
				_set_error("Cannot use bindings with multipattern.");
				return;
			}

			catch_all = catch_all || pt == PatternNode::PT_WILDCARD;
		}

		if (!_enter_indent_block()) {
			_set_error("Expected block in pattern branch");
			return;
		}

		_parse_block(branch->body, p_static);

		current_block = p_block;

		if (catch_all && branch->body->has_return) {
			p_block->has_return = true;
		}

		p_branches.push_back(branch);
	}
}

void GDScriptParser::_generate_pattern(PatternNode *p_pattern, Node *p_node_to_match, Node *&p_resulting_node, Map<StringName, Node *> &p_bindings) {

	const DataType &to_match_type = p_node_to_match->get_datatype();

	switch (p_pattern->pt_type) {
		case PatternNode::PT_CONSTANT: {

			DataType pattern_type = _reduce_node_type(p_pattern->constant);
			if (error_set) {
				return;
			}

			OperatorNode *type_comp = NULL;

			// static type check if possible
			if (pattern_type.has_type && to_match_type.has_type) {
				if (!_is_type_compatible(to_match_type, pattern_type) && !_is_type_compatible(pattern_type, to_match_type)) {
					_set_error("Pattern type (" + pattern_type.to_string() + ") is not compatible with the type of the value to match (" + to_match_type.to_string() + ").",
							p_pattern->line);
					return;
				}
			} else {
				// runtime typecheck
				BuiltInFunctionNode *typeof_node = alloc_node<BuiltInFunctionNode>();
				typeof_node->function = GDScriptFunctions::TYPE_OF;

				OperatorNode *typeof_match_value = alloc_node<OperatorNode>();
				typeof_match_value->op = OperatorNode::OP_CALL;
				typeof_match_value->arguments.push_back(typeof_node);
				typeof_match_value->arguments.push_back(p_node_to_match);

				OperatorNode *typeof_pattern_value = alloc_node<OperatorNode>();
				typeof_pattern_value->op = OperatorNode::OP_CALL;
				typeof_pattern_value->arguments.push_back(typeof_node);
				typeof_pattern_value->arguments.push_back(p_pattern->constant);

				type_comp = alloc_node<OperatorNode>();
				type_comp->op = OperatorNode::OP_EQUAL;
				type_comp->arguments.push_back(typeof_match_value);
				type_comp->arguments.push_back(typeof_pattern_value);
			}

			// compare the actual values
			OperatorNode *value_comp = alloc_node<OperatorNode>();
			value_comp->op = OperatorNode::OP_EQUAL;
			value_comp->arguments.push_back(p_pattern->constant);
			value_comp->arguments.push_back(p_node_to_match);

			if (type_comp) {
				OperatorNode *full_comparison = alloc_node<OperatorNode>();
				full_comparison->op = OperatorNode::OP_AND;
				full_comparison->arguments.push_back(type_comp);
				full_comparison->arguments.push_back(value_comp);

				p_resulting_node = full_comparison;
			} else {
				p_resulting_node = value_comp;
			}

		} break;
		case PatternNode::PT_BIND: {
			p_bindings[p_pattern->bind] = p_node_to_match;

			// a bind always matches
			ConstantNode *true_value = alloc_node<ConstantNode>();
			true_value->value = Variant(true);
			p_resulting_node = true_value;
		} break;
		case PatternNode::PT_ARRAY: {

			bool open_ended = false;

			if (p_pattern->array.size() > 0) {
				if (p_pattern->array[p_pattern->array.size() - 1]->pt_type == PatternNode::PT_IGNORE_REST) {
					open_ended = true;
				}
			}

			// typeof(value_to_match) == TYPE_ARRAY && value_to_match.size() >= length
			// typeof(value_to_match) == TYPE_ARRAY && value_to_match.size() == length

			{
				OperatorNode *type_comp = NULL;
				// static type check if possible
				if (to_match_type.has_type) {
					// must be an array
					if (to_match_type.kind != DataType::BUILTIN || to_match_type.builtin_type != Variant::ARRAY) {
						_set_error("Cannot match an array pattern with a non-array expression.", p_pattern->line);
						return;
					}
				} else {
					// runtime typecheck
					BuiltInFunctionNode *typeof_node = alloc_node<BuiltInFunctionNode>();
					typeof_node->function = GDScriptFunctions::TYPE_OF;

					OperatorNode *typeof_match_value = alloc_node<OperatorNode>();
					typeof_match_value->op = OperatorNode::OP_CALL;
					typeof_match_value->arguments.push_back(typeof_node);
					typeof_match_value->arguments.push_back(p_node_to_match);

					IdentifierNode *typeof_array = alloc_node<IdentifierNode>();
					typeof_array->name = "TYPE_ARRAY";

					type_comp = alloc_node<OperatorNode>();
					type_comp->op = OperatorNode::OP_EQUAL;
					type_comp->arguments.push_back(typeof_match_value);
					type_comp->arguments.push_back(typeof_array);
				}

				// size
				ConstantNode *length = alloc_node<ConstantNode>();
				length->value = Variant(open_ended ? p_pattern->array.size() - 1 : p_pattern->array.size());

				OperatorNode *call = alloc_node<OperatorNode>();
				call->op = OperatorNode::OP_CALL;
				call->arguments.push_back(p_node_to_match);

				IdentifierNode *size = alloc_node<IdentifierNode>();
				size->name = "size";
				call->arguments.push_back(size);

				OperatorNode *length_comparison = alloc_node<OperatorNode>();
				length_comparison->op = open_ended ? OperatorNode::OP_GREATER_EQUAL : OperatorNode::OP_EQUAL;
				length_comparison->arguments.push_back(call);
				length_comparison->arguments.push_back(length);

				if (type_comp) {
					OperatorNode *type_and_length_comparison = alloc_node<OperatorNode>();
					type_and_length_comparison->op = OperatorNode::OP_AND;
					type_and_length_comparison->arguments.push_back(type_comp);
					type_and_length_comparison->arguments.push_back(length_comparison);

					p_resulting_node = type_and_length_comparison;
				} else {
					p_resulting_node = length_comparison;
				}
			}

			for (int i = 0; i < p_pattern->array.size(); i++) {
				PatternNode *pattern = p_pattern->array[i];

				Node *condition = NULL;

				ConstantNode *index = alloc_node<ConstantNode>();
				index->value = Variant(i);

				OperatorNode *indexed_value = alloc_node<OperatorNode>();
				indexed_value->op = OperatorNode::OP_INDEX;
				indexed_value->arguments.push_back(p_node_to_match);
				indexed_value->arguments.push_back(index);

				_generate_pattern(pattern, indexed_value, condition, p_bindings);

				// concatenate all the patterns with &&
				OperatorNode *and_node = alloc_node<OperatorNode>();
				and_node->op = OperatorNode::OP_AND;
				and_node->arguments.push_back(p_resulting_node);
				and_node->arguments.push_back(condition);

				p_resulting_node = and_node;
			}

		} break;
		case PatternNode::PT_DICTIONARY: {

			bool open_ended = false;

			if (p_pattern->array.size() > 0) {
				open_ended = true;
			}

			// typeof(value_to_match) == TYPE_DICTIONARY && value_to_match.size() >= length
			// typeof(value_to_match) == TYPE_DICTIONARY && value_to_match.size() == length

			{
				OperatorNode *type_comp = NULL;
				// static type check if possible
				if (to_match_type.has_type) {
					// must be an dictionary
					if (to_match_type.kind != DataType::BUILTIN || to_match_type.builtin_type != Variant::DICTIONARY) {
						_set_error("Cannot match an dictionary pattern with a non-dictionary expression.", p_pattern->line);
						return;
					}
				} else {
					// runtime typecheck
					BuiltInFunctionNode *typeof_node = alloc_node<BuiltInFunctionNode>();
					typeof_node->function = GDScriptFunctions::TYPE_OF;

					OperatorNode *typeof_match_value = alloc_node<OperatorNode>();
					typeof_match_value->op = OperatorNode::OP_CALL;
					typeof_match_value->arguments.push_back(typeof_node);
					typeof_match_value->arguments.push_back(p_node_to_match);

					IdentifierNode *typeof_dictionary = alloc_node<IdentifierNode>();
					typeof_dictionary->name = "TYPE_DICTIONARY";

					type_comp = alloc_node<OperatorNode>();
					type_comp->op = OperatorNode::OP_EQUAL;
					type_comp->arguments.push_back(typeof_match_value);
					type_comp->arguments.push_back(typeof_dictionary);
				}

				// size
				ConstantNode *length = alloc_node<ConstantNode>();
				length->value = Variant(open_ended ? p_pattern->dictionary.size() - 1 : p_pattern->dictionary.size());

				OperatorNode *call = alloc_node<OperatorNode>();
				call->op = OperatorNode::OP_CALL;
				call->arguments.push_back(p_node_to_match);

				IdentifierNode *size = alloc_node<IdentifierNode>();
				size->name = "size";
				call->arguments.push_back(size);

				OperatorNode *length_comparison = alloc_node<OperatorNode>();
				length_comparison->op = open_ended ? OperatorNode::OP_GREATER_EQUAL : OperatorNode::OP_EQUAL;
				length_comparison->arguments.push_back(call);
				length_comparison->arguments.push_back(length);

				if (type_comp) {
					OperatorNode *type_and_length_comparison = alloc_node<OperatorNode>();
					type_and_length_comparison->op = OperatorNode::OP_AND;
					type_and_length_comparison->arguments.push_back(type_comp);
					type_and_length_comparison->arguments.push_back(length_comparison);

					p_resulting_node = type_and_length_comparison;
				} else {
					p_resulting_node = length_comparison;
				}
			}

			for (Map<ConstantNode *, PatternNode *>::Element *e = p_pattern->dictionary.front(); e; e = e->next()) {

				Node *condition = NULL;

				// chech for has, then for pattern

				IdentifierNode *has = alloc_node<IdentifierNode>();
				has->name = "has";

				OperatorNode *has_call = alloc_node<OperatorNode>();
				has_call->op = OperatorNode::OP_CALL;
				has_call->arguments.push_back(p_node_to_match);
				has_call->arguments.push_back(has);
				has_call->arguments.push_back(e->key());

				if (e->value()) {

					OperatorNode *indexed_value = alloc_node<OperatorNode>();
					indexed_value->op = OperatorNode::OP_INDEX;
					indexed_value->arguments.push_back(p_node_to_match);
					indexed_value->arguments.push_back(e->key());

					_generate_pattern(e->value(), indexed_value, condition, p_bindings);

					OperatorNode *has_and_pattern = alloc_node<OperatorNode>();
					has_and_pattern->op = OperatorNode::OP_AND;
					has_and_pattern->arguments.push_back(has_call);
					has_and_pattern->arguments.push_back(condition);

					condition = has_and_pattern;

				} else {
					condition = has_call;
				}

				// concatenate all the patterns with &&
				OperatorNode *and_node = alloc_node<OperatorNode>();
				and_node->op = OperatorNode::OP_AND;
				and_node->arguments.push_back(p_resulting_node);
				and_node->arguments.push_back(condition);

				p_resulting_node = and_node;
			}

		} break;
		case PatternNode::PT_IGNORE_REST:
		case PatternNode::PT_WILDCARD: {
			// simply generate a `true`
			ConstantNode *true_value = alloc_node<ConstantNode>();
			true_value->value = Variant(true);
			p_resulting_node = true_value;
		} break;
		default: {

		} break;
	}
}

void GDScriptParser::_transform_match_statment(MatchNode *p_match_statement) {
	IdentifierNode *id = alloc_node<IdentifierNode>();
	id->name = "#match_value";
	id->line = p_match_statement->line;
	id->datatype = _reduce_node_type(p_match_statement->val_to_match);
	if (id->datatype.has_type) {
		_mark_line_as_safe(id->line);
	} else {
		_mark_line_as_unsafe(id->line);
	}

	if (error_set) {
		return;
	}

	for (int i = 0; i < p_match_statement->branches.size(); i++) {

		PatternBranchNode *branch = p_match_statement->branches[i];

		MatchNode::CompiledPatternBranch compiled_branch;
		compiled_branch.compiled_pattern = NULL;

		Map<StringName, Node *> binding;

		for (int j = 0; j < branch->patterns.size(); j++) {
			PatternNode *pattern = branch->patterns[j];
			_mark_line_as_safe(pattern->line);

			Map<StringName, Node *> bindings;
			Node *resulting_node = NULL;
			_generate_pattern(pattern, id, resulting_node, bindings);

			if (!resulting_node) {
				return;
			}

			if (!binding.empty() && !bindings.empty()) {
				_set_error("Multipatterns can't contain bindings");
				return;
			} else {
				binding = bindings;
			}

			// Result is always a boolean
			DataType resulting_node_type;
			resulting_node_type.has_type = true;
			resulting_node_type.is_constant = true;
			resulting_node_type.kind = DataType::BUILTIN;
			resulting_node_type.builtin_type = Variant::BOOL;
			resulting_node->set_datatype(resulting_node_type);

			if (compiled_branch.compiled_pattern) {
				OperatorNode *or_node = alloc_node<OperatorNode>();
				or_node->op = OperatorNode::OP_OR;
				or_node->arguments.push_back(compiled_branch.compiled_pattern);
				or_node->arguments.push_back(resulting_node);

				compiled_branch.compiled_pattern = or_node;
			} else {
				// single pattern | first one
				compiled_branch.compiled_pattern = resulting_node;
			}
		}

		// prepare the body ...hehe
		for (Map<StringName, Node *>::Element *e = binding.front(); e; e = e->next()) {
			if (!branch->body->variables.has(e->key())) {
				_set_error("Parser bug: missing pattern bind variable.", branch->line);
				ERR_FAIL();
			}

			LocalVarNode *local_var = branch->body->variables[e->key()];
			local_var->assign = e->value();
			local_var->set_datatype(local_var->assign->get_datatype());

			IdentifierNode *id = alloc_node<IdentifierNode>();
			id->name = local_var->name;
			id->declared_block = branch->body;
			id->set_datatype(local_var->assign->get_datatype());

			OperatorNode *op = alloc_node<OperatorNode>();
			op->op = OperatorNode::OP_ASSIGN;
			op->arguments.push_back(id);
			op->arguments.push_back(local_var->assign);

			branch->body->statements.push_front(op);
			branch->body->statements.push_front(local_var);
		}

		compiled_branch.body = branch->body;

		p_match_statement->compiled_pattern_branches.push_back(compiled_branch);
	}
}

void GDScriptParser::_parse_block(BlockNode *p_block, bool p_static) {

	int indent_level = tab_level.back()->get();

#ifdef DEBUG_ENABLED

	NewLineNode *nl = alloc_node<NewLineNode>();

	nl->line = tokenizer->get_token_line();
	p_block->statements.push_back(nl);
#endif

	bool is_first_line = true;

	while (true) {
		if (!is_first_line && tab_level.back()->prev() && tab_level.back()->prev()->get() == indent_level) {
			// pythonic single-line expression, don't parse future lines
			tab_level.pop_back();
			p_block->end_line = tokenizer->get_token_line();
			return;
		}
		is_first_line = false;

		GDScriptTokenizer::Token token = tokenizer->get_token();
		if (error_set)
			return;

		if (indent_level > tab_level.back()->get()) {
			p_block->end_line = tokenizer->get_token_line();
			return; //go back a level
		}

		if (pending_newline != -1) {

			NewLineNode *nl = alloc_node<NewLineNode>();
			nl->line = pending_newline;
			p_block->statements.push_back(nl);
			pending_newline = -1;
		}

		switch (token) {
			case GDScriptTokenizer::TK_EOF:
			case GDScriptTokenizer::TK_ERROR:
			case GDScriptTokenizer::TK_NEWLINE:
			case GDScriptTokenizer::TK_CF_PASS: {
				// will check later
			} break;
			default: {
				// TODO: Make this a warning
				/*if (p_block->has_return) {
					_set_error("Unreacheable code.");
					return;
				}*/
			} break;
		}
		switch (token) {
			case GDScriptTokenizer::TK_EOF:
				p_block->end_line = tokenizer->get_token_line();
			case GDScriptTokenizer::TK_ERROR: {
				return; //go back

				//end of file!

			} break;
			case GDScriptTokenizer::TK_NEWLINE: {

				if (!_parse_newline()) {
					if (!error_set) {
						p_block->end_line = tokenizer->get_token_line();
						pending_newline = p_block->end_line;
					}
					return;
				}

				NewLineNode *nl = alloc_node<NewLineNode>();
				nl->line = tokenizer->get_token_line();
				p_block->statements.push_back(nl);

			} break;
			case GDScriptTokenizer::TK_CF_PASS: {
				if (tokenizer->get_token(1) != GDScriptTokenizer::TK_SEMICOLON && tokenizer->get_token(1) != GDScriptTokenizer::TK_NEWLINE && tokenizer->get_token(1) != GDScriptTokenizer::TK_EOF) {

					_set_error("Expected ';' or <NewLine>.");
					return;
				}
				_mark_line_as_safe(tokenizer->get_token_line());
				tokenizer->advance();
				if (tokenizer->get_token() == GDScriptTokenizer::TK_SEMICOLON) {
					// Ignore semicolon after 'pass'
					tokenizer->advance();
				}
			} break;
			case GDScriptTokenizer::TK_PR_VAR: {
				//variale declaration and (eventual) initialization

				tokenizer->advance();
				int var_line = tokenizer->get_token_line();
				if (!tokenizer->is_token_literal(0, true)) {

					_set_error("Expected identifier for local variable name.");
					return;
				}
				StringName n = tokenizer->get_token_literal();
				tokenizer->advance();
				if (current_function) {
					for (int i = 0; i < current_function->arguments.size(); i++) {
						if (n == current_function->arguments[i]) {
							_set_error("Variable '" + String(n) + "' already defined in the scope (at line: " + itos(current_function->line) + ").");
							return;
						}
					}
				}
				BlockNode *check_block = p_block;
				while (check_block) {
					if (check_block->variables.has(n)) {
						_set_error("Variable '" + String(n) + "' already defined in the scope (at line: " + itos(check_block->variables[n]->line) + ").");
						return;
					}
					check_block = check_block->parent_block;
				}

				//must know when the local variable is declared
				LocalVarNode *lv = alloc_node<LocalVarNode>();
				lv->name = n;
				lv->line = var_line;
				p_block->statements.push_back(lv);

				Node *assigned = NULL;

				if (tokenizer->get_token() == GDScriptTokenizer::TK_COLON) {
					if (tokenizer->get_token(1) == GDScriptTokenizer::TK_OP_ASSIGN) {
						lv->datatype = DataType();
#ifdef DEBUG_ENABLED
						lv->datatype.infer_type = true;
#endif
						tokenizer->advance();
					} else if (!_parse_type(lv->datatype)) {
						_set_error("Expected type for variable.");
						return;
					}
				}

				if (tokenizer->get_token() == GDScriptTokenizer::TK_OP_ASSIGN) {

					tokenizer->advance();
					Node *subexpr = _parse_and_reduce_expression(p_block, p_static);
					if (!subexpr) {
						if (_recover_from_completion()) {
							break;
						}
						return;
					}

					lv->assignments++;
					assigned = subexpr;
				} else {

					ConstantNode *c = alloc_node<ConstantNode>();
					if (lv->datatype.has_type && lv->datatype.kind == DataType::BUILTIN) {
						Variant::CallError err;
						c->value = Variant::construct(lv->datatype.builtin_type, NULL, 0, err);
					} else {
						c->value = Variant();
					}
					c->line = var_line;
					assigned = c;
				}
				//must be added later, to avoid self-referencing.
				p_block->variables.insert(n, lv);

				IdentifierNode *id = alloc_node<IdentifierNode>();
				id->name = n;
				id->declared_block = p_block;
				id->line = var_line;

				OperatorNode *op = alloc_node<OperatorNode>();
				op->op = OperatorNode::OP_ASSIGN;
				op->arguments.push_back(id);
				op->arguments.push_back(assigned);
				op->line = var_line;
				p_block->statements.push_back(op);
				lv->assign_op = op;
				lv->assign = assigned;

				if (!_end_statement()) {
					_set_error("Expected end of statement (var)");
					return;
				}

			} break;
			case GDScriptTokenizer::TK_CF_IF: {

				tokenizer->advance();

				Node *condition = _parse_and_reduce_expression(p_block, p_static);
				if (!condition) {
					if (_recover_from_completion()) {
						break;
					}
					return;
				}

				ControlFlowNode *cf_if = alloc_node<ControlFlowNode>();

				cf_if->cf_type = ControlFlowNode::CF_IF;
				cf_if->arguments.push_back(condition);

				cf_if->body = alloc_node<BlockNode>();
				cf_if->body->parent_block = p_block;
				cf_if->body->if_condition = condition; //helps code completion

				p_block->sub_blocks.push_back(cf_if->body);

				if (!_enter_indent_block(cf_if->body)) {
					_set_error("Expected indented block after 'if'");
					p_block->end_line = tokenizer->get_token_line();
					return;
				}

				current_block = cf_if->body;
				_parse_block(cf_if->body, p_static);
				current_block = p_block;

				if (error_set)
					return;
				p_block->statements.push_back(cf_if);

				bool all_have_return = cf_if->body->has_return;
				bool have_else = false;

				while (true) {

					while (tokenizer->get_token() == GDScriptTokenizer::TK_NEWLINE && _parse_newline())
						;

					if (tab_level.back()->get() < indent_level) { //not at current indent level
						p_block->end_line = tokenizer->get_token_line();
						return;
					}

					if (tokenizer->get_token() == GDScriptTokenizer::TK_CF_ELIF) {

						if (tab_level.back()->get() > indent_level) {

							_set_error("Invalid indent");
							return;
						}

						tokenizer->advance();

						cf_if->body_else = alloc_node<BlockNode>();
						cf_if->body_else->parent_block = p_block;
						p_block->sub_blocks.push_back(cf_if->body_else);

						ControlFlowNode *cf_else = alloc_node<ControlFlowNode>();
						cf_else->cf_type = ControlFlowNode::CF_IF;

						//condition
						Node *condition = _parse_and_reduce_expression(p_block, p_static);
						if (!condition) {
							if (_recover_from_completion()) {
								break;
							}
							return;
						}
						cf_else->arguments.push_back(condition);
						cf_else->cf_type = ControlFlowNode::CF_IF;

						cf_if->body_else->statements.push_back(cf_else);
						cf_if = cf_else;
						cf_if->body = alloc_node<BlockNode>();
						cf_if->body->parent_block = p_block;
						p_block->sub_blocks.push_back(cf_if->body);

						if (!_enter_indent_block(cf_if->body)) {
							_set_error("Expected indented block after 'elif'");
							p_block->end_line = tokenizer->get_token_line();
							return;
						}

						current_block = cf_else->body;
						_parse_block(cf_else->body, p_static);
						current_block = p_block;
						if (error_set)
							return;

						all_have_return = all_have_return && cf_else->body->has_return;

					} else if (tokenizer->get_token() == GDScriptTokenizer::TK_CF_ELSE) {

						if (tab_level.back()->get() > indent_level) {
							_set_error("Invalid indent");
							return;
						}

						tokenizer->advance();
						cf_if->body_else = alloc_node<BlockNode>();
						cf_if->body_else->parent_block = p_block;
						p_block->sub_blocks.push_back(cf_if->body_else);

						if (!_enter_indent_block(cf_if->body_else)) {
							_set_error("Expected indented block after 'else'");
							p_block->end_line = tokenizer->get_token_line();
							return;
						}
						current_block = cf_if->body_else;
						_parse_block(cf_if->body_else, p_static);
						current_block = p_block;
						if (error_set)
							return;

						all_have_return = all_have_return && cf_if->body_else->has_return;
						have_else = true;

						break; //after else, exit

					} else
						break;
				}

				cf_if->body->has_return = all_have_return;
				// If there's no else block, path out of the if might not have a return
				p_block->has_return = all_have_return && have_else;

			} break;
			case GDScriptTokenizer::TK_CF_WHILE: {

				tokenizer->advance();
				Node *condition = _parse_and_reduce_expression(p_block, p_static);
				if (!condition) {
					if (_recover_from_completion()) {
						break;
					}
					return;
				}

				ControlFlowNode *cf_while = alloc_node<ControlFlowNode>();

				cf_while->cf_type = ControlFlowNode::CF_WHILE;
				cf_while->arguments.push_back(condition);

				cf_while->body = alloc_node<BlockNode>();
				cf_while->body->parent_block = p_block;
				p_block->sub_blocks.push_back(cf_while->body);

				if (!_enter_indent_block(cf_while->body)) {
					_set_error("Expected indented block after 'while'");
					p_block->end_line = tokenizer->get_token_line();
					return;
				}

				current_block = cf_while->body;
				_parse_block(cf_while->body, p_static);
				current_block = p_block;
				if (error_set)
					return;
				p_block->has_return = cf_while->body->has_return;
				p_block->statements.push_back(cf_while);
			} break;
			case GDScriptTokenizer::TK_CF_FOR: {

				tokenizer->advance();

				if (!tokenizer->is_token_literal(0, true)) {

					_set_error("identifier expected after 'for'");
				}

				IdentifierNode *id = alloc_node<IdentifierNode>();
				id->name = tokenizer->get_token_identifier();

				tokenizer->advance();

				if (tokenizer->get_token() != GDScriptTokenizer::TK_OP_IN) {
					_set_error("'in' expected after identifier");
					return;
				}

				tokenizer->advance();

				Node *container = _parse_and_reduce_expression(p_block, p_static);
				if (!container) {
					if (_recover_from_completion()) {
						break;
					}
					return;
				}

				DataType iter_type;
				iter_type.is_constant = true;

				if (container->type == Node::TYPE_OPERATOR) {

					OperatorNode *op = static_cast<OperatorNode *>(container);
					if (op->op == OperatorNode::OP_CALL && op->arguments[0]->type == Node::TYPE_BUILT_IN_FUNCTION && static_cast<BuiltInFunctionNode *>(op->arguments[0])->function == GDScriptFunctions::GEN_RANGE) {
						//iterating a range, so see if range() can be optimized without allocating memory, by replacing it by vectors (which can work as iterable too!)

						Vector<Node *> args;
						Vector<double> constants;

						bool constant = false;

						for (int i = 1; i < op->arguments.size(); i++) {
							args.push_back(op->arguments[i]);
							if (constant && op->arguments[i]->type == Node::TYPE_CONSTANT) {
								ConstantNode *c = static_cast<ConstantNode *>(op->arguments[i]);
								if (c->value.get_type() == Variant::REAL || c->value.get_type() == Variant::INT) {
									constants.push_back(c->value);
									constant = true;
								}
							} else {
								constant = false;
							}
						}

						if (args.size() > 0 && args.size() < 4) {

							if (constant) {

								ConstantNode *cn = alloc_node<ConstantNode>();
								switch (args.size()) {
									case 1: cn->value = (int)constants[0]; break;
									case 2: cn->value = Vector2(constants[0], constants[1]); break;
									case 3: cn->value = Vector3(constants[0], constants[1], constants[2]); break;
								}
								cn->datatype = _type_from_variant(cn->value);
								container = cn;
							} else {
								OperatorNode *on = alloc_node<OperatorNode>();
								on->op = OperatorNode::OP_CALL;

								TypeNode *tn = alloc_node<TypeNode>();
								on->arguments.push_back(tn);

								switch (args.size()) {
									case 1: tn->vtype = Variant::INT; break;
									case 2: tn->vtype = Variant::VECTOR2; break;
									case 3: tn->vtype = Variant::VECTOR3; break;
								}

								for (int i = 0; i < args.size(); i++) {
									on->arguments.push_back(args[i]);
								}

								container = on;
							}
						}

						iter_type.has_type = true;
						iter_type.kind = DataType::BUILTIN;
						iter_type.builtin_type = Variant::INT;
					}
				}

				ControlFlowNode *cf_for = alloc_node<ControlFlowNode>();

				cf_for->cf_type = ControlFlowNode::CF_FOR;
				cf_for->arguments.push_back(id);
				cf_for->arguments.push_back(container);

				cf_for->body = alloc_node<BlockNode>();
				cf_for->body->parent_block = p_block;
				p_block->sub_blocks.push_back(cf_for->body);

				if (!_enter_indent_block(cf_for->body)) {
					_set_error("Expected indented block after 'for'");
					p_block->end_line = tokenizer->get_token_line();
					return;
				}

				current_block = cf_for->body;

				// this is for checking variable for redefining
				// inside this _parse_block
				LocalVarNode *lv = alloc_node<LocalVarNode>();
				lv->name = id->name;
				lv->line = id->line;
				lv->assignments++;
				id->declared_block = cf_for->body;
				lv->set_datatype(iter_type);
				id->set_datatype(iter_type);
				cf_for->body->variables.insert(id->name, lv);
				_parse_block(cf_for->body, p_static);
				current_block = p_block;

				if (error_set)
					return;
				p_block->has_return = cf_for->body->has_return;
				p_block->statements.push_back(cf_for);
			} break;
			case GDScriptTokenizer::TK_CF_CONTINUE: {

				tokenizer->advance();
				ControlFlowNode *cf_continue = alloc_node<ControlFlowNode>();
				cf_continue->cf_type = ControlFlowNode::CF_CONTINUE;
				p_block->statements.push_back(cf_continue);
				if (!_end_statement()) {
					_set_error("Expected end of statement (continue)");
					return;
				}
			} break;
			case GDScriptTokenizer::TK_CF_BREAK: {

				tokenizer->advance();
				ControlFlowNode *cf_break = alloc_node<ControlFlowNode>();
				cf_break->cf_type = ControlFlowNode::CF_BREAK;
				p_block->statements.push_back(cf_break);
				if (!_end_statement()) {
					_set_error("Expected end of statement (break)");
					return;
				}
			} break;
			case GDScriptTokenizer::TK_CF_RETURN: {

				tokenizer->advance();
				ControlFlowNode *cf_return = alloc_node<ControlFlowNode>();
				cf_return->cf_type = ControlFlowNode::CF_RETURN;
				cf_return->line = tokenizer->get_token_line(-1);

				if (tokenizer->get_token() == GDScriptTokenizer::TK_SEMICOLON || tokenizer->get_token() == GDScriptTokenizer::TK_NEWLINE || tokenizer->get_token() == GDScriptTokenizer::TK_EOF) {
					//expect end of statement
					p_block->statements.push_back(cf_return);
					if (!_end_statement()) {
						return;
					}
				} else {
					//expect expression
					Node *retexpr = _parse_and_reduce_expression(p_block, p_static);
					if (!retexpr) {
						if (_recover_from_completion()) {
							break;
						}
						return;
					}
					cf_return->arguments.push_back(retexpr);
					p_block->statements.push_back(cf_return);
					if (!_end_statement()) {
						_set_error("Expected end of statement after return expression.");
						return;
					}
				}
				p_block->has_return = true;

			} break;
			case GDScriptTokenizer::TK_CF_MATCH: {

				tokenizer->advance();

				MatchNode *match_node = alloc_node<MatchNode>();

				Node *val_to_match = _parse_and_reduce_expression(p_block, p_static);

				if (!val_to_match) {
					if (_recover_from_completion()) {
						break;
					}
					return;
				}

				match_node->val_to_match = val_to_match;

				if (!_enter_indent_block()) {
					_set_error("Expected indented pattern matching block after 'match'");
					return;
				}

				BlockNode *compiled_branches = alloc_node<BlockNode>();
				compiled_branches->parent_block = p_block;
				compiled_branches->parent_class = p_block->parent_class;

				p_block->sub_blocks.push_back(compiled_branches);

				_parse_pattern_block(compiled_branches, match_node->branches, p_static);

				if (error_set) return;

				ControlFlowNode *match_cf_node = alloc_node<ControlFlowNode>();
				match_cf_node->cf_type = ControlFlowNode::CF_MATCH;
				match_cf_node->match = match_node;
				match_cf_node->body = compiled_branches;

				p_block->has_return = p_block->has_return || compiled_branches->has_return;
				p_block->statements.push_back(match_cf_node);

				_end_statement();
			} break;
			case GDScriptTokenizer::TK_PR_ASSERT: {

				tokenizer->advance();
				Node *condition = _parse_and_reduce_expression(p_block, p_static);
				if (!condition) {
					if (_recover_from_completion()) {
						break;
					}
					return;
				}
				AssertNode *an = alloc_node<AssertNode>();
				an->condition = condition;
				p_block->statements.push_back(an);

				if (!_end_statement()) {
					_set_error("Expected end of statement after assert.");
					return;
				}
			} break;
			case GDScriptTokenizer::TK_PR_BREAKPOINT: {

				tokenizer->advance();
				BreakpointNode *bn = alloc_node<BreakpointNode>();
				p_block->statements.push_back(bn);

				if (!_end_statement()) {
					_set_error("Expected end of statement after breakpoint.");
					return;
				}
			} break;
			default: {

				Node *expression = _parse_and_reduce_expression(p_block, p_static, false, true);
				if (!expression) {
					if (_recover_from_completion()) {
						break;
					}
					return;
				}
				p_block->statements.push_back(expression);
				if (!_end_statement()) {
					_set_error("Expected end of statement after expression.");
					return;
				}

			} break;
		}
	}
}

bool GDScriptParser::_parse_newline() {

	if (tokenizer->get_token(1) != GDScriptTokenizer::TK_EOF && tokenizer->get_token(1) != GDScriptTokenizer::TK_NEWLINE) {

		int indent = tokenizer->get_token_line_indent();
		int current_indent = tab_level.back()->get();

		if (indent > current_indent) {
			_set_error("Unexpected indent.");
			return false;
		}

		if (indent < current_indent) {

			while (indent < current_indent) {

				//exit block
				if (tab_level.size() == 1) {
					_set_error("Invalid indent. BUG?");
					return false;
				}

				tab_level.pop_back();

				if (tab_level.back()->get() < indent) {

					_set_error("Unindent does not match any outer indentation level.");
					return false;
				}
				current_indent = tab_level.back()->get();
			}

			tokenizer->advance();
			return false;
		}
	}

	tokenizer->advance();
	return true;
}

void GDScriptParser::_parse_extends(ClassNode *p_class) {

	if (p_class->extends_used) {

		_set_error("'extends' already used for this class.");
		return;
	}

	if (!p_class->constant_expressions.empty() || !p_class->subclasses.empty() || !p_class->functions.empty() || !p_class->variables.empty()) {

		_set_error("'extends' must be used before anything else.");
		return;
	}

	p_class->extends_used = true;

	tokenizer->advance();

	if (tokenizer->get_token() == GDScriptTokenizer::TK_BUILT_IN_TYPE && tokenizer->get_token_type() == Variant::OBJECT) {
		p_class->extends_class.push_back(Variant::get_type_name(Variant::OBJECT));
		tokenizer->advance();
		return;
	}

	// see if inheritance happens from a file
	if (tokenizer->get_token() == GDScriptTokenizer::TK_CONSTANT) {

		Variant constant = tokenizer->get_token_constant();
		if (constant.get_type() != Variant::STRING) {

			_set_error("'extends' constant must be a string.");
			return;
		}

		p_class->extends_file = constant;
		tokenizer->advance();

		if (tokenizer->get_token() != GDScriptTokenizer::TK_PERIOD) {
			return;
		} else
			tokenizer->advance();
	}

	while (true) {

		switch (tokenizer->get_token()) {

			case GDScriptTokenizer::TK_IDENTIFIER: {

				StringName identifier = tokenizer->get_token_identifier();
				p_class->extends_class.push_back(identifier);
			} break;

			case GDScriptTokenizer::TK_PERIOD:
				break;

			default: {

				_set_error("Invalid 'extends' syntax, expected string constant (path) and/or identifier (parent class).");
				return;
			}
		}

		tokenizer->advance(1);

		switch (tokenizer->get_token()) {

			case GDScriptTokenizer::TK_IDENTIFIER:
			case GDScriptTokenizer::TK_PERIOD:
				continue;

			default:
				return;
		}
	}
}

void GDScriptParser::_parse_class(ClassNode *p_class) {

	int indent_level = tab_level.back()->get();

	while (true) {

		GDScriptTokenizer::Token token = tokenizer->get_token();
		if (error_set)
			return;

		if (indent_level > tab_level.back()->get()) {
			p_class->end_line = tokenizer->get_token_line();
			return; //go back a level
		}

		switch (token) {

			case GDScriptTokenizer::TK_CURSOR: {
				tokenizer->advance();
			} break;
			case GDScriptTokenizer::TK_EOF:
				p_class->end_line = tokenizer->get_token_line();
			case GDScriptTokenizer::TK_ERROR: {
				return; //go back
				//end of file!
			} break;
			case GDScriptTokenizer::TK_NEWLINE: {
				if (!_parse_newline()) {
					if (!error_set) {
						p_class->end_line = tokenizer->get_token_line();
					}
					return;
				}
			} break;
			case GDScriptTokenizer::TK_PR_EXTENDS: {

				_mark_line_as_safe(tokenizer->get_token_line());
				_parse_extends(p_class);
				if (error_set)
					return;
				if (!_end_statement()) {
					_set_error("Expected end of statement after extends");
					return;
				}

			} break;
			case GDScriptTokenizer::TK_PR_CLASS_NAME: {

				if (p_class->owner) {
					_set_error("'class_name' is only valid for the main class namespace.");
					return;
				}
				if (tokenizer->get_token(1) != GDScriptTokenizer::TK_IDENTIFIER) {

					_set_error("'class_name' syntax: 'class_name <UniqueName>'");
					return;
				}

				p_class->name = tokenizer->get_token_identifier(1);

				if (self_path != String() && ScriptServer::is_global_class(p_class->name) && ScriptServer::get_global_class_path(p_class->name) != self_path) {
					_set_error("Unique global class '" + p_class->name + "' already exists at path: " + ScriptServer::get_global_class_path(p_class->name));
					return;
				}

				if (ClassDB::class_exists(p_class->name)) {
					_set_error("Class '" + p_class->name + "' shadows a native class.");
					return;
				}

				tokenizer->advance(2);

			} break;
			case GDScriptTokenizer::TK_PR_TOOL: {

				if (p_class->tool) {

					_set_error("tool used more than once");
					return;
				}

				p_class->tool = true;
				tokenizer->advance();

			} break;
			case GDScriptTokenizer::TK_PR_CLASS: {
				//class inside class :D

				StringName name;

				if (tokenizer->get_token(1) != GDScriptTokenizer::TK_IDENTIFIER) {

					_set_error("'class' syntax: 'class <Name>:' or 'class <Name> extends <BaseClass>:'");
					return;
				}
				name = tokenizer->get_token_identifier(1);
				tokenizer->advance(2);

				// Check if name is shadowing something else
				if (ClassDB::class_exists(name) || ClassDB::class_exists("_" + name.operator String())) {
					_set_error("Class '" + String(name) + "' shadows a native class.");
					return;
				}
				if (ScriptServer::is_global_class(name)) {
					_set_error("Can't override name of unique global class '" + name + "' already exists at path: " + ScriptServer::get_global_class_path(p_class->name));
					return;
				}
				ClassNode *outer_class = p_class;
				while (outer_class) {
					for (int i = 0; i < outer_class->subclasses.size(); i++) {
						if (outer_class->subclasses[i]->name == name) {
							_set_error("Another class named '" + String(name) + "' already exists in this scope (at line " + itos(outer_class->subclasses[i]->line) + ").");
							return;
						}
					}
					if (outer_class->constant_expressions.has(name)) {
						_set_error("A constant named '" + String(name) + "' already exists in the outer class scope (at line" + itos(outer_class->constant_expressions[name].expression->line) + ").");
						return;
					}

					outer_class = outer_class->owner;
				}

				ClassNode *newclass = alloc_node<ClassNode>();
				newclass->initializer = alloc_node<BlockNode>();
				newclass->initializer->parent_class = newclass;
				newclass->ready = alloc_node<BlockNode>();
				newclass->ready->parent_class = newclass;
				newclass->name = name;
				newclass->owner = p_class;

				p_class->subclasses.push_back(newclass);

				if (tokenizer->get_token() == GDScriptTokenizer::TK_PR_EXTENDS) {

					_parse_extends(newclass);
					if (error_set)
						return;
				}

				if (!_enter_indent_block()) {

					_set_error("Indented block expected.");
					return;
				}
				current_class = newclass;
				_parse_class(newclass);
				current_class = p_class;

			} break;
			/* this is for functions....
			case GDScriptTokenizer::TK_CF_PASS: {

				tokenizer->advance(1);
			} break;
			*/
			case GDScriptTokenizer::TK_PR_STATIC: {
				tokenizer->advance();
				if (tokenizer->get_token() != GDScriptTokenizer::TK_PR_FUNCTION) {

					_set_error("Expected 'func'.");
					return;
				}

			}; //fallthrough to function
			case GDScriptTokenizer::TK_PR_FUNCTION: {

				bool _static = false;
				pending_newline = -1;

				if (tokenizer->get_token(-1) == GDScriptTokenizer::TK_PR_STATIC) {

					_static = true;
				}

				tokenizer->advance();
				StringName name;

				if (_get_completable_identifier(COMPLETION_VIRTUAL_FUNC, name)) {
				}

				if (name == StringName()) {

					_set_error("Expected identifier after 'func' (syntax: 'func <identifier>([arguments]):' ).");
					return;
				}

				for (int i = 0; i < p_class->functions.size(); i++) {
					if (p_class->functions[i]->name == name) {
						_set_error("Function '" + String(name) + "' already exists in this class (at line: " + itos(p_class->functions[i]->line) + ").");
					}
				}
				for (int i = 0; i < p_class->static_functions.size(); i++) {
					if (p_class->static_functions[i]->name == name) {
						_set_error("Function '" + String(name) + "' already exists in this class (at line: " + itos(p_class->static_functions[i]->line) + ").");
					}
				}

				if (tokenizer->get_token() != GDScriptTokenizer::TK_PARENTHESIS_OPEN) {

					_set_error("Expected '(' after identifier (syntax: 'func <identifier>([arguments]):' ).");
					return;
				}

				tokenizer->advance();

				Vector<StringName> arguments;
				Vector<DataType> argument_types;
				Vector<Node *> default_values;

				int fnline = tokenizer->get_token_line();

				if (tokenizer->get_token() != GDScriptTokenizer::TK_PARENTHESIS_CLOSE) {
					//has arguments
					bool defaulting = false;
					while (true) {

						if (tokenizer->get_token() == GDScriptTokenizer::TK_NEWLINE) {
							tokenizer->advance();
							continue;
						}

						if (tokenizer->get_token() == GDScriptTokenizer::TK_PR_VAR) {

							tokenizer->advance(); //var before the identifier is allowed
						}

						if (!tokenizer->is_token_literal(0, true)) {

							_set_error("Expected identifier for argument.");
							return;
						}

						StringName argname = tokenizer->get_token_identifier();
						arguments.push_back(argname);

						tokenizer->advance();

						DataType argtype;
						if (tokenizer->get_token() == GDScriptTokenizer::TK_COLON) {
							if (tokenizer->get_token(1) == GDScriptTokenizer::TK_OP_ASSIGN) {
								argtype.infer_type = true;
								tokenizer->advance();
							} else if (!_parse_type(argtype)) {
								_set_error("Expected type for argument.");
								return;
							}
						}
						argument_types.push_back(argtype);

						if (defaulting && tokenizer->get_token() != GDScriptTokenizer::TK_OP_ASSIGN) {

							_set_error("Default parameter expected.");
							return;
						}

						//tokenizer->advance();

						if (tokenizer->get_token() == GDScriptTokenizer::TK_OP_ASSIGN) {
							defaulting = true;
							tokenizer->advance(1);
							Node *defval = _parse_and_reduce_expression(p_class, _static);
							if (!defval || error_set)
								return;

							OperatorNode *on = alloc_node<OperatorNode>();
							on->op = OperatorNode::OP_ASSIGN;
							on->line = fnline;

							IdentifierNode *in = alloc_node<IdentifierNode>();
							in->name = argname;
							in->line = fnline;

							on->arguments.push_back(in);
							on->arguments.push_back(defval);
							/* no ..
							if (defval->type!=Node::TYPE_CONSTANT) {

								_set_error("default argument must be constant");
							}
							*/
							default_values.push_back(on);
						}

						while (tokenizer->get_token() == GDScriptTokenizer::TK_NEWLINE) {
							tokenizer->advance();
						}

						if (tokenizer->get_token() == GDScriptTokenizer::TK_COMMA) {
							tokenizer->advance();
							continue;
						} else if (tokenizer->get_token() != GDScriptTokenizer::TK_PARENTHESIS_CLOSE) {

							_set_error("Expected ',' or ')'.");
							return;
						}

						break;
					}
				}

				tokenizer->advance();

				BlockNode *block = alloc_node<BlockNode>();
				block->parent_class = p_class;

				if (name == "_init") {

					if (_static) {
						_set_error("Constructor cannot be static.");
						return;
					}

					if (p_class->extends_used) {

						OperatorNode *cparent = alloc_node<OperatorNode>();
						cparent->op = OperatorNode::OP_PARENT_CALL;
						block->statements.push_back(cparent);

						IdentifierNode *id = alloc_node<IdentifierNode>();
						id->name = "_init";
						cparent->arguments.push_back(id);

						if (tokenizer->get_token() == GDScriptTokenizer::TK_PERIOD) {
							tokenizer->advance();
							if (tokenizer->get_token() != GDScriptTokenizer::TK_PARENTHESIS_OPEN) {
								_set_error("expected '(' for parent constructor arguments.");
								return;
							}
							tokenizer->advance();

							if (tokenizer->get_token() != GDScriptTokenizer::TK_PARENTHESIS_CLOSE) {
								//has arguments
								parenthesis++;
								while (true) {

									Node *arg = _parse_and_reduce_expression(p_class, _static);
									cparent->arguments.push_back(arg);

									if (tokenizer->get_token() == GDScriptTokenizer::TK_COMMA) {
										tokenizer->advance();
										continue;
									} else if (tokenizer->get_token() != GDScriptTokenizer::TK_PARENTHESIS_CLOSE) {

										_set_error("Expected ',' or ')'.");
										return;
									}

									break;
								}
								parenthesis--;
							}

							tokenizer->advance();
						}
					} else {

						if (tokenizer->get_token() == GDScriptTokenizer::TK_PERIOD) {

							_set_error("Parent constructor call found for a class without inheritance.");
							return;
						}
					}
				}

				DataType return_type;
				if (tokenizer->get_token() == GDScriptTokenizer::TK_FORWARD_ARROW) {

					if (!_parse_type(return_type, true)) {
						_set_error("Expected return type for function.");
						return;
					}
				}

				if (!_enter_indent_block(block)) {

					_set_error("Indented block expected.");
					return;
				}

				FunctionNode *function = alloc_node<FunctionNode>();
				function->name = name;
				function->return_type = return_type;
				function->arguments = arguments;
				function->argument_types = argument_types;
				function->default_values = default_values;
				function->_static = _static;
				function->line = fnline;

				function->rpc_mode = rpc_mode;
				rpc_mode = MultiplayerAPI::RPC_MODE_DISABLED;

				if (_static)
					p_class->static_functions.push_back(function);
				else
					p_class->functions.push_back(function);

				current_function = function;
				function->body = block;
				current_block = block;
				_parse_block(block, _static);
				current_block = NULL;

				//arguments
			} break;
			case GDScriptTokenizer::TK_PR_SIGNAL: {
				tokenizer->advance();

				if (!tokenizer->is_token_literal()) {
					_set_error("Expected identifier after 'signal'.");
					return;
				}

				ClassNode::Signal sig;
				sig.name = tokenizer->get_token_identifier();
				tokenizer->advance();

				if (tokenizer->get_token() == GDScriptTokenizer::TK_PARENTHESIS_OPEN) {
					tokenizer->advance();
					while (true) {
						if (tokenizer->get_token() == GDScriptTokenizer::TK_NEWLINE) {
							tokenizer->advance();
							continue;
						}

						if (tokenizer->get_token() == GDScriptTokenizer::TK_PARENTHESIS_CLOSE) {
							tokenizer->advance();
							break;
						}

						if (!tokenizer->is_token_literal(0, true)) {
							_set_error("Expected identifier in signal argument.");
							return;
						}

						sig.arguments.push_back(tokenizer->get_token_identifier());
						tokenizer->advance();

						while (tokenizer->get_token() == GDScriptTokenizer::TK_NEWLINE) {
							tokenizer->advance();
						}

						if (tokenizer->get_token() == GDScriptTokenizer::TK_COMMA) {
							tokenizer->advance();
						} else if (tokenizer->get_token() != GDScriptTokenizer::TK_PARENTHESIS_CLOSE) {
							_set_error("Expected ',' or ')' after signal parameter identifier.");
							return;
						}
					}
				}

				p_class->_signals.push_back(sig);

				if (!_end_statement()) {
					_set_error("Expected end of statement (signal)");
					return;
				}
			} break;
			case GDScriptTokenizer::TK_PR_EXPORT: {

				tokenizer->advance();

				if (tokenizer->get_token() == GDScriptTokenizer::TK_PARENTHESIS_OPEN) {

					tokenizer->advance();

					String hint_prefix = "";
					bool is_arrayed = false;

					while (tokenizer->get_token() == GDScriptTokenizer::TK_BUILT_IN_TYPE &&
							tokenizer->get_token_type() == Variant::ARRAY &&
							tokenizer->get_token(1) == GDScriptTokenizer::TK_COMMA) {
						tokenizer->advance(); // Array
						tokenizer->advance(); // Comma
						if (is_arrayed) {
							hint_prefix += itos(Variant::ARRAY) + ":";
						} else {
							is_arrayed = true;
						}
					}

					if (tokenizer->get_token() == GDScriptTokenizer::TK_BUILT_IN_TYPE) {

						Variant::Type type = tokenizer->get_token_type();
						if (type == Variant::NIL) {
							_set_error("Can't export null type.");
							return;
						}
						if (type == Variant::OBJECT) {
							_set_error("Can't export raw object type.");
							return;
						}
						current_export.type = type;
						current_export.usage |= PROPERTY_USAGE_SCRIPT_VARIABLE;
						tokenizer->advance();

						if (tokenizer->get_token() == GDScriptTokenizer::TK_COMMA) {
							// hint expected next!
							tokenizer->advance();

							switch (type) {

								case Variant::INT: {

									if (tokenizer->get_token() == GDScriptTokenizer::TK_IDENTIFIER && tokenizer->get_token_identifier() == "FLAGS") {

										//current_export.hint=PROPERTY_HINT_ALL_FLAGS;
										tokenizer->advance();

										if (tokenizer->get_token() == GDScriptTokenizer::TK_PARENTHESIS_CLOSE) {
											break;
										}
										if (tokenizer->get_token() != GDScriptTokenizer::TK_COMMA) {
											_set_error("Expected ')' or ',' in bit flags hint.");
											return;
										}

										current_export.hint = PROPERTY_HINT_FLAGS;
										tokenizer->advance();

										bool first = true;
										while (true) {

											if (tokenizer->get_token() != GDScriptTokenizer::TK_CONSTANT || tokenizer->get_token_constant().get_type() != Variant::STRING) {
												current_export = PropertyInfo();
												_set_error("Expected a string constant in named bit flags hint.");
												return;
											}

											String c = tokenizer->get_token_constant();
											if (!first)
												current_export.hint_string += ",";
											else
												first = false;

											current_export.hint_string += c.xml_escape();

											tokenizer->advance();
											if (tokenizer->get_token() == GDScriptTokenizer::TK_PARENTHESIS_CLOSE)
												break;

											if (tokenizer->get_token() != GDScriptTokenizer::TK_COMMA) {
												current_export = PropertyInfo();
												_set_error("Expected ')' or ',' in named bit flags hint.");
												return;
											}
											tokenizer->advance();
										}

										break;
									}

									if (tokenizer->get_token() == GDScriptTokenizer::TK_CONSTANT && tokenizer->get_token_constant().get_type() == Variant::STRING) {
										//enumeration
										current_export.hint = PROPERTY_HINT_ENUM;
										bool first = true;
										while (true) {

											if (tokenizer->get_token() != GDScriptTokenizer::TK_CONSTANT || tokenizer->get_token_constant().get_type() != Variant::STRING) {

												current_export = PropertyInfo();
												_set_error("Expected a string constant in enumeration hint.");
												return;
											}

											String c = tokenizer->get_token_constant();
											if (!first)
												current_export.hint_string += ",";
											else
												first = false;

											current_export.hint_string += c.xml_escape();

											tokenizer->advance();
											if (tokenizer->get_token() == GDScriptTokenizer::TK_PARENTHESIS_CLOSE)
												break;

											if (tokenizer->get_token() != GDScriptTokenizer::TK_COMMA) {
												current_export = PropertyInfo();
												_set_error("Expected ')' or ',' in enumeration hint.");
												return;
											}

											tokenizer->advance();
										}

										break;
									}

								}; //fallthrough to use the same
								case Variant::REAL: {

									if (tokenizer->get_token() == GDScriptTokenizer::TK_IDENTIFIER && tokenizer->get_token_identifier() == "EASE") {
										current_export.hint = PROPERTY_HINT_EXP_EASING;
										tokenizer->advance();
										if (tokenizer->get_token() != GDScriptTokenizer::TK_PARENTHESIS_CLOSE) {
											_set_error("Expected ')' in hint.");
											return;
										}
										break;
									}

									// range
									if (tokenizer->get_token() == GDScriptTokenizer::TK_IDENTIFIER && tokenizer->get_token_identifier() == "EXP") {

										current_export.hint = PROPERTY_HINT_EXP_RANGE;
										tokenizer->advance();

										if (tokenizer->get_token() == GDScriptTokenizer::TK_PARENTHESIS_CLOSE)
											break;
										else if (tokenizer->get_token() != GDScriptTokenizer::TK_COMMA) {
											_set_error("Expected ')' or ',' in exponential range hint.");
											return;
										}
										tokenizer->advance();
									} else
										current_export.hint = PROPERTY_HINT_RANGE;

									float sign = 1.0;

									if (tokenizer->get_token() == GDScriptTokenizer::TK_OP_SUB) {
										sign = -1;
										tokenizer->advance();
									}
									if (tokenizer->get_token() != GDScriptTokenizer::TK_CONSTANT || !tokenizer->get_token_constant().is_num()) {

										current_export = PropertyInfo();
										_set_error("Expected a range in numeric hint.");
										return;
									}

									current_export.hint_string = rtos(sign * double(tokenizer->get_token_constant()));
									tokenizer->advance();

									if (tokenizer->get_token() == GDScriptTokenizer::TK_PARENTHESIS_CLOSE) {
										current_export.hint_string = "0," + current_export.hint_string;
										break;
									}

									if (tokenizer->get_token() != GDScriptTokenizer::TK_COMMA) {

										current_export = PropertyInfo();
										_set_error("Expected ',' or ')' in numeric range hint.");
										return;
									}

									tokenizer->advance();

									sign = 1.0;
									if (tokenizer->get_token() == GDScriptTokenizer::TK_OP_SUB) {
										sign = -1;
										tokenizer->advance();
									}

									if (tokenizer->get_token() != GDScriptTokenizer::TK_CONSTANT || !tokenizer->get_token_constant().is_num()) {

										current_export = PropertyInfo();
										_set_error("Expected a number as upper bound in numeric range hint.");
										return;
									}

									current_export.hint_string += "," + rtos(sign * double(tokenizer->get_token_constant()));
									tokenizer->advance();

									if (tokenizer->get_token() == GDScriptTokenizer::TK_PARENTHESIS_CLOSE)
										break;

									if (tokenizer->get_token() != GDScriptTokenizer::TK_COMMA) {

										current_export = PropertyInfo();
										_set_error("Expected ',' or ')' in numeric range hint.");
										return;
									}

									tokenizer->advance();
									sign = 1.0;
									if (tokenizer->get_token() == GDScriptTokenizer::TK_OP_SUB) {
										sign = -1;
										tokenizer->advance();
									}

									if (tokenizer->get_token() != GDScriptTokenizer::TK_CONSTANT || !tokenizer->get_token_constant().is_num()) {

										current_export = PropertyInfo();
										_set_error("Expected a number as step in numeric range hint.");
										return;
									}

									current_export.hint_string += "," + rtos(sign * double(tokenizer->get_token_constant()));
									tokenizer->advance();

								} break;
								case Variant::STRING: {

									if (tokenizer->get_token() == GDScriptTokenizer::TK_CONSTANT && tokenizer->get_token_constant().get_type() == Variant::STRING) {
										//enumeration
										current_export.hint = PROPERTY_HINT_ENUM;
										bool first = true;
										while (true) {

											if (tokenizer->get_token() != GDScriptTokenizer::TK_CONSTANT || tokenizer->get_token_constant().get_type() != Variant::STRING) {

												current_export = PropertyInfo();
												_set_error("Expected a string constant in enumeration hint.");
												return;
											}

											String c = tokenizer->get_token_constant();
											if (!first)
												current_export.hint_string += ",";
											else
												first = false;

											current_export.hint_string += c.xml_escape();
											tokenizer->advance();
											if (tokenizer->get_token() == GDScriptTokenizer::TK_PARENTHESIS_CLOSE)
												break;

											if (tokenizer->get_token() != GDScriptTokenizer::TK_COMMA) {
												current_export = PropertyInfo();
												_set_error("Expected ')' or ',' in enumeration hint.");
												return;
											}
											tokenizer->advance();
										}

										break;
									}

									if (tokenizer->get_token() == GDScriptTokenizer::TK_IDENTIFIER && tokenizer->get_token_identifier() == "DIR") {

										tokenizer->advance();

										if (tokenizer->get_token() == GDScriptTokenizer::TK_PARENTHESIS_CLOSE)
											current_export.hint = PROPERTY_HINT_DIR;
										else if (tokenizer->get_token() == GDScriptTokenizer::TK_COMMA) {

											tokenizer->advance();

											if (tokenizer->get_token() != GDScriptTokenizer::TK_IDENTIFIER || !(tokenizer->get_token_identifier() == "GLOBAL")) {
												_set_error("Expected 'GLOBAL' after comma in directory hint.");
												return;
											}
											if (!p_class->tool) {
												_set_error("Global filesystem hints may only be used in tool scripts.");
												return;
											}
											current_export.hint = PROPERTY_HINT_GLOBAL_DIR;
											tokenizer->advance();

											if (tokenizer->get_token() != GDScriptTokenizer::TK_PARENTHESIS_CLOSE) {
												_set_error("Expected ')' in hint.");
												return;
											}
										} else {
											_set_error("Expected ')' or ',' in hint.");
											return;
										}
										break;
									}

									if (tokenizer->get_token() == GDScriptTokenizer::TK_IDENTIFIER && tokenizer->get_token_identifier() == "FILE") {

										current_export.hint = PROPERTY_HINT_FILE;
										tokenizer->advance();

										if (tokenizer->get_token() == GDScriptTokenizer::TK_COMMA) {

											tokenizer->advance();

											if (tokenizer->get_token() == GDScriptTokenizer::TK_IDENTIFIER && tokenizer->get_token_identifier() == "GLOBAL") {

												if (!p_class->tool) {
													_set_error("Global filesystem hints may only be used in tool scripts.");
													return;
												}
												current_export.hint = PROPERTY_HINT_GLOBAL_FILE;
												tokenizer->advance();

												if (tokenizer->get_token() == GDScriptTokenizer::TK_PARENTHESIS_CLOSE)
													break;
												else if (tokenizer->get_token() == GDScriptTokenizer::TK_COMMA)
													tokenizer->advance();
												else {
													_set_error("Expected ')' or ',' in hint.");
													return;
												}
											}

											if (tokenizer->get_token() != GDScriptTokenizer::TK_CONSTANT || tokenizer->get_token_constant().get_type() != Variant::STRING) {

												if (current_export.hint == PROPERTY_HINT_GLOBAL_FILE)
													_set_error("Expected string constant with filter");
												else
													_set_error("Expected 'GLOBAL' or string constant with filter");
												return;
											}
											current_export.hint_string = tokenizer->get_token_constant();
											tokenizer->advance();
										}

										if (tokenizer->get_token() != GDScriptTokenizer::TK_PARENTHESIS_CLOSE) {
											_set_error("Expected ')' in hint.");
											return;
										}
										break;
									}

									if (tokenizer->get_token() == GDScriptTokenizer::TK_IDENTIFIER && tokenizer->get_token_identifier() == "MULTILINE") {

										current_export.hint = PROPERTY_HINT_MULTILINE_TEXT;
										tokenizer->advance();
										if (tokenizer->get_token() != GDScriptTokenizer::TK_PARENTHESIS_CLOSE) {
											_set_error("Expected ')' in hint.");
											return;
										}
										break;
									}
								} break;
								case Variant::COLOR: {

									if (tokenizer->get_token() != GDScriptTokenizer::TK_IDENTIFIER) {

										current_export = PropertyInfo();
										_set_error("Color type hint expects RGB or RGBA as hints");
										return;
									}

									String identifier = tokenizer->get_token_identifier();
									if (identifier == "RGB") {
										current_export.hint = PROPERTY_HINT_COLOR_NO_ALPHA;
									} else if (identifier == "RGBA") {
										//none
									} else {
										current_export = PropertyInfo();
										_set_error("Color type hint expects RGB or RGBA as hints");
										return;
									}
									tokenizer->advance();

								} break;
								default: {

									current_export = PropertyInfo();
									_set_error("Type '" + Variant::get_type_name(type) + "' can't take hints.");
									return;
								} break;
							}
						}

					} else {

						parenthesis++;
						Node *subexpr = _parse_and_reduce_expression(p_class, true, true);
						if (!subexpr) {
							if (_recover_from_completion()) {
								break;
							}
							return;
						}
						parenthesis--;

						if (subexpr->type != Node::TYPE_CONSTANT) {
							current_export = PropertyInfo();
							_set_error("Expected a constant expression.");
						}

						Variant constant = static_cast<ConstantNode *>(subexpr)->value;

						if (constant.get_type() == Variant::OBJECT) {
							GDScriptNativeClass *native_class = Object::cast_to<GDScriptNativeClass>(constant);

							if (native_class && ClassDB::is_parent_class(native_class->get_name(), "Resource")) {
								current_export.type = Variant::OBJECT;
								current_export.hint = PROPERTY_HINT_RESOURCE_TYPE;
								current_export.usage |= PROPERTY_USAGE_SCRIPT_VARIABLE;

								current_export.hint_string = native_class->get_name();
								current_export.class_name = native_class->get_name();

							} else {
								current_export = PropertyInfo();
								_set_error("Export hint not a resource type.");
							}
						} else if (constant.get_type() == Variant::DICTIONARY) {
							// Enumeration
							bool is_flags = false;

							if (tokenizer->get_token() == GDScriptTokenizer::TK_COMMA) {
								tokenizer->advance();

								if (tokenizer->get_token() == GDScriptTokenizer::TK_IDENTIFIER && tokenizer->get_token_identifier() == "FLAGS") {
									is_flags = true;
									tokenizer->advance();
								} else {
									current_export = PropertyInfo();
									_set_error("Expected 'FLAGS' after comma.");
								}
							}

							current_export.type = Variant::INT;
							current_export.hint = is_flags ? PROPERTY_HINT_FLAGS : PROPERTY_HINT_ENUM;
							Dictionary enum_values = constant;

							List<Variant> keys;
							enum_values.get_key_list(&keys);

							bool first = true;
							for (List<Variant>::Element *E = keys.front(); E; E = E->next()) {
								if (enum_values[E->get()].get_type() == Variant::INT) {
									if (!first)
										current_export.hint_string += ",";
									else
										first = false;

									current_export.hint_string += E->get().operator String().camelcase_to_underscore(true).capitalize().xml_escape();
									if (!is_flags) {
										current_export.hint_string += ":";
										current_export.hint_string += enum_values[E->get()].operator String().xml_escape();
									}
								}
							}
						} else {
							current_export = PropertyInfo();
							_set_error("Expected type for export.");
							return;
						}
					}

					if (tokenizer->get_token() != GDScriptTokenizer::TK_PARENTHESIS_CLOSE) {

						current_export = PropertyInfo();
						_set_error("Expected ')' or ',' after export hint.");
						return;
					}

					if (is_arrayed) {
						hint_prefix += itos(current_export.type);
						if (current_export.hint) {
							hint_prefix += "/" + itos(current_export.hint);
						}
						current_export.hint_string = hint_prefix + ":" + current_export.hint_string;
						current_export.hint = PROPERTY_HINT_TYPE_STRING;
						current_export.type = Variant::ARRAY;
					}

					tokenizer->advance();
				}

				if (tokenizer->get_token() != GDScriptTokenizer::TK_PR_VAR && tokenizer->get_token() != GDScriptTokenizer::TK_PR_ONREADY && tokenizer->get_token() != GDScriptTokenizer::TK_PR_REMOTE && tokenizer->get_token() != GDScriptTokenizer::TK_PR_MASTER && tokenizer->get_token() != GDScriptTokenizer::TK_PR_SLAVE && tokenizer->get_token() != GDScriptTokenizer::TK_PR_SYNC && tokenizer->get_token() != GDScriptTokenizer::TK_PR_REMOTESYNC && tokenizer->get_token() != GDScriptTokenizer::TK_PR_MASTERSYNC && tokenizer->get_token() != GDScriptTokenizer::TK_PR_SLAVESYNC) {

					current_export = PropertyInfo();
					_set_error("Expected 'var', 'onready', 'remote', 'master', 'slave', 'sync', 'remotesync', 'mastersync', 'slavesync'.");
					return;
				}

				continue;
			} break;
			case GDScriptTokenizer::TK_PR_ONREADY: {

				//may be fallthrough from export, ignore if so
				tokenizer->advance();
				if (tokenizer->get_token() != GDScriptTokenizer::TK_PR_VAR) {
					_set_error("Expected 'var'.");
					return;
				}

				continue;
			} break;
			case GDScriptTokenizer::TK_PR_REMOTE: {

				//may be fallthrough from export, ignore if so
				tokenizer->advance();
				if (current_export.type) {
					if (tokenizer->get_token() != GDScriptTokenizer::TK_PR_VAR) {
						_set_error("Expected 'var'.");
						return;
					}

				} else {
					if (tokenizer->get_token() != GDScriptTokenizer::TK_PR_VAR && tokenizer->get_token() != GDScriptTokenizer::TK_PR_FUNCTION) {
						_set_error("Expected 'var' or 'func'.");
						return;
					}
				}
				rpc_mode = MultiplayerAPI::RPC_MODE_REMOTE;

				continue;
			} break;
			case GDScriptTokenizer::TK_PR_MASTER: {

				//may be fallthrough from export, ignore if so
				tokenizer->advance();
				if (current_export.type) {
					if (tokenizer->get_token() != GDScriptTokenizer::TK_PR_VAR) {
						_set_error("Expected 'var'.");
						return;
					}

				} else {
					if (tokenizer->get_token() != GDScriptTokenizer::TK_PR_VAR && tokenizer->get_token() != GDScriptTokenizer::TK_PR_FUNCTION) {
						_set_error("Expected 'var' or 'func'.");
						return;
					}
				}

				rpc_mode = MultiplayerAPI::RPC_MODE_MASTER;
				continue;
			} break;
			case GDScriptTokenizer::TK_PR_SLAVE: {

				//may be fallthrough from export, ignore if so
				tokenizer->advance();
				if (current_export.type) {
					if (tokenizer->get_token() != GDScriptTokenizer::TK_PR_VAR) {
						_set_error("Expected 'var'.");
						return;
					}

				} else {
					if (tokenizer->get_token() != GDScriptTokenizer::TK_PR_VAR && tokenizer->get_token() != GDScriptTokenizer::TK_PR_FUNCTION) {
						_set_error("Expected 'var' or 'func'.");
						return;
					}
				}

				rpc_mode = MultiplayerAPI::RPC_MODE_SLAVE;
				continue;
			} break;
			case GDScriptTokenizer::TK_PR_REMOTESYNC:
			case GDScriptTokenizer::TK_PR_SYNC: {

				//may be fallthrough from export, ignore if so
				tokenizer->advance();
				if (tokenizer->get_token() != GDScriptTokenizer::TK_PR_VAR && tokenizer->get_token() != GDScriptTokenizer::TK_PR_FUNCTION) {
					if (current_export.type)
						_set_error("Expected 'var'.");
					else
						_set_error("Expected 'var' or 'func'.");
					return;
				}

				rpc_mode = MultiplayerAPI::RPC_MODE_SYNC;
				continue;
			} break;
			case GDScriptTokenizer::TK_PR_MASTERSYNC: {

				//may be fallthrough from export, ignore if so
				tokenizer->advance();
				if (tokenizer->get_token() != GDScriptTokenizer::TK_PR_VAR && tokenizer->get_token() != GDScriptTokenizer::TK_PR_FUNCTION) {
					if (current_export.type)
						_set_error("Expected 'var'.");
					else
						_set_error("Expected 'var' or 'func'.");
					return;
				}

				rpc_mode = MultiplayerAPI::RPC_MODE_MASTERSYNC;
				continue;
			} break;
			case GDScriptTokenizer::TK_PR_SLAVESYNC: {

				//may be fallthrough from export, ignore if so
				tokenizer->advance();
				if (tokenizer->get_token() != GDScriptTokenizer::TK_PR_VAR && tokenizer->get_token() != GDScriptTokenizer::TK_PR_FUNCTION) {
					if (current_export.type)
						_set_error("Expected 'var'.");
					else
						_set_error("Expected 'var' or 'func'.");
					return;
				}

				rpc_mode = MultiplayerAPI::RPC_MODE_SLAVESYNC;
<<<<<<< HEAD
				continue;
			} break;
			case GDScriptTokenizer::TK_PR_VAR: {
				//variale declaration and (eventual) initialization

				//may be fallthrough from export, ignore if so
				tokenizer->advance();
				if (tokenizer->get_token() != GDScriptTokenizer::TK_PR_VAR && tokenizer->get_token() != GDScriptTokenizer::TK_PR_FUNCTION) {
					if (current_export.type)
						_set_error("Expected 'var'.");
					else
						_set_error("Expected 'var' or 'func'.");
					return;
				}

				rpc_mode = MultiplayerAPI::RPC_MODE_MASTERSYNC;
				continue;
			} break;
			case GDScriptTokenizer::TK_PR_SLAVESYNC: {

				//may be fallthrough from export, ignore if so
				tokenizer->advance();
				if (tokenizer->get_token() != GDScriptTokenizer::TK_PR_VAR && tokenizer->get_token() != GDScriptTokenizer::TK_PR_FUNCTION) {
					if (current_export.type)
						_set_error("Expected 'var'.");
					else
						_set_error("Expected 'var' or 'func'.");
					return;
				}

				rpc_mode = MultiplayerAPI::RPC_MODE_SLAVESYNC;
=======
>>>>>>> 4adcd55c
				continue;
			} break;
			case GDScriptTokenizer::TK_PR_VAR: {
				//variale declaration and (eventual) initialization

				ClassNode::Member member;
				bool autoexport = tokenizer->get_token(-1) == GDScriptTokenizer::TK_PR_EXPORT;
				if (current_export.type != Variant::NIL) {
					member._export = current_export;
					current_export = PropertyInfo();
				}

				bool onready = tokenizer->get_token(-1) == GDScriptTokenizer::TK_PR_ONREADY;

				tokenizer->advance();
				if (!tokenizer->is_token_literal(0, true)) {

					_set_error("Expected identifier for member variable name.");
					return;
				}

				member.identifier = tokenizer->get_token_literal();
				member.expression = NULL;
				member._export.name = member.identifier;
				member.line = tokenizer->get_token_line();
				member.rpc_mode = rpc_mode;

				if (current_class->constant_expressions.has(member.identifier)) {
					_set_error("A constant named '" + String(member.identifier) + "' alread exists in this class (at line: " +
							   itos(current_class->constant_expressions[member.identifier].expression->line) + ").");
					return;
				}

				for (int i = 0; i < current_class->variables.size(); i++) {
					if (current_class->variables[i].identifier == member.identifier) {
						_set_error("Variable '" + String(member.identifier) + "' alread exists in this class (at line: " +
								   itos(current_class->variables[i].line) + ").");
						return;
					}
				}

				tokenizer->advance();

				rpc_mode = MultiplayerAPI::RPC_MODE_DISABLED;

				if (tokenizer->get_token() == GDScriptTokenizer::TK_COLON) {
					if (tokenizer->get_token(1) == GDScriptTokenizer::TK_OP_ASSIGN) {
						member.data_type = DataType();
#ifdef DEBUG_ENABLED
						member.data_type.infer_type = true;
#endif
						tokenizer->advance();
					} else if (!_parse_type(member.data_type)) {
						_set_error("Expected type for class variable.");
						return;
					}
				}

				if (tokenizer->get_token() == GDScriptTokenizer::TK_OP_ASSIGN) {

#ifdef DEBUG_ENABLED
					int line = tokenizer->get_token_line();
#endif
					tokenizer->advance();

					Node *subexpr = _parse_and_reduce_expression(p_class, false, autoexport || member._export.type != Variant::NIL);
					if (!subexpr) {
						if (_recover_from_completion()) {
							break;
						}
						return;
					}

					//discourage common error
					if (!onready && subexpr->type == Node::TYPE_OPERATOR) {

						OperatorNode *op = static_cast<OperatorNode *>(subexpr);
						if (op->op == OperatorNode::OP_CALL && op->arguments[0]->type == Node::TYPE_SELF && op->arguments[1]->type == Node::TYPE_IDENTIFIER) {
							IdentifierNode *id = static_cast<IdentifierNode *>(op->arguments[1]);
							if (id->name == "get_node") {

								_set_error("Use 'onready var " + String(member.identifier) + " = get_node(..)' instead");
								return;
							}
						}
					}

					member.expression = subexpr;

					if (autoexport && !member.data_type.has_type) {

						if (subexpr->type != Node::TYPE_CONSTANT) {

							_set_error("Type-less export needs a constant expression assigned to infer type.");
							return;
						}

						ConstantNode *cn = static_cast<ConstantNode *>(subexpr);
						if (cn->value.get_type() == Variant::NIL) {

								_set_error("Can't accept a null constant expression for inferring export type.");
								return;
							}
							member._export.hint = PROPERTY_HINT_RESOURCE_TYPE;
							member._export.hint_string = res->get_class();
						}
					}
#ifdef TOOLS_ENABLED
					if (subexpr->type == Node::TYPE_CONSTANT && member._export.type != Variant::NIL) {

						ConstantNode *cn = static_cast<ConstantNode *>(subexpr);
						if (cn->value.get_type() != Variant::NIL) {
							member.default_value = cn->value;
						}
					}
#endif

					IdentifierNode *id = alloc_node<IdentifierNode>();
					id->name = member.identifier;

					OperatorNode *op = alloc_node<OperatorNode>();
					op->op = OperatorNode::OP_INIT_ASSIGN;
					op->arguments.push_back(id);
					op->arguments.push_back(subexpr);

#ifdef DEBUG_ENABLED
					NewLineNode *nl = alloc_node<NewLineNode>();
					nl->line = line;
					if (onready)
						p_class->ready->statements.push_back(nl);
					else
						p_class->initializer->statements.push_back(nl);
#endif
					if (onready)
						p_class->ready->statements.push_back(op);
					else
						p_class->initializer->statements.push_back(op);

					member.initial_assignment = op;

				} else {

					if (autoexport && !member.data_type.has_type) {
						_set_error("Type-less export needs a constant expression assigned to infer type.");
						return;
					}
				}

				if (autoexport && member.data_type.has_type) {
					if (member.data_type.kind == DataType::BUILTIN) {
						member._export.type = member.data_type.builtin_type;
					} else if (member.data_type.kind == DataType::NATIVE) {
						if (ClassDB::is_parent_class(member.data_type.native_type, "Resource")) {
							member._export.type = Variant::OBJECT;
							member._export.hint = PROPERTY_HINT_RESOURCE_TYPE;
							member._export.usage |= PROPERTY_USAGE_SCRIPT_VARIABLE;
							member._export.hint_string = member.data_type.native_type;
							member._export.class_name = member.data_type.native_type;
						} else {
							_set_error("Invalid export type. Only built-in and native resource types can be exported.", member.line);
							return;
						}

					} else {
						_set_error("Invalid export type. Only built-in and native resource types can be exported.", member.line);
						return;
					}
				}

				if (tokenizer->get_token() == GDScriptTokenizer::TK_PR_SETGET) {

					tokenizer->advance();

					if (tokenizer->get_token() != GDScriptTokenizer::TK_COMMA) {
						//just comma means using only getter
						if (!tokenizer->is_token_literal()) {
							_set_error("Expected identifier for setter function after 'setget'.");
						}

						member.setter = tokenizer->get_token_literal();

						tokenizer->advance();
					}

					if (tokenizer->get_token() == GDScriptTokenizer::TK_COMMA) {
						//there is a getter
						tokenizer->advance();

						if (!tokenizer->is_token_literal()) {
							_set_error("Expected identifier for getter function after ','.");
						}

						member.getter = tokenizer->get_token_literal();
						tokenizer->advance();
					}
				}

				p_class->variables.push_back(member);

				if (!_end_statement()) {
					_set_error("Expected end of statement (continue)");
					return;
				}
			} break;
			case GDScriptTokenizer::TK_PR_CONST: {
				// constant declaration and initialization

				ClassNode::Constant constant;

				tokenizer->advance();
				if (!tokenizer->is_token_literal(0, true)) {

					_set_error("Expected name (identifier) for constant.");
					return;
				}

				StringName const_id = tokenizer->get_token_literal();
				int line = tokenizer->get_token_line();

				if (current_class->constant_expressions.has(const_id)) {
					_set_error("Constant '" + String(const_id) + "' alread exists in this class (at line: " +
							   itos(current_class->constant_expressions[const_id].expression->line) + ").");
					return;
				}

				for (int i = 0; i < current_class->variables.size(); i++) {
					if (current_class->variables[i].identifier == const_id) {
						_set_error("A variable named '" + String(const_id) + "' alread exists in this class (at line: " +
								   itos(current_class->variables[i].line) + ").");
						return;
					}
				}

				tokenizer->advance();

				if (tokenizer->get_token() == GDScriptTokenizer::TK_COLON) {
					if (tokenizer->get_token(1) == GDScriptTokenizer::TK_OP_ASSIGN) {
						constant.type = DataType();
#ifdef DEBUG_ENABLED
						constant.type.infer_type = true;
#endif
						tokenizer->advance();
					} else if (!_parse_type(constant.type)) {
						_set_error("Expected type for class constant.");
						return;
					}
				}

				if (tokenizer->get_token() != GDScriptTokenizer::TK_OP_ASSIGN) {
					_set_error("Constant expects assignment.");
					return;
				}

				tokenizer->advance();

				Node *subexpr = _parse_and_reduce_expression(p_class, true, true);
				if (!subexpr) {
					if (_recover_from_completion()) {
						break;
					}
					return;
				}

				if (subexpr->type != Node::TYPE_CONSTANT) {
					_set_error("Expected constant expression", line);
					return;
				}
				subexpr->line = line;
				constant.expression = subexpr;

				p_class->constant_expressions.insert(const_id, constant);

				if (!_end_statement()) {
					_set_error("Expected end of statement (constant)", line);
					return;
				}

			} break;
			case GDScriptTokenizer::TK_PR_ENUM: {
				//multiple constant declarations..

				int last_assign = -1; // Incremented by 1 right before the assingment.
				String enum_name;
				Dictionary enum_dict;

				tokenizer->advance();
				if (tokenizer->is_token_literal(0, true)) {
					enum_name = tokenizer->get_token_literal();
					tokenizer->advance();
				}
				if (tokenizer->get_token() != GDScriptTokenizer::TK_CURLY_BRACKET_OPEN) {
					_set_error("Expected '{' in enum declaration");
					return;
				}
				tokenizer->advance();

				while (true) {
					if (tokenizer->get_token() == GDScriptTokenizer::TK_NEWLINE) {

						tokenizer->advance(); // Ignore newlines
					} else if (tokenizer->get_token() == GDScriptTokenizer::TK_CURLY_BRACKET_CLOSE) {

						tokenizer->advance();
						break; // End of enum
					} else if (!tokenizer->is_token_literal(0, true)) {

						if (tokenizer->get_token() == GDScriptTokenizer::TK_EOF) {
							_set_error("Unexpected end of file.");
						} else {
							_set_error(String("Unexpected ") + GDScriptTokenizer::get_token_name(tokenizer->get_token()) + ", expected identifier");
						}

						return;
					} else { // tokenizer->is_token_literal(0, true)
						ClassNode::Constant constant;

						StringName const_id = tokenizer->get_token_literal();

						tokenizer->advance();

						if (tokenizer->get_token() == GDScriptTokenizer::TK_OP_ASSIGN) {
							tokenizer->advance();

							Node *subexpr = _parse_and_reduce_expression(p_class, true, true);
							if (!subexpr) {
								if (_recover_from_completion()) {
									break;
								}
								return;
							}

							if (subexpr->type != Node::TYPE_CONSTANT) {
								_set_error("Expected constant expression");
								return;
							}

							ConstantNode *subexpr_const = static_cast<ConstantNode *>(subexpr);

							if (subexpr_const->value.get_type() != Variant::INT) {
								_set_error("Expected an int value for enum");
								return;
							}

							last_assign = subexpr_const->value;

							constant.expression = subexpr_const;

						} else {
							last_assign = last_assign + 1;
							ConstantNode *cn = alloc_node<ConstantNode>();
							cn->value = last_assign;
							cn->datatype = _type_from_variant(cn->value);
							constant.expression = cn;
						}

						if (tokenizer->get_token() == GDScriptTokenizer::TK_COMMA) {
							tokenizer->advance();
						}

						if (enum_name != "") {
							const ConstantNode *cn = static_cast<const ConstantNode *>(constant.expression);
							enum_dict[const_id] = cn->value;
						}

						constant.type.has_type = true;
						constant.type.kind = DataType::BUILTIN;
						constant.type.builtin_type = Variant::INT;
						p_class->constant_expressions.insert(const_id, constant);
					}
				}

				if (enum_name != "") {
					ClassNode::Constant enum_constant;
					ConstantNode *cn = alloc_node<ConstantNode>();
					cn->value = enum_dict;
					cn->datatype = _type_from_variant(cn->value);

					enum_constant.expression = cn;
					enum_constant.type = cn->datatype;
					p_class->constant_expressions.insert(enum_name, enum_constant);
				}

				if (!_end_statement()) {
					_set_error("Expected end of statement (enum)");
					return;
				}

			} break;

			case GDScriptTokenizer::TK_CONSTANT: {
				if (tokenizer->get_token_constant().get_type() == Variant::STRING) {
					tokenizer->advance();
					// Ignore
				} else {
					_set_error(String() + "Unexpected constant of type: " + Variant::get_type_name(tokenizer->get_token_constant().get_type()));
					return;
				}
			} break;

			default: {

				_set_error(String() + "Unexpected token: " + tokenizer->get_token_name(tokenizer->get_token()) + ":" + tokenizer->get_token_identifier());
				return;

			} break;
		}
	}
}

void GDScriptParser::_determine_inheritance(ClassNode *p_class) {

	if (p_class->extends_used) {
		//do inheritance
		String path = p_class->extends_file;

		Ref<GDScript> script;
		StringName native;
		ClassNode *base_class = NULL;

		if (path != "") {
			//path (and optionally subclasses)

			if (path.is_rel_path()) {

				String base = base_path;

				if (base == "" || base.is_rel_path()) {
					_set_error("Could not resolve relative path for parent class: " + path, p_class->line);
					return;
				}
				path = base.plus_file(path).simplify_path();
			}
			script = ResourceLoader::load(path);
			if (script.is_null()) {
				_set_error("Could not load base class: " + path, p_class->line);
				return;
			}
			if (!script->is_valid()) {

				_set_error("Script not fully loaded (cyclic preload?): " + path, p_class->line);
				return;
			}

			if (p_class->extends_class.size()) {

				for (int i = 0; i < p_class->extends_class.size(); i++) {

	clear();

	//assume class
	ClassNode *main_class = alloc_node<ClassNode>();
	main_class->initializer = alloc_node<BlockNode>();
	main_class->initializer->parent_class = main_class;
	main_class->ready = alloc_node<BlockNode>();
	main_class->ready->parent_class = main_class;
	current_class = main_class;

						_set_error("Could not find subclass: " + sub, p_class->line);
						return;
					}
				}
			}

		} else {

			if (p_class->extends_class.size() == 0) {
				_set_error("Parser bug: undecidable inheritance.", p_class->line);
				ERR_FAIL();
			}
			//look around for the subclasses

			int extend_iter = 1;
			String base = p_class->extends_class[0];
			ClassNode *p = p_class->owner;
			Ref<GDScript> base_script;

			if (ScriptServer::is_global_class(base)) {
				base_script = ResourceLoader::load(ScriptServer::get_global_class_path(base));
				if (!base_script.is_valid()) {
					_set_error("Class '" + base + "' could not be fully loaded (script error or cyclic inheritance).", p_class->line);
					return;
				}
				p = NULL;
			}

	for_completion = false;
	validating = false;
	completion_type = COMPLETION_NONE;
	completion_node = NULL;
	completion_class = NULL;
	completion_function = NULL;
	completion_block = NULL;
	completion_found = false;
	current_block = NULL;
	current_class = NULL;
	current_function = NULL;

				bool found = false;

				for (int i = 0; i < p->subclasses.size(); i++) {
					if (p->subclasses[i]->name == base) {
						ClassNode *test = p->subclasses[i];
						while (test) {
							if (test == p_class) {
								_set_error("Cyclic inheritance.", test->line);
								return;
							}
							if (test->base_type.kind == DataType::CLASS) {
								test = test->base_type.class_type;
							} else {
								break;
							}
						}
						found = true;
						if (extend_iter < p_class->extends_class.size()) {
							// Keep looking at current classes if possible
							base = p_class->extends_class[extend_iter++];
							p = p->subclasses[i];
						} else {
							base_class = p->subclasses[i];
						}
						break;
					}
				}

	completion_type = COMPLETION_NONE;
	completion_node = NULL;
	completion_class = NULL;
	completion_function = NULL;
	completion_block = NULL;
	completion_found = false;
	current_block = NULL;
	current_class = NULL;

	current_function = NULL;

				p = p->owner;
			}

			if (base_script.is_valid()) {
<<<<<<< HEAD

				String ident = base;

				for (int i = extend_iter; i < p_class->extends_class.size(); i++) {

					String subclass = p_class->extends_class[i];

					ident += ("." + subclass);

					if (base_script->get_subclasses().has(subclass)) {

						base_script = base_script->get_subclasses()[subclass];
					} else if (base_script->get_constants().has(subclass)) {

						Ref<GDScript> new_base_class = base_script->get_constants()[subclass];
						if (new_base_class.is_null()) {
							_set_error("Constant is not a class: " + ident, p_class->line);
							return;
						}
						base_script = new_base_class;
					} else {

						_set_error("Could not find subclass: " + ident, p_class->line);
						return;
					}
				}

				script = base_script;

			} else if (!base_class) {

				if (p_class->extends_class.size() > 1) {

					_set_error("Invalid inheritance (unknown class + subclasses)", p_class->line);
					return;
				}
				//if not found, try engine classes
				if (!GDScriptLanguage::get_singleton()->get_global_map().has(base)) {

					_set_error("Unknown class: '" + base + "'", p_class->line);
					return;
				}

				native = base;
			}
		}

		if (base_class) {
			p_class->base_type.has_type = true;
			p_class->base_type.kind = DataType::CLASS;
			p_class->base_type.class_type = base_class;
		} else if (script.is_valid()) {
			p_class->base_type.has_type = true;
			p_class->base_type.kind = DataType::GDSCRIPT;
			p_class->base_type.script_type = script;
			p_class->base_type.native_type = script->get_instance_base_type();
		} else if (native != StringName()) {
			p_class->base_type.has_type = true;
			p_class->base_type.kind = DataType::NATIVE;
			p_class->base_type.native_type = native;
		} else {
			_set_error("Could not determine inheritance", p_class->line);
			return;
		}

	} else {
		// without extends, implicitly extend Reference
		p_class->base_type.has_type = true;
		p_class->base_type.kind = DataType::NATIVE;
		p_class->base_type.native_type = "Reference";
	}

	// Recursively determine subclasses
	for (int i = 0; i < p_class->subclasses.size(); i++) {
		_determine_inheritance(p_class->subclasses[i]);
	}
}

String GDScriptParser::DataType::to_string() const {
	if (!has_type) return "var";
	switch (kind) {
		case BUILTIN: {
			if (builtin_type == Variant::NIL) return "null";
			return Variant::get_type_name(builtin_type);
		} break;
		case NATIVE: {
			if (is_meta_type) {
				return "GDScriptNativeClass";
			}
			return native_type.operator String();
		} break;

		case GDSCRIPT: {
			Ref<GDScript> gds = script_type;
			const String &gds_class = gds->get_script_class_name();
			if (!gds_class.empty()) {
				return gds_class;
			}
		} // fallthrough
		case SCRIPT: {
			if (is_meta_type) {
				return script_type->get_class_name().operator String();
			}
			String name = script_type->get_name();
			if (name != String()) {
				return name;
			}
			name = script_type->get_path().get_file();
			if (name != String()) {
				return name;
			}
			return native_type.operator String();
		} break;
		case CLASS: {
			ERR_FAIL_COND_V(!class_type, String());
			if (is_meta_type) {
				return "GDScript";
			}
			if (class_type->name == StringName()) {
				return "self";
			}
			return class_type->name.operator String();
		} break;
	}

	return "Unresolved";
}

bool GDScriptParser::_parse_type(DataType &r_type, bool p_can_be_void) {
	tokenizer->advance();
	r_type.has_type = true;

	bool finished = false;
	bool can_index = false;
	String full_name;

	if (tokenizer->get_token() == GDScriptTokenizer::TK_CURSOR) {
		completion_cursor = StringName();
		completion_type = COMPLETION_TYPE_HINT;
		completion_class = current_class;
		completion_function = current_function;
		completion_line = tokenizer->get_token_line();
		completion_argument = 0;
		completion_block = current_block;
		completion_found = true;
		completion_ident_is_call = p_can_be_void;
		tokenizer->advance();
	}

	switch (tokenizer->get_token()) {
		case GDScriptTokenizer::TK_PR_VOID: {
			if (!p_can_be_void) {
				return false;
			}
			r_type.kind = DataType::BUILTIN;
			r_type.builtin_type = Variant::NIL;
		} break;
		case GDScriptTokenizer::TK_BUILT_IN_TYPE: {
			r_type.builtin_type = tokenizer->get_token_type();
			if (tokenizer->get_token_type() == Variant::OBJECT) {
				r_type.kind = DataType::NATIVE;
				r_type.native_type = "Object";
			} else {
				r_type.kind = DataType::BUILTIN;
			}
		} break;
		case GDScriptTokenizer::TK_IDENTIFIER: {
			r_type.native_type = tokenizer->get_token_identifier();
			if (ClassDB::class_exists(r_type.native_type) || ClassDB::class_exists("_" + r_type.native_type.operator String())) {
				r_type.kind = DataType::NATIVE;
			} else {
				r_type.kind = DataType::UNRESOLVED;
				can_index = true;
				full_name = r_type.native_type;
			}
		} break;
		default: {
			return false;
		}
	}

	tokenizer->advance();

	if (tokenizer->get_token() == GDScriptTokenizer::TK_CURSOR) {
		completion_cursor = r_type.native_type;
		completion_type = COMPLETION_TYPE_HINT;
		completion_class = current_class;
		completion_function = current_function;
		completion_line = tokenizer->get_token_line();
		completion_argument = 0;
		completion_block = current_block;
		completion_found = true;
		completion_ident_is_call = p_can_be_void;
		tokenizer->advance();
	}

	if (can_index) {
		while (!finished) {
			switch (tokenizer->get_token()) {
				case GDScriptTokenizer::TK_PERIOD: {
					if (!can_index) {
						_set_error("Unexpected '.'.");
						return false;
					}
					can_index = false;
					tokenizer->advance();
				} break;
				case GDScriptTokenizer::TK_IDENTIFIER: {
					if (can_index) {
						_set_error("Unexpected identifier.");
						return false;
					}

					StringName id;
					bool has_completion = _get_completable_identifier(COMPLETION_TYPE_HINT_INDEX, id);
					if (id == StringName()) {
						id = "@temp";
					}

					full_name += "." + id.operator String();
					can_index = true;
					if (has_completion) {
						completion_cursor = full_name;
					}
				} break;
				default: {
					finished = true;
				} break;
			}
		}

		if (tokenizer->get_token(-1) == GDScriptTokenizer::TK_PERIOD) {
			_set_error("Expected subclass identifier.");
			return false;
		}

		r_type.native_type = full_name;
	}

	return true;
}

GDScriptParser::DataType GDScriptParser::_resolve_type(const DataType &p_source, int p_line) {
	if (!p_source.has_type) return p_source;
	if (p_source.kind != DataType::UNRESOLVED) return p_source;

	Vector<String> full_name = p_source.native_type.operator String().split(".", false);
	int name_part = 0;

	DataType result;
	result.has_type = true;

	while (name_part < full_name.size()) {

		bool found = false;
		StringName id = full_name[name_part];
		DataType base_type = result;

		ClassNode *p = NULL;
		if (name_part == 0) {
			if (ScriptServer::is_global_class(id)) {
				String script_path = ScriptServer::get_global_class_path(id);
				if (script_path == self_path) {
					result.kind = DataType::CLASS;
					result.class_type = current_class;
				} else {
					Ref<Script> script = ResourceLoader::load(script_path);
					Ref<GDScript> gds = script;
					if (gds.is_valid()) {
						if (!gds->is_valid()) {
							_set_error("Class '" + id + "' could not be fully loaded (script error or cyclic inheritance).", p_line);
							return DataType();
						}
						result.kind = DataType::GDSCRIPT;
						result.script_type = gds;
					} else if (script.is_valid()) {
						result.kind = DataType::SCRIPT;
						result.script_type = script;
					} else {
						_set_error("Class '" + id + "' was found in global scope but its script could not be loaded.", p_line);
						return DataType();
					}
				}
				name_part++;
				continue;
			} else {
				p = current_class;
			}
		} else if (base_type.kind == DataType::CLASS) {
			p = base_type.class_type;
		}
		while (p) {
			if (p->constant_expressions.has(id)) {
				if (p->constant_expressions[id].expression->type != Node::TYPE_CONSTANT) {
					_set_error("Parser bug: unresolved constant.", p_line);
					ERR_FAIL_V(result);
				}
				const ConstantNode *cn = static_cast<const ConstantNode *>(p->constant_expressions[id].expression);
				Ref<GDScript> gds = cn->value;
				if (gds.is_valid()) {
					result.kind = DataType::GDSCRIPT;
					result.script_type = gds;
					found = true;
				} else {
					Ref<Script> scr = cn->value;
					if (scr.is_valid()) {
						result.kind = DataType::SCRIPT;
						result.script_type = scr;
						found = true;
					}
				}
				break;
			}

			// Inner classes
			ClassNode *outer_class = p;
			while (outer_class) {
				for (int i = 0; i < outer_class->subclasses.size(); i++) {
					if (outer_class->subclasses[i] == p) {
						continue;
					}
					if (outer_class->subclasses[i]->name == id) {
						found = true;
						result.kind = DataType::CLASS;
						result.class_type = outer_class->subclasses[i];
						break;
					}
				}
				if (found) {
					break;
				}
				outer_class = outer_class->owner;
			}

			if (!found && p->base_type.kind == DataType::CLASS) {
				p = p->base_type.class_type;
			} else {
				base_type = p->base_type;
				break;
			}
		}

		// Still look for class constants in parent script
		if (!found && (base_type.kind == DataType::GDSCRIPT || base_type.kind == DataType::SCRIPT)) {
			Ref<Script> scr = base_type.script_type;
			ERR_FAIL_COND_V(scr.is_null(), result);
			Map<StringName, Variant> constants;
			scr->get_constants(&constants);

			if (constants.has(id)) {
				Ref<GDScript> gds = constants[id];

				if (gds.is_valid()) {
					result.kind = DataType::GDSCRIPT;
					result.script_type = gds;
					found = true;
				} else {
					Ref<Script> scr = constants[id];
					if (scr.is_valid()) {
						result.kind = DataType::SCRIPT;
						result.script_type = scr;
						found = true;
					}
				}
			}
		}

		if (!found && !for_completion) {
			String base;
			if (name_part == 0) {
				base = "self";
			} else {
				base = result.to_string();
			}
			_set_error("Identifier '" + String(id) + "' is not a valid type (not a script or class), or could not be found on base '" +
							   base + "'.",
					p_line);
			return DataType();
		}

		name_part++;
	}

	return result;
}

GDScriptParser::DataType GDScriptParser::_type_from_variant(const Variant &p_value) const {
	DataType result;
	result.has_type = true;
	result.is_constant = true;
	result.kind = DataType::BUILTIN;
	result.builtin_type = p_value.get_type();

	if (result.builtin_type == Variant::OBJECT) {
		Object *obj = p_value.operator Object *();
		if (!obj) {
			return DataType();
		}
		result.native_type = obj->get_class_name();
		Ref<Script> scr = p_value;
		if (scr.is_valid()) {
			result.is_meta_type = true;
		} else {
			result.is_meta_type = false;
			scr = obj->get_script();
		}
		if (scr.is_valid()) {
			result.script_type = scr;
			Ref<GDScript> gds = scr;
			if (gds.is_valid()) {
				result.kind = DataType::GDSCRIPT;
			} else {
				result.kind = DataType::SCRIPT;
			}
			result.native_type = scr->get_instance_base_type();
		} else {
			result.kind = DataType::NATIVE;
		}
	}

	return result;
}

GDScriptParser::DataType GDScriptParser::_type_from_property(const PropertyInfo &p_property, bool p_nil_is_variant) const {
	DataType ret;
	if (p_property.type == Variant::NIL && (p_nil_is_variant || (p_property.usage & PROPERTY_USAGE_NIL_IS_VARIANT))) {
		// Variant
		return ret;
	}
	ret.has_type = true;
	ret.builtin_type = p_property.type;
	if (p_property.type == Variant::OBJECT) {
		ret.kind = DataType::NATIVE;
		ret.native_type = p_property.class_name == StringName() ? "Object" : p_property.class_name;
	} else {
		ret.kind = DataType::BUILTIN;
	}
	return ret;
}

GDScriptParser::DataType GDScriptParser::_type_from_gdtype(const GDScriptDataType &p_gdtype) const {
	DataType result;
	if (!p_gdtype.has_type) {
		return result;
	}

	result.has_type = true;
	result.builtin_type = p_gdtype.builtin_type;
	result.native_type = p_gdtype.native_type;
	result.script_type = p_gdtype.script_type;

	switch (p_gdtype.kind) {
		case GDScriptDataType::BUILTIN: {
			result.kind = DataType::BUILTIN;
		} break;
		case GDScriptDataType::NATIVE: {
			result.kind = DataType::NATIVE;
		} break;
		case GDScriptDataType::GDSCRIPT: {
			result.kind = DataType::GDSCRIPT;
		} break;
		case GDScriptDataType::SCRIPT: {
			result.kind = DataType::SCRIPT;
		} break;
	}
	return result;
}

GDScriptParser::DataType GDScriptParser::_get_operation_type(const Variant::Operator p_op, const DataType &p_a, const DataType &p_b, bool &r_valid) const {
	if (!p_a.has_type || !p_b.has_type) {
		r_valid = true;
		return DataType();
	}

	Variant::Type a_type = p_a.kind == DataType::BUILTIN ? p_a.builtin_type : Variant::OBJECT;
	Variant::Type b_type = p_b.kind == DataType::BUILTIN ? p_b.builtin_type : Variant::OBJECT;

	Variant a;
	REF a_ref;
	if (a_type == Variant::OBJECT) {
		a_ref.instance();
		a = a_ref;
	} else {
		Variant::CallError err;
		a = Variant::construct(a_type, NULL, 0, err);
		if (err.error != Variant::CallError::CALL_OK) {
			r_valid = false;
			return DataType();
		}
	}
	Variant b;
	REF b_ref;
	if (b_type == Variant::OBJECT) {
		b_ref.instance();
		b = b_ref;
	} else {
		Variant::CallError err;
		b = Variant::construct(b_type, NULL, 0, err);
		if (err.error != Variant::CallError::CALL_OK) {
			r_valid = false;
			return DataType();
		}
	}

	// Avoid division by zero
	if (a_type == Variant::INT || a_type == Variant::REAL) {
		Variant::evaluate(Variant::OP_ADD, a, 1, a, r_valid);
	}
	if (b_type == Variant::INT || b_type == Variant::REAL) {
		Variant::evaluate(Variant::OP_ADD, b, 1, b, r_valid);
	}
	if (a_type == Variant::STRING && b_type != Variant::ARRAY) {
		a = "%s"; // Work around for formatting operator (%)
	}

	Variant ret;
	Variant::evaluate(p_op, a, b, ret, r_valid);

	if (r_valid) {
		return _type_from_variant(ret);
	}

	return DataType();
}

Variant::Operator GDScriptParser::_get_variant_operation(const OperatorNode::Operator &p_op) const {
	switch (p_op) {
		case OperatorNode::OP_NEG: {
			return Variant::OP_NEGATE;
		} break;
		case OperatorNode::OP_POS: {
			return Variant::OP_POSITIVE;
		} break;
		case OperatorNode::OP_NOT: {
			return Variant::OP_NOT;
		} break;
		case OperatorNode::OP_BIT_INVERT: {
			return Variant::OP_BIT_NEGATE;
		} break;
		case OperatorNode::OP_IN: {
			return Variant::OP_IN;
		} break;
		case OperatorNode::OP_EQUAL: {
			return Variant::OP_EQUAL;
		} break;
		case OperatorNode::OP_NOT_EQUAL: {
			return Variant::OP_NOT_EQUAL;
		} break;
		case OperatorNode::OP_LESS: {
			return Variant::OP_LESS;
		} break;
		case OperatorNode::OP_LESS_EQUAL: {
			return Variant::OP_LESS_EQUAL;
		} break;
		case OperatorNode::OP_GREATER: {
			return Variant::OP_GREATER;
		} break;
		case OperatorNode::OP_GREATER_EQUAL: {
			return Variant::OP_GREATER_EQUAL;
		} break;
		case OperatorNode::OP_AND: {
			return Variant::OP_AND;
		} break;
		case OperatorNode::OP_OR: {
			return Variant::OP_OR;
		} break;
		case OperatorNode::OP_ASSIGN_ADD:
		case OperatorNode::OP_ADD: {
			return Variant::OP_ADD;
		} break;
		case OperatorNode::OP_ASSIGN_SUB:
		case OperatorNode::OP_SUB: {
			return Variant::OP_SUBTRACT;
		} break;
		case OperatorNode::OP_ASSIGN_MUL:
		case OperatorNode::OP_MUL: {
			return Variant::OP_MULTIPLY;
		} break;
		case OperatorNode::OP_ASSIGN_DIV:
		case OperatorNode::OP_DIV: {
			return Variant::OP_DIVIDE;
		} break;
		case OperatorNode::OP_ASSIGN_MOD:
		case OperatorNode::OP_MOD: {
			return Variant::OP_MODULE;
		} break;
		case OperatorNode::OP_ASSIGN_BIT_AND:
		case OperatorNode::OP_BIT_AND: {
			return Variant::OP_BIT_AND;
		} break;
		case OperatorNode::OP_ASSIGN_BIT_OR:
		case OperatorNode::OP_BIT_OR: {
			return Variant::OP_BIT_OR;
		} break;
		case OperatorNode::OP_ASSIGN_BIT_XOR:
		case OperatorNode::OP_BIT_XOR: {
			return Variant::OP_BIT_XOR;
		} break;
		case OperatorNode::OP_ASSIGN_SHIFT_LEFT:
		case OperatorNode::OP_SHIFT_LEFT: {
			return Variant::OP_SHIFT_LEFT;
		}
		case OperatorNode::OP_ASSIGN_SHIFT_RIGHT:
		case OperatorNode::OP_SHIFT_RIGHT: {
			return Variant::OP_SHIFT_RIGHT;
		}
		default: {
			return Variant::OP_MAX;
		} break;
	}
}

bool GDScriptParser::_is_type_compatible(const DataType &p_container, const DataType &p_expression, bool p_allow_implicit_conversion) const {
	// Ignore for completion
	if (!check_types || for_completion) {
		return true;
	}
	// Can't test if not all have type
	if (!p_container.has_type || !p_expression.has_type) {
		return true;
	}

	// Should never get here unresolved
	ERR_FAIL_COND_V(p_container.kind == DataType::UNRESOLVED, false);
	ERR_FAIL_COND_V(p_expression.kind == DataType::UNRESOLVED, false);

	if (p_container.kind == DataType::BUILTIN && p_expression.kind == DataType::BUILTIN) {
		bool valid = p_container.builtin_type == p_expression.builtin_type;
		if (p_allow_implicit_conversion) {
			valid = valid || (p_container.builtin_type == Variant::INT && p_expression.builtin_type == Variant::REAL);
			valid = valid || (p_container.builtin_type == Variant::REAL && p_expression.builtin_type == Variant::INT);
			valid = valid || (p_container.builtin_type == Variant::STRING && p_expression.builtin_type == Variant::NODE_PATH);
			valid = valid || (p_container.builtin_type == Variant::NODE_PATH && p_expression.builtin_type == Variant::STRING);
			valid = valid || (p_container.builtin_type == Variant::BOOL && p_expression.builtin_type == Variant::REAL);
			valid = valid || (p_container.builtin_type == Variant::BOOL && p_expression.builtin_type == Variant::INT);
			valid = valid || (p_container.builtin_type == Variant::INT && p_expression.builtin_type == Variant::BOOL);
			valid = valid || (p_container.builtin_type == Variant::REAL && p_expression.builtin_type == Variant::BOOL);
		}
		return valid;
	}

	if (p_container.kind == DataType::BUILTIN || (p_expression.kind == DataType::BUILTIN && p_expression.builtin_type != Variant::NIL)) {
		// Can't mix built-ins with objects
		return false;
	}

	// From now on everything is objects, check polymorphism
	// The container must be the same class or a superclass of the expression

	if (p_expression.kind == DataType::BUILTIN && p_expression.builtin_type == Variant::NIL) {
		// Null can be assigned to object types
		return true;
	}

	StringName expr_native;
	Ref<Script> expr_script;
	ClassNode *expr_class = NULL;

	switch (p_expression.kind) {
		case DataType::NATIVE: {
			if (p_container.kind != DataType::NATIVE) {
				// Non-native type can't be a superclass of a native type
				return false;
			}
			if (p_expression.is_meta_type) {
				expr_native = GDScriptNativeClass::get_class_static();
			} else {
				expr_native = p_expression.native_type;
			}
		} break;
		case DataType::SCRIPT:
		case DataType::GDSCRIPT: {
			if (p_container.kind == DataType::CLASS) {
				// This cannot be resolved without cyclic dependencies, so just bail out
				return false;
			}
			if (p_expression.is_meta_type) {
				expr_native = p_expression.script_type->get_class_name();
			} else {
				expr_script = p_expression.script_type;
				expr_native = expr_script->get_instance_base_type();
			}
		} break;
		case DataType::CLASS: {
			if (p_expression.is_meta_type) {
				expr_native = GDScript::get_class_static();
			} else {
				expr_class = p_expression.class_type;
				ClassNode *base = expr_class;
				while (base->base_type.kind == DataType::CLASS) {
					base = base->base_type.class_type;
				}
				expr_native = base->base_type.native_type;
				expr_script = base->base_type.script_type;
			}
		}
	}

	switch (p_container.kind) {
		case DataType::NATIVE: {
			if (p_container.is_meta_type) {
				return ClassDB::is_parent_class(expr_native, GDScriptNativeClass::get_class_static());
			} else {
				return ClassDB::is_parent_class(expr_native, p_container.native_type);
			}
		} break;
		case DataType::SCRIPT:
		case DataType::GDSCRIPT: {
			if (p_container.is_meta_type) {
				return ClassDB::is_parent_class(expr_native, GDScript::get_class_static());
			}
			if (expr_class == head && p_container.script_type->get_path() == self_path) {
				// Special case: container is self script and expression is self
				return true;
			}
			while (expr_script.is_valid()) {
				if (expr_script == p_container.script_type) {
					return true;
				}
				expr_script = expr_script->get_base_script();
			}
			return false;
		} break;
		case DataType::CLASS: {
			if (p_container.is_meta_type) {
				return ClassDB::is_parent_class(expr_native, GDScript::get_class_static());
			}
			if (p_container.class_type == head && expr_script.is_valid() && expr_script->get_path() == self_path) {
				// Special case: container is self and expression is self script
				return true;
			}
			while (expr_class) {
				if (expr_class == p_container.class_type) {
					return true;
				}
				expr_class = expr_class->base_type.class_type;
			}
			return false;
		}
	}

	return false;
}

GDScriptParser::DataType GDScriptParser::_reduce_node_type(Node *p_node) {
	if (p_node->get_datatype().has_type) {
		return p_node->get_datatype();
	}

	DataType node_type;

	switch (p_node->type) {
		case Node::TYPE_CONSTANT: {
			node_type = _type_from_variant(static_cast<ConstantNode *>(p_node)->value);
		} break;
		case Node::TYPE_ARRAY: {
			node_type.has_type = true;
			node_type.kind = DataType::BUILTIN;
			node_type.builtin_type = Variant::ARRAY;
		} break;
		case Node::TYPE_DICTIONARY: {
			node_type.has_type = true;
			node_type.kind = DataType::BUILTIN;
			node_type.builtin_type = Variant::DICTIONARY;
		} break;
		case Node::TYPE_SELF: {
			node_type.has_type = true;
			node_type.kind = DataType::CLASS;
			node_type.class_type = current_class;
		} break;
		case Node::TYPE_IDENTIFIER: {
			IdentifierNode *id = static_cast<IdentifierNode *>(p_node);
			if (id->declared_block) {
				node_type = id->declared_block->variables[id->name]->get_datatype();
			} else if (id->name == "#match_value") {
				// It's a special id just for the match statetement, ignore
				break;
			} else if (current_function && current_function->arguments.find(id->name) >= 0) {
				int idx = current_function->arguments.find(id->name);
				node_type = current_function->argument_types[idx];
			} else {
				node_type = _reduce_identifier_type(NULL, id->name, id->line);
			}
		} break;
		case Node::TYPE_CAST: {
			CastNode *cn = static_cast<CastNode *>(p_node);

			DataType source_type = _reduce_node_type(cn->source_node);
			cn->cast_type = _resolve_type(cn->cast_type, cn->line);
			if (source_type.has_type) {

				bool valid = false;
				if (check_types) {
					if (cn->cast_type.kind == DataType::BUILTIN && source_type.kind == DataType::BUILTIN) {
						valid = Variant::can_convert(source_type.builtin_type, cn->cast_type.builtin_type);
					}
					if (cn->cast_type.kind != DataType::BUILTIN && source_type.kind != DataType::BUILTIN) {
						valid = _is_type_compatible(cn->cast_type, source_type) || _is_type_compatible(source_type, cn->cast_type);
					}

					if (!valid) {
						_set_error("Invalid cast. Cannot convert from '" + source_type.to_string() +
										   "' to '" + cn->cast_type.to_string() + "'.",
								cn->line);
						return DataType();
					}
				}
			} else {
				_mark_line_as_unsafe(cn->line);
			}

			node_type = cn->cast_type;

		} break;
		case Node::TYPE_OPERATOR: {
			OperatorNode *op = static_cast<OperatorNode *>(p_node);

			switch (op->op) {
				case OperatorNode::OP_CALL:
				case OperatorNode::OP_PARENT_CALL: {
					node_type = _reduce_function_call_type(op);
				} break;
				case OperatorNode::OP_YIELD: {
					if (op->arguments.size() == 2) {
						DataType base_type = _reduce_node_type(op->arguments[0]);
						DataType signal_type = _reduce_node_type(op->arguments[1]);
						// TODO: Check if signal exists when it's a constant
						if (base_type.has_type && base_type.kind == DataType::BUILTIN && base_type.builtin_type != Variant::NIL && base_type.builtin_type != Variant::OBJECT) {
							_set_error("First argument of 'yield()' must be an object.", op->line);
							return DataType();
						}
						if (signal_type.has_type && (signal_type.kind != DataType::BUILTIN || signal_type.builtin_type != Variant::STRING)) {
							_set_error("Second argument of 'yield()' must be a string.", op->line);
							return DataType();
						}
					}
					// yield can return anything
					node_type.has_type = false;
				} break;
				case OperatorNode::OP_IS: {

					if (op->arguments.size() != 2) {
						_set_error("Parser bug: binary operation without 2 arguments.", op->line);
						ERR_FAIL_V(DataType());
					}

					DataType value_type = _reduce_node_type(op->arguments[0]);
					DataType type_type = _reduce_node_type(op->arguments[1]);

					if (check_types && type_type.has_type) {
						if (!type_type.is_meta_type && (type_type.kind != DataType::NATIVE || !ClassDB::is_parent_class(type_type.native_type, "Script"))) {
							_set_error("Invalid 'is' test: right operand is not a type (not a native type nor a script).", op->line);
							return DataType();
						}
						type_type.is_meta_type = false; // Test the actual type
						if (!_is_type_compatible(type_type, value_type) && !_is_type_compatible(value_type, type_type)) {
							// TODO: Make this a warning?
							_set_error("A value of type '" + value_type.to_string() + "' will never be an instance of '" + type_type.to_string() + "'.", op->line);
							return DataType();
						}
					}

					node_type.has_type = true;
					node_type.is_constant = true;
					node_type.is_meta_type = false;
					node_type.kind = DataType::BUILTIN;
					node_type.builtin_type = Variant::BOOL;
				} break;
				// Unary operators
				case OperatorNode::OP_NEG:
				case OperatorNode::OP_POS:
				case OperatorNode::OP_NOT:
				case OperatorNode::OP_BIT_INVERT: {

					DataType argument_type = _reduce_node_type(op->arguments[0]);
					if (!argument_type.has_type) {
						break;
					}

					Variant::Operator var_op = _get_variant_operation(op->op);
					bool valid = false;
					node_type = _get_operation_type(var_op, argument_type, argument_type, valid);

					if (check_types && !valid) {
						_set_error("Invalid operand type ('" + argument_type.to_string() +
										   "') to unary operator '" + Variant::get_operator_name(var_op) + "'.",
								op->line, op->column);
						return DataType();
					}

				} break;
				// Binary operators
				case OperatorNode::OP_IN:
				case OperatorNode::OP_EQUAL:
				case OperatorNode::OP_NOT_EQUAL:
				case OperatorNode::OP_LESS:
				case OperatorNode::OP_LESS_EQUAL:
				case OperatorNode::OP_GREATER:
				case OperatorNode::OP_GREATER_EQUAL:
				case OperatorNode::OP_AND:
				case OperatorNode::OP_OR:
				case OperatorNode::OP_ADD:
				case OperatorNode::OP_SUB:
				case OperatorNode::OP_MUL:
				case OperatorNode::OP_DIV:
				case OperatorNode::OP_MOD:
				case OperatorNode::OP_SHIFT_LEFT:
				case OperatorNode::OP_SHIFT_RIGHT:
				case OperatorNode::OP_BIT_AND:
				case OperatorNode::OP_BIT_OR:
				case OperatorNode::OP_BIT_XOR: {

					if (op->arguments.size() != 2) {
						_set_error("Parser bug: binary operation without 2 arguments.", op->line);
						ERR_FAIL_V(DataType());
					}

					DataType argument_a_type = _reduce_node_type(op->arguments[0]);
					DataType argument_b_type = _reduce_node_type(op->arguments[1]);
					if (!argument_a_type.has_type || !argument_b_type.has_type) {
						_mark_line_as_unsafe(op->line);
						break;
					}

					Variant::Operator var_op = _get_variant_operation(op->op);
					bool valid = false;
					node_type = _get_operation_type(var_op, argument_a_type, argument_b_type, valid);

					if (check_types && !valid) {
						_set_error("Invalid operand types ('" + argument_a_type.to_string() + "' and '" +
										   argument_b_type.to_string() + "') to operator '" + Variant::get_operator_name(var_op) + "'.",
								op->line, op->column);
						return DataType();
					}

				} break;
				// Ternary operators
				case OperatorNode::OP_TERNARY_IF: {
					if (op->arguments.size() != 3) {
						_set_error("Parser bug: ternary operation without 3 arguments");
						ERR_FAIL_V(DataType());
					}

					DataType true_type = _reduce_node_type(op->arguments[1]);
					DataType false_type = _reduce_node_type(op->arguments[2]);

					// If types are equal, then the expression is of the same type
					// If they are compatible, return the broader type
					if (true_type == false_type || _is_type_compatible(true_type, false_type)) {
						node_type = true_type;
					} else if (_is_type_compatible(false_type, true_type)) {
						node_type = false_type;
					}

					// TODO: Warn if types aren't compatible

				} break;
				// Assignment should never happen within an expression
				case OperatorNode::OP_ASSIGN:
				case OperatorNode::OP_ASSIGN_ADD:
				case OperatorNode::OP_ASSIGN_SUB:
				case OperatorNode::OP_ASSIGN_MUL:
				case OperatorNode::OP_ASSIGN_DIV:
				case OperatorNode::OP_ASSIGN_MOD:
				case OperatorNode::OP_ASSIGN_SHIFT_LEFT:
				case OperatorNode::OP_ASSIGN_SHIFT_RIGHT:
				case OperatorNode::OP_ASSIGN_BIT_AND:
				case OperatorNode::OP_ASSIGN_BIT_OR:
				case OperatorNode::OP_ASSIGN_BIT_XOR:
				case OperatorNode::OP_INIT_ASSIGN: {

					_set_error("Assignment inside expression is not allowed (parser bug?).", op->line);
					return DataType();

				} break;
				case OperatorNode::OP_INDEX_NAMED: {
					if (op->arguments.size() != 2) {
						_set_error("Parser bug: named index with invalid arguments.", op->line);
						ERR_FAIL_V(DataType());
					}
					if (op->arguments[1]->type != Node::TYPE_IDENTIFIER) {
						_set_error("Parser bug: named index without identifier argument.", op->line);
						ERR_FAIL_V(DataType());
					}

					DataType base_type = _reduce_node_type(op->arguments[0]);
					IdentifierNode *member_id = static_cast<IdentifierNode *>(op->arguments[1]);

					if (base_type.has_type) {
						if (check_types && base_type.kind == DataType::BUILTIN) {
							// Variant type, just test if it's possible
							DataType result;
							switch (base_type.builtin_type) {
								case Variant::NIL:
								case Variant::DICTIONARY: {
									result.has_type = false;
								} break;
								default: {
									Variant::CallError err;
									Variant temp = Variant::construct(base_type.builtin_type, NULL, 0, err);

									bool valid = false;
									Variant res = temp.get(member_id->name.operator String(), &valid);

									if (valid) {
										result = _type_from_variant(res);
									} else if (check_types) {
										_set_error("Can't get index '" + String(member_id->name.operator String()) + "' on base '" +
														   base_type.to_string() + "'.",
												op->line);
										return DataType();
									}
								} break;
							}
							result.is_constant = false;
							node_type = result;
						} else {
							node_type = _reduce_identifier_type(&base_type, member_id->name, op->line);
						}
					} else {
						_mark_line_as_unsafe(op->line);
					}
					if (error_set) {
						return DataType();
					}
				} break;
				case OperatorNode::OP_INDEX: {

					if (op->arguments[1]->type == Node::TYPE_CONSTANT) {
						ConstantNode *cn = static_cast<ConstantNode *>(op->arguments[1]);
						if (cn->value.get_type() == Variant::STRING) {
							// Treat this as named indexing

							IdentifierNode *id = alloc_node<IdentifierNode>();
							id->name = cn->value.operator StringName();

							op->op = OperatorNode::OP_INDEX_NAMED;
							op->arguments.write[1] = id;

							return _reduce_node_type(op);
						}
					}

					DataType base_type = _reduce_node_type(op->arguments[0]);
					DataType index_type = _reduce_node_type(op->arguments[1]);

					if (!base_type.has_type) {
						_mark_line_as_unsafe(op->line);
						break;
					}

					if (check_types && index_type.has_type) {
						if (base_type.kind == DataType::BUILTIN) {
							// Check if indexing is valid
							bool error = index_type.kind != DataType::BUILTIN;
							if (!error) {
								switch (base_type.builtin_type) {
									// Expect int or real as index
									case Variant::POOL_BYTE_ARRAY:
									case Variant::POOL_COLOR_ARRAY:
									case Variant::POOL_INT_ARRAY:
									case Variant::POOL_REAL_ARRAY:
									case Variant::POOL_STRING_ARRAY:
									case Variant::POOL_VECTOR2_ARRAY:
									case Variant::POOL_VECTOR3_ARRAY:
									case Variant::ARRAY:
									case Variant::STRING: {
										error = index_type.builtin_type != Variant::INT && index_type.builtin_type != Variant::REAL;
									} break;
									// Expect String only
									case Variant::RECT2:
									case Variant::PLANE:
									case Variant::QUAT:
									case Variant::AABB:
									case Variant::OBJECT: {
										error = index_type.builtin_type != Variant::STRING;
									} break;
									// Expect String or number
									case Variant::VECTOR2:
									case Variant::VECTOR3:
									case Variant::TRANSFORM2D:
									case Variant::BASIS:
									case Variant::TRANSFORM: {
										error = index_type.builtin_type != Variant::INT && index_type.builtin_type != Variant::REAL &&
												index_type.builtin_type != Variant::STRING;
									} break;
									// Expect String or int
									case Variant::COLOR: {
										error = index_type.builtin_type != Variant::INT && index_type.builtin_type != Variant::STRING;
									} break;
								}
							}
							if (error) {
								_set_error("Invalid index type (" + index_type.to_string() + ") for base '" + base_type.to_string() + "'.",
										op->line);
								return DataType();
							}

							if (op->arguments[1]->type == GDScriptParser::Node::TYPE_CONSTANT) {
								ConstantNode *cn = static_cast<ConstantNode *>(op->arguments[1]);
								// Index is a constant, just try it if possible
								switch (base_type.builtin_type) {
									// Arrays/string have variable indexing, can't test directly
									case Variant::STRING:
									case Variant::ARRAY:
									case Variant::DICTIONARY:
									case Variant::POOL_BYTE_ARRAY:
									case Variant::POOL_COLOR_ARRAY:
									case Variant::POOL_INT_ARRAY:
									case Variant::POOL_REAL_ARRAY:
									case Variant::POOL_STRING_ARRAY:
									case Variant::POOL_VECTOR2_ARRAY:
									case Variant::POOL_VECTOR3_ARRAY: {
										break;
									}
									default: {
										Variant::CallError err;
										Variant temp = Variant::construct(base_type.builtin_type, NULL, 0, err);

										bool valid = false;
										Variant res = temp.get(cn->value, &valid);

										if (valid) {
											node_type = _type_from_variant(res);
											node_type.is_constant = false;
										} else if (check_types) {
											_set_error("Can't get index '" + String(cn->value) + "' on base '" +
															   base_type.to_string() + "'.",
													op->line);
											return DataType();
										}
									} break;
								}
							} else {
								_mark_line_as_unsafe(op->line);
							}
						} else if (!for_completion && (index_type.kind != DataType::BUILTIN || index_type.builtin_type != Variant::STRING)) {
							_set_error("Only strings can be used as index in the base type '" + base_type.to_string() + "'.", op->line);
							return DataType();
						}
					}
					if (check_types && !node_type.has_type) {
						// Can infer indexing type for some variant types
						DataType result;
						result.has_type = true;
						result.kind = DataType::BUILTIN;
						switch (base_type.builtin_type) {
							// Can't index at all
							case Variant::NIL:
							case Variant::BOOL:
							case Variant::INT:
							case Variant::REAL:
							case Variant::NODE_PATH:
							case Variant::_RID: {
								_set_error("Can't index on a value of type '" + base_type.to_string() + "'.", op->line);
								return DataType();
							} break;
								// Return int
							case Variant::POOL_BYTE_ARRAY:
							case Variant::POOL_INT_ARRAY: {
								result.builtin_type = Variant::INT;
							} break;
								// Return real
							case Variant::POOL_REAL_ARRAY:
							case Variant::VECTOR2:
							case Variant::VECTOR3:
							case Variant::QUAT: {
								result.builtin_type = Variant::REAL;
							} break;
								// Return color
							case Variant::POOL_COLOR_ARRAY: {
								result.builtin_type = Variant::COLOR;
							} break;
								// Return string
							case Variant::POOL_STRING_ARRAY:
							case Variant::STRING: {
								result.builtin_type = Variant::STRING;
							} break;
								// Return Vector2
							case Variant::POOL_VECTOR2_ARRAY:
							case Variant::TRANSFORM2D:
							case Variant::RECT2: {
								result.builtin_type = Variant::VECTOR2;
							} break;
								// Return Vector3
							case Variant::POOL_VECTOR3_ARRAY:
							case Variant::AABB:
							case Variant::BASIS: {
								result.builtin_type = Variant::VECTOR3;
							} break;
								// Depends on the index
							case Variant::TRANSFORM:
							case Variant::PLANE:
							case Variant::COLOR:
							default: {
								result.has_type = false;
							} break;
						}
						node_type = result;
					}
				} break;
				default: {
					_set_error("Parser bug: unhandled operation.", op->line);
					ERR_FAIL_V(DataType());
				}
			}
		} break;
	}

	p_node->set_datatype(_resolve_type(node_type, p_node->line));
	return node_type;
}

bool GDScriptParser::_get_function_signature(DataType &p_base_type, const StringName &p_function, DataType &r_return_type, List<DataType> &r_arg_types, int &r_default_arg_count, bool &r_static, bool &r_vararg) const {

	r_static = false;
	r_default_arg_count = 0;

	DataType original_type = p_base_type;
	ClassNode *base = NULL;
	FunctionNode *callee = NULL;

	if (p_base_type.kind == DataType::CLASS) {
		base = p_base_type.class_type;
	}

	// Look up the current file (parse tree)
	while (!callee && base) {
		for (int i = 0; i < base->static_functions.size(); i++) {
			FunctionNode *func = base->static_functions[i];
			if (p_function == func->name) {
				r_static = true;
				callee = func;
				break;
			}
		}
		if (!callee && !p_base_type.is_meta_type) {
			for (int i = 0; i < base->functions.size(); i++) {
				FunctionNode *func = base->functions[i];
				if (p_function == func->name) {
					callee = func;
					break;
				}
			}
		}
		p_base_type = base->base_type;
		if (p_base_type.kind == DataType::CLASS) {
			base = p_base_type.class_type;
		} else {
			break;
		}
	}

	if (callee) {
		r_return_type = callee->get_datatype();
		for (int i = 0; i < callee->argument_types.size(); i++) {
			r_arg_types.push_back(callee->argument_types[i]);
		}
		r_default_arg_count = callee->default_values.size();
		return true;
	}

	// Nothing in current file, check parent script
	Ref<GDScript> base_gdscript;
	Ref<Script> base_script;
	StringName native;
	if (p_base_type.kind == DataType::GDSCRIPT) {
		base_gdscript = p_base_type.script_type;
	} else if (p_base_type.kind == DataType::SCRIPT) {
		base_script = p_base_type.script_type;
	} else if (p_base_type.kind == DataType::NATIVE) {
		native = p_base_type.native_type;
	}

	while (base_gdscript.is_valid()) {
		native = base_gdscript->get_instance_base_type();

		Map<StringName, GDScriptFunction *> funcs = base_gdscript->get_member_functions();

		if (funcs.has(p_function)) {
			GDScriptFunction *f = funcs[p_function];
			r_static = f->is_static();
			r_default_arg_count = f->get_default_argument_count();
			r_return_type = _type_from_gdtype(f->get_return_type());
			for (int i = 0; i < f->get_argument_count(); i++) {
				r_arg_types.push_back(_type_from_gdtype(f->get_argument_type(i)));
			}
			return true;
		}

		base_gdscript = base_gdscript->get_base_script();
	}

	while (base_script.is_valid()) {
		native = base_script->get_instance_base_type();
		MethodInfo mi = base_script->get_method_info(p_function);

		if (!(mi == MethodInfo())) {
			r_return_type = _type_from_property(mi.return_val, false);
			r_default_arg_count = mi.default_arguments.size();
			for (List<PropertyInfo>::Element *E = mi.arguments.front(); E; E = E->next()) {
				r_arg_types.push_back(_type_from_property(E->get()));
			}
			return true;
		}
		base_script = base_script->get_base_script();
	}

#ifdef DEBUG_METHODS_ENABLED

	// Only native remains
	if (!ClassDB::class_exists(native)) {
		native = "_" + native.operator String();
	}
	if (!ClassDB::class_exists(native)) {
		if (!check_types) return false;
		ERR_EXPLAIN("Parser bug: Class '" + String(native) + "' not found.");
		ERR_FAIL_V(false);
	}

	MethodBind *method = ClassDB::get_method(native, p_function);

	if (!method) {
		// Try virtual methods
		List<MethodInfo> virtuals;
		ClassDB::get_virtual_methods(native, &virtuals);

		for (const List<MethodInfo>::Element *E = virtuals.front(); E; E = E->next()) {
			const MethodInfo &mi = E->get();
			if (mi.name == p_function) {
				r_default_arg_count = mi.default_arguments.size();
				for (const List<PropertyInfo>::Element *pi = mi.arguments.front(); pi; pi = pi->next()) {
					r_arg_types.push_back(_type_from_property(pi->get()));
				}
				r_return_type = _type_from_property(mi.return_val, false);
				r_vararg = mi.flags & METHOD_FLAG_VARARG;
				return true;
			}
		}

		// If the base is a script, it might be trying to access members of the Script class itself
		if (original_type.is_meta_type && !(p_function == "new") && (original_type.kind == DataType::SCRIPT || original_type.kind == DataType::GDSCRIPT)) {
			method = ClassDB::get_method(original_type.script_type->get_class_name(), p_function);

			if (method) {
				r_static = true;
			} else {
				// Try virtual methods of the script type
				virtuals.clear();
				ClassDB::get_virtual_methods(original_type.script_type->get_class_name(), &virtuals);
				for (const List<MethodInfo>::Element *E = virtuals.front(); E; E = E->next()) {
					const MethodInfo &mi = E->get();
					if (mi.name == p_function) {
						r_default_arg_count = mi.default_arguments.size();
						for (const List<PropertyInfo>::Element *pi = mi.arguments.front(); pi; pi = pi->next()) {
							r_arg_types.push_back(_type_from_property(pi->get()));
						}
						r_return_type = _type_from_property(mi.return_val, false);
						r_static = true;
						r_vararg = mi.flags & METHOD_FLAG_VARARG;
						return true;
					}
				}
				return false;
			}
		} else {
			return false;
		}
	}

	r_default_arg_count = method->get_default_argument_count();
	r_return_type = _type_from_property(method->get_return_info(), false);
	r_vararg = method->is_vararg();

	for (int i = 0; i < method->get_argument_count(); i++) {
		r_arg_types.push_back(_type_from_property(method->get_argument_info(i)));
	}
	return true;
#else
	return false;
#endif
}

GDScriptParser::DataType GDScriptParser::_reduce_function_call_type(const OperatorNode *p_call) {
	if (p_call->arguments.size() < 1) {
		_set_error("Parser bug: function call without enough arguments.", p_call->line);
		ERR_FAIL_V(DataType());
	}

	DataType return_type;
	List<DataType> arg_types;
	int default_args_count = 0;
	int arg_count = p_call->arguments.size();
	String callee_name;
	bool is_vararg = false;

	switch (p_call->arguments[0]->type) {
		case GDScriptParser::Node::TYPE_TYPE: {
			// Built-in constructor, special case
			TypeNode *tn = static_cast<TypeNode *>(p_call->arguments[0]);

			Vector<DataType> par_types;
			par_types.resize(p_call->arguments.size() - 1);
			for (int i = 1; i < p_call->arguments.size(); i++) {
				par_types.write[i - 1] = _reduce_node_type(p_call->arguments[i]);
			}

			if (error_set) return DataType();

			bool match = false;
			List<MethodInfo> constructors;
			Variant::get_constructor_list(tn->vtype, &constructors);
			PropertyInfo return_type;

			for (List<MethodInfo>::Element *E = constructors.front(); E; E = E->next()) {
				MethodInfo &mi = E->get();

				if (p_call->arguments.size() - 1 < mi.arguments.size() - mi.default_arguments.size()) {
					continue;
				}
				if (p_call->arguments.size() - 1 > mi.arguments.size()) {
					continue;
				}

				bool types_match = true;
				for (int i = 0; i < par_types.size(); i++) {
					DataType arg_type;
					if (mi.arguments[i].type != Variant::NIL) {
						arg_type.has_type = true;
						arg_type.kind = mi.arguments[i].type == Variant::OBJECT ? DataType::NATIVE : DataType::BUILTIN;
						arg_type.builtin_type = mi.arguments[i].type;
						arg_type.native_type = mi.arguments[i].class_name;
					}

					if (!_is_type_compatible(arg_type, par_types[i], true)) {
						types_match = false;
						break;
					}
				}

				if (types_match) {
					match = true;
					return_type = mi.return_val;
					break;
				}
			}

			if (match) {
				return _type_from_property(return_type, false);
			} else if (check_types) {
				String err = "No constructor of '";
				err += Variant::get_type_name(tn->vtype);
				err += "' matches the signature '";
				err += Variant::get_type_name(tn->vtype) + "(";
				for (int i = 0; i < par_types.size(); i++) {
					if (i > 0) err += ", ";
					err += par_types[i].to_string();
				}
				err += ")'.";
				_set_error(err, p_call->line, p_call->column);
				return DataType();
			}
			return DataType();
		} break;
		case GDScriptParser::Node::TYPE_BUILT_IN_FUNCTION: {
			BuiltInFunctionNode *func = static_cast<BuiltInFunctionNode *>(p_call->arguments[0]);
			MethodInfo mi = GDScriptFunctions::get_info(func->function);

			return_type = _type_from_property(mi.return_val, false);

			// Check arguments

			is_vararg = mi.flags & METHOD_FLAG_VARARG;

			default_args_count = mi.default_arguments.size();
			callee_name = mi.name;
			arg_count -= 1;

			// Check each argument type
			for (List<PropertyInfo>::Element *E = mi.arguments.front(); E; E = E->next()) {
				arg_types.push_back(_type_from_property(E->get()));
			}
		} break;
		default: {
			if (p_call->op == OperatorNode::OP_CALL && p_call->arguments.size() < 2) {
				_set_error("Parser bug: self method call without enough arguments.", p_call->line);
				ERR_FAIL_V(DataType());
			}

			int arg_id = p_call->op == OperatorNode::OP_CALL ? 1 : 0;

			if (p_call->arguments[arg_id]->type != Node::TYPE_IDENTIFIER) {
				_set_error("Parser bug: invalid function call argument.", p_call->line);
				ERR_FAIL_V(DataType());
			}

			IdentifierNode *func_id = static_cast<IdentifierNode *>(p_call->arguments[arg_id]);
			callee_name = func_id->name;
			arg_count -= 1 + arg_id;

			DataType base_type;
			if (p_call->op == OperatorNode::OP_PARENT_CALL) {
				base_type = current_class->base_type;
			} else {
				base_type = _reduce_node_type(p_call->arguments[0]);
			}

			if (!base_type.has_type || (base_type.kind == DataType::BUILTIN && base_type.builtin_type == Variant::NIL)) {
				_mark_line_as_unsafe(p_call->line);
				return DataType();
			}

			if (base_type.kind == DataType::BUILTIN) {
				Variant::CallError err;
				Variant tmp = Variant::construct(base_type.builtin_type, NULL, 0, err);

				if (check_types) {
					if (!tmp.has_method(callee_name)) {
						_set_error("Method '" + callee_name + "' is not declared on base '" + base_type.to_string() + "'.", p_call->line);
						return DataType();
					}

					default_args_count = Variant::get_method_default_arguments(base_type.builtin_type, callee_name).size();
					const Vector<Variant::Type> &var_arg_types = Variant::get_method_argument_types(base_type.builtin_type, callee_name);

					for (int i = 0; i < var_arg_types.size(); i++) {
						DataType argtype;
						if (var_arg_types[i] != Variant::NIL) {
							argtype.has_type = true;
							argtype.kind = DataType::BUILTIN;
							argtype.builtin_type = var_arg_types[i];
						}
						arg_types.push_back(argtype);
					}
				}

				return_type.has_type = true;
				return_type.kind = DataType::BUILTIN;
				return_type.builtin_type = Variant::get_method_return_type(base_type.builtin_type, callee_name);
				break;
			}

			DataType original_type = base_type;
			bool is_initializer = callee_name == "new";
			bool is_static = false;
			bool valid = false;

			if (is_initializer && original_type.is_meta_type) {
				// Try to check it as initializer
				base_type = original_type;
				callee_name = "_init";
				base_type.is_meta_type = false;

				valid = _get_function_signature(base_type, callee_name, return_type, arg_types,
						default_args_count, is_static, is_vararg);

				if (valid) {
					return_type = original_type;
					return_type.is_meta_type = false;
				}
			}

			if (!valid) {
				base_type = original_type;
				return_type = DataType();
				valid = _get_function_signature(base_type, callee_name, return_type, arg_types,
						default_args_count, is_static, is_vararg);
			}

			if (!valid) {
#ifdef DEBUG_ENABLED
				if (p_call->arguments[0]->type == Node::TYPE_SELF) {
					_set_error("Method '" + callee_name + "' is not declared in the current class.", p_call->line);
					return DataType();
				}
				_mark_line_as_unsafe(p_call->line);
#endif
				return DataType();
			}

#ifdef DEBUG_ENABLED
			if (current_function && !for_completion && !is_static && p_call->arguments[0]->type == Node::TYPE_SELF && current_function->_static) {
				if (current_function && current_function->_static && p_call->arguments[0]->type == Node::TYPE_SELF) {
					_set_error("Can't call non-static function from a static function.", p_call->line);
					return DataType();
				}
			}

			if (check_types && !is_static && !is_initializer && base_type.is_meta_type) {
				_set_error("Non-static function '" + String(callee_name) + "' can only be called from an instance.", p_call->line);
				return DataType();
			}
#endif
		} break;
	}

	if (!check_types) {
		return return_type;
	}

	if (arg_count < arg_types.size() - default_args_count) {
		_set_error("Too few arguments for '" + callee_name + "()' call. Expected at least " + itos(arg_types.size() - default_args_count) + ".", p_call->line);
		return return_type;
	}
	if (!is_vararg && arg_count > arg_types.size()) {
		_set_error("Too many arguments for '" + callee_name + "()' call. Expected at most " + itos(arg_types.size()) + ".", p_call->line);
		return return_type;
	}

	int arg_diff = p_call->arguments.size() - arg_count;
	for (int i = arg_diff; i < p_call->arguments.size(); i++) {
		DataType par_type = _reduce_node_type(p_call->arguments[i]);

		if ((i - arg_diff) >= arg_types.size()) {
			continue;
		}

		if (!par_type.has_type) {
			_mark_line_as_unsafe(p_call->line);
		} else if (!_is_type_compatible(arg_types[i - arg_diff], par_type, true)) {
			// Supertypes are acceptable for dynamic compliance
			if (!_is_type_compatible(par_type, arg_types[i - arg_diff])) {
				_set_error("At '" + callee_name + "()' call, argument " + itos(i - arg_diff + 1) + ". Assigned type (" +
								   par_type.to_string() + ") doesn't match the function argument's type (" +
								   arg_types[i - arg_diff].to_string() + ").",
						p_call->line);
				return DataType();
			} else {
				_mark_line_as_unsafe(p_call->line);
			}
		}
	}

	return return_type;
}

bool GDScriptParser::_get_member_type(const DataType &p_base_type, const StringName &p_member, DataType &r_member_type) const {
	DataType base_type = p_base_type;

	// Check classes in current file
	ClassNode *base = NULL;
	if (base_type.kind == DataType::CLASS) {
		base = base_type.class_type;
	}

	while (base) {
		if (base->constant_expressions.has(p_member)) {
			r_member_type = base->constant_expressions[p_member].expression->get_datatype();
			return true;
		}

		if (!base_type.is_meta_type) {
			for (int i = 0; i < base->variables.size(); i++) {
				ClassNode::Member m = base->variables[i];
				if (m.identifier == p_member) {
					r_member_type = m.data_type;
					return true;
				}
			}
		} else {
			for (int i = 0; i < base->subclasses.size(); i++) {
				ClassNode *c = base->subclasses[i];
				if (c->name == p_member) {
					DataType class_type;
					class_type.has_type = true;
					class_type.is_constant = true;
					class_type.is_meta_type = true;
					class_type.kind = DataType::CLASS;
					class_type.class_type = c;
					r_member_type = class_type;
					return true;
				}
			}
		}

		base_type = base->base_type;
		if (base_type.kind == DataType::CLASS) {
			base = base_type.class_type;
		} else {
			break;
		}
	}

	Ref<GDScript> gds;
	if (base_type.kind == DataType::GDSCRIPT) {
		gds = base_type.script_type;
	}

	Ref<Script> scr;
	if (base_type.kind == DataType::SCRIPT) {
		scr = base_type.script_type;
	}

	StringName native;
	if (base_type.kind == DataType::NATIVE) {
		native = base_type.native_type;
	}

	// Check GDScripts
	while (gds.is_valid()) {
		if (gds->get_constants().has(p_member)) {
			Variant c = gds->get_constants()[p_member];
			r_member_type = _type_from_variant(c);
			return true;
		}

		if (!base_type.is_meta_type) {
			if (gds->get_members().has(p_member)) {
				r_member_type = _type_from_gdtype(gds->get_member_type(p_member));
				return true;
			}
		}

		native = gds->get_instance_base_type();
		if (gds->get_base_script().is_valid()) {
			gds = gds->get_base_script();
			scr = gds->get_base_script();
			bool is_meta = base_type.is_meta_type;
			base_type = _type_from_variant(scr.operator Variant());
			base_type.is_meta_type = is_meta;
		} else {
			break;
		}
	}

	// Check other script types
	while (scr.is_valid()) {
		Map<StringName, Variant> constants;
		scr->get_constants(&constants);
		if (constants.has(p_member)) {
			r_member_type = _type_from_variant(constants[p_member]);
			return true;
		}

		List<PropertyInfo> properties;
		scr->get_script_property_list(&properties);
		for (List<PropertyInfo>::Element *E = properties.front(); E; E = E->next()) {
			if (E->get().name == p_member) {
				r_member_type = _type_from_property(E->get());
				return true;
			}
		}

		base_type = _type_from_variant(scr.operator Variant());
		native = scr->get_instance_base_type();
		scr = scr->get_base_script();
	}

	// Check ClassDB
	if (!ClassDB::class_exists(native)) {
		native = "_" + native.operator String();
	}
	if (!ClassDB::class_exists(native)) {
		if (!check_types) return false;
		ERR_EXPLAIN("Parser bug: Class '" + String(native) + "' not found.");
		ERR_FAIL_V(false);
	}

	bool valid = false;
	ClassDB::get_integer_constant(native, p_member, &valid);
	if (valid) {
		DataType ct;
		ct.has_type = true;
		ct.is_constant = true;
		ct.kind = DataType::BUILTIN;
		ct.builtin_type = Variant::INT;
		r_member_type = ct;
		return true;
	}

	if (!base_type.is_meta_type) {
		List<PropertyInfo> properties;
		ClassDB::get_property_list(native, &properties);
		for (List<PropertyInfo>::Element *E = properties.front(); E; E = E->next()) {
			if (E->get().name == p_member) {
				// Check if a getter exists
				StringName getter_name = ClassDB::get_property_getter(native, p_member);
				if (getter_name != StringName()) {
					// Use the getter return type
#ifdef DEBUG_METHODS_ENABLED
					MethodBind *getter_method = ClassDB::get_method(native, getter_name);
					if (getter_method) {
						r_member_type = _type_from_property(getter_method->get_return_info());
					} else {
						r_member_type = DataType();
					}
#else
					r_member_type = DataType();
#endif
				} else {
					r_member_type = _type_from_property(E->get());
				}
				return true;
			}
		}
	}

	// If the base is a script, it might be trying to access members of the Script class itself
	if (p_base_type.is_meta_type && (p_base_type.kind == DataType::SCRIPT || p_base_type.kind == DataType::GDSCRIPT)) {
		native = p_base_type.script_type->get_class_name();
		ClassDB::get_integer_constant(native, p_member, &valid);
		if (valid) {
			DataType ct;
			ct.has_type = true;
			ct.is_constant = true;
			ct.kind = DataType::BUILTIN;
			ct.builtin_type = Variant::INT;
			r_member_type = ct;
			return true;
		}

		List<PropertyInfo> properties;
		ClassDB::get_property_list(native, &properties);
		for (List<PropertyInfo>::Element *E = properties.front(); E; E = E->next()) {
			if (E->get().name == p_member) {
				// Check if a getter exists
				StringName getter_name = ClassDB::get_property_getter(native, p_member);
				if (getter_name != StringName()) {
					// Use the getter return type
#ifdef DEBUG_METHODS_ENABLED
					MethodBind *getter_method = ClassDB::get_method(native, getter_name);
					if (getter_method) {
						r_member_type = _type_from_property(getter_method->get_return_info());
					} else {
						r_member_type = DataType();
					}
#else
					r_member_type = DataType();
#endif
				} else {
					r_member_type = _type_from_property(E->get());
				}
				return true;
			}
		}
	}

	return false;
}

GDScriptParser::DataType GDScriptParser::_reduce_identifier_type(const DataType *p_base_type, const StringName &p_identifier, int p_line) {

	if (p_base_type && !p_base_type->has_type) {
		return DataType();
	}

	DataType base_type;

	// Check classes in current file
	ClassNode *base = NULL;
	if (!p_base_type) {
		base = current_class;
		base_type.has_type = true;
		base_type.is_constant = true;
		base_type.kind = DataType::CLASS;
		base_type.class_type = base;
	} else {
		base_type = DataType(*p_base_type);
		if (base_type.kind == DataType::CLASS) {
			base = base_type.class_type;
		}
	}

	DataType member_type;

	if (_get_member_type(base_type, p_identifier, member_type)) {
		return member_type;
	}

	if (!p_base_type) {
		// Possibly this is a global, check before failing

		if (ClassDB::class_exists(p_identifier) || ClassDB::class_exists("_" + p_identifier.operator String())) {
			DataType result;
			result.has_type = true;
			result.is_constant = true;
			result.is_meta_type = true;
			if (Engine::get_singleton()->has_singleton(p_identifier) || Engine::get_singleton()->has_singleton("_" + p_identifier.operator String())) {
				result.is_meta_type = false;
			}
			result.kind = DataType::NATIVE;
			result.native_type = p_identifier;
			return result;
		}

		ClassNode *outer_class = current_class;
		while (outer_class) {
			if (outer_class->name == p_identifier) {
				DataType result;
				result.has_type = true;
				result.is_constant = true;
				result.is_meta_type = true;
				result.kind = DataType::CLASS;
				result.class_type = outer_class;
				return result;
			}
			if (outer_class->constant_expressions.has(p_identifier)) {
				return outer_class->constant_expressions[p_identifier].type;
			}
			for (int i = 0; i < outer_class->subclasses.size(); i++) {
				if (outer_class->subclasses[i] == current_class) {
					continue;
				}
				if (outer_class->subclasses[i]->name == p_identifier) {
					DataType result;
					result.has_type = true;
					result.is_constant = true;
					result.is_meta_type = true;
					result.kind = DataType::CLASS;
					result.class_type = outer_class->subclasses[i];
					return result;
				}
			}
			outer_class = outer_class->owner;
		}

		if (ScriptServer::is_global_class(p_identifier)) {
			Ref<Script> scr = ResourceLoader::load(ScriptServer::get_global_class_path(p_identifier));
			if (scr.is_valid()) {
				DataType result;
				result.has_type = true;
				result.script_type = scr;
				result.is_meta_type = true;
				Ref<GDScript> gds = scr;
				if (gds.is_valid()) {
					if (!gds->is_valid()) {
						_set_error("Class '" + p_identifier + "' could not be fully loaded (script error or cyclic inheritance).");
						return DataType();
					}
					result.kind = DataType::GDSCRIPT;
				} else {
					result.kind = DataType::SCRIPT;
				}
				return result;
			}
			_set_error("Class '" + p_identifier + "' was found in global scope but its script could not be loaded.");
			return DataType();
		}

		if (GDScriptLanguage::get_singleton()->get_global_map().has(p_identifier)) {
			int idx = GDScriptLanguage::get_singleton()->get_global_map()[p_identifier];
			Variant g = GDScriptLanguage::get_singleton()->get_global_array()[idx];
			return _type_from_variant(g);
		}

		if (GDScriptLanguage::get_singleton()->get_named_globals_map().has(p_identifier)) {
			Variant g = GDScriptLanguage::get_singleton()->get_named_globals_map()[p_identifier];
			return _type_from_variant(g);
		}

		// Non-tool singletons aren't loaded, check project settings
		List<PropertyInfo> props;
		ProjectSettings::get_singleton()->get_property_list(&props);

		for (List<PropertyInfo>::Element *E = props.front(); E; E = E->next()) {
			String s = E->get().name;
			if (!s.begins_with("autoload/")) {
				continue;
			}
			String name = s.get_slice("/", 1);
			if (name == p_identifier) {
				String script = ProjectSettings::get_singleton()->get(s);
				if (script.begins_with("*")) {
					script = script.right(1);
				}
				if (!script.begins_with("res://")) {
					script = "res://" + script;
				}
				Ref<Script> singleton = ResourceLoader::load(script);
				if (singleton.is_valid()) {
					DataType result;
					result.has_type = true;
					result.script_type = singleton;

					Ref<GDScript> gds = singleton;
					if (gds.is_valid()) {
						if (!gds->is_valid()) {
							_set_error("Couldn't fully load singleton script '" + p_identifier + "' (possible cyclic reference or parse error).", p_line);
							return DataType();
						}
						result.kind = DataType::GDSCRIPT;
					} else {
						result.kind = DataType::SCRIPT;
					}
				}
			}
		}

		// This means looking in the current class, which type is always known
		_set_error("Identifier '" + p_identifier.operator String() + "' is not declared in the current scope.", p_line);
	}

	_mark_line_as_unsafe(p_line);
	return DataType();
}

void GDScriptParser::_check_class_level_types(ClassNode *p_class) {

	_mark_line_as_safe(p_class->line);

	// Constants
	for (Map<StringName, ClassNode::Constant>::Element *E = p_class->constant_expressions.front(); E; E = E->next()) {
		ClassNode::Constant &c = E->get();
		_mark_line_as_safe(c.expression->line);
		DataType cont = _resolve_type(c.type, c.expression->line);
		DataType expr = _resolve_type(c.expression->get_datatype(), c.expression->line);

		if (!_is_type_compatible(cont, expr)) {
			_set_error("Constant value type (" + expr.to_string() + ") is not compatible with declared type (" + cont.to_string() + ").",
					c.expression->line);
			return;
		}

		expr.is_constant = true;
		c.type = expr;
		c.expression->set_datatype(expr);
	}

	// Function declarations
	for (int i = 0; i < p_class->static_functions.size(); i++) {
		_check_function_types(p_class->static_functions[i]);
		if (error_set) return;
	}

	for (int i = 0; i < p_class->functions.size(); i++) {
		_check_function_types(p_class->functions[i]);
		if (error_set) return;
	}

	// Class variables
	for (int i = 0; i < p_class->variables.size(); i++) {
		ClassNode::Member &v = p_class->variables.write[i];

		DataType tmp;
		if (_get_member_type(p_class->base_type, v.identifier, tmp)) {
			_set_error("Member '" + String(v.identifier) + "' already exists in parent class.", v.line);
			return;
		}

		_mark_line_as_safe(v.line);
		v.data_type = _resolve_type(v.data_type, v.line);

		if (v.expression) {
			DataType expr_type = _reduce_node_type(v.expression);

			if (!_is_type_compatible(v.data_type, expr_type)) {
				// Try supertype test
				if (_is_type_compatible(expr_type, v.data_type)) {
					_mark_line_as_unsafe(v.line);
				} else {
					// Try with implicit conversion
					if (v.data_type.kind != DataType::BUILTIN || !_is_type_compatible(v.data_type, expr_type, true)) {
						_set_error("Assigned expression type (" + expr_type.to_string() + ") doesn't match the variable's type (" +
										   v.data_type.to_string() + ").",
								v.line);
						return;
					}

					// Replace assigment with implict conversion
					BuiltInFunctionNode *convert = alloc_node<BuiltInFunctionNode>();
					convert->line = v.line;
					convert->function = GDScriptFunctions::TYPE_CONVERT;

					ConstantNode *tgt_type = alloc_node<ConstantNode>();
					tgt_type->line = v.line;
					tgt_type->value = (int)v.data_type.builtin_type;

					OperatorNode *convert_call = alloc_node<OperatorNode>();
					convert_call->line = v.line;
					convert_call->op = OperatorNode::OP_CALL;
					convert_call->arguments.push_back(convert);
					convert_call->arguments.push_back(v.expression);
					convert_call->arguments.push_back(tgt_type);

					v.expression = convert_call;
					v.initial_assignment->arguments.write[1] = convert_call;
				}
			}

			if (v.data_type.infer_type) {
				if (!expr_type.has_type) {
					_set_error("Assigned value does not have a set type, variable type cannot be inferred.", v.line);
					return;
				}
				v.data_type = expr_type;
				v.data_type.is_constant = false;
			}
		} else if (v.data_type.has_type && v.data_type.kind == DataType::BUILTIN) {
			// Create default value based on the type
			IdentifierNode *id = alloc_node<IdentifierNode>();
			id->line = v.line;
			id->name = v.identifier;

			ConstantNode *init = alloc_node<ConstantNode>();
			init->line = v.line;
			Variant::CallError err;
			init->value = Variant::construct(v.data_type.builtin_type, NULL, 0, err);

			OperatorNode *op = alloc_node<OperatorNode>();
			op->line = v.line;
			op->op = OperatorNode::OP_INIT_ASSIGN;
			op->arguments.push_back(id);
			op->arguments.push_back(init);

			p_class->initializer->statements.push_front(op);
			v.initial_assignment = op;
#ifdef DEBUG_ENABLED
			NewLineNode *nl = alloc_node<NewLineNode>();
			nl->line = v.line - 1;
			p_class->initializer->statements.push_front(nl);
#endif
		}

		// Check export hint
		if (v.data_type.has_type && v._export.type != Variant::NIL) {
			DataType export_type = _type_from_property(v._export);
			if (!_is_type_compatible(v.data_type, export_type, true)) {
				_set_error("Export hint type (" + export_type.to_string() + ") doesn't match the variable's type (" +
								   v.data_type.to_string() + ").",
						v.line);
				return;
			}
		}

		// Setter and getter
		if (v.setter == StringName() && v.getter == StringName()) continue;

		bool found_getter = false;
		bool found_setter = false;
		for (int j = 0; j < p_class->functions.size(); j++) {
			if (v.setter == p_class->functions[j]->name) {
				found_setter = true;
				FunctionNode *setter = p_class->functions[j];

				if (setter->arguments.size() != 1) {
					_set_error("Setter function needs to receive exactly 1 argument. See '" + setter->name +
									   "()' definition at line " + itos(setter->line) + ".",
							v.line);
					return;
				}
				if (!_is_type_compatible(v.data_type, setter->argument_types[0])) {
					_set_error("Setter argument type (" + setter->argument_types[0].to_string() +
									   ") doesn't match the variable's type (" + v.data_type.to_string() + "). See '" +
									   setter->name + "()' definition at line " + itos(setter->line) + ".",
							v.line);
					return;
				}
				continue;
			}
			if (v.getter == p_class->functions[j]->name) {
				found_getter = true;
				FunctionNode *getter = p_class->functions[j];

				if (getter->arguments.size() != 0) {
					_set_error("Getter function can't receive arguments. See '" + getter->name +
									   "()' definition at line " + itos(getter->line) + ".",
							v.line);
					return;
				}
				if (!_is_type_compatible(v.data_type, getter->get_datatype())) {
					_set_error("Getter return type (" + getter->get_datatype().to_string() +
									   ") doesn't match the variable's type (" + v.data_type.to_string() +
									   "). See '" + getter->name + "()' definition at line " + itos(getter->line) + ".",
							v.line);
					return;
				}
			}
			if (found_getter && found_setter) break;
		}

		if ((found_getter || v.getter == StringName()) && (found_setter || v.setter == StringName())) continue;

		// Check for static functions
		for (int j = 0; j < p_class->static_functions.size(); j++) {
			if (v.setter == p_class->static_functions[j]->name) {
				FunctionNode *setter = p_class->static_functions[j];
				_set_error("Setter can't be a static function. See '" + setter->name + "()' definition at line " + itos(setter->line) + ".", v.line);
				return;
			}
			if (v.getter == p_class->static_functions[j]->name) {
				FunctionNode *getter = p_class->static_functions[j];
				_set_error("Getter can't be a static function. See '" + getter->name + "()' definition at line " + itos(getter->line) + ".", v.line);
				return;
			}
		}

		if (!found_setter && v.setter != StringName()) {
			_set_error("Setter function is not defined.", v.line);
			return;
		}

		if (!found_getter && v.getter != StringName()) {
			_set_error("Getter function is not defined.", v.line);
			return;
		}
	}

	// Inner classes
	for (int i = 0; i < p_class->subclasses.size(); i++) {
		current_class = p_class->subclasses[i];
		_check_class_level_types(current_class);
		if (error_set) return;
		current_class = p_class;
	}
}

void GDScriptParser::_check_function_types(FunctionNode *p_function) {

	p_function->return_type = _resolve_type(p_function->return_type, p_function->line);

	// Arguments
	int defaults_ofs = p_function->arguments.size() - p_function->default_values.size();
	for (int i = 0; i < p_function->arguments.size(); i++) {
		if (i < defaults_ofs) {
			p_function->argument_types.write[i] = _resolve_type(p_function->argument_types[i], p_function->line);
		} else {
			if (p_function->default_values[i - defaults_ofs]->type != Node::TYPE_OPERATOR) {
				_set_error("Parser bug: invalid argument default value.", p_function->line, p_function->column);
				return;
			}

			OperatorNode *op = static_cast<OperatorNode *>(p_function->default_values[i - defaults_ofs]);

			if (op->op != OperatorNode::OP_ASSIGN || op->arguments.size() != 2) {
				_set_error("Parser bug: invalid argument default value operation.", p_function->line);
				return;
			}

			DataType def_type = _reduce_node_type(op->arguments[1]);

			if (p_function->argument_types[i].infer_type) {
				def_type.is_constant = false;
				p_function->argument_types.write[i] = def_type;
			} else {
				p_function->return_type = _resolve_type(p_function->return_type, p_function->line);

				if (!_is_type_compatible(p_function->argument_types[i], def_type, true)) {
					String arg_name = p_function->arguments[i];
					_set_error("Value type (" + def_type.to_string() + ") doesn't match the type of argument '" +
									   arg_name + "' (" + p_function->arguments[i] + ")",
							p_function->line);
				}
			}
		}
	}

	if (!(p_function->name == "_init")) {
		// Signature for the initializer may vary
#ifdef DEBUG_ENABLED
		DataType return_type;
		List<DataType> arg_types;
		int default_arg_count = 0;
		bool _static = false;
		bool vararg = false;

		DataType base_type = current_class->base_type;
		if (_get_function_signature(base_type, p_function->name, return_type, arg_types, default_arg_count, _static, vararg)) {
			bool valid = _static == p_function->_static;
			valid = valid && return_type == p_function->return_type;
			int argsize_diff = p_function->arguments.size() - arg_types.size();
			valid = valid && argsize_diff >= 0;
			valid = valid && p_function->default_values.size() >= default_arg_count + argsize_diff;
			int i = 0;
			for (List<DataType>::Element *E = arg_types.front(); valid && E; E = E->next()) {
				valid = valid && E->get() == p_function->argument_types[i++];
			}

			if (!valid) {
				String parent_signature = return_type.has_type ? return_type.to_string() : "Variant";
				if (parent_signature == "null") {
					parent_signature = "void";
				}
				parent_signature += " " + p_function->name + "(";
				if (arg_types.size()) {
					int i = 0;
					for (List<DataType>::Element *E = arg_types.front(); E; E = E->next()) {
						if (E != arg_types.front()) {
							parent_signature += ", ";
						}
						String arg = E->get().to_string();
						if (arg == "null" || arg == "var") {
							arg = "Variant";
						}
						parent_signature += arg;
						if (i == arg_types.size() - default_arg_count) {
							parent_signature += "=default";
						}

						i++;
					}
				}
				parent_signature += ")";
				_set_error("Function signature doesn't match the parent. Parent signature is: '" + parent_signature + "'.", p_function->line);
				return;
			}
		}
#endif // DEBUG_ENABLED
	} else {
		if (p_function->return_type.has_type && (p_function->return_type.kind != DataType::BUILTIN || p_function->return_type.builtin_type != Variant::NIL)) {
			_set_error("Constructor cannot return a value.", p_function->line);
			return;
		}
	}

	if (p_function->return_type.has_type && (p_function->return_type.kind != DataType::BUILTIN || p_function->return_type.builtin_type != Variant::NIL)) {
		if (!p_function->body->has_return) {
			_set_error("Non-void function must return a value in all possible paths.", p_function->line);
			return;
		}
	}

	if (p_function->has_yield) {
		// yield() will make the function return a GDScriptFunctionState, so the type is ambiguous
		p_function->return_type.has_type = false;
	}
}

void GDScriptParser::_check_class_blocks_types(ClassNode *p_class) {

	// Function blocks
	for (int i = 0; i < p_class->static_functions.size(); i++) {
		current_function = p_class->static_functions[i];
		current_block = current_function->body;
		_mark_line_as_safe(current_function->line);
		_check_block_types(current_block);
		current_block = NULL;
		current_function = NULL;
		if (error_set) return;
	}

	for (int i = 0; i < p_class->functions.size(); i++) {
		current_function = p_class->functions[i];
		current_block = current_function->body;
		_mark_line_as_safe(current_function->line);
		_check_block_types(current_block);
		current_block = NULL;
		current_function = NULL;
		if (error_set) return;
	}

	// Inner classes
	for (int i = 0; i < p_class->subclasses.size(); i++) {
		current_class = p_class->subclasses[i];
		_check_class_blocks_types(current_class);
		if (error_set) return;
		current_class = p_class;
	}
}

void GDScriptParser::_check_block_types(BlockNode *p_block) {

	Node *last_var_assign = NULL;

	// Check each statement
	for (List<Node *>::Element *E = p_block->statements.front(); E; E = E->next()) {
		Node *statement = E->get();
		switch (statement->type) {
			case Node::TYPE_NEWLINE:
			case Node::TYPE_BREAKPOINT:
			case Node::TYPE_ASSERT: {
				// Nothing to do
			} break;
			case Node::TYPE_LOCAL_VAR: {
				LocalVarNode *lv = static_cast<LocalVarNode *>(statement);
				lv->datatype = _resolve_type(lv->datatype, lv->line);
				_mark_line_as_safe(lv->line);

				if (lv->assign) {
					DataType assign_type = _reduce_node_type(lv->assign);
					if (!_is_type_compatible(lv->datatype, assign_type)) {
						// Try supertype test
						if (_is_type_compatible(assign_type, lv->datatype)) {
							_mark_line_as_unsafe(lv->line);
						} else {
							// Try implict conversion
							if (lv->datatype.kind != DataType::BUILTIN || !_is_type_compatible(lv->datatype, assign_type, true)) {
								_set_error("Assigned value type (" + assign_type.to_string() + ") doesn't match the variable's type (" +
												   lv->datatype.to_string() + ").",
										lv->line);
								return;
							}
							// Replace assigment with implict conversion
							BuiltInFunctionNode *convert = alloc_node<BuiltInFunctionNode>();
							convert->line = lv->line;
							convert->function = GDScriptFunctions::TYPE_CONVERT;

							ConstantNode *tgt_type = alloc_node<ConstantNode>();
							tgt_type->line = lv->line;
							tgt_type->value = (int)lv->datatype.builtin_type;

							OperatorNode *convert_call = alloc_node<OperatorNode>();
							convert_call->line = lv->line;
							convert_call->op = OperatorNode::OP_CALL;
							convert_call->arguments.push_back(convert);
							convert_call->arguments.push_back(lv->assign);
							convert_call->arguments.push_back(tgt_type);

							lv->assign = convert_call;
							lv->assign_op->arguments.write[1] = convert_call;
						}
					}
					if (lv->datatype.infer_type) {
						if (!assign_type.has_type) {
							_set_error("Assigned value does not have a set type, variable type cannot be inferred.", lv->line);
							return;
						}
						lv->datatype = assign_type;
						lv->datatype.is_constant = false;
					}
					if (lv->datatype.has_type && !assign_type.has_type) {
						_mark_line_as_unsafe(lv->line);
					}
				}
				last_var_assign = lv->assign;

				// TODO: Make a warning
				/*
				if (lv->assignments == 0) {
					_set_error("Variable '" + String(lv->name) + "' is never assigned.", lv->line);
					return;
				}
				*/
			} break;
			case Node::TYPE_OPERATOR: {
				OperatorNode *op = static_cast<OperatorNode *>(statement);

				switch (op->op) {
					case OperatorNode::OP_ASSIGN:
					case OperatorNode::OP_ASSIGN_ADD:
					case OperatorNode::OP_ASSIGN_SUB:
					case OperatorNode::OP_ASSIGN_MUL:
					case OperatorNode::OP_ASSIGN_DIV:
					case OperatorNode::OP_ASSIGN_MOD:
					case OperatorNode::OP_ASSIGN_SHIFT_LEFT:
					case OperatorNode::OP_ASSIGN_SHIFT_RIGHT:
					case OperatorNode::OP_ASSIGN_BIT_AND:
					case OperatorNode::OP_ASSIGN_BIT_OR:
					case OperatorNode::OP_ASSIGN_BIT_XOR: {
						if (op->arguments.size() < 2) {
							_set_error("Parser bug: operation without enough arguments.", op->line, op->column);
							return;
						}

						if (op->arguments[1] == last_var_assign) {
							// Assignment was already checked
							break;
						}

						_mark_line_as_safe(op->line);

						DataType lh_type = _reduce_node_type(op->arguments[0]);

						if (error_set) {
							return;
						}

						if (!lh_type.has_type) {
							if (op->arguments[0]->type == Node::TYPE_OPERATOR) {
								_mark_line_as_unsafe(op->line);
							}
						} else if (lh_type.is_constant) {
							_set_error("Cannot assign a new value to a constant.", op->line);
							return;
						}

						DataType rh_type;
						if (op->op != OperatorNode::OP_ASSIGN) {
							// Validate operation
							DataType arg_type = _reduce_node_type(op->arguments[1]);
							if (!arg_type.has_type) {
								_mark_line_as_unsafe(op->line);
								break;
							}

							Variant::Operator oper = _get_variant_operation(op->op);
							bool valid = false;
							rh_type = _get_operation_type(oper, lh_type, arg_type, valid);

							if (!valid) {
								_set_error("Invalid operand types ('" + lh_type.to_string() + "' and '" + arg_type.to_string() +
												   "') to assignment operator '" + Variant::get_operator_name(oper) + "'.",
										op->line);
								return;
							}
						} else {
							rh_type = _reduce_node_type(op->arguments[1]);
						}

						if (!_is_type_compatible(lh_type, rh_type)) {
							// Try supertype test
							if (_is_type_compatible(rh_type, lh_type)) {
								_mark_line_as_unsafe(op->line);
							} else {
								// Try implict conversion
								if (lh_type.kind != DataType::BUILTIN || !_is_type_compatible(lh_type, rh_type, true)) {
									_set_error("Assigned value type (" + rh_type.to_string() + ") doesn't match the variable's type (" +
													   lh_type.to_string() + ").",
											op->line);
									return;
								}
								// Replace assigment with implict conversion
								BuiltInFunctionNode *convert = alloc_node<BuiltInFunctionNode>();
								convert->line = op->line;
								convert->function = GDScriptFunctions::TYPE_CONVERT;

								ConstantNode *tgt_type = alloc_node<ConstantNode>();
								tgt_type->line = op->line;
								tgt_type->value = (int)lh_type.builtin_type;

								OperatorNode *convert_call = alloc_node<OperatorNode>();
								convert_call->line = op->line;
								convert_call->op = OperatorNode::OP_CALL;
								convert_call->arguments.push_back(convert);
								convert_call->arguments.push_back(op->arguments[1]);
								convert_call->arguments.push_back(tgt_type);

								op->arguments.write[1] = convert_call;
							}
						}
						if (!rh_type.has_type && (op->op != OperatorNode::OP_ASSIGN || lh_type.has_type || op->arguments[0]->type == Node::TYPE_OPERATOR)) {
							_mark_line_as_unsafe(op->line);
						}
					} break;
					case OperatorNode::OP_CALL:
					case OperatorNode::OP_PARENT_CALL: {
						_mark_line_as_safe(op->line);
						_reduce_function_call_type(op);
						if (error_set) return;
					} break;
					default: {
						_mark_line_as_safe(op->line);
						_reduce_node_type(op); // Test for safety anyway
						// TODO: Make this a warning
						/*_set_error("Standalone expression, nothing is done in this line.", statement->line);
						return; */
					}
				}
			} break;
			case Node::TYPE_CONTROL_FLOW: {
				ControlFlowNode *cf = static_cast<ControlFlowNode *>(statement);
				_mark_line_as_safe(cf->line);

				switch (cf->cf_type) {
					case ControlFlowNode::CF_RETURN: {
						DataType function_type = current_function->get_datatype();

						DataType ret_type;
						if (cf->arguments.size() > 0) {
							ret_type = _reduce_node_type(cf->arguments[0]);
							if (error_set) {
								return;
							}
						}

						if (!function_type.has_type) break;

						if (function_type.kind == DataType::BUILTIN && function_type.builtin_type == Variant::NIL) {
							// Return void, should not have arguments
							if (cf->arguments.size() > 0) {
								_set_error("Void function cannot return a value.", cf->line, cf->column);
								return;
							}
						} else {
							// Return something, cannot be empty
							if (cf->arguments.size() == 0) {
								_set_error("Non-void function must return a value.", cf->line, cf->column);
								return;
							}

							if (!_is_type_compatible(function_type, ret_type)) {
								_set_error("Returned value type (" + ret_type.to_string() + ") doesn't match the function return type (" +
												   function_type.to_string() + ").",
										cf->line, cf->column);
								return;
							}
						}
					} break;
					case ControlFlowNode::CF_MATCH: {
						MatchNode *match_node = cf->match;
						_transform_match_statment(match_node);
					} break;
					default: {
						if (cf->body_else) {
							_mark_line_as_safe(cf->body_else->line);
						}
						for (int i = 0; i < cf->arguments.size(); i++) {
							_reduce_node_type(cf->arguments[i]);
						}
					} break;
				}
			} break;
			case Node::TYPE_CONSTANT: {
				ConstantNode *cn = static_cast<ConstantNode *>(statement);
				// Strings are fine since they can be multiline comments
				if (cn->value.get_type() == Variant::STRING) {
					break;
				}
			} // falthrough
			default: {
				_mark_line_as_safe(statement->line);
				_reduce_node_type(statement); // Test for safety anyway
				// TODO: Make this a warning
				/* _set_error("Standalone expression, nothing is done in this line.", statement->line);
				return; */
			}
		}
	}

	// Parse sub blocks
	for (int i = 0; i < p_block->sub_blocks.size(); i++) {
		current_block = p_block->sub_blocks[i];
		_check_block_types(current_block);
		current_block = p_block;
		if (error_set) return;
	}
}

void GDScriptParser::_set_error(const String &p_error, int p_line, int p_column) {

	if (error_set)
		return; //allow no further errors

	error = p_error;
	error_line = p_line < 0 ? tokenizer->get_token_line() : p_line;
	error_column = p_column < 0 ? tokenizer->get_token_column() : p_column;
	error_set = true;
}

String GDScriptParser::get_error() const {

	return error;
}

int GDScriptParser::get_error_line() const {

	return error_line;
}
int GDScriptParser::get_error_column() const {

	return error_column;
}

Error GDScriptParser::_parse(const String &p_base_path) {

	base_path = p_base_path;

	//assume class
	ClassNode *main_class = alloc_node<ClassNode>();
	main_class->initializer = alloc_node<BlockNode>();
	main_class->initializer->parent_class = main_class;
	main_class->ready = alloc_node<BlockNode>();
	main_class->ready->parent_class = main_class;
	current_class = main_class;

	_parse_class(main_class);

	if (tokenizer->get_token() == GDScriptTokenizer::TK_ERROR) {
		error_set = false;
		_set_error("Parse Error: " + tokenizer->get_token_error());
	}

	if (error_set && !for_completion) {
		return ERR_PARSE_ERROR;
	}

	_determine_inheritance(main_class);

	if (error_set) {
		return ERR_PARSE_ERROR;
	}

	current_class = main_class;
	current_function = NULL;
	current_block = NULL;
#ifdef DEBUG_ENABLED
	if (for_completion) check_types = false;
#else
	check_types = false;
#endif

	// Resolve all class-level stuff before getting into function blocks
	_check_class_level_types(main_class);

	if (error_set) {
		return ERR_PARSE_ERROR;
	}

	// Resolve the function blocks
	_check_class_blocks_types(main_class);

	if (error_set) {
		return ERR_PARSE_ERROR;
	}

	return OK;
}

Error GDScriptParser::parse_bytecode(const Vector<uint8_t> &p_bytecode, const String &p_base_path, const String &p_self_path) {

	clear();

	self_path = p_self_path;
	GDScriptTokenizerBuffer *tb = memnew(GDScriptTokenizerBuffer);
	tb->set_code_buffer(p_bytecode);
	tokenizer = tb;
	Error ret = _parse(p_base_path);
	memdelete(tb);
	tokenizer = NULL;
	return ret;
}

Error GDScriptParser::parse(const String &p_code, const String &p_base_path, bool p_just_validate, const String &p_self_path, bool p_for_completion, Set<int> *r_safe_lines) {

	clear();

	self_path = p_self_path;
	GDScriptTokenizerText *tt = memnew(GDScriptTokenizerText);
	tt->set_code(p_code);

	validating = p_just_validate;
	for_completion = p_for_completion;
#ifdef DEBUG_ENABLED
	safe_lines = r_safe_lines;
#endif // DEBUG_ENABLED
	tokenizer = tt;
	Error ret = _parse(p_base_path);
	memdelete(tt);
	tokenizer = NULL;
	return ret;
}
=======
>>>>>>> 4adcd55c

				String ident = base;

				for (int i = extend_iter; i < p_class->extends_class.size(); i++) {

					String subclass = p_class->extends_class[i];

					ident += ("." + subclass);

					if (base_script->get_subclasses().has(subclass)) {

						base_script = base_script->get_subclasses()[subclass];
					} else if (base_script->get_constants().has(subclass)) {

						Ref<GDScript> new_base_class = base_script->get_constants()[subclass];
						if (new_base_class.is_null()) {
							_set_error("Constant is not a class: " + ident, p_class->line);
							return;
						}
						base_script = new_base_class;
					} else {

						_set_error("Could not find subclass: " + ident, p_class->line);
						return;
					}
				}

				script = base_script;

			} else if (!base_class) {

				if (p_class->extends_class.size() > 1) {

					_set_error("Invalid inheritance (unknown class + subclasses)", p_class->line);
					return;
				}
				//if not found, try engine classes
				if (!GDScriptLanguage::get_singleton()->get_global_map().has(base)) {

					_set_error("Unknown class: '" + base + "'", p_class->line);
					return;
				}

				native = base;
			}
		}

		if (base_class) {
			p_class->base_type.has_type = true;
			p_class->base_type.kind = DataType::CLASS;
			p_class->base_type.class_type = base_class;
		} else if (script.is_valid()) {
			p_class->base_type.has_type = true;
			p_class->base_type.kind = DataType::GDSCRIPT;
			p_class->base_type.script_type = script;
			p_class->base_type.native_type = script->get_instance_base_type();
		} else if (native != StringName()) {
			p_class->base_type.has_type = true;
			p_class->base_type.kind = DataType::NATIVE;
			p_class->base_type.native_type = native;
		} else {
			_set_error("Could not determine inheritance", p_class->line);
			return;
		}

	} else {
		// without extends, implicitly extend Reference
		p_class->base_type.has_type = true;
		p_class->base_type.kind = DataType::NATIVE;
		p_class->base_type.native_type = "Reference";
	}

	// Recursively determine subclasses
	for (int i = 0; i < p_class->subclasses.size(); i++) {
		_determine_inheritance(p_class->subclasses[i]);
	}
}

String GDScriptParser::DataType::to_string() const {
	if (!has_type) return "var";
	switch (kind) {
		case BUILTIN: {
			if (builtin_type == Variant::NIL) return "null";
			return Variant::get_type_name(builtin_type);
		} break;
		case NATIVE: {
			if (is_meta_type) {
				return "GDScriptNativeClass";
			}
			return native_type.operator String();
		} break;

		case GDSCRIPT: {
			Ref<GDScript> gds = script_type;
			const String &gds_class = gds->get_script_class_name();
			if (!gds_class.empty()) {
				return gds_class;
			}
		} // fallthrough
		case SCRIPT: {
			if (is_meta_type) {
				return script_type->get_class_name().operator String();
			}
			String name = script_type->get_name();
			if (name != String()) {
				return name;
			}
			name = script_type->get_path().get_file();
			if (name != String()) {
				return name;
			}
			return native_type.operator String();
		} break;
		case CLASS: {
			ERR_FAIL_COND_V(!class_type, String());
			if (is_meta_type) {
				return "GDScript";
			}
			if (class_type->name == StringName()) {
				return "self";
			}
			return class_type->name.operator String();
		} break;
	}

	return "Unresolved";
}

bool GDScriptParser::_parse_type(DataType &r_type, bool p_can_be_void) {
	tokenizer->advance();
	r_type.has_type = true;

	bool finished = false;
	bool can_index = false;
	String full_name;

	if (tokenizer->get_token() == GDScriptTokenizer::TK_CURSOR) {
		completion_cursor = StringName();
		completion_type = COMPLETION_TYPE_HINT;
		completion_class = current_class;
		completion_function = current_function;
		completion_line = tokenizer->get_token_line();
		completion_argument = 0;
		completion_block = current_block;
		completion_found = true;
		completion_ident_is_call = p_can_be_void;
		tokenizer->advance();
	}

	switch (tokenizer->get_token()) {
		case GDScriptTokenizer::TK_PR_VOID: {
			if (!p_can_be_void) {
				return false;
			}
			r_type.kind = DataType::BUILTIN;
			r_type.builtin_type = Variant::NIL;
		} break;
		case GDScriptTokenizer::TK_BUILT_IN_TYPE: {
			r_type.builtin_type = tokenizer->get_token_type();
			if (tokenizer->get_token_type() == Variant::OBJECT) {
				r_type.kind = DataType::NATIVE;
				r_type.native_type = "Object";
			} else {
				r_type.kind = DataType::BUILTIN;
			}
		} break;
		case GDScriptTokenizer::TK_IDENTIFIER: {
			r_type.native_type = tokenizer->get_token_identifier();
			if (ClassDB::class_exists(r_type.native_type) || ClassDB::class_exists("_" + r_type.native_type.operator String())) {
				r_type.kind = DataType::NATIVE;
			} else {
				r_type.kind = DataType::UNRESOLVED;
				can_index = true;
				full_name = r_type.native_type;
			}
		} break;
		default: {
			return false;
		}
	}

	tokenizer->advance();

	if (tokenizer->get_token() == GDScriptTokenizer::TK_CURSOR) {
		completion_cursor = r_type.native_type;
		completion_type = COMPLETION_TYPE_HINT;
		completion_class = current_class;
		completion_function = current_function;
		completion_line = tokenizer->get_token_line();
		completion_argument = 0;
		completion_block = current_block;
		completion_found = true;
		completion_ident_is_call = p_can_be_void;
		tokenizer->advance();
	}

	if (can_index) {
		while (!finished) {
			switch (tokenizer->get_token()) {
				case GDScriptTokenizer::TK_PERIOD: {
					if (!can_index) {
						_set_error("Unexpected '.'.");
						return false;
					}
					can_index = false;
					tokenizer->advance();
				} break;
				case GDScriptTokenizer::TK_IDENTIFIER: {
					if (can_index) {
						_set_error("Unexpected identifier.");
						return false;
					}

					StringName id;
					bool has_completion = _get_completable_identifier(COMPLETION_TYPE_HINT_INDEX, id);
					if (id == StringName()) {
						id = "@temp";
					}

					full_name += "." + id.operator String();
					can_index = true;
					if (has_completion) {
						completion_cursor = full_name;
					}
				} break;
				default: {
					finished = true;
				} break;
			}
		}

		if (tokenizer->get_token(-1) == GDScriptTokenizer::TK_PERIOD) {
			_set_error("Expected subclass identifier.");
			return false;
		}

		r_type.native_type = full_name;
	}

	return true;
}

GDScriptParser::DataType GDScriptParser::_resolve_type(const DataType &p_source, int p_line) {
	if (!p_source.has_type) return p_source;
	if (p_source.kind != DataType::UNRESOLVED) return p_source;

	Vector<String> full_name = p_source.native_type.operator String().split(".", false);
	int name_part = 0;

	DataType result;
	result.has_type = true;

	while (name_part < full_name.size()) {

		bool found = false;
		StringName id = full_name[name_part];
		DataType base_type = result;

		ClassNode *p = NULL;
		if (name_part == 0) {
			if (ScriptServer::is_global_class(id)) {
				String script_path = ScriptServer::get_global_class_path(id);
				if (script_path == self_path) {
					result.kind = DataType::CLASS;
					result.class_type = current_class;
				} else {
					Ref<Script> script = ResourceLoader::load(script_path);
					Ref<GDScript> gds = script;
					if (gds.is_valid()) {
						if (!gds->is_valid()) {
							_set_error("Class '" + id + "' could not be fully loaded (script error or cyclic inheritance).", p_line);
							return DataType();
						}
						result.kind = DataType::GDSCRIPT;
						result.script_type = gds;
					} else if (script.is_valid()) {
						result.kind = DataType::SCRIPT;
						result.script_type = script;
					} else {
						_set_error("Class '" + id + "' was found in global scope but its script could not be loaded.", p_line);
						return DataType();
					}
				}
				name_part++;
				continue;
			} else {
				p = current_class;
			}
		} else if (base_type.kind == DataType::CLASS) {
			p = base_type.class_type;
		}
		while (p) {
			if (p->constant_expressions.has(id)) {
				if (p->constant_expressions[id].expression->type != Node::TYPE_CONSTANT) {
					_set_error("Parser bug: unresolved constant.", p_line);
					ERR_FAIL_V(result);
				}
				const ConstantNode *cn = static_cast<const ConstantNode *>(p->constant_expressions[id].expression);
				Ref<GDScript> gds = cn->value;
				if (gds.is_valid()) {
					result.kind = DataType::GDSCRIPT;
					result.script_type = gds;
					found = true;
				} else {
					Ref<Script> scr = cn->value;
					if (scr.is_valid()) {
						result.kind = DataType::SCRIPT;
						result.script_type = scr;
						found = true;
					}
				}
				break;
			}

			// Inner classes
			ClassNode *outer_class = p;
			while (outer_class) {
				for (int i = 0; i < outer_class->subclasses.size(); i++) {
					if (outer_class->subclasses[i] == p) {
						continue;
					}
					if (outer_class->subclasses[i]->name == id) {
						found = true;
						result.kind = DataType::CLASS;
						result.class_type = outer_class->subclasses[i];
						break;
					}
				}
				if (found) {
					break;
				}
				outer_class = outer_class->owner;
			}

			if (!found && p->base_type.kind == DataType::CLASS) {
				p = p->base_type.class_type;
			} else {
				base_type = p->base_type;
				break;
			}
		}

		// Still look for class constants in parent script
		if (!found && (base_type.kind == DataType::GDSCRIPT || base_type.kind == DataType::SCRIPT)) {
			Ref<Script> scr = base_type.script_type;
			ERR_FAIL_COND_V(scr.is_null(), result);
			Map<StringName, Variant> constants;
			scr->get_constants(&constants);

			if (constants.has(id)) {
				Ref<GDScript> gds = constants[id];

				if (gds.is_valid()) {
					result.kind = DataType::GDSCRIPT;
					result.script_type = gds;
					found = true;
				} else {
					Ref<Script> scr = constants[id];
					if (scr.is_valid()) {
						result.kind = DataType::SCRIPT;
						result.script_type = scr;
						found = true;
					}
				}
			}
		}

		if (!found && !for_completion) {
			String base;
			if (name_part == 0) {
				base = "self";
			} else {
				base = result.to_string();
			}
			_set_error("Identifier '" + String(id) + "' is not a valid type (not a script or class), or could not be found on base '" +
							   base + "'.",
					p_line);
			return DataType();
		}

		name_part++;
	}

	return result;
}

GDScriptParser::DataType GDScriptParser::_type_from_variant(const Variant &p_value) const {
	DataType result;
	result.has_type = true;
	result.is_constant = true;
	result.kind = DataType::BUILTIN;
	result.builtin_type = p_value.get_type();

	if (result.builtin_type == Variant::OBJECT) {
		Object *obj = p_value.operator Object *();
		if (!obj) {
			return DataType();
		}
		result.native_type = obj->get_class_name();
		Ref<Script> scr = p_value;
		if (scr.is_valid()) {
			result.is_meta_type = true;
		} else {
			result.is_meta_type = false;
			scr = obj->get_script();
		}
		if (scr.is_valid()) {
			result.script_type = scr;
			Ref<GDScript> gds = scr;
			if (gds.is_valid()) {
				result.kind = DataType::GDSCRIPT;
			} else {
				result.kind = DataType::SCRIPT;
			}
			result.native_type = scr->get_instance_base_type();
		} else {
			result.kind = DataType::NATIVE;
		}
	}

	return result;
}

GDScriptParser::DataType GDScriptParser::_type_from_property(const PropertyInfo &p_property, bool p_nil_is_variant) const {
	DataType ret;
	if (p_property.type == Variant::NIL && (p_nil_is_variant || (p_property.usage & PROPERTY_USAGE_NIL_IS_VARIANT))) {
		// Variant
		return ret;
	}
	ret.has_type = true;
	ret.builtin_type = p_property.type;
	if (p_property.type == Variant::OBJECT) {
		ret.kind = DataType::NATIVE;
		ret.native_type = p_property.class_name == StringName() ? "Object" : p_property.class_name;
	} else {
		ret.kind = DataType::BUILTIN;
	}
	return ret;
}

GDScriptParser::DataType GDScriptParser::_type_from_gdtype(const GDScriptDataType &p_gdtype) const {
	DataType result;
	if (!p_gdtype.has_type) {
		return result;
	}

	result.has_type = true;
	result.builtin_type = p_gdtype.builtin_type;
	result.native_type = p_gdtype.native_type;
	result.script_type = p_gdtype.script_type;

	switch (p_gdtype.kind) {
		case GDScriptDataType::BUILTIN: {
			result.kind = DataType::BUILTIN;
		} break;
		case GDScriptDataType::NATIVE: {
			result.kind = DataType::NATIVE;
		} break;
		case GDScriptDataType::GDSCRIPT: {
			result.kind = DataType::GDSCRIPT;
		} break;
		case GDScriptDataType::SCRIPT: {
			result.kind = DataType::SCRIPT;
		} break;
	}
	return result;
}

GDScriptParser::DataType GDScriptParser::_get_operation_type(const Variant::Operator p_op, const DataType &p_a, const DataType &p_b, bool &r_valid) const {
	if (!p_a.has_type || !p_b.has_type) {
		r_valid = true;
		return DataType();
	}

	Variant::Type a_type = p_a.kind == DataType::BUILTIN ? p_a.builtin_type : Variant::OBJECT;
	Variant::Type b_type = p_b.kind == DataType::BUILTIN ? p_b.builtin_type : Variant::OBJECT;

	Variant a;
	REF a_ref;
	if (a_type == Variant::OBJECT) {
		a_ref.instance();
		a = a_ref;
	} else {
		Variant::CallError err;
		a = Variant::construct(a_type, NULL, 0, err);
		if (err.error != Variant::CallError::CALL_OK) {
			r_valid = false;
			return DataType();
		}
	}
	Variant b;
	REF b_ref;
	if (b_type == Variant::OBJECT) {
		b_ref.instance();
		b = b_ref;
	} else {
		Variant::CallError err;
		b = Variant::construct(b_type, NULL, 0, err);
		if (err.error != Variant::CallError::CALL_OK) {
			r_valid = false;
			return DataType();
		}
	}

	// Avoid division by zero
	if (a_type == Variant::INT || a_type == Variant::REAL) {
		Variant::evaluate(Variant::OP_ADD, a, 1, a, r_valid);
	}
	if (b_type == Variant::INT || b_type == Variant::REAL) {
		Variant::evaluate(Variant::OP_ADD, b, 1, b, r_valid);
	}
	if (a_type == Variant::STRING && b_type != Variant::ARRAY) {
		a = "%s"; // Work around for formatting operator (%)
	}

	Variant ret;
	Variant::evaluate(p_op, a, b, ret, r_valid);

	if (r_valid) {
		return _type_from_variant(ret);
	}

	return DataType();
}

Variant::Operator GDScriptParser::_get_variant_operation(const OperatorNode::Operator &p_op) const {
	switch (p_op) {
		case OperatorNode::OP_NEG: {
			return Variant::OP_NEGATE;
		} break;
		case OperatorNode::OP_POS: {
			return Variant::OP_POSITIVE;
		} break;
		case OperatorNode::OP_NOT: {
			return Variant::OP_NOT;
		} break;
		case OperatorNode::OP_BIT_INVERT: {
			return Variant::OP_BIT_NEGATE;
		} break;
		case OperatorNode::OP_IN: {
			return Variant::OP_IN;
		} break;
		case OperatorNode::OP_EQUAL: {
			return Variant::OP_EQUAL;
		} break;
		case OperatorNode::OP_NOT_EQUAL: {
			return Variant::OP_NOT_EQUAL;
		} break;
		case OperatorNode::OP_LESS: {
			return Variant::OP_LESS;
		} break;
		case OperatorNode::OP_LESS_EQUAL: {
			return Variant::OP_LESS_EQUAL;
		} break;
		case OperatorNode::OP_GREATER: {
			return Variant::OP_GREATER;
		} break;
		case OperatorNode::OP_GREATER_EQUAL: {
			return Variant::OP_GREATER_EQUAL;
		} break;
		case OperatorNode::OP_AND: {
			return Variant::OP_AND;
		} break;
		case OperatorNode::OP_OR: {
			return Variant::OP_OR;
		} break;
		case OperatorNode::OP_ASSIGN_ADD:
		case OperatorNode::OP_ADD: {
			return Variant::OP_ADD;
		} break;
		case OperatorNode::OP_ASSIGN_SUB:
		case OperatorNode::OP_SUB: {
			return Variant::OP_SUBTRACT;
		} break;
		case OperatorNode::OP_ASSIGN_MUL:
		case OperatorNode::OP_MUL: {
			return Variant::OP_MULTIPLY;
		} break;
		case OperatorNode::OP_ASSIGN_DIV:
		case OperatorNode::OP_DIV: {
			return Variant::OP_DIVIDE;
		} break;
		case OperatorNode::OP_ASSIGN_MOD:
		case OperatorNode::OP_MOD: {
			return Variant::OP_MODULE;
		} break;
		case OperatorNode::OP_ASSIGN_BIT_AND:
		case OperatorNode::OP_BIT_AND: {
			return Variant::OP_BIT_AND;
		} break;
		case OperatorNode::OP_ASSIGN_BIT_OR:
		case OperatorNode::OP_BIT_OR: {
			return Variant::OP_BIT_OR;
		} break;
		case OperatorNode::OP_ASSIGN_BIT_XOR:
		case OperatorNode::OP_BIT_XOR: {
			return Variant::OP_BIT_XOR;
		} break;
		case OperatorNode::OP_ASSIGN_SHIFT_LEFT:
		case OperatorNode::OP_SHIFT_LEFT: {
			return Variant::OP_SHIFT_LEFT;
		}
		case OperatorNode::OP_ASSIGN_SHIFT_RIGHT:
		case OperatorNode::OP_SHIFT_RIGHT: {
			return Variant::OP_SHIFT_RIGHT;
		}
		default: {
			return Variant::OP_MAX;
		} break;
	}
}

bool GDScriptParser::_is_type_compatible(const DataType &p_container, const DataType &p_expression, bool p_allow_implicit_conversion) const {
	// Ignore for completion
	if (!check_types || for_completion) {
		return true;
	}
	// Can't test if not all have type
	if (!p_container.has_type || !p_expression.has_type) {
		return true;
	}

	// Should never get here unresolved
	ERR_FAIL_COND_V(p_container.kind == DataType::UNRESOLVED, false);
	ERR_FAIL_COND_V(p_expression.kind == DataType::UNRESOLVED, false);

	if (p_container.kind == DataType::BUILTIN && p_expression.kind == DataType::BUILTIN) {
		bool valid = p_container.builtin_type == p_expression.builtin_type;
		if (p_allow_implicit_conversion) {
			valid = valid || (p_container.builtin_type == Variant::INT && p_expression.builtin_type == Variant::REAL);
			valid = valid || (p_container.builtin_type == Variant::REAL && p_expression.builtin_type == Variant::INT);
			valid = valid || (p_container.builtin_type == Variant::STRING && p_expression.builtin_type == Variant::NODE_PATH);
			valid = valid || (p_container.builtin_type == Variant::NODE_PATH && p_expression.builtin_type == Variant::STRING);
			valid = valid || (p_container.builtin_type == Variant::BOOL && p_expression.builtin_type == Variant::REAL);
			valid = valid || (p_container.builtin_type == Variant::BOOL && p_expression.builtin_type == Variant::INT);
			valid = valid || (p_container.builtin_type == Variant::INT && p_expression.builtin_type == Variant::BOOL);
			valid = valid || (p_container.builtin_type == Variant::REAL && p_expression.builtin_type == Variant::BOOL);
		}
		return valid;
	}

	if (p_container.kind == DataType::BUILTIN || (p_expression.kind == DataType::BUILTIN && p_expression.builtin_type != Variant::NIL)) {
		// Can't mix built-ins with objects
		return false;
	}

	// From now on everything is objects, check polymorphism
	// The container must be the same class or a superclass of the expression

	if (p_expression.kind == DataType::BUILTIN && p_expression.builtin_type == Variant::NIL) {
		// Null can be assigned to object types
		return true;
	}

	StringName expr_native;
	Ref<Script> expr_script;
	ClassNode *expr_class = NULL;

	switch (p_expression.kind) {
		case DataType::NATIVE: {
			if (p_container.kind != DataType::NATIVE) {
				// Non-native type can't be a superclass of a native type
				return false;
			}
			if (p_expression.is_meta_type) {
				expr_native = GDScriptNativeClass::get_class_static();
			} else {
				expr_native = p_expression.native_type;
			}
		} break;
		case DataType::SCRIPT:
		case DataType::GDSCRIPT: {
			if (p_container.kind == DataType::CLASS) {
				// This cannot be resolved without cyclic dependencies, so just bail out
				return false;
			}
			if (p_expression.is_meta_type) {
				expr_native = p_expression.script_type->get_class_name();
			} else {
				expr_script = p_expression.script_type;
				expr_native = expr_script->get_instance_base_type();
			}
		} break;
		case DataType::CLASS: {
			if (p_expression.is_meta_type) {
				expr_native = GDScript::get_class_static();
			} else {
				expr_class = p_expression.class_type;
				ClassNode *base = expr_class;
				while (base->base_type.kind == DataType::CLASS) {
					base = base->base_type.class_type;
				}
				expr_native = base->base_type.native_type;
				expr_script = base->base_type.script_type;
			}
		}
	}

	switch (p_container.kind) {
		case DataType::NATIVE: {
			if (p_container.is_meta_type) {
				return ClassDB::is_parent_class(expr_native, GDScriptNativeClass::get_class_static());
			} else {
				return ClassDB::is_parent_class(expr_native, p_container.native_type);
			}
		} break;
		case DataType::SCRIPT:
		case DataType::GDSCRIPT: {
			if (p_container.is_meta_type) {
				return ClassDB::is_parent_class(expr_native, GDScript::get_class_static());
			}
			if (expr_class == head && p_container.script_type->get_path() == self_path) {
				// Special case: container is self script and expression is self
				return true;
			}
			while (expr_script.is_valid()) {
				if (expr_script == p_container.script_type) {
					return true;
				}
				expr_script = expr_script->get_base_script();
			}
			return false;
		} break;
		case DataType::CLASS: {
			if (p_container.is_meta_type) {
				return ClassDB::is_parent_class(expr_native, GDScript::get_class_static());
			}
			if (p_container.class_type == head && expr_script.is_valid() && expr_script->get_path() == self_path) {
				// Special case: container is self and expression is self script
				return true;
			}
			while (expr_class) {
				if (expr_class == p_container.class_type) {
					return true;
				}
				expr_class = expr_class->base_type.class_type;
			}
			return false;
		}
	}

	return false;
}

GDScriptParser::DataType GDScriptParser::_reduce_node_type(Node *p_node) {
	if (p_node->get_datatype().has_type) {
		return p_node->get_datatype();
	}

	DataType node_type;

	switch (p_node->type) {
		case Node::TYPE_CONSTANT: {
			node_type = _type_from_variant(static_cast<ConstantNode *>(p_node)->value);
		} break;
		case Node::TYPE_ARRAY: {
			node_type.has_type = true;
			node_type.kind = DataType::BUILTIN;
			node_type.builtin_type = Variant::ARRAY;
		} break;
		case Node::TYPE_DICTIONARY: {
			node_type.has_type = true;
			node_type.kind = DataType::BUILTIN;
			node_type.builtin_type = Variant::DICTIONARY;
		} break;
		case Node::TYPE_SELF: {
			node_type.has_type = true;
			node_type.kind = DataType::CLASS;
			node_type.class_type = current_class;
		} break;
		case Node::TYPE_IDENTIFIER: {
			IdentifierNode *id = static_cast<IdentifierNode *>(p_node);
			if (id->declared_block) {
				node_type = id->declared_block->variables[id->name]->get_datatype();
			} else if (id->name == "#match_value") {
				// It's a special id just for the match statetement, ignore
				break;
			} else if (current_function && current_function->arguments.find(id->name) >= 0) {
				int idx = current_function->arguments.find(id->name);
				node_type = current_function->argument_types[idx];
			} else {
				node_type = _reduce_identifier_type(NULL, id->name, id->line);
			}
		} break;
		case Node::TYPE_CAST: {
			CastNode *cn = static_cast<CastNode *>(p_node);

			DataType source_type = _reduce_node_type(cn->source_node);
			cn->cast_type = _resolve_type(cn->cast_type, cn->line);
			if (source_type.has_type) {

				bool valid = false;
				if (check_types) {
					if (cn->cast_type.kind == DataType::BUILTIN && source_type.kind == DataType::BUILTIN) {
						valid = Variant::can_convert(source_type.builtin_type, cn->cast_type.builtin_type);
					}
					if (cn->cast_type.kind != DataType::BUILTIN && source_type.kind != DataType::BUILTIN) {
						valid = _is_type_compatible(cn->cast_type, source_type) || _is_type_compatible(source_type, cn->cast_type);
					}

					if (!valid) {
						_set_error("Invalid cast. Cannot convert from '" + source_type.to_string() +
										   "' to '" + cn->cast_type.to_string() + "'.",
								cn->line);
						return DataType();
					}
				}
			} else {
				_mark_line_as_unsafe(cn->line);
			}

			node_type = cn->cast_type;

		} break;
		case Node::TYPE_OPERATOR: {
			OperatorNode *op = static_cast<OperatorNode *>(p_node);

			switch (op->op) {
				case OperatorNode::OP_CALL:
				case OperatorNode::OP_PARENT_CALL: {
					node_type = _reduce_function_call_type(op);
				} break;
				case OperatorNode::OP_YIELD: {
					if (op->arguments.size() == 2) {
						DataType base_type = _reduce_node_type(op->arguments[0]);
						DataType signal_type = _reduce_node_type(op->arguments[1]);
						// TODO: Check if signal exists when it's a constant
						if (base_type.has_type && base_type.kind == DataType::BUILTIN && base_type.builtin_type != Variant::NIL && base_type.builtin_type != Variant::OBJECT) {
							_set_error("First argument of 'yield()' must be an object.", op->line);
							return DataType();
						}
						if (signal_type.has_type && (signal_type.kind != DataType::BUILTIN || signal_type.builtin_type != Variant::STRING)) {
							_set_error("Second argument of 'yield()' must be a string.", op->line);
							return DataType();
						}
					}
					// yield can return anything
					node_type.has_type = false;
				} break;
				case OperatorNode::OP_IS: {

					if (op->arguments.size() != 2) {
						_set_error("Parser bug: binary operation without 2 arguments.", op->line);
						ERR_FAIL_V(DataType());
					}

					DataType value_type = _reduce_node_type(op->arguments[0]);
					DataType type_type = _reduce_node_type(op->arguments[1]);

					if (check_types && type_type.has_type) {
						if (!type_type.is_meta_type && (type_type.kind != DataType::NATIVE || !ClassDB::is_parent_class(type_type.native_type, "Script"))) {
							_set_error("Invalid 'is' test: right operand is not a type (not a native type nor a script).", op->line);
							return DataType();
						}
						type_type.is_meta_type = false; // Test the actual type
						if (!_is_type_compatible(type_type, value_type) && !_is_type_compatible(value_type, type_type)) {
							// TODO: Make this a warning?
							_set_error("A value of type '" + value_type.to_string() + "' will never be an instance of '" + type_type.to_string() + "'.", op->line);
							return DataType();
						}
					}

					node_type.has_type = true;
					node_type.is_constant = true;
					node_type.is_meta_type = false;
					node_type.kind = DataType::BUILTIN;
					node_type.builtin_type = Variant::BOOL;
				} break;
				// Unary operators
				case OperatorNode::OP_NEG:
				case OperatorNode::OP_POS:
				case OperatorNode::OP_NOT:
				case OperatorNode::OP_BIT_INVERT: {

					DataType argument_type = _reduce_node_type(op->arguments[0]);
					if (!argument_type.has_type) {
						break;
					}

					Variant::Operator var_op = _get_variant_operation(op->op);
					bool valid = false;
					node_type = _get_operation_type(var_op, argument_type, argument_type, valid);

					if (check_types && !valid) {
						_set_error("Invalid operand type ('" + argument_type.to_string() +
										   "') to unary operator '" + Variant::get_operator_name(var_op) + "'.",
								op->line, op->column);
						return DataType();
					}

				} break;
				// Binary operators
				case OperatorNode::OP_IN:
				case OperatorNode::OP_EQUAL:
				case OperatorNode::OP_NOT_EQUAL:
				case OperatorNode::OP_LESS:
				case OperatorNode::OP_LESS_EQUAL:
				case OperatorNode::OP_GREATER:
				case OperatorNode::OP_GREATER_EQUAL:
				case OperatorNode::OP_AND:
				case OperatorNode::OP_OR:
				case OperatorNode::OP_ADD:
				case OperatorNode::OP_SUB:
				case OperatorNode::OP_MUL:
				case OperatorNode::OP_DIV:
				case OperatorNode::OP_MOD:
				case OperatorNode::OP_SHIFT_LEFT:
				case OperatorNode::OP_SHIFT_RIGHT:
				case OperatorNode::OP_BIT_AND:
				case OperatorNode::OP_BIT_OR:
				case OperatorNode::OP_BIT_XOR: {

					if (op->arguments.size() != 2) {
						_set_error("Parser bug: binary operation without 2 arguments.", op->line);
						ERR_FAIL_V(DataType());
					}

					DataType argument_a_type = _reduce_node_type(op->arguments[0]);
					DataType argument_b_type = _reduce_node_type(op->arguments[1]);
					if (!argument_a_type.has_type || !argument_b_type.has_type) {
						_mark_line_as_unsafe(op->line);
						break;
					}

					Variant::Operator var_op = _get_variant_operation(op->op);
					bool valid = false;
					node_type = _get_operation_type(var_op, argument_a_type, argument_b_type, valid);

					if (check_types && !valid) {
						_set_error("Invalid operand types ('" + argument_a_type.to_string() + "' and '" +
										   argument_b_type.to_string() + "') to operator '" + Variant::get_operator_name(var_op) + "'.",
								op->line, op->column);
						return DataType();
					}

				} break;
				// Ternary operators
				case OperatorNode::OP_TERNARY_IF: {
					if (op->arguments.size() != 3) {
						_set_error("Parser bug: ternary operation without 3 arguments");
						ERR_FAIL_V(DataType());
					}

					DataType true_type = _reduce_node_type(op->arguments[1]);
					DataType false_type = _reduce_node_type(op->arguments[2]);

					// If types are equal, then the expression is of the same type
					// If they are compatible, return the broader type
					if (true_type == false_type || _is_type_compatible(true_type, false_type)) {
						node_type = true_type;
					} else if (_is_type_compatible(false_type, true_type)) {
						node_type = false_type;
					}

					// TODO: Warn if types aren't compatible

				} break;
				// Assignment should never happen within an expression
				case OperatorNode::OP_ASSIGN:
				case OperatorNode::OP_ASSIGN_ADD:
				case OperatorNode::OP_ASSIGN_SUB:
				case OperatorNode::OP_ASSIGN_MUL:
				case OperatorNode::OP_ASSIGN_DIV:
				case OperatorNode::OP_ASSIGN_MOD:
				case OperatorNode::OP_ASSIGN_SHIFT_LEFT:
				case OperatorNode::OP_ASSIGN_SHIFT_RIGHT:
				case OperatorNode::OP_ASSIGN_BIT_AND:
				case OperatorNode::OP_ASSIGN_BIT_OR:
				case OperatorNode::OP_ASSIGN_BIT_XOR:
				case OperatorNode::OP_INIT_ASSIGN: {

					_set_error("Assignment inside expression is not allowed (parser bug?).", op->line);
					return DataType();

				} break;
				case OperatorNode::OP_INDEX_NAMED: {
					if (op->arguments.size() != 2) {
						_set_error("Parser bug: named index with invalid arguments.", op->line);
						ERR_FAIL_V(DataType());
					}
					if (op->arguments[1]->type != Node::TYPE_IDENTIFIER) {
						_set_error("Parser bug: named index without identifier argument.", op->line);
						ERR_FAIL_V(DataType());
					}

					DataType base_type = _reduce_node_type(op->arguments[0]);
					IdentifierNode *member_id = static_cast<IdentifierNode *>(op->arguments[1]);

					if (base_type.has_type) {
						if (check_types && base_type.kind == DataType::BUILTIN) {
							// Variant type, just test if it's possible
							DataType result;
							switch (base_type.builtin_type) {
								case Variant::NIL:
								case Variant::DICTIONARY: {
									result.has_type = false;
								} break;
								default: {
									Variant::CallError err;
									Variant temp = Variant::construct(base_type.builtin_type, NULL, 0, err);

									bool valid = false;
									Variant res = temp.get(member_id->name.operator String(), &valid);

									if (valid) {
										result = _type_from_variant(res);
									} else if (check_types) {
										_set_error("Can't get index '" + String(member_id->name.operator String()) + "' on base '" +
														   base_type.to_string() + "'.",
												op->line);
										return DataType();
									}
								} break;
							}
							result.is_constant = false;
							node_type = result;
						} else {
							node_type = _reduce_identifier_type(&base_type, member_id->name, op->line);
						}
					} else {
						_mark_line_as_unsafe(op->line);
					}
					if (error_set) {
						return DataType();
					}
				} break;
				case OperatorNode::OP_INDEX: {

					if (op->arguments[1]->type == Node::TYPE_CONSTANT) {
						ConstantNode *cn = static_cast<ConstantNode *>(op->arguments[1]);
						if (cn->value.get_type() == Variant::STRING) {
							// Treat this as named indexing

							IdentifierNode *id = alloc_node<IdentifierNode>();
							id->name = cn->value.operator StringName();

							op->op = OperatorNode::OP_INDEX_NAMED;
							op->arguments.write[1] = id;

							return _reduce_node_type(op);
						}
					}

					DataType base_type = _reduce_node_type(op->arguments[0]);
					DataType index_type = _reduce_node_type(op->arguments[1]);

					if (!base_type.has_type) {
						_mark_line_as_unsafe(op->line);
						break;
					}

					if (check_types && index_type.has_type) {
						if (base_type.kind == DataType::BUILTIN) {
							// Check if indexing is valid
							bool error = index_type.kind != DataType::BUILTIN;
							if (!error) {
								switch (base_type.builtin_type) {
									// Expect int or real as index
									case Variant::POOL_BYTE_ARRAY:
									case Variant::POOL_COLOR_ARRAY:
									case Variant::POOL_INT_ARRAY:
									case Variant::POOL_REAL_ARRAY:
									case Variant::POOL_STRING_ARRAY:
									case Variant::POOL_VECTOR2_ARRAY:
									case Variant::POOL_VECTOR3_ARRAY:
									case Variant::ARRAY:
									case Variant::STRING: {
										error = index_type.builtin_type != Variant::INT && index_type.builtin_type != Variant::REAL;
									} break;
									// Expect String only
									case Variant::RECT2:
									case Variant::PLANE:
									case Variant::QUAT:
									case Variant::AABB:
									case Variant::OBJECT: {
										error = index_type.builtin_type != Variant::STRING;
									} break;
									// Expect String or number
									case Variant::VECTOR2:
									case Variant::VECTOR3:
									case Variant::TRANSFORM2D:
									case Variant::BASIS:
									case Variant::TRANSFORM: {
										error = index_type.builtin_type != Variant::INT && index_type.builtin_type != Variant::REAL &&
												index_type.builtin_type != Variant::STRING;
									} break;
									// Expect String or int
									case Variant::COLOR: {
										error = index_type.builtin_type != Variant::INT && index_type.builtin_type != Variant::STRING;
									} break;
								}
							}
							if (error) {
								_set_error("Invalid index type (" + index_type.to_string() + ") for base '" + base_type.to_string() + "'.",
										op->line);
								return DataType();
							}

							if (op->arguments[1]->type == GDScriptParser::Node::TYPE_CONSTANT) {
								ConstantNode *cn = static_cast<ConstantNode *>(op->arguments[1]);
								// Index is a constant, just try it if possible
								switch (base_type.builtin_type) {
									// Arrays/string have variable indexing, can't test directly
									case Variant::STRING:
									case Variant::ARRAY:
									case Variant::DICTIONARY:
									case Variant::POOL_BYTE_ARRAY:
									case Variant::POOL_COLOR_ARRAY:
									case Variant::POOL_INT_ARRAY:
									case Variant::POOL_REAL_ARRAY:
									case Variant::POOL_STRING_ARRAY:
									case Variant::POOL_VECTOR2_ARRAY:
									case Variant::POOL_VECTOR3_ARRAY: {
										break;
									}
									default: {
										Variant::CallError err;
										Variant temp = Variant::construct(base_type.builtin_type, NULL, 0, err);

										bool valid = false;
										Variant res = temp.get(cn->value, &valid);

										if (valid) {
											node_type = _type_from_variant(res);
											node_type.is_constant = false;
										} else if (check_types) {
											_set_error("Can't get index '" + String(cn->value) + "' on base '" +
															   base_type.to_string() + "'.",
													op->line);
											return DataType();
										}
									} break;
								}
							} else {
								_mark_line_as_unsafe(op->line);
							}
						} else if (!for_completion && (index_type.kind != DataType::BUILTIN || index_type.builtin_type != Variant::STRING)) {
							_set_error("Only strings can be used as index in the base type '" + base_type.to_string() + "'.", op->line);
							return DataType();
						}
					}
					if (check_types && !node_type.has_type) {
						// Can infer indexing type for some variant types
						DataType result;
						result.has_type = true;
						result.kind = DataType::BUILTIN;
						switch (base_type.builtin_type) {
							// Can't index at all
							case Variant::NIL:
							case Variant::BOOL:
							case Variant::INT:
							case Variant::REAL:
							case Variant::NODE_PATH:
							case Variant::_RID: {
								_set_error("Can't index on a value of type '" + base_type.to_string() + "'.", op->line);
								return DataType();
							} break;
								// Return int
							case Variant::POOL_BYTE_ARRAY:
							case Variant::POOL_INT_ARRAY: {
								result.builtin_type = Variant::INT;
							} break;
								// Return real
							case Variant::POOL_REAL_ARRAY:
							case Variant::VECTOR2:
							case Variant::VECTOR3:
							case Variant::QUAT: {
								result.builtin_type = Variant::REAL;
							} break;
								// Return color
							case Variant::POOL_COLOR_ARRAY: {
								result.builtin_type = Variant::COLOR;
							} break;
								// Return string
							case Variant::POOL_STRING_ARRAY:
							case Variant::STRING: {
								result.builtin_type = Variant::STRING;
							} break;
								// Return Vector2
							case Variant::POOL_VECTOR2_ARRAY:
							case Variant::TRANSFORM2D:
							case Variant::RECT2: {
								result.builtin_type = Variant::VECTOR2;
							} break;
								// Return Vector3
							case Variant::POOL_VECTOR3_ARRAY:
							case Variant::AABB:
							case Variant::BASIS: {
								result.builtin_type = Variant::VECTOR3;
							} break;
								// Depends on the index
							case Variant::TRANSFORM:
							case Variant::PLANE:
							case Variant::COLOR:
							default: {
								result.has_type = false;
							} break;
						}
						node_type = result;
					}
				} break;
				default: {
					_set_error("Parser bug: unhandled operation.", op->line);
					ERR_FAIL_V(DataType());
				}
			}
		} break;
	}

	p_node->set_datatype(_resolve_type(node_type, p_node->line));
	return node_type;
}

bool GDScriptParser::_get_function_signature(DataType &p_base_type, const StringName &p_function, DataType &r_return_type, List<DataType> &r_arg_types, int &r_default_arg_count, bool &r_static, bool &r_vararg) const {

	r_static = false;
	r_default_arg_count = 0;

	DataType original_type = p_base_type;
	ClassNode *base = NULL;
	FunctionNode *callee = NULL;

	if (p_base_type.kind == DataType::CLASS) {
		base = p_base_type.class_type;
	}

	// Look up the current file (parse tree)
	while (!callee && base) {
		for (int i = 0; i < base->static_functions.size(); i++) {
			FunctionNode *func = base->static_functions[i];
			if (p_function == func->name) {
				r_static = true;
				callee = func;
				break;
			}
		}
		if (!callee && !p_base_type.is_meta_type) {
			for (int i = 0; i < base->functions.size(); i++) {
				FunctionNode *func = base->functions[i];
				if (p_function == func->name) {
					callee = func;
					break;
				}
			}
		}
		p_base_type = base->base_type;
		if (p_base_type.kind == DataType::CLASS) {
			base = p_base_type.class_type;
		} else {
			break;
		}
	}

	if (callee) {
		r_return_type = callee->get_datatype();
		for (int i = 0; i < callee->argument_types.size(); i++) {
			r_arg_types.push_back(callee->argument_types[i]);
		}
		r_default_arg_count = callee->default_values.size();
		return true;
	}

	// Nothing in current file, check parent script
	Ref<GDScript> base_gdscript;
	Ref<Script> base_script;
	StringName native;
	if (p_base_type.kind == DataType::GDSCRIPT) {
		base_gdscript = p_base_type.script_type;
	} else if (p_base_type.kind == DataType::SCRIPT) {
		base_script = p_base_type.script_type;
	} else if (p_base_type.kind == DataType::NATIVE) {
		native = p_base_type.native_type;
	}

	while (base_gdscript.is_valid()) {
		native = base_gdscript->get_instance_base_type();

		Map<StringName, GDScriptFunction *> funcs = base_gdscript->get_member_functions();

		if (funcs.has(p_function)) {
			GDScriptFunction *f = funcs[p_function];
			r_static = f->is_static();
			r_default_arg_count = f->get_default_argument_count();
			r_return_type = _type_from_gdtype(f->get_return_type());
			for (int i = 0; i < f->get_argument_count(); i++) {
				r_arg_types.push_back(_type_from_gdtype(f->get_argument_type(i)));
			}
			return true;
		}

		base_gdscript = base_gdscript->get_base_script();
	}

	while (base_script.is_valid()) {
		native = base_script->get_instance_base_type();
		MethodInfo mi = base_script->get_method_info(p_function);

		if (!(mi == MethodInfo())) {
			r_return_type = _type_from_property(mi.return_val, false);
			r_default_arg_count = mi.default_arguments.size();
			for (List<PropertyInfo>::Element *E = mi.arguments.front(); E; E = E->next()) {
				r_arg_types.push_back(_type_from_property(E->get()));
			}
			return true;
		}
		base_script = base_script->get_base_script();
	}

#ifdef DEBUG_METHODS_ENABLED

	// Only native remains
	if (!ClassDB::class_exists(native)) {
		native = "_" + native.operator String();
	}
	if (!ClassDB::class_exists(native)) {
		if (!check_types) return false;
		ERR_EXPLAIN("Parser bug: Class '" + String(native) + "' not found.");
		ERR_FAIL_V(false);
	}

	MethodBind *method = ClassDB::get_method(native, p_function);

	if (!method) {
		// Try virtual methods
		List<MethodInfo> virtuals;
		ClassDB::get_virtual_methods(native, &virtuals);

		for (const List<MethodInfo>::Element *E = virtuals.front(); E; E = E->next()) {
			const MethodInfo &mi = E->get();
			if (mi.name == p_function) {
				r_default_arg_count = mi.default_arguments.size();
				for (const List<PropertyInfo>::Element *pi = mi.arguments.front(); pi; pi = pi->next()) {
					r_arg_types.push_back(_type_from_property(pi->get()));
				}
				r_return_type = _type_from_property(mi.return_val, false);
				r_vararg = mi.flags & METHOD_FLAG_VARARG;
				return true;
			}
		}

		// If the base is a script, it might be trying to access members of the Script class itself
		if (original_type.is_meta_type && !(p_function == "new") && (original_type.kind == DataType::SCRIPT || original_type.kind == DataType::GDSCRIPT)) {
			method = ClassDB::get_method(original_type.script_type->get_class_name(), p_function);

			if (method) {
				r_static = true;
			} else {
				// Try virtual methods of the script type
				virtuals.clear();
				ClassDB::get_virtual_methods(original_type.script_type->get_class_name(), &virtuals);
				for (const List<MethodInfo>::Element *E = virtuals.front(); E; E = E->next()) {
					const MethodInfo &mi = E->get();
					if (mi.name == p_function) {
						r_default_arg_count = mi.default_arguments.size();
						for (const List<PropertyInfo>::Element *pi = mi.arguments.front(); pi; pi = pi->next()) {
							r_arg_types.push_back(_type_from_property(pi->get()));
						}
						r_return_type = _type_from_property(mi.return_val, false);
						r_static = true;
						r_vararg = mi.flags & METHOD_FLAG_VARARG;
						return true;
					}
				}
				return false;
			}
		} else {
			return false;
		}
	}

	r_default_arg_count = method->get_default_argument_count();
	r_return_type = _type_from_property(method->get_return_info(), false);
	r_vararg = method->is_vararg();

	for (int i = 0; i < method->get_argument_count(); i++) {
		r_arg_types.push_back(_type_from_property(method->get_argument_info(i)));
	}
	return true;
#else
	return false;
#endif
}

GDScriptParser::DataType GDScriptParser::_reduce_function_call_type(const OperatorNode *p_call) {
	if (p_call->arguments.size() < 1) {
		_set_error("Parser bug: function call without enough arguments.", p_call->line);
		ERR_FAIL_V(DataType());
	}

	DataType return_type;
	List<DataType> arg_types;
	int default_args_count = 0;
	int arg_count = p_call->arguments.size();
	String callee_name;
	bool is_vararg = false;

	switch (p_call->arguments[0]->type) {
		case GDScriptParser::Node::TYPE_TYPE: {
			// Built-in constructor, special case
			TypeNode *tn = static_cast<TypeNode *>(p_call->arguments[0]);

			Vector<DataType> par_types;
			par_types.resize(p_call->arguments.size() - 1);
			for (int i = 1; i < p_call->arguments.size(); i++) {
				par_types.write[i - 1] = _reduce_node_type(p_call->arguments[i]);
			}

			if (error_set) return DataType();

			bool match = false;
			List<MethodInfo> constructors;
			Variant::get_constructor_list(tn->vtype, &constructors);
			PropertyInfo return_type;

			for (List<MethodInfo>::Element *E = constructors.front(); E; E = E->next()) {
				MethodInfo &mi = E->get();

				if (p_call->arguments.size() - 1 < mi.arguments.size() - mi.default_arguments.size()) {
					continue;
				}
				if (p_call->arguments.size() - 1 > mi.arguments.size()) {
					continue;
				}

				bool types_match = true;
				for (int i = 0; i < par_types.size(); i++) {
					DataType arg_type;
					if (mi.arguments[i].type != Variant::NIL) {
						arg_type.has_type = true;
						arg_type.kind = mi.arguments[i].type == Variant::OBJECT ? DataType::NATIVE : DataType::BUILTIN;
						arg_type.builtin_type = mi.arguments[i].type;
						arg_type.native_type = mi.arguments[i].class_name;
					}

					if (!_is_type_compatible(arg_type, par_types[i], true)) {
						types_match = false;
						break;
					}
				}

				if (types_match) {
					match = true;
					return_type = mi.return_val;
					break;
				}
			}

			if (match) {
				return _type_from_property(return_type, false);
			} else if (check_types) {
				String err = "No constructor of '";
				err += Variant::get_type_name(tn->vtype);
				err += "' matches the signature '";
				err += Variant::get_type_name(tn->vtype) + "(";
				for (int i = 0; i < par_types.size(); i++) {
					if (i > 0) err += ", ";
					err += par_types[i].to_string();
				}
				err += ")'.";
				_set_error(err, p_call->line, p_call->column);
				return DataType();
			}
			return DataType();
		} break;
		case GDScriptParser::Node::TYPE_BUILT_IN_FUNCTION: {
			BuiltInFunctionNode *func = static_cast<BuiltInFunctionNode *>(p_call->arguments[0]);
			MethodInfo mi = GDScriptFunctions::get_info(func->function);

			return_type = _type_from_property(mi.return_val, false);

			// Check arguments

			is_vararg = mi.flags & METHOD_FLAG_VARARG;

			default_args_count = mi.default_arguments.size();
			callee_name = mi.name;
			arg_count -= 1;

			// Check each argument type
			for (List<PropertyInfo>::Element *E = mi.arguments.front(); E; E = E->next()) {
				arg_types.push_back(_type_from_property(E->get()));
			}
		} break;
		default: {
			if (p_call->op == OperatorNode::OP_CALL && p_call->arguments.size() < 2) {
				_set_error("Parser bug: self method call without enough arguments.", p_call->line);
				ERR_FAIL_V(DataType());
			}

			int arg_id = p_call->op == OperatorNode::OP_CALL ? 1 : 0;

			if (p_call->arguments[arg_id]->type != Node::TYPE_IDENTIFIER) {
				_set_error("Parser bug: invalid function call argument.", p_call->line);
				ERR_FAIL_V(DataType());
			}

			IdentifierNode *func_id = static_cast<IdentifierNode *>(p_call->arguments[arg_id]);
			callee_name = func_id->name;
			arg_count -= 1 + arg_id;

			DataType base_type;
			if (p_call->op == OperatorNode::OP_PARENT_CALL) {
				base_type = current_class->base_type;
			} else {
				base_type = _reduce_node_type(p_call->arguments[0]);
			}

			if (!base_type.has_type || (base_type.kind == DataType::BUILTIN && base_type.builtin_type == Variant::NIL)) {
				_mark_line_as_unsafe(p_call->line);
				return DataType();
			}

			if (base_type.kind == DataType::BUILTIN) {
				Variant::CallError err;
				Variant tmp = Variant::construct(base_type.builtin_type, NULL, 0, err);

				if (check_types) {
					if (!tmp.has_method(callee_name)) {
						_set_error("Method '" + callee_name + "' is not declared on base '" + base_type.to_string() + "'.", p_call->line);
						return DataType();
					}

					default_args_count = Variant::get_method_default_arguments(base_type.builtin_type, callee_name).size();
					const Vector<Variant::Type> &var_arg_types = Variant::get_method_argument_types(base_type.builtin_type, callee_name);

					for (int i = 0; i < var_arg_types.size(); i++) {
						DataType argtype;
						if (var_arg_types[i] != Variant::NIL) {
							argtype.has_type = true;
							argtype.kind = DataType::BUILTIN;
							argtype.builtin_type = var_arg_types[i];
						}
						arg_types.push_back(argtype);
					}
				}

				return_type.has_type = true;
				return_type.kind = DataType::BUILTIN;
				return_type.builtin_type = Variant::get_method_return_type(base_type.builtin_type, callee_name);
				break;
			}

			DataType original_type = base_type;
			bool is_initializer = callee_name == "new";
			bool is_static = false;
			bool valid = false;

			if (is_initializer && original_type.is_meta_type) {
				// Try to check it as initializer
				base_type = original_type;
				callee_name = "_init";
				base_type.is_meta_type = false;

				valid = _get_function_signature(base_type, callee_name, return_type, arg_types,
						default_args_count, is_static, is_vararg);

				if (valid) {
					return_type = original_type;
					return_type.is_meta_type = false;
				}
			}

			if (!valid) {
				base_type = original_type;
				return_type = DataType();
				valid = _get_function_signature(base_type, callee_name, return_type, arg_types,
						default_args_count, is_static, is_vararg);
			}

			if (!valid) {
#ifdef DEBUG_ENABLED
				if (p_call->arguments[0]->type == Node::TYPE_SELF) {
					_set_error("Method '" + callee_name + "' is not declared in the current class.", p_call->line);
					return DataType();
				}
				_mark_line_as_unsafe(p_call->line);
#endif
				return DataType();
			}

#ifdef DEBUG_ENABLED
			if (current_function && !for_completion && !is_static && p_call->arguments[0]->type == Node::TYPE_SELF && current_function->_static) {
				if (current_function && current_function->_static && p_call->arguments[0]->type == Node::TYPE_SELF) {
					_set_error("Can't call non-static function from a static function.", p_call->line);
					return DataType();
				}
			}

			if (check_types && !is_static && !is_initializer && base_type.is_meta_type) {
				_set_error("Non-static function '" + String(callee_name) + "' can only be called from an instance.", p_call->line);
				return DataType();
			}
#endif
		} break;
	}

	if (!check_types) {
		return return_type;
	}

	if (arg_count < arg_types.size() - default_args_count) {
		_set_error("Too few arguments for '" + callee_name + "()' call. Expected at least " + itos(arg_types.size() - default_args_count) + ".", p_call->line);
		return return_type;
	}
	if (!is_vararg && arg_count > arg_types.size()) {
		_set_error("Too many arguments for '" + callee_name + "()' call. Expected at most " + itos(arg_types.size()) + ".", p_call->line);
		return return_type;
	}

	int arg_diff = p_call->arguments.size() - arg_count;
	for (int i = arg_diff; i < p_call->arguments.size(); i++) {
		DataType par_type = _reduce_node_type(p_call->arguments[i]);

		if ((i - arg_diff) >= arg_types.size()) {
			continue;
		}

		if (!par_type.has_type) {
			_mark_line_as_unsafe(p_call->line);
		} else if (!_is_type_compatible(arg_types[i - arg_diff], par_type, true)) {
			// Supertypes are acceptable for dynamic compliance
			if (!_is_type_compatible(par_type, arg_types[i - arg_diff])) {
				_set_error("At '" + callee_name + "()' call, argument " + itos(i - arg_diff + 1) + ". Assigned type (" +
								   par_type.to_string() + ") doesn't match the function argument's type (" +
								   arg_types[i - arg_diff].to_string() + ").",
						p_call->line);
				return DataType();
			} else {
				_mark_line_as_unsafe(p_call->line);
			}
		}
	}

	return return_type;
}

bool GDScriptParser::_get_member_type(const DataType &p_base_type, const StringName &p_member, DataType &r_member_type) const {
	DataType base_type = p_base_type;

	// Check classes in current file
	ClassNode *base = NULL;
	if (base_type.kind == DataType::CLASS) {
		base = base_type.class_type;
	}

	while (base) {
		if (base->constant_expressions.has(p_member)) {
			r_member_type = base->constant_expressions[p_member].expression->get_datatype();
			return true;
		}

		if (!base_type.is_meta_type) {
			for (int i = 0; i < base->variables.size(); i++) {
				ClassNode::Member m = base->variables[i];
				if (m.identifier == p_member) {
					r_member_type = m.data_type;
					return true;
				}
			}
		} else {
			for (int i = 0; i < base->subclasses.size(); i++) {
				ClassNode *c = base->subclasses[i];
				if (c->name == p_member) {
					DataType class_type;
					class_type.has_type = true;
					class_type.is_constant = true;
					class_type.is_meta_type = true;
					class_type.kind = DataType::CLASS;
					class_type.class_type = c;
					r_member_type = class_type;
					return true;
				}
			}
		}

		base_type = base->base_type;
		if (base_type.kind == DataType::CLASS) {
			base = base_type.class_type;
		} else {
			break;
		}
	}

	Ref<GDScript> gds;
	if (base_type.kind == DataType::GDSCRIPT) {
		gds = base_type.script_type;
	}

	Ref<Script> scr;
	if (base_type.kind == DataType::SCRIPT) {
		scr = base_type.script_type;
	}

	StringName native;
	if (base_type.kind == DataType::NATIVE) {
		native = base_type.native_type;
	}

	// Check GDScripts
	while (gds.is_valid()) {
		if (gds->get_constants().has(p_member)) {
			Variant c = gds->get_constants()[p_member];
			r_member_type = _type_from_variant(c);
			return true;
		}

		if (!base_type.is_meta_type) {
			if (gds->get_members().has(p_member)) {
				r_member_type = _type_from_gdtype(gds->get_member_type(p_member));
				return true;
			}
		}

		native = gds->get_instance_base_type();
		if (gds->get_base_script().is_valid()) {
			gds = gds->get_base_script();
			scr = gds->get_base_script();
			bool is_meta = base_type.is_meta_type;
			base_type = _type_from_variant(scr.operator Variant());
			base_type.is_meta_type = is_meta;
		} else {
			break;
		}
	}

	// Check other script types
	while (scr.is_valid()) {
		Map<StringName, Variant> constants;
		scr->get_constants(&constants);
		if (constants.has(p_member)) {
			r_member_type = _type_from_variant(constants[p_member]);
			return true;
		}

		List<PropertyInfo> properties;
		scr->get_script_property_list(&properties);
		for (List<PropertyInfo>::Element *E = properties.front(); E; E = E->next()) {
			if (E->get().name == p_member) {
				r_member_type = _type_from_property(E->get());
				return true;
			}
		}

		base_type = _type_from_variant(scr.operator Variant());
		native = scr->get_instance_base_type();
		scr = scr->get_base_script();
	}

	// Check ClassDB
	if (!ClassDB::class_exists(native)) {
		native = "_" + native.operator String();
	}
	if (!ClassDB::class_exists(native)) {
		if (!check_types) return false;
		ERR_EXPLAIN("Parser bug: Class '" + String(native) + "' not found.");
		ERR_FAIL_V(false);
	}

	bool valid = false;
	ClassDB::get_integer_constant(native, p_member, &valid);
	if (valid) {
		DataType ct;
		ct.has_type = true;
		ct.is_constant = true;
		ct.kind = DataType::BUILTIN;
		ct.builtin_type = Variant::INT;
		r_member_type = ct;
		return true;
	}

	if (!base_type.is_meta_type) {
		List<PropertyInfo> properties;
		ClassDB::get_property_list(native, &properties);
		for (List<PropertyInfo>::Element *E = properties.front(); E; E = E->next()) {
			if (E->get().name == p_member) {
				// Check if a getter exists
				StringName getter_name = ClassDB::get_property_getter(native, p_member);
				if (getter_name != StringName()) {
					// Use the getter return type
#ifdef DEBUG_METHODS_ENABLED
					MethodBind *getter_method = ClassDB::get_method(native, getter_name);
					if (getter_method) {
						r_member_type = _type_from_property(getter_method->get_return_info());
					} else {
						r_member_type = DataType();
					}
#else
					r_member_type = DataType();
#endif
				} else {
					r_member_type = _type_from_property(E->get());
				}
				return true;
			}
		}
	}

	// If the base is a script, it might be trying to access members of the Script class itself
	if (p_base_type.is_meta_type && (p_base_type.kind == DataType::SCRIPT || p_base_type.kind == DataType::GDSCRIPT)) {
		native = p_base_type.script_type->get_class_name();
		ClassDB::get_integer_constant(native, p_member, &valid);
		if (valid) {
			DataType ct;
			ct.has_type = true;
			ct.is_constant = true;
			ct.kind = DataType::BUILTIN;
			ct.builtin_type = Variant::INT;
			r_member_type = ct;
			return true;
		}

		List<PropertyInfo> properties;
		ClassDB::get_property_list(native, &properties);
		for (List<PropertyInfo>::Element *E = properties.front(); E; E = E->next()) {
			if (E->get().name == p_member) {
				// Check if a getter exists
				StringName getter_name = ClassDB::get_property_getter(native, p_member);
				if (getter_name != StringName()) {
					// Use the getter return type
#ifdef DEBUG_METHODS_ENABLED
					MethodBind *getter_method = ClassDB::get_method(native, getter_name);
					if (getter_method) {
						r_member_type = _type_from_property(getter_method->get_return_info());
					} else {
						r_member_type = DataType();
					}
#else
					r_member_type = DataType();
#endif
				} else {
					r_member_type = _type_from_property(E->get());
				}
				return true;
			}
		}
	}

	return false;
}

GDScriptParser::DataType GDScriptParser::_reduce_identifier_type(const DataType *p_base_type, const StringName &p_identifier, int p_line) {

	if (p_base_type && !p_base_type->has_type) {
		return DataType();
	}

	DataType base_type;

	// Check classes in current file
	ClassNode *base = NULL;
	if (!p_base_type) {
		base = current_class;
		base_type.has_type = true;
		base_type.is_constant = true;
		base_type.kind = DataType::CLASS;
		base_type.class_type = base;
	} else {
		base_type = DataType(*p_base_type);
		if (base_type.kind == DataType::CLASS) {
			base = base_type.class_type;
		}
	}

	DataType member_type;

	if (_get_member_type(base_type, p_identifier, member_type)) {
		return member_type;
	}

	if (!p_base_type) {
		// Possibly this is a global, check before failing

		if (ClassDB::class_exists(p_identifier) || ClassDB::class_exists("_" + p_identifier.operator String())) {
			DataType result;
			result.has_type = true;
			result.is_constant = true;
			result.is_meta_type = true;
			if (Engine::get_singleton()->has_singleton(p_identifier) || Engine::get_singleton()->has_singleton("_" + p_identifier.operator String())) {
				result.is_meta_type = false;
			}
			result.kind = DataType::NATIVE;
			result.native_type = p_identifier;
			return result;
		}

		ClassNode *outer_class = current_class;
		while (outer_class) {
			if (outer_class->name == p_identifier) {
				DataType result;
				result.has_type = true;
				result.is_constant = true;
				result.is_meta_type = true;
				result.kind = DataType::CLASS;
				result.class_type = outer_class;
				return result;
			}
			if (outer_class->constant_expressions.has(p_identifier)) {
				return outer_class->constant_expressions[p_identifier].type;
			}
			for (int i = 0; i < outer_class->subclasses.size(); i++) {
				if (outer_class->subclasses[i] == current_class) {
					continue;
				}
				if (outer_class->subclasses[i]->name == p_identifier) {
					DataType result;
					result.has_type = true;
					result.is_constant = true;
					result.is_meta_type = true;
					result.kind = DataType::CLASS;
					result.class_type = outer_class->subclasses[i];
					return result;
				}
			}
			outer_class = outer_class->owner;
		}

		if (ScriptServer::is_global_class(p_identifier)) {
			Ref<Script> scr = ResourceLoader::load(ScriptServer::get_global_class_path(p_identifier));
			if (scr.is_valid()) {
				DataType result;
				result.has_type = true;
				result.script_type = scr;
				result.is_meta_type = true;
				Ref<GDScript> gds = scr;
				if (gds.is_valid()) {
					if (!gds->is_valid()) {
						_set_error("Class '" + p_identifier + "' could not be fully loaded (script error or cyclic inheritance).");
						return DataType();
					}
					result.kind = DataType::GDSCRIPT;
				} else {
					result.kind = DataType::SCRIPT;
				}
				return result;
			}
			_set_error("Class '" + p_identifier + "' was found in global scope but its script could not be loaded.");
			return DataType();
		}

		if (GDScriptLanguage::get_singleton()->get_global_map().has(p_identifier)) {
			int idx = GDScriptLanguage::get_singleton()->get_global_map()[p_identifier];
			Variant g = GDScriptLanguage::get_singleton()->get_global_array()[idx];
			return _type_from_variant(g);
		}

		if (GDScriptLanguage::get_singleton()->get_named_globals_map().has(p_identifier)) {
			Variant g = GDScriptLanguage::get_singleton()->get_named_globals_map()[p_identifier];
			return _type_from_variant(g);
		}

		// Non-tool singletons aren't loaded, check project settings
		List<PropertyInfo> props;
		ProjectSettings::get_singleton()->get_property_list(&props);

		for (List<PropertyInfo>::Element *E = props.front(); E; E = E->next()) {
			String s = E->get().name;
			if (!s.begins_with("autoload/")) {
				continue;
			}
			String name = s.get_slice("/", 1);
			if (name == p_identifier) {
				String script = ProjectSettings::get_singleton()->get(s);
				if (script.begins_with("*")) {
					script = script.right(1);
				}
				if (!script.begins_with("res://")) {
					script = "res://" + script;
				}
				Ref<Script> singleton = ResourceLoader::load(script);
				if (singleton.is_valid()) {
					DataType result;
					result.has_type = true;
					result.script_type = singleton;

					Ref<GDScript> gds = singleton;
					if (gds.is_valid()) {
						if (!gds->is_valid()) {
							_set_error("Couldn't fully load singleton script '" + p_identifier + "' (possible cyclic reference or parse error).", p_line);
							return DataType();
						}
						result.kind = DataType::GDSCRIPT;
					} else {
						result.kind = DataType::SCRIPT;
					}
				}
			}
		}

		// This means looking in the current class, which type is always known
		_set_error("Identifier '" + p_identifier.operator String() + "' is not declared in the current scope.", p_line);
	}

	_mark_line_as_unsafe(p_line);
	return DataType();
}

void GDScriptParser::_check_class_level_types(ClassNode *p_class) {

	_mark_line_as_safe(p_class->line);

	// Constants
	for (Map<StringName, ClassNode::Constant>::Element *E = p_class->constant_expressions.front(); E; E = E->next()) {
		ClassNode::Constant &c = E->get();
		_mark_line_as_safe(c.expression->line);
		DataType cont = _resolve_type(c.type, c.expression->line);
		DataType expr = _resolve_type(c.expression->get_datatype(), c.expression->line);

		if (!_is_type_compatible(cont, expr)) {
			_set_error("Constant value type (" + expr.to_string() + ") is not compatible with declared type (" + cont.to_string() + ").",
					c.expression->line);
			return;
		}

		expr.is_constant = true;
		c.type = expr;
		c.expression->set_datatype(expr);
	}

	// Function declarations
	for (int i = 0; i < p_class->static_functions.size(); i++) {
		_check_function_types(p_class->static_functions[i]);
		if (error_set) return;
	}

	for (int i = 0; i < p_class->functions.size(); i++) {
		_check_function_types(p_class->functions[i]);
		if (error_set) return;
	}

	// Class variables
	for (int i = 0; i < p_class->variables.size(); i++) {
		ClassNode::Member &v = p_class->variables.write[i];

		DataType tmp;
		if (_get_member_type(p_class->base_type, v.identifier, tmp)) {
			_set_error("Member '" + String(v.identifier) + "' already exists in parent class.", v.line);
			return;
		}

		_mark_line_as_safe(v.line);
		v.data_type = _resolve_type(v.data_type, v.line);

		if (v.expression) {
			DataType expr_type = _reduce_node_type(v.expression);

			if (!_is_type_compatible(v.data_type, expr_type)) {
				// Try supertype test
				if (_is_type_compatible(expr_type, v.data_type)) {
					_mark_line_as_unsafe(v.line);
				} else {
					// Try with implicit conversion
					if (v.data_type.kind != DataType::BUILTIN || !_is_type_compatible(v.data_type, expr_type, true)) {
						_set_error("Assigned expression type (" + expr_type.to_string() + ") doesn't match the variable's type (" +
										   v.data_type.to_string() + ").",
								v.line);
						return;
					}

					// Replace assigment with implict conversion
					BuiltInFunctionNode *convert = alloc_node<BuiltInFunctionNode>();
					convert->line = v.line;
					convert->function = GDScriptFunctions::TYPE_CONVERT;

					ConstantNode *tgt_type = alloc_node<ConstantNode>();
					tgt_type->line = v.line;
					tgt_type->value = (int)v.data_type.builtin_type;

					OperatorNode *convert_call = alloc_node<OperatorNode>();
					convert_call->line = v.line;
					convert_call->op = OperatorNode::OP_CALL;
					convert_call->arguments.push_back(convert);
					convert_call->arguments.push_back(v.expression);
					convert_call->arguments.push_back(tgt_type);

					v.expression = convert_call;
					v.initial_assignment->arguments.write[1] = convert_call;
				}
			}

			if (v.data_type.infer_type) {
				if (!expr_type.has_type) {
					_set_error("Assigned value does not have a set type, variable type cannot be inferred.", v.line);
					return;
				}
				v.data_type = expr_type;
				v.data_type.is_constant = false;
			}
		} else if (v.data_type.has_type && v.data_type.kind == DataType::BUILTIN) {
			// Create default value based on the type
			IdentifierNode *id = alloc_node<IdentifierNode>();
			id->line = v.line;
			id->name = v.identifier;

			ConstantNode *init = alloc_node<ConstantNode>();
			init->line = v.line;
			Variant::CallError err;
			init->value = Variant::construct(v.data_type.builtin_type, NULL, 0, err);

			OperatorNode *op = alloc_node<OperatorNode>();
			op->line = v.line;
			op->op = OperatorNode::OP_INIT_ASSIGN;
			op->arguments.push_back(id);
			op->arguments.push_back(init);

			p_class->initializer->statements.push_front(op);
			v.initial_assignment = op;
#ifdef DEBUG_ENABLED
			NewLineNode *nl = alloc_node<NewLineNode>();
			nl->line = v.line - 1;
			p_class->initializer->statements.push_front(nl);
#endif
		}

		// Check export hint
		if (v.data_type.has_type && v._export.type != Variant::NIL) {
			DataType export_type = _type_from_property(v._export);
			if (!_is_type_compatible(v.data_type, export_type, true)) {
				_set_error("Export hint type (" + export_type.to_string() + ") doesn't match the variable's type (" +
								   v.data_type.to_string() + ").",
						v.line);
				return;
			}
		}

		// Setter and getter
		if (v.setter == StringName() && v.getter == StringName()) continue;

		bool found_getter = false;
		bool found_setter = false;
		for (int j = 0; j < p_class->functions.size(); j++) {
			if (v.setter == p_class->functions[j]->name) {
				found_setter = true;
				FunctionNode *setter = p_class->functions[j];

				if (setter->arguments.size() != 1) {
					_set_error("Setter function needs to receive exactly 1 argument. See '" + setter->name +
									   "()' definition at line " + itos(setter->line) + ".",
							v.line);
					return;
				}
				if (!_is_type_compatible(v.data_type, setter->argument_types[0])) {
					_set_error("Setter argument type (" + setter->argument_types[0].to_string() +
									   ") doesn't match the variable's type (" + v.data_type.to_string() + "). See '" +
									   setter->name + "()' definition at line " + itos(setter->line) + ".",
							v.line);
					return;
				}
				continue;
			}
			if (v.getter == p_class->functions[j]->name) {
				found_getter = true;
				FunctionNode *getter = p_class->functions[j];

				if (getter->arguments.size() != 0) {
					_set_error("Getter function can't receive arguments. See '" + getter->name +
									   "()' definition at line " + itos(getter->line) + ".",
							v.line);
					return;
				}
				if (!_is_type_compatible(v.data_type, getter->get_datatype())) {
					_set_error("Getter return type (" + getter->get_datatype().to_string() +
									   ") doesn't match the variable's type (" + v.data_type.to_string() +
									   "). See '" + getter->name + "()' definition at line " + itos(getter->line) + ".",
							v.line);
					return;
				}
			}
			if (found_getter && found_setter) break;
		}

		if ((found_getter || v.getter == StringName()) && (found_setter || v.setter == StringName())) continue;

		// Check for static functions
		for (int j = 0; j < p_class->static_functions.size(); j++) {
			if (v.setter == p_class->static_functions[j]->name) {
				FunctionNode *setter = p_class->static_functions[j];
				_set_error("Setter can't be a static function. See '" + setter->name + "()' definition at line " + itos(setter->line) + ".", v.line);
				return;
			}
			if (v.getter == p_class->static_functions[j]->name) {
				FunctionNode *getter = p_class->static_functions[j];
				_set_error("Getter can't be a static function. See '" + getter->name + "()' definition at line " + itos(getter->line) + ".", v.line);
				return;
			}
		}

		if (!found_setter && v.setter != StringName()) {
			_set_error("Setter function is not defined.", v.line);
			return;
		}

		if (!found_getter && v.getter != StringName()) {
			_set_error("Getter function is not defined.", v.line);
			return;
		}
	}

	// Inner classes
	for (int i = 0; i < p_class->subclasses.size(); i++) {
		current_class = p_class->subclasses[i];
		_check_class_level_types(current_class);
		if (error_set) return;
		current_class = p_class;
	}
}

void GDScriptParser::_check_function_types(FunctionNode *p_function) {

	p_function->return_type = _resolve_type(p_function->return_type, p_function->line);

	// Arguments
	int defaults_ofs = p_function->arguments.size() - p_function->default_values.size();
	for (int i = 0; i < p_function->arguments.size(); i++) {
		if (i < defaults_ofs) {
			p_function->argument_types.write[i] = _resolve_type(p_function->argument_types[i], p_function->line);
		} else {
			if (p_function->default_values[i - defaults_ofs]->type != Node::TYPE_OPERATOR) {
				_set_error("Parser bug: invalid argument default value.", p_function->line, p_function->column);
				return;
			}

			OperatorNode *op = static_cast<OperatorNode *>(p_function->default_values[i - defaults_ofs]);

			if (op->op != OperatorNode::OP_ASSIGN || op->arguments.size() != 2) {
				_set_error("Parser bug: invalid argument default value operation.", p_function->line);
				return;
			}

			DataType def_type = _reduce_node_type(op->arguments[1]);

			if (p_function->argument_types[i].infer_type) {
				def_type.is_constant = false;
				p_function->argument_types.write[i] = def_type;
			} else {
				p_function->return_type = _resolve_type(p_function->return_type, p_function->line);

				if (!_is_type_compatible(p_function->argument_types[i], def_type, true)) {
					String arg_name = p_function->arguments[i];
					_set_error("Value type (" + def_type.to_string() + ") doesn't match the type of argument '" +
									   arg_name + "' (" + p_function->arguments[i] + ")",
							p_function->line);
				}
			}
		}
	}

	if (!(p_function->name == "_init")) {
		// Signature for the initializer may vary
#ifdef DEBUG_ENABLED
		DataType return_type;
		List<DataType> arg_types;
		int default_arg_count = 0;
		bool _static = false;
		bool vararg = false;

		DataType base_type = current_class->base_type;
		if (_get_function_signature(base_type, p_function->name, return_type, arg_types, default_arg_count, _static, vararg)) {
			bool valid = _static == p_function->_static;
			valid = valid && return_type == p_function->return_type;
			int argsize_diff = p_function->arguments.size() - arg_types.size();
			valid = valid && argsize_diff >= 0;
			valid = valid && p_function->default_values.size() >= default_arg_count + argsize_diff;
			int i = 0;
			for (List<DataType>::Element *E = arg_types.front(); valid && E; E = E->next()) {
				valid = valid && E->get() == p_function->argument_types[i++];
			}

			if (!valid) {
				String parent_signature = return_type.has_type ? return_type.to_string() : "Variant";
				if (parent_signature == "null") {
					parent_signature = "void";
				}
				parent_signature += " " + p_function->name + "(";
				if (arg_types.size()) {
					int i = 0;
					for (List<DataType>::Element *E = arg_types.front(); E; E = E->next()) {
						if (E != arg_types.front()) {
							parent_signature += ", ";
						}
						String arg = E->get().to_string();
						if (arg == "null" || arg == "var") {
							arg = "Variant";
						}
						parent_signature += arg;
						if (i == arg_types.size() - default_arg_count) {
							parent_signature += "=default";
						}

						i++;
					}
				}
				parent_signature += ")";
				_set_error("Function signature doesn't match the parent. Parent signature is: '" + parent_signature + "'.", p_function->line);
				return;
			}
		}
#endif // DEBUG_ENABLED
	} else {
		if (p_function->return_type.has_type && (p_function->return_type.kind != DataType::BUILTIN || p_function->return_type.builtin_type != Variant::NIL)) {
			_set_error("Constructor cannot return a value.", p_function->line);
			return;
		}
	}

	if (p_function->return_type.has_type && (p_function->return_type.kind != DataType::BUILTIN || p_function->return_type.builtin_type != Variant::NIL)) {
		if (!p_function->body->has_return) {
			_set_error("Non-void function must return a value in all possible paths.", p_function->line);
			return;
		}
	}

	if (p_function->has_yield) {
		// yield() will make the function return a GDScriptFunctionState, so the type is ambiguous
		p_function->return_type.has_type = false;
	}
}

void GDScriptParser::_check_class_blocks_types(ClassNode *p_class) {

	// Function blocks
	for (int i = 0; i < p_class->static_functions.size(); i++) {
		current_function = p_class->static_functions[i];
		current_block = current_function->body;
		_mark_line_as_safe(current_function->line);
		_check_block_types(current_block);
		current_block = NULL;
		current_function = NULL;
		if (error_set) return;
	}

	for (int i = 0; i < p_class->functions.size(); i++) {
		current_function = p_class->functions[i];
		current_block = current_function->body;
		_mark_line_as_safe(current_function->line);
		_check_block_types(current_block);
		current_block = NULL;
		current_function = NULL;
		if (error_set) return;
	}

	// Inner classes
	for (int i = 0; i < p_class->subclasses.size(); i++) {
		current_class = p_class->subclasses[i];
		_check_class_blocks_types(current_class);
		if (error_set) return;
		current_class = p_class;
	}
}

void GDScriptParser::_check_block_types(BlockNode *p_block) {

	Node *last_var_assign = NULL;

	// Check each statement
	for (List<Node *>::Element *E = p_block->statements.front(); E; E = E->next()) {
		Node *statement = E->get();
		switch (statement->type) {
			case Node::TYPE_NEWLINE:
			case Node::TYPE_BREAKPOINT:
			case Node::TYPE_ASSERT: {
				// Nothing to do
			} break;
			case Node::TYPE_LOCAL_VAR: {
				LocalVarNode *lv = static_cast<LocalVarNode *>(statement);
				lv->datatype = _resolve_type(lv->datatype, lv->line);
				_mark_line_as_safe(lv->line);

				if (lv->assign) {
					DataType assign_type = _reduce_node_type(lv->assign);
					if (!_is_type_compatible(lv->datatype, assign_type)) {
						// Try supertype test
						if (_is_type_compatible(assign_type, lv->datatype)) {
							_mark_line_as_unsafe(lv->line);
						} else {
							// Try implict conversion
							if (lv->datatype.kind != DataType::BUILTIN || !_is_type_compatible(lv->datatype, assign_type, true)) {
								_set_error("Assigned value type (" + assign_type.to_string() + ") doesn't match the variable's type (" +
												   lv->datatype.to_string() + ").",
										lv->line);
								return;
							}
							// Replace assigment with implict conversion
							BuiltInFunctionNode *convert = alloc_node<BuiltInFunctionNode>();
							convert->line = lv->line;
							convert->function = GDScriptFunctions::TYPE_CONVERT;

							ConstantNode *tgt_type = alloc_node<ConstantNode>();
							tgt_type->line = lv->line;
							tgt_type->value = (int)lv->datatype.builtin_type;

							OperatorNode *convert_call = alloc_node<OperatorNode>();
							convert_call->line = lv->line;
							convert_call->op = OperatorNode::OP_CALL;
							convert_call->arguments.push_back(convert);
							convert_call->arguments.push_back(lv->assign);
							convert_call->arguments.push_back(tgt_type);

							lv->assign = convert_call;
							lv->assign_op->arguments.write[1] = convert_call;
						}
					}
					if (lv->datatype.infer_type) {
						if (!assign_type.has_type) {
							_set_error("Assigned value does not have a set type, variable type cannot be inferred.", lv->line);
							return;
						}
						lv->datatype = assign_type;
						lv->datatype.is_constant = false;
					}
					if (lv->datatype.has_type && !assign_type.has_type) {
						_mark_line_as_unsafe(lv->line);
					}
				}
				last_var_assign = lv->assign;

				// TODO: Make a warning
				/*
				if (lv->assignments == 0) {
					_set_error("Variable '" + String(lv->name) + "' is never assigned.", lv->line);
					return;
				}
				*/
			} break;
			case Node::TYPE_OPERATOR: {
				OperatorNode *op = static_cast<OperatorNode *>(statement);

				switch (op->op) {
					case OperatorNode::OP_ASSIGN:
					case OperatorNode::OP_ASSIGN_ADD:
					case OperatorNode::OP_ASSIGN_SUB:
					case OperatorNode::OP_ASSIGN_MUL:
					case OperatorNode::OP_ASSIGN_DIV:
					case OperatorNode::OP_ASSIGN_MOD:
					case OperatorNode::OP_ASSIGN_SHIFT_LEFT:
					case OperatorNode::OP_ASSIGN_SHIFT_RIGHT:
					case OperatorNode::OP_ASSIGN_BIT_AND:
					case OperatorNode::OP_ASSIGN_BIT_OR:
					case OperatorNode::OP_ASSIGN_BIT_XOR: {
						if (op->arguments.size() < 2) {
							_set_error("Parser bug: operation without enough arguments.", op->line, op->column);
							return;
						}

						if (op->arguments[1] == last_var_assign) {
							// Assignment was already checked
							break;
						}

						_mark_line_as_safe(op->line);

						DataType lh_type = _reduce_node_type(op->arguments[0]);

						if (error_set) {
							return;
						}

						if (!lh_type.has_type) {
							if (op->arguments[0]->type == Node::TYPE_OPERATOR) {
								_mark_line_as_unsafe(op->line);
							}
						} else if (lh_type.is_constant) {
							_set_error("Cannot assign a new value to a constant.", op->line);
							return;
						}

						DataType rh_type;
						if (op->op != OperatorNode::OP_ASSIGN) {
							// Validate operation
							DataType arg_type = _reduce_node_type(op->arguments[1]);
							if (!arg_type.has_type) {
								_mark_line_as_unsafe(op->line);
								break;
							}

							Variant::Operator oper = _get_variant_operation(op->op);
							bool valid = false;
							rh_type = _get_operation_type(oper, lh_type, arg_type, valid);

							if (!valid) {
								_set_error("Invalid operand types ('" + lh_type.to_string() + "' and '" + arg_type.to_string() +
												   "') to assignment operator '" + Variant::get_operator_name(oper) + "'.",
										op->line);
								return;
							}
						} else {
							rh_type = _reduce_node_type(op->arguments[1]);
						}

						if (!_is_type_compatible(lh_type, rh_type)) {
							// Try supertype test
							if (_is_type_compatible(rh_type, lh_type)) {
								_mark_line_as_unsafe(op->line);
							} else {
								// Try implict conversion
								if (lh_type.kind != DataType::BUILTIN || !_is_type_compatible(lh_type, rh_type, true)) {
									_set_error("Assigned value type (" + rh_type.to_string() + ") doesn't match the variable's type (" +
													   lh_type.to_string() + ").",
											op->line);
									return;
								}
								// Replace assigment with implict conversion
								BuiltInFunctionNode *convert = alloc_node<BuiltInFunctionNode>();
								convert->line = op->line;
								convert->function = GDScriptFunctions::TYPE_CONVERT;

								ConstantNode *tgt_type = alloc_node<ConstantNode>();
								tgt_type->line = op->line;
								tgt_type->value = (int)lh_type.builtin_type;

								OperatorNode *convert_call = alloc_node<OperatorNode>();
								convert_call->line = op->line;
								convert_call->op = OperatorNode::OP_CALL;
								convert_call->arguments.push_back(convert);
								convert_call->arguments.push_back(op->arguments[1]);
								convert_call->arguments.push_back(tgt_type);

								op->arguments.write[1] = convert_call;
							}
						}
						if (!rh_type.has_type && (op->op != OperatorNode::OP_ASSIGN || lh_type.has_type || op->arguments[0]->type == Node::TYPE_OPERATOR)) {
							_mark_line_as_unsafe(op->line);
						}
					} break;
					case OperatorNode::OP_CALL:
					case OperatorNode::OP_PARENT_CALL: {
						_mark_line_as_safe(op->line);
						_reduce_function_call_type(op);
						if (error_set) return;
					} break;
					default: {
						_mark_line_as_safe(op->line);
						_reduce_node_type(op); // Test for safety anyway
						// TODO: Make this a warning
						/*_set_error("Standalone expression, nothing is done in this line.", statement->line);
						return; */
					}
				}
			} break;
			case Node::TYPE_CONTROL_FLOW: {
				ControlFlowNode *cf = static_cast<ControlFlowNode *>(statement);
				_mark_line_as_safe(cf->line);

				switch (cf->cf_type) {
					case ControlFlowNode::CF_RETURN: {
						DataType function_type = current_function->get_datatype();

						DataType ret_type;
						if (cf->arguments.size() > 0) {
							ret_type = _reduce_node_type(cf->arguments[0]);
							if (error_set) {
								return;
							}
						}

						if (!function_type.has_type) break;

						if (function_type.kind == DataType::BUILTIN && function_type.builtin_type == Variant::NIL) {
							// Return void, should not have arguments
							if (cf->arguments.size() > 0) {
								_set_error("Void function cannot return a value.", cf->line, cf->column);
								return;
							}
						} else {
							// Return something, cannot be empty
							if (cf->arguments.size() == 0) {
								_set_error("Non-void function must return a value.", cf->line, cf->column);
								return;
							}

							if (!_is_type_compatible(function_type, ret_type)) {
								_set_error("Returned value type (" + ret_type.to_string() + ") doesn't match the function return type (" +
												   function_type.to_string() + ").",
										cf->line, cf->column);
								return;
							}
						}
					} break;
					case ControlFlowNode::CF_MATCH: {
						MatchNode *match_node = cf->match;
						_transform_match_statment(match_node);
					} break;
					default: {
						if (cf->body_else) {
							_mark_line_as_safe(cf->body_else->line);
						}
						for (int i = 0; i < cf->arguments.size(); i++) {
							_reduce_node_type(cf->arguments[i]);
						}
					} break;
				}
			} break;
			case Node::TYPE_CONSTANT: {
				ConstantNode *cn = static_cast<ConstantNode *>(statement);
				// Strings are fine since they can be multiline comments
				if (cn->value.get_type() == Variant::STRING) {
					break;
				}
			} // falthrough
			default: {
				_mark_line_as_safe(statement->line);
				_reduce_node_type(statement); // Test for safety anyway
				// TODO: Make this a warning
				/* _set_error("Standalone expression, nothing is done in this line.", statement->line);
				return; */
			}
		}
	}

	// Parse sub blocks
	for (int i = 0; i < p_block->sub_blocks.size(); i++) {
		current_block = p_block->sub_blocks[i];
		_check_block_types(current_block);
		current_block = p_block;
		if (error_set) return;
	}
}

void GDScriptParser::_set_error(const String &p_error, int p_line, int p_column) {

	if (error_set)
		return; //allow no further errors

	error = p_error;
	error_line = p_line < 0 ? tokenizer->get_token_line() : p_line;
	error_column = p_column < 0 ? tokenizer->get_token_column() : p_column;
	error_set = true;
}

String GDScriptParser::get_error() const {

	return error;
}

int GDScriptParser::get_error_line() const {

	return error_line;
}
int GDScriptParser::get_error_column() const {

	return error_column;
}

Error GDScriptParser::_parse(const String &p_base_path) {

	base_path = p_base_path;

	//assume class
	ClassNode *main_class = alloc_node<ClassNode>();
	main_class->initializer = alloc_node<BlockNode>();
	main_class->initializer->parent_class = main_class;
	main_class->ready = alloc_node<BlockNode>();
	main_class->ready->parent_class = main_class;
	current_class = main_class;

	_parse_class(main_class);

	if (tokenizer->get_token() == GDScriptTokenizer::TK_ERROR) {
		error_set = false;
		_set_error("Parse Error: " + tokenizer->get_token_error());
	}

	if (error_set && !for_completion) {
		return ERR_PARSE_ERROR;
	}

	_determine_inheritance(main_class);

	if (error_set) {
		return ERR_PARSE_ERROR;
	}

	current_class = main_class;
	current_function = NULL;
	current_block = NULL;
#ifdef DEBUG_ENABLED
	if (for_completion) check_types = false;
#else
	check_types = false;
#endif

	// Resolve all class-level stuff before getting into function blocks
	_check_class_level_types(main_class);

	if (error_set) {
		return ERR_PARSE_ERROR;
	}

	// Resolve the function blocks
	_check_class_blocks_types(main_class);

	if (error_set) {
		return ERR_PARSE_ERROR;
	}

	return OK;
}

Error GDScriptParser::parse_bytecode(const Vector<uint8_t> &p_bytecode, const String &p_base_path, const String &p_self_path) {

	clear();

	self_path = p_self_path;
	GDScriptTokenizerBuffer *tb = memnew(GDScriptTokenizerBuffer);
	tb->set_code_buffer(p_bytecode);
	tokenizer = tb;
	Error ret = _parse(p_base_path);
	memdelete(tb);
	tokenizer = NULL;
	return ret;
}

Error GDScriptParser::parse(const String &p_code, const String &p_base_path, bool p_just_validate, const String &p_self_path, bool p_for_completion, Set<int> *r_safe_lines) {

	clear();

	self_path = p_self_path;
	GDScriptTokenizerText *tt = memnew(GDScriptTokenizerText);
	tt->set_code(p_code);

	validating = p_just_validate;
	for_completion = p_for_completion;
#ifdef DEBUG_ENABLED
	safe_lines = r_safe_lines;
#endif // DEBUG_ENABLED
	tokenizer = tt;
	Error ret = _parse(p_base_path);
	memdelete(tt);
	tokenizer = NULL;
	return ret;
}

bool GDScriptParser::is_tool_script() const {

	return (head && head->type == Node::TYPE_CLASS && static_cast<const ClassNode *>(head)->tool);
}

const GDScriptParser::Node *GDScriptParser::get_parse_tree() const {

	return head;
}

void GDScriptParser::clear() {

	while (list) {

		Node *l = list;
		list = list->next;
		memdelete(l);
	}

	head = NULL;
	list = NULL;

	completion_type = COMPLETION_NONE;
	completion_node = NULL;
	completion_class = NULL;
	completion_function = NULL;
	completion_block = NULL;
	current_block = NULL;
	current_class = NULL;

	completion_found = false;
	rpc_mode = MultiplayerAPI::RPC_MODE_DISABLED;

	current_function = NULL;

	validating = false;
	for_completion = false;
	error_set = false;
	tab_level.clear();
	tab_level.push_back(0);
	error_line = 0;
	error_column = 0;
	pending_newline = -1;
	parenthesis = 0;
	current_export.type = Variant::NIL;
	check_types = true;
	error = "";
#ifdef DEBUG_ENABLED
	safe_lines = NULL;
#endif // DEBUG_ENABLED
}

GDScriptParser::CompletionType GDScriptParser::get_completion_type() {

	return completion_type;
}

StringName GDScriptParser::get_completion_cursor() {

	return completion_cursor;
}

int GDScriptParser::get_completion_line() {

	return completion_line;
}

Variant::Type GDScriptParser::get_completion_built_in_constant() {

	return completion_built_in_constant;
}

GDScriptParser::Node *GDScriptParser::get_completion_node() {

	return completion_node;
}

GDScriptParser::BlockNode *GDScriptParser::get_completion_block() {

	return completion_block;
}

GDScriptParser::ClassNode *GDScriptParser::get_completion_class() {

	return completion_class;
}

GDScriptParser::FunctionNode *GDScriptParser::get_completion_function() {

	return completion_function;
}

int GDScriptParser::get_completion_argument_index() {

	return completion_argument;
}

int GDScriptParser::get_completion_identifier_is_function() {

	return completion_ident_is_call;
}

GDScriptParser::GDScriptParser() {

	head = NULL;
	list = NULL;
	tokenizer = NULL;
	pending_newline = -1;
	clear();
}

GDScriptParser::~GDScriptParser() {

	clear();
}<|MERGE_RESOLUTION|>--- conflicted
+++ resolved
@@ -4388,7 +4388,6 @@
 				}
 
 				rpc_mode = MultiplayerAPI::RPC_MODE_SLAVESYNC;
-<<<<<<< HEAD
 				continue;
 			} break;
 			case GDScriptTokenizer::TK_PR_VAR: {
@@ -4420,8 +4419,6 @@
 				}
 
 				rpc_mode = MultiplayerAPI::RPC_MODE_SLAVESYNC;
-=======
->>>>>>> 4adcd55c
 				continue;
 			} break;
 			case GDScriptTokenizer::TK_PR_VAR: {
@@ -4962,7 +4959,6 @@
 			}
 
 			if (base_script.is_valid()) {
-<<<<<<< HEAD
 
 				String ident = base;
 
@@ -7693,8 +7689,6 @@
 	tokenizer = NULL;
 	return ret;
 }
-=======
->>>>>>> 4adcd55c
 
 				String ident = base;
 
