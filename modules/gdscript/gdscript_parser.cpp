/*************************************************************************/
/*  gdscript_parser.cpp                                                  */
/*************************************************************************/
/*                       This file is part of:                           */
/*                           GODOT ENGINE                                */
/*                      https://godotengine.org                          */
/*************************************************************************/
/* Copyright (c) 2007-2022 Juan Linietsky, Ariel Manzur.                 */
/* Copyright (c) 2014-2022 Godot Engine contributors (cf. AUTHORS.md).   */
/*                                                                       */
/* Permission is hereby granted, free of charge, to any person obtaining */
/* a copy of this software and associated documentation files (the       */
/* "Software"), to deal in the Software without restriction, including   */
/* without limitation the rights to use, copy, modify, merge, publish,   */
/* distribute, sublicense, and/or sell copies of the Software, and to    */
/* permit persons to whom the Software is furnished to do so, subject to */
/* the following conditions:                                             */
/*                                                                       */
/* The above copyright notice and this permission notice shall be        */
/* included in all copies or substantial portions of the Software.       */
/*                                                                       */
/* THE SOFTWARE IS PROVIDED "AS IS", WITHOUT WARRANTY OF ANY KIND,       */
/* EXPRESS OR IMPLIED, INCLUDING BUT NOT LIMITED TO THE WARRANTIES OF    */
/* MERCHANTABILITY, FITNESS FOR A PARTICULAR PURPOSE AND NONINFRINGEMENT.*/
/* IN NO EVENT SHALL THE AUTHORS OR COPYRIGHT HOLDERS BE LIABLE FOR ANY  */
/* CLAIM, DAMAGES OR OTHER LIABILITY, WHETHER IN AN ACTION OF CONTRACT,  */
/* TORT OR OTHERWISE, ARISING FROM, OUT OF OR IN CONNECTION WITH THE     */
/* SOFTWARE OR THE USE OR OTHER DEALINGS IN THE SOFTWARE.                */
/*************************************************************************/

#include "gdscript_parser.h"

#include "core/config/project_settings.h"
#include "core/io/file_access.h"
#include "core/io/resource_loader.h"
#include "core/math/math_defs.h"
#include "gdscript.h"
#include "scene/main/multiplayer_api.h"

#ifdef DEBUG_ENABLED
#include "core/os/os.h"
#include "core/string/string_builder.h"
#include "gdscript_warning.h"
#endif // DEBUG_ENABLED

#ifdef TOOLS_ENABLED
#include "editor/editor_settings.h"
#endif // TOOLS_ENABLED

static HashMap<StringName, Variant::Type> builtin_types;
Variant::Type GDScriptParser::get_builtin_type(const StringName &p_type) {
	if (builtin_types.is_empty()) {
		builtin_types["bool"] = Variant::BOOL;
		builtin_types["int"] = Variant::INT;
		builtin_types["float"] = Variant::FLOAT;
		builtin_types["String"] = Variant::STRING;
		builtin_types["Vector2"] = Variant::VECTOR2;
		builtin_types["Vector2i"] = Variant::VECTOR2I;
		builtin_types["Rect2"] = Variant::RECT2;
		builtin_types["Rect2i"] = Variant::RECT2I;
		builtin_types["Transform2D"] = Variant::TRANSFORM2D;
		builtin_types["Vector3"] = Variant::VECTOR3;
		builtin_types["Vector3i"] = Variant::VECTOR3I;
		builtin_types["Vector4"] = Variant::VECTOR4;
		builtin_types["Vector4i"] = Variant::VECTOR4I;
		builtin_types["AABB"] = Variant::AABB;
		builtin_types["Plane"] = Variant::PLANE;
		builtin_types["Quaternion"] = Variant::QUATERNION;
		builtin_types["Basis"] = Variant::BASIS;
		builtin_types["Transform3D"] = Variant::TRANSFORM3D;
		builtin_types["Projection"] = Variant::PROJECTION;
		builtin_types["Color"] = Variant::COLOR;
		builtin_types["RID"] = Variant::RID;
		builtin_types["Object"] = Variant::OBJECT;
		builtin_types["StringName"] = Variant::STRING_NAME;
		builtin_types["NodePath"] = Variant::NODE_PATH;
		builtin_types["Dictionary"] = Variant::DICTIONARY;
		builtin_types["Callable"] = Variant::CALLABLE;
		builtin_types["Signal"] = Variant::SIGNAL;
		builtin_types["Array"] = Variant::ARRAY;
		builtin_types["PackedByteArray"] = Variant::PACKED_BYTE_ARRAY;
		builtin_types["PackedInt32Array"] = Variant::PACKED_INT32_ARRAY;
		builtin_types["PackedInt64Array"] = Variant::PACKED_INT64_ARRAY;
		builtin_types["PackedFloat32Array"] = Variant::PACKED_FLOAT32_ARRAY;
		builtin_types["PackedFloat64Array"] = Variant::PACKED_FLOAT64_ARRAY;
		builtin_types["PackedStringArray"] = Variant::PACKED_STRING_ARRAY;
		builtin_types["PackedVector2Array"] = Variant::PACKED_VECTOR2_ARRAY;
		builtin_types["PackedVector3Array"] = Variant::PACKED_VECTOR3_ARRAY;
		builtin_types["PackedColorArray"] = Variant::PACKED_COLOR_ARRAY;
		// NIL is not here, hence the -1.
		if (builtin_types.size() != Variant::VARIANT_MAX - 1) {
			ERR_PRINT("Outdated parser: amount of built-in types don't match the amount of types in Variant.");
		}
	}

	if (builtin_types.has(p_type)) {
		return builtin_types[p_type];
	}
	return Variant::VARIANT_MAX;
}

void GDScriptParser::cleanup() {
	builtin_types.clear();
}

void GDScriptParser::get_annotation_list(List<MethodInfo> *r_annotations) const {
	for (const KeyValue<StringName, AnnotationInfo> &E : valid_annotations) {
		r_annotations->push_back(E.value.info);
	}
}

bool GDScriptParser::annotation_exists(const String &p_annotation_name) const {
	return valid_annotations.has(p_annotation_name);
}

GDScriptParser::GDScriptParser() {
	// Register valid annotations.
	// TODO: Should this be static?
	register_annotation(MethodInfo("@tool"), AnnotationInfo::SCRIPT, &GDScriptParser::tool_annotation);
	register_annotation(MethodInfo("@icon", PropertyInfo(Variant::STRING, "icon_path")), AnnotationInfo::SCRIPT, &GDScriptParser::icon_annotation);
	register_annotation(MethodInfo("@onready"), AnnotationInfo::VARIABLE, &GDScriptParser::onready_annotation);
	// Export annotations.
	register_annotation(MethodInfo("@export"), AnnotationInfo::VARIABLE, &GDScriptParser::export_annotations<PROPERTY_HINT_NONE, Variant::NIL>);
	register_annotation(MethodInfo("@export_enum", PropertyInfo(Variant::STRING, "names")), AnnotationInfo::VARIABLE, &GDScriptParser::export_annotations<PROPERTY_HINT_ENUM, Variant::INT>, varray(), true);
	register_annotation(MethodInfo("@export_file", PropertyInfo(Variant::STRING, "filter")), AnnotationInfo::VARIABLE, &GDScriptParser::export_annotations<PROPERTY_HINT_FILE, Variant::STRING>, varray(""), true);
	register_annotation(MethodInfo("@export_dir"), AnnotationInfo::VARIABLE, &GDScriptParser::export_annotations<PROPERTY_HINT_DIR, Variant::STRING>);
	register_annotation(MethodInfo("@export_global_file", PropertyInfo(Variant::STRING, "filter")), AnnotationInfo::VARIABLE, &GDScriptParser::export_annotations<PROPERTY_HINT_GLOBAL_FILE, Variant::STRING>, varray(""), true);
	register_annotation(MethodInfo("@export_global_dir"), AnnotationInfo::VARIABLE, &GDScriptParser::export_annotations<PROPERTY_HINT_GLOBAL_DIR, Variant::STRING>);
	register_annotation(MethodInfo("@export_multiline"), AnnotationInfo::VARIABLE, &GDScriptParser::export_annotations<PROPERTY_HINT_MULTILINE_TEXT, Variant::STRING>);
	register_annotation(MethodInfo("@export_placeholder", PropertyInfo(Variant::STRING, "placeholder")), AnnotationInfo::VARIABLE, &GDScriptParser::export_annotations<PROPERTY_HINT_PLACEHOLDER_TEXT, Variant::STRING>);
	register_annotation(MethodInfo("@export_range", PropertyInfo(Variant::FLOAT, "min"), PropertyInfo(Variant::FLOAT, "max"), PropertyInfo(Variant::FLOAT, "step"), PropertyInfo(Variant::STRING, "extra_hints")), AnnotationInfo::VARIABLE, &GDScriptParser::export_annotations<PROPERTY_HINT_RANGE, Variant::FLOAT>, varray(1.0, ""), true);
	register_annotation(MethodInfo("@export_exp_easing", PropertyInfo(Variant::STRING, "hints")), AnnotationInfo::VARIABLE, &GDScriptParser::export_annotations<PROPERTY_HINT_EXP_EASING, Variant::FLOAT>, varray(""), true);
	register_annotation(MethodInfo("@export_color_no_alpha"), AnnotationInfo::VARIABLE, &GDScriptParser::export_annotations<PROPERTY_HINT_COLOR_NO_ALPHA, Variant::COLOR>);
	register_annotation(MethodInfo("@export_node_path", PropertyInfo(Variant::STRING, "type")), AnnotationInfo::VARIABLE, &GDScriptParser::export_annotations<PROPERTY_HINT_NODE_PATH_VALID_TYPES, Variant::NODE_PATH>, varray(""), true);
	register_annotation(MethodInfo("@export_flags", PropertyInfo(Variant::STRING, "names")), AnnotationInfo::VARIABLE, &GDScriptParser::export_annotations<PROPERTY_HINT_FLAGS, Variant::INT>, varray(), true);
	register_annotation(MethodInfo("@export_flags_2d_render"), AnnotationInfo::VARIABLE, &GDScriptParser::export_annotations<PROPERTY_HINT_LAYERS_2D_RENDER, Variant::INT>);
	register_annotation(MethodInfo("@export_flags_2d_physics"), AnnotationInfo::VARIABLE, &GDScriptParser::export_annotations<PROPERTY_HINT_LAYERS_2D_PHYSICS, Variant::INT>);
	register_annotation(MethodInfo("@export_flags_2d_navigation"), AnnotationInfo::VARIABLE, &GDScriptParser::export_annotations<PROPERTY_HINT_LAYERS_2D_NAVIGATION, Variant::INT>);
	register_annotation(MethodInfo("@export_flags_3d_render"), AnnotationInfo::VARIABLE, &GDScriptParser::export_annotations<PROPERTY_HINT_LAYERS_3D_RENDER, Variant::INT>);
	register_annotation(MethodInfo("@export_flags_3d_physics"), AnnotationInfo::VARIABLE, &GDScriptParser::export_annotations<PROPERTY_HINT_LAYERS_3D_PHYSICS, Variant::INT>);
	register_annotation(MethodInfo("@export_flags_3d_navigation"), AnnotationInfo::VARIABLE, &GDScriptParser::export_annotations<PROPERTY_HINT_LAYERS_3D_NAVIGATION, Variant::INT>);
	// Export grouping annotations.
	register_annotation(MethodInfo("@export_category", PropertyInfo(Variant::STRING, "name")), AnnotationInfo::STANDALONE, &GDScriptParser::export_group_annotations<PROPERTY_USAGE_CATEGORY>);
	register_annotation(MethodInfo("@export_group", PropertyInfo(Variant::STRING, "name"), PropertyInfo(Variant::STRING, "prefix")), AnnotationInfo::STANDALONE, &GDScriptParser::export_group_annotations<PROPERTY_USAGE_GROUP>, varray(""));
	register_annotation(MethodInfo("@export_subgroup", PropertyInfo(Variant::STRING, "name"), PropertyInfo(Variant::STRING, "prefix")), AnnotationInfo::STANDALONE, &GDScriptParser::export_group_annotations<PROPERTY_USAGE_SUBGROUP>, varray(""));
	// Warning annotations.
	register_annotation(MethodInfo("@warning_ignore", PropertyInfo(Variant::STRING, "warning")), AnnotationInfo::CLASS | AnnotationInfo::VARIABLE | AnnotationInfo::SIGNAL | AnnotationInfo::CONSTANT | AnnotationInfo::FUNCTION | AnnotationInfo::STATEMENT, &GDScriptParser::warning_annotations, varray(), true);
	// Networking.
	register_annotation(MethodInfo("@rpc", PropertyInfo(Variant::STRING, "mode"), PropertyInfo(Variant::STRING, "sync"), PropertyInfo(Variant::STRING, "transfer_mode"), PropertyInfo(Variant::INT, "transfer_channel")), AnnotationInfo::FUNCTION, &GDScriptParser::rpc_annotation, varray("", "", "", 0), true);

#ifdef DEBUG_ENABLED
	is_ignoring_warnings = !(bool)GLOBAL_GET("debug/gdscript/warnings/enable");
#endif
}

GDScriptParser::~GDScriptParser() {
	clear();
}

void GDScriptParser::clear() {
	while (list != nullptr) {
		Node *element = list;
		list = list->next;
		memdelete(element);
	}

	head = nullptr;
	list = nullptr;
	_is_tool = false;
	for_completion = false;
	errors.clear();
	multiline_stack.clear();
	nodes_in_progress.clear();
}

void GDScriptParser::push_error(const String &p_message, const Node *p_origin) {
	// TODO: Improve error reporting by pointing at source code.
	// TODO: Errors might point at more than one place at once (e.g. show previous declaration).
	panic_mode = true;
	// TODO: Improve positional information.
	if (p_origin == nullptr) {
		errors.push_back({ p_message, current.start_line, current.start_column });
	} else {
		errors.push_back({ p_message, p_origin->start_line, p_origin->leftmost_column });
	}
}

#ifdef DEBUG_ENABLED
void GDScriptParser::push_warning(const Node *p_source, GDScriptWarning::Code p_code, const String &p_symbol1, const String &p_symbol2, const String &p_symbol3, const String &p_symbol4) {
	ERR_FAIL_COND(p_source == nullptr);
	Vector<String> symbols;
	if (!p_symbol1.is_empty()) {
		symbols.push_back(p_symbol1);
	}
	if (!p_symbol2.is_empty()) {
		symbols.push_back(p_symbol2);
	}
	if (!p_symbol3.is_empty()) {
		symbols.push_back(p_symbol3);
	}
	if (!p_symbol4.is_empty()) {
		symbols.push_back(p_symbol4);
	}
	push_warning(p_source, p_code, symbols);
}

void GDScriptParser::push_warning(const Node *p_source, GDScriptWarning::Code p_code, const Vector<String> &p_symbols) {
	ERR_FAIL_COND(p_source == nullptr);
	if (is_ignoring_warnings) {
		return;
	}
	if (GLOBAL_GET("debug/gdscript/warnings/exclude_addons").booleanize() && script_path.begins_with("res://addons/")) {
		return;
	}

	if (ignored_warning_codes.has(p_code)) {
		return;
	}

	String warn_name = GDScriptWarning::get_name_from_code((GDScriptWarning::Code)p_code).to_lower();
	if (ignored_warnings.has(warn_name)) {
		return;
	}
	int warn_level = (int)GLOBAL_GET(GDScriptWarning::get_settings_path_from_code(p_code));
	if (!warn_level) {
		return;
	}

	GDScriptWarning warning;
	warning.code = p_code;
	warning.symbols = p_symbols;
	warning.start_line = p_source->start_line;
	warning.end_line = p_source->end_line;
	warning.leftmost_column = p_source->leftmost_column;
	warning.rightmost_column = p_source->rightmost_column;

	if (warn_level == GDScriptWarning::WarnLevel::ERROR || bool(GLOBAL_GET("debug/gdscript/warnings/treat_warnings_as_errors"))) {
		push_error(warning.get_message(), p_source);
		return;
	}

	List<GDScriptWarning>::Element *before = nullptr;
	for (List<GDScriptWarning>::Element *E = warnings.front(); E; E = E->next()) {
		if (E->get().start_line > warning.start_line) {
			break;
		}
		before = E;
	}
	if (before) {
		warnings.insert_after(before, warning);
	} else {
		warnings.push_front(warning);
	}
}
#endif

void GDScriptParser::make_completion_context(CompletionType p_type, Node *p_node, int p_argument, bool p_force) {
	if (!for_completion || (!p_force && completion_context.type != COMPLETION_NONE)) {
		return;
	}
	if (previous.cursor_place != GDScriptTokenizer::CURSOR_MIDDLE && previous.cursor_place != GDScriptTokenizer::CURSOR_END && current.cursor_place == GDScriptTokenizer::CURSOR_NONE) {
		return;
	}
	CompletionContext context;
	context.type = p_type;
	context.current_class = current_class;
	context.current_function = current_function;
	context.current_suite = current_suite;
	context.current_line = tokenizer.get_cursor_line();
	context.current_argument = p_argument;
	context.node = p_node;
	completion_context = context;
}

void GDScriptParser::make_completion_context(CompletionType p_type, Variant::Type p_builtin_type, bool p_force) {
	if (!for_completion || (!p_force && completion_context.type != COMPLETION_NONE)) {
		return;
	}
	if (previous.cursor_place != GDScriptTokenizer::CURSOR_MIDDLE && previous.cursor_place != GDScriptTokenizer::CURSOR_END && current.cursor_place == GDScriptTokenizer::CURSOR_NONE) {
		return;
	}
	CompletionContext context;
	context.type = p_type;
	context.current_class = current_class;
	context.current_function = current_function;
	context.current_suite = current_suite;
	context.current_line = tokenizer.get_cursor_line();
	context.builtin_type = p_builtin_type;
	completion_context = context;
}

void GDScriptParser::push_completion_call(Node *p_call) {
	if (!for_completion) {
		return;
	}
	CompletionCall call;
	call.call = p_call;
	call.argument = 0;
	completion_call_stack.push_back(call);
	if (previous.cursor_place == GDScriptTokenizer::CURSOR_MIDDLE || previous.cursor_place == GDScriptTokenizer::CURSOR_END || current.cursor_place == GDScriptTokenizer::CURSOR_BEGINNING) {
		completion_call = call;
	}
}

void GDScriptParser::pop_completion_call() {
	if (!for_completion) {
		return;
	}
	ERR_FAIL_COND_MSG(completion_call_stack.is_empty(), "Trying to pop empty completion call stack");
	completion_call_stack.pop_back();
}

void GDScriptParser::set_last_completion_call_arg(int p_argument) {
	if (!for_completion || passed_cursor) {
		return;
	}
	ERR_FAIL_COND_MSG(completion_call_stack.is_empty(), "Trying to set argument on empty completion call stack");
	completion_call_stack.back()->get().argument = p_argument;
}

Error GDScriptParser::parse(const String &p_source_code, const String &p_script_path, bool p_for_completion) {
	clear();

	String source = p_source_code;
	int cursor_line = -1;
	int cursor_column = -1;
	for_completion = p_for_completion;

	int tab_size = 4;
#ifdef TOOLS_ENABLED
	if (EditorSettings::get_singleton()) {
		tab_size = EditorSettings::get_singleton()->get_setting("text_editor/behavior/indent/size");
	}
#endif // TOOLS_ENABLED

	if (p_for_completion) {
		// Remove cursor sentinel char.
		const Vector<String> lines = p_source_code.split("\n");
		cursor_line = 1;
		cursor_column = 1;
		for (int i = 0; i < lines.size(); i++) {
			bool found = false;
			const String &line = lines[i];
			for (int j = 0; j < line.size(); j++) {
				if (line[j] == char32_t(0xFFFF)) {
					found = true;
					break;
				} else if (line[j] == '\t') {
					cursor_column += tab_size - 1;
				}
				cursor_column++;
			}
			if (found) {
				break;
			}
			cursor_line++;
			cursor_column = 1;
		}

		source = source.replace_first(String::chr(0xFFFF), String());
	}

	tokenizer.set_source_code(source);
	tokenizer.set_cursor_position(cursor_line, cursor_column);
	script_path = p_script_path;
	current = tokenizer.scan();
	// Avoid error or newline as the first token.
	// The latter can mess with the parser when opening files filled exclusively with comments and newlines.
	while (current.type == GDScriptTokenizer::Token::ERROR || current.type == GDScriptTokenizer::Token::NEWLINE) {
		if (current.type == GDScriptTokenizer::Token::ERROR) {
			push_error(current.literal);
		}
		current = tokenizer.scan();
	}

#ifdef DEBUG_ENABLED
	// Warn about parsing an empty script file:
	if (current.type == GDScriptTokenizer::Token::TK_EOF) {
		// Create a dummy Node for the warning, pointing to the very beginning of the file
		Node *nd = alloc_node<PassNode>();
		nd->start_line = 1;
		nd->start_column = 0;
		nd->end_line = 1;
		nd->leftmost_column = 0;
		nd->rightmost_column = 0;
		push_warning(nd, GDScriptWarning::EMPTY_FILE);
	}
#endif

	push_multiline(false); // Keep one for the whole parsing.
	parse_program();
	pop_multiline();

#ifdef DEBUG_ENABLED
	if (multiline_stack.size() > 0) {
		ERR_PRINT("Parser bug: Imbalanced multiline stack.");
	}
#endif

	if (errors.is_empty()) {
		return OK;
	} else {
		return ERR_PARSE_ERROR;
	}
}

GDScriptTokenizer::Token GDScriptParser::advance() {
	lambda_ended = false; // Empty marker since we're past the end in any case.

	if (current.type == GDScriptTokenizer::Token::TK_EOF) {
		ERR_FAIL_COND_V_MSG(current.type == GDScriptTokenizer::Token::TK_EOF, current, "GDScript parser bug: Trying to advance past the end of stream.");
	}
	if (for_completion && !completion_call_stack.is_empty()) {
		if (completion_call.call == nullptr && tokenizer.is_past_cursor()) {
			completion_call = completion_call_stack.back()->get();
			passed_cursor = true;
		}
	}
	previous = current;
	current = tokenizer.scan();
	while (current.type == GDScriptTokenizer::Token::ERROR) {
		push_error(current.literal);
		current = tokenizer.scan();
	}
	for (Node *n : nodes_in_progress) {
		update_extents(n);
	}
	return previous;
}

bool GDScriptParser::match(GDScriptTokenizer::Token::Type p_token_type) {
	if (!check(p_token_type)) {
		return false;
	}
	advance();
	return true;
}

bool GDScriptParser::check(GDScriptTokenizer::Token::Type p_token_type) const {
	if (p_token_type == GDScriptTokenizer::Token::IDENTIFIER) {
		return current.is_identifier();
	}
	return current.type == p_token_type;
}

bool GDScriptParser::consume(GDScriptTokenizer::Token::Type p_token_type, const String &p_error_message) {
	if (match(p_token_type)) {
		return true;
	}
	push_error(p_error_message);
	return false;
}

bool GDScriptParser::is_at_end() const {
	return check(GDScriptTokenizer::Token::TK_EOF);
}

void GDScriptParser::synchronize() {
	panic_mode = false;
	while (!is_at_end()) {
		if (previous.type == GDScriptTokenizer::Token::NEWLINE || previous.type == GDScriptTokenizer::Token::SEMICOLON) {
			return;
		}

		switch (current.type) {
			case GDScriptTokenizer::Token::CLASS:
			case GDScriptTokenizer::Token::FUNC:
			case GDScriptTokenizer::Token::STATIC:
			case GDScriptTokenizer::Token::VAR:
			case GDScriptTokenizer::Token::CONST:
			case GDScriptTokenizer::Token::SIGNAL:
			//case GDScriptTokenizer::Token::IF: // Can also be inside expressions.
			case GDScriptTokenizer::Token::FOR:
			case GDScriptTokenizer::Token::WHILE:
			case GDScriptTokenizer::Token::MATCH:
			case GDScriptTokenizer::Token::RETURN:
			case GDScriptTokenizer::Token::ANNOTATION:
				return;
			default:
				// Do nothing.
				break;
		}

		advance();
	}
}

void GDScriptParser::push_multiline(bool p_state) {
	multiline_stack.push_back(p_state);
	tokenizer.set_multiline_mode(p_state);
	if (p_state) {
		// Consume potential whitespace tokens already waiting in line.
		while (current.type == GDScriptTokenizer::Token::NEWLINE || current.type == GDScriptTokenizer::Token::INDENT || current.type == GDScriptTokenizer::Token::DEDENT) {
			current = tokenizer.scan(); // Don't call advance() here, as we don't want to change the previous token.
		}
	}
}

void GDScriptParser::pop_multiline() {
	ERR_FAIL_COND_MSG(multiline_stack.size() == 0, "Parser bug: trying to pop from multiline stack without available value.");
	multiline_stack.pop_back();
	tokenizer.set_multiline_mode(multiline_stack.size() > 0 ? multiline_stack.back()->get() : false);
}

bool GDScriptParser::is_statement_end_token() const {
	return check(GDScriptTokenizer::Token::NEWLINE) || check(GDScriptTokenizer::Token::SEMICOLON) || check(GDScriptTokenizer::Token::TK_EOF);
}

bool GDScriptParser::is_statement_end() const {
	return lambda_ended || in_lambda || is_statement_end_token();
}

void GDScriptParser::end_statement(const String &p_context) {
	bool found = false;
	while (is_statement_end() && !is_at_end()) {
		// Remove sequential newlines/semicolons.
		if (is_statement_end_token()) {
			// Only consume if this is an actual token.
			advance();
		} else if (lambda_ended) {
			lambda_ended = false; // Consume this "token".
			found = true;
			break;
		} else {
			if (!found) {
				lambda_ended = true; // Mark the lambda as done since we found something else to end the statement.
				found = true;
			}
			break;
		}

		found = true;
	}
	if (!found && !is_at_end()) {
		push_error(vformat(R"(Expected end of statement after %s, found "%s" instead.)", p_context, current.get_name()));
	}
}

void GDScriptParser::parse_program() {
	head = alloc_node<ClassNode>();
	head->fqcn = script_path;
	current_class = head;

	// If we happen to parse an annotation before extends or class_name keywords, track it.
	// @tool is allowed, but others should fail.
	AnnotationNode *premature_annotation = nullptr;

	if (match(GDScriptTokenizer::Token::ANNOTATION)) {
		// Check for @tool, script-level, or standalone annotation.
		AnnotationNode *annotation = parse_annotation(AnnotationInfo::SCRIPT | AnnotationInfo::STANDALONE | AnnotationInfo::CLASS_LEVEL);
		if (annotation != nullptr) {
			if (annotation->name == SNAME("@tool")) {
				// TODO: don't allow @tool anywhere else. (Should all script annotations be the first thing?).
				_is_tool = true;
				if (previous.type != GDScriptTokenizer::Token::NEWLINE) {
					push_error(R"(Expected newline after "@tool" annotation.)");
				}
				// @tool annotation has no specific target.
				annotation->apply(this, nullptr);
			} else if (annotation->applies_to(AnnotationInfo::SCRIPT | AnnotationInfo::STANDALONE)) {
				premature_annotation = annotation;
				if (previous.type != GDScriptTokenizer::Token::NEWLINE) {
					push_error(R"(Expected newline after a standalone annotation.)");
				}
				annotation->apply(this, head);
			} else {
				premature_annotation = annotation;
				annotation_stack.push_back(annotation);
			}
		}
	}

	for (bool should_break = false; !should_break;) {
		// Order here doesn't matter, but there should be only one of each at most.
		switch (current.type) {
			case GDScriptTokenizer::Token::CLASS_NAME:
				if (premature_annotation != nullptr) {
					push_error(R"("class_name" should be used before annotations (except @tool).)");
				}
				advance();
				if (head->identifier != nullptr) {
					push_error(R"("class_name" can only be used once.)");
				} else {
					parse_class_name();
				}
				break;
			case GDScriptTokenizer::Token::EXTENDS:
				if (premature_annotation != nullptr) {
					push_error(R"("extends" should be used before annotations (except @tool).)");
				}
				advance();
				if (head->extends_used) {
					push_error(R"("extends" can only be used once.)");
				} else {
					parse_extends();
					end_statement("superclass");
				}
				break;
			default:
				should_break = true;
				break;
		}

		if (panic_mode) {
			synchronize();
		}
	}

	if (match(GDScriptTokenizer::Token::ANNOTATION)) {
		// Check for a script-level, or standalone annotation.
		AnnotationNode *annotation = parse_annotation(AnnotationInfo::SCRIPT | AnnotationInfo::STANDALONE | AnnotationInfo::CLASS_LEVEL);
		if (annotation != nullptr) {
			if (annotation->applies_to(AnnotationInfo::SCRIPT | AnnotationInfo::STANDALONE)) {
				if (previous.type != GDScriptTokenizer::Token::NEWLINE) {
					push_error(R"(Expected newline after a standalone annotation.)");
				}
				annotation->apply(this, head);
			} else {
				annotation_stack.push_back(annotation);
			}
		}
	}

	parse_class_body(true);
	complete_extents(head);

#ifdef TOOLS_ENABLED
	for (const KeyValue<int, GDScriptTokenizer::CommentData> &E : tokenizer.get_comments()) {
		if (E.value.new_line && E.value.comment.begins_with("##")) {
			class_doc_line = MIN(class_doc_line, E.key);
		}
	}
	if (has_comment(class_doc_line)) {
		get_class_doc_comment(class_doc_line, head->doc_brief_description, head->doc_description, head->doc_tutorials, false);
	}
#endif // TOOLS_ENABLED

	if (!check(GDScriptTokenizer::Token::TK_EOF)) {
		push_error("Expected end of file.");
	}

	clear_unused_annotations();
}

GDScriptParser::ClassNode *GDScriptParser::parse_class() {
	ClassNode *n_class = alloc_node<ClassNode>();

	ClassNode *previous_class = current_class;
	current_class = n_class;
	n_class->outer = previous_class;

	if (consume(GDScriptTokenizer::Token::IDENTIFIER, R"(Expected identifier for the class name after "class".)")) {
		n_class->identifier = parse_identifier();
		if (n_class->outer) {
			String fqcn = n_class->outer->fqcn;
			if (fqcn.is_empty()) {
				fqcn = script_path;
			}
			n_class->fqcn = fqcn + "::" + n_class->identifier->name;
		} else {
			n_class->fqcn = n_class->identifier->name;
		}
	}

	if (match(GDScriptTokenizer::Token::EXTENDS)) {
		parse_extends();
	}

	consume(GDScriptTokenizer::Token::COLON, R"(Expected ":" after class declaration.)");

	bool multiline = match(GDScriptTokenizer::Token::NEWLINE);

	if (multiline && !consume(GDScriptTokenizer::Token::INDENT, R"(Expected indented block after class declaration.)")) {
		current_class = previous_class;
		complete_extents(n_class);
		return n_class;
	}

	if (match(GDScriptTokenizer::Token::EXTENDS)) {
		if (n_class->extends_used) {
			push_error(R"(Cannot use "extends" more than once in the same class.)");
		}
		parse_extends();
		end_statement("superclass");
	}

	parse_class_body(multiline);
	complete_extents(n_class);

	if (multiline) {
		consume(GDScriptTokenizer::Token::DEDENT, R"(Missing unindent at the end of the class body.)");
	}

	current_class = previous_class;
	return n_class;
}

void GDScriptParser::parse_class_name() {
	if (consume(GDScriptTokenizer::Token::IDENTIFIER, R"(Expected identifier for the global class name after "class_name".)")) {
		current_class->identifier = parse_identifier();
		current_class->fqcn = String(current_class->identifier->name);
	}

	if (match(GDScriptTokenizer::Token::EXTENDS)) {
		// Allow extends on the same line.
		parse_extends();
		end_statement("superclass");
	} else {
		end_statement("class_name statement");
	}
}

void GDScriptParser::parse_extends() {
	current_class->extends_used = true;

	int chain_index = 0;

	if (match(GDScriptTokenizer::Token::LITERAL)) {
		if (previous.literal.get_type() != Variant::STRING) {
			push_error(vformat(R"(Only strings or identifiers can be used after "extends", found "%s" instead.)", Variant::get_type_name(previous.literal.get_type())));
		}
		current_class->extends_path = previous.literal;

		if (!match(GDScriptTokenizer::Token::PERIOD)) {
			return;
		}
	}

	make_completion_context(COMPLETION_INHERIT_TYPE, current_class, chain_index++);

	if (!consume(GDScriptTokenizer::Token::IDENTIFIER, R"(Expected superclass name after "extends".)")) {
		return;
	}
	current_class->extends.push_back(previous.literal);

	while (match(GDScriptTokenizer::Token::PERIOD)) {
		make_completion_context(COMPLETION_INHERIT_TYPE, current_class, chain_index++);
		if (!consume(GDScriptTokenizer::Token::IDENTIFIER, R"(Expected superclass name after ".".)")) {
			return;
		}
		current_class->extends.push_back(previous.literal);
	}
}

template <class T>
void GDScriptParser::parse_class_member(T *(GDScriptParser::*p_parse_function)(), AnnotationInfo::TargetKind p_target, const String &p_member_kind) {
	advance();

#ifdef TOOLS_ENABLED
	int doc_comment_line = previous.start_line - 1;
#endif // TOOLS_ENABLED

	// Consume annotations.
	List<AnnotationNode *> annotations;
	while (!annotation_stack.is_empty()) {
		AnnotationNode *last_annotation = annotation_stack.back()->get();
		if (last_annotation->applies_to(p_target)) {
			annotations.push_front(last_annotation);
			annotation_stack.pop_back();
		} else {
			push_error(vformat(R"(Annotation "%s" cannot be applied to a %s.)", last_annotation->name, p_member_kind));
			clear_unused_annotations();
		}
#ifdef TOOLS_ENABLED
		if (last_annotation->start_line == doc_comment_line) {
			doc_comment_line--;
		}
#endif // TOOLS_ENABLED
	}

	T *member = (this->*p_parse_function)();
	if (member == nullptr) {
		return;
	}

	// Apply annotations.
	for (AnnotationNode *&annotation : annotations) {
		member->annotations.push_back(annotation);
	}

#ifdef TOOLS_ENABLED
	// Consume doc comments.
	class_doc_line = MIN(class_doc_line, doc_comment_line - 1);
	if (has_comment(doc_comment_line)) {
		if constexpr (std::is_same_v<T, ClassNode>) {
			get_class_doc_comment(doc_comment_line, member->doc_brief_description, member->doc_description, member->doc_tutorials, true);
		} else {
			member->doc_description = get_doc_comment(doc_comment_line);
		}
	}
#endif // TOOLS_ENABLED

	if (member->identifier != nullptr) {
		if (!((String)member->identifier->name).is_empty()) { // Enums may be unnamed.

#ifdef DEBUG_ENABLED
			List<MethodInfo> gdscript_funcs;
			GDScriptLanguage::get_singleton()->get_public_functions(&gdscript_funcs);
			for (MethodInfo &info : gdscript_funcs) {
				if (info.name == member->identifier->name) {
					push_warning(member->identifier, GDScriptWarning::SHADOWED_GLOBAL_IDENTIFIER, p_member_kind, member->identifier->name, "built-in function");
				}
			}
			if (Variant::has_utility_function(member->identifier->name)) {
				push_warning(member->identifier, GDScriptWarning::SHADOWED_GLOBAL_IDENTIFIER, p_member_kind, member->identifier->name, "built-in function");
			}
#endif

			if (current_class->members_indices.has(member->identifier->name)) {
				push_error(vformat(R"(%s "%s" has the same name as a previously declared %s.)", p_member_kind.capitalize(), member->identifier->name, current_class->get_member(member->identifier->name).get_type_name()), member->identifier);
			} else {
				current_class->add_member(member);
			}
		} else {
			current_class->add_member(member);
		}
	}
}

void GDScriptParser::parse_class_body(bool p_is_multiline) {
	bool class_end = false;
	while (!class_end && !is_at_end()) {
		switch (current.type) {
			case GDScriptTokenizer::Token::VAR:
				parse_class_member(&GDScriptParser::parse_variable, AnnotationInfo::VARIABLE, "variable");
				break;
			case GDScriptTokenizer::Token::CONST:
				parse_class_member(&GDScriptParser::parse_constant, AnnotationInfo::CONSTANT, "constant");
				break;
			case GDScriptTokenizer::Token::SIGNAL:
				parse_class_member(&GDScriptParser::parse_signal, AnnotationInfo::SIGNAL, "signal");
				break;
			case GDScriptTokenizer::Token::STATIC:
			case GDScriptTokenizer::Token::FUNC:
				parse_class_member(&GDScriptParser::parse_function, AnnotationInfo::FUNCTION, "function");
				break;
			case GDScriptTokenizer::Token::CLASS:
				parse_class_member(&GDScriptParser::parse_class, AnnotationInfo::CLASS, "class");
				break;
			case GDScriptTokenizer::Token::ENUM:
				parse_class_member(&GDScriptParser::parse_enum, AnnotationInfo::NONE, "enum");
				break;
			case GDScriptTokenizer::Token::ANNOTATION: {
				advance();

				// Check for class-level annotations.
				AnnotationNode *annotation = parse_annotation(AnnotationInfo::STANDALONE | AnnotationInfo::CLASS_LEVEL);
				if (annotation != nullptr) {
					if (annotation->applies_to(AnnotationInfo::STANDALONE)) {
						if (previous.type != GDScriptTokenizer::Token::NEWLINE) {
							push_error(R"(Expected newline after a standalone annotation.)");
						}
						annotation->apply(this, head);
					} else {
						annotation_stack.push_back(annotation);
					}
				}
				break;
			}
			case GDScriptTokenizer::Token::PASS:
				advance();
				end_statement(R"("pass")");
				break;
			case GDScriptTokenizer::Token::DEDENT:
				class_end = true;
				break;
			default:
				// Display a completion with identifiers.
				make_completion_context(COMPLETION_IDENTIFIER, nullptr);
				push_error(vformat(R"(Unexpected "%s" in class body.)", current.get_name()));
				advance();
				break;
		}
		if (panic_mode) {
			synchronize();
		}
		if (!p_is_multiline) {
			class_end = true;
		}
	}
}

GDScriptParser::VariableNode *GDScriptParser::parse_variable() {
	return parse_variable(true);
}

GDScriptParser::VariableNode *GDScriptParser::parse_variable(bool p_allow_property) {
	VariableNode *variable = alloc_node<VariableNode>();

	if (!consume(GDScriptTokenizer::Token::IDENTIFIER, R"(Expected variable name after "var".)")) {
		complete_extents(variable);
		return nullptr;
	}

	variable->identifier = parse_identifier();
	variable->export_info.name = variable->identifier->name;

	if (match(GDScriptTokenizer::Token::COLON)) {
		if (check(GDScriptTokenizer::Token::NEWLINE)) {
			if (p_allow_property) {
				advance();
				return parse_property(variable, true);
			} else {
				push_error(R"(Expected type after ":")");
				complete_extents(variable);
				return nullptr;
			}
		} else if (check((GDScriptTokenizer::Token::EQUAL))) {
			// Infer type.
			variable->infer_datatype = true;
		} else {
			if (p_allow_property) {
				make_completion_context(COMPLETION_PROPERTY_DECLARATION_OR_TYPE, variable);
				if (check(GDScriptTokenizer::Token::IDENTIFIER)) {
					// Check if get or set.
					if (current.get_identifier() == "get" || current.get_identifier() == "set") {
						return parse_property(variable, false);
					}
				}
			}

			// Parse type.
			variable->datatype_specifier = parse_type();
		}
	}

	if (match(GDScriptTokenizer::Token::EQUAL)) {
		// Initializer.
		variable->initializer = parse_expression(false);
		if (variable->initializer == nullptr) {
			push_error(R"(Expected expression for variable initial value after "=".)");
		}
		variable->assignments++;
	}

	if (p_allow_property && match(GDScriptTokenizer::Token::COLON)) {
		if (match(GDScriptTokenizer::Token::NEWLINE)) {
			return parse_property(variable, true);
		} else {
			return parse_property(variable, false);
		}
	}

	complete_extents(variable);
	end_statement("variable declaration");

	return variable;
}

GDScriptParser::VariableNode *GDScriptParser::parse_property(VariableNode *p_variable, bool p_need_indent) {
	if (p_need_indent) {
		if (!consume(GDScriptTokenizer::Token::INDENT, R"(Expected indented block for property after ":".)")) {
			complete_extents(p_variable);
			return nullptr;
		}
	}

	VariableNode *property = p_variable;

	make_completion_context(COMPLETION_PROPERTY_DECLARATION, property);

	if (!consume(GDScriptTokenizer::Token::IDENTIFIER, R"(Expected "get" or "set" for property declaration.)")) {
		complete_extents(p_variable);
		return nullptr;
	}

	IdentifierNode *function = parse_identifier();

	if (check(GDScriptTokenizer::Token::EQUAL)) {
		p_variable->property = VariableNode::PROP_SETGET;
	} else {
		p_variable->property = VariableNode::PROP_INLINE;
		if (!p_need_indent) {
			push_error("Property with inline code must go to an indented block.");
		}
	}

	bool getter_used = false;
	bool setter_used = false;

	// Run with a loop because order doesn't matter.
	for (int i = 0; i < 2; i++) {
		if (function->name == "set") {
			if (setter_used) {
				push_error(R"(Properties can only have one setter.)");
			} else {
				parse_property_setter(property);
				setter_used = true;
			}
		} else if (function->name == "get") {
			if (getter_used) {
				push_error(R"(Properties can only have one getter.)");
			} else {
				parse_property_getter(property);
				getter_used = true;
			}
		} else {
			// TODO: Update message to only have the missing one if it's the case.
			push_error(R"(Expected "get" or "set" for property declaration.)");
		}

		if (i == 0 && p_variable->property == VariableNode::PROP_SETGET) {
			if (match(GDScriptTokenizer::Token::COMMA)) {
				// Consume potential newline.
				if (match(GDScriptTokenizer::Token::NEWLINE)) {
					if (!p_need_indent) {
						push_error(R"(Inline setter/getter setting cannot span across multiple lines (use "\\"" if needed).)");
					}
				}
			} else {
				break;
			}
		}

		if (!match(GDScriptTokenizer::Token::IDENTIFIER)) {
			break;
		}
		function = parse_identifier();
	}
	complete_extents(p_variable);

	if (p_variable->property == VariableNode::PROP_SETGET) {
		end_statement("property declaration");
	}

	if (p_need_indent) {
		consume(GDScriptTokenizer::Token::DEDENT, R"(Expected end of indented block for property.)");
	}
	return property;
}

void GDScriptParser::parse_property_setter(VariableNode *p_variable) {
	switch (p_variable->property) {
		case VariableNode::PROP_INLINE: {
			FunctionNode *function = alloc_node<FunctionNode>();
			IdentifierNode *identifier = alloc_node<IdentifierNode>();
			complete_extents(identifier);
			identifier->name = "@" + p_variable->identifier->name + "_setter";
			function->identifier = identifier;

			consume(GDScriptTokenizer::Token::PARENTHESIS_OPEN, R"(Expected "(" after "set".)");

			ParameterNode *parameter = alloc_node<ParameterNode>();
			if (consume(GDScriptTokenizer::Token::IDENTIFIER, R"(Expected parameter name after "(".)")) {
				reset_extents(parameter, previous);
				p_variable->setter_parameter = parse_identifier();
				parameter->identifier = p_variable->setter_parameter;
				function->parameters_indices[parameter->identifier->name] = 0;
				function->parameters.push_back(parameter);
			}
			complete_extents(parameter);

			consume(GDScriptTokenizer::Token::PARENTHESIS_CLOSE, R"*(Expected ")" after parameter name.)*");
			consume(GDScriptTokenizer::Token::COLON, R"*(Expected ":" after ")".)*");

			FunctionNode *previous_function = current_function;
			current_function = function;
			if (p_variable->setter_parameter != nullptr) {
				SuiteNode *body = alloc_node<SuiteNode>();
				body->add_local(parameter, function);
				function->body = parse_suite("setter declaration", body);
				p_variable->setter = function;
			}
			current_function = previous_function;
			complete_extents(function);
			break;
		}
		case VariableNode::PROP_SETGET:
			consume(GDScriptTokenizer::Token::EQUAL, R"(Expected "=" after "set")");
			make_completion_context(COMPLETION_PROPERTY_METHOD, p_variable);
			if (consume(GDScriptTokenizer::Token::IDENTIFIER, R"(Expected setter function name after "=".)")) {
				p_variable->setter_pointer = parse_identifier();
			}
			break;
		case VariableNode::PROP_NONE:
			break; // Unreachable.
	}
}

void GDScriptParser::parse_property_getter(VariableNode *p_variable) {
	switch (p_variable->property) {
		case VariableNode::PROP_INLINE: {
			FunctionNode *function = alloc_node<FunctionNode>();

			consume(GDScriptTokenizer::Token::COLON, R"(Expected ":" after "get".)");

			IdentifierNode *identifier = alloc_node<IdentifierNode>();
			complete_extents(identifier);
			identifier->name = "@" + p_variable->identifier->name + "_getter";
			function->identifier = identifier;

			FunctionNode *previous_function = current_function;
			current_function = function;

			SuiteNode *body = alloc_node<SuiteNode>();
			function->body = parse_suite("getter declaration", body);
			p_variable->getter = function;

			current_function = previous_function;
			complete_extents(function);
			break;
		}
		case VariableNode::PROP_SETGET:
			consume(GDScriptTokenizer::Token::EQUAL, R"(Expected "=" after "get")");
			make_completion_context(COMPLETION_PROPERTY_METHOD, p_variable);
			if (consume(GDScriptTokenizer::Token::IDENTIFIER, R"(Expected getter function name after "=".)")) {
				p_variable->getter_pointer = parse_identifier();
			}
			break;
		case VariableNode::PROP_NONE:
			break; // Unreachable.
	}
}

GDScriptParser::ConstantNode *GDScriptParser::parse_constant() {
	ConstantNode *constant = alloc_node<ConstantNode>();

	if (!consume(GDScriptTokenizer::Token::IDENTIFIER, R"(Expected constant name after "const".)")) {
		return nullptr;
	}

	constant->identifier = parse_identifier();

	if (match(GDScriptTokenizer::Token::COLON)) {
		if (check((GDScriptTokenizer::Token::EQUAL))) {
			// Infer type.
			constant->infer_datatype = true;
		} else {
			// Parse type.
			constant->datatype_specifier = parse_type();
		}
	}

	if (consume(GDScriptTokenizer::Token::EQUAL, R"(Expected initializer after constant name.)")) {
		// Initializer.
		constant->initializer = parse_expression(false);

		if (constant->initializer == nullptr) {
			push_error(R"(Expected initializer expression for constant.)");
			complete_extents(constant);
			return nullptr;
		}
	} else {
		complete_extents(constant);
		return nullptr;
	}

	complete_extents(constant);
	end_statement("constant declaration");

	return constant;
}

GDScriptParser::ParameterNode *GDScriptParser::parse_parameter() {
	if (!consume(GDScriptTokenizer::Token::IDENTIFIER, R"(Expected parameter name.)")) {
		return nullptr;
	}

	ParameterNode *parameter = alloc_node<ParameterNode>();
	parameter->identifier = parse_identifier();

	if (match(GDScriptTokenizer::Token::COLON)) {
		if (check((GDScriptTokenizer::Token::EQUAL))) {
			// Infer type.
			parameter->infer_datatype = true;
		} else {
			// Parse type.
			make_completion_context(COMPLETION_TYPE_NAME, parameter);
			parameter->datatype_specifier = parse_type();
		}
	}

	if (match(GDScriptTokenizer::Token::EQUAL)) {
		// Default value.
		parameter->default_value = parse_expression(false);
	}

	complete_extents(parameter);
	return parameter;
}

GDScriptParser::SignalNode *GDScriptParser::parse_signal() {
	SignalNode *signal = alloc_node<SignalNode>();

	if (!consume(GDScriptTokenizer::Token::IDENTIFIER, R"(Expected signal name after "signal".)")) {
		complete_extents(signal);
		return nullptr;
	}

	signal->identifier = parse_identifier();

	if (check(GDScriptTokenizer::Token::PARENTHESIS_OPEN)) {
		push_multiline(true);
		advance();
		do {
			if (check(GDScriptTokenizer::Token::PARENTHESIS_CLOSE)) {
				// Allow for trailing comma.
				break;
			}

			ParameterNode *parameter = parse_parameter();
			if (parameter == nullptr) {
				push_error("Expected signal parameter name.");
				break;
			}
			if (parameter->default_value != nullptr) {
				push_error(R"(Signal parameters cannot have a default value.)");
			}
			if (signal->parameters_indices.has(parameter->identifier->name)) {
				push_error(vformat(R"(Parameter with name "%s" was already declared for this signal.)", parameter->identifier->name));
			} else {
				signal->parameters_indices[parameter->identifier->name] = signal->parameters.size();
				signal->parameters.push_back(parameter);
			}
		} while (match(GDScriptTokenizer::Token::COMMA) && !is_at_end());

		pop_multiline();
		consume(GDScriptTokenizer::Token::PARENTHESIS_CLOSE, R"*(Expected closing ")" after signal parameters.)*");
	}

	complete_extents(signal);
	end_statement("signal declaration");

	return signal;
}

GDScriptParser::EnumNode *GDScriptParser::parse_enum() {
	EnumNode *enum_node = alloc_node<EnumNode>();
	bool named = false;

	if (check(GDScriptTokenizer::Token::IDENTIFIER)) {
		advance();
		enum_node->identifier = parse_identifier();
		named = true;
	}

	push_multiline(true);
	consume(GDScriptTokenizer::Token::BRACE_OPEN, vformat(R"(Expected "{" after %s.)", named ? "enum name" : R"("enum")"));

	HashMap<StringName, int> elements;

#ifdef DEBUG_ENABLED
	List<MethodInfo> gdscript_funcs;
	GDScriptLanguage::get_singleton()->get_public_functions(&gdscript_funcs);
#endif

	do {
		if (check(GDScriptTokenizer::Token::BRACE_CLOSE)) {
			break; // Allow trailing comma.
		}
		if (consume(GDScriptTokenizer::Token::IDENTIFIER, R"(Expected identifier for enum key.)")) {
			EnumNode::Value item;
			GDScriptParser::IdentifierNode *identifier = parse_identifier();
#ifdef DEBUG_ENABLED
			for (MethodInfo &info : gdscript_funcs) {
				if (info.name == identifier->name) {
					push_warning(identifier, GDScriptWarning::SHADOWED_GLOBAL_IDENTIFIER, "enum member", identifier->name, "built-in function");
				}
			}
			if (Variant::has_utility_function(identifier->name)) {
				push_warning(identifier, GDScriptWarning::SHADOWED_GLOBAL_IDENTIFIER, "enum member", identifier->name, "built-in function");
			} else if (ClassDB::class_exists(identifier->name)) {
				push_warning(identifier, GDScriptWarning::SHADOWED_GLOBAL_IDENTIFIER, "enum member", identifier->name, "global class");
			}
#endif
			item.identifier = identifier;
			item.parent_enum = enum_node;
			item.line = previous.start_line;
			item.leftmost_column = previous.leftmost_column;
			item.rightmost_column = previous.rightmost_column;

			if (elements.has(item.identifier->name)) {
				push_error(vformat(R"(Name "%s" was already in this enum (at line %d).)", item.identifier->name, elements[item.identifier->name]), item.identifier);
			} else if (!named) {
				// TODO: Abstract this recursive member check.
				ClassNode *parent = current_class;
				while (parent != nullptr) {
					if (parent->members_indices.has(item.identifier->name)) {
						push_error(vformat(R"(Name "%s" is already used as a class %s.)", item.identifier->name, parent->get_member(item.identifier->name).get_type_name()));
						break;
					}
					parent = parent->outer;
				}
			}

			elements[item.identifier->name] = item.line;

			if (match(GDScriptTokenizer::Token::EQUAL)) {
				ExpressionNode *value = parse_expression(false);
				if (value == nullptr) {
					push_error(R"(Expected expression value after "=".)");
				}
				item.custom_value = value;
			}

			item.index = enum_node->values.size();
			enum_node->values.push_back(item);
			if (!named) {
				// Add as member of current class.
				current_class->add_member(item);
			}
		}
	} while (match(GDScriptTokenizer::Token::COMMA));

	pop_multiline();
	consume(GDScriptTokenizer::Token::BRACE_CLOSE, R"(Expected closing "}" for enum.)");

#ifdef TOOLS_ENABLED
	// Enum values documentation.
	for (int i = 0; i < enum_node->values.size(); i++) {
		if (i == enum_node->values.size() - 1) {
			// If close bracket is same line as last value.
			if (enum_node->values[i].line != previous.start_line && has_comment(enum_node->values[i].line)) {
				if (named) {
					enum_node->values.write[i].doc_description = get_doc_comment(enum_node->values[i].line, true);
				} else {
					current_class->set_enum_value_doc(enum_node->values[i].identifier->name, get_doc_comment(enum_node->values[i].line, true));
				}
			}
		} else {
			// If two values are same line.
			if (enum_node->values[i].line != enum_node->values[i + 1].line && has_comment(enum_node->values[i].line)) {
				if (named) {
					enum_node->values.write[i].doc_description = get_doc_comment(enum_node->values[i].line, true);
				} else {
					current_class->set_enum_value_doc(enum_node->values[i].identifier->name, get_doc_comment(enum_node->values[i].line, true));
				}
			}
		}
	}
#endif // TOOLS_ENABLED

	complete_extents(enum_node);
	end_statement("enum");

	return enum_node;
}

void GDScriptParser::parse_function_signature(FunctionNode *p_function, SuiteNode *p_body, const String &p_type) {
	if (!check(GDScriptTokenizer::Token::PARENTHESIS_CLOSE) && !is_at_end()) {
		bool default_used = false;
		do {
			if (check(GDScriptTokenizer::Token::PARENTHESIS_CLOSE)) {
				// Allow for trailing comma.
				break;
			}
			ParameterNode *parameter = parse_parameter();
			if (parameter == nullptr) {
				break;
			}
			if (parameter->default_value != nullptr) {
				default_used = true;
			} else {
				if (default_used) {
					push_error("Cannot have a mandatory parameters after optional parameters.");
					continue;
				}
			}
			if (p_function->parameters_indices.has(parameter->identifier->name)) {
				push_error(vformat(R"(Parameter with name "%s" was already declared for this %s.)", parameter->identifier->name, p_type));
			} else {
				p_function->parameters_indices[parameter->identifier->name] = p_function->parameters.size();
				p_function->parameters.push_back(parameter);
				p_body->add_local(parameter, current_function);
			}
		} while (match(GDScriptTokenizer::Token::COMMA));
	}

	pop_multiline();
	consume(GDScriptTokenizer::Token::PARENTHESIS_CLOSE, vformat(R"*(Expected closing ")" after %s parameters.)*", p_type));

	if (match(GDScriptTokenizer::Token::FORWARD_ARROW)) {
		make_completion_context(COMPLETION_TYPE_NAME_OR_VOID, p_function);
		p_function->return_type = parse_type(true);
		if (p_function->return_type == nullptr) {
			push_error(R"(Expected return type or "void" after "->".)");
		}
	}

	// TODO: Improve token consumption so it synchronizes to a statement boundary. This way we can get into the function body with unrecognized tokens.
	consume(GDScriptTokenizer::Token::COLON, vformat(R"(Expected ":" after %s declaration.)", p_type));
}

GDScriptParser::FunctionNode *GDScriptParser::parse_function() {
	FunctionNode *function = alloc_node<FunctionNode>();

	bool _static = false;
	if (previous.type == GDScriptTokenizer::Token::STATIC) {
		// TODO: Improve message if user uses "static" with "var" or "const"
		if (!consume(GDScriptTokenizer::Token::FUNC, R"(Expected "func" after "static".)")) {
			complete_extents(function);
			return nullptr;
		}
		_static = true;
	}

	make_completion_context(COMPLETION_OVERRIDE_METHOD, function);

	if (!consume(GDScriptTokenizer::Token::IDENTIFIER, R"(Expected function name after "func".)")) {
		complete_extents(function);
		return nullptr;
	}

	FunctionNode *previous_function = current_function;
	current_function = function;

	function->identifier = parse_identifier();
	function->is_static = _static;

	SuiteNode *body = alloc_node<SuiteNode>();
	SuiteNode *previous_suite = current_suite;
	current_suite = body;

	push_multiline(true);
	consume(GDScriptTokenizer::Token::PARENTHESIS_OPEN, R"(Expected opening "(" after function name.)");
	parse_function_signature(function, body, "function");

	current_suite = previous_suite;
	function->body = parse_suite("function declaration", body);

	current_function = previous_function;
	complete_extents(function);
	return function;
}

GDScriptParser::AnnotationNode *GDScriptParser::parse_annotation(uint32_t p_valid_targets) {
	AnnotationNode *annotation = alloc_node<AnnotationNode>();

	annotation->name = previous.literal;

	make_completion_context(COMPLETION_ANNOTATION, annotation);

	bool valid = true;

	if (!valid_annotations.has(annotation->name)) {
		push_error(vformat(R"(Unrecognized annotation: "%s".)", annotation->name));
		valid = false;
	}

	annotation->info = &valid_annotations[annotation->name];

	if (!annotation->applies_to(p_valid_targets)) {
		push_error(vformat(R"(Annotation "%s" is not allowed in this level.)", annotation->name));
		valid = false;
	}

	if (match(GDScriptTokenizer::Token::PARENTHESIS_OPEN)) {
		// Arguments.
		push_completion_call(annotation);
		make_completion_context(COMPLETION_ANNOTATION_ARGUMENTS, annotation, 0, true);
		if (!check(GDScriptTokenizer::Token::PARENTHESIS_CLOSE) && !is_at_end()) {
			push_multiline(true);
			int argument_index = 0;
			do {
				make_completion_context(COMPLETION_ANNOTATION_ARGUMENTS, annotation, argument_index, true);
				set_last_completion_call_arg(argument_index++);
				ExpressionNode *argument = parse_expression(false);
				if (argument == nullptr) {
					valid = false;
					continue;
				}
				annotation->arguments.push_back(argument);
			} while (match(GDScriptTokenizer::Token::COMMA));
			pop_multiline();

			consume(GDScriptTokenizer::Token::PARENTHESIS_CLOSE, R"*(Expected ")" after annotation arguments.)*");
		}
		pop_completion_call();
	}
	complete_extents(annotation);

	match(GDScriptTokenizer::Token::NEWLINE); // Newline after annotation is optional.

	if (valid) {
		valid = validate_annotation_arguments(annotation);
	}

	return valid ? annotation : nullptr;
}

void GDScriptParser::clear_unused_annotations() {
	for (const AnnotationNode *annotation : annotation_stack) {
		push_error(vformat(R"(Annotation "%s" does not precedes a valid target, so it will have no effect.)", annotation->name), annotation);
	}

	annotation_stack.clear();
}

bool GDScriptParser::register_annotation(const MethodInfo &p_info, uint32_t p_target_kinds, AnnotationAction p_apply, const Vector<Variant> &p_default_arguments, bool p_is_vararg) {
	ERR_FAIL_COND_V_MSG(valid_annotations.has(p_info.name), false, vformat(R"(Annotation "%s" already registered.)", p_info.name));

	AnnotationInfo new_annotation;
	new_annotation.info = p_info;
	new_annotation.info.default_arguments = p_default_arguments;
	if (p_is_vararg) {
		new_annotation.info.flags |= METHOD_FLAG_VARARG;
	}
	new_annotation.apply = p_apply;
	new_annotation.target_kind = p_target_kinds;

	valid_annotations[p_info.name] = new_annotation;
	return true;
}

GDScriptParser::SuiteNode *GDScriptParser::parse_suite(const String &p_context, SuiteNode *p_suite, bool p_for_lambda) {
	SuiteNode *suite = p_suite != nullptr ? p_suite : alloc_node<SuiteNode>();
	suite->parent_block = current_suite;
	suite->parent_function = current_function;
	current_suite = suite;

	bool multiline = false;

	if (match(GDScriptTokenizer::Token::NEWLINE)) {
		multiline = true;
	}

	if (multiline) {
		if (!consume(GDScriptTokenizer::Token::INDENT, vformat(R"(Expected indented block after %s.)", p_context))) {
			current_suite = suite->parent_block;
			complete_extents(suite);
			return suite;
		}
	}
	reset_extents(suite, current);

	int error_count = 0;

	do {
		if (!multiline && previous.type == GDScriptTokenizer::Token::SEMICOLON && check(GDScriptTokenizer::Token::NEWLINE)) {
			break;
		}
		Node *statement = parse_statement();
		if (statement == nullptr) {
			if (error_count++ > 100) {
				push_error("Too many statement errors.", suite);
				break;
			}
			continue;
		}
		suite->statements.push_back(statement);

		// Register locals.
		switch (statement->type) {
			case Node::VARIABLE: {
				VariableNode *variable = static_cast<VariableNode *>(statement);
				const SuiteNode::Local &local = current_suite->get_local(variable->identifier->name);
				if (local.type != SuiteNode::Local::UNDEFINED) {
<<<<<<< HEAD
					push_error(vformat(R"(There is already a %s named "%s" declared in this scope.)", local.get_name(), variable->identifier->name),  variable->identifier);
=======
					push_error(vformat(R"(There is already a %s named "%s" declared in this scope.)", local.get_name(), variable->identifier->name), variable->identifier);
>>>>>>> bc5d67c6
				}
				current_suite->add_local(variable, current_function);
				break;
			}
			case Node::CONSTANT: {
				ConstantNode *constant = static_cast<ConstantNode *>(statement);
				const SuiteNode::Local &local = current_suite->get_local(constant->identifier->name);
				if (local.type != SuiteNode::Local::UNDEFINED) {
					String name;
					if (local.type == SuiteNode::Local::CONSTANT) {
						name = "constant";
					} else {
						name = "variable";
					}
					push_error(vformat(R"(There is already a %s named "%s" declared in this scope.)", name, constant->identifier->name), constant->identifier);
				}
				current_suite->add_local(constant, current_function);
				break;
			}
			default:
				break;
		}

	} while ((multiline || previous.type == GDScriptTokenizer::Token::SEMICOLON) && !check(GDScriptTokenizer::Token::DEDENT) && !lambda_ended && !is_at_end());

	complete_extents(suite);

	if (multiline) {
		if (!lambda_ended) {
			consume(GDScriptTokenizer::Token::DEDENT, vformat(R"(Missing unindent at the end of %s.)", p_context));

		} else {
			match(GDScriptTokenizer::Token::DEDENT);
		}
	} else if (previous.type == GDScriptTokenizer::Token::SEMICOLON) {
		consume(GDScriptTokenizer::Token::NEWLINE, vformat(R"(Expected newline after ";" at the end of %s.)", p_context));
	}

	if (p_for_lambda) {
		lambda_ended = true;
	}
	current_suite = suite->parent_block;
	return suite;
}

GDScriptParser::Node *GDScriptParser::parse_statement() {
	Node *result = nullptr;
#ifdef DEBUG_ENABLED
	bool unreachable = current_suite->has_return && !current_suite->has_unreachable_code;
#endif

	bool is_annotation = false;

	switch (current.type) {
		case GDScriptTokenizer::Token::PASS:
			advance();
			result = alloc_node<PassNode>();
			complete_extents(result);
			end_statement(R"("pass")");
			break;
		case GDScriptTokenizer::Token::VAR:
			advance();
			result = parse_variable();
			break;
		case GDScriptTokenizer::Token::CONST:
			advance();
			result = parse_constant();
			break;
		case GDScriptTokenizer::Token::IF:
			advance();
			result = parse_if();
			break;
		case GDScriptTokenizer::Token::FOR:
			advance();
			result = parse_for();
			break;
		case GDScriptTokenizer::Token::WHILE:
			advance();
			result = parse_while();
			break;
		case GDScriptTokenizer::Token::MATCH:
			advance();
			result = parse_match();
			break;
		case GDScriptTokenizer::Token::BREAK:
			advance();
			result = parse_break();
			break;
		case GDScriptTokenizer::Token::CONTINUE:
			advance();
			result = parse_continue();
			break;
		case GDScriptTokenizer::Token::RETURN: {
			advance();
			ReturnNode *n_return = alloc_node<ReturnNode>();
			if (!is_statement_end()) {
				if (current_function && current_function->identifier->name == GDScriptLanguage::get_singleton()->strings._init) {
					push_error(R"(Constructor cannot return a value.)");
				}
				n_return->return_value = parse_expression(false);
			} else if (in_lambda && !is_statement_end_token()) {
				// Try to parse it anyway as this might not be the statement end in a lambda.
				// If this fails the expression will be nullptr, but that's the same as no return, so it's fine.
				n_return->return_value = parse_expression(false);
			}
			complete_extents(n_return);
			result = n_return;

			current_suite->has_return = true;

			end_statement("return statement");
			break;
		}
		case GDScriptTokenizer::Token::BREAKPOINT:
			advance();
			result = alloc_node<BreakpointNode>();
			complete_extents(result);
			end_statement(R"("breakpoint")");
			break;
		case GDScriptTokenizer::Token::ASSERT:
			advance();
			result = parse_assert();
			break;
		case GDScriptTokenizer::Token::ANNOTATION: {
			advance();
			is_annotation = true;
			AnnotationNode *annotation = parse_annotation(AnnotationInfo::STATEMENT);
			if (annotation != nullptr) {
				annotation_stack.push_back(annotation);
			}
			break;
		}
		default: {
			// Expression statement.
			ExpressionNode *expression = parse_expression(true); // Allow assignment here.
			bool has_ended_lambda = false;
			if (expression == nullptr) {
				if (in_lambda) {
					// If it's not a valid expression beginning, it might be the continuation of the outer expression where this lambda is.
					lambda_ended = true;
					has_ended_lambda = true;
				} else {
					advance();
					push_error(vformat(R"(Expected statement, found "%s" instead.)", previous.get_name()));
				}
			} else {
				end_statement("expression");
			}
			lambda_ended = lambda_ended || has_ended_lambda;
			result = expression;

#ifdef DEBUG_ENABLED
			if (expression != nullptr) {
				switch (expression->type) {
					case Node::CALL:
					case Node::ASSIGNMENT:
					case Node::AWAIT:
						// Fine.
						break;
					case Node::LAMBDA:
						// Standalone lambdas can't be used, so make this an error.
						push_error("Standalone lambdas cannot be accessed. Consider assigning it to a variable.", expression);
						break;
					default:
						push_warning(expression, GDScriptWarning::STANDALONE_EXPRESSION);
				}
			}
#endif
			break;
		}
	}

	// Apply annotations to statement.
	while (!is_annotation && result != nullptr && !annotation_stack.is_empty()) {
		AnnotationNode *last_annotation = annotation_stack.back()->get();
		if (last_annotation->applies_to(AnnotationInfo::STATEMENT)) {
			result->annotations.push_front(last_annotation);
			annotation_stack.pop_back();
		} else {
			push_error(vformat(R"(Annotation "%s" cannot be applied to a statement.)", last_annotation->name));
			clear_unused_annotations();
		}
	}

#ifdef DEBUG_ENABLED
	if (unreachable && result != nullptr) {
		current_suite->has_unreachable_code = true;
		if (current_function) {
			push_warning(result, GDScriptWarning::UNREACHABLE_CODE, current_function->identifier ? current_function->identifier->name : "<anonymous lambda>");
		} else {
			// TODO: Properties setters and getters with unreachable code are not being warned
		}
	}
#endif

	if (panic_mode) {
		synchronize();
	}

	return result;
}

GDScriptParser::AssertNode *GDScriptParser::parse_assert() {
	// TODO: Add assert message.
	AssertNode *assert = alloc_node<AssertNode>();

	consume(GDScriptTokenizer::Token::PARENTHESIS_OPEN, R"(Expected "(" after "assert".)");
	assert->condition = parse_expression(false);
	if (assert->condition == nullptr) {
		push_error("Expected expression to assert.");
		complete_extents(assert);
		return nullptr;
	}

	if (match(GDScriptTokenizer::Token::COMMA)) {
		// Error message.
		assert->message = parse_expression(false);
		if (assert->message == nullptr) {
			push_error(R"(Expected error message for assert after ",".)");
			complete_extents(assert);
			return nullptr;
		}
	}

	consume(GDScriptTokenizer::Token::PARENTHESIS_CLOSE, R"*(Expected ")" after assert expression.)*");

	complete_extents(assert);
	end_statement(R"("assert")");

	return assert;
}

GDScriptParser::BreakNode *GDScriptParser::parse_break() {
	if (!can_break) {
		push_error(R"(Cannot use "break" outside of a loop.)");
	}
	BreakNode *break_node = alloc_node<BreakNode>();
	complete_extents(break_node);
	end_statement(R"("break")");
	return break_node;
}

GDScriptParser::ContinueNode *GDScriptParser::parse_continue() {
	if (!can_continue) {
		push_error(R"(Cannot use "continue" outside of a loop or pattern matching block.)");
	}
	current_suite->has_continue = true;
	ContinueNode *cont = alloc_node<ContinueNode>();
	cont->is_for_match = is_continue_match;
	complete_extents(cont);
	end_statement(R"("continue")");
	return cont;
}

GDScriptParser::ForNode *GDScriptParser::parse_for() {
	ForNode *n_for = alloc_node<ForNode>();

	if (consume(GDScriptTokenizer::Token::IDENTIFIER, R"(Expected loop variable name after "for".)")) {
		n_for->variable = parse_identifier();
	}

	consume(GDScriptTokenizer::Token::IN, R"(Expected "in" after "for" variable name.)");

	n_for->list = parse_expression(false);

	if (!n_for->list) {
		push_error(R"(Expected a list or range after "in".)");
	}

	consume(GDScriptTokenizer::Token::COLON, R"(Expected ":" after "for" condition.)");

	// Save break/continue state.
	bool could_break = can_break;
	bool could_continue = can_continue;
	bool was_continue_match = is_continue_match;

	// Allow break/continue.
	can_break = true;
	can_continue = true;
	is_continue_match = false;

	SuiteNode *suite = alloc_node<SuiteNode>();
	if (n_for->variable) {
		const SuiteNode::Local &local = current_suite->get_local(n_for->variable->name);
		if (local.type != SuiteNode::Local::UNDEFINED) {
			push_error(vformat(R"(There is already a %s named "%s" declared in this scope.)", local.get_name(), n_for->variable->name), n_for->variable);
		}
		suite->add_local(SuiteNode::Local(n_for->variable, current_function));
	}

	n_for->loop = parse_suite(R"("for" block)", suite);
	n_for->loop->is_loop = true;
	complete_extents(n_for);

	// Reset break/continue state.
	can_break = could_break;
	can_continue = could_continue;
	is_continue_match = was_continue_match;

	return n_for;
}

GDScriptParser::IfNode *GDScriptParser::parse_if(const String &p_token) {
	IfNode *n_if = alloc_node<IfNode>();

	n_if->condition = parse_expression(false);
	if (n_if->condition == nullptr) {
		push_error(vformat(R"(Expected conditional expression after "%s".)", p_token));
	}

	consume(GDScriptTokenizer::Token::COLON, vformat(R"(Expected ":" after "%s" condition.)", p_token));

	n_if->true_block = parse_suite(vformat(R"("%s" block)", p_token));
	n_if->true_block->parent_if = n_if;

	if (n_if->true_block->has_continue) {
		current_suite->has_continue = true;
	}

	if (match(GDScriptTokenizer::Token::ELIF)) {
		SuiteNode *else_block = alloc_node<SuiteNode>();
		IfNode *elif = parse_if("elif");
		else_block->statements.push_back(elif);
		complete_extents(else_block);
		n_if->false_block = else_block;
	} else if (match(GDScriptTokenizer::Token::ELSE)) {
		consume(GDScriptTokenizer::Token::COLON, R"(Expected ":" after "else".)");
		n_if->false_block = parse_suite(R"("else" block)");
	}
	complete_extents(n_if);

	if (n_if->false_block != nullptr && n_if->false_block->has_return && n_if->true_block->has_return) {
		current_suite->has_return = true;
	}
	if (n_if->false_block != nullptr && n_if->false_block->has_continue) {
		current_suite->has_continue = true;
	}

	return n_if;
}

GDScriptParser::MatchNode *GDScriptParser::parse_match() {
	MatchNode *match = alloc_node<MatchNode>();

	match->test = parse_expression(false);
	if (match->test == nullptr) {
		push_error(R"(Expected expression to test after "match".)");
	}

	consume(GDScriptTokenizer::Token::COLON, R"(Expected ":" after "match" expression.)");
	consume(GDScriptTokenizer::Token::NEWLINE, R"(Expected a newline after "match" statement.)");

	if (!consume(GDScriptTokenizer::Token::INDENT, R"(Expected an indented block after "match" statement.)")) {
		complete_extents(match);
		return match;
	}

#ifdef DEBUG_ENABLED
	bool all_have_return = true;
	bool have_wildcard = false;
	bool have_wildcard_without_continue = false;
#endif

	while (!check(GDScriptTokenizer::Token::DEDENT) && !is_at_end()) {
		MatchBranchNode *branch = parse_match_branch();
		if (branch == nullptr) {
			advance();
			continue;
		}

#ifdef DEBUG_ENABLED
		if (have_wildcard_without_continue && !branch->patterns.is_empty()) {
			push_warning(branch->patterns[0], GDScriptWarning::UNREACHABLE_PATTERN);
		}

		if (branch->has_wildcard) {
			have_wildcard = true;
			if (!branch->block->has_continue) {
				have_wildcard_without_continue = true;
			}
		}
		if (!branch->block->has_return) {
			all_have_return = false;
		}
#endif
		match->branches.push_back(branch);
	}
	complete_extents(match);

	consume(GDScriptTokenizer::Token::DEDENT, R"(Expected an indented block after "match" statement.)");

#ifdef DEBUG_ENABLED
	if (all_have_return && have_wildcard) {
		current_suite->has_return = true;
	}
#endif

	return match;
}

GDScriptParser::MatchBranchNode *GDScriptParser::parse_match_branch() {
	MatchBranchNode *branch = alloc_node<MatchBranchNode>();
	reset_extents(branch, current);

	bool has_bind = false;

	do {
		PatternNode *pattern = parse_match_pattern();
		if (pattern == nullptr) {
			continue;
		}
		if (pattern->binds.size() > 0) {
			has_bind = true;
		}
		if (branch->patterns.size() > 0 && has_bind) {
			push_error(R"(Cannot use a variable bind with multiple patterns.)");
		}
		if (pattern->pattern_type == PatternNode::PT_REST) {
			push_error(R"(Rest pattern can only be used inside array and dictionary patterns.)");
		} else if (pattern->pattern_type == PatternNode::PT_BIND || pattern->pattern_type == PatternNode::PT_WILDCARD) {
			branch->has_wildcard = true;
		}
		branch->patterns.push_back(pattern);
	} while (match(GDScriptTokenizer::Token::COMMA));

	if (branch->patterns.is_empty()) {
		push_error(R"(No pattern found for "match" branch.)");
	}

	if (!consume(GDScriptTokenizer::Token::COLON, R"(Expected ":" after "match" patterns.)")) {
		complete_extents(branch);
		return nullptr;
	}

	// Save continue state.
	bool could_continue = can_continue;
	bool was_continue_match = is_continue_match;
	// Allow continue for match.
	can_continue = true;
	is_continue_match = true;

	SuiteNode *suite = alloc_node<SuiteNode>();
	if (branch->patterns.size() > 0) {
		for (const KeyValue<StringName, IdentifierNode *> &E : branch->patterns[0]->binds) {
			SuiteNode::Local local(E.value, current_function);
			local.type = SuiteNode::Local::PATTERN_BIND;
			suite->add_local(local);
		}
	}

	branch->block = parse_suite("match pattern block", suite);
	complete_extents(branch);

	// Restore continue state.
	can_continue = could_continue;
	is_continue_match = was_continue_match;

	return branch;
}

GDScriptParser::PatternNode *GDScriptParser::parse_match_pattern(PatternNode *p_root_pattern) {
	PatternNode *pattern = alloc_node<PatternNode>();
	reset_extents(pattern, current);

	switch (current.type) {
		case GDScriptTokenizer::Token::VAR: {
			// Bind.
			advance();
			if (!consume(GDScriptTokenizer::Token::IDENTIFIER, R"(Expected bind name after "var".)")) {
				complete_extents(pattern);
				return nullptr;
			}
			pattern->pattern_type = PatternNode::PT_BIND;
			pattern->bind = parse_identifier();

			PatternNode *root_pattern = p_root_pattern == nullptr ? pattern : p_root_pattern;

			if (p_root_pattern != nullptr) {
				if (p_root_pattern->has_bind(pattern->bind->name)) {
					push_error(vformat(R"(Bind variable name "%s" was already used in this pattern.)", pattern->bind->name));
					complete_extents(pattern);
					return nullptr;
				}
			}

			if (current_suite->has_local(pattern->bind->name)) {
				push_error(vformat(R"(There's already a %s named "%s" in this scope.)", current_suite->get_local(pattern->bind->name).get_name(), pattern->bind->name));
				complete_extents(pattern);
				return nullptr;
			}

			root_pattern->binds[pattern->bind->name] = pattern->bind;

		} break;
		case GDScriptTokenizer::Token::UNDERSCORE:
			// Wildcard.
			advance();
			pattern->pattern_type = PatternNode::PT_WILDCARD;
			break;
		case GDScriptTokenizer::Token::PERIOD_PERIOD:
			// Rest.
			advance();
			pattern->pattern_type = PatternNode::PT_REST;
			break;
		case GDScriptTokenizer::Token::BRACKET_OPEN: {
			// Array.
			advance();
			pattern->pattern_type = PatternNode::PT_ARRAY;

			if (!check(GDScriptTokenizer::Token::BRACKET_CLOSE)) {
				do {
					PatternNode *sub_pattern = parse_match_pattern(p_root_pattern != nullptr ? p_root_pattern : pattern);
					if (sub_pattern == nullptr) {
						continue;
					}
					if (pattern->rest_used) {
						push_error(R"(The ".." pattern must be the last element in the pattern array.)");
					} else if (sub_pattern->pattern_type == PatternNode::PT_REST) {
						pattern->rest_used = true;
					}
					pattern->array.push_back(sub_pattern);
				} while (match(GDScriptTokenizer::Token::COMMA));
			}
			consume(GDScriptTokenizer::Token::BRACKET_CLOSE, R"(Expected "]" to close the array pattern.)");
			break;
		}
		case GDScriptTokenizer::Token::BRACE_OPEN: {
			// Dictionary.
			advance();
			pattern->pattern_type = PatternNode::PT_DICTIONARY;
			do {
				if (check(GDScriptTokenizer::Token::BRACE_CLOSE) || is_at_end()) {
					break;
				}
				if (match(GDScriptTokenizer::Token::PERIOD_PERIOD)) {
					// Rest.
					if (pattern->rest_used) {
						push_error(R"(The ".." pattern must be the last element in the pattern dictionary.)");
					} else {
						PatternNode *sub_pattern = alloc_node<PatternNode>();
						complete_extents(sub_pattern);
						sub_pattern->pattern_type = PatternNode::PT_REST;
						pattern->dictionary.push_back({ nullptr, sub_pattern });
						pattern->rest_used = true;
					}
				} else {
					ExpressionNode *key = parse_expression(false);
					if (key == nullptr) {
						push_error(R"(Expected expression as key for dictionary pattern.)");
					}
					if (match(GDScriptTokenizer::Token::COLON)) {
						// Value pattern.
						PatternNode *sub_pattern = parse_match_pattern(p_root_pattern != nullptr ? p_root_pattern : pattern);
						if (sub_pattern == nullptr) {
							continue;
						}
						if (pattern->rest_used) {
							push_error(R"(The ".." pattern must be the last element in the pattern dictionary.)");
						} else if (sub_pattern->pattern_type == PatternNode::PT_REST) {
							push_error(R"(The ".." pattern cannot be used as a value.)");
						} else {
							pattern->dictionary.push_back({ key, sub_pattern });
						}
					} else {
						// Key match only.
						pattern->dictionary.push_back({ key, nullptr });
					}
				}
			} while (match(GDScriptTokenizer::Token::COMMA));
			consume(GDScriptTokenizer::Token::BRACE_CLOSE, R"(Expected "}" to close the dictionary pattern.)");
			break;
		}
		default: {
			// Expression.
			ExpressionNode *expression = parse_expression(false);
			if (expression == nullptr) {
				push_error(R"(Expected expression for match pattern.)");
				return nullptr;
			} else {
				if (expression->type == GDScriptParser::Node::LITERAL) {
					pattern->pattern_type = PatternNode::PT_LITERAL;
				} else {
					pattern->pattern_type = PatternNode::PT_EXPRESSION;
				}
				pattern->expression = expression;
			}
			break;
		}
	}
	complete_extents(pattern);

	return pattern;
}

bool GDScriptParser::PatternNode::has_bind(const StringName &p_name) {
	return binds.has(p_name);
}

GDScriptParser::IdentifierNode *GDScriptParser::PatternNode::get_bind(const StringName &p_name) {
	return binds[p_name];
}

GDScriptParser::WhileNode *GDScriptParser::parse_while() {
	WhileNode *n_while = alloc_node<WhileNode>();

	n_while->condition = parse_expression(false);
	if (n_while->condition == nullptr) {
		push_error(R"(Expected conditional expression after "while".)");
	}

	consume(GDScriptTokenizer::Token::COLON, R"(Expected ":" after "while" condition.)");

	// Save break/continue state.
	bool could_break = can_break;
	bool could_continue = can_continue;
	bool was_continue_match = is_continue_match;

	// Allow break/continue.
	can_break = true;
	can_continue = true;
	is_continue_match = false;

	n_while->loop = parse_suite(R"("while" block)");
	n_while->loop->is_loop = true;
	complete_extents(n_while);

	// Reset break/continue state.
	can_break = could_break;
	can_continue = could_continue;
	is_continue_match = was_continue_match;

	return n_while;
}

GDScriptParser::ExpressionNode *GDScriptParser::parse_precedence(Precedence p_precedence, bool p_can_assign, bool p_stop_on_assign) {
	// Switch multiline mode on for grouping tokens.
	// Do this early to avoid the tokenizer generating whitespace tokens.
	switch (current.type) {
		case GDScriptTokenizer::Token::PARENTHESIS_OPEN:
		case GDScriptTokenizer::Token::BRACE_OPEN:
		case GDScriptTokenizer::Token::BRACKET_OPEN:
			push_multiline(true);
			break;
		default:
			break; // Nothing to do.
	}

	// Completion can appear whenever an expression is expected.
	make_completion_context(COMPLETION_IDENTIFIER, nullptr);

	GDScriptTokenizer::Token token = current;
	ParseFunction prefix_rule = get_rule(token.type)->prefix;

	if (prefix_rule == nullptr) {
		// Expected expression. Let the caller give the proper error message.
		return nullptr;
	}

	advance(); // Only consume the token if there's a valid rule.

	ExpressionNode *previous_operand = (this->*prefix_rule)(nullptr, p_can_assign);

	while (p_precedence <= get_rule(current.type)->precedence) {
		if (previous_operand == nullptr || (p_stop_on_assign && current.type == GDScriptTokenizer::Token::EQUAL) || (previous_operand->type == Node::LAMBDA && lambda_ended)) {
			return previous_operand;
		}
		// Also switch multiline mode on here for infix operators.
		switch (current.type) {
			// case GDScriptTokenizer::Token::BRACE_OPEN: // Not an infix operator.
			case GDScriptTokenizer::Token::PARENTHESIS_OPEN:
			case GDScriptTokenizer::Token::BRACKET_OPEN:
				push_multiline(true);
				break;
			default:
				break; // Nothing to do.
		}
		token = advance();
		ParseFunction infix_rule = get_rule(token.type)->infix;
		previous_operand = (this->*infix_rule)(previous_operand, p_can_assign);
	}

	return previous_operand;
}

GDScriptParser::ExpressionNode *GDScriptParser::parse_expression(bool p_can_assign, bool p_stop_on_assign) {
	return parse_precedence(PREC_ASSIGNMENT, p_can_assign, p_stop_on_assign);
}

GDScriptParser::IdentifierNode *GDScriptParser::parse_identifier() {
	return static_cast<IdentifierNode *>(parse_identifier(nullptr, false));
}

GDScriptParser::ExpressionNode *GDScriptParser::parse_identifier(ExpressionNode *p_previous_operand, bool p_can_assign) {
	if (!previous.is_identifier()) {
		ERR_FAIL_V_MSG(nullptr, "Parser bug: parsing literal node without literal token.");
	}
	IdentifierNode *identifier = alloc_node<IdentifierNode>();
	complete_extents(identifier);
	identifier->name = previous.get_identifier();

	if (current_suite != nullptr && current_suite->has_local(identifier->name)) {
		const SuiteNode::Local &declaration = current_suite->get_local(identifier->name);

		identifier->source_function = declaration.source_function;
		switch (declaration.type) {
			case SuiteNode::Local::CONSTANT:
				identifier->source = IdentifierNode::LOCAL_CONSTANT;
				identifier->constant_source = declaration.constant;
				declaration.constant->usages++;
				break;
			case SuiteNode::Local::VARIABLE:
				identifier->source = IdentifierNode::LOCAL_VARIABLE;
				identifier->variable_source = declaration.variable;
				declaration.variable->usages++;
				break;
			case SuiteNode::Local::PARAMETER:
				identifier->source = IdentifierNode::FUNCTION_PARAMETER;
				identifier->parameter_source = declaration.parameter;
				declaration.parameter->usages++;
				break;
			case SuiteNode::Local::FOR_VARIABLE:
				identifier->source = IdentifierNode::LOCAL_ITERATOR;
				identifier->bind_source = declaration.bind;
				declaration.bind->usages++;
				break;
			case SuiteNode::Local::PATTERN_BIND:
				identifier->source = IdentifierNode::LOCAL_BIND;
				identifier->bind_source = declaration.bind;
				declaration.bind->usages++;
				break;
			case SuiteNode::Local::UNDEFINED:
				ERR_FAIL_V_MSG(nullptr, "Undefined local found.");
		}
	}

	return identifier;
}

GDScriptParser::LiteralNode *GDScriptParser::parse_literal() {
	return static_cast<LiteralNode *>(parse_literal(nullptr, false));
}

GDScriptParser::ExpressionNode *GDScriptParser::parse_literal(ExpressionNode *p_previous_operand, bool p_can_assign) {
	if (previous.type != GDScriptTokenizer::Token::LITERAL) {
		push_error("Parser bug: parsing literal node without literal token.");
		ERR_FAIL_V_MSG(nullptr, "Parser bug: parsing literal node without literal token.");
	}

	LiteralNode *literal = alloc_node<LiteralNode>();
	complete_extents(literal);
	literal->value = previous.literal;
	return literal;
}

GDScriptParser::ExpressionNode *GDScriptParser::parse_self(ExpressionNode *p_previous_operand, bool p_can_assign) {
	if (current_function && current_function->is_static) {
		push_error(R"(Cannot use "self" inside a static function.)");
	}
	SelfNode *self = alloc_node<SelfNode>();
	complete_extents(self);
	self->current_class = current_class;
	return self;
}

GDScriptParser::ExpressionNode *GDScriptParser::parse_builtin_constant(ExpressionNode *p_previous_operand, bool p_can_assign) {
	GDScriptTokenizer::Token::Type op_type = previous.type;
	LiteralNode *constant = alloc_node<LiteralNode>();
	complete_extents(constant);

	switch (op_type) {
		case GDScriptTokenizer::Token::CONST_PI:
			constant->value = Math_PI;
			break;
		case GDScriptTokenizer::Token::CONST_TAU:
			constant->value = Math_TAU;
			break;
		case GDScriptTokenizer::Token::CONST_INF:
			constant->value = INFINITY;
			break;
		case GDScriptTokenizer::Token::CONST_NAN:
			constant->value = NAN;
			break;
		default:
			return nullptr; // Unreachable.
	}

	return constant;
}

GDScriptParser::ExpressionNode *GDScriptParser::parse_unary_operator(ExpressionNode *p_previous_operand, bool p_can_assign) {
	GDScriptTokenizer::Token::Type op_type = previous.type;
	UnaryOpNode *operation = alloc_node<UnaryOpNode>();

	switch (op_type) {
		case GDScriptTokenizer::Token::MINUS:
			operation->operation = UnaryOpNode::OP_NEGATIVE;
			operation->variant_op = Variant::OP_NEGATE;
			operation->operand = parse_precedence(PREC_SIGN, false);
			if (operation->operand == nullptr) {
				push_error(R"(Expected expression after "-" operator.)");
			}
			break;
		case GDScriptTokenizer::Token::PLUS:
			operation->operation = UnaryOpNode::OP_POSITIVE;
			operation->variant_op = Variant::OP_POSITIVE;
			operation->operand = parse_precedence(PREC_SIGN, false);
			if (operation->operand == nullptr) {
				push_error(R"(Expected expression after "+" operator.)");
			}
			break;
		case GDScriptTokenizer::Token::TILDE:
			operation->operation = UnaryOpNode::OP_COMPLEMENT;
			operation->variant_op = Variant::OP_BIT_NEGATE;
			operation->operand = parse_precedence(PREC_BIT_NOT, false);
			if (operation->operand == nullptr) {
				push_error(R"(Expected expression after "~" operator.)");
			}
			break;
		case GDScriptTokenizer::Token::NOT:
		case GDScriptTokenizer::Token::BANG:
			operation->operation = UnaryOpNode::OP_LOGIC_NOT;
			operation->variant_op = Variant::OP_NOT;
			operation->operand = parse_precedence(PREC_LOGIC_NOT, false);
			if (operation->operand == nullptr) {
				push_error(vformat(R"(Expected expression after "%s" operator.)", op_type == GDScriptTokenizer::Token::NOT ? "not" : "!"));
			}
			break;
		default:
			complete_extents(operation);
			return nullptr; // Unreachable.
	}
	complete_extents(operation);

	return operation;
}

GDScriptParser::ExpressionNode *GDScriptParser::parse_binary_not_in_operator(ExpressionNode *p_previous_operand, bool p_can_assign) {
	// check that NOT is followed by IN by consuming it before calling parse_binary_operator which will only receive a plain IN
	UnaryOpNode *operation = alloc_node<UnaryOpNode>();
	reset_extents(operation, p_previous_operand);
	update_extents(operation);
	consume(GDScriptTokenizer::Token::IN, R"(Expected "in" after "not" in content-test operator.)");
	ExpressionNode *in_operation = parse_binary_operator(p_previous_operand, p_can_assign);
	operation->operation = UnaryOpNode::OP_LOGIC_NOT;
	operation->variant_op = Variant::OP_NOT;
	operation->operand = in_operation;
	complete_extents(operation);
	return operation;
}

GDScriptParser::ExpressionNode *GDScriptParser::parse_binary_operator(ExpressionNode *p_previous_operand, bool p_can_assign) {
	GDScriptTokenizer::Token op = previous;
	BinaryOpNode *operation = alloc_node<BinaryOpNode>();
	reset_extents(operation, p_previous_operand);
	update_extents(operation);

	Precedence precedence = (Precedence)(get_rule(op.type)->precedence + 1);
	operation->left_operand = p_previous_operand;
	operation->right_operand = parse_precedence(precedence, false);
	complete_extents(operation);

	if (operation->right_operand == nullptr) {
		push_error(vformat(R"(Expected expression after "%s" operator.")", op.get_name()));
	}

	// TODO: Also for unary, ternary, and assignment.
	switch (op.type) {
		case GDScriptTokenizer::Token::PLUS:
			operation->operation = BinaryOpNode::OP_ADDITION;
			operation->variant_op = Variant::OP_ADD;
			break;
		case GDScriptTokenizer::Token::MINUS:
			operation->operation = BinaryOpNode::OP_SUBTRACTION;
			operation->variant_op = Variant::OP_SUBTRACT;
			break;
		case GDScriptTokenizer::Token::STAR:
			operation->operation = BinaryOpNode::OP_MULTIPLICATION;
			operation->variant_op = Variant::OP_MULTIPLY;
			break;
		case GDScriptTokenizer::Token::SLASH:
			operation->operation = BinaryOpNode::OP_DIVISION;
			operation->variant_op = Variant::OP_DIVIDE;
			break;
		case GDScriptTokenizer::Token::PERCENT:
			operation->operation = BinaryOpNode::OP_MODULO;
			operation->variant_op = Variant::OP_MODULE;
			break;
		case GDScriptTokenizer::Token::STAR_STAR:
			operation->operation = BinaryOpNode::OP_POWER;
			operation->variant_op = Variant::OP_POWER;
			break;
		case GDScriptTokenizer::Token::LESS_LESS:
			operation->operation = BinaryOpNode::OP_BIT_LEFT_SHIFT;
			operation->variant_op = Variant::OP_SHIFT_LEFT;
			break;
		case GDScriptTokenizer::Token::GREATER_GREATER:
			operation->operation = BinaryOpNode::OP_BIT_RIGHT_SHIFT;
			operation->variant_op = Variant::OP_SHIFT_RIGHT;
			break;
		case GDScriptTokenizer::Token::AMPERSAND:
			operation->operation = BinaryOpNode::OP_BIT_AND;
			operation->variant_op = Variant::OP_BIT_AND;
			break;
		case GDScriptTokenizer::Token::PIPE:
			operation->operation = BinaryOpNode::OP_BIT_OR;
			operation->variant_op = Variant::OP_BIT_OR;
			break;
		case GDScriptTokenizer::Token::CARET:
			operation->operation = BinaryOpNode::OP_BIT_XOR;
			operation->variant_op = Variant::OP_BIT_XOR;
			break;
		case GDScriptTokenizer::Token::AND:
		case GDScriptTokenizer::Token::AMPERSAND_AMPERSAND:
			operation->operation = BinaryOpNode::OP_LOGIC_AND;
			operation->variant_op = Variant::OP_AND;
			break;
		case GDScriptTokenizer::Token::OR:
		case GDScriptTokenizer::Token::PIPE_PIPE:
			operation->operation = BinaryOpNode::OP_LOGIC_OR;
			operation->variant_op = Variant::OP_OR;
			break;
		case GDScriptTokenizer::Token::IS:
			operation->operation = BinaryOpNode::OP_TYPE_TEST;
			break;
		case GDScriptTokenizer::Token::IN:
			operation->operation = BinaryOpNode::OP_CONTENT_TEST;
			operation->variant_op = Variant::OP_IN;
			break;
		case GDScriptTokenizer::Token::EQUAL_EQUAL:
			operation->operation = BinaryOpNode::OP_COMP_EQUAL;
			operation->variant_op = Variant::OP_EQUAL;
			break;
		case GDScriptTokenizer::Token::BANG_EQUAL:
			operation->operation = BinaryOpNode::OP_COMP_NOT_EQUAL;
			operation->variant_op = Variant::OP_NOT_EQUAL;
			break;
		case GDScriptTokenizer::Token::LESS:
			operation->operation = BinaryOpNode::OP_COMP_LESS;
			operation->variant_op = Variant::OP_LESS;
			break;
		case GDScriptTokenizer::Token::LESS_EQUAL:
			operation->operation = BinaryOpNode::OP_COMP_LESS_EQUAL;
			operation->variant_op = Variant::OP_LESS_EQUAL;
			break;
		case GDScriptTokenizer::Token::GREATER:
			operation->operation = BinaryOpNode::OP_COMP_GREATER;
			operation->variant_op = Variant::OP_GREATER;
			break;
		case GDScriptTokenizer::Token::GREATER_EQUAL:
			operation->operation = BinaryOpNode::OP_COMP_GREATER_EQUAL;
			operation->variant_op = Variant::OP_GREATER_EQUAL;
			break;
		default:
			return nullptr; // Unreachable.
	}

	return operation;
}

GDScriptParser::ExpressionNode *GDScriptParser::parse_ternary_operator(ExpressionNode *p_previous_operand, bool p_can_assign) {
	// Only one ternary operation exists, so no abstraction here.
	TernaryOpNode *operation = alloc_node<TernaryOpNode>();
	reset_extents(operation, p_previous_operand);
	update_extents(operation);

	operation->true_expr = p_previous_operand;
	operation->condition = parse_precedence(PREC_TERNARY, false);

	if (operation->condition == nullptr) {
		push_error(R"(Expected expression as ternary condition after "if".)");
	}

	consume(GDScriptTokenizer::Token::ELSE, R"(Expected "else" after ternary operator condition.)");

	operation->false_expr = parse_precedence(PREC_TERNARY, false);

	if (operation->false_expr == nullptr) {
		push_error(R"(Expected expression after "else".)");
	}

	complete_extents(operation);
	return operation;
}

GDScriptParser::ExpressionNode *GDScriptParser::parse_assignment(ExpressionNode *p_previous_operand, bool p_can_assign) {
	if (!p_can_assign) {
		push_error("Assignment is not allowed inside an expression.");
		return parse_expression(false); // Return the following expression.
	}
	if (p_previous_operand == nullptr) {
		return parse_expression(false); // Return the following expression.
	}

#ifdef DEBUG_ENABLED
	VariableNode *source_variable = nullptr;
#endif

	switch (p_previous_operand->type) {
		case Node::IDENTIFIER: {
#ifdef DEBUG_ENABLED
			// Get source to store assignment count.
			// Also remove one usage since assignment isn't usage.
			IdentifierNode *id = static_cast<IdentifierNode *>(p_previous_operand);
			switch (id->source) {
				case IdentifierNode::LOCAL_VARIABLE:

					source_variable = id->variable_source;
					id->variable_source->usages--;
					break;
				case IdentifierNode::LOCAL_CONSTANT:
					id->constant_source->usages--;
					break;
				case IdentifierNode::FUNCTION_PARAMETER:
					id->parameter_source->usages--;
					break;
				case IdentifierNode::LOCAL_ITERATOR:
				case IdentifierNode::LOCAL_BIND:
					id->bind_source->usages--;
					break;
				default:
					break;
			}
#endif
		} break;
		case Node::SUBSCRIPT:
			// Okay.
			break;
		default:
			push_error(R"(Only identifier, attribute access, and subscription access can be used as assignment target.)");
			return parse_expression(false); // Return the following expression.
	}

	AssignmentNode *assignment = alloc_node<AssignmentNode>();
	reset_extents(assignment, p_previous_operand);
	update_extents(assignment);

	make_completion_context(COMPLETION_ASSIGN, assignment);
#ifdef DEBUG_ENABLED
	bool has_operator = true;
#endif
	switch (previous.type) {
		case GDScriptTokenizer::Token::EQUAL:
			assignment->operation = AssignmentNode::OP_NONE;
			assignment->variant_op = Variant::OP_MAX;
#ifdef DEBUG_ENABLED
			has_operator = false;
#endif
			break;
		case GDScriptTokenizer::Token::PLUS_EQUAL:
			assignment->operation = AssignmentNode::OP_ADDITION;
			assignment->variant_op = Variant::OP_ADD;
			break;
		case GDScriptTokenizer::Token::MINUS_EQUAL:
			assignment->operation = AssignmentNode::OP_SUBTRACTION;
			assignment->variant_op = Variant::OP_SUBTRACT;
			break;
		case GDScriptTokenizer::Token::STAR_EQUAL:
			assignment->operation = AssignmentNode::OP_MULTIPLICATION;
			assignment->variant_op = Variant::OP_MULTIPLY;
			break;
		case GDScriptTokenizer::Token::STAR_STAR_EQUAL:
			assignment->operation = AssignmentNode::OP_POWER;
			assignment->variant_op = Variant::OP_POWER;
			break;
		case GDScriptTokenizer::Token::SLASH_EQUAL:
			assignment->operation = AssignmentNode::OP_DIVISION;
			assignment->variant_op = Variant::OP_DIVIDE;
			break;
		case GDScriptTokenizer::Token::PERCENT_EQUAL:
			assignment->operation = AssignmentNode::OP_MODULO;
			assignment->variant_op = Variant::OP_MODULE;
			break;
		case GDScriptTokenizer::Token::LESS_LESS_EQUAL:
			assignment->operation = AssignmentNode::OP_BIT_SHIFT_LEFT;
			assignment->variant_op = Variant::OP_SHIFT_LEFT;
			break;
		case GDScriptTokenizer::Token::GREATER_GREATER_EQUAL:
			assignment->operation = AssignmentNode::OP_BIT_SHIFT_RIGHT;
			assignment->variant_op = Variant::OP_SHIFT_RIGHT;
			break;
		case GDScriptTokenizer::Token::AMPERSAND_EQUAL:
			assignment->operation = AssignmentNode::OP_BIT_AND;
			assignment->variant_op = Variant::OP_BIT_AND;
			break;
		case GDScriptTokenizer::Token::PIPE_EQUAL:
			assignment->operation = AssignmentNode::OP_BIT_OR;
			assignment->variant_op = Variant::OP_BIT_OR;
			break;
		case GDScriptTokenizer::Token::CARET_EQUAL:
			assignment->operation = AssignmentNode::OP_BIT_XOR;
			assignment->variant_op = Variant::OP_BIT_XOR;
			break;
		default:
			break; // Unreachable.
	}
	assignment->assignee = p_previous_operand;
	assignment->assigned_value = parse_expression(false);
	if (assignment->assigned_value == nullptr) {
		push_error(R"(Expected an expression after "=".)");
	}
	complete_extents(assignment);

#ifdef DEBUG_ENABLED
	if (source_variable != nullptr) {
		if (has_operator && source_variable->assignments == 0) {
			push_warning(assignment, GDScriptWarning::UNASSIGNED_VARIABLE_OP_ASSIGN, source_variable->identifier->name);
		}

		source_variable->assignments += 1;
	}
#endif

	return assignment;
}

GDScriptParser::ExpressionNode *GDScriptParser::parse_await(ExpressionNode *p_previous_operand, bool p_can_assign) {
	AwaitNode *await = alloc_node<AwaitNode>();
	ExpressionNode *element = parse_precedence(PREC_AWAIT, false);
	if (element == nullptr) {
		push_error(R"(Expected signal or coroutine after "await".)");
	}
	await->to_await = element;
	complete_extents(await);

	if (current_function) { // Might be null in a getter or setter.
		current_function->is_coroutine = true;
	}

	return await;
}

GDScriptParser::ExpressionNode *GDScriptParser::parse_array(ExpressionNode *p_previous_operand, bool p_can_assign) {
	ArrayNode *array = alloc_node<ArrayNode>();

	if (!check(GDScriptTokenizer::Token::BRACKET_CLOSE)) {
		do {
			if (check(GDScriptTokenizer::Token::BRACKET_CLOSE)) {
				// Allow for trailing comma.
				break;
			}

			ExpressionNode *element = parse_expression(false);
			if (element == nullptr) {
				push_error(R"(Expected expression as array element.)");
			} else {
				array->elements.push_back(element);
			}
		} while (match(GDScriptTokenizer::Token::COMMA) && !is_at_end());
	}
	pop_multiline();
	consume(GDScriptTokenizer::Token::BRACKET_CLOSE, R"(Expected closing "]" after array elements.)");
	complete_extents(array);

	return array;
}

GDScriptParser::ExpressionNode *GDScriptParser::parse_dictionary(ExpressionNode *p_previous_operand, bool p_can_assign) {
	DictionaryNode *dictionary = alloc_node<DictionaryNode>();

	bool decided_style = false;
	if (!check(GDScriptTokenizer::Token::BRACE_CLOSE)) {
		do {
			if (check(GDScriptTokenizer::Token::BRACE_CLOSE)) {
				// Allow for trailing comma.
				break;
			}

			// Key.
			ExpressionNode *key = parse_expression(false, true); // Stop on "=" so we can check for Lua table style.

			if (key == nullptr) {
				push_error(R"(Expected expression as dictionary key.)");
			}

			if (!decided_style) {
				switch (current.type) {
					case GDScriptTokenizer::Token::COLON:
						dictionary->style = DictionaryNode::PYTHON_DICT;
						break;
					case GDScriptTokenizer::Token::EQUAL:
						dictionary->style = DictionaryNode::LUA_TABLE;
						break;
					default:
						push_error(R"(Expected ":" or "=" after dictionary key.)");
						break;
				}
				decided_style = true;
			}

			switch (dictionary->style) {
				case DictionaryNode::LUA_TABLE:
					if (key != nullptr && key->type != Node::IDENTIFIER && key->type != Node::LITERAL) {
						push_error("Expected identifier or string as LUA-style dictionary key.");
						advance();
						break;
					}
					if (key != nullptr && key->type == Node::LITERAL && static_cast<LiteralNode *>(key)->value.get_type() != Variant::STRING) {
						push_error("Expected identifier or string as LUA-style dictionary key.");
						advance();
						break;
					}
					if (!match(GDScriptTokenizer::Token::EQUAL)) {
						if (match(GDScriptTokenizer::Token::COLON)) {
							push_error(R"(Expected "=" after dictionary key. Mixing dictionary styles is not allowed.)");
							advance(); // Consume wrong separator anyway.
						} else {
							push_error(R"(Expected "=" after dictionary key.)");
						}
					}
					if (key != nullptr) {
						key->is_constant = true;
						if (key->type == Node::IDENTIFIER) {
							key->reduced_value = static_cast<IdentifierNode *>(key)->name;
						} else if (key->type == Node::LITERAL) {
							key->reduced_value = StringName(static_cast<LiteralNode *>(key)->value.operator String());
						}
					}
					break;
				case DictionaryNode::PYTHON_DICT:
					if (!match(GDScriptTokenizer::Token::COLON)) {
						if (match(GDScriptTokenizer::Token::EQUAL)) {
							push_error(R"(Expected ":" after dictionary key. Mixing dictionary styles is not allowed.)");
							advance(); // Consume wrong separator anyway.
						} else {
							push_error(R"(Expected ":" after dictionary key.)");
						}
					}
					break;
			}

			// Value.
			ExpressionNode *value = parse_expression(false);
			if (value == nullptr) {
				push_error(R"(Expected expression as dictionary value.)");
			}

			if (key != nullptr && value != nullptr) {
				dictionary->elements.push_back({ key, value });
			}
		} while (match(GDScriptTokenizer::Token::COMMA) && !is_at_end());
	}
	pop_multiline();
	consume(GDScriptTokenizer::Token::BRACE_CLOSE, R"(Expected closing "}" after dictionary elements.)");
	complete_extents(dictionary);

	return dictionary;
}

GDScriptParser::ExpressionNode *GDScriptParser::parse_grouping(ExpressionNode *p_previous_operand, bool p_can_assign) {
	ExpressionNode *grouped = parse_expression(false);
	pop_multiline();
	if (grouped == nullptr) {
		push_error(R"(Expected grouping expression.)");
	} else {
		consume(GDScriptTokenizer::Token::PARENTHESIS_CLOSE, R"*(Expected closing ")" after grouping expression.)*");
	}
	return grouped;
}

GDScriptParser::ExpressionNode *GDScriptParser::parse_attribute(ExpressionNode *p_previous_operand, bool p_can_assign) {
	SubscriptNode *attribute = alloc_node<SubscriptNode>();
	reset_extents(attribute, p_previous_operand);
	update_extents(attribute);

	if (for_completion) {
		bool is_builtin = false;
		if (p_previous_operand && p_previous_operand->type == Node::IDENTIFIER) {
			const IdentifierNode *id = static_cast<const IdentifierNode *>(p_previous_operand);
			Variant::Type builtin_type = get_builtin_type(id->name);
			if (builtin_type < Variant::VARIANT_MAX) {
				make_completion_context(COMPLETION_BUILT_IN_TYPE_CONSTANT_OR_STATIC_METHOD, builtin_type, true);
				is_builtin = true;
			}
		}
		if (!is_builtin) {
			make_completion_context(COMPLETION_ATTRIBUTE, attribute, -1, true);
		}
	}

	attribute->base = p_previous_operand;

	if (!consume(GDScriptTokenizer::Token::IDENTIFIER, R"(Expected identifier after "." for attribute access.)")) {
		complete_extents(attribute);
		return attribute;
	}

	attribute->is_attribute = true;
	attribute->attribute = parse_identifier();

	complete_extents(attribute);
	return attribute;
}

GDScriptParser::ExpressionNode *GDScriptParser::parse_subscript(ExpressionNode *p_previous_operand, bool p_can_assign) {
	SubscriptNode *subscript = alloc_node<SubscriptNode>();
	reset_extents(subscript, p_previous_operand);
	update_extents(subscript);

	make_completion_context(COMPLETION_SUBSCRIPT, subscript);

	subscript->base = p_previous_operand;
	subscript->index = parse_expression(false);

	if (subscript->index == nullptr) {
		push_error(R"(Expected expression after "[".)");
	}

	pop_multiline();
	consume(GDScriptTokenizer::Token::BRACKET_CLOSE, R"(Expected "]" after subscription index.)");
	complete_extents(subscript);

	return subscript;
}

GDScriptParser::ExpressionNode *GDScriptParser::parse_cast(ExpressionNode *p_previous_operand, bool p_can_assign) {
	CastNode *cast = alloc_node<CastNode>();
	reset_extents(cast, p_previous_operand);
	update_extents(cast);

	cast->operand = p_previous_operand;
	cast->cast_type = parse_type();
	complete_extents(cast);

	if (cast->cast_type == nullptr) {
		push_error(R"(Expected type specifier after "as".)");
		return p_previous_operand;
	}

	return cast;
}

GDScriptParser::ExpressionNode *GDScriptParser::parse_call(ExpressionNode *p_previous_operand, bool p_can_assign) {
	CallNode *call = alloc_node<CallNode>();
	reset_extents(call, p_previous_operand);

	if (previous.type == GDScriptTokenizer::Token::SUPER) {
		// Super call.
		call->is_super = true;
		push_multiline(true);
		if (match(GDScriptTokenizer::Token::PARENTHESIS_OPEN)) {
			// Implicit call to the parent method of the same name.
			if (current_function == nullptr) {
				push_error(R"(Cannot use implicit "super" call outside of a function.)");
				pop_multiline();
				complete_extents(call);
				return nullptr;
			}
			if (current_function->identifier) {
				call->function_name = current_function->identifier->name;
			} else {
				call->function_name = SNAME("<anonymous>");
			}
		} else {
			consume(GDScriptTokenizer::Token::PERIOD, R"(Expected "." or "(" after "super".)");
			make_completion_context(COMPLETION_SUPER_METHOD, call, true);
			if (!consume(GDScriptTokenizer::Token::IDENTIFIER, R"(Expected function name after ".".)")) {
				pop_multiline();
				complete_extents(call);
				return nullptr;
			}
			IdentifierNode *identifier = parse_identifier();
			call->callee = identifier;
			call->function_name = identifier->name;
			consume(GDScriptTokenizer::Token::PARENTHESIS_OPEN, R"(Expected "(" after function name.)");
		}
	} else {
		call->callee = p_previous_operand;

		if (call->callee == nullptr) {
			push_error(R"*(Cannot call on an expression. Use ".call()" if it's a Callable.)*");
		} else if (call->callee->type == Node::IDENTIFIER) {
			call->function_name = static_cast<IdentifierNode *>(call->callee)->name;
			make_completion_context(COMPLETION_METHOD, call->callee);
		} else if (call->callee->type == Node::SUBSCRIPT) {
			SubscriptNode *attribute = static_cast<SubscriptNode *>(call->callee);
			if (attribute->is_attribute) {
				if (attribute->attribute) {
					call->function_name = attribute->attribute->name;
				}
				make_completion_context(COMPLETION_ATTRIBUTE_METHOD, call->callee);
			} else {
				// TODO: The analyzer can see if this is actually a Callable and give better error message.
				push_error(R"*(Cannot call on an expression. Use ".call()" if it's a Callable.)*");
			}
		} else {
			push_error(R"*(Cannot call on an expression. Use ".call()" if it's a Callable.)*");
		}
	}

	// Arguments.
	CompletionType ct = COMPLETION_CALL_ARGUMENTS;
	if (call->function_name == "load") {
		ct = COMPLETION_RESOURCE_PATH;
	}
	push_completion_call(call);
	int argument_index = 0;
	do {
		make_completion_context(ct, call, argument_index++, true);
		if (check(GDScriptTokenizer::Token::PARENTHESIS_CLOSE)) {
			// Allow for trailing comma.
			break;
		}
		bool use_identifier_completion = current.cursor_place == GDScriptTokenizer::CURSOR_END || current.cursor_place == GDScriptTokenizer::CURSOR_MIDDLE;
		ExpressionNode *argument = parse_expression(false);
		if (argument == nullptr) {
			push_error(R"(Expected expression as the function argument.)");
		} else {
			call->arguments.push_back(argument);

			if (argument->type == Node::IDENTIFIER && use_identifier_completion) {
				completion_context.type = COMPLETION_IDENTIFIER;
			}
		}
		ct = COMPLETION_CALL_ARGUMENTS;
	} while (match(GDScriptTokenizer::Token::COMMA));
	pop_completion_call();

	pop_multiline();
	consume(GDScriptTokenizer::Token::PARENTHESIS_CLOSE, R"*(Expected closing ")" after call arguments.)*");
	complete_extents(call);

	return call;
}

GDScriptParser::ExpressionNode *GDScriptParser::parse_get_node(ExpressionNode *p_previous_operand, bool p_can_assign) {
	if (!current.is_node_name() && !check(GDScriptTokenizer::Token::LITERAL) && !check(GDScriptTokenizer::Token::SLASH) && !check(GDScriptTokenizer::Token::PERCENT)) {
		push_error(vformat(R"(Expected node path as string or identifier after "%s".)", previous.get_name()));
		return nullptr;
	}

	if (check(GDScriptTokenizer::Token::LITERAL)) {
		if (current.literal.get_type() != Variant::STRING) {
			push_error(vformat(R"(Expected node path as string or identifier after "%s".)", previous.get_name()));
			return nullptr;
		}
	}

	GetNodeNode *get_node = alloc_node<GetNodeNode>();

	// Store the last item in the path so the parser knows what to expect.
	// Allow allows more specific error messages.
	enum PathState {
		PATH_STATE_START,
		PATH_STATE_SLASH,
		PATH_STATE_PERCENT,
		PATH_STATE_NODE_NAME,
	} path_state = PATH_STATE_START;

	if (previous.type == GDScriptTokenizer::Token::DOLLAR) {
		// Detect initial slash, which will be handled in the loop if it matches.
		match(GDScriptTokenizer::Token::SLASH);
#ifdef DEBUG_ENABLED
	} else {
		get_node->use_dollar = false;
#endif
	}

	int context_argument = 0;

	do {
		if (previous.type == GDScriptTokenizer::Token::PERCENT) {
			if (path_state != PATH_STATE_START && path_state != PATH_STATE_SLASH) {
				push_error(R"("%" is only valid in the beginning of a node name (either after "$" or after "/"))");
				complete_extents(get_node);
				return nullptr;
			}
			get_node->full_path += "%";

			path_state = PATH_STATE_PERCENT;
		} else if (previous.type == GDScriptTokenizer::Token::SLASH) {
			if (path_state != PATH_STATE_START && path_state != PATH_STATE_NODE_NAME) {
				push_error(R"("/" is only valid at the beginning of the path or after a node name.)");
				complete_extents(get_node);
				return nullptr;
			}

			get_node->full_path += "/";

			path_state = PATH_STATE_SLASH;
		}

		make_completion_context(COMPLETION_GET_NODE, get_node, context_argument++);

		if (match(GDScriptTokenizer::Token::LITERAL)) {
			if (previous.literal.get_type() != Variant::STRING) {
				String previous_token;
				switch (path_state) {
					case PATH_STATE_START:
						previous_token = "$";
						break;
					case PATH_STATE_PERCENT:
						previous_token = "%";
						break;
					case PATH_STATE_SLASH:
						previous_token = "/";
						break;
					default:
						break;
				}
				push_error(vformat(R"(Expected node path as string or identifier after "%s".)", previous_token));
				complete_extents(get_node);
				return nullptr;
			}

			get_node->full_path += previous.literal.operator String();

			path_state = PATH_STATE_NODE_NAME;
		} else if (current.is_node_name()) {
			advance();
			get_node->full_path += previous.get_identifier();

			path_state = PATH_STATE_NODE_NAME;
		} else if (!check(GDScriptTokenizer::Token::SLASH) && !check(GDScriptTokenizer::Token::PERCENT)) {
			push_error(vformat(R"(Unexpected "%s" in node path.)", current.get_name()));
			complete_extents(get_node);
			return nullptr;
		}
	} while (match(GDScriptTokenizer::Token::SLASH) || match(GDScriptTokenizer::Token::PERCENT));

	complete_extents(get_node);
	return get_node;
}

GDScriptParser::ExpressionNode *GDScriptParser::parse_preload(ExpressionNode *p_previous_operand, bool p_can_assign) {
	PreloadNode *preload = alloc_node<PreloadNode>();
	preload->resolved_path = "<missing path>";

	push_multiline(true);
	consume(GDScriptTokenizer::Token::PARENTHESIS_OPEN, R"(Expected "(" after "preload".)");

	make_completion_context(COMPLETION_RESOURCE_PATH, preload);
	push_completion_call(preload);

	preload->path = parse_expression(false);

	if (preload->path == nullptr) {
		push_error(R"(Expected resource path after "(".)");
	}

	pop_completion_call();

	pop_multiline();
	consume(GDScriptTokenizer::Token::PARENTHESIS_CLOSE, R"*(Expected ")" after preload path.)*");
	complete_extents(preload);

	return preload;
}

GDScriptParser::ExpressionNode *GDScriptParser::parse_lambda(ExpressionNode *p_previous_operand, bool p_can_assign) {
	LambdaNode *lambda = alloc_node<LambdaNode>();
	lambda->parent_function = current_function;
	FunctionNode *function = alloc_node<FunctionNode>();
	function->source_lambda = lambda;

	function->is_static = current_function != nullptr ? current_function->is_static : false;

	if (match(GDScriptTokenizer::Token::IDENTIFIER)) {
		function->identifier = parse_identifier();
	}

	bool multiline_context = multiline_stack.back()->get();

	// Reset the multiline stack since we don't want the multiline mode one in the lambda body.
	push_multiline(false);
	if (multiline_context) {
		tokenizer.push_expression_indented_block();
	}

	push_multiline(true); // For the parameters.
	if (function->identifier) {
		consume(GDScriptTokenizer::Token::PARENTHESIS_OPEN, R"(Expected opening "(" after lambda name.)");
	} else {
		consume(GDScriptTokenizer::Token::PARENTHESIS_OPEN, R"(Expected opening "(" after "func".)");
	}

	FunctionNode *previous_function = current_function;
	current_function = function;

	SuiteNode *body = alloc_node<SuiteNode>();
	body->parent_function = current_function;
	body->parent_block = current_suite;

	SuiteNode *previous_suite = current_suite;
	current_suite = body;

	parse_function_signature(function, body, "lambda");

	current_suite = previous_suite;

	bool previous_in_lambda = in_lambda;
	in_lambda = true;

	function->body = parse_suite("lambda declaration", body, true);
	complete_extents(function);
	complete_extents(lambda);

	pop_multiline();

	if (multiline_context) {
		// If we're in multiline mode, we want to skip the spurious DEDENT and NEWLINE tokens.
		while (check(GDScriptTokenizer::Token::DEDENT) || check(GDScriptTokenizer::Token::INDENT) || check(GDScriptTokenizer::Token::NEWLINE)) {
			current = tokenizer.scan(); // Not advance() since we don't want to change the previous token.
		}
		tokenizer.pop_expression_indented_block();
	}

	current_function = previous_function;
	in_lambda = previous_in_lambda;
	lambda->function = function;
	return lambda;
}

GDScriptParser::ExpressionNode *GDScriptParser::parse_yield(ExpressionNode *p_previous_operand, bool p_can_assign) {
	push_error(R"("yield" was removed in Godot 4.0. Use "await" instead.)");
	return nullptr;
}

GDScriptParser::ExpressionNode *GDScriptParser::parse_invalid_token(ExpressionNode *p_previous_operand, bool p_can_assign) {
	// Just for better error messages.
	GDScriptTokenizer::Token::Type invalid = previous.type;

	switch (invalid) {
		case GDScriptTokenizer::Token::QUESTION_MARK:
			push_error(R"(Unexpected "?" in source. If you want a ternary operator, use "truthy_value if true_condition else falsy_value".)");
			break;
		default:
			return nullptr; // Unreachable.
	}

	// Return the previous expression.
	return p_previous_operand;
}

GDScriptParser::TypeNode *GDScriptParser::parse_type(bool p_allow_void) {
	TypeNode *type = alloc_node<TypeNode>();
	make_completion_context(p_allow_void ? COMPLETION_TYPE_NAME_OR_VOID : COMPLETION_TYPE_NAME, type);
	if (!match(GDScriptTokenizer::Token::IDENTIFIER)) {
		if (match(GDScriptTokenizer::Token::VOID)) {
			if (p_allow_void) {
				complete_extents(type);
				TypeNode *void_type = type;
				return void_type;
			} else {
				push_error(R"("void" is only allowed for a function return type.)");
			}
		}
		// Leave error message to the caller who knows the context.
		complete_extents(type);
		return nullptr;
	}

	IdentifierNode *type_element = parse_identifier();

	type->type_chain.push_back(type_element);

	if (match(GDScriptTokenizer::Token::BRACKET_OPEN)) {
		// Typed collection (like Array[int]).
		type->container_type = parse_type(false); // Don't allow void for array element type.
		if (type->container_type == nullptr) {
			push_error(R"(Expected type for collection after "[".)");
			complete_extents(type);
			type = nullptr;
		} else if (type->container_type->container_type != nullptr) {
			push_error("Nested typed collections are not supported.");
		}
		consume(GDScriptTokenizer::Token::BRACKET_CLOSE, R"(Expected closing "]" after collection type.)");
		if (type != nullptr) {
			complete_extents(type);
		}
		return type;
	}

	int chain_index = 1;
	while (match(GDScriptTokenizer::Token::PERIOD)) {
		make_completion_context(COMPLETION_TYPE_ATTRIBUTE, type, chain_index++);
		if (consume(GDScriptTokenizer::Token::IDENTIFIER, R"(Expected inner type name after ".".)")) {
			type_element = parse_identifier();
			type->type_chain.push_back(type_element);
		}
	}

	complete_extents(type);
	return type;
}

#ifdef TOOLS_ENABLED
static bool _in_codeblock(String p_line, bool p_already_in, int *r_block_begins = nullptr) {
	int start_block = p_line.rfind("[codeblock]");
	int end_block = p_line.rfind("[/codeblock]");

	if (start_block != -1 && r_block_begins) {
		*r_block_begins = start_block;
	}

	if (p_already_in) {
		if (end_block == -1) {
			return true;
		} else if (start_block == -1) {
			return false;
		} else {
			return start_block > end_block;
		}
	} else {
		if (start_block == -1) {
			return false;
		} else if (end_block == -1) {
			return true;
		} else {
			return start_block > end_block;
		}
	}
}

bool GDScriptParser::has_comment(int p_line) {
	return tokenizer.get_comments().has(p_line);
}

String GDScriptParser::get_doc_comment(int p_line, bool p_single_line) {
	const HashMap<int, GDScriptTokenizer::CommentData> &comments = tokenizer.get_comments();
	ERR_FAIL_COND_V(!comments.has(p_line), String());

	if (p_single_line) {
		if (comments[p_line].comment.begins_with("##")) {
			return comments[p_line].comment.trim_prefix("##").strip_edges();
		}
		return "";
	}

	String doc;

	int line = p_line;
	bool in_codeblock = false;

	while (comments.has(line - 1)) {
		if (!comments[line - 1].new_line || !comments[line - 1].comment.begins_with("##")) {
			break;
		}
		line--;
	}

	int codeblock_begins = 0;
	while (comments.has(line)) {
		if (!comments[line].new_line || !comments[line].comment.begins_with("##")) {
			break;
		}
		String doc_line = comments[line].comment.trim_prefix("##");

		in_codeblock = _in_codeblock(doc_line, in_codeblock, &codeblock_begins);

		if (in_codeblock) {
			int i = 0;
			for (; i < codeblock_begins; i++) {
				if (doc_line[i] != ' ') {
					break;
				}
			}
			doc_line = doc_line.substr(i);
		} else {
			doc_line = doc_line.strip_edges();
		}
		String line_join = (in_codeblock) ? "\n" : " ";

		doc = (doc.is_empty()) ? doc_line : doc + line_join + doc_line;
		line++;
	}

	return doc;
}

void GDScriptParser::get_class_doc_comment(int p_line, String &p_brief, String &p_desc, Vector<Pair<String, String>> &p_tutorials, bool p_inner_class) {
	const HashMap<int, GDScriptTokenizer::CommentData> &comments = tokenizer.get_comments();
	if (!comments.has(p_line)) {
		return;
	}
	ERR_FAIL_COND(!p_brief.is_empty() || !p_desc.is_empty() || p_tutorials.size() != 0);

	int line = p_line;
	bool in_codeblock = false;
	enum Mode {
		BRIEF,
		DESC,
		TUTORIALS,
		DONE,
	};
	Mode mode = BRIEF;

	if (p_inner_class) {
		while (comments.has(line - 1)) {
			if (!comments[line - 1].new_line || !comments[line - 1].comment.begins_with("##")) {
				break;
			}
			line--;
		}
	}

	int codeblock_begins = 0;
	while (comments.has(line)) {
		if (!comments[line].new_line || !comments[line].comment.begins_with("##")) {
			break;
		}

		String title, link; // For tutorials.
		String doc_line = comments[line++].comment.trim_prefix("##");
		String stripped_line = doc_line.strip_edges();

		// Set the read mode.
		if (stripped_line.is_empty() && mode == BRIEF && !p_brief.is_empty()) {
			mode = DESC;
			continue;

		} else if (stripped_line.begins_with("@tutorial")) {
			int begin_scan = String("@tutorial").length();
			if (begin_scan >= stripped_line.length()) {
				continue; // invalid syntax.
			}

			if (stripped_line[begin_scan] == ':') { // No title.
				// Syntax: ## @tutorial: https://godotengine.org/ // The title argument is optional.
				title = "";
				link = stripped_line.trim_prefix("@tutorial:").strip_edges();

			} else {
				/* Syntax:
				 *   @tutorial ( The Title Here )         :         https://the.url/
				 *             ^ open           ^ close   ^ colon   ^ url
				 */
				int open_bracket_pos = begin_scan, close_bracket_pos = 0;
				while (open_bracket_pos < stripped_line.length() && (stripped_line[open_bracket_pos] == ' ' || stripped_line[open_bracket_pos] == '\t')) {
					open_bracket_pos++;
				}
				if (open_bracket_pos == stripped_line.length() || stripped_line[open_bracket_pos++] != '(') {
					continue; // invalid syntax.
				}
				close_bracket_pos = open_bracket_pos;
				while (close_bracket_pos < stripped_line.length() && stripped_line[close_bracket_pos] != ')') {
					close_bracket_pos++;
				}
				if (close_bracket_pos == stripped_line.length()) {
					continue; // invalid syntax.
				}

				int colon_pos = close_bracket_pos + 1;
				while (colon_pos < stripped_line.length() && (stripped_line[colon_pos] == ' ' || stripped_line[colon_pos] == '\t')) {
					colon_pos++;
				}
				if (colon_pos == stripped_line.length() || stripped_line[colon_pos++] != ':') {
					continue; // invalid syntax.
				}

				title = stripped_line.substr(open_bracket_pos, close_bracket_pos - open_bracket_pos).strip_edges();
				link = stripped_line.substr(colon_pos).strip_edges();
			}

			mode = TUTORIALS;
			in_codeblock = false;
		} else if (stripped_line.is_empty()) {
			continue;
		} else {
			// Tutorial docs are single line, we need a @tag after it.
			if (mode == TUTORIALS) {
				mode = DONE;
			}

			in_codeblock = _in_codeblock(doc_line, in_codeblock, &codeblock_begins);
		}

		if (in_codeblock) {
			int i = 0;
			for (; i < codeblock_begins; i++) {
				if (doc_line[i] != ' ') {
					break;
				}
			}
			doc_line = doc_line.substr(i);
		} else {
			doc_line = stripped_line;
		}
		String line_join = (in_codeblock) ? "\n" : " ";

		switch (mode) {
			case BRIEF:
				p_brief = (p_brief.length() == 0) ? doc_line : p_brief + line_join + doc_line;
				break;
			case DESC:
				p_desc = (p_desc.length() == 0) ? doc_line : p_desc + line_join + doc_line;
				break;
			case TUTORIALS:
				p_tutorials.append(Pair<String, String>(title, link));
				break;
			case DONE:
				break;
		}
	}
	if (current_class->members.size() > 0) {
		const ClassNode::Member &m = current_class->members[0];
		int first_member_line = m.get_line();
		if (first_member_line == line) {
			p_brief = "";
			p_desc = "";
			p_tutorials.clear();
		}
	}
}
#endif // TOOLS_ENABLED

GDScriptParser::ParseRule *GDScriptParser::get_rule(GDScriptTokenizer::Token::Type p_token_type) {
	// Function table for expression parsing.
	// clang-format destroys the alignment here, so turn off for the table.
	/* clang-format off */
	static ParseRule rules[] = {
		// PREFIX                                           INFIX                                           PRECEDENCE (for infix)
		{ nullptr,                                          nullptr,                                        PREC_NONE }, // EMPTY,
		// Basic
		{ nullptr,                                          nullptr,                                        PREC_NONE }, // ANNOTATION,
		{ &GDScriptParser::parse_identifier,             	nullptr,                                        PREC_NONE }, // IDENTIFIER,
		{ &GDScriptParser::parse_literal,                	nullptr,                                        PREC_NONE }, // LITERAL,
		// Comparison
		{ nullptr,                                          &GDScriptParser::parse_binary_operator,      	PREC_COMPARISON }, // LESS,
		{ nullptr,                                          &GDScriptParser::parse_binary_operator,      	PREC_COMPARISON }, // LESS_EQUAL,
		{ nullptr,                                          &GDScriptParser::parse_binary_operator,      	PREC_COMPARISON }, // GREATER,
		{ nullptr,                                          &GDScriptParser::parse_binary_operator,      	PREC_COMPARISON }, // GREATER_EQUAL,
		{ nullptr,                                          &GDScriptParser::parse_binary_operator,      	PREC_COMPARISON }, // EQUAL_EQUAL,
		{ nullptr,                                          &GDScriptParser::parse_binary_operator,      	PREC_COMPARISON }, // BANG_EQUAL,
		// Logical
		{ nullptr,                                          &GDScriptParser::parse_binary_operator,      	PREC_LOGIC_AND }, // AND,
		{ nullptr,                                          &GDScriptParser::parse_binary_operator,      	PREC_LOGIC_OR }, // OR,
		{ &GDScriptParser::parse_unary_operator,         	&GDScriptParser::parse_binary_not_in_operator,	PREC_CONTENT_TEST }, // NOT,
		{ nullptr,                                          &GDScriptParser::parse_binary_operator,			PREC_LOGIC_AND }, // AMPERSAND_AMPERSAND,
		{ nullptr,                                          &GDScriptParser::parse_binary_operator,			PREC_LOGIC_OR }, // PIPE_PIPE,
		{ &GDScriptParser::parse_unary_operator,			nullptr,                                        PREC_NONE }, // BANG,
		// Bitwise
		{ nullptr,                                          &GDScriptParser::parse_binary_operator,      	PREC_BIT_AND }, // AMPERSAND,
		{ nullptr,                                          &GDScriptParser::parse_binary_operator,      	PREC_BIT_OR }, // PIPE,
		{ &GDScriptParser::parse_unary_operator,         	nullptr,                                        PREC_NONE }, // TILDE,
		{ nullptr,                                          &GDScriptParser::parse_binary_operator,      	PREC_BIT_XOR }, // CARET,
		{ nullptr,                                          &GDScriptParser::parse_binary_operator,      	PREC_BIT_SHIFT }, // LESS_LESS,
		{ nullptr,                                          &GDScriptParser::parse_binary_operator,      	PREC_BIT_SHIFT }, // GREATER_GREATER,
		// Math
		{ &GDScriptParser::parse_unary_operator,         	&GDScriptParser::parse_binary_operator,      	PREC_ADDITION_SUBTRACTION }, // PLUS,
		{ &GDScriptParser::parse_unary_operator,         	&GDScriptParser::parse_binary_operator,      	PREC_ADDITION_SUBTRACTION }, // MINUS,
		{ nullptr,                                          &GDScriptParser::parse_binary_operator,      	PREC_FACTOR }, // STAR,
		{ nullptr,                                          &GDScriptParser::parse_binary_operator,      	PREC_POWER }, // STAR_STAR,
		{ nullptr,                                          &GDScriptParser::parse_binary_operator,      	PREC_FACTOR }, // SLASH,
		{ &GDScriptParser::parse_get_node,                  &GDScriptParser::parse_binary_operator,      	PREC_FACTOR }, // PERCENT,
		// Assignment
		{ nullptr,                                          &GDScriptParser::parse_assignment,           	PREC_ASSIGNMENT }, // EQUAL,
		{ nullptr,                                          &GDScriptParser::parse_assignment,           	PREC_ASSIGNMENT }, // PLUS_EQUAL,
		{ nullptr,                                          &GDScriptParser::parse_assignment,           	PREC_ASSIGNMENT }, // MINUS_EQUAL,
		{ nullptr,                                          &GDScriptParser::parse_assignment,           	PREC_ASSIGNMENT }, // STAR_EQUAL,
		{ nullptr,                                          &GDScriptParser::parse_assignment,           	PREC_ASSIGNMENT }, // STAR_STAR_EQUAL,
		{ nullptr,                                          &GDScriptParser::parse_assignment,           	PREC_ASSIGNMENT }, // SLASH_EQUAL,
		{ nullptr,                                          &GDScriptParser::parse_assignment,           	PREC_ASSIGNMENT }, // PERCENT_EQUAL,
		{ nullptr,                                          &GDScriptParser::parse_assignment,           	PREC_ASSIGNMENT }, // LESS_LESS_EQUAL,
		{ nullptr,                                          &GDScriptParser::parse_assignment,           	PREC_ASSIGNMENT }, // GREATER_GREATER_EQUAL,
		{ nullptr,                                          &GDScriptParser::parse_assignment,           	PREC_ASSIGNMENT }, // AMPERSAND_EQUAL,
		{ nullptr,                                          &GDScriptParser::parse_assignment,           	PREC_ASSIGNMENT }, // PIPE_EQUAL,
		{ nullptr,                                          &GDScriptParser::parse_assignment,           	PREC_ASSIGNMENT }, // CARET_EQUAL,
		// Control flow
		{ nullptr,                                          &GDScriptParser::parse_ternary_operator,     	PREC_TERNARY }, // IF,
		{ nullptr,                                          nullptr,                                        PREC_NONE }, // ELIF,
		{ nullptr,                                          nullptr,                                        PREC_NONE }, // ELSE,
		{ nullptr,                                          nullptr,                                        PREC_NONE }, // FOR,
		{ nullptr,                                          nullptr,                                        PREC_NONE }, // WHILE,
		{ nullptr,                                          nullptr,                                        PREC_NONE }, // BREAK,
		{ nullptr,                                          nullptr,                                        PREC_NONE }, // CONTINUE,
		{ nullptr,                                          nullptr,                                        PREC_NONE }, // PASS,
		{ nullptr,                                          nullptr,                                        PREC_NONE }, // RETURN,
		{ nullptr,                                          nullptr,                                        PREC_NONE }, // MATCH,
		// Keywords
		{ nullptr,                                          &GDScriptParser::parse_cast,                 	PREC_CAST }, // AS,
		{ nullptr,                                          nullptr,                                        PREC_NONE }, // ASSERT,
		{ &GDScriptParser::parse_await,                  	nullptr,                                        PREC_NONE }, // AWAIT,
		{ nullptr,                                          nullptr,                                        PREC_NONE }, // BREAKPOINT,
		{ nullptr,                                          nullptr,                                        PREC_NONE }, // CLASS,
		{ nullptr,                                          nullptr,                                        PREC_NONE }, // CLASS_NAME,
		{ nullptr,                                          nullptr,                                        PREC_NONE }, // CONST,
		{ nullptr,                                          nullptr,                                        PREC_NONE }, // ENUM,
		{ nullptr,                                          nullptr,                                        PREC_NONE }, // EXTENDS,
		{ &GDScriptParser::parse_lambda,                    nullptr,                                        PREC_NONE }, // FUNC,
		{ nullptr,                                          &GDScriptParser::parse_binary_operator,      	PREC_CONTENT_TEST }, // IN,
		{ nullptr,                                          &GDScriptParser::parse_binary_operator,      	PREC_TYPE_TEST }, // IS,
		{ nullptr,                                          nullptr,                                        PREC_NONE }, // NAMESPACE,
		{ &GDScriptParser::parse_preload,					nullptr,                                        PREC_NONE }, // PRELOAD,
		{ &GDScriptParser::parse_self,                   	nullptr,                                        PREC_NONE }, // SELF,
		{ nullptr,                                          nullptr,                                        PREC_NONE }, // SIGNAL,
		{ nullptr,                                          nullptr,                                        PREC_NONE }, // STATIC,
		{ &GDScriptParser::parse_call,						nullptr,                                        PREC_NONE }, // SUPER,
		{ nullptr,                                          nullptr,                                        PREC_NONE }, // TRAIT,
		{ nullptr,                                          nullptr,                                        PREC_NONE }, // VAR,
		{ nullptr,                                          nullptr,                                        PREC_NONE }, // VOID,
		{ &GDScriptParser::parse_yield,                     nullptr,                                        PREC_NONE }, // YIELD,
		// Punctuation
		{ &GDScriptParser::parse_array,                  	&GDScriptParser::parse_subscript,            	PREC_SUBSCRIPT }, // BRACKET_OPEN,
		{ nullptr,                                          nullptr,                                        PREC_NONE }, // BRACKET_CLOSE,
		{ &GDScriptParser::parse_dictionary,             	nullptr,                                        PREC_NONE }, // BRACE_OPEN,
		{ nullptr,                                          nullptr,                                        PREC_NONE }, // BRACE_CLOSE,
		{ &GDScriptParser::parse_grouping,               	&GDScriptParser::parse_call,                 	PREC_CALL }, // PARENTHESIS_OPEN,
		{ nullptr,                                          nullptr,                                        PREC_NONE }, // PARENTHESIS_CLOSE,
		{ nullptr,                                          nullptr,                                        PREC_NONE }, // COMMA,
		{ nullptr,                                          nullptr,                                        PREC_NONE }, // SEMICOLON,
		{ nullptr,                                          &GDScriptParser::parse_attribute,            	PREC_ATTRIBUTE }, // PERIOD,
		{ nullptr,                                          nullptr,                                        PREC_NONE }, // PERIOD_PERIOD,
		{ nullptr,                                          nullptr,                                        PREC_NONE }, // COLON,
		{ &GDScriptParser::parse_get_node,               	nullptr,                                        PREC_NONE }, // DOLLAR,
		{ nullptr,                                          nullptr,                                        PREC_NONE }, // FORWARD_ARROW,
		{ nullptr,                                          nullptr,                                        PREC_NONE }, // UNDERSCORE,
		// Whitespace
		{ nullptr,                                          nullptr,                                        PREC_NONE }, // NEWLINE,
		{ nullptr,                                          nullptr,                                        PREC_NONE }, // INDENT,
		{ nullptr,                                          nullptr,                                        PREC_NONE }, // DEDENT,
		// Constants
		{ &GDScriptParser::parse_builtin_constant,			nullptr,                                        PREC_NONE }, // CONST_PI,
		{ &GDScriptParser::parse_builtin_constant,			nullptr,                                        PREC_NONE }, // CONST_TAU,
		{ &GDScriptParser::parse_builtin_constant,			nullptr,                                        PREC_NONE }, // CONST_INF,
		{ &GDScriptParser::parse_builtin_constant,			nullptr,                                        PREC_NONE }, // CONST_NAN,
		// Error message improvement
		{ nullptr,                                          nullptr,                                        PREC_NONE }, // VCS_CONFLICT_MARKER,
		{ nullptr,                                          nullptr,                                        PREC_NONE }, // BACKTICK,
		{ nullptr,                                          &GDScriptParser::parse_invalid_token,        	PREC_CAST }, // QUESTION_MARK,
		// Special
		{ nullptr,                                          nullptr,                                        PREC_NONE }, // ERROR,
		{ nullptr,                                          nullptr,                                        PREC_NONE }, // TK_EOF,
	};
	/* clang-format on */
	// Avoid desync.
	static_assert(sizeof(rules) / sizeof(rules[0]) == GDScriptTokenizer::Token::TK_MAX, "Amount of parse rules don't match the amount of token types.");

	// Let's assume this is never invalid, since nothing generates a TK_MAX.
	return &rules[p_token_type];
}

bool GDScriptParser::SuiteNode::has_local(const StringName &p_name) const {
	if (locals_indices.has(p_name)) {
		return true;
	}
	if (parent_block != nullptr) {
		return parent_block->has_local(p_name);
	}
	return false;
}

const GDScriptParser::SuiteNode::Local &GDScriptParser::SuiteNode::get_local(const StringName &p_name) const {
	if (locals_indices.has(p_name)) {
		return locals[locals_indices[p_name]];
	}
	if (parent_block != nullptr) {
		return parent_block->get_local(p_name);
	}
	return empty;
}

bool GDScriptParser::AnnotationNode::apply(GDScriptParser *p_this, Node *p_target) const {
	return (p_this->*(p_this->valid_annotations[name].apply))(this, p_target);
}

bool GDScriptParser::AnnotationNode::applies_to(uint32_t p_target_kinds) const {
	return (info->target_kind & p_target_kinds) > 0;
}

bool GDScriptParser::validate_annotation_arguments(AnnotationNode *p_annotation) {
	ERR_FAIL_COND_V_MSG(!valid_annotations.has(p_annotation->name), false, vformat(R"(Annotation "%s" not found to validate.)", p_annotation->name));

	const MethodInfo &info = valid_annotations[p_annotation->name].info;

	if (((info.flags & METHOD_FLAG_VARARG) == 0) && p_annotation->arguments.size() > info.arguments.size()) {
		push_error(vformat(R"(Annotation "%s" requires at most %d arguments, but %d were given.)", p_annotation->name, info.arguments.size(), p_annotation->arguments.size()));
		return false;
	}

	if (p_annotation->arguments.size() < info.arguments.size() - info.default_arguments.size()) {
		push_error(vformat(R"(Annotation "%s" requires at least %d arguments, but %d were given.)", p_annotation->name, info.arguments.size() - info.default_arguments.size(), p_annotation->arguments.size()));
		return false;
	}

	const List<PropertyInfo>::Element *E = info.arguments.front();
	for (int i = 0; i < p_annotation->arguments.size(); i++) {
		ExpressionNode *argument = p_annotation->arguments[i];
		const PropertyInfo &parameter = E->get();

		if (E->next() != nullptr) {
			E = E->next();
		}

		switch (parameter.type) {
			case Variant::STRING:
			case Variant::STRING_NAME:
			case Variant::NODE_PATH:
				// Allow "quote-less strings", as long as they are recognized as identifiers.
				if (argument->type == Node::IDENTIFIER) {
					IdentifierNode *string = static_cast<IdentifierNode *>(argument);
					Callable::CallError error;
					Vector<Variant> args = varray(string->name);
					const Variant *name = args.ptr();
					Variant r;
					Variant::construct(parameter.type, r, &(name), 1, error);
					p_annotation->resolved_arguments.push_back(r);
					if (error.error != Callable::CallError::CALL_OK) {
						push_error(vformat(R"(Expected %s as argument %d of annotation "%s".)", Variant::get_type_name(parameter.type), i + 1, p_annotation->name));
						p_annotation->resolved_arguments.remove_at(p_annotation->resolved_arguments.size() - 1);
						return false;
					}
					break;
				}
				[[fallthrough]];
			default: {
				if (argument->type != Node::LITERAL) {
					push_error(vformat(R"(Expected %s as argument %d of annotation "%s".)", Variant::get_type_name(parameter.type), i + 1, p_annotation->name));
					return false;
				}

				Variant value = static_cast<LiteralNode *>(argument)->value;
				if (!Variant::can_convert_strict(value.get_type(), parameter.type)) {
					push_error(vformat(R"(Expected %s as argument %d of annotation "%s".)", Variant::get_type_name(parameter.type), i + 1, p_annotation->name));
					return false;
				}
				Callable::CallError error;
				const Variant *args = &value;
				Variant r;
				Variant::construct(parameter.type, r, &(args), 1, error);
				p_annotation->resolved_arguments.push_back(r);
				if (error.error != Callable::CallError::CALL_OK) {
					push_error(vformat(R"(Expected %s as argument %d of annotation "%s".)", Variant::get_type_name(parameter.type), i + 1, p_annotation->name));
					p_annotation->resolved_arguments.remove_at(p_annotation->resolved_arguments.size() - 1);
					return false;
				}
				break;
			}
		}
	}

	return true;
}

bool GDScriptParser::tool_annotation(const AnnotationNode *p_annotation, Node *p_node) {
	this->_is_tool = true;
	return true;
}

bool GDScriptParser::icon_annotation(const AnnotationNode *p_annotation, Node *p_node) {
	ERR_FAIL_COND_V_MSG(p_node->type != Node::CLASS, false, R"("@icon" annotation can only be applied to classes.)");
	ClassNode *p_class = static_cast<ClassNode *>(p_node);
	p_class->icon_path = p_annotation->resolved_arguments[0];
	return true;
}

bool GDScriptParser::onready_annotation(const AnnotationNode *p_annotation, Node *p_node) {
	ERR_FAIL_COND_V_MSG(p_node->type != Node::VARIABLE, false, R"("@onready" annotation can only be applied to class variables.)");

	VariableNode *variable = static_cast<VariableNode *>(p_node);
	if (variable->onready) {
		push_error(R"("@onready" annotation can only be used once per variable.)");
		return false;
	}
	variable->onready = true;
	current_class->onready_used = true;
	return true;
}

template <PropertyHint t_hint, Variant::Type t_type>
bool GDScriptParser::export_annotations(const AnnotationNode *p_annotation, Node *p_node) {
	ERR_FAIL_COND_V_MSG(p_node->type != Node::VARIABLE, false, vformat(R"("%s" annotation can only be applied to variables.)", p_annotation->name));

	{
		const int max_flags = 32;

		if (t_hint == PropertyHint::PROPERTY_HINT_FLAGS && p_annotation->resolved_arguments.size() > max_flags) {
			push_error(vformat(R"(The argument count limit for "@export_flags" is exceeded (%d/%d).)", p_annotation->resolved_arguments.size(), max_flags), p_annotation);
			return false;
		}
	}

	VariableNode *variable = static_cast<VariableNode *>(p_node);
	if (variable->exported) {
		push_error(vformat(R"(Annotation "%s" cannot be used with another "@export" annotation.)", p_annotation->name), p_annotation);
		return false;
	}

	variable->exported = true;

	variable->export_info.type = t_type;
	variable->export_info.hint = t_hint;

	String hint_string;
	for (int i = 0; i < p_annotation->resolved_arguments.size(); i++) {
		if (i > 0) {
			hint_string += ",";
		}
		hint_string += String(p_annotation->resolved_arguments[i]);
	}

	variable->export_info.hint_string = hint_string;

	// This is called after the analyzer is done finding the type, so this should be set here.
	DataType export_type = variable->get_datatype();

	if (p_annotation->name == SNAME("@export_range")) {
		if (export_type.builtin_type == Variant::INT) {
			variable->export_info.type = Variant::INT;
		}
	}

	if (p_annotation->name == SNAME("@export")) {
		if (variable->datatype_specifier == nullptr && variable->initializer == nullptr) {
			push_error(R"(Cannot use simple "@export" annotation with variable without type or initializer, since type can't be inferred.)", p_annotation);
			return false;
		}

		bool is_array = false;

		if (export_type.builtin_type == Variant::ARRAY && export_type.has_container_element_type()) {
			export_type = export_type.get_container_element_type(); // Use inner type for.
			is_array = true;
		}

		if (export_type.is_variant() || export_type.has_no_type()) {
			push_error(R"(Cannot use simple "@export" annotation because the type of the initialized value can't be inferred.)", p_annotation);
			return false;
		}

		switch (export_type.kind) {
			case GDScriptParser::DataType::BUILTIN:
				variable->export_info.type = export_type.builtin_type;
				variable->export_info.hint = PROPERTY_HINT_NONE;
				variable->export_info.hint_string = Variant::get_type_name(export_type.builtin_type);
				break;
			case GDScriptParser::DataType::NATIVE:
				if (ClassDB::is_parent_class(export_type.native_type, SNAME("Resource"))) {
					variable->export_info.type = Variant::OBJECT;
					variable->export_info.hint = PROPERTY_HINT_RESOURCE_TYPE;
					variable->export_info.hint_string = export_type.native_type;
				} else if (ClassDB::is_parent_class(export_type.native_type, SNAME("Node"))) {
					variable->export_info.type = Variant::OBJECT;
					variable->export_info.hint = PROPERTY_HINT_NODE_TYPE;
					variable->export_info.hint_string = export_type.native_type;
				} else {
					push_error(R"(Export type can only be built-in, a resource, a node, or an enum.)", variable);
					return false;
				}
				break;
			case GDScriptParser::DataType::CLASS:
				if (ClassDB::is_parent_class(export_type.native_type, SNAME("Resource"))) {
					variable->export_info.type = Variant::OBJECT;
					variable->export_info.hint = PROPERTY_HINT_RESOURCE_TYPE;
					variable->export_info.hint_string = export_type.to_string();
				} else if (ClassDB::is_parent_class(export_type.native_type, SNAME("Node"))) {
					variable->export_info.type = Variant::OBJECT;
					variable->export_info.hint = PROPERTY_HINT_NODE_TYPE;
					variable->export_info.hint_string = export_type.to_string();
				} else {
					push_error(R"(Export type can only be built-in, a resource, a node or an enum.)", variable);
					return false;
				}

				break;
			case GDScriptParser::DataType::SCRIPT: {
				StringName class_name;
				StringName native_base;
				if (export_type.script_type.is_valid()) {
					class_name = export_type.script_type->get_language()->get_global_class_name(export_type.script_type->get_path());
					native_base = export_type.script_type->get_instance_base_type();
				}
				if (class_name == StringName()) {
					Ref<Script> script = ResourceLoader::load(export_type.script_path, SNAME("Script"));
					if (script.is_valid()) {
						class_name = script->get_language()->get_global_class_name(export_type.script_path);
						native_base = script->get_instance_base_type();
					}
				}
				if (class_name != StringName() && native_base != StringName() && ClassDB::is_parent_class(native_base, SNAME("Resource"))) {
					variable->export_info.type = Variant::OBJECT;
					variable->export_info.hint = PROPERTY_HINT_RESOURCE_TYPE;
					variable->export_info.hint_string = class_name;
				}
			} break;
			case GDScriptParser::DataType::ENUM: {
				variable->export_info.type = Variant::INT;
				variable->export_info.hint = PROPERTY_HINT_ENUM;

				String enum_hint_string;
				bool first = true;
				for (const KeyValue<StringName, int64_t> &E : export_type.enum_values) {
					if (!first) {
						enum_hint_string += ",";
					} else {
						first = false;
					}
					enum_hint_string += E.key.operator String().capitalize().xml_escape();
					enum_hint_string += ":";
					enum_hint_string += String::num_int64(E.value).xml_escape();
				}

				variable->export_info.hint_string = enum_hint_string;
			} break;
			default:
				// TODO: Allow custom user resources.
				push_error(R"(Export type can only be built-in, a resource, or an enum.)", variable);
				break;
		}

		if (is_array) {
			String hint_prefix = itos(variable->export_info.type);
			if (variable->export_info.hint) {
				hint_prefix += "/" + itos(variable->export_info.hint);
			}
			variable->export_info.hint = PROPERTY_HINT_TYPE_STRING;
			variable->export_info.hint_string = hint_prefix + ":" + variable->export_info.hint_string;
			variable->export_info.type = Variant::ARRAY;
		}
	} else {
		// Validate variable type with export.
		if (!export_type.is_variant() && (export_type.kind != DataType::BUILTIN || export_type.builtin_type != t_type)) {
			// Allow float/int conversion.
			if ((t_type != Variant::FLOAT || export_type.builtin_type != Variant::INT) && (t_type != Variant::INT || export_type.builtin_type != Variant::FLOAT)) {
				push_error(vformat(R"("%s" annotation requires a variable of type "%s" but type "%s" was given instead.)", p_annotation->name.operator String(), Variant::get_type_name(t_type), export_type.to_string()), variable);
				return false;
			}
		}
	}

	return true;
}

template <PropertyUsageFlags t_usage>
bool GDScriptParser::export_group_annotations(const AnnotationNode *p_annotation, Node *p_node) {
	AnnotationNode *annotation = const_cast<AnnotationNode *>(p_annotation);

	annotation->export_info.name = annotation->resolved_arguments[0];

	switch (t_usage) {
		case PROPERTY_USAGE_CATEGORY: {
			annotation->export_info.usage = t_usage;
		} break;

		case PROPERTY_USAGE_GROUP: {
			annotation->export_info.usage = t_usage;
			if (annotation->resolved_arguments.size() == 2) {
				annotation->export_info.hint_string = annotation->resolved_arguments[1];
			}
		} break;

		case PROPERTY_USAGE_SUBGROUP: {
			annotation->export_info.usage = t_usage;
			if (annotation->resolved_arguments.size() == 2) {
				annotation->export_info.hint_string = annotation->resolved_arguments[1];
			}
		} break;
	}

	current_class->add_member_group(annotation);
	return true;
}

bool GDScriptParser::warning_annotations(const AnnotationNode *p_annotation, Node *p_node) {
#ifdef DEBUG_ENABLED
	bool has_error = false;
	for (const Variant &warning_name : p_annotation->resolved_arguments) {
		GDScriptWarning::Code warning = GDScriptWarning::get_code_from_name(String(warning_name).to_upper());
		if (warning == GDScriptWarning::WARNING_MAX) {
			push_error(vformat(R"(Invalid warning name: "%s".)", warning_name), p_annotation);
			has_error = true;
		} else {
			p_node->ignored_warnings.push_back(warning);
		}
	}

	return !has_error;

#else // ! DEBUG_ENABLED
	// Only available in debug builds.
	return true;
#endif // DEBUG_ENABLED
}

bool GDScriptParser::rpc_annotation(const AnnotationNode *p_annotation, Node *p_node) {
	ERR_FAIL_COND_V_MSG(p_node->type != Node::FUNCTION, false, vformat(R"("%s" annotation can only be applied to functions.)", p_annotation->name));

	FunctionNode *function = static_cast<FunctionNode *>(p_node);
	if (function->rpc_config.get_type() != Variant::NIL) {
		push_error(R"(RPC annotations can only be used once per function.)", p_annotation);
		return false;
	}

	Dictionary rpc_config;
	rpc_config["rpc_mode"] = MultiplayerAPI::RPC_MODE_AUTHORITY;
	if (p_annotation->resolved_arguments.size()) {
		int last = p_annotation->resolved_arguments.size() - 1;
		if (p_annotation->resolved_arguments[last].get_type() == Variant::INT) {
			rpc_config["channel"] = p_annotation->resolved_arguments[last].operator int();
			last -= 1;
		}
		if (last > 3) {
			push_error(R"(Invalid RPC arguments. At most 4 arguments are allowed, where only the last argument can be an integer to specify the channel.')", p_annotation);
			return false;
		}
		for (int i = last; i >= 0; i--) {
			String mode = p_annotation->resolved_arguments[i].operator String();
			if (mode == "any_peer") {
				rpc_config["rpc_mode"] = MultiplayerAPI::RPC_MODE_ANY_PEER;
			} else if (mode == "authority") {
				rpc_config["rpc_mode"] = MultiplayerAPI::RPC_MODE_AUTHORITY;
			} else if (mode == "call_local") {
				rpc_config["call_local"] = true;
			} else if (mode == "call_remote") {
				rpc_config["call_local"] = false;
			} else if (mode == "reliable") {
				rpc_config["transfer_mode"] = MultiplayerPeer::TRANSFER_MODE_RELIABLE;
			} else if (mode == "unreliable") {
				rpc_config["transfer_mode"] = MultiplayerPeer::TRANSFER_MODE_UNRELIABLE;
			} else if (mode == "unreliable_ordered") {
				rpc_config["transfer_mode"] = MultiplayerPeer::TRANSFER_MODE_UNRELIABLE_ORDERED;
			} else {
				push_error(R"(Invalid RPC argument. Must be one of: 'call_local'/'call_remote' (local calls), 'any_peer'/'authority' (permission), 'reliable'/'unreliable'/'unreliable_ordered' (transfer mode).)", p_annotation);
			}
		}
	}
	function->rpc_config = rpc_config;
	return true;
}

GDScriptParser::DataType GDScriptParser::SuiteNode::Local::get_datatype() const {
	switch (type) {
		case CONSTANT:
			return constant->get_datatype();
		case VARIABLE:
			return variable->get_datatype();
		case PARAMETER:
			return parameter->get_datatype();
		case FOR_VARIABLE:
		case PATTERN_BIND:
			return bind->get_datatype();
		case UNDEFINED:
			return DataType();
	}
	return DataType();
}

String GDScriptParser::SuiteNode::Local::get_name() const {
	switch (type) {
		case SuiteNode::Local::PARAMETER:
			return "parameter";
		case SuiteNode::Local::CONSTANT:
			return "constant";
		case SuiteNode::Local::VARIABLE:
			return "variable";
		case SuiteNode::Local::FOR_VARIABLE:
			return "for loop iterator";
		case SuiteNode::Local::PATTERN_BIND:
			return "pattern_bind";
		case SuiteNode::Local::UNDEFINED:
			return "<undefined>";
		default:
			return String();
	}
}

String GDScriptParser::DataType::to_string() const {
	switch (kind) {
		case VARIANT:
			return "Variant";
		case BUILTIN:
			if (builtin_type == Variant::NIL) {
				return "null";
			}
			if (builtin_type == Variant::ARRAY && has_container_element_type()) {
				return vformat("Array[%s]", container_element_type->to_string());
			}
			return Variant::get_type_name(builtin_type);
		case NATIVE:
			if (is_meta_type) {
				return GDScriptNativeClass::get_class_static();
			}
			return native_type.operator String();
		case CLASS:
			if (is_meta_type) {
				return GDScript::get_class_static();
			}
			if (class_type->identifier != nullptr) {
				return class_type->identifier->name.operator String();
			}
			return class_type->fqcn;
		case SCRIPT: {
			if (is_meta_type) {
				return script_type->get_class_name().operator String();
			}
			String name = script_type != nullptr ? script_type->get_name() : "";
			if (!name.is_empty()) {
				return name;
			}
			name = script_path;
			if (!name.is_empty()) {
				return name;
			}
			return native_type.operator String();
		}
		case ENUM:
			return enum_type.operator String() + " (enum)";
		case UNRESOLVED:
			return "<unresolved type>";
	}

	ERR_FAIL_V_MSG("<unresolved type", "Kind set outside the enum range.");
}

static Variant::Type _variant_type_to_typed_array_element_type(Variant::Type p_type) {
	switch (p_type) {
		case Variant::PACKED_BYTE_ARRAY:
		case Variant::PACKED_INT32_ARRAY:
		case Variant::PACKED_INT64_ARRAY:
			return Variant::INT;
		case Variant::PACKED_FLOAT32_ARRAY:
		case Variant::PACKED_FLOAT64_ARRAY:
			return Variant::FLOAT;
		case Variant::PACKED_STRING_ARRAY:
			return Variant::STRING;
		case Variant::PACKED_VECTOR2_ARRAY:
			return Variant::VECTOR2;
		case Variant::PACKED_VECTOR3_ARRAY:
			return Variant::VECTOR3;
		case Variant::PACKED_COLOR_ARRAY:
			return Variant::COLOR;
		default:
			return Variant::NIL;
	}
}

bool GDScriptParser::DataType::is_typed_container_type() const {
	return kind == GDScriptParser::DataType::BUILTIN && _variant_type_to_typed_array_element_type(builtin_type) != Variant::NIL;
}

GDScriptParser::DataType GDScriptParser::DataType::get_typed_container_type() const {
	GDScriptParser::DataType type;
	type.kind = GDScriptParser::DataType::BUILTIN;
	type.builtin_type = _variant_type_to_typed_array_element_type(builtin_type);
	return type;
}

void GDScriptParser::complete_extents(Node *p_node) {
	while (!nodes_in_progress.is_empty() && nodes_in_progress.back()->get() != p_node) {
		ERR_PRINT("Parser bug: Mismatch in extents tracking stack.");
		nodes_in_progress.pop_back();
	}
	if (nodes_in_progress.is_empty()) {
		ERR_PRINT("Parser bug: Extents tracking stack is empty.");
	} else {
		nodes_in_progress.pop_back();
	}
}

void GDScriptParser::update_extents(Node *p_node) {
	p_node->end_line = previous.end_line;
	p_node->end_column = previous.end_column;
	p_node->leftmost_column = MIN(p_node->leftmost_column, previous.leftmost_column);
	p_node->rightmost_column = MAX(p_node->rightmost_column, previous.rightmost_column);
}

void GDScriptParser::reset_extents(Node *p_node, GDScriptTokenizer::Token p_token) {
	p_node->start_line = p_token.start_line;
	p_node->end_line = p_token.end_line;
	p_node->start_column = p_token.start_column;
	p_node->end_column = p_token.end_column;
	p_node->leftmost_column = p_token.leftmost_column;
	p_node->rightmost_column = p_token.rightmost_column;
}

void GDScriptParser::reset_extents(Node *p_node, Node *p_from) {
	if (p_from == nullptr) {
		return;
	}
	p_node->start_line = p_from->start_line;
	p_node->end_line = p_from->end_line;
	p_node->start_column = p_from->start_column;
	p_node->end_column = p_from->end_column;
	p_node->leftmost_column = p_from->leftmost_column;
	p_node->rightmost_column = p_from->rightmost_column;
}

/*---------- PRETTY PRINT FOR DEBUG ----------*/

#ifdef DEBUG_ENABLED

void GDScriptParser::TreePrinter::increase_indent() {
	indent_level++;
	indent = "";
	for (int i = 0; i < indent_level * 4; i++) {
		if (i % 4 == 0) {
			indent += "|";
		} else {
			indent += " ";
		}
	}
}

void GDScriptParser::TreePrinter::decrease_indent() {
	indent_level--;
	indent = "";
	for (int i = 0; i < indent_level * 4; i++) {
		if (i % 4 == 0) {
			indent += "|";
		} else {
			indent += " ";
		}
	}
}

void GDScriptParser::TreePrinter::push_line(const String &p_line) {
	if (!p_line.is_empty()) {
		push_text(p_line);
	}
	printed += "\n";
	pending_indent = true;
}

void GDScriptParser::TreePrinter::push_text(const String &p_text) {
	if (pending_indent) {
		printed += indent;
		pending_indent = false;
	}
	printed += p_text;
}

void GDScriptParser::TreePrinter::print_annotation(const AnnotationNode *p_annotation) {
	push_text(p_annotation->name);
	push_text(" (");
	for (int i = 0; i < p_annotation->arguments.size(); i++) {
		if (i > 0) {
			push_text(" , ");
		}
		print_expression(p_annotation->arguments[i]);
	}
	push_line(")");
}

void GDScriptParser::TreePrinter::print_array(ArrayNode *p_array) {
	push_text("[ ");
	for (int i = 0; i < p_array->elements.size(); i++) {
		if (i > 0) {
			push_text(" , ");
		}
		print_expression(p_array->elements[i]);
	}
	push_text(" ]");
}

void GDScriptParser::TreePrinter::print_assert(AssertNode *p_assert) {
	push_text("Assert ( ");
	print_expression(p_assert->condition);
	push_line(" )");
}

void GDScriptParser::TreePrinter::print_assignment(AssignmentNode *p_assignment) {
	switch (p_assignment->assignee->type) {
		case Node::IDENTIFIER:
			print_identifier(static_cast<IdentifierNode *>(p_assignment->assignee));
			break;
		case Node::SUBSCRIPT:
			print_subscript(static_cast<SubscriptNode *>(p_assignment->assignee));
			break;
		default:
			break; // Unreachable.
	}

	push_text(" ");
	switch (p_assignment->operation) {
		case AssignmentNode::OP_ADDITION:
			push_text("+");
			break;
		case AssignmentNode::OP_SUBTRACTION:
			push_text("-");
			break;
		case AssignmentNode::OP_MULTIPLICATION:
			push_text("*");
			break;
		case AssignmentNode::OP_DIVISION:
			push_text("/");
			break;
		case AssignmentNode::OP_MODULO:
			push_text("%");
			break;
		case AssignmentNode::OP_POWER:
			push_text("**");
			break;
		case AssignmentNode::OP_BIT_SHIFT_LEFT:
			push_text("<<");
			break;
		case AssignmentNode::OP_BIT_SHIFT_RIGHT:
			push_text(">>");
			break;
		case AssignmentNode::OP_BIT_AND:
			push_text("&");
			break;
		case AssignmentNode::OP_BIT_OR:
			push_text("|");
			break;
		case AssignmentNode::OP_BIT_XOR:
			push_text("^");
			break;
		case AssignmentNode::OP_NONE:
			break;
	}
	push_text("= ");
	print_expression(p_assignment->assigned_value);
	push_line();
}

void GDScriptParser::TreePrinter::print_await(AwaitNode *p_await) {
	push_text("Await ");
	print_expression(p_await->to_await);
}

void GDScriptParser::TreePrinter::print_binary_op(BinaryOpNode *p_binary_op) {
	// Surround in parenthesis for disambiguation.
	push_text("(");
	print_expression(p_binary_op->left_operand);
	switch (p_binary_op->operation) {
		case BinaryOpNode::OP_ADDITION:
			push_text(" + ");
			break;
		case BinaryOpNode::OP_SUBTRACTION:
			push_text(" - ");
			break;
		case BinaryOpNode::OP_MULTIPLICATION:
			push_text(" * ");
			break;
		case BinaryOpNode::OP_DIVISION:
			push_text(" / ");
			break;
		case BinaryOpNode::OP_MODULO:
			push_text(" % ");
			break;
		case BinaryOpNode::OP_POWER:
			push_text(" ** ");
			break;
		case BinaryOpNode::OP_BIT_LEFT_SHIFT:
			push_text(" << ");
			break;
		case BinaryOpNode::OP_BIT_RIGHT_SHIFT:
			push_text(" >> ");
			break;
		case BinaryOpNode::OP_BIT_AND:
			push_text(" & ");
			break;
		case BinaryOpNode::OP_BIT_OR:
			push_text(" | ");
			break;
		case BinaryOpNode::OP_BIT_XOR:
			push_text(" ^ ");
			break;
		case BinaryOpNode::OP_LOGIC_AND:
			push_text(" AND ");
			break;
		case BinaryOpNode::OP_LOGIC_OR:
			push_text(" OR ");
			break;
		case BinaryOpNode::OP_TYPE_TEST:
			push_text(" IS ");
			break;
		case BinaryOpNode::OP_CONTENT_TEST:
			push_text(" IN ");
			break;
		case BinaryOpNode::OP_COMP_EQUAL:
			push_text(" == ");
			break;
		case BinaryOpNode::OP_COMP_NOT_EQUAL:
			push_text(" != ");
			break;
		case BinaryOpNode::OP_COMP_LESS:
			push_text(" < ");
			break;
		case BinaryOpNode::OP_COMP_LESS_EQUAL:
			push_text(" <= ");
			break;
		case BinaryOpNode::OP_COMP_GREATER:
			push_text(" > ");
			break;
		case BinaryOpNode::OP_COMP_GREATER_EQUAL:
			push_text(" >= ");
			break;
	}
	print_expression(p_binary_op->right_operand);
	// Surround in parenthesis for disambiguation.
	push_text(")");
}

void GDScriptParser::TreePrinter::print_call(CallNode *p_call) {
	if (p_call->is_super) {
		push_text("super");
		if (p_call->callee != nullptr) {
			push_text(".");
			print_expression(p_call->callee);
		}
	} else {
		print_expression(p_call->callee);
	}
	push_text("( ");
	for (int i = 0; i < p_call->arguments.size(); i++) {
		if (i > 0) {
			push_text(" , ");
		}
		print_expression(p_call->arguments[i]);
	}
	push_text(" )");
}

void GDScriptParser::TreePrinter::print_cast(CastNode *p_cast) {
	print_expression(p_cast->operand);
	push_text(" AS ");
	print_type(p_cast->cast_type);
}

void GDScriptParser::TreePrinter::print_class(ClassNode *p_class) {
	push_text("Class ");
	if (p_class->identifier == nullptr) {
		push_text("<unnamed>");
	} else {
		print_identifier(p_class->identifier);
	}

	if (p_class->extends_used) {
		bool first = true;
		push_text(" Extends ");
		if (!p_class->extends_path.is_empty()) {
			push_text(vformat(R"("%s")", p_class->extends_path));
			first = false;
		}
		for (int i = 0; i < p_class->extends.size(); i++) {
			if (!first) {
				push_text(".");
			} else {
				first = false;
			}
			push_text(p_class->extends[i]);
		}
	}

	push_line(" :");

	increase_indent();

	for (int i = 0; i < p_class->members.size(); i++) {
		const ClassNode::Member &m = p_class->members[i];

		switch (m.type) {
			case ClassNode::Member::CLASS:
				print_class(m.m_class);
				break;
			case ClassNode::Member::VARIABLE:
				print_variable(m.variable);
				break;
			case ClassNode::Member::CONSTANT:
				print_constant(m.constant);
				break;
			case ClassNode::Member::SIGNAL:
				print_signal(m.signal);
				break;
			case ClassNode::Member::FUNCTION:
				print_function(m.function);
				break;
			case ClassNode::Member::ENUM:
				print_enum(m.m_enum);
				break;
			case ClassNode::Member::ENUM_VALUE:
				break; // Nothing. Will be printed by enum.
			case ClassNode::Member::GROUP:
				break; // Nothing. Groups are only used by inspector.
			case ClassNode::Member::UNDEFINED:
				push_line("<unknown member>");
				break;
		}
	}

	decrease_indent();
}

void GDScriptParser::TreePrinter::print_constant(ConstantNode *p_constant) {
	push_text("Constant ");
	print_identifier(p_constant->identifier);

	increase_indent();

	push_line();
	push_text("= ");
	if (p_constant->initializer == nullptr) {
		push_text("<missing value>");
	} else {
		print_expression(p_constant->initializer);
	}
	decrease_indent();
	push_line();
}

void GDScriptParser::TreePrinter::print_dictionary(DictionaryNode *p_dictionary) {
	push_line("{");
	increase_indent();
	for (int i = 0; i < p_dictionary->elements.size(); i++) {
		print_expression(p_dictionary->elements[i].key);
		if (p_dictionary->style == DictionaryNode::PYTHON_DICT) {
			push_text(" : ");
		} else {
			push_text(" = ");
		}
		print_expression(p_dictionary->elements[i].value);
		push_line(" ,");
	}
	decrease_indent();
	push_text("}");
}

void GDScriptParser::TreePrinter::print_expression(ExpressionNode *p_expression) {
	if (p_expression == nullptr) {
		push_text("<invalid expression>");
		return;
	}
	switch (p_expression->type) {
		case Node::ARRAY:
			print_array(static_cast<ArrayNode *>(p_expression));
			break;
		case Node::ASSIGNMENT:
			print_assignment(static_cast<AssignmentNode *>(p_expression));
			break;
		case Node::AWAIT:
			print_await(static_cast<AwaitNode *>(p_expression));
			break;
		case Node::BINARY_OPERATOR:
			print_binary_op(static_cast<BinaryOpNode *>(p_expression));
			break;
		case Node::CALL:
			print_call(static_cast<CallNode *>(p_expression));
			break;
		case Node::CAST:
			print_cast(static_cast<CastNode *>(p_expression));
			break;
		case Node::DICTIONARY:
			print_dictionary(static_cast<DictionaryNode *>(p_expression));
			break;
		case Node::GET_NODE:
			print_get_node(static_cast<GetNodeNode *>(p_expression));
			break;
		case Node::IDENTIFIER:
			print_identifier(static_cast<IdentifierNode *>(p_expression));
			break;
		case Node::LAMBDA:
			print_lambda(static_cast<LambdaNode *>(p_expression));
			break;
		case Node::LITERAL:
			print_literal(static_cast<LiteralNode *>(p_expression));
			break;
		case Node::PRELOAD:
			print_preload(static_cast<PreloadNode *>(p_expression));
			break;
		case Node::SELF:
			print_self(static_cast<SelfNode *>(p_expression));
			break;
		case Node::SUBSCRIPT:
			print_subscript(static_cast<SubscriptNode *>(p_expression));
			break;
		case Node::TERNARY_OPERATOR:
			print_ternary_op(static_cast<TernaryOpNode *>(p_expression));
			break;
		case Node::UNARY_OPERATOR:
			print_unary_op(static_cast<UnaryOpNode *>(p_expression));
			break;
		default:
			push_text(vformat("<unknown expression %d>", p_expression->type));
			break;
	}
}

void GDScriptParser::TreePrinter::print_enum(EnumNode *p_enum) {
	push_text("Enum ");
	if (p_enum->identifier != nullptr) {
		print_identifier(p_enum->identifier);
	} else {
		push_text("<unnamed>");
	}

	push_line(" {");
	increase_indent();
	for (int i = 0; i < p_enum->values.size(); i++) {
		const EnumNode::Value &item = p_enum->values[i];
		print_identifier(item.identifier);
		push_text(" = ");
		push_text(itos(item.value));
		push_line(" ,");
	}
	decrease_indent();
	push_line("}");
}

void GDScriptParser::TreePrinter::print_for(ForNode *p_for) {
	push_text("For ");
	print_identifier(p_for->variable);
	push_text(" IN ");
	print_expression(p_for->list);
	push_line(" :");

	increase_indent();

	print_suite(p_for->loop);

	decrease_indent();
}

void GDScriptParser::TreePrinter::print_function(FunctionNode *p_function, const String &p_context) {
	for (const AnnotationNode *E : p_function->annotations) {
		print_annotation(E);
	}
	push_text(p_context);
	push_text(" ");
	if (p_function->identifier) {
		print_identifier(p_function->identifier);
	} else {
		push_text("<anonymous>");
	}
	push_text("( ");
	for (int i = 0; i < p_function->parameters.size(); i++) {
		if (i > 0) {
			push_text(" , ");
		}
		print_parameter(p_function->parameters[i]);
	}
	push_line(" ) :");
	increase_indent();
	print_suite(p_function->body);
	decrease_indent();
}

void GDScriptParser::TreePrinter::print_get_node(GetNodeNode *p_get_node) {
	if (p_get_node->use_dollar) {
		push_text("$");
	}
	push_text(p_get_node->full_path);
}

void GDScriptParser::TreePrinter::print_identifier(IdentifierNode *p_identifier) {
	if (p_identifier != nullptr) {
		push_text(p_identifier->name);
	} else {
		push_text("<invalid identifier>");
	}
}

void GDScriptParser::TreePrinter::print_if(IfNode *p_if, bool p_is_elif) {
	if (p_is_elif) {
		push_text("Elif ");
	} else {
		push_text("If ");
	}
	print_expression(p_if->condition);
	push_line(" :");

	increase_indent();
	print_suite(p_if->true_block);
	decrease_indent();

	// FIXME: Properly detect "elif" blocks.
	if (p_if->false_block != nullptr) {
		push_line("Else :");
		increase_indent();
		print_suite(p_if->false_block);
		decrease_indent();
	}
}

void GDScriptParser::TreePrinter::print_lambda(LambdaNode *p_lambda) {
	print_function(p_lambda->function, "Lambda");
	push_text("| captures [ ");
	for (int i = 0; i < p_lambda->captures.size(); i++) {
		if (i > 0) {
			push_text(" , ");
		}
		push_text(p_lambda->captures[i]->name.operator String());
	}
	push_line(" ]");
}

void GDScriptParser::TreePrinter::print_literal(LiteralNode *p_literal) {
	// Prefix for string types.
	switch (p_literal->value.get_type()) {
		case Variant::NODE_PATH:
			push_text("^\"");
			break;
		case Variant::STRING:
			push_text("\"");
			break;
		case Variant::STRING_NAME:
			push_text("&\"");
			break;
		default:
			break;
	}
	push_text(p_literal->value);
	// Suffix for string types.
	switch (p_literal->value.get_type()) {
		case Variant::NODE_PATH:
		case Variant::STRING:
		case Variant::STRING_NAME:
			push_text("\"");
			break;
		default:
			break;
	}
}

void GDScriptParser::TreePrinter::print_match(MatchNode *p_match) {
	push_text("Match ");
	print_expression(p_match->test);
	push_line(" :");

	increase_indent();
	for (int i = 0; i < p_match->branches.size(); i++) {
		print_match_branch(p_match->branches[i]);
	}
	decrease_indent();
}

void GDScriptParser::TreePrinter::print_match_branch(MatchBranchNode *p_match_branch) {
	for (int i = 0; i < p_match_branch->patterns.size(); i++) {
		if (i > 0) {
			push_text(" , ");
		}
		print_match_pattern(p_match_branch->patterns[i]);
	}

	push_line(" :");

	increase_indent();
	print_suite(p_match_branch->block);
	decrease_indent();
}

void GDScriptParser::TreePrinter::print_match_pattern(PatternNode *p_match_pattern) {
	switch (p_match_pattern->pattern_type) {
		case PatternNode::PT_LITERAL:
			print_literal(p_match_pattern->literal);
			break;
		case PatternNode::PT_WILDCARD:
			push_text("_");
			break;
		case PatternNode::PT_REST:
			push_text("..");
			break;
		case PatternNode::PT_BIND:
			push_text("Var ");
			print_identifier(p_match_pattern->bind);
			break;
		case PatternNode::PT_EXPRESSION:
			print_expression(p_match_pattern->expression);
			break;
		case PatternNode::PT_ARRAY:
			push_text("[ ");
			for (int i = 0; i < p_match_pattern->array.size(); i++) {
				if (i > 0) {
					push_text(" , ");
				}
				print_match_pattern(p_match_pattern->array[i]);
			}
			push_text(" ]");
			break;
		case PatternNode::PT_DICTIONARY:
			push_text("{ ");
			for (int i = 0; i < p_match_pattern->dictionary.size(); i++) {
				if (i > 0) {
					push_text(" , ");
				}
				if (p_match_pattern->dictionary[i].key != nullptr) {
					// Key can be null for rest pattern.
					print_expression(p_match_pattern->dictionary[i].key);
					push_text(" : ");
				}
				print_match_pattern(p_match_pattern->dictionary[i].value_pattern);
			}
			push_text(" }");
			break;
	}
}

void GDScriptParser::TreePrinter::print_parameter(ParameterNode *p_parameter) {
	print_identifier(p_parameter->identifier);
	if (p_parameter->datatype_specifier != nullptr) {
		push_text(" : ");
		print_type(p_parameter->datatype_specifier);
	}
	if (p_parameter->default_value != nullptr) {
		push_text(" = ");
		print_expression(p_parameter->default_value);
	}
}

void GDScriptParser::TreePrinter::print_preload(PreloadNode *p_preload) {
	push_text(R"(Preload ( ")");
	push_text(p_preload->resolved_path);
	push_text(R"(" )");
}

void GDScriptParser::TreePrinter::print_return(ReturnNode *p_return) {
	push_text("Return");
	if (p_return->return_value != nullptr) {
		push_text(" ");
		print_expression(p_return->return_value);
	}
	push_line();
}

void GDScriptParser::TreePrinter::print_self(SelfNode *p_self) {
	push_text("Self(");
	if (p_self->current_class->identifier != nullptr) {
		print_identifier(p_self->current_class->identifier);
	} else {
		push_text("<main class>");
	}
	push_text(")");
}

void GDScriptParser::TreePrinter::print_signal(SignalNode *p_signal) {
	push_text("Signal ");
	print_identifier(p_signal->identifier);
	push_text("( ");
	for (int i = 0; i < p_signal->parameters.size(); i++) {
		print_parameter(p_signal->parameters[i]);
	}
	push_line(" )");
}

void GDScriptParser::TreePrinter::print_subscript(SubscriptNode *p_subscript) {
	print_expression(p_subscript->base);
	if (p_subscript->is_attribute) {
		push_text(".");
		print_identifier(p_subscript->attribute);
	} else {
		push_text("[ ");
		print_expression(p_subscript->index);
		push_text(" ]");
	}
}

void GDScriptParser::TreePrinter::print_statement(Node *p_statement) {
	switch (p_statement->type) {
		case Node::ASSERT:
			print_assert(static_cast<AssertNode *>(p_statement));
			break;
		case Node::VARIABLE:
			print_variable(static_cast<VariableNode *>(p_statement));
			break;
		case Node::CONSTANT:
			print_constant(static_cast<ConstantNode *>(p_statement));
			break;
		case Node::IF:
			print_if(static_cast<IfNode *>(p_statement));
			break;
		case Node::FOR:
			print_for(static_cast<ForNode *>(p_statement));
			break;
		case Node::WHILE:
			print_while(static_cast<WhileNode *>(p_statement));
			break;
		case Node::MATCH:
			print_match(static_cast<MatchNode *>(p_statement));
			break;
		case Node::RETURN:
			print_return(static_cast<ReturnNode *>(p_statement));
			break;
		case Node::BREAK:
			push_line("Break");
			break;
		case Node::CONTINUE:
			push_line("Continue");
			break;
		case Node::PASS:
			push_line("Pass");
			break;
		case Node::BREAKPOINT:
			push_line("Breakpoint");
			break;
		case Node::ASSIGNMENT:
			print_assignment(static_cast<AssignmentNode *>(p_statement));
			break;
		default:
			if (p_statement->is_expression()) {
				print_expression(static_cast<ExpressionNode *>(p_statement));
				push_line();
			} else {
				push_line(vformat("<unknown statement %d>", p_statement->type));
			}
			break;
	}
}

void GDScriptParser::TreePrinter::print_suite(SuiteNode *p_suite) {
	for (int i = 0; i < p_suite->statements.size(); i++) {
		print_statement(p_suite->statements[i]);
	}
}

void GDScriptParser::TreePrinter::print_ternary_op(TernaryOpNode *p_ternary_op) {
	// Surround in parenthesis for disambiguation.
	push_text("(");
	print_expression(p_ternary_op->true_expr);
	push_text(") IF (");
	print_expression(p_ternary_op->condition);
	push_text(") ELSE (");
	print_expression(p_ternary_op->false_expr);
	push_text(")");
}

void GDScriptParser::TreePrinter::print_type(TypeNode *p_type) {
	if (p_type->type_chain.is_empty()) {
		push_text("Void");
	} else {
		for (int i = 0; i < p_type->type_chain.size(); i++) {
			if (i > 0) {
				push_text(".");
			}
			print_identifier(p_type->type_chain[i]);
		}
	}
}

void GDScriptParser::TreePrinter::print_unary_op(UnaryOpNode *p_unary_op) {
	// Surround in parenthesis for disambiguation.
	push_text("(");
	switch (p_unary_op->operation) {
		case UnaryOpNode::OP_POSITIVE:
			push_text("+");
			break;
		case UnaryOpNode::OP_NEGATIVE:
			push_text("-");
			break;
		case UnaryOpNode::OP_LOGIC_NOT:
			push_text("NOT");
			break;
		case UnaryOpNode::OP_COMPLEMENT:
			push_text("~");
			break;
	}
	print_expression(p_unary_op->operand);
	// Surround in parenthesis for disambiguation.
	push_text(")");
}

void GDScriptParser::TreePrinter::print_variable(VariableNode *p_variable) {
	for (const AnnotationNode *E : p_variable->annotations) {
		print_annotation(E);
	}

	push_text("Variable ");
	print_identifier(p_variable->identifier);

	push_text(" : ");
	if (p_variable->datatype_specifier != nullptr) {
		print_type(p_variable->datatype_specifier);
	} else if (p_variable->infer_datatype) {
		push_text("<inferred type>");
	} else {
		push_text("Variant");
	}

	increase_indent();

	push_line();
	push_text("= ");
	if (p_variable->initializer == nullptr) {
		push_text("<default value>");
	} else {
		print_expression(p_variable->initializer);
	}
	push_line();

	if (p_variable->property != VariableNode::PROP_NONE) {
		if (p_variable->getter != nullptr) {
			push_text("Get");
			if (p_variable->property == VariableNode::PROP_INLINE) {
				push_line(":");
				increase_indent();
				print_suite(p_variable->getter->body);
				decrease_indent();
			} else {
				push_line(" =");
				increase_indent();
				print_identifier(p_variable->getter_pointer);
				push_line();
				decrease_indent();
			}
		}
		if (p_variable->setter != nullptr) {
			push_text("Set (");
			if (p_variable->property == VariableNode::PROP_INLINE) {
				if (p_variable->setter_parameter != nullptr) {
					print_identifier(p_variable->setter_parameter);
				} else {
					push_text("<missing>");
				}
				push_line("):");
				increase_indent();
				print_suite(p_variable->setter->body);
				decrease_indent();
			} else {
				push_line(" =");
				increase_indent();
				print_identifier(p_variable->setter_pointer);
				push_line();
				decrease_indent();
			}
		}
	}

	decrease_indent();
	push_line();
}

void GDScriptParser::TreePrinter::print_while(WhileNode *p_while) {
	push_text("While ");
	print_expression(p_while->condition);
	push_line(" :");

	increase_indent();
	print_suite(p_while->loop);
	decrease_indent();
}

void GDScriptParser::TreePrinter::print_tree(const GDScriptParser &p_parser) {
	ERR_FAIL_COND_MSG(p_parser.get_tree() == nullptr, "Parse the code before printing the parse tree.");

	if (p_parser.is_tool()) {
		push_line("@tool");
	}
	if (!p_parser.get_tree()->icon_path.is_empty()) {
		push_text(R"(@icon (")");
		push_text(p_parser.get_tree()->icon_path);
		push_line("\")");
	}
	print_class(p_parser.get_tree());

	print_line(String(printed));
}

#endif // DEBUG_ENABLED<|MERGE_RESOLUTION|>--- conflicted
+++ resolved
@@ -1545,11 +1545,7 @@
 				VariableNode *variable = static_cast<VariableNode *>(statement);
 				const SuiteNode::Local &local = current_suite->get_local(variable->identifier->name);
 				if (local.type != SuiteNode::Local::UNDEFINED) {
-<<<<<<< HEAD
-					push_error(vformat(R"(There is already a %s named "%s" declared in this scope.)", local.get_name(), variable->identifier->name),  variable->identifier);
-=======
 					push_error(vformat(R"(There is already a %s named "%s" declared in this scope.)", local.get_name(), variable->identifier->name), variable->identifier);
->>>>>>> bc5d67c6
 				}
 				current_suite->add_local(variable, current_function);
 				break;
