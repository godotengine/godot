--- conflicted
+++ resolved
@@ -4416,31 +4416,6 @@
 			push_error(_get_annotation_error_string(p_annotation->name, expected_types, variable->get_datatype()), p_annotation);
 			return false;
 		}
-<<<<<<< HEAD
-	}  else if (p_annotation->name == SNAME("@export_enum_dynamic")) {
-		use_default_variable_type_check = false;
-
-		Variant::Type enum_type = Variant::STRING;
-
-		if (export_type.kind == DataType::BUILTIN && export_type.builtin_type == Variant::STRING_NAME) {
-			enum_type = Variant::STRING_NAME;
-		}
-
-		variable->export_info.type = enum_type;
-
-		if (!export_type.is_variant() && (export_type.kind != DataType::BUILTIN || export_type.builtin_type != enum_type)) {
-			Vector<Variant::Type> expected_types = { Variant::STRING_NAME, Variant::STRING };
-			push_error(_get_annotation_error_string(p_annotation->name, expected_types, variable->get_datatype()), p_annotation);
-			return false;
-		}
-	}else if (p_annotation->name == SNAME("@export_storage")) {
-		use_default_variable_type_check = false; // Can be applied to a variable of any type.
-
-		// Save the info because the compiler uses export info for overwriting member info.
-		variable->export_info = export_type.to_property_info(variable->identifier->name);
-		variable->export_info.usage |= PROPERTY_USAGE_STORAGE;
-=======
->>>>>>> c8db2253
 	}
 
 	if (use_default_variable_type_check) {
