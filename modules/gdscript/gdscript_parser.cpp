--- conflicted
+++ resolved
@@ -41,7 +41,6 @@
 #include "core/io/resource_loader.h"
 #include "core/math/math_defs.h"
 #include "scene/main/multiplayer_api.h"
-#include "modules/regex/regex.h"
 
 #ifdef DEBUG_ENABLED
 #include "core/os/os.h"
@@ -161,6 +160,11 @@
 	errors.push_back({p_message, line, column});
 }
 
+void GDScriptParser::push_error(const String &p_message, int line, int column) {
+	panic_mode = true;
+	errors.push_back({p_message, line, column});
+}
+
 #ifdef DEBUG_ENABLED
 void GDScriptParser::push_warning(const Node *p_source, GDScriptWarning::Code p_code, const Vector<String> &p_symbols) {
 	ERR_FAIL_COND(p_source == nullptr);
@@ -470,7 +474,6 @@
 Error GDScriptParser::parse(const String &p_source_code, const String &p_script_path, bool p_for_completion) {
 	clear();
 
-<<<<<<< HEAD
 	String source = "";
 	GDScriptPreprocessor::ParserError preprocessor_data = preprocessor.read_source(p_source_code, source);
 	if (preprocessor_data.message != "") {
@@ -479,12 +482,6 @@
 	}
 	if (source == "") source = p_source_code;
 	
-=======
-	String source = read_preprocessors(p_source_code);
-	if (source == "") {
-		return ERR_PARSE_ERROR;
-	}
->>>>>>> 68bb1377
 	int cursor_line = -1;
 	int cursor_column = -1;
 	for_completion = p_for_completion;
