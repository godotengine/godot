--- conflicted
+++ resolved
@@ -28,13 +28,10 @@
 /* SOFTWARE OR THE USE OR OTHER DEALINGS IN THE SOFTWARE.                 */
 /**************************************************************************/
 
-#pragma once
+#ifndef TEST_LSP_H
+#define TEST_LSP_H
 
 #ifdef TOOLS_ENABLED
-
-#include "modules/modules_enabled.gen.h" // For jsonrpc.
-
-#ifdef MODULE_JSONRPC_ENABLED
 
 #include "tests/test_macros.h"
 
@@ -55,15 +52,15 @@
 #include "thirdparty/doctest/doctest.h"
 
 template <>
-struct doctest::StringMaker<LSP::Position> {
-	static doctest::String convert(const LSP::Position &p_val) {
+struct doctest::StringMaker<lsp::Position> {
+	static doctest::String convert(const lsp::Position &p_val) {
 		return p_val.to_string().utf8().get_data();
 	}
 };
 
 template <>
-struct doctest::StringMaker<LSP::Range> {
-	static doctest::String convert(const LSP::Range &p_val) {
+struct doctest::StringMaker<lsp::Range> {
+	static doctest::String convert(const lsp::Range &p_val) {
 		return p_val.to_string().utf8().get_data();
 	}
 };
@@ -105,32 +102,32 @@
 	return proto;
 }
 
-LSP::Position pos(const int p_line, const int p_character) {
-	LSP::Position p;
+lsp::Position pos(const int p_line, const int p_character) {
+	lsp::Position p;
 	p.line = p_line;
 	p.character = p_character;
 	return p;
 }
 
-LSP::Range range(const LSP::Position p_start, const LSP::Position p_end) {
-	LSP::Range r;
+lsp::Range range(const lsp::Position p_start, const lsp::Position p_end) {
+	lsp::Range r;
 	r.start = p_start;
 	r.end = p_end;
 	return r;
 }
 
-LSP::TextDocumentPositionParams pos_in(const LSP::DocumentUri &p_uri, const LSP::Position p_pos) {
-	LSP::TextDocumentPositionParams params;
+lsp::TextDocumentPositionParams pos_in(const lsp::DocumentUri &p_uri, const lsp::Position p_pos) {
+	lsp::TextDocumentPositionParams params;
 	params.textDocument.uri = p_uri;
 	params.position = p_pos;
 	return params;
 }
 
-const LSP::DocumentSymbol *test_resolve_symbol_at(const String &p_uri, const LSP::Position p_pos, const String &p_expected_uri, const String &p_expected_name, const LSP::Range &p_expected_range) {
+const lsp::DocumentSymbol *test_resolve_symbol_at(const String &p_uri, const lsp::Position p_pos, const String &p_expected_uri, const String &p_expected_name, const lsp::Range &p_expected_range) {
 	Ref<GDScriptWorkspace> workspace = GDScriptLanguageProtocol::get_singleton()->get_workspace();
 
-	LSP::TextDocumentPositionParams params = pos_in(p_uri, p_pos);
-	const LSP::DocumentSymbol *symbol = workspace->resolve_symbol(params);
+	lsp::TextDocumentPositionParams params = pos_in(p_uri, p_pos);
+	const lsp::DocumentSymbol *symbol = workspace->resolve_symbol(params);
 	CHECK(symbol);
 
 	if (symbol) {
@@ -143,7 +140,7 @@
 }
 
 struct InlineTestData {
-	LSP::Range range;
+	lsp::Range range;
 	String text;
 	String name;
 	String ref;
@@ -260,7 +257,7 @@
 		REQUIRE_MESSAGE(target, vformat("No target for ref '%s'", p_test_data.ref));
 
 		Ref<GDScriptWorkspace> workspace = GDScriptLanguageProtocol::get_singleton()->get_workspace();
-		LSP::Position pos = p_test_data.range.start;
+		lsp::Position pos = p_test_data.range.start;
 
 		SUBCASE("start of identifier") {
 			pos.character = p_test_data.range.start.character;
@@ -311,17 +308,17 @@
 	REQUIRE_MESSAGE(err == OK, vformat("Errors while analyzing '%s'", p_path));
 }
 
-inline LSP::Position lsp_pos(int line, int character) {
-	LSP::Position p;
+inline lsp::Position lsp_pos(int line, int character) {
+	lsp::Position p;
 	p.line = line;
 	p.character = character;
 	return p;
 }
 
-void test_position_roundtrip(LSP::Position p_lsp, GodotPosition p_gd, const PackedStringArray &p_lines) {
+void test_position_roundtrip(lsp::Position p_lsp, GodotPosition p_gd, const PackedStringArray &p_lines) {
 	GodotPosition actual_gd = GodotPosition::from_lsp(p_lsp, p_lines);
 	CHECK_EQ(p_gd, actual_gd);
-	LSP::Position actual_lsp = p_gd.to_lsp(p_lines);
+	lsp::Position actual_lsp = p_gd.to_lsp(p_lines);
 	CHECK_EQ(p_lsp, actual_lsp);
 }
 
@@ -346,25 +343,25 @@
 		PackedStringArray lines = code.split("\n");
 
 		SUBCASE("line after end") {
-			LSP::Position lsp = lsp_pos(7, 0);
+			lsp::Position lsp = lsp_pos(7, 0);
 			GodotPosition gd(8, 1);
 			test_position_roundtrip(lsp, gd, lines);
 		}
 		SUBCASE("first char in first line") {
-			LSP::Position lsp = lsp_pos(0, 0);
+			lsp::Position lsp = lsp_pos(0, 0);
 			GodotPosition gd(1, 1);
 			test_position_roundtrip(lsp, gd, lines);
 		}
 
 		SUBCASE("with tabs") {
 			// On `v` in `value` in `var value := ...`.
-			LSP::Position lsp = lsp_pos(5, 6);
+			lsp::Position lsp = lsp_pos(5, 6);
 			GodotPosition gd(6, 13);
 			test_position_roundtrip(lsp, gd, lines);
 		}
 
 		SUBCASE("doesn't fail with column outside of character length") {
-			LSP::Position lsp = lsp_pos(2, 100);
+			lsp::Position lsp = lsp_pos(2, 100);
 			GodotPosition::from_lsp(lsp, lines);
 
 			GodotPosition gd(3, 100);
@@ -372,7 +369,7 @@
 		}
 
 		SUBCASE("doesn't fail with line outside of line length") {
-			LSP::Position lsp = lsp_pos(200, 100);
+			lsp::Position lsp = lsp_pos(200, 100);
 			GodotPosition::from_lsp(lsp, lines);
 
 			GodotPosition gd(300, 100);
@@ -381,26 +378,26 @@
 
 		SUBCASE("special case: zero column for root class") {
 			GodotPosition gd(1, 0);
-			LSP::Position expected = lsp_pos(0, 0);
-			LSP::Position actual = gd.to_lsp(lines);
+			lsp::Position expected = lsp_pos(0, 0);
+			lsp::Position actual = gd.to_lsp(lines);
 			CHECK_EQ(actual, expected);
 		}
 		SUBCASE("special case: zero line and column for root class") {
 			GodotPosition gd(0, 0);
-			LSP::Position expected = lsp_pos(0, 0);
-			LSP::Position actual = gd.to_lsp(lines);
+			lsp::Position expected = lsp_pos(0, 0);
+			lsp::Position actual = gd.to_lsp(lines);
 			CHECK_EQ(actual, expected);
 		}
 		SUBCASE("special case: negative line for root class") {
 			GodotPosition gd(-1, 0);
-			LSP::Position expected = lsp_pos(0, 0);
-			LSP::Position actual = gd.to_lsp(lines);
+			lsp::Position expected = lsp_pos(0, 0);
+			lsp::Position actual = gd.to_lsp(lines);
 			CHECK_EQ(actual, expected);
 		}
 		SUBCASE("special case: lines.length() + 1 for root class") {
 			GodotPosition gd(lines.size() + 1, 0);
-			LSP::Position expected = lsp_pos(lines.size(), 0);
-			LSP::Position actual = gd.to_lsp(lines);
+			lsp::Position expected = lsp_pos(lines.size(), 0);
+			lsp::Position actual = gd.to_lsp(lines);
 			CHECK_EQ(actual, expected);
 		}
 	}
@@ -502,11 +499,7 @@
 				GDScriptLanguageProtocol::get_singleton()->get_workspace()->parse_local_script(path);
 				ExtendGDScriptParser *parser = GDScriptLanguageProtocol::get_singleton()->get_workspace()->parse_results[path];
 				REQUIRE(parser);
-<<<<<<< HEAD
-				LSP::DocumentSymbol cls = parser->get_symbols();
-=======
 				lsp::DocumentSymbol cls = parser->get_symbols();
->>>>>>> 49a5bc7b
 
 				REQUIRE(((cls.range.start.line == cls.selectionRange.start.line && cls.range.start.character <= cls.selectionRange.start.character) || (cls.range.start.line < cls.selectionRange.start.line)));
 				REQUIRE(((cls.range.end.line == cls.selectionRange.end.line && cls.range.end.character >= cls.selectionRange.end.character) || (cls.range.end.line > cls.selectionRange.end.line)));
@@ -520,6 +513,6 @@
 
 } // namespace GDScriptTests
 
-#endif // MODULE_JSONRPC_ENABLED
-
-#endif // TOOLS_ENABLED+#endif // TOOLS_ENABLED
+
+#endif // TEST_LSP_H