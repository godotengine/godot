/*************************************************************************/
/*  gd_parser.cpp                                                        */
/*************************************************************************/
/*                       This file is part of:                           */
/*                           GODOT ENGINE                                */
/*                    http://www.godotengine.org                         */
/*************************************************************************/
/* Copyright (c) 2007-2017 Juan Linietsky, Ariel Manzur.                 */
/*                                                                       */
/* Permission is hereby granted, free of charge, to any person obtaining */
/* a copy of this software and associated documentation files (the       */
/* "Software"), to deal in the Software without restriction, including   */
/* without limitation the rights to use, copy, modify, merge, publish,   */
/* distribute, sublicense, and/or sell copies of the Software, and to    */
/* permit persons to whom the Software is furnished to do so, subject to */
/* the following conditions:                                             */
/*                                                                       */
/* The above copyright notice and this permission notice shall be        */
/* included in all copies or substantial portions of the Software.       */
/*                                                                       */
/* THE SOFTWARE IS PROVIDED "AS IS", WITHOUT WARRANTY OF ANY KIND,       */
/* EXPRESS OR IMPLIED, INCLUDING BUT NOT LIMITED TO THE WARRANTIES OF    */
/* MERCHANTABILITY, FITNESS FOR A PARTICULAR PURPOSE AND NONINFRINGEMENT.*/
/* IN NO EVENT SHALL THE AUTHORS OR COPYRIGHT HOLDERS BE LIABLE FOR ANY  */
/* CLAIM, DAMAGES OR OTHER LIABILITY, WHETHER IN AN ACTION OF CONTRACT,  */
/* TORT OR OTHERWISE, ARISING FROM, OUT OF OR IN CONNECTION WITH THE     */
/* SOFTWARE OR THE USE OR OTHER DEALINGS IN THE SOFTWARE.                */
/*************************************************************************/
#include "gd_parser.h"
#include "print_string.h"
#include "io/resource_loader.h"
#include "os/file_access.h"
#include "script_language.h"
#include "gd_script.h"

template<class T>
T* GDParser::alloc_node() {

	T *t = memnew( T);

	t->next=list;
	list=t;

	if (!head)
		head=t;

	t->line=tokenizer->get_token_line();
	t->column=tokenizer->get_token_column();
	return t;

}

bool GDParser::_end_statement() {

	if (tokenizer->get_token()==GDTokenizer::TK_SEMICOLON) {
		tokenizer->advance();
		return true; //handle next
	} else if (tokenizer->get_token()==GDTokenizer::TK_NEWLINE || tokenizer->get_token()==GDTokenizer::TK_EOF) {
		return true; //will be handled properly
	}

	return _after_function;
}

bool GDParser::_enter_indent_block(BlockNode* p_block) {


	if (tokenizer->get_token()!=GDTokenizer::TK_COLON) {
		// report location at the previous token (on the previous line)
		int error_line = tokenizer->get_token_line(-1);
		int error_column = tokenizer->get_token_column(-1);
		_set_error("':' expected at end of line.",error_line,error_column);
		return false;
	}
	tokenizer->advance();

	if (tokenizer->get_token()!=GDTokenizer::TK_NEWLINE) {

		// be more python-like
		int current = tab_level.back()->get();
		tab_level.push_back(current+1);
		return true;
		//_set_error("newline expected after ':'.");
		//return false;
	}

	while(true) {

		if (tokenizer->get_token()!=GDTokenizer::TK_NEWLINE) {

			return false; //wtf
		} else if (tokenizer->get_token(1)!=GDTokenizer::TK_NEWLINE) {

			int indent = tokenizer->get_token_line_indent();
			int current = tab_level.back()->get();
			if (indent<=current) {
				print_line("current: "+itos(current)+" indent: "+itos(indent));
				print_line("less than current");
				return false;
			}

			tab_level.push_back(indent);
			tokenizer->advance();
			return true;

		} else if (p_block) {

			NewLineNode *nl = alloc_node<NewLineNode>();
			nl->line=tokenizer->get_token_line();
			p_block->statements.push_back(nl);

		}

		tokenizer->advance(); // go to next newline
	}
}

bool GDParser::_parse_arguments(Node* p_parent,Vector<Node*>& p_args,bool p_static,bool p_can_codecomplete) {

	if (tokenizer->get_token()==GDTokenizer::TK_PARENTHESIS_CLOSE) {
		tokenizer->advance();
	} else {

		parenthesis ++;
		int argidx=0;

		while(true) {

			if (tokenizer->get_token()==GDTokenizer::TK_CURSOR) {
				_make_completable_call(argidx);
				completion_node=p_parent;
			} else if (tokenizer->get_token()==GDTokenizer::TK_CONSTANT && tokenizer->get_token_constant().get_type()==Variant::STRING && tokenizer->get_token(1)==GDTokenizer::TK_CURSOR) {
				//completing a string argument..
				completion_cursor=tokenizer->get_token_constant();

				_make_completable_call(argidx);
				completion_node=p_parent;
				tokenizer->advance(1);
				return false;
			}

			Node*arg  = _parse_expression(p_parent,p_static);
			if (!arg)
				return false;

			p_args.push_back(arg);

			if (tokenizer->get_token()==GDTokenizer::TK_PARENTHESIS_CLOSE) {
				tokenizer->advance();
				break;

			} else if (tokenizer->get_token()==GDTokenizer::TK_COMMA) {

				if (tokenizer->get_token(1)==GDTokenizer::TK_PARENTHESIS_CLOSE) {

					_set_error("Expression expected");
					return false;
				}

				tokenizer->advance();
				argidx++;
			} else {
				// something is broken
				_set_error("Expected ',' or ')'");
				return false;
			}

		}
		parenthesis --;
	}

	return true;

}


void GDParser::_make_completable_call(int p_arg) {

	completion_cursor=StringName();
	completion_type=COMPLETION_CALL_ARGUMENTS;
	completion_class=current_class;
	completion_function=current_function;
	completion_line=tokenizer->get_token_line();
	completion_argument=p_arg;
	completion_block=current_block;
	completion_found=true;
	tokenizer->advance();

}


bool GDParser::_get_completable_identifier(CompletionType p_type,StringName& identifier) {

	identifier=StringName();
	if (tokenizer->get_token()==GDTokenizer::TK_IDENTIFIER) {
		identifier=tokenizer->get_token_identifier();
		tokenizer->advance();
	}
	if (tokenizer->get_token()==GDTokenizer::TK_CURSOR) {

		completion_cursor=identifier;
		completion_type=p_type;
		completion_class=current_class;
		completion_function=current_function;
		completion_line=tokenizer->get_token_line();
		completion_block=current_block;
		completion_found=true;
		completion_ident_is_call=false;
		tokenizer->advance();

		if (tokenizer->get_token()==GDTokenizer::TK_IDENTIFIER) {
			identifier=identifier.operator String() + tokenizer->get_token_identifier().operator String();
			tokenizer->advance();
		}

		if (tokenizer->get_token()==GDTokenizer::TK_PARENTHESIS_OPEN) {
			completion_ident_is_call=true;
		}
		return true;
	}

	return false;
}


GDParser::Node* GDParser::_parse_expression(Node *p_parent,bool p_static,bool p_allow_assign,bool p_parsing_constant) {

	//Vector<Node*> expressions;
	//Vector<OperatorNode::Operator> operators;

	Vector<Expression> expression;

	Node *expr=NULL;

	int op_line = tokenizer->get_token_line(); // when operators are created at the bottom, the line might have been changed (\n found)

	while(true) {


		/*****************/
		/* Parse Operand */
		/*****************/

		if (parenthesis>0) {
			//remove empty space (only allowed if inside parenthesis
			while(tokenizer->get_token()==GDTokenizer::TK_NEWLINE) {
				tokenizer->advance();
			}
		}


		GDTokenizer::Token last_token = tokenizer->get_token();
		if (tokenizer->get_token()==GDTokenizer::TK_PARENTHESIS_OPEN) {
			//subexpression ()
			tokenizer->advance();
			parenthesis++;
			Node* subexpr = _parse_expression(p_parent,p_static,p_allow_assign,p_parsing_constant);
			parenthesis--;
			if (!subexpr)
				return NULL;

			if (tokenizer->get_token()!=GDTokenizer::TK_PARENTHESIS_CLOSE) {

				_set_error("Expected ')' in expression");
				return NULL;
			}

			tokenizer->advance();
			expr=subexpr;
		} else if (tokenizer->get_token()==GDTokenizer::TK_DOLLAR) {
			tokenizer->advance();

			String path;

			bool need_identifier=true;
			bool done=false;

			while(!done) {

				switch(tokenizer->get_token()) {
					case GDTokenizer::TK_CURSOR: {
						completion_cursor=StringName();
						completion_type=COMPLETION_GET_NODE;
						completion_class=current_class;
						completion_function=current_function;
						completion_line=tokenizer->get_token_line();
						completion_cursor=path;
						completion_argument=0;
						completion_block=current_block;
						completion_found=true;
						tokenizer->advance();
					} break;
					case GDTokenizer::TK_CONSTANT: {

						if (!need_identifier) {
							done=true;
							break;
						}

						if (tokenizer->get_token_constant().get_type()!=Variant::STRING) {
							_set_error("Expected string constant or identifier after '$' or '/'.");
							return NULL;
						}

						path+=String(tokenizer->get_token_constant());
						tokenizer->advance();
						need_identifier=false;

					} break;
					case GDTokenizer::TK_IDENTIFIER: {
						if (!need_identifier) {
							done=true;
							break;
						}

						path+=String(tokenizer->get_token_identifier());
						tokenizer->advance();
						need_identifier=false;

					} break;
					case GDTokenizer::TK_OP_DIV: {

						if (need_identifier) {
							done=true;
							break;
						}

						path+="/";
						tokenizer->advance();
						need_identifier=true;

					} break;
					default: {
						done=true;
						break;
					}
				}
			}

			if (path=="") {
				_set_error("Path expected after $.");
				return NULL;

			}

			OperatorNode *op = alloc_node<OperatorNode>();
			op->op=OperatorNode::OP_CALL;

			op->arguments.push_back(alloc_node<SelfNode>());

			IdentifierNode *funcname = alloc_node<IdentifierNode>();
			funcname->name="get_node";

			op->arguments.push_back(funcname);

			ConstantNode *nodepath = alloc_node<ConstantNode>();
			nodepath->value = NodePath(StringName(path));
			op->arguments.push_back(nodepath);

			expr=op;

		} else if (tokenizer->get_token()==GDTokenizer::TK_CURSOR) {
			tokenizer->advance();
			continue; //no point in cursor in the middle of expression

		} else if (tokenizer->get_token()==GDTokenizer::TK_CONSTANT) {

			//constant defined by tokenizer
			ConstantNode *constant = alloc_node<ConstantNode>();
			constant->value=tokenizer->get_token_constant();
			tokenizer->advance();
			expr=constant;
		} else if (tokenizer->get_token()==GDTokenizer::TK_CONST_PI) {

			//constant defined by tokenizer
			ConstantNode *constant = alloc_node<ConstantNode>();
			constant->value=Math_PI;
			tokenizer->advance();
			expr=constant;
<<<<<<< HEAD
		} else if (tokenizer->get_token() == GDTokenizer::TK_PR_FUNCTION) {
			StringName method_name;
			StringName current_name;
			bool has_id = false;
			Node *node = _parse_function(current_class, current_function, &method_name, &has_id, &current_name);
			if (!node) {
				_set_error("Parse function error");
				return NULL;
			}
			if (has_id) {
				current_block->variables.push_back(current_name);
				current_block->variable_lines.push_back(tokenizer->get_token_line());

				LocalVarNode *lv = alloc_node<LocalVarNode>();
				lv->name=current_name;
				current_block->statements.push_back(lv);
				OperatorNode *op = alloc_node<OperatorNode>();
				op->op = OperatorNode::OP_ASSIGN;

				IdentifierNode *id1 = alloc_node<IdentifierNode>();
				id1->name = current_name;
				op->arguments.push_back(id1);
				op->arguments.push_back(node);
				current_block->statements.push_back(op);
			}
			expr = node;

=======
		}
		else if (tokenizer->get_token() == GDTokenizer::TK_CONST_INF) {

			//constant defined by tokenizer
			ConstantNode *constant = alloc_node<ConstantNode>();
			constant->value = Math_INF;
			tokenizer->advance();
			expr = constant;
		}
		else if (tokenizer->get_token() == GDTokenizer::TK_CONST_NAN) {

			//constant defined by tokenizer
			ConstantNode *constant = alloc_node<ConstantNode>();
			constant->value = Math_NAN;
			tokenizer->advance();
			expr = constant;
>>>>>>> a1cbe8e2
		} else if (tokenizer->get_token()==GDTokenizer::TK_PR_PRELOAD) {

			//constant defined by tokenizer
			tokenizer->advance();
			if (tokenizer->get_token()!=GDTokenizer::TK_PARENTHESIS_OPEN) {
				_set_error("Expected '(' after 'preload'");
				return NULL;
			}
			tokenizer->advance();

			String path;
			bool found_constant = false;
			bool valid = false;
			ConstantNode *cn;

			Node *subexpr = _parse_and_reduce_expression(p_parent, p_static);
			if (subexpr) {
				if (subexpr->type == Node::TYPE_CONSTANT) {
					cn = static_cast<ConstantNode*>(subexpr);
					found_constant = true;
				}
				if (subexpr->type == Node::TYPE_IDENTIFIER) {
					IdentifierNode *in = static_cast<IdentifierNode*>(subexpr);
					Vector<ClassNode::Constant> ce = current_class->constant_expressions;

					// Try to find the constant expression by the identifier
					for(int i=0; i < ce.size(); ++i){
						if(ce[i].identifier == in->name) {
							if(ce[i].expression->type == Node::TYPE_CONSTANT) {
								cn = static_cast<ConstantNode*>(ce[i].expression);
								found_constant = true;
							}
						}
					}
				}

				if (found_constant && cn->value.get_type() == Variant::STRING) {
					valid = true;
					path = (String) cn->value;
				}
			}

			if (!valid) {
				_set_error("expected string constant as 'preload' argument.");
				return NULL;
			}

			if (!path.is_abs_path() && base_path!="")
				path=base_path+"/"+path;
			path = path.replace("///","//").simplify_path();
			if (path==self_path) {

				_set_error("Can't preload itself (use 'get_script()').");
				return NULL;

			}


			Ref<Resource> res;
			if (!validating) {

				//this can be too slow for just validating code
				if (for_completion && ScriptCodeCompletionCache::get_sigleton()) {
					res = ScriptCodeCompletionCache::get_sigleton()->get_cached_resource(path);
				} else {
					res = ResourceLoader::load(path);
				}
				if (!res.is_valid()) {
					_set_error("Can't preload resource at path: "+path);
					return NULL;
				}
			} else {

				if (!FileAccess::exists(path)) {
					_set_error("Can't preload resource at path: "+path);
					return NULL;
				}
			}

			if (tokenizer->get_token()!=GDTokenizer::TK_PARENTHESIS_CLOSE) {
				_set_error("Expected ')' after 'preload' path");
				return NULL;
			}

			ConstantNode *constant = alloc_node<ConstantNode>();
			constant->value=res;
			tokenizer->advance();

			expr=constant;
		} else if (tokenizer->get_token()==GDTokenizer::TK_PR_YIELD) {

			//constant defined by tokenizer

			tokenizer->advance();
			if (tokenizer->get_token()!=GDTokenizer::TK_PARENTHESIS_OPEN) {
				_set_error("Expected '(' after 'yield'");
				return NULL;
			}

			tokenizer->advance();

			OperatorNode *yield = alloc_node<OperatorNode>();
			yield->op=OperatorNode::OP_YIELD;

			while (tokenizer->get_token()==GDTokenizer::TK_NEWLINE) {
				tokenizer->advance();
			}

			if (tokenizer->get_token()==GDTokenizer::TK_PARENTHESIS_CLOSE) {
				expr=yield;
				tokenizer->advance();
			} else {

				parenthesis ++;

				Node *object = _parse_and_reduce_expression(p_parent,p_static);
				if (!object)
					return NULL;
				yield->arguments.push_back(object);

				if (tokenizer->get_token()!=GDTokenizer::TK_COMMA) {
					_set_error("Expected ',' after first argument of 'yield'");
					return NULL;
				}

				tokenizer->advance();

				if (tokenizer->get_token()==GDTokenizer::TK_CURSOR) {


					completion_cursor=StringName();
					completion_node=object;
					completion_type=COMPLETION_YIELD;
					completion_class=current_class;
					completion_function=current_function;
					completion_line=tokenizer->get_token_line();
					completion_argument=0;
					completion_block=current_block;
					completion_found=true;
					tokenizer->advance();
				}

				Node *signal = _parse_and_reduce_expression(p_parent,p_static);
				if (!signal)
					return NULL;
				yield->arguments.push_back(signal);

				if (tokenizer->get_token()!=GDTokenizer::TK_PARENTHESIS_CLOSE) {
					_set_error("Expected ')' after second argument of 'yield'");
					return NULL;
				}

				parenthesis --;

				tokenizer->advance();

				expr=yield;
			}


		} else if (tokenizer->get_token()==GDTokenizer::TK_SELF) {

			if (p_static) {
				_set_error("'self'' not allowed in static function or constant expression");
				return NULL;
			}
			//constant defined by tokenizer
			SelfNode *self = alloc_node<SelfNode>();
			tokenizer->advance();
			expr=self;
		} else if (tokenizer->get_token()==GDTokenizer::TK_BUILT_IN_TYPE && tokenizer->get_token(1)==GDTokenizer::TK_PERIOD) {

			Variant::Type bi_type = tokenizer->get_token_type();
			tokenizer->advance(2);

			StringName identifier;

			if (_get_completable_identifier(COMPLETION_BUILT_IN_TYPE_CONSTANT,identifier)) {

				completion_built_in_constant=bi_type;
			}

			if (identifier==StringName()) {

				_set_error("Built-in type constant expected after '.'");
				return NULL;
			}
			if (!Variant::has_numeric_constant(bi_type,identifier)) {

				_set_error("Static constant  '"+identifier.operator String()+"' not present in built-in type "+Variant::get_type_name(bi_type)+".");
				return NULL;
			}

			ConstantNode *cn = alloc_node<ConstantNode>();
			cn->value=Variant::get_numeric_constant_value(bi_type,identifier);
			expr=cn;


		} else if (tokenizer->get_token(1)==GDTokenizer::TK_PARENTHESIS_OPEN && (tokenizer->get_token()==GDTokenizer::TK_BUILT_IN_TYPE || tokenizer->get_token()==GDTokenizer::TK_IDENTIFIER || tokenizer->get_token()==GDTokenizer::TK_BUILT_IN_FUNC)) {
			//function or constructor

			OperatorNode *op = alloc_node<OperatorNode>();
			op->op=OperatorNode::OP_CALL;

			if (tokenizer->get_token()==GDTokenizer::TK_BUILT_IN_TYPE) {

				TypeNode *tn = alloc_node<TypeNode>();
				tn->vtype=tokenizer->get_token_type();
				op->arguments.push_back(tn);
				tokenizer->advance(2);
			} else if (tokenizer->get_token()==GDTokenizer::TK_BUILT_IN_FUNC) {

				BuiltInFunctionNode *bn = alloc_node<BuiltInFunctionNode>();
				bn->function=tokenizer->get_token_built_in_func();
				op->arguments.push_back(bn);
				tokenizer->advance(2);
			} else {

				SelfNode *self = alloc_node<SelfNode>();
				self->implicit = true;
				op->arguments.push_back(self);

				StringName identifier;
				if (_get_completable_identifier(COMPLETION_FUNCTION,identifier)) {

				}

				if (current_block && current_block->outer_stack(identifier) && current_function) {
					if (current_function->type == Node::TYPE_LAMBDA_FUNCTION) static_cast<LambdaFunctionNode*>(current_function)->insert_require(identifier);
				}
				IdentifierNode* id = alloc_node<IdentifierNode>();
				id->name=identifier;
				op->arguments.push_back(id);
				tokenizer->advance(1);
			}

			if (tokenizer->get_token()==GDTokenizer::TK_CURSOR) {
				_make_completable_call(0);
				completion_node=op;

			}
			if (!_parse_arguments(op,op->arguments,p_static,true))
				return NULL;

			expr=op;

		} else if (tokenizer->get_token()==GDTokenizer::TK_IDENTIFIER) {
			//identifier (reference)

			const ClassNode* cln = current_class;
			bool             bfn = false;
			StringName       identifier;
			if (_get_completable_identifier(COMPLETION_IDENTIFIER,identifier)) {

			}

			if (p_parsing_constant) {
				for( int i=0; i<cln->constant_expressions.size(); ++i ) {

					if( cln->constant_expressions[i].identifier == identifier ) {

						expr = cln->constant_expressions[i].expression;
						bfn  = true;
						break;
					}
				}

				if (GDScriptLanguage::get_singleton()->get_global_map().has(identifier)) {
					//check from constants
					ConstantNode *constant = alloc_node<ConstantNode>();
					constant->value = GDScriptLanguage::get_singleton()->get_global_array()[ GDScriptLanguage::get_singleton()->get_global_map()[identifier] ];
					expr=constant;
					bfn = true;
				}
			}

			if ( !bfn ) {
				IdentifierNode *id = alloc_node<IdentifierNode>();
				id->name = identifier;
				expr = id;

				if (current_block && current_block->outer_stack(identifier) && current_function) {
					if (current_function->type == Node::TYPE_LAMBDA_FUNCTION) static_cast<LambdaFunctionNode*>(current_function)->insert_require(identifier);
				}
			}

		} else if (tokenizer->get_token()==GDTokenizer::TK_OP_ADD || tokenizer->get_token()==GDTokenizer::TK_OP_SUB || tokenizer->get_token()==GDTokenizer::TK_OP_NOT || tokenizer->get_token()==GDTokenizer::TK_OP_BIT_INVERT) {

			//single prefix operators like !expr +expr -expr ++expr --expr
			alloc_node<OperatorNode>();
			Expression e;
			e.is_op=true;

			switch(tokenizer->get_token()) {
				case GDTokenizer::TK_OP_ADD: e.op=OperatorNode::OP_POS; break;
				case GDTokenizer::TK_OP_SUB: e.op=OperatorNode::OP_NEG; break;
				case GDTokenizer::TK_OP_NOT: e.op=OperatorNode::OP_NOT; break;
				case GDTokenizer::TK_OP_BIT_INVERT: e.op=OperatorNode::OP_BIT_INVERT; break;
				default: {}
			}


			tokenizer->advance();

			if (e.op!=OperatorNode::OP_NOT && tokenizer->get_token()==GDTokenizer::TK_OP_NOT) {
				_set_error("Misplaced 'not'.");
				return NULL;
			}

			expression.push_back(e);
			continue; //only exception, must continue...

			/*
			Node *subexpr=_parse_expression(op,p_static);
			if (!subexpr)
				return NULL;
			op->arguments.push_back(subexpr);
			expr=op;*/

		} else if (tokenizer->get_token()==GDTokenizer::TK_BRACKET_OPEN) {
			// array
			tokenizer->advance();

			ArrayNode *arr = alloc_node<ArrayNode>();
			bool expecting_comma=false;

			while(true) {

				if (tokenizer->get_token()==GDTokenizer::TK_EOF) {

					_set_error("Unterminated array");
					return NULL;

				} else if (tokenizer->get_token()==GDTokenizer::TK_BRACKET_CLOSE) {
					tokenizer->advance();
					break;
				} else if (tokenizer->get_token()==GDTokenizer::TK_NEWLINE) {

					tokenizer->advance(); //ignore newline
				} else if (tokenizer->get_token()==GDTokenizer::TK_COMMA) {
					if (!expecting_comma) {
						_set_error("expression or ']' expected");
						return NULL;
					}

					expecting_comma=false;
					tokenizer->advance(); //ignore newline
				} else {
					//parse expression
					if (expecting_comma) {
						_set_error("',' or ']' expected");
						return NULL;
					}
					Node *n = _parse_expression(arr,p_static,p_allow_assign,p_parsing_constant);
					if (!n)
						return NULL;
					arr->elements.push_back(n);
					expecting_comma=true;
				}
			}

			expr=arr;
		} else if (tokenizer->get_token()==GDTokenizer::TK_CURLY_BRACKET_OPEN) {
			// array
			tokenizer->advance();

			DictionaryNode *dict = alloc_node<DictionaryNode>();

			enum DictExpect {

				DICT_EXPECT_KEY,
				DICT_EXPECT_COLON,
				DICT_EXPECT_VALUE,
				DICT_EXPECT_COMMA

			};

			Node *key=NULL;
			Set<Variant> keys;

			DictExpect expecting=DICT_EXPECT_KEY;

			while(true) {

				if (tokenizer->get_token()==GDTokenizer::TK_EOF) {

					_set_error("Unterminated dictionary");
					return NULL;

				} else if (tokenizer->get_token()==GDTokenizer::TK_CURLY_BRACKET_CLOSE) {

					if (expecting==DICT_EXPECT_COLON) {
						_set_error("':' expected");
						return NULL;
					}
					if (expecting==DICT_EXPECT_VALUE) {
						_set_error("value expected");
						return NULL;
					}
					tokenizer->advance();
					break;
				} else if (tokenizer->get_token()==GDTokenizer::TK_NEWLINE) {

					tokenizer->advance(); //ignore newline
				} else if (tokenizer->get_token()==GDTokenizer::TK_COMMA) {

					if (expecting==DICT_EXPECT_KEY) {
						_set_error("key or '}' expected");
						return NULL;
					}
					if (expecting==DICT_EXPECT_VALUE) {
						_set_error("value expected");
						return NULL;
					}
					if (expecting==DICT_EXPECT_COLON) {
						_set_error("':' expected");
						return NULL;
					}

					expecting=DICT_EXPECT_KEY;
					tokenizer->advance(); //ignore newline

				} else if (tokenizer->get_token()==GDTokenizer::TK_COLON) {

					if (expecting==DICT_EXPECT_KEY) {
						_set_error("key or '}' expected");
						return NULL;
					}
					if (expecting==DICT_EXPECT_VALUE) {
						_set_error("value expected");
						return NULL;
					}
					if (expecting==DICT_EXPECT_COMMA) {
						_set_error("',' or '}' expected");
						return NULL;
					}

					expecting=DICT_EXPECT_VALUE;
					tokenizer->advance(); //ignore newline
				} else {

					if (expecting==DICT_EXPECT_COMMA) {
						_set_error("',' or '}' expected");
						return NULL;
					}
					if (expecting==DICT_EXPECT_COLON) {
						_set_error("':' expected");
						return NULL;
					}

					if (expecting==DICT_EXPECT_KEY) {

						if (tokenizer->get_token()==GDTokenizer::TK_IDENTIFIER && tokenizer->get_token(1)==GDTokenizer::TK_OP_ASSIGN) {
							//lua style identifier, easier to write
							ConstantNode *cn = alloc_node<ConstantNode>();
							cn->value = tokenizer->get_token_identifier();
							key = cn;
							tokenizer->advance(2);
							expecting=DICT_EXPECT_VALUE;
						} else {
							//python/js style more flexible
							key = _parse_expression(dict,p_static,p_allow_assign,p_parsing_constant);
							if (!key)
								return NULL;
							expecting=DICT_EXPECT_COLON;
						}
					}

					if (expecting==DICT_EXPECT_VALUE) {
						Node *value = _parse_expression(dict,p_static,p_allow_assign,p_parsing_constant);
						if (!value)
							return NULL;
						expecting=DICT_EXPECT_COMMA;

						if (key->type == GDParser::Node::TYPE_CONSTANT) {
							Variant const& keyName = static_cast<const GDParser::ConstantNode*>(key)->value;

							if (keys.has(keyName)) {
								_set_error("Duplicate key found in Dictionary literal");
								return NULL;
							}
							keys.insert(keyName);
						}

						DictionaryNode::Pair pair;
						pair.key=key;
						pair.value=value;
						dict->elements.push_back(pair);
						key=NULL;

					}

				}
			}

			expr=dict;

		} else if (tokenizer->get_token()==GDTokenizer::TK_PERIOD && (tokenizer->get_token(1)==GDTokenizer::TK_IDENTIFIER || tokenizer->get_token(1)==GDTokenizer::TK_CURSOR) && tokenizer->get_token(2)==GDTokenizer::TK_PARENTHESIS_OPEN) {
			// parent call

			tokenizer->advance(); //goto identifier
			OperatorNode *op = alloc_node<OperatorNode>();
			op->op=OperatorNode::OP_PARENT_CALL;


			/*SelfNode *self = alloc_node<SelfNode>();
			op->arguments.push_back(self);
			forbidden for now */
			StringName identifier;
			if (_get_completable_identifier(COMPLETION_PARENT_FUNCTION,identifier)) {
				//indexing stuff
			}

			IdentifierNode *id = alloc_node<IdentifierNode>();
			id->name=identifier;
			op->arguments.push_back(id);

			tokenizer->advance(1);
			if (!_parse_arguments(op,op->arguments,p_static))
				return NULL;

			expr=op;

		} else {

			//find list [ or find dictionary {

			//print_line("found bug?");

			_set_error("Error parsing expression, misplaced: "+String(tokenizer->get_token_name(tokenizer->get_token())));
			return NULL;		//nothing
		}

		if (!expr) {
			ERR_EXPLAIN("GDParser bug, couldn't figure out what expression is..");
			ERR_FAIL_COND_V(!expr,NULL);
		}


		_after_function = last_token == GDTokenizer::TK_PR_FUNCTION;
		/******************/
		/* Parse Indexing */
		/******************/


		while (true) {

			//expressions can be indexed any number of times

			if (tokenizer->get_token()==GDTokenizer::TK_PERIOD) {

				//indexing using "."

				if (tokenizer->get_token(1)!=GDTokenizer::TK_CURSOR && tokenizer->get_token(1)!=GDTokenizer::TK_IDENTIFIER && tokenizer->get_token(1)!=GDTokenizer::TK_BUILT_IN_FUNC ) {
					_set_error("Expected identifier as member");
					return NULL;
				} else if (tokenizer->get_token(2)==GDTokenizer::TK_PARENTHESIS_OPEN) {
					//call!!
					OperatorNode * op = alloc_node<OperatorNode>();
					op->op=OperatorNode::OP_CALL;

					tokenizer->advance();

					IdentifierNode * id = alloc_node<IdentifierNode>();
					if (tokenizer->get_token()==GDTokenizer::TK_BUILT_IN_FUNC ) {
						//small hack so built in funcs don't obfuscate methods

						id->name=GDFunctions::get_func_name(tokenizer->get_token_built_in_func());
						tokenizer->advance();

					} else {
						StringName identifier;
						if (_get_completable_identifier(COMPLETION_METHOD,identifier)) {
							completion_node=op;
							//indexing stuff
						}

						id->name=identifier;
					}

					op->arguments.push_back(expr); // call what
					op->arguments.push_back(id); // call func
					//get arguments
					tokenizer->advance(1);
					if (tokenizer->get_token()==GDTokenizer::TK_CURSOR) {
						_make_completable_call(0);
						completion_node=op;

					}
					if (!_parse_arguments(op,op->arguments,p_static,true))
						return NULL;
					expr=op;

				} else {
					//simple indexing!


					OperatorNode * op = alloc_node<OperatorNode>();
					op->op=OperatorNode::OP_INDEX_NAMED;
					tokenizer->advance();


					StringName identifier;
					if (_get_completable_identifier(COMPLETION_INDEX,identifier)) {

						if (identifier==StringName()) {
							identifier="@temp"; //so it parses allright
						}
						completion_node=op;

						//indexing stuff
					}

					IdentifierNode * id = alloc_node<IdentifierNode>();
					id->name=identifier;

					op->arguments.push_back(expr);
					op->arguments.push_back(id);

					expr=op;


				}

			} else if (tokenizer->get_token()==GDTokenizer::TK_BRACKET_OPEN) {
				//indexing using "[]"
				OperatorNode * op = alloc_node<OperatorNode>();
				op->op=OperatorNode::OP_INDEX;

				tokenizer->advance(1);

				Node *subexpr = _parse_expression(op,p_static,p_allow_assign,p_parsing_constant);
				if (!subexpr) {
					return NULL;
				}

				if (tokenizer->get_token()!=GDTokenizer::TK_BRACKET_CLOSE) {
					_set_error("Expected ']'");
					return NULL;
				}

				op->arguments.push_back(expr);
				op->arguments.push_back(subexpr);
				tokenizer->advance(1);
				expr=op;

			} else
				break;
		}

		/******************/
		/* Parse Operator */
		/******************/

		if (parenthesis>0) {
			//remove empty space (only allowed if inside parenthesis
			while(tokenizer->get_token()==GDTokenizer::TK_NEWLINE) {
				tokenizer->advance();
			}
		}

		Expression e;
		e.is_op=false;
		e.node=expr;
		expression.push_back(e);

		// determine which operator is next

		OperatorNode::Operator op;
		bool valid=true;

//assign, if allowed is only alowed on the first operator
#define _VALIDATE_ASSIGN if (!p_allow_assign) { _set_error("Unexpected assign."); return NULL; } p_allow_assign=false;
		switch(tokenizer->get_token()) { //see operator

			case GDTokenizer::TK_OP_IN: op=OperatorNode::OP_IN; break;
			case GDTokenizer::TK_OP_EQUAL: op=OperatorNode::OP_EQUAL ; break;
			case GDTokenizer::TK_OP_NOT_EQUAL: op=OperatorNode::OP_NOT_EQUAL ; break;
			case GDTokenizer::TK_OP_LESS: op=OperatorNode::OP_LESS ; break;
			case GDTokenizer::TK_OP_LESS_EQUAL: op=OperatorNode::OP_LESS_EQUAL ; break;
			case GDTokenizer::TK_OP_GREATER: op=OperatorNode::OP_GREATER ; break;
			case GDTokenizer::TK_OP_GREATER_EQUAL: op=OperatorNode::OP_GREATER_EQUAL ; break;
			case GDTokenizer::TK_OP_AND: op=OperatorNode::OP_AND ; break;
			case GDTokenizer::TK_OP_OR: op=OperatorNode::OP_OR ; break;
			case GDTokenizer::TK_OP_ADD: op=OperatorNode::OP_ADD ; break;
			case GDTokenizer::TK_OP_SUB: op=OperatorNode::OP_SUB ; break;
			case GDTokenizer::TK_OP_MUL: op=OperatorNode::OP_MUL ; break;
			case GDTokenizer::TK_OP_DIV: op=OperatorNode::OP_DIV ; break;
			case GDTokenizer::TK_OP_MOD: op=OperatorNode::OP_MOD ; break;
			//case GDTokenizer::TK_OP_NEG: op=OperatorNode::OP_NEG ; break;
			case GDTokenizer::TK_OP_SHIFT_LEFT: op=OperatorNode::OP_SHIFT_LEFT ; break;
			case GDTokenizer::TK_OP_SHIFT_RIGHT: op=OperatorNode::OP_SHIFT_RIGHT ; break;
			case GDTokenizer::TK_OP_ASSIGN: _VALIDATE_ASSIGN op=OperatorNode::OP_ASSIGN ; break;
			case GDTokenizer::TK_OP_ASSIGN_ADD: _VALIDATE_ASSIGN  op=OperatorNode::OP_ASSIGN_ADD ; break;
			case GDTokenizer::TK_OP_ASSIGN_SUB: _VALIDATE_ASSIGN op=OperatorNode::OP_ASSIGN_SUB ; break;
			case GDTokenizer::TK_OP_ASSIGN_MUL: _VALIDATE_ASSIGN op=OperatorNode::OP_ASSIGN_MUL ; break;
			case GDTokenizer::TK_OP_ASSIGN_DIV: _VALIDATE_ASSIGN op=OperatorNode::OP_ASSIGN_DIV ; break;
			case GDTokenizer::TK_OP_ASSIGN_MOD: _VALIDATE_ASSIGN op=OperatorNode::OP_ASSIGN_MOD ; break;
			case GDTokenizer::TK_OP_ASSIGN_SHIFT_LEFT: _VALIDATE_ASSIGN op=OperatorNode::OP_ASSIGN_SHIFT_LEFT; break;
			case GDTokenizer::TK_OP_ASSIGN_SHIFT_RIGHT: _VALIDATE_ASSIGN op=OperatorNode::OP_ASSIGN_SHIFT_RIGHT; break;
			case GDTokenizer::TK_OP_ASSIGN_BIT_AND: _VALIDATE_ASSIGN op=OperatorNode::OP_ASSIGN_BIT_AND ; break;
			case GDTokenizer::TK_OP_ASSIGN_BIT_OR: _VALIDATE_ASSIGN op=OperatorNode::OP_ASSIGN_BIT_OR ; break;
			case GDTokenizer::TK_OP_ASSIGN_BIT_XOR: _VALIDATE_ASSIGN op=OperatorNode::OP_ASSIGN_BIT_XOR ; break;
			case GDTokenizer::TK_OP_BIT_AND: op=OperatorNode::OP_BIT_AND ; break;
			case GDTokenizer::TK_OP_BIT_OR: op=OperatorNode::OP_BIT_OR ; break;
			case GDTokenizer::TK_OP_BIT_XOR: op=OperatorNode::OP_BIT_XOR ; break;
			case GDTokenizer::TK_PR_EXTENDS: op=OperatorNode::OP_EXTENDS; break;
			case GDTokenizer::TK_CF_IF: op=OperatorNode::OP_TERNARY_IF; break;
			case GDTokenizer::TK_CF_ELSE: op=OperatorNode::OP_TERNARY_ELSE; break;
			default: valid=false; break;
		}

		if (valid) {
			e.is_op=true;
			e.op=op;
			expression.push_back(e);
			tokenizer->advance();
		} else {
			break;
		}

	}

	/* Reduce the set set of expressions and place them in an operator tree, respecting precedence */


	while(expression.size()>1) {

		int next_op=-1;
		int min_priority=0xFFFFF;
		bool is_unary=false;
		bool is_ternary=false;

		for(int i=0;i<expression.size();i++) {



			if (!expression[i].is_op) {

				continue;
			}

			int priority;

			bool unary=false;
			bool ternary=false;
			bool error=false;

			switch(expression[i].op) {

				case OperatorNode::OP_EXTENDS: priority=-1; break; //before anything

				case OperatorNode::OP_BIT_INVERT: priority=0; unary=true; break;
				case OperatorNode::OP_NEG: priority=1; unary=true; break;
				case OperatorNode::OP_POS: priority=1; unary=true; break;

				case OperatorNode::OP_MUL: priority=2; break;
				case OperatorNode::OP_DIV: priority=2; break;
				case OperatorNode::OP_MOD: priority=2; break;

				case OperatorNode::OP_ADD: priority=3; break;
				case OperatorNode::OP_SUB: priority=3; break;

				case OperatorNode::OP_SHIFT_LEFT: priority=4; break;
				case OperatorNode::OP_SHIFT_RIGHT: priority=4; break;

				case OperatorNode::OP_BIT_AND: priority=5; break;
				case OperatorNode::OP_BIT_XOR: priority=6; break;
				case OperatorNode::OP_BIT_OR: priority=7; break;

				case OperatorNode::OP_LESS: priority=8; break;
				case OperatorNode::OP_LESS_EQUAL: priority=8; break;
				case OperatorNode::OP_GREATER: priority=8; break;
				case OperatorNode::OP_GREATER_EQUAL: priority=8; break;

				case OperatorNode::OP_EQUAL: priority=8; break;
				case OperatorNode::OP_NOT_EQUAL: priority=8; break;

				
				case OperatorNode::OP_IN: priority=10; break;
				
				case OperatorNode::OP_NOT: priority=11; unary=true; break;
				case OperatorNode::OP_AND: priority=12; break;
				case OperatorNode::OP_OR: priority=13; break;
				
				case OperatorNode::OP_TERNARY_IF: priority=14; ternary=true; break;
				case OperatorNode::OP_TERNARY_ELSE: priority=14; error=true; break; // Errors out when found without IF (since IF would consume it)

				case OperatorNode::OP_ASSIGN: priority=15; break;
				case OperatorNode::OP_ASSIGN_ADD: priority=15; break;
				case OperatorNode::OP_ASSIGN_SUB: priority=15; break;
				case OperatorNode::OP_ASSIGN_MUL: priority=15; break;
				case OperatorNode::OP_ASSIGN_DIV: priority=15; break;
				case OperatorNode::OP_ASSIGN_MOD: priority=15; break;
				case OperatorNode::OP_ASSIGN_SHIFT_LEFT: priority=15; break;
				case OperatorNode::OP_ASSIGN_SHIFT_RIGHT: priority=15; break;
				case OperatorNode::OP_ASSIGN_BIT_AND: priority=15; break;
				case OperatorNode::OP_ASSIGN_BIT_OR: priority=15; break;
				case OperatorNode::OP_ASSIGN_BIT_XOR: priority=15; break;


				default: {
					_set_error("GDParser bug, invalid operator in expression: "+itos(expression[i].op));
					return NULL;
				}

			}

			if (priority<min_priority) {
				if(error) {
					_set_error("Unexpected operator");
					return NULL;
				}
				// < is used for left to right (default)
				// <= is used for right to left
				next_op=i;
				min_priority=priority;
				is_unary=unary;
				is_ternary=ternary;
			}

		}


		if (next_op==-1) {


			_set_error("Yet another parser bug....");
			ERR_FAIL_COND_V(next_op==-1,NULL);
		}


		// OK! create operator..
		if (is_unary) {

			int expr_pos=next_op;
			while(expression[expr_pos].is_op) {

				expr_pos++;
				if (expr_pos==expression.size()) {
					//can happen..
					_set_error("Unexpected end of expression..");
					return NULL;
				}
			}

			//consecutively do unary opeators
			for(int i=expr_pos-1;i>=next_op;i--) {

				OperatorNode *op = alloc_node<OperatorNode>();
				op->op=expression[i].op;
				op->arguments.push_back(expression[i+1].node);
				op->line=op_line; //line might have been changed from a \n
				expression[i].is_op=false;
				expression[i].node=op;
				expression.remove(i+1);
			}


		} else if(is_ternary) {
			if (next_op <1 || next_op>=(expression.size()-1)) {
				_set_error("Parser bug..");
				ERR_FAIL_V(NULL);
			}
			
			if(next_op>=(expression.size()-2) || expression[next_op+2].op != OperatorNode::OP_TERNARY_ELSE) {
				_set_error("Expected else after ternary if.");
				ERR_FAIL_V(NULL);
			}
			if(next_op>=(expression.size()-3)) {
				_set_error("Expected value after ternary else.");
				ERR_FAIL_V(NULL);
			}

			OperatorNode *op = alloc_node<OperatorNode>();
			op->op=expression[next_op].op;
			op->line=op_line; //line might have been changed from a \n

			if (expression[next_op-1].is_op) {

				_set_error("Parser bug..");
				ERR_FAIL_V(NULL);
			}

			if (expression[next_op+1].is_op) {
				// this is not invalid and can really appear
				// but it becomes invalid anyway because no binary op
				// can be followed by an unary op in a valid combination,
				// due to how precedence works, unaries will always dissapear first

				_set_error("Unexpected two consecutive operators after ternary if.");
				return NULL;
			}

			if (expression[next_op+3].is_op) {
				// this is not invalid and can really appear
				// but it becomes invalid anyway because no binary op
				// can be followed by an unary op in a valid combination,
				// due to how precedence works, unaries will always dissapear first

				_set_error("Unexpected two consecutive operators after ternary else.");
				return NULL;
			}


			op->arguments.push_back(expression[next_op+1].node); //next expression goes as first
			op->arguments.push_back(expression[next_op-1].node); //left expression goes as when-true
			op->arguments.push_back(expression[next_op+3].node); //expression after next goes as when-false

			//replace all 3 nodes by this operator and make it an expression
			expression[next_op-1].node=op;
			expression.remove(next_op);
			expression.remove(next_op);
			expression.remove(next_op);
			expression.remove(next_op);
		} else {

			if (next_op <1 || next_op>=(expression.size()-1)) {
				_set_error("Parser bug..");
				ERR_FAIL_V(NULL);
			}

			OperatorNode *op = alloc_node<OperatorNode>();
			op->op=expression[next_op].op;
			op->line=op_line; //line might have been changed from a \n

			if (expression[next_op-1].is_op) {

				_set_error("Parser bug..");
				ERR_FAIL_V(NULL);
			}

			if (expression[next_op+1].is_op) {
				// this is not invalid and can really appear
				// but it becomes invalid anyway because no binary op
				// can be followed by an unary op in a valid combination,
				// due to how precedence works, unaries will always dissapear first

				_set_error("Unexpected two consecutive operators.");
				return NULL;
			}


			op->arguments.push_back(expression[next_op-1].node); //expression goes as left
			op->arguments.push_back(expression[next_op+1].node); //next expression goes as right

			//replace all 3 nodes by this operator and make it an expression
			expression[next_op-1].node=op;
			expression.remove(next_op);
			expression.remove(next_op);
		}

	}

	return expression[0].node;

}


GDParser::Node* GDParser::_reduce_expression(Node *p_node,bool p_to_const) {

	switch(p_node->type) {

		case Node::TYPE_BUILT_IN_FUNCTION: {
			//many may probably be optimizable
			return p_node;
		} break;
		case Node::TYPE_ARRAY: {

			ArrayNode *an = static_cast<ArrayNode*>(p_node);
			bool all_constants=true;

			for(int i=0;i<an->elements.size();i++) {

				an->elements[i]=_reduce_expression(an->elements[i],p_to_const);
				if (an->elements[i]->type!=Node::TYPE_CONSTANT)
					all_constants=false;
			}

			if (all_constants && p_to_const) {
				//reduce constant array expression

				ConstantNode *cn = alloc_node<ConstantNode>();
				Array arr;
				//print_line("mk array "+itos(!p_to_const));
				arr.resize(an->elements.size());
				for(int i=0;i<an->elements.size();i++) {
					ConstantNode *acn = static_cast<ConstantNode*>(an->elements[i]);
					arr[i]=acn->value;

				}
				cn->value=arr;
				return cn;
			}

			return an;

		} break;
		case Node::TYPE_DICTIONARY: {

			DictionaryNode *dn = static_cast<DictionaryNode*>(p_node);
			bool all_constants=true;

			for(int i=0;i<dn->elements.size();i++) {

				dn->elements[i].key=_reduce_expression(dn->elements[i].key,p_to_const);
				if (dn->elements[i].key->type!=Node::TYPE_CONSTANT)
					all_constants=false;
				dn->elements[i].value=_reduce_expression(dn->elements[i].value,p_to_const);
				if (dn->elements[i].value->type!=Node::TYPE_CONSTANT)
					all_constants=false;

			}

			if (all_constants && p_to_const) {
				//reduce constant array expression

				ConstantNode *cn = alloc_node<ConstantNode>();
				Dictionary dict;
				for(int i=0;i<dn->elements.size();i++) {
					ConstantNode *key_c = static_cast<ConstantNode*>(dn->elements[i].key);
					ConstantNode *value_c = static_cast<ConstantNode*>(dn->elements[i].value);

					dict[key_c->value]=value_c->value;

				}
				cn->value=dict;
				return cn;
			}

			return dn;


		} break;
		case Node::TYPE_OPERATOR: {

			OperatorNode *op=static_cast<OperatorNode*>(p_node);

			bool all_constants=true;
			int last_not_constant=-1;

			for(int i=0;i<op->arguments.size();i++) {

				op->arguments[i]=_reduce_expression(op->arguments[i],p_to_const);
				if (op->arguments[i]->type!=Node::TYPE_CONSTANT) {
					all_constants=false;
					last_not_constant=i;
				}
			}

			if (op->op==OperatorNode::OP_EXTENDS) {
				//nothing much
				return op;

			} if (op->op==OperatorNode::OP_PARENT_CALL) {
				//nothing much
				return op;

			} else if (op->op==OperatorNode::OP_CALL) {
				//can reduce base type constructors
				if ((op->arguments[0]->type==Node::TYPE_TYPE || (op->arguments[0]->type==Node::TYPE_BUILT_IN_FUNCTION && GDFunctions::is_deterministic( static_cast<BuiltInFunctionNode*>(op->arguments[0])->function))) && last_not_constant==0) {

					//native type constructor or intrinsic function
					const Variant **vptr=NULL;
					Vector<Variant*> ptrs;
					if (op->arguments.size()>1) {

						ptrs.resize(op->arguments.size()-1);
						for(int i=0;i<ptrs.size();i++) {


							ConstantNode *cn = static_cast<ConstantNode*>(op->arguments[i+1]);
							ptrs[i]=&cn->value;
						}

						vptr=(const Variant**)&ptrs[0];


					}

					Variant::CallError ce;
					Variant v;

					if (op->arguments[0]->type==Node::TYPE_TYPE) {
						TypeNode *tn = static_cast<TypeNode*>(op->arguments[0]);
						v = Variant::construct(tn->vtype,vptr,ptrs.size(),ce);

					} else {
						GDFunctions::Function func = static_cast<BuiltInFunctionNode*>(op->arguments[0])->function;
						GDFunctions::call(func,vptr,ptrs.size(),v,ce);
					}


					if (ce.error!=Variant::CallError::CALL_OK) {

						String errwhere;
						if (op->arguments[0]->type==Node::TYPE_TYPE) {
							TypeNode *tn = static_cast<TypeNode*>(op->arguments[0]);
							errwhere="'"+Variant::get_type_name(tn->vtype)+"'' constructor";

						} else {
							GDFunctions::Function func = static_cast<BuiltInFunctionNode*>(op->arguments[0])->function;
							errwhere=String("'")+GDFunctions::get_func_name(func)+"'' intrinsic function";

						}

						switch(ce.error) {

							case Variant::CallError::CALL_ERROR_INVALID_ARGUMENT: {

								_set_error("Invalid argument (#"+itos(ce.argument+1)+") for "+errwhere+".");

							} break;
							case Variant::CallError::CALL_ERROR_TOO_MANY_ARGUMENTS: {

								_set_error("Too many arguments for "+errwhere+".");
							} break;
							case Variant::CallError::CALL_ERROR_TOO_FEW_ARGUMENTS: {

								_set_error("Too few arguments for "+errwhere+".");
							} break;
							default: {
								_set_error("Invalid arguments for "+errwhere+".");

							} break;
						}

						error_line=op->line;

						return p_node;
					}

					ConstantNode *cn = alloc_node<ConstantNode>();
					cn->value=v;
					return cn;

				} else if (op->arguments[0]->type==Node::TYPE_BUILT_IN_FUNCTION && last_not_constant==0) {





				}

				return op; //don't reduce yet

			} else if (op->op==OperatorNode::OP_YIELD) {
				return op;

			} else if (op->op==OperatorNode::OP_INDEX) {
				//can reduce indices into constant arrays or dictionaries

				if (all_constants) {

					ConstantNode *ca = static_cast<ConstantNode*>(op->arguments[0]);
					ConstantNode *cb = static_cast<ConstantNode*>(op->arguments[1]);



					bool valid;

					Variant v = ca->value.get(cb->value,&valid);
					if (!valid) {
						_set_error("invalid index in constant expression");
						error_line=op->line;
						return op;
					}

					ConstantNode *cn = alloc_node<ConstantNode>();
					cn->value=v;
					return cn;

				} /*else if (op->arguments[0]->type==Node::TYPE_CONSTANT && op->arguments[1]->type==Node::TYPE_IDENTIFIER) {

					ConstantNode *ca = static_cast<ConstantNode*>(op->arguments[0]);
					IdentifierNode *ib = static_cast<IdentifierNode*>(op->arguments[1]);

					bool valid;
					Variant v = ca->value.get_named(ib->name,&valid);
					if (!valid) {
						_set_error("invalid index '"+String(ib->name)+"' in constant expression");
						return op;
					}

					ConstantNode *cn = alloc_node<ConstantNode>();
					cn->value=v;
					return cn;
				}*/

				return op;

			} else if (op->op==OperatorNode::OP_INDEX_NAMED) {

				if (op->arguments[0]->type==Node::TYPE_CONSTANT && op->arguments[1]->type==Node::TYPE_IDENTIFIER) {

					ConstantNode *ca = static_cast<ConstantNode*>(op->arguments[0]);
					IdentifierNode *ib = static_cast<IdentifierNode*>(op->arguments[1]);

					bool valid;
					Variant v = ca->value.get_named(ib->name,&valid);
					if (!valid) {
						_set_error("invalid index '"+String(ib->name)+"' in constant expression");
						error_line=op->line;
						return op;
					}

					ConstantNode *cn = alloc_node<ConstantNode>();
					cn->value=v;
					return cn;
				}

				return op;

			}

			//validate assignment (don't assign to cosntant expression
			switch(op->op) {

				case OperatorNode::OP_ASSIGN:
				case OperatorNode::OP_ASSIGN_ADD:
				case OperatorNode::OP_ASSIGN_SUB:
				case OperatorNode::OP_ASSIGN_MUL:
				case OperatorNode::OP_ASSIGN_DIV:
				case OperatorNode::OP_ASSIGN_MOD:
				case OperatorNode::OP_ASSIGN_SHIFT_LEFT:
				case OperatorNode::OP_ASSIGN_SHIFT_RIGHT:
				case OperatorNode::OP_ASSIGN_BIT_AND:
				case OperatorNode::OP_ASSIGN_BIT_OR:
				case OperatorNode::OP_ASSIGN_BIT_XOR: {

					if (op->arguments[0]->type==Node::TYPE_CONSTANT) {
						_set_error("Can't assign to constant",tokenizer->get_token_line()-1);
						error_line=op->line;
						return op;
					}

					if (op->arguments[0]->type==Node::TYPE_OPERATOR) {
						OperatorNode *on = static_cast<OperatorNode*>(op->arguments[0]);
						if (on->op != OperatorNode::OP_INDEX && on->op != OperatorNode::OP_INDEX_NAMED) {
							_set_error("Can't assign to an expression",tokenizer->get_token_line()-1);
							error_line=op->line;
							return op;
						}
					}

				} break;
				default: { break; }
			}
			//now se if all are constants
			if (!all_constants)
				return op; //nothing to reduce from here on
#define _REDUCE_UNARY(m_vop)\
	bool valid=false;\
	Variant res;\
	Variant::evaluate(m_vop,static_cast<ConstantNode*>(op->arguments[0])->value,Variant(),res,valid);\
	if (!valid) {\
		_set_error("Invalid operand for unary operator");\
		error_line=op->line;\
		return p_node;\
	}\
	ConstantNode *cn = alloc_node<ConstantNode>();\
	cn->value=res;\
	return cn;

#define _REDUCE_BINARY(m_vop)\
	bool valid=false;\
	Variant res;\
	Variant::evaluate(m_vop,static_cast<ConstantNode*>(op->arguments[0])->value,static_cast<ConstantNode*>(op->arguments[1])->value,res,valid);\
	if (!valid) {\
		_set_error("Invalid operands for operator");\
		error_line=op->line;\
		return p_node;\
	}\
	ConstantNode *cn = alloc_node<ConstantNode>();\
	cn->value=res;\
	return cn;

			switch(op->op) {

				//unary operators
				case OperatorNode::OP_NEG: { _REDUCE_UNARY(Variant::OP_NEGATE); } break;
				case OperatorNode::OP_POS: { _REDUCE_UNARY(Variant::OP_POSITIVE); } break;
				case OperatorNode::OP_NOT: { _REDUCE_UNARY(Variant::OP_NOT); } break;
				case OperatorNode::OP_BIT_INVERT: { _REDUCE_UNARY(Variant::OP_BIT_NEGATE); } break;
				//binary operators (in precedence order)
				case OperatorNode::OP_IN: { _REDUCE_BINARY(Variant::OP_IN); } break;
				case OperatorNode::OP_EQUAL: { _REDUCE_BINARY(Variant::OP_EQUAL); } break;
				case OperatorNode::OP_NOT_EQUAL: { _REDUCE_BINARY(Variant::OP_NOT_EQUAL); } break;
				case OperatorNode::OP_LESS: { _REDUCE_BINARY(Variant::OP_LESS); } break;
				case OperatorNode::OP_LESS_EQUAL: {  _REDUCE_BINARY(Variant::OP_LESS_EQUAL); } break;
				case OperatorNode::OP_GREATER: { _REDUCE_BINARY(Variant::OP_GREATER); } break;
				case OperatorNode::OP_GREATER_EQUAL: { _REDUCE_BINARY(Variant::OP_GREATER_EQUAL); } break;
				case OperatorNode::OP_AND: { _REDUCE_BINARY(Variant::OP_AND); } break;
				case OperatorNode::OP_OR: { _REDUCE_BINARY(Variant::OP_OR); } break;
				case OperatorNode::OP_ADD: { _REDUCE_BINARY(Variant::OP_ADD); } break;
				case OperatorNode::OP_SUB: { _REDUCE_BINARY(Variant::OP_SUBSTRACT); } break;
				case OperatorNode::OP_MUL: { _REDUCE_BINARY(Variant::OP_MULTIPLY); } break;
				case OperatorNode::OP_DIV: { _REDUCE_BINARY(Variant::OP_DIVIDE); } break;
				case OperatorNode::OP_MOD: { _REDUCE_BINARY(Variant::OP_MODULE); } break;
				case OperatorNode::OP_SHIFT_LEFT: { _REDUCE_BINARY(Variant::OP_SHIFT_LEFT); } break;
				case OperatorNode::OP_SHIFT_RIGHT: { _REDUCE_BINARY(Variant::OP_SHIFT_RIGHT); } break;
				case OperatorNode::OP_BIT_AND: { _REDUCE_BINARY(Variant::OP_BIT_AND); } break;
				case OperatorNode::OP_BIT_OR: { _REDUCE_BINARY(Variant::OP_BIT_OR); } break;
				case OperatorNode::OP_BIT_XOR: { _REDUCE_BINARY(Variant::OP_BIT_XOR); } break;
				default: { ERR_FAIL_V(op); }
			}

			ERR_FAIL_V(op);
		} break;
		default: {
			return p_node;
		} break;

	}
}

GDParser::Node* GDParser::_parse_and_reduce_expression(Node *p_parent,bool p_static,bool p_reduce_const,bool p_allow_assign) {

	Node* expr=_parse_expression(p_parent,p_static,p_allow_assign,p_reduce_const);
	if (!expr || error_set)
		return NULL;
	expr = _reduce_expression(expr,p_reduce_const);
	if (!expr || error_set)
		return NULL;
	return expr;
}

bool GDParser::_recover_from_completion() {

	if (!completion_found) {
		return false; //can't recover if no completion
	}
	//skip stuff until newline
	while(tokenizer->get_token()!=GDTokenizer::TK_NEWLINE && tokenizer->get_token()!=GDTokenizer::TK_EOF && tokenizer->get_token()!=GDTokenizer::TK_ERROR) {
		tokenizer->advance();
	}
	completion_found=false;
	error_set=false;
	if(tokenizer->get_token() == GDTokenizer::TK_ERROR){
		error_set = true;
	}

	return true;
}

GDParser::PatternNode *GDParser::_parse_pattern(bool p_static)
{
	
	PatternNode *pattern = alloc_node<PatternNode>();
	
	GDTokenizer::Token token = tokenizer->get_token();
	if (error_set)
		return NULL;
	
	if (token == GDTokenizer::TK_EOF) {
		return NULL;
	}
	
	switch (token) {
		// array
		case GDTokenizer::TK_BRACKET_OPEN: {
			tokenizer->advance();
			pattern->pt_type = GDParser::PatternNode::PT_ARRAY;
			while (true) {
				
				if (tokenizer->get_token() == GDTokenizer::TK_BRACKET_CLOSE) {
					tokenizer->advance();
					break;
				}
				
				if (tokenizer->get_token() == GDTokenizer::TK_PERIOD && tokenizer->get_token(1) == GDTokenizer::TK_PERIOD) {
					// match everything
					tokenizer->advance(2);
					PatternNode *sub_pattern = alloc_node<PatternNode>();
					sub_pattern->pt_type = GDParser::PatternNode::PT_IGNORE_REST;
					pattern->array.push_back(sub_pattern);
					if (tokenizer->get_token() == GDTokenizer::TK_COMMA && tokenizer->get_token(1) == GDTokenizer::TK_BRACKET_CLOSE) {
						tokenizer->advance(2);
						break;
					} else if (tokenizer->get_token() == GDTokenizer::TK_BRACKET_CLOSE) {
						tokenizer->advance(1);
						break;
					} else {
						_set_error("'..' pattern only allowed at the end of an array pattern");
						return NULL;
					}
				}
				
				PatternNode *sub_pattern = _parse_pattern(p_static);
				if (!sub_pattern) {
					return NULL;
				}
				
				pattern->array.push_back(sub_pattern);
				
				if (tokenizer->get_token() == GDTokenizer::TK_COMMA) {
					tokenizer->advance();
					continue;
				} else if (tokenizer->get_token() == GDTokenizer::TK_BRACKET_CLOSE) {
					tokenizer->advance();
					break;
				} else {
					_set_error("Not a valid pattern");
					return NULL;
				}
			}
		} break;
		// bind
		case GDTokenizer::TK_PR_VAR: {
			tokenizer->advance();
			pattern->pt_type = GDParser::PatternNode::PT_BIND;
			pattern->bind = tokenizer->get_token_identifier();
			tokenizer->advance();
		} break;
		// dictionary
		case GDTokenizer::TK_CURLY_BRACKET_OPEN: {
			tokenizer->advance();
			pattern->pt_type = GDParser::PatternNode::PT_DICTIONARY;
			while (true) {
				
				if (tokenizer->get_token() == GDTokenizer::TK_CURLY_BRACKET_CLOSE) {
					tokenizer->advance();
					break;
				}
				
				if (tokenizer->get_token() == GDTokenizer::TK_PERIOD && tokenizer->get_token(1) == GDTokenizer::TK_PERIOD) {
					// match everything
					tokenizer->advance(2);
					PatternNode *sub_pattern = alloc_node<PatternNode>();
					sub_pattern->pt_type = PatternNode::PT_IGNORE_REST;
					pattern->array.push_back(sub_pattern);
					if (tokenizer->get_token() == GDTokenizer::TK_COMMA && tokenizer->get_token(1) == GDTokenizer::TK_CURLY_BRACKET_CLOSE) {
						tokenizer->advance(2);
						break;
					} else if (tokenizer->get_token() == GDTokenizer::TK_CURLY_BRACKET_CLOSE) {
						tokenizer->advance(1);
						break;
					} else {
						_set_error("'..' pattern only allowed at the end of an dictionary pattern");
						return NULL;
					}
				}
				
				Node *key = _parse_and_reduce_expression(pattern, p_static);
				if (!key) {
					_set_error("Not a valid key in pattern");
					return NULL;
				}
				
				if (key->type != GDParser::Node::TYPE_CONSTANT) {
					_set_error("Not a constant expression as key");
					return NULL;
				}
				
				if (tokenizer->get_token() == GDTokenizer::TK_COLON) {
					tokenizer->advance();
					
					PatternNode *value = _parse_pattern(p_static);
					if (!value) {
						_set_error("Expected pattern in dictionary value");
						return NULL;
					}
					
					pattern->dictionary.insert(static_cast<ConstantNode*>(key), value);
				} else {
					pattern->dictionary.insert(static_cast<ConstantNode*>(key), NULL);
				}
				
				
				if (tokenizer->get_token() == GDTokenizer::TK_COMMA) {
					tokenizer->advance();
					continue;
				} else if (tokenizer->get_token() == GDTokenizer::TK_CURLY_BRACKET_CLOSE) {
					tokenizer->advance();
					break;
				} else {
					_set_error("Not a valid pattern");
					return NULL;
				}
			}
		} break;
		case GDTokenizer::TK_WILDCARD: {
			tokenizer->advance();
			pattern->pt_type = PatternNode::PT_WILDCARD;
		} break;
		// all the constants like strings and numbers
		default: {
			Node *value = _parse_and_reduce_expression(pattern, p_static);
			if (error_set) {
				return NULL;
			}
			
			if (value->type != Node::TYPE_IDENTIFIER && value->type != Node::TYPE_CONSTANT) {
				_set_error("Only constant expressions or variables allowed in a pattern");
				return NULL;
			}
			
			pattern->pt_type = PatternNode::PT_CONSTANT;
			pattern->constant = value;
		} break;
	}
	
	return pattern;
}

void GDParser::_parse_pattern_block(BlockNode *p_block, Vector<PatternBranchNode*> &p_branches, bool p_static)
{
	int indent_level = tab_level.back()->get();
	
	while (true) {
		
		while (tokenizer->get_token() == GDTokenizer::TK_NEWLINE && _parse_newline());
		
		// GDTokenizer::Token token = tokenizer->get_token();
		if (error_set)
			return;
		
		if (indent_level > tab_level.back()->get()) {
			return; // go back a level
		}
		
		if (pending_newline!=-1) {
			pending_newline=-1;
		}
		
		PatternBranchNode *branch = alloc_node<PatternBranchNode>();
		
		branch->patterns.push_back(_parse_pattern(p_static));
		if (!branch->patterns[0]) {
			return;
		}
		
		while (tokenizer->get_token() == GDTokenizer::TK_COMMA) {
			tokenizer->advance();
			branch->patterns.push_back(_parse_pattern(p_static));
			if (!branch->patterns[branch->patterns.size() - 1]) {
				return;
			}
		}
		
		if(!_enter_indent_block()) {
			_set_error("Expected block in pattern branch");
			return;
		}
		
		branch->body = alloc_node<BlockNode>();
		branch->body->parent_block = p_block;
		p_block->sub_blocks.push_back(branch->body);
		current_block = branch->body;
		
		_parse_block(branch->body, p_static);
		
		current_block = p_block;
		
		p_branches.push_back(branch);
	}
}


void GDParser::_generate_pattern(PatternNode *p_pattern, Node *p_node_to_match, Node *&p_resulting_node, Map<StringName, Node*> &p_bindings)
{
	switch (p_pattern->pt_type) {
		case PatternNode::PT_CONSTANT: {
			
			// typecheck
			BuiltInFunctionNode *typeof_node = alloc_node<BuiltInFunctionNode>();
			typeof_node->function = GDFunctions::TYPE_OF;
			
			OperatorNode *typeof_match_value = alloc_node<OperatorNode>();
			typeof_match_value->op = OperatorNode::OP_CALL;
			typeof_match_value->arguments.push_back(typeof_node);
			typeof_match_value->arguments.push_back(p_node_to_match);
			
			OperatorNode *typeof_pattern_value = alloc_node<OperatorNode>();
			typeof_pattern_value->op = OperatorNode::OP_CALL;
			typeof_pattern_value->arguments.push_back(typeof_node);
			typeof_pattern_value->arguments.push_back(p_pattern->constant);
			
			OperatorNode *type_comp = alloc_node<OperatorNode>();
			type_comp->op = OperatorNode::OP_EQUAL;
			type_comp->arguments.push_back(typeof_match_value);
			type_comp->arguments.push_back(typeof_pattern_value);
			
			
			// comare the actual values
			OperatorNode *value_comp = alloc_node<OperatorNode>();
			value_comp->op = OperatorNode::OP_EQUAL;
			value_comp->arguments.push_back(p_pattern->constant);
			value_comp->arguments.push_back(p_node_to_match);
			
			
			OperatorNode *comparison = alloc_node<OperatorNode>();
			comparison->op = OperatorNode::OP_AND;
			comparison->arguments.push_back(type_comp);
			comparison->arguments.push_back(value_comp);
			
			p_resulting_node = comparison;
			
		} break;
		case PatternNode::PT_BIND: {
			p_bindings[p_pattern->bind] = p_node_to_match;
			
			// a bind always matches
			ConstantNode *true_value = alloc_node<ConstantNode>();
			true_value->value = Variant(true);
			p_resulting_node = true_value;
		} break;
		case PatternNode::PT_ARRAY: {
			
			bool open_ended = false;
	
			if (p_pattern->array.size() > 0) {
				if (p_pattern->array[p_pattern->array.size() - 1]->pt_type == PatternNode::PT_IGNORE_REST) {
					open_ended = true;
				}
			}
			
			// typeof(value_to_match) == TYPE_ARRAY && value_to_match.size() >= length
			// typeof(value_to_match) == TYPE_ARRAY && value_to_match.size() == length
			
			{
				// typecheck
				BuiltInFunctionNode *typeof_node = alloc_node<BuiltInFunctionNode>();
				typeof_node->function = GDFunctions::TYPE_OF;
				
				OperatorNode *typeof_match_value = alloc_node<OperatorNode>();
				typeof_match_value->op = OperatorNode::OP_CALL;
				typeof_match_value->arguments.push_back(typeof_node);
				typeof_match_value->arguments.push_back(p_node_to_match);
				
				IdentifierNode *typeof_array = alloc_node<IdentifierNode>();
				typeof_array->name = "TYPE_ARRAY";
				
				OperatorNode *type_comp = alloc_node<OperatorNode>();
				type_comp->op = OperatorNode::OP_EQUAL;
				type_comp->arguments.push_back(typeof_match_value);
				type_comp->arguments.push_back(typeof_array);
				
				
				// size
				ConstantNode *length = alloc_node<ConstantNode>();
				length->value = Variant(open_ended ? p_pattern->array.size() - 1 : p_pattern->array.size());
				
				OperatorNode *call = alloc_node<OperatorNode>();
				call->op = OperatorNode::OP_CALL;
				call->arguments.push_back(p_node_to_match);
				
				IdentifierNode *size = alloc_node<IdentifierNode>();
				size->name = "size";
				call->arguments.push_back(size);
				
				OperatorNode *length_comparison = alloc_node<OperatorNode>();
				length_comparison->op = open_ended ? OperatorNode::OP_GREATER_EQUAL : OperatorNode::OP_EQUAL;
				length_comparison->arguments.push_back(call);
				length_comparison->arguments.push_back(length);
				
				OperatorNode *type_and_length_comparison = alloc_node<OperatorNode>();
				type_and_length_comparison->op = OperatorNode::OP_AND;
				type_and_length_comparison->arguments.push_back(type_comp);
				type_and_length_comparison->arguments.push_back(length_comparison);
				
				p_resulting_node = type_and_length_comparison;
			}
			
			
			
			for (int i = 0; i < p_pattern->array.size(); i++) {
				PatternNode *pattern = p_pattern->array[i];
				
				Node *condition = NULL;
				
				ConstantNode *index = alloc_node<ConstantNode>();
				index->value = Variant(i);
				
				OperatorNode *indexed_value = alloc_node<OperatorNode>();
				indexed_value->op = OperatorNode::OP_INDEX;
				indexed_value->arguments.push_back(p_node_to_match);
				indexed_value->arguments.push_back(index);
				
				_generate_pattern(pattern, indexed_value, condition, p_bindings);
				
				// concatenate all the patterns with &&
				OperatorNode *and_node = alloc_node<OperatorNode>();
				and_node->op = OperatorNode::OP_AND;
				and_node->arguments.push_back(p_resulting_node);
				and_node->arguments.push_back(condition);
				
				p_resulting_node = and_node;
			}
			
			
		} break;
		case PatternNode::PT_DICTIONARY: {
			
			bool open_ended = false;
			
			if (p_pattern->array.size() > 0) {
				open_ended = true;
			}
			
			// typeof(value_to_match) == TYPE_DICTIONARY && value_to_match.size() >= length
			// typeof(value_to_match) == TYPE_DICTIONARY && value_to_match.size() == length
			
			
			{
				// typecheck
				BuiltInFunctionNode *typeof_node = alloc_node<BuiltInFunctionNode>();
				typeof_node->function = GDFunctions::TYPE_OF;
				
				OperatorNode *typeof_match_value = alloc_node<OperatorNode>();
				typeof_match_value->op = OperatorNode::OP_CALL;
				typeof_match_value->arguments.push_back(typeof_node);
				typeof_match_value->arguments.push_back(p_node_to_match);
				
				IdentifierNode *typeof_dictionary = alloc_node<IdentifierNode>();
				typeof_dictionary->name = "TYPE_DICTIONARY";
				
				OperatorNode *type_comp = alloc_node<OperatorNode>();
				type_comp->op = OperatorNode::OP_EQUAL;
				type_comp->arguments.push_back(typeof_match_value);
				type_comp->arguments.push_back(typeof_dictionary);
				
				// size
				ConstantNode *length = alloc_node<ConstantNode>();
				length->value = Variant(open_ended ? p_pattern->dictionary.size() - 1 : p_pattern->dictionary.size());
				
				OperatorNode *call = alloc_node<OperatorNode>();
				call->op = OperatorNode::OP_CALL;
				call->arguments.push_back(p_node_to_match);
				
				IdentifierNode *size = alloc_node<IdentifierNode>();
				size->name = "size";
				call->arguments.push_back(size);
				
				OperatorNode *length_comparison = alloc_node<OperatorNode>();
				length_comparison->op = open_ended ? OperatorNode::OP_GREATER_EQUAL : OperatorNode::OP_EQUAL;
				length_comparison->arguments.push_back(call);
				length_comparison->arguments.push_back(length);
				
				OperatorNode *type_and_length_comparison = alloc_node<OperatorNode>();
				type_and_length_comparison->op = OperatorNode::OP_AND;
				type_and_length_comparison->arguments.push_back(type_comp);
				type_and_length_comparison->arguments.push_back(length_comparison);
				
				p_resulting_node = type_and_length_comparison;
			}
			
			
			
			for (Map<ConstantNode*, PatternNode*>::Element *e = p_pattern->dictionary.front(); e; e = e->next()) {
				
				Node *condition = NULL;
				
				// chech for has, then for pattern
				
				IdentifierNode *has = alloc_node<IdentifierNode>();
				has->name = "has";
				
				OperatorNode *has_call = alloc_node<OperatorNode>();
				has_call->op = OperatorNode::OP_CALL;
				has_call->arguments.push_back(p_node_to_match);
				has_call->arguments.push_back(has);
				has_call->arguments.push_back(e->key());
					
				
				if (e->value()) {
					
					OperatorNode *indexed_value = alloc_node<OperatorNode>();
					indexed_value->op = OperatorNode::OP_INDEX;
					indexed_value->arguments.push_back(p_node_to_match);
					indexed_value->arguments.push_back(e->key());
					
					_generate_pattern(e->value(), indexed_value, condition, p_bindings);
					
					OperatorNode *has_and_pattern = alloc_node<OperatorNode>();
					has_and_pattern->op = OperatorNode::OP_AND;
					has_and_pattern->arguments.push_back(has_call);
					has_and_pattern->arguments.push_back(condition);
					
					condition = has_and_pattern;

				} else {
					condition = has_call;
				}
				
				
				
				// concatenate all the patterns with &&
				OperatorNode *and_node = alloc_node<OperatorNode>();
				and_node->op = OperatorNode::OP_AND;
				and_node->arguments.push_back(p_resulting_node);
				and_node->arguments.push_back(condition);
				
				p_resulting_node = and_node;
			}
			
		} break;
		case PatternNode::PT_IGNORE_REST:
		case PatternNode::PT_WILDCARD: {
			// simply generate a `true`
			ConstantNode *true_value = alloc_node<ConstantNode>();
			true_value->value = Variant(true);
			p_resulting_node = true_value;
		} break;
		default: {
			
		} break;
	}
}

void GDParser::_transform_match_statment(BlockNode *p_block, MatchNode *p_match_statement)
{
	IdentifierNode *id = alloc_node<IdentifierNode>();
	id->name = "#match_value";
	
	for (int i = 0; i < p_match_statement->branches.size(); i++) {
		
		PatternBranchNode *branch = p_match_statement->branches[i];
		
		MatchNode::CompiledPatternBranch compiled_branch;
		compiled_branch.compiled_pattern = NULL;
		
		Map<StringName, Node*> binding;
		
		for (int j = 0; j < branch->patterns.size(); j++) {
			PatternNode *pattern = branch->patterns[j];
			
			Map<StringName, Node*> bindings;
			Node *resulting_node;
			_generate_pattern(pattern, id, resulting_node, bindings);
			
			if (!binding.empty() && !bindings.empty()) {
				_set_error("Multipatterns can't contain bindings");
				return;
			} else {
				binding = bindings;
			}
			
			if (compiled_branch.compiled_pattern) {
				OperatorNode *or_node = alloc_node<OperatorNode>();
				or_node->op = OperatorNode::OP_OR;
				or_node->arguments.push_back(compiled_branch.compiled_pattern);
				or_node->arguments.push_back(resulting_node);
				
				compiled_branch.compiled_pattern = or_node;
			} else {
				// single pattern | first one
				compiled_branch.compiled_pattern = resulting_node;
			}
			
		}
		
		
		// prepare the body ...hehe
		for (Map<StringName, Node*>::Element *e = binding.front(); e; e = e->next()) {
			LocalVarNode *local_var = alloc_node<LocalVarNode>();
			local_var->name = e->key();
			local_var->assign = e->value();

			
			IdentifierNode *id = alloc_node<IdentifierNode>();
			id->name = local_var->name;

			OperatorNode *op = alloc_node<OperatorNode>();
			op->op=OperatorNode::OP_ASSIGN;
			op->arguments.push_back(id);
			op->arguments.push_back(local_var->assign);
			
			branch->body->statements.push_front(op);
			branch->body->statements.push_front(local_var);
		}
		
		compiled_branch.body = branch->body;
		
		
		p_match_statement->compiled_pattern_branches.push_back(compiled_branch);
	}
	
}

void GDParser::_parse_block(BlockNode *p_block,bool p_static) {

	int indent_level = tab_level.back()->get();


#ifdef DEBUG_ENABLED

	NewLineNode *nl = alloc_node<NewLineNode>();

	nl->line=tokenizer->get_token_line();
	p_block->statements.push_back(nl);
#endif

	while(true) {

		GDTokenizer::Token token = tokenizer->get_token();
		if (error_set)
			return;

		if (indent_level>tab_level.back()->get()) {
			p_block->end_line=tokenizer->get_token_line();
			return; //go back a level
		}

		if (pending_newline!=-1) {

			NewLineNode *nl = alloc_node<NewLineNode>();
			nl->line=pending_newline;
			p_block->statements.push_back(nl);
			pending_newline=-1;

		}

		switch(token) {


			case GDTokenizer::TK_EOF:
				p_block->end_line=tokenizer->get_token_line();
			case GDTokenizer::TK_ERROR: {
				return; //go back

				//end of file!

			} break;
			case GDTokenizer::TK_NEWLINE: {

				if (!_parse_newline()) {
					if (!error_set) {
						p_block->end_line=tokenizer->get_token_line();
						pending_newline=p_block->end_line;

					}
					return;
				}

				NewLineNode *nl = alloc_node<NewLineNode>();
				nl->line=tokenizer->get_token_line();
				p_block->statements.push_back(nl);

			} break;
			case GDTokenizer::TK_CF_PASS: {
				if (tokenizer->get_token(1)!=GDTokenizer::TK_SEMICOLON && tokenizer->get_token(1)!=GDTokenizer::TK_NEWLINE && tokenizer->get_token(1)!=GDTokenizer::TK_EOF) {

					_set_error("Expected ';' or <NewLine>.");
					return;
				}
				tokenizer->advance();
				if(tokenizer->get_token()==GDTokenizer::TK_SEMICOLON) {
					// Ignore semicolon after 'pass'
					tokenizer->advance();
				}
			} break;
			case GDTokenizer::TK_PR_VAR: {
				//variale declaration and (eventual) initialization

				tokenizer->advance();
				if (tokenizer->get_token()!=GDTokenizer::TK_IDENTIFIER) {

					_set_error("Expected identifier for local variable name.");
					return;
				}
				StringName n = tokenizer->get_token_identifier();
				tokenizer->advance();
				if (current_function){
					for (int i=0;i<current_function->arguments.size();i++){
						if (n == current_function->arguments[i]){
							_set_error("Variable '"+String(n)+"' already defined in the scope (at line: "+itos(current_function->line)+").");
							return;
						}
					}
				}
				BlockNode *check_block = p_block;
				while (check_block){
					for (int i=0;i<check_block->variables.size();i++){
						if (n == check_block->variables[i]){
							_set_error("Variable '"+String(n)+"' already defined in the scope (at line: "+itos(check_block->variable_lines[i])+").");
							return;
						}
					}
					check_block = check_block->parent_block;
				}

				p_block->variables.push_back(n); //line?
				p_block->variable_lines.push_back(tokenizer->get_token_line());


				//must know when the local variable is declared
				LocalVarNode *lv = alloc_node<LocalVarNode>();
				lv->name=n;
				p_block->statements.push_back(lv);

				Node *assigned=NULL;

				if (tokenizer->get_token()==GDTokenizer::TK_OP_ASSIGN) {

					tokenizer->advance();
					Node *subexpr=NULL;

					subexpr = _parse_and_reduce_expression(p_block,p_static);
					if (!subexpr) {
						if (_recover_from_completion()) {
							break;
						}
						return;
					}



					lv->assign=subexpr;
					assigned=subexpr;
				} else {

					ConstantNode *c = alloc_node<ConstantNode>();
					c->value=Variant();
					assigned = c;

				}
				IdentifierNode *id = alloc_node<IdentifierNode>();
				id->name=n;


				OperatorNode *op = alloc_node<OperatorNode>();
				op->op=OperatorNode::OP_ASSIGN;
				op->arguments.push_back(id);
				op->arguments.push_back(assigned);
				p_block->statements.push_back(op);

				if (!_end_statement()) {
					_set_error("Expected end of statement (var)");
					return;
				}

			} break;
			case GDTokenizer::TK_CF_IF: {

				tokenizer->advance();
				
				Node *condition = _parse_and_reduce_expression(p_block,p_static);
				if (!condition) {
					if (_recover_from_completion()) {
						break;
					}
					return;
				}

				ControlFlowNode *cf_if = alloc_node<ControlFlowNode>();

				cf_if->cf_type=ControlFlowNode::CF_IF;
				cf_if->arguments.push_back(condition);

				cf_if->body = alloc_node<BlockNode>();
				cf_if->body->parent_block=p_block;
				p_block->sub_blocks.push_back(cf_if->body);

				if (!_enter_indent_block(cf_if->body)) {
					_set_error("Expected intended block after 'if'");
					p_block->end_line=tokenizer->get_token_line();
					return;
				}

				current_block=cf_if->body;
				_parse_block(cf_if->body,p_static);
				current_block=p_block;

				if (error_set)
					return;
				p_block->statements.push_back(cf_if);

				while(true) {

					while(tokenizer->get_token()==GDTokenizer::TK_NEWLINE) {
						tokenizer->advance();
					}

					if (tab_level.back()->get() < indent_level) { //not at current indent level
						p_block->end_line=tokenizer->get_token_line();
						return;
					}

					if (tokenizer->get_token()==GDTokenizer::TK_CF_ELIF) {

						if (tab_level.back()->get() > indent_level) {

							_set_error("Invalid indent");
							return;
						}

						tokenizer->advance();

						cf_if->body_else=alloc_node<BlockNode>();
						cf_if->body_else->parent_block=p_block;
						p_block->sub_blocks.push_back(cf_if->body_else);

						ControlFlowNode *cf_else = alloc_node<ControlFlowNode>();
						cf_else->cf_type=ControlFlowNode::CF_IF;

						//condition
						Node *condition = _parse_and_reduce_expression(p_block,p_static);
						if (!condition) {
							if (_recover_from_completion()) {
								break;
							}
							return;
						}
						cf_else->arguments.push_back(condition);
						cf_else->cf_type=ControlFlowNode::CF_IF;

						cf_if->body_else->statements.push_back(cf_else);
						cf_if=cf_else;
						cf_if->body=alloc_node<BlockNode>();
						cf_if->body->parent_block=p_block;
						p_block->sub_blocks.push_back(cf_if->body);


						if (!_enter_indent_block(cf_if->body)) {
							_set_error("Expected indented block after 'elif'");
							p_block->end_line=tokenizer->get_token_line();
							return;
						}

						current_block=cf_else->body;
						_parse_block(cf_else->body,p_static);
						current_block=p_block;
						if (error_set)
							return;


					} else if (tokenizer->get_token()==GDTokenizer::TK_CF_ELSE) {

						if (tab_level.back()->get() > indent_level) {
							_set_error("Invalid indent");
							return;
						}


						tokenizer->advance();
						cf_if->body_else=alloc_node<BlockNode>();
						cf_if->body_else->parent_block=p_block;
						p_block->sub_blocks.push_back(cf_if->body_else);

						if (!_enter_indent_block(cf_if->body_else)) {
							_set_error("Expected indented block after 'else'");
							p_block->end_line=tokenizer->get_token_line();
							return;
						}
						current_block=cf_if->body_else;
						_parse_block(cf_if->body_else,p_static);
						current_block=p_block;
						if (error_set)
							return;


						break; //after else, exit

					} else
						break;

				}


			} break;
			case GDTokenizer::TK_CF_WHILE: {

				tokenizer->advance();
				Node *condition = _parse_and_reduce_expression(p_block,p_static);
				if (!condition) {
					if (_recover_from_completion()) {
						break;
					}
					return;
				}

				ControlFlowNode *cf_while = alloc_node<ControlFlowNode>();

				cf_while->cf_type=ControlFlowNode::CF_WHILE;
				cf_while->arguments.push_back(condition);

				cf_while->body = alloc_node<BlockNode>();
				cf_while->body->parent_block=p_block;
				p_block->sub_blocks.push_back(cf_while->body);

				if (!_enter_indent_block(cf_while->body)) {
					_set_error("Expected indented block after 'while'");
					p_block->end_line=tokenizer->get_token_line();
					return;
				}

				current_block=cf_while->body;
				_parse_block(cf_while->body,p_static);
				current_block=p_block;
				if (error_set)
					return;
				p_block->statements.push_back(cf_while);
			} break;
			case GDTokenizer::TK_CF_FOR: {

				tokenizer->advance();

				if (tokenizer->get_token()!=GDTokenizer::TK_IDENTIFIER) {

					_set_error("identifier expected after 'for'");
				}

				IdentifierNode *id = alloc_node<IdentifierNode>();
				id->name=tokenizer->get_token_identifier();

				tokenizer->advance();

				if (tokenizer->get_token()!=GDTokenizer::TK_OP_IN) {
					_set_error("'in' expected after identifier");
					return;
				}

				tokenizer->advance();

				Node *container = _parse_and_reduce_expression(p_block,p_static);
				if (!container) {
					if (_recover_from_completion()) {
						break;
					}
					return;
				}

				if (container->type==Node::TYPE_OPERATOR) {

					OperatorNode* op = static_cast<OperatorNode*>(container);
					if (op->op==OperatorNode::OP_CALL && op->arguments[0]->type==Node::TYPE_BUILT_IN_FUNCTION && static_cast<BuiltInFunctionNode*>(op->arguments[0])->function==GDFunctions::GEN_RANGE) {
						//iterating a range, so see if range() can be optimized without allocating memory, by replacing it by vectors (which can work as iterable too!)

						Vector<Node*> args;
						Vector<double> constants;

						bool constant=false;

						for(int i=1;i<op->arguments.size();i++) {
							args.push_back(op->arguments[i]);
							if (constant && op->arguments[i]->type==Node::TYPE_CONSTANT) {
								ConstantNode *c = static_cast<ConstantNode*>(op->arguments[i]);
								if (c->value.get_type()==Variant::REAL || c->value.get_type()==Variant::INT) {
									constants.push_back(c->value);
									constant=true;
								}
							} else {
								constant=false;
							}
						}

						if (args.size()>0 && args.size()<4) {

							if (constant) {

								ConstantNode *cn = alloc_node<ConstantNode>();
								switch(args.size()) {
									case 1: cn->value=constants[0]; break;
									case 2: cn->value=Vector2(constants[0],constants[1]); break;
									case 3: cn->value=Vector3(constants[0],constants[1],constants[2]); break;
								}
								container=cn;
							} else {
								OperatorNode *on = alloc_node<OperatorNode>();
								on->op=OperatorNode::OP_CALL;

								TypeNode *tn = alloc_node<TypeNode>();
								on->arguments.push_back(tn);

								switch(args.size()) {
									case 1: tn->vtype=Variant::REAL; break;
									case 2: tn->vtype=Variant::VECTOR2; break;
									case 3: tn->vtype=Variant::VECTOR3; break;
								}

								for(int i=0;i<args.size();i++) {
									on->arguments.push_back(args[i]);
								}

								container=on;
							}
						}
					}

				}

				ControlFlowNode *cf_for = alloc_node<ControlFlowNode>();

				cf_for->cf_type=ControlFlowNode::CF_FOR;
				cf_for->arguments.push_back(id);
				cf_for->arguments.push_back(container);

				cf_for->body = alloc_node<BlockNode>();
				cf_for->body->arguments.push_back(id->name);
				cf_for->body->parent_block=p_block;
				p_block->sub_blocks.push_back(cf_for->body);

				if (!_enter_indent_block(cf_for->body)) {
					_set_error("Expected indented block after 'for'");
					p_block->end_line=tokenizer->get_token_line();
					return;
				}

				current_block=cf_for->body;

				// this is for checking variable for redefining
				// inside this _parse_block
				cf_for->body->variables.push_back(id->name);
				cf_for->body->variable_lines.push_back(id->line);
				_parse_block(cf_for->body,p_static);
				cf_for->body->variables.remove(0);
				cf_for->body->variable_lines.remove(0);
				current_block=p_block;

				if (error_set)
					return;
				p_block->statements.push_back(cf_for);
			} break;
			case GDTokenizer::TK_CF_CONTINUE: {

				tokenizer->advance();
				ControlFlowNode *cf_continue = alloc_node<ControlFlowNode>();
				cf_continue->cf_type=ControlFlowNode::CF_CONTINUE;
				p_block->statements.push_back(cf_continue);
				if (!_end_statement()) {
					_set_error("Expected end of statement (continue)");
					return;
				}
			} break;
			case GDTokenizer::TK_CF_BREAK: {

				tokenizer->advance();
				ControlFlowNode *cf_break = alloc_node<ControlFlowNode>();
				cf_break->cf_type=ControlFlowNode::CF_BREAK;
				p_block->statements.push_back(cf_break);
				if (!_end_statement()) {
					_set_error("Expected end of statement (break)");
					return;
				}
			} break;
			case GDTokenizer::TK_CF_RETURN: {

				tokenizer->advance();
				ControlFlowNode *cf_return = alloc_node<ControlFlowNode>();
				cf_return->cf_type=ControlFlowNode::CF_RETURN;



				if (tokenizer->get_token()==GDTokenizer::TK_SEMICOLON || tokenizer->get_token()==GDTokenizer::TK_NEWLINE || tokenizer->get_token()==GDTokenizer::TK_EOF) {
					//expect end of statement
					p_block->statements.push_back(cf_return);
					if (!_end_statement()) {
						return;
					}
				} else {
					//expect expression
					Node *retexpr = _parse_and_reduce_expression(p_block,p_static);
					if (!retexpr) {
						if (_recover_from_completion()) {
							break;
						}
						return;
					}
					cf_return->arguments.push_back(retexpr);
					p_block->statements.push_back(cf_return);
					if (!_end_statement()) {
						_set_error("Expected end of statement after return expression.");
						return;
					}
				}


			} break;
			case GDTokenizer::TK_CF_MATCH: {
				
				tokenizer->advance();
				
				MatchNode *match_node = alloc_node<MatchNode>();
				
				Node *val_to_match = _parse_and_reduce_expression(p_block, p_static);
				
				if (!val_to_match) {
					if (_recover_from_completion()) {
						break;
					}
					return;
				}
				
				match_node->val_to_match = val_to_match;
				
				if (!_enter_indent_block()) {
					_set_error("Expected indented pattern matching block after 'match'");
					return;
				}
				
				BlockNode *compiled_branches = alloc_node<BlockNode>();
				compiled_branches->parent_block = p_block;
				compiled_branches->parent_class = p_block->parent_class;
				
				p_block->sub_blocks.push_back(compiled_branches);
				
				_parse_pattern_block(compiled_branches, match_node->branches, p_static);
				
				_transform_match_statment(compiled_branches, match_node);
				
				ControlFlowNode *match_cf_node = alloc_node<ControlFlowNode>();
				match_cf_node->cf_type = ControlFlowNode::CF_MATCH;
				match_cf_node->match = match_node;
				
				p_block->statements.push_back(match_cf_node);
				
				_end_statement();
			} break;
			case GDTokenizer::TK_PR_ASSERT: {

				tokenizer->advance();
				Node *condition = _parse_and_reduce_expression(p_block,p_static);
				if (!condition) {
					if (_recover_from_completion()) {
						break;
					}
					return;
				}
				AssertNode *an = alloc_node<AssertNode>();
				an->condition=condition;
				p_block->statements.push_back(an);

				if (!_end_statement()) {
					_set_error("Expected end of statement after assert.");
					return;
				}
			} break;
			case GDTokenizer::TK_PR_BREAKPOINT: {

				tokenizer->advance();
				BreakpointNode *bn = alloc_node<BreakpointNode>();
				p_block->statements.push_back(bn);

				if (!_end_statement()) {
					_set_error("Expected end of statement after breakpoint.");
					return;
				}
			} break;
			case GDTokenizer::TK_PR_FUNCTION: {
				StringName method_name;
				StringName current_name;
				bool has_id = false;
				Node *node = _parse_function(current_class, current_function, &method_name, &has_id, &current_name);
				if (!node) {
					_set_error("Parse function error");
					return;
				}

				if (has_id) {
					p_block->variables.push_back(current_name);
					p_block->variable_lines.push_back(tokenizer->get_token_line());

					LocalVarNode *lv = alloc_node<LocalVarNode>();
					lv->name=current_name;
					p_block->statements.push_back(lv);

					OperatorNode *op = alloc_node<OperatorNode>();
					op->op = OperatorNode::OP_ASSIGN;

					IdentifierNode *id1 = alloc_node<IdentifierNode>();
					id1->name = current_name;
					op->arguments.push_back(id1);
					op->arguments.push_back(node);
					p_block->statements.push_back(op);
					}
			} break;
			default: {
				Node *expression = _parse_and_reduce_expression(p_block,p_static,false,true);
				if (!expression) {
					if (_recover_from_completion()) {
						break;
					}
					return;
				}
				p_block->statements.push_back(expression);
				if (!_end_statement()) {
					_set_error("Expected end of statement after expression.");
					return;
				}

			} break;
			/*
			case GDTokenizer::TK_CF_LOCAL: {

				if (tokenizer->get_token(1)!=GDTokenizer::TK_SEMICOLON && tokenizer->get_token(1)!=GDTokenizer::TK_NEWLINE ) {

					_set_error("Expected ';' or <NewLine>.");
				}
				tokenizer->advance();
			} break;
			*/

		}
	}

}

GDParser::Node* GDParser::_parse_function(ClassNode *p_class, FunctionNode *p_func, StringName *method_name, bool *has_identifier, StringName *identifier) {
	bool _static=p_func?p_func->_static:tokenizer->get_token(-1)==GDTokenizer::TK_PR_STATIC;

	tokenizer->advance();
	StringName name;

	if (p_func) {
		String current_name = String(p_func->name);
		if (tokenizer->get_token() == GDTokenizer::TK_IDENTIFIER) {
			StringName mn = tokenizer->get_token_identifier();
			name = StringName("@" + current_name + "@" + mn + "@" + itos(tokenizer->get_token_line(-1)) + "@" + self_path);
			if (has_identifier) *has_identifier = true;
			if (identifier) *identifier = mn;
			tokenizer->advance();
		}else {
			name = StringName("@" + current_name + "@" + itos(tokenizer->get_token_line(-1)) + self_path);
		}

	}else {
		if (_get_completable_identifier(COMPLETION_VIRTUAL_FUNC,name)) {

		}
	}

	if (name==StringName()) {

		_set_error("Expected identifier after 'func' (syntax: 'func <identifier>([arguments]):' ).");
		return NULL;
	}

	for(int i=0;i<p_class->functions.size();i++) {
		if (p_class->functions[i]->name==name) {
			_set_error("Function '"+String(name)+"' already exists in this class (at line: "+itos(p_class->functions[i]->line)+").");
		}
	}
	for(int i=0;i<p_class->static_functions.size();i++) {
		if (p_class->static_functions[i]->name==name) {
			_set_error("Function '"+String(name)+"' already exists in this class (at line: "+itos(p_class->static_functions[i]->line)+").");
		}
	}


	if (tokenizer->get_token()!=GDTokenizer::TK_PARENTHESIS_OPEN) {

		_set_error("Expected '(' after identifier (syntax: 'func <identifier>([arguments]):' ).");
		return NULL;
	}

	tokenizer->advance();

	Vector<StringName> arguments;
	Vector<Node*> default_values;

	int fnline = tokenizer->get_token_line();


	if (tokenizer->get_token()!=GDTokenizer::TK_PARENTHESIS_CLOSE) {
		//has arguments
		bool defaulting=false;
		while(true) {

			if (tokenizer->get_token()==GDTokenizer::TK_PR_VAR) {

				tokenizer->advance(); //var before the identifier is allowed
			}


			if (tokenizer->get_token()!=GDTokenizer::TK_IDENTIFIER) {

				_set_error("Expected identifier for argument.");
				return NULL;
			}

			StringName argname=tokenizer->get_token_identifier();
			arguments.push_back(argname);

			tokenizer->advance();

			if (defaulting && tokenizer->get_token()!=GDTokenizer::TK_OP_ASSIGN) {

				_set_error("Default parameter expected.");
				return NULL;
			}

			//tokenizer->advance();


			if (tokenizer->get_token()==GDTokenizer::TK_OP_ASSIGN) {
				defaulting=true;
				tokenizer->advance(1);
				Node *defval=NULL;

				defval=_parse_and_reduce_expression(p_class,_static);
				if (!defval || error_set)
					return NULL;

				OperatorNode *on = alloc_node<OperatorNode>();
				on->op=OperatorNode::OP_ASSIGN;

				IdentifierNode *in = alloc_node<IdentifierNode>();
				in->name=argname;

				on->arguments.push_back(in);
				on->arguments.push_back(defval);
				/* no ..
                if (defval->type!=Node::TYPE_CONSTANT) {

                    _set_error("default argument must be constant");
                }
                */
				default_values.push_back(on);
			}

			if (tokenizer->get_token()==GDTokenizer::TK_COMMA) {
				tokenizer->advance();
				continue;
			} else if (tokenizer->get_token()!=GDTokenizer::TK_PARENTHESIS_CLOSE) {

				_set_error("Expected ',' or ')'.");
				return NULL;
			}

			break;
		}


	}

	tokenizer->advance();

	BlockNode *block = alloc_node<BlockNode>();
	block->parent_class=p_class;
	block->arguments = arguments;

	if (name=="_init") {

		if (p_class->extends_used) {

			OperatorNode *cparent = alloc_node<OperatorNode>();
			cparent->op=OperatorNode::OP_PARENT_CALL;
			block->statements.push_back(cparent);

			IdentifierNode *id = alloc_node<IdentifierNode>();
			id->name="_init";
			cparent->arguments.push_back(id);

			if (tokenizer->get_token()==GDTokenizer::TK_PERIOD) {
				tokenizer->advance();
				if (tokenizer->get_token()!=GDTokenizer::TK_PARENTHESIS_OPEN) {
					_set_error("expected '(' for parent constructor arguments.");
				}
				tokenizer->advance();

				if (tokenizer->get_token()!=GDTokenizer::TK_PARENTHESIS_CLOSE) {
					//has arguments
					while(true) {

						Node *arg = _parse_and_reduce_expression(p_class,_static);
						cparent->arguments.push_back(arg);

						if (tokenizer->get_token()==GDTokenizer::TK_COMMA) {
							tokenizer->advance();
							continue;
						} else if (tokenizer->get_token()!=GDTokenizer::TK_PARENTHESIS_CLOSE) {

							_set_error("Expected ',' or ')'.");
							return NULL;
						}

						break;

					}
				}

				tokenizer->advance();
			}
		} else {


			if (tokenizer->get_token()==GDTokenizer::TK_PERIOD) {

				_set_error("Parent constructor call found for a class without inheritance.");
				return NULL;
			}

		}
	}

	if (!_enter_indent_block(block)) {

		_set_error("Indented block expected.");
		return NULL;
	}


	FunctionNode *function;
	if (p_func && current_block) {
		block->parent_block = current_block;
		LambdaFunctionNode *f = alloc_node<LambdaFunctionNode>();
		f->parent = p_func;
		function = f;
	}else {
		function = alloc_node<FunctionNode>();
	}
	function->name=name;
	function->arguments=arguments;
	function->default_values=default_values;
	function->_static=_static;
	function->line=fnline;


	if (_static)
		p_class->static_functions.push_back(function);
	else
		p_class->functions.push_back(function);


	FunctionNode *pre_func = current_function;
	BlockNode *pre_block = current_block;
	current_function=function;
	function->body=block;
	current_block=block;
	_parse_block(block,_static);
	current_function=pre_func;
	current_block= pre_func?pre_block:NULL;

	if (method_name != NULL) *method_name = name;

	return function;
}

bool GDParser::_parse_newline() {

	if (tokenizer->get_token(1)!=GDTokenizer::TK_EOF && tokenizer->get_token(1)!=GDTokenizer::TK_NEWLINE) {

		int indent = tokenizer->get_token_line_indent();
		int current_indent = tab_level.back()->get();

		if (indent>current_indent) {
			_set_error("Unexpected indent.");
			return false;
		}

		if (indent<current_indent) {

			while(indent<current_indent) {

				//exit block
				if (tab_level.size()==1) {
					_set_error("Invalid indent. BUG?");
					return false;
				}

				tab_level.pop_back();

				if (tab_level.back()->get()<indent) {

					_set_error("Unindent does not match any outer indentation level.");
					return false;
				}
				current_indent = tab_level.back()->get();
			}

			tokenizer->advance();
			return false;
		}
	}

	tokenizer->advance();
	return true;

}


void GDParser::_parse_extends(ClassNode *p_class) {


	if (p_class->extends_used) {

		_set_error("'extends' already used for this class.");
		return;
	}

	if (!p_class->constant_expressions.empty() || !p_class->subclasses.empty() || !p_class->functions.empty() || !p_class->variables.empty()) {

		_set_error("'extends' must be used before anything else.");
		return;
	}

	p_class->extends_used=true;

	tokenizer->advance();

	if (tokenizer->get_token()==GDTokenizer::TK_BUILT_IN_TYPE && tokenizer->get_token_type()==Variant::OBJECT) {
		p_class->extends_class.push_back(Variant::get_type_name(Variant::OBJECT));
		tokenizer->advance();
		return;
	}

	// see if inheritance happens from a file
	if (tokenizer->get_token()==GDTokenizer::TK_CONSTANT) {

		Variant constant = tokenizer->get_token_constant();
		if (constant.get_type()!=Variant::STRING) {

			_set_error("'extends' constant must be a string.");
			return;
		}

		p_class->extends_file=constant;
		tokenizer->advance();

		if (tokenizer->get_token()!=GDTokenizer::TK_PERIOD) {
			return;
		} else
			tokenizer->advance();

	}

	while(true) {
		if (tokenizer->get_token()!=GDTokenizer::TK_IDENTIFIER) {

			_set_error("Invalid 'extends' syntax, expected string constant (path) and/or identifier (parent class).");
			return;
		}

		StringName identifier=tokenizer->get_token_identifier();
		p_class->extends_class.push_back(identifier);

		tokenizer->advance(1);
		if (tokenizer->get_token()!=GDTokenizer::TK_PERIOD)
			return;
	}

}

void GDParser::_parse_class(ClassNode *p_class) {

	int indent_level = tab_level.back()->get();

	while(true) {

		GDTokenizer::Token token = tokenizer->get_token();
		if (error_set)
			return;


		if (indent_level>tab_level.back()->get()) {
			p_class->end_line=tokenizer->get_token_line();
			return; //go back a level
		}

		switch(token) {

			case GDTokenizer::TK_EOF:
				p_class->end_line=tokenizer->get_token_line();
			case GDTokenizer::TK_ERROR: {
				return; //go back
				//end of file!
			} break;
			case GDTokenizer::TK_NEWLINE: {
				if (!_parse_newline()) {
					if (!error_set) {
						p_class->end_line=tokenizer->get_token_line();
					}
					return;
				}
			} break;
			case GDTokenizer::TK_PR_EXTENDS: {

				_parse_extends(p_class);
				if (error_set)
					return;
				if (!_end_statement()) {
					_set_error("Expected end of statement after extends");
					return;
				}

			} break;
			case GDTokenizer::TK_PR_TOOL: {

				if (p_class->tool) {

					_set_error("tool used more than once");
					return;
				}

				p_class->tool=true;
				tokenizer->advance();

			} break;
			case GDTokenizer::TK_PR_CLASS: {
				//class inside class :D

				StringName name;
				StringName extends;

				if (tokenizer->get_token(1)!=GDTokenizer::TK_IDENTIFIER) {

					_set_error("'class' syntax: 'class <Name>:' or 'class <Name> extends <BaseClass>:'");
					return;
				}
				name = tokenizer->get_token_identifier(1);
				tokenizer->advance(2);

				ClassNode *newclass = alloc_node<ClassNode>();
				newclass->initializer = alloc_node<BlockNode>();
				newclass->initializer->parent_class=newclass;
				newclass->ready = alloc_node<BlockNode>();
				newclass->ready->parent_class=newclass;
				newclass->name=name;
				newclass->owner=p_class;

				p_class->subclasses.push_back(newclass);


				if (tokenizer->get_token()==GDTokenizer::TK_PR_EXTENDS) {

					_parse_extends(newclass);
					if (error_set)
						return;
				}

				if (!_enter_indent_block()) {

					_set_error("Indented block expected.");
					return;
				}
				current_class=newclass;
				_parse_class(newclass);
				current_class=p_class;

			} break;
			/* this is for functions....
			case GDTokenizer::TK_CF_PASS: {

				tokenizer->advance(1);
			} break;
			*/
			case GDTokenizer::TK_PR_STATIC: {
				tokenizer->advance();
				if (tokenizer->get_token()!=GDTokenizer::TK_PR_FUNCTION) {

					_set_error("Expected 'func'.");
					return;
				}

			}; //fallthrough to function
			case GDTokenizer::TK_PR_FUNCTION: {

				pending_newline=-1;
				_parse_function(p_class);

				//arguments
			} break;
			case GDTokenizer::TK_PR_SIGNAL: {
				tokenizer->advance();

				if (tokenizer->get_token()!=GDTokenizer::TK_IDENTIFIER) {
					_set_error("Expected identifier after 'signal'.");
					return;
				}

				ClassNode::Signal sig;
				sig.name = tokenizer->get_token_identifier();
				tokenizer->advance();


				if (tokenizer->get_token()==GDTokenizer::TK_PARENTHESIS_OPEN) {
					tokenizer->advance();
					while(true) {
						if (tokenizer->get_token()==GDTokenizer::TK_NEWLINE) {
							tokenizer->advance();
							continue;
						}


						if (tokenizer->get_token()==GDTokenizer::TK_PARENTHESIS_CLOSE) {
							tokenizer->advance();
							break;
						}

						if (tokenizer->get_token()!=GDTokenizer::TK_IDENTIFIER) {
							_set_error("Expected identifier in signal argument.");
							return;
						}

						sig.arguments.push_back(tokenizer->get_token_identifier());
						tokenizer->advance();

						while (tokenizer->get_token()==GDTokenizer::TK_NEWLINE) {
							tokenizer->advance();
						}

						if (tokenizer->get_token()==GDTokenizer::TK_COMMA) {
							tokenizer->advance();
						} else if (tokenizer->get_token()!=GDTokenizer::TK_PARENTHESIS_CLOSE) {
							_set_error("Expected ',' or ')' after signal parameter identifier.");
							return;
						}
					}
				}

				p_class->_signals.push_back(sig);

				if (!_end_statement()) {
					_set_error("Expected end of statement (signal)");
					return;
				}
			} break;
			case GDTokenizer::TK_PR_EXPORT: {

				tokenizer->advance();

				if (tokenizer->get_token()==GDTokenizer::TK_PARENTHESIS_OPEN) {

					tokenizer->advance();
					if (tokenizer->get_token()==GDTokenizer::TK_BUILT_IN_TYPE) {

						Variant::Type type = tokenizer->get_token_type();
						if (type==Variant::NIL) {
							_set_error("Can't export null type.");
							return;
						}
						current_export.type=type;
						current_export.usage|=PROPERTY_USAGE_SCRIPT_VARIABLE;
						tokenizer->advance();
						
						String hint_prefix ="";
						
						if(type == Variant::ARRAY && tokenizer->get_token()==GDTokenizer::TK_COMMA) {
							tokenizer->advance();

							while(tokenizer->get_token()==GDTokenizer::TK_BUILT_IN_TYPE) {
								type = tokenizer->get_token_type();
								
								tokenizer->advance();

								if(type == Variant::ARRAY) {
									hint_prefix += itos(Variant::ARRAY)+":";
									if (tokenizer->get_token()==GDTokenizer::TK_COMMA) {
										tokenizer->advance();
									}
								} else {
									hint_prefix += itos(type);
									break;
								}
							}
						}
						
						if (tokenizer->get_token()==GDTokenizer::TK_COMMA) {
							// hint expected next!
							tokenizer->advance();

							switch(type) {


								case Variant::INT: {

									if (tokenizer->get_token()==GDTokenizer::TK_IDENTIFIER && tokenizer->get_token_identifier()=="FLAGS") {

										//current_export.hint=PROPERTY_HINT_ALL_FLAGS;
										tokenizer->advance();

										if (tokenizer->get_token()==GDTokenizer::TK_PARENTHESIS_CLOSE) {
											break;
										}
										if (tokenizer->get_token()!=GDTokenizer::TK_COMMA)
										{
											_set_error("Expected ')' or ',' in bit flags hint.");
											return;
										}

										current_export.hint=PROPERTY_HINT_FLAGS;
										tokenizer->advance();

										bool first = true;
										while(true) {

											if (tokenizer->get_token()!=GDTokenizer::TK_CONSTANT || tokenizer->get_token_constant().get_type()!=Variant::STRING) {
												current_export=PropertyInfo();
												_set_error("Expected a string constant in named bit flags hint.");
												return;
											}

											String c = tokenizer->get_token_constant();
											if (!first)
												current_export.hint_string+=",";
											else
												first=false;

											current_export.hint_string+=c.xml_escape();

											tokenizer->advance();
											if (tokenizer->get_token()==GDTokenizer::TK_PARENTHESIS_CLOSE)
												break;

											if (tokenizer->get_token()!=GDTokenizer::TK_COMMA) {
												current_export=PropertyInfo();
												_set_error("Expected ')' or ',' in named bit flags hint.");
												return;
											}
											tokenizer->advance();
										}

										break;
									}

									if (tokenizer->get_token()==GDTokenizer::TK_CONSTANT && tokenizer->get_token_constant().get_type()==Variant::STRING) {
										//enumeration
										current_export.hint=PROPERTY_HINT_ENUM;
										bool first=true;
										while(true) {

											if (tokenizer->get_token()!=GDTokenizer::TK_CONSTANT || tokenizer->get_token_constant().get_type()!=Variant::STRING) {

												current_export=PropertyInfo();
												_set_error("Expected a string constant in enumeration hint.");
												return;
											}

											String c = tokenizer->get_token_constant();
											if (!first)
												current_export.hint_string+=",";
											else
												first=false;

											current_export.hint_string+=c.xml_escape();

											tokenizer->advance();
											if (tokenizer->get_token()==GDTokenizer::TK_PARENTHESIS_CLOSE)
												break;

											if (tokenizer->get_token()!=GDTokenizer::TK_COMMA) {
												current_export=PropertyInfo();
												_set_error("Expected ')' or ',' in enumeration hint.");
												return;
											}

											tokenizer->advance();

										}

										break;
									}

								}; //fallthrough to use the same
								case Variant::REAL: {

									if (tokenizer->get_token()==GDTokenizer::TK_IDENTIFIER && tokenizer->get_token_identifier()=="EASE") {
										current_export.hint=PROPERTY_HINT_EXP_EASING;
										tokenizer->advance();
										if (tokenizer->get_token()!=GDTokenizer::TK_PARENTHESIS_CLOSE) {
											_set_error("Expected ')' in hint.");
											return;
										}
										break;
									}

									// range
									if (tokenizer->get_token()==GDTokenizer::TK_IDENTIFIER && tokenizer->get_token_identifier()=="EXP") {

										current_export.hint=PROPERTY_HINT_EXP_RANGE;
										tokenizer->advance();

										if (tokenizer->get_token()==GDTokenizer::TK_PARENTHESIS_CLOSE)
											break;
										else if (tokenizer->get_token()!=GDTokenizer::TK_COMMA) {
											_set_error("Expected ')' or ',' in exponential range hint.");
											return;
										}
										tokenizer->advance();
									}
									else
										current_export.hint=PROPERTY_HINT_RANGE;

									float sign=1.0;

									if (tokenizer->get_token()==GDTokenizer::TK_OP_SUB) {
										sign=-1;
										tokenizer->advance();
									}
									if (tokenizer->get_token()!=GDTokenizer::TK_CONSTANT || !tokenizer->get_token_constant().is_num()) {

										current_export=PropertyInfo();
										_set_error("Expected a range in numeric hint.");
										return;

									}

									current_export.hint_string=rtos(sign*double(tokenizer->get_token_constant()));
									tokenizer->advance();

									if (tokenizer->get_token()==GDTokenizer::TK_PARENTHESIS_CLOSE) {
										current_export.hint_string="0,"+current_export.hint_string;
										break;
									}

									if (tokenizer->get_token()!=GDTokenizer::TK_COMMA) {

										current_export=PropertyInfo();
										_set_error("Expected ',' or ')' in numeric range hint.");
										return;
									}

									tokenizer->advance();

									sign=1.0;
									if (tokenizer->get_token()==GDTokenizer::TK_OP_SUB) {
										sign=-1;
										tokenizer->advance();
									}

									if (tokenizer->get_token()!=GDTokenizer::TK_CONSTANT || !tokenizer->get_token_constant().is_num()) {

										current_export=PropertyInfo();
										_set_error("Expected a number as upper bound in numeric range hint.");
										return;
									}

									current_export.hint_string+=","+rtos(sign*double(tokenizer->get_token_constant()));
									tokenizer->advance();

									if (tokenizer->get_token()==GDTokenizer::TK_PARENTHESIS_CLOSE)
										break;

									if (tokenizer->get_token()!=GDTokenizer::TK_COMMA) {

										current_export=PropertyInfo();
										_set_error("Expected ',' or ')' in numeric range hint.");
										return;
									}

									tokenizer->advance();
									sign=1.0;
									if (tokenizer->get_token()==GDTokenizer::TK_OP_SUB) {
										sign=-1;
										tokenizer->advance();
									}

									if (tokenizer->get_token()!=GDTokenizer::TK_CONSTANT || !tokenizer->get_token_constant().is_num()) {

										current_export=PropertyInfo();
										_set_error("Expected a number as step in numeric range hint.");
										return;
									}

									current_export.hint_string+=","+rtos(sign*double(tokenizer->get_token_constant()));
									tokenizer->advance();

								} break;
								case Variant::STRING: {

									if (tokenizer->get_token()==GDTokenizer::TK_CONSTANT && tokenizer->get_token_constant().get_type()==Variant::STRING) {
										//enumeration
										current_export.hint=PROPERTY_HINT_ENUM;
										bool first=true;
										while(true) {

											if (tokenizer->get_token()!=GDTokenizer::TK_CONSTANT || tokenizer->get_token_constant().get_type()!=Variant::STRING) {

												current_export=PropertyInfo();
												_set_error("Expected a string constant in enumeration hint.");
												return;
											}

											String c = tokenizer->get_token_constant();
											if (!first)
												current_export.hint_string+=",";
											else
												first=false;

											current_export.hint_string+=c.xml_escape();
											tokenizer->advance();
											if (tokenizer->get_token()==GDTokenizer::TK_PARENTHESIS_CLOSE)
												break;

											if (tokenizer->get_token()!=GDTokenizer::TK_COMMA) {
												current_export=PropertyInfo();
												_set_error("Expected ')' or ',' in enumeration hint.");
												return;
											}
											tokenizer->advance();

										}

										break;
									}

									if (tokenizer->get_token()==GDTokenizer::TK_IDENTIFIER && tokenizer->get_token_identifier()=="DIR") {

										tokenizer->advance();

										if (tokenizer->get_token()==GDTokenizer::TK_PARENTHESIS_CLOSE)
											current_export.hint=PROPERTY_HINT_DIR;
										else if (tokenizer->get_token()==GDTokenizer::TK_COMMA ) {

											tokenizer->advance();

											if (tokenizer->get_token()!=GDTokenizer::TK_IDENTIFIER || !(tokenizer->get_token_identifier()=="GLOBAL")) {
												_set_error("Expected 'GLOBAL' after comma in directory hint.");
												return;
											}
											if (!p_class->tool) {
												_set_error("Global filesystem hints may only be used in tool scripts.");
												return;
											}
											current_export.hint=PROPERTY_HINT_GLOBAL_DIR;
											tokenizer->advance();

											if (tokenizer->get_token()!=GDTokenizer::TK_PARENTHESIS_CLOSE) {
												_set_error("Expected ')' in hint.");
												return;
											}
										}
										else {
											_set_error("Expected ')' or ',' in hint.");
											return;
										}
										break;
									}

									if (tokenizer->get_token()==GDTokenizer::TK_IDENTIFIER && tokenizer->get_token_identifier()=="FILE") {

										current_export.hint=PROPERTY_HINT_FILE;
										tokenizer->advance();

										if (tokenizer->get_token()==GDTokenizer::TK_COMMA) {

											tokenizer->advance();

											if (tokenizer->get_token()==GDTokenizer::TK_IDENTIFIER && tokenizer->get_token_identifier()=="GLOBAL") {

												if (!p_class->tool) {
													_set_error("Global filesystem hints may only be used in tool scripts.");
													return;
												}
												current_export.hint=PROPERTY_HINT_GLOBAL_FILE;
												tokenizer->advance();

												if (tokenizer->get_token()==GDTokenizer::TK_PARENTHESIS_CLOSE)
													break;
												else if (tokenizer->get_token()==GDTokenizer::TK_COMMA)
													tokenizer->advance();
												else {
													_set_error("Expected ')' or ',' in hint.");
													return;
												}
											}

											if (tokenizer->get_token()!=GDTokenizer::TK_CONSTANT || tokenizer->get_token_constant().get_type()!=Variant::STRING) {

												if (current_export.hint==PROPERTY_HINT_GLOBAL_FILE)
													_set_error("Expected string constant with filter");
												else
													_set_error("Expected 'GLOBAL' or string constant with filter");
												return;
											}
											current_export.hint_string=tokenizer->get_token_constant();
											tokenizer->advance();

										}

										if (tokenizer->get_token()!=GDTokenizer::TK_PARENTHESIS_CLOSE) {
											_set_error("Expected ')' in hint.");
											return;
										}
										break;
									}

									if (tokenizer->get_token()==GDTokenizer::TK_IDENTIFIER && tokenizer->get_token_identifier()=="MULTILINE") {

										current_export.hint=PROPERTY_HINT_MULTILINE_TEXT;
										tokenizer->advance();
										if (tokenizer->get_token()!=GDTokenizer::TK_PARENTHESIS_CLOSE) {
											_set_error("Expected ')' in hint.");
											return;
										}
										break;
									}
								} break;
								case Variant::COLOR: {

									if (tokenizer->get_token()!=GDTokenizer::TK_IDENTIFIER ) {

										current_export=PropertyInfo();
										_set_error("Color type hint expects RGB or RGBA as hints");
										return;
									}

									String identifier = tokenizer->get_token_identifier();
									if (identifier=="RGB") {
										current_export.hint=PROPERTY_HINT_COLOR_NO_ALPHA;
									} else if (identifier=="RGBA") {
										//none
									} else {
										current_export=PropertyInfo();
										_set_error("Color type hint expects RGB or RGBA as hints");
										return;
									}
									tokenizer->advance();

								} break;
								default: {

									current_export=PropertyInfo();
									_set_error("Type '"+Variant::get_type_name(type)+"' can't take hints.");
									return;
								} break;
							}
							
						}
						if(current_export.type == Variant::ARRAY && !hint_prefix.empty()) {
							if(current_export.hint) {
								hint_prefix += "/"+itos(current_export.hint);
							}
							current_export.hint_string=hint_prefix+":"+current_export.hint_string;
							current_export.hint=PROPERTY_HINT_NONE;
						}

					} else if (tokenizer->get_token()==GDTokenizer::TK_IDENTIFIER) {

						String identifier = tokenizer->get_token_identifier();
						if (!ClassDB::is_parent_class(identifier,"Resource")) {

							current_export=PropertyInfo();
							_set_error("Export hint not a type or resource.");
						}

						current_export.type=Variant::OBJECT;
						current_export.hint=PROPERTY_HINT_RESOURCE_TYPE;
						current_export.usage|=PROPERTY_USAGE_SCRIPT_VARIABLE;

						current_export.hint_string=identifier;

						tokenizer->advance();
					}

					if (tokenizer->get_token()!=GDTokenizer::TK_PARENTHESIS_CLOSE) {

						current_export=PropertyInfo();
						_set_error("Expected ')' or ',' after export hint.");
						return;

					}

					tokenizer->advance();

				}

				if (tokenizer->get_token()!=GDTokenizer::TK_PR_VAR && tokenizer->get_token()!=GDTokenizer::TK_PR_ONREADY && tokenizer->get_token()!=GDTokenizer::TK_PR_REMOTE && tokenizer->get_token()!=GDTokenizer::TK_PR_MASTER && tokenizer->get_token()!=GDTokenizer::TK_PR_SLAVE && tokenizer->get_token()!=GDTokenizer::TK_PR_SYNC) {

					current_export=PropertyInfo();
					_set_error("Expected 'var', 'onready', 'remote', 'master', 'slave' or 'sync'.");
					return;
				}

				continue;
			} break;
			case GDTokenizer::TK_PR_ONREADY: {

				//may be fallthrough from export, ignore if so
				tokenizer->advance();
				if (tokenizer->get_token()!=GDTokenizer::TK_PR_VAR) {
					_set_error("Expected 'var'.");
					return;
				}

				continue;
			} break;
			case GDTokenizer::TK_PR_REMOTE: {

				//may be fallthrough from export, ignore if so
				tokenizer->advance();
				if (current_export.type)  {
					if (tokenizer->get_token()!=GDTokenizer::TK_PR_VAR) {
						_set_error("Expected 'var'.");
						return;
					}

				} else {
					if (tokenizer->get_token()!=GDTokenizer::TK_PR_VAR && tokenizer->get_token()!=GDTokenizer::TK_PR_FUNCTION) {
						_set_error("Expected 'var' or 'func'.");
						return;
					}
				}
				rpc_mode=ScriptInstance::RPC_MODE_REMOTE;

				continue;
			} break;
			case GDTokenizer::TK_PR_MASTER: {

				//may be fallthrough from export, ignore if so
				tokenizer->advance();
				if (current_export.type)  {
					if (tokenizer->get_token()!=GDTokenizer::TK_PR_VAR) {
						_set_error("Expected 'var'.");
						return;
					}

				} else {
					if (tokenizer->get_token()!=GDTokenizer::TK_PR_VAR && tokenizer->get_token()!=GDTokenizer::TK_PR_FUNCTION) {
						_set_error("Expected 'var' or 'func'.");
						return;
					}
				}

				rpc_mode=ScriptInstance::RPC_MODE_MASTER;
				continue;
			} break;
			case GDTokenizer::TK_PR_SLAVE: {

				//may be fallthrough from export, ignore if so
				tokenizer->advance();
				if (current_export.type)  {
					if (tokenizer->get_token()!=GDTokenizer::TK_PR_VAR) {
						_set_error("Expected 'var'.");
						return;
					}

				} else {
					if (tokenizer->get_token()!=GDTokenizer::TK_PR_VAR && tokenizer->get_token()!=GDTokenizer::TK_PR_FUNCTION) {
						_set_error("Expected 'var' or 'func'.");
						return;
					}
				}

				rpc_mode=ScriptInstance::RPC_MODE_SLAVE;
				continue;
			} break;
			case GDTokenizer::TK_PR_SYNC: {

				//may be fallthrough from export, ignore if so
				tokenizer->advance();
				if (tokenizer->get_token()!=GDTokenizer::TK_PR_VAR && tokenizer->get_token()!=GDTokenizer::TK_PR_FUNCTION) {
					if (current_export.type)
						_set_error("Expected 'var'.");
					else
						_set_error("Expected 'var' or 'func'.");
					return;
				}

				rpc_mode=ScriptInstance::RPC_MODE_SYNC;
				continue;
			} break;
			case GDTokenizer::TK_PR_VAR: {
				//variale declaration and (eventual) initialization

				ClassNode::Member member;
				bool autoexport = tokenizer->get_token(-1)==GDTokenizer::TK_PR_EXPORT;
				if (current_export.type!=Variant::NIL) {
					member._export=current_export;
					current_export=PropertyInfo();
				}

				bool onready = tokenizer->get_token(-1)==GDTokenizer::TK_PR_ONREADY;

				tokenizer->advance();
				if (tokenizer->get_token()!=GDTokenizer::TK_IDENTIFIER) {

					_set_error("Expected identifier for member variable name.");
					return;
				}

				member.identifier=tokenizer->get_token_identifier();
				member.expression=NULL;
				member._export.name=member.identifier;
				member.line=tokenizer->get_token_line();
				member.rpc_mode=rpc_mode;

				tokenizer->advance();

				rpc_mode=ScriptInstance::RPC_MODE_DISABLED;

				if (tokenizer->get_token()==GDTokenizer::TK_OP_ASSIGN) {

#ifdef DEBUG_ENABLED
					int line = tokenizer->get_token_line();
#endif
					tokenizer->advance();

					Node *subexpr=NULL;

					subexpr = _parse_and_reduce_expression(p_class,false,autoexport);
					if (!subexpr) {
						if (_recover_from_completion()) {
							break;
						}
						return;
					}

					//discourage common error
					if (!onready && subexpr->type==Node::TYPE_OPERATOR) {

						OperatorNode *op=static_cast<OperatorNode*>(subexpr);
						if (op->op==OperatorNode::OP_CALL && op->arguments[0]->type==Node::TYPE_SELF && op->arguments[1]->type==Node::TYPE_IDENTIFIER) {
							IdentifierNode *id=static_cast<IdentifierNode*>(op->arguments[1]);
							if (id->name=="get_node") {

								_set_error("Use 'onready var "+String(member.identifier)+" = get_node(..)' instead");
								return;

							}
						}
					}

					member.expression=subexpr;

					if (autoexport) {
						if (1)/*(subexpr->type==Node::TYPE_ARRAY) {

							member._export.type=Variant::ARRAY;

						} else if (subexpr->type==Node::TYPE_DICTIONARY) {

							member._export.type=Variant::DICTIONARY;

						} else*/ {

							if (subexpr->type!=Node::TYPE_CONSTANT) {

								_set_error("Type-less export needs a constant expression assigned to infer type.");
								return;
							}

							ConstantNode *cn = static_cast<ConstantNode*>(subexpr);
							if (cn->value.get_type()==Variant::NIL) {

								_set_error("Can't accept a null constant expression for infering export type.");
								return;
							}
							member._export.type=cn->value.get_type();
							member._export.usage|=PROPERTY_USAGE_SCRIPT_VARIABLE;
							if (cn->value.get_type()==Variant::OBJECT) {
								Object *obj = cn->value;
								Resource *res = obj->cast_to<Resource>();
								if(res==NULL) {
									_set_error("Exported constant not a type or resource.");
									return;
								}
								member._export.hint=PROPERTY_HINT_RESOURCE_TYPE;
								member._export.hint_string=res->get_class();
							}
						}
					}
#ifdef TOOLS_ENABLED
					if (subexpr->type==Node::TYPE_CONSTANT && member._export.type!=Variant::NIL) {

						ConstantNode *cn = static_cast<ConstantNode*>(subexpr);
						if (cn->value.get_type()!=Variant::NIL) {
							member.default_value=cn->value;
						}
					}
#endif

					IdentifierNode *id = alloc_node<IdentifierNode>();
					id->name=member.identifier;

					OperatorNode *op = alloc_node<OperatorNode>();
					op->op=OperatorNode::OP_INIT_ASSIGN;
					op->arguments.push_back(id);
					op->arguments.push_back(subexpr);


#ifdef DEBUG_ENABLED
					NewLineNode *nl = alloc_node<NewLineNode>();
					nl->line=line;
					if (onready)
						p_class->ready->statements.push_back(nl);
					else
						p_class->initializer->statements.push_back(nl);
#endif
					if (onready)
						p_class->ready->statements.push_back(op);
					else
						p_class->initializer->statements.push_back(op);



				} else {

					if (autoexport) {

						_set_error("Type-less export needs a constant expression assigned to infer type.");
						return;
					}

				}

				if (tokenizer->get_token()==GDTokenizer::TK_PR_SETGET) {


					tokenizer->advance();

					if (tokenizer->get_token()!=GDTokenizer::TK_COMMA) {
						//just comma means using only getter
						if (tokenizer->get_token()!=GDTokenizer::TK_IDENTIFIER) {
							_set_error("Expected identifier for setter function after 'notify'.");
						}

						member.setter=tokenizer->get_token_identifier();

						tokenizer->advance();
					}

					if (tokenizer->get_token()==GDTokenizer::TK_COMMA) {
						//there is a getter
						tokenizer->advance();

						if (tokenizer->get_token()!=GDTokenizer::TK_IDENTIFIER) {
							_set_error("Expected identifier for getter function after ','.");
						}

						member.getter=tokenizer->get_token_identifier();
						tokenizer->advance();

					}
				}

				p_class->variables.push_back(member);

				if (!_end_statement()) {
					_set_error("Expected end of statement (continue)");
					return;
				}
			} break;
			case GDTokenizer::TK_PR_CONST: {
				//variale declaration and (eventual) initialization

				ClassNode::Constant constant;

				tokenizer->advance();
				if (tokenizer->get_token()!=GDTokenizer::TK_IDENTIFIER) {

					_set_error("Expected name (identifier) for constant.");
					return;
				}

				constant.identifier=tokenizer->get_token_identifier();
				tokenizer->advance();

				if (tokenizer->get_token()!=GDTokenizer::TK_OP_ASSIGN) {
					_set_error("Constant expects assignment.");
					return;
				}

				tokenizer->advance();

				Node *subexpr=NULL;

				subexpr = _parse_and_reduce_expression(p_class,true,true);
				if (!subexpr) {
					if (_recover_from_completion()) {
						break;
					}
					return;
				}

				if (subexpr->type!=Node::TYPE_CONSTANT) {
					_set_error("Expected constant expression");
				}
				constant.expression=subexpr;

				p_class->constant_expressions.push_back(constant);

				if (!_end_statement()) {
					_set_error("Expected end of statement (constant)");
					return;
				}

			} break;
			case GDTokenizer::TK_PR_ENUM: {
				//mutiple constant declarations..

				int last_assign = -1; // Incremented by 1 right before the assingment.
				String enum_name;
				Dictionary enum_dict;

				tokenizer->advance();
				if (tokenizer->get_token()==GDTokenizer::TK_IDENTIFIER) {
					enum_name=tokenizer->get_token_identifier();
					tokenizer->advance();
				}
				if (tokenizer->get_token()!=GDTokenizer::TK_CURLY_BRACKET_OPEN) {
					_set_error("Expected '{' in enum declaration");
					return;
				}
				tokenizer->advance();
				
				while(true) {
					if(tokenizer->get_token()==GDTokenizer::TK_NEWLINE) {
						
						tokenizer->advance(); // Ignore newlines
					} else if (tokenizer->get_token()==GDTokenizer::TK_CURLY_BRACKET_CLOSE) {
						
						tokenizer->advance();
						break; // End of enum
					} else if (tokenizer->get_token()!=GDTokenizer::TK_IDENTIFIER) {
						
						if(tokenizer->get_token()==GDTokenizer::TK_EOF) {
							_set_error("Unexpected end of file.");
						} else {
							_set_error(String("Unexpected ") + GDTokenizer::get_token_name(tokenizer->get_token()) + ", expected identifier");
						}
						
						return;
					} else { // tokenizer->get_token()==GDTokenizer::TK_IDENTIFIER
						ClassNode::Constant constant;
						
						constant.identifier=tokenizer->get_token_identifier();
						
						tokenizer->advance();
						
						if (tokenizer->get_token()==GDTokenizer::TK_OP_ASSIGN) {
							tokenizer->advance();

							Node *subexpr=NULL;

							subexpr = _parse_and_reduce_expression(p_class,true,true);
							if (!subexpr) {
								if (_recover_from_completion()) {
									break;
								}
								return;
							}

							if (subexpr->type!=Node::TYPE_CONSTANT) {
								_set_error("Expected constant expression");
							}
							
							const ConstantNode *subexpr_const = static_cast<const ConstantNode*>(subexpr);
							
							if(subexpr_const->value.get_type() != Variant::INT) {
								_set_error("Expected an int value for enum");
							}
							
							last_assign = subexpr_const->value;
							
							constant.expression=subexpr;

						} else {
							last_assign = last_assign + 1;
							ConstantNode *cn = alloc_node<ConstantNode>();
							cn->value = last_assign;
							constant.expression = cn;
						}
						
						if(tokenizer->get_token()==GDTokenizer::TK_COMMA) {
							tokenizer->advance();
						}

						if(enum_name != "") {
							const ConstantNode *cn = static_cast<const ConstantNode*>(constant.expression);
							enum_dict[constant.identifier] = cn->value;
						}

						p_class->constant_expressions.push_back(constant);
					}
					
				}
				
				if(enum_name != "") {
					ClassNode::Constant enum_constant;
					enum_constant.identifier=enum_name;
					ConstantNode *cn = alloc_node<ConstantNode>();
					cn->value = enum_dict;
					enum_constant.expression=cn;
					p_class->constant_expressions.push_back(enum_constant);
				}

				if (!_end_statement()) {
					_set_error("Expected end of statement (enum)");
					return;
				}


				

			} break;
			
			case GDTokenizer::TK_CONSTANT: {
				if(tokenizer->get_token_constant().get_type() == Variant::STRING) {
					tokenizer->advance();
					// Ignore
				} else {
					_set_error(String()+"Unexpected constant of type: "+Variant::get_type_name(tokenizer->get_token_constant().get_type()));
					return;
				}
			} break;

			default: {

				_set_error(String()+"Unexpected token: "+tokenizer->get_token_name(tokenizer->get_token())+":"+tokenizer->get_token_identifier());
				return;

			} break;

		}

	}


}


void GDParser::_set_error(const String& p_error, int p_line, int p_column) {


	if (error_set)
		return; //allow no further errors

	error=p_error;
	error_line=p_line<0?tokenizer->get_token_line():p_line;
	error_column=p_column<0?tokenizer->get_token_column():p_column;
	error_set=true;
}

String GDParser::get_error() const {

	return error;
}

int GDParser::get_error_line() const {

	return error_line;
}
int GDParser::get_error_column() const {

	return error_column;
}


Error GDParser::_parse(const String& p_base_path) {


	base_path=p_base_path;

	clear();

	//assume class
	ClassNode *main_class = alloc_node<ClassNode>();
	main_class->initializer = alloc_node<BlockNode>();
	main_class->initializer->parent_class=main_class;
	main_class->ready = alloc_node<BlockNode>();
	main_class->ready->parent_class=main_class;
	current_class=main_class;

	_parse_class(main_class);

	if (tokenizer->get_token()==GDTokenizer::TK_ERROR) {
		error_set=false;
		_set_error("Parse Error: "+tokenizer->get_token_error());
	}

	if (error_set) {

		return ERR_PARSE_ERROR;
	}
	return OK;
}

Error GDParser::parse_bytecode(const Vector<uint8_t> &p_bytecode,const String& p_base_path, const String &p_self_path) {

	for_completion=false;
	validating=false;
	completion_type=COMPLETION_NONE;
	completion_node=NULL;
	completion_class=NULL;
	completion_function=NULL;
	completion_block=NULL;
	completion_found=false;
	current_block=NULL;
	current_class=NULL;
	current_function=NULL;

	self_path=p_self_path;
	GDTokenizerBuffer *tb = memnew( GDTokenizerBuffer );
	tb->set_code_buffer(p_bytecode);
	tokenizer=tb;
	Error ret = _parse(p_base_path);
	memdelete(tb);
	tokenizer=NULL;
	return ret;
}


Error GDParser::parse(const String& p_code, const String& p_base_path, bool p_just_validate, const String &p_self_path,bool p_for_completion) {

	completion_type=COMPLETION_NONE;
	completion_node=NULL;
	completion_class=NULL;
	completion_function=NULL;
	completion_block=NULL;
	completion_found=false;
	current_block=NULL;
	current_class=NULL;

	current_function=NULL;

	self_path=p_self_path;
	GDTokenizerText *tt = memnew( GDTokenizerText );
	tt->set_code(p_code);

	validating=p_just_validate;
	for_completion=p_for_completion;
	tokenizer=tt;
	Error ret = _parse(p_base_path);
	memdelete(tt);
	tokenizer=NULL;
	return ret;
}

bool GDParser::is_tool_script() const {

	return (head && head->type==Node::TYPE_CLASS && static_cast<const ClassNode*>(head)->tool);
}

const GDParser::Node *GDParser::get_parse_tree() const {

	return head;
}

void GDParser::clear() {

	while(list) {

		Node *l=list;
		list=list->next;
		memdelete(l);
	}

	head=NULL;
	list=NULL;

	completion_type=COMPLETION_NONE;
	completion_node=NULL;
	completion_class=NULL;
	completion_function=NULL;
	completion_block=NULL;
	current_block=NULL;
	current_class=NULL;

	completion_found=false;
	rpc_mode=ScriptInstance::RPC_MODE_DISABLED;

	current_function=NULL;

	validating=false;
	for_completion=false;
	error_set=false;
	tab_level.clear();
	tab_level.push_back(0);
	error_line=0;
	error_column=0;
	pending_newline=-1;
	parenthesis=0;
	current_export.type=Variant::NIL;
	error="";

}


GDParser::CompletionType GDParser::get_completion_type() {

	return completion_type;
}

StringName GDParser::get_completion_cursor() {

	return completion_cursor;
}

int GDParser::get_completion_line() {

	return completion_line;
}

Variant::Type GDParser::get_completion_built_in_constant(){

	return completion_built_in_constant;
}

GDParser::Node *GDParser::get_completion_node(){

	return completion_node;
}

GDParser::BlockNode *GDParser::get_completion_block() {

	return completion_block;
}

GDParser::ClassNode *GDParser::get_completion_class(){

	return completion_class;
}

GDParser::FunctionNode *GDParser::get_completion_function(){

	return completion_function;
}

int GDParser::get_completion_argument_index() {

	return completion_argument;
}

int GDParser::get_completion_identifier_is_function() {

	return completion_ident_is_call;
}

GDParser::GDParser() {

	head=NULL;
	list=NULL;
	tokenizer=NULL;
	pending_newline=-1;
	_after_function=false;
	clear();

}

GDParser::~GDParser() {

	clear();
}<|MERGE_RESOLUTION|>--- conflicted
+++ resolved
@@ -377,8 +377,7 @@
 			constant->value=Math_PI;
 			tokenizer->advance();
 			expr=constant;
-<<<<<<< HEAD
-		} else if (tokenizer->get_token() == GDTokenizer::TK_PR_FUNCTION) {
+        } else if (tokenizer->get_token() == GDTokenizer::TK_PR_FUNCTION) {
 			StringName method_name;
 			StringName current_name;
 			bool has_id = false;
@@ -404,8 +403,6 @@
 				current_block->statements.push_back(op);
 			}
 			expr = node;
-
-=======
 		}
 		else if (tokenizer->get_token() == GDTokenizer::TK_CONST_INF) {
 
@@ -422,7 +419,6 @@
 			constant->value = Math_NAN;
 			tokenizer->advance();
 			expr = constant;
->>>>>>> a1cbe8e2
 		} else if (tokenizer->get_token()==GDTokenizer::TK_PR_PRELOAD) {
 
 			//constant defined by tokenizer
