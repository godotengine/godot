--- conflicted
+++ resolved
@@ -2133,7 +2133,6 @@
 			mi.return_val.type = Variant::BOOL;
 			return mi;
 		} break;
-<<<<<<< HEAD
 		case MATH_ABS_INT: {
 			MethodInfo mi("abs", PropertyInfo(Variant::INT, "s"));
 			mi.return_val.type = Variant::INT;
@@ -2144,10 +2143,7 @@
 			mi.return_val.type = Variant::REAL;
 			return mi;
 		} break;
-		case FUNC_MAX: {
-=======
 		default: {
->>>>>>> d4a222cd
 
 			ERR_FAIL_V(MethodInfo());
 		} break;
