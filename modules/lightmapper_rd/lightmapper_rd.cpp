/**************************************************************************/
/*  lightmapper_rd.cpp                                                    */
/**************************************************************************/
/*                         This file is part of:                          */
/*                             GODOT ENGINE                               */
/*                        https://godotengine.org                         */
/**************************************************************************/
/* Copyright (c) 2014-present Godot Engine contributors (see AUTHORS.md). */
/* Copyright (c) 2007-2014 Juan Linietsky, Ariel Manzur.                  */
/*                                                                        */
/* Permission is hereby granted, free of charge, to any person obtaining  */
/* a copy of this software and associated documentation files (the        */
/* "Software"), to deal in the Software without restriction, including    */
/* without limitation the rights to use, copy, modify, merge, publish,    */
/* distribute, sublicense, and/or sell copies of the Software, and to     */
/* permit persons to whom the Software is furnished to do so, subject to  */
/* the following conditions:                                              */
/*                                                                        */
/* The above copyright notice and this permission notice shall be         */
/* included in all copies or substantial portions of the Software.        */
/*                                                                        */
/* THE SOFTWARE IS PROVIDED "AS IS", WITHOUT WARRANTY OF ANY KIND,        */
/* EXPRESS OR IMPLIED, INCLUDING BUT NOT LIMITED TO THE WARRANTIES OF     */
/* MERCHANTABILITY, FITNESS FOR A PARTICULAR PURPOSE AND NONINFRINGEMENT. */
/* IN NO EVENT SHALL THE AUTHORS OR COPYRIGHT HOLDERS BE LIABLE FOR ANY   */
/* CLAIM, DAMAGES OR OTHER LIABILITY, WHETHER IN AN ACTION OF CONTRACT,   */
/* TORT OR OTHERWISE, ARISING FROM, OUT OF OR IN CONNECTION WITH THE      */
/* SOFTWARE OR THE USE OR OTHER DEALINGS IN THE SOFTWARE.                 */
/**************************************************************************/

#include "lightmapper_rd.h"

#include "lm_blendseams.glsl.gen.h"
#include "lm_compute.glsl.gen.h"
#include "lm_raster.glsl.gen.h"

#include "core/config/project_settings.h"
#include "core/io/dir_access.h"
#include "core/math/geometry_2d.h"
#include "editor/editor_paths.h"
#include "editor/editor_settings.h"
#include "servers/rendering/rendering_device_binds.h"

//uncomment this if you want to see textures from all the process saved
//#define DEBUG_TEXTURES

void LightmapperRD::add_mesh(const MeshData &p_mesh) {
	ERR_FAIL_COND(p_mesh.albedo_on_uv2.is_null() || p_mesh.albedo_on_uv2->is_empty());
	ERR_FAIL_COND(p_mesh.emission_on_uv2.is_null() || p_mesh.emission_on_uv2->is_empty());
	ERR_FAIL_COND(p_mesh.albedo_on_uv2->get_width() != p_mesh.emission_on_uv2->get_width());
	ERR_FAIL_COND(p_mesh.albedo_on_uv2->get_height() != p_mesh.emission_on_uv2->get_height());
	ERR_FAIL_COND(p_mesh.points.size() == 0);
	MeshInstance mi;
	mi.data = p_mesh;
	mesh_instances.push_back(mi);
}

void LightmapperRD::add_directional_light(bool p_static, const Vector3 &p_direction, const Color &p_color, float p_energy, float p_indirect_energy, float p_angular_distance, float p_shadow_blur) {
	Light l;
	l.type = LIGHT_TYPE_DIRECTIONAL;
	l.direction[0] = p_direction.x;
	l.direction[1] = p_direction.y;
	l.direction[2] = p_direction.z;
	l.color[0] = p_color.r;
	l.color[1] = p_color.g;
	l.color[2] = p_color.b;
	l.energy = p_energy;
	l.indirect_energy = p_indirect_energy;
	l.static_bake = p_static;
	l.size = Math::tan(Math::deg_to_rad(p_angular_distance));
	l.shadow_blur = p_shadow_blur;
	lights.push_back(l);
}

void LightmapperRD::add_omni_light(bool p_static, const Vector3 &p_position, const Color &p_color, float p_energy, float p_indirect_energy, float p_range, float p_attenuation, float p_size, float p_shadow_blur) {
	Light l;
	l.type = LIGHT_TYPE_OMNI;
	l.position[0] = p_position.x;
	l.position[1] = p_position.y;
	l.position[2] = p_position.z;
	l.range = p_range;
	l.attenuation = p_attenuation;
	l.color[0] = p_color.r;
	l.color[1] = p_color.g;
	l.color[2] = p_color.b;
	l.energy = p_energy;
	l.indirect_energy = p_indirect_energy;
	l.static_bake = p_static;
	l.size = p_size;
	l.shadow_blur = p_shadow_blur;
	lights.push_back(l);
}

void LightmapperRD::add_spot_light(bool p_static, const Vector3 &p_position, const Vector3 p_direction, const Color &p_color, float p_energy, float p_indirect_energy, float p_range, float p_attenuation, float p_spot_angle, float p_spot_attenuation, float p_size, float p_shadow_blur) {
	Light l;
	l.type = LIGHT_TYPE_SPOT;
	l.position[0] = p_position.x;
	l.position[1] = p_position.y;
	l.position[2] = p_position.z;
	l.direction[0] = p_direction.x;
	l.direction[1] = p_direction.y;
	l.direction[2] = p_direction.z;
	l.range = p_range;
	l.attenuation = p_attenuation;
	l.cos_spot_angle = Math::cos(Math::deg_to_rad(p_spot_angle));
	l.inv_spot_attenuation = 1.0f / p_spot_attenuation;
	l.color[0] = p_color.r;
	l.color[1] = p_color.g;
	l.color[2] = p_color.b;
	l.energy = p_energy;
	l.indirect_energy = p_indirect_energy;
	l.static_bake = p_static;
	l.size = p_size;
	l.shadow_blur = p_shadow_blur;
	lights.push_back(l);
}

void LightmapperRD::add_probe(const Vector3 &p_position) {
	Probe probe;
	probe.position[0] = p_position.x;
	probe.position[1] = p_position.y;
	probe.position[2] = p_position.z;
	probe.position[3] = 0;
	probe_positions.push_back(probe);
}

void LightmapperRD::_plot_triangle_into_triangle_index_list(int p_size, const Vector3i &p_ofs, const AABB &p_bounds, const Vector3 p_points[3], uint32_t p_triangle_index, LocalVector<TriangleSort> &p_triangles_sort, uint32_t p_grid_size) {
	int half_size = p_size / 2;

	for (int i = 0; i < 8; i++) {
		AABB aabb = p_bounds;
		aabb.size *= 0.5;
		Vector3i n = p_ofs;

		if (i & 1) {
			aabb.position.x += aabb.size.x;
			n.x += half_size;
		}
		if (i & 2) {
			aabb.position.y += aabb.size.y;
			n.y += half_size;
		}
		if (i & 4) {
			aabb.position.z += aabb.size.z;
			n.z += half_size;
		}

		{
			Vector3 qsize = aabb.size * 0.5; //quarter size, for fast aabb test

			if (!Geometry3D::triangle_box_overlap(aabb.position + qsize, qsize, p_points)) {
				//does not fit in child, go on
				continue;
			}
		}

		if (half_size == 1) {
			//got to the end
			TriangleSort ts;
			ts.cell_index = n.x + (n.y * p_grid_size) + (n.z * p_grid_size * p_grid_size);
			ts.triangle_index = p_triangle_index;
			ts.triangle_aabb.position = p_points[0];
			ts.triangle_aabb.size = Vector3();
			ts.triangle_aabb.expand_to(p_points[1]);
			ts.triangle_aabb.expand_to(p_points[2]);
			p_triangles_sort.push_back(ts);
		} else {
			_plot_triangle_into_triangle_index_list(half_size, n, aabb, p_points, p_triangle_index, p_triangles_sort, p_grid_size);
		}
	}
}

void LightmapperRD::_sort_triangle_clusters(uint32_t p_cluster_size, uint32_t p_cluster_index, uint32_t p_index_start, uint32_t p_count, LocalVector<TriangleSort> &p_triangle_sort, LocalVector<ClusterAABB> &p_cluster_aabb) {
	if (p_count == 0) {
		return;
	}

	// Compute AABB for all triangles in the range.
	SortArray<TriangleSort, TriangleSortAxis<0>> triangle_sorter_x;
	SortArray<TriangleSort, TriangleSortAxis<1>> triangle_sorter_y;
	SortArray<TriangleSort, TriangleSortAxis<2>> triangle_sorter_z;
	AABB cluster_aabb = p_triangle_sort[p_index_start].triangle_aabb;
	for (uint32_t i = 1; i < p_count; i++) {
		cluster_aabb.merge_with(p_triangle_sort[p_index_start + i].triangle_aabb);
	}

	if (p_count > p_cluster_size) {
		int longest_axis_index = cluster_aabb.get_longest_axis_index();
		switch (longest_axis_index) {
			case 0:
				triangle_sorter_x.sort(&p_triangle_sort[p_index_start], p_count);
				break;
			case 1:
				triangle_sorter_y.sort(&p_triangle_sort[p_index_start], p_count);
				break;
			case 2:
				triangle_sorter_z.sort(&p_triangle_sort[p_index_start], p_count);
				break;
			default:
				DEV_ASSERT(false && "Invalid axis returned by AABB.");
				break;
		}

		uint32_t left_cluster_count = next_power_of_2(p_count / 2);
		left_cluster_count = MAX(left_cluster_count, p_cluster_size);
		left_cluster_count = MIN(left_cluster_count, p_count);
		_sort_triangle_clusters(p_cluster_size, p_cluster_index, p_index_start, left_cluster_count, p_triangle_sort, p_cluster_aabb);

		if (left_cluster_count < p_count) {
			uint32_t cluster_index_right = p_cluster_index + (left_cluster_count / p_cluster_size);
			_sort_triangle_clusters(p_cluster_size, cluster_index_right, p_index_start + left_cluster_count, p_count - left_cluster_count, p_triangle_sort, p_cluster_aabb);
		}
	} else {
		ClusterAABB &aabb = p_cluster_aabb[p_cluster_index];
		Vector3 aabb_end = cluster_aabb.get_end();
		aabb.min_bounds[0] = cluster_aabb.position.x;
		aabb.min_bounds[1] = cluster_aabb.position.y;
		aabb.min_bounds[2] = cluster_aabb.position.z;
		aabb.max_bounds[0] = aabb_end.x;
		aabb.max_bounds[1] = aabb_end.y;
		aabb.max_bounds[2] = aabb_end.z;
	}
}

Lightmapper::BakeError LightmapperRD::_blit_meshes_into_atlas(int p_max_texture_size, Vector<Ref<Image>> &albedo_images, Vector<Ref<Image>> &emission_images, AABB &bounds, Size2i &atlas_size, int &atlas_slices, BakeStepFunc p_step_function, void *p_bake_userdata) {
	Vector<Size2i> sizes;

	for (int m_i = 0; m_i < mesh_instances.size(); m_i++) {
		MeshInstance &mi = mesh_instances.write[m_i];
		Size2i s = Size2i(mi.data.albedo_on_uv2->get_width(), mi.data.albedo_on_uv2->get_height());
		sizes.push_back(s);
		atlas_size.width = MAX(atlas_size.width, s.width + 2);
		atlas_size.height = MAX(atlas_size.height, s.height + 2);
	}

	int max = nearest_power_of_2_templated(atlas_size.width);
	max = MAX(max, nearest_power_of_2_templated(atlas_size.height));

	if (max > p_max_texture_size) {
		return BAKE_ERROR_LIGHTMAP_TOO_SMALL;
	}

	if (p_step_function) {
		p_step_function(0.1, RTR("Determining optimal atlas size"), p_bake_userdata, true);
	}

	atlas_size = Size2i(max, max);

	Size2i best_atlas_size;
	int best_atlas_slices = 0;
	int best_atlas_memory = 0x7FFFFFFF;
	Vector<Vector3i> best_atlas_offsets;

	//determine best texture array atlas size by bruteforce fitting
	while (atlas_size.x <= p_max_texture_size && atlas_size.y <= p_max_texture_size) {
		Vector<Vector2i> source_sizes;
		Vector<int> source_indices;
		source_sizes.resize(sizes.size());
		source_indices.resize(sizes.size());
		for (int i = 0; i < source_indices.size(); i++) {
			source_sizes.write[i] = sizes[i] + Vector2i(2, 2); // Add padding between lightmaps
			source_indices.write[i] = i;
		}
		Vector<Vector3i> atlas_offsets;
		atlas_offsets.resize(source_sizes.size());

		int slices = 0;

		while (source_sizes.size() > 0) {
			Vector<Vector3i> offsets = Geometry2D::partial_pack_rects(source_sizes, atlas_size);
			Vector<int> new_indices;
			Vector<Vector2i> new_sources;
			for (int i = 0; i < offsets.size(); i++) {
				Vector3i ofs = offsets[i];
				int sidx = source_indices[i];
				if (ofs.z > 0) {
					//valid
					ofs.z = slices;
					atlas_offsets.write[sidx] = ofs + Vector3i(1, 1, 0); // Center lightmap in the reserved oversized region
				} else {
					new_indices.push_back(sidx);
					new_sources.push_back(source_sizes[i]);
				}
			}

			source_sizes = new_sources;
			source_indices = new_indices;
			slices++;
		}

		int mem_used = atlas_size.x * atlas_size.y * slices;
		if (mem_used < best_atlas_memory) {
			best_atlas_size = atlas_size;
			best_atlas_offsets = atlas_offsets;
			best_atlas_slices = slices;
			best_atlas_memory = mem_used;
		}

		if (atlas_size.width == atlas_size.height) {
			atlas_size.width *= 2;
		} else {
			atlas_size.height *= 2;
		}
	}
	atlas_size = best_atlas_size;
	atlas_slices = best_atlas_slices;

	// apply the offsets and slice to all images, and also blit albedo and emission
	albedo_images.resize(atlas_slices);
	emission_images.resize(atlas_slices);

	if (p_step_function) {
		p_step_function(0.2, RTR("Blitting albedo and emission"), p_bake_userdata, true);
	}

	for (int i = 0; i < atlas_slices; i++) {
		Ref<Image> albedo = Image::create_empty(atlas_size.width, atlas_size.height, false, Image::FORMAT_RGBA8);
		albedo->set_as_black();
		albedo_images.write[i] = albedo;

		Ref<Image> emission = Image::create_empty(atlas_size.width, atlas_size.height, false, Image::FORMAT_RGBAH);
		emission->set_as_black();
		emission_images.write[i] = emission;
	}

	//assign uv positions

	for (int m_i = 0; m_i < mesh_instances.size(); m_i++) {
		MeshInstance &mi = mesh_instances.write[m_i];
		mi.offset.x = best_atlas_offsets[m_i].x;
		mi.offset.y = best_atlas_offsets[m_i].y;
		mi.slice = best_atlas_offsets[m_i].z;
		albedo_images.write[mi.slice]->blit_rect(mi.data.albedo_on_uv2, Rect2i(Vector2i(), mi.data.albedo_on_uv2->get_size()), mi.offset);
		emission_images.write[mi.slice]->blit_rect(mi.data.emission_on_uv2, Rect2(Vector2i(), mi.data.emission_on_uv2->get_size()), mi.offset);
	}

	return BAKE_OK;
}

void LightmapperRD::_create_acceleration_structures(RenderingDevice *rd, Size2i atlas_size, int atlas_slices, AABB &bounds, int grid_size, uint32_t p_cluster_size, Vector<Probe> &p_probe_positions, GenerateProbes p_generate_probes, Vector<int> &slice_triangle_count, Vector<int> &slice_seam_count, RID &vertex_buffer, RID &triangle_buffer, RID &lights_buffer, RID &r_triangle_indices_buffer, RID &r_cluster_indices_buffer, RID &r_cluster_aabbs_buffer, RID &probe_positions_buffer, RID &grid_texture, RID &seams_buffer, BakeStepFunc p_step_function, void *p_bake_userdata) {
	HashMap<Vertex, uint32_t, VertexHash> vertex_map;

	//fill triangles array and vertex array
	LocalVector<Triangle> triangles;
	LocalVector<Vertex> vertex_array;
	LocalVector<Seam> seams;

	slice_triangle_count.resize(atlas_slices);
	slice_seam_count.resize(atlas_slices);

	for (int i = 0; i < atlas_slices; i++) {
		slice_triangle_count.write[i] = 0;
		slice_seam_count.write[i] = 0;
	}

	bounds = AABB();

	for (int m_i = 0; m_i < mesh_instances.size(); m_i++) {
		if (p_step_function) {
			float p = float(m_i + 1) / mesh_instances.size() * 0.1;
			p_step_function(0.3 + p, vformat(RTR("Plotting mesh into acceleration structure %d/%d"), m_i + 1, mesh_instances.size()), p_bake_userdata, false);
		}

		HashMap<Edge, EdgeUV2, EdgeHash> edges;

		MeshInstance &mi = mesh_instances.write[m_i];

		Vector2 uv_scale = Vector2(mi.data.albedo_on_uv2->get_width(), mi.data.albedo_on_uv2->get_height()) / Vector2(atlas_size);
		Vector2 uv_offset = Vector2(mi.offset) / Vector2(atlas_size);
		if (m_i == 0) {
			bounds.position = mi.data.points[0];
		}

		for (int i = 0; i < mi.data.points.size(); i += 3) {
			Vector3 vtxs[3] = { mi.data.points[i + 0], mi.data.points[i + 1], mi.data.points[i + 2] };
			Vector2 uvs[3] = { mi.data.uv2[i + 0] * uv_scale + uv_offset, mi.data.uv2[i + 1] * uv_scale + uv_offset, mi.data.uv2[i + 2] * uv_scale + uv_offset };
			Vector3 normal[3] = { mi.data.normal[i + 0], mi.data.normal[i + 1], mi.data.normal[i + 2] };

			AABB taabb;
			Triangle t;
			t.slice = mi.slice;
			for (int k = 0; k < 3; k++) {
				bounds.expand_to(vtxs[k]);

				Vertex v;
				v.position[0] = vtxs[k].x;
				v.position[1] = vtxs[k].y;
				v.position[2] = vtxs[k].z;
				v.uv[0] = uvs[k].x;
				v.uv[1] = uvs[k].y;
				v.normal_xy[0] = normal[k].x;
				v.normal_xy[1] = normal[k].y;
				v.normal_z = normal[k].z;

				uint32_t *indexptr = vertex_map.getptr(v);

				if (indexptr) {
					t.indices[k] = *indexptr;
				} else {
					uint32_t new_index = vertex_map.size();
					t.indices[k] = new_index;
					vertex_map[v] = new_index;
					vertex_array.push_back(v);
				}

				if (k == 0) {
					taabb.position = vtxs[k];
				} else {
					taabb.expand_to(vtxs[k]);
				}
			}

			//compute seams that will need to be blended later
			for (int k = 0; k < 3; k++) {
				int n = (k + 1) % 3;

				Edge edge(vtxs[k], vtxs[n], normal[k], normal[n]);
				Vector2i edge_indices(t.indices[k], t.indices[n]);
				EdgeUV2 uv2(uvs[k], uvs[n], edge_indices);

				if (edge.b == edge.a) {
					continue; //degenerate, somehow
				}
				if (edge.b < edge.a) {
					SWAP(edge.a, edge.b);
					SWAP(edge.na, edge.nb);
					SWAP(uv2.a, uv2.b);
					SWAP(edge_indices.x, edge_indices.y);
				}

				EdgeUV2 *euv2 = edges.getptr(edge);
				if (!euv2) {
					edges[edge] = uv2;
				} else {
					if (*euv2 == uv2) {
						continue; // seam shared UV space, no need to blend
					}
					if (euv2->seam_found) {
						continue; //bad geometry
					}

					Seam seam;
					seam.a = edge_indices;
					seam.b = euv2->indices;
					seam.slice = mi.slice;
					seams.push_back(seam);
					slice_seam_count.write[mi.slice]++;
					euv2->seam_found = true;
				}
			}

			t.min_bounds[0] = taabb.position.x;
			t.min_bounds[1] = taabb.position.y;
			t.min_bounds[2] = taabb.position.z;
			t.max_bounds[0] = taabb.position.x + MAX(taabb.size.x, 0.0001);
			t.max_bounds[1] = taabb.position.y + MAX(taabb.size.y, 0.0001);
			t.max_bounds[2] = taabb.position.z + MAX(taabb.size.z, 0.0001);
			t.pad0 = t.pad1 = 0; //make valgrind not complain
			triangles.push_back(t);
			slice_triangle_count.write[t.slice]++;
		}
	}

	//also consider probe positions for bounds
	for (int i = 0; i < p_probe_positions.size(); i++) {
		Vector3 pp(p_probe_positions[i].position[0], p_probe_positions[i].position[1], p_probe_positions[i].position[2]);
		bounds.expand_to(pp);
	}
	bounds.grow_by(0.1); //grow a bit to avoid numerical error

	triangles.sort(); //sort by slice
	seams.sort();

	if (p_step_function) {
		p_step_function(0.4, RTR("Optimizing acceleration structure"), p_bake_userdata, true);
	}

	//fill list of triangles in grid
	LocalVector<TriangleSort> triangle_sort;
	for (uint32_t i = 0; i < triangles.size(); i++) {
		const Triangle &t = triangles[i];
		Vector3 face[3] = {
			Vector3(vertex_array[t.indices[0]].position[0], vertex_array[t.indices[0]].position[1], vertex_array[t.indices[0]].position[2]),
			Vector3(vertex_array[t.indices[1]].position[0], vertex_array[t.indices[1]].position[1], vertex_array[t.indices[1]].position[2]),
			Vector3(vertex_array[t.indices[2]].position[0], vertex_array[t.indices[2]].position[1], vertex_array[t.indices[2]].position[2])
		};
		_plot_triangle_into_triangle_index_list(grid_size, Vector3i(), bounds, face, i, triangle_sort, grid_size);
	}
	//sort it
	triangle_sort.sort();

	LocalVector<uint32_t> cluster_indices;
	LocalVector<ClusterAABB> cluster_aabbs;
	Vector<uint32_t> triangle_indices;
	triangle_indices.resize(triangle_sort.size());
	Vector<uint32_t> grid_indices;
	grid_indices.resize(grid_size * grid_size * grid_size * 2);
	memset(grid_indices.ptrw(), 0, grid_indices.size() * sizeof(uint32_t));

	{
		// Fill grid with cell indices.
		uint32_t last_cell = 0xFFFFFFFF;
		uint32_t *giw = grid_indices.ptrw();
		uint32_t cluster_count = 0;
		uint32_t solid_cell_count = 0;
		for (uint32_t i = 0; i < triangle_sort.size(); i++) {
			uint32_t cell = triangle_sort[i].cell_index;
			if (cell != last_cell) {
				giw[cell * 2 + 1] = solid_cell_count;
				solid_cell_count++;
			}

			if ((giw[cell * 2] % p_cluster_size) == 0) {
				// Add an extra cluster every time the triangle counter reaches a multiple of the cluster size.
				cluster_count++;
			}

			giw[cell * 2]++;
			last_cell = cell;
		}

		// Build fixed-size triangle clusters for all the cells to speed up the traversal. A cell can hold multiple clusters that each contain a fixed
		// amount of triangles and an AABB. The tracer will check against the AABBs first to know whether it needs to visit the cell's triangles.
		//
		// The building algorithm will divide the triangles recursively contained inside each cell, sorting by the longest axis of the AABB on each step.
		//
		// - If the amount of triangles is less or equal to the cluster size, the AABB will be stored and the algorithm stops.
		//
		// - The division by two is increased to the next power of two of half the amount of triangles (with cluster size as the minimum value) to
		//   ensure the first half always fills the cluster.

		cluster_indices.resize(solid_cell_count * 2);
		cluster_aabbs.resize(cluster_count);

		uint32_t i = 0;
		uint32_t cluster_index = 0;
		uint32_t solid_cell_index = 0;
		uint32_t *tiw = triangle_indices.ptrw();
		while (i < triangle_sort.size()) {
			cluster_indices[solid_cell_index * 2] = cluster_index;
			cluster_indices[solid_cell_index * 2 + 1] = i;

			uint32_t cell = triangle_sort[i].cell_index;
			uint32_t triangle_count = giw[cell * 2];
			uint32_t cell_cluster_count = (triangle_count + p_cluster_size - 1) / p_cluster_size;
			_sort_triangle_clusters(p_cluster_size, cluster_index, i, triangle_count, triangle_sort, cluster_aabbs);

			for (uint32_t j = 0; j < triangle_count; j++) {
				tiw[i + j] = triangle_sort[i + j].triangle_index;
			}

			i += triangle_count;
			cluster_index += cell_cluster_count;
			solid_cell_index++;
		}
	}
#if 0
	for (int i = 0; i < grid_size; i++) {
		for (int j = 0; j < grid_size; j++) {
			for (int k = 0; k < grid_size; k++) {
				uint32_t index = i * (grid_size * grid_size) + j * grid_size + k;
				grid_indices.write[index * 2] = float(i) / grid_size * 255;
				grid_indices.write[index * 2 + 1] = float(j) / grid_size * 255;
			}
		}
	}
#endif

#if 0
	for (int i = 0; i < grid_size; i++) {
		Vector<uint8_t> grid_usage;
		grid_usage.resize(grid_size * grid_size);
		for (int j = 0; j < grid_usage.size(); j++) {
			uint32_t ofs = i * grid_size * grid_size + j;
			uint32_t count = grid_indices[ofs * 2];
			grid_usage.write[j] = count > 0 ? 255 : 0;
		}

		Ref<Image> img = Image::create_from_data(grid_size, grid_size, false, Image::FORMAT_L8, grid_usage);
		img->save_png("res://grid_layer_" + itos(1000 + i).substr(1, 3) + ".png");
	}
#endif

	/*****************************/
	/*** CREATE GPU STRUCTURES ***/
	/*****************************/

	lights.sort();

	Vector<Vector2i> seam_buffer_vec;
	seam_buffer_vec.resize(seams.size() * 2);
	for (uint32_t i = 0; i < seams.size(); i++) {
		seam_buffer_vec.write[i * 2 + 0] = seams[i].a;
		seam_buffer_vec.write[i * 2 + 1] = seams[i].b;
	}

	{ //buffers
		Vector<uint8_t> vb = vertex_array.to_byte_array();
		vertex_buffer = rd->storage_buffer_create(vb.size(), vb);

		Vector<uint8_t> tb = triangles.to_byte_array();
		triangle_buffer = rd->storage_buffer_create(tb.size(), tb);

		Vector<uint8_t> tib = triangle_indices.to_byte_array();
		r_triangle_indices_buffer = rd->storage_buffer_create(tib.size(), tib);

		Vector<uint8_t> cib = cluster_indices.to_byte_array();
		r_cluster_indices_buffer = rd->storage_buffer_create(cib.size(), cib);

		Vector<uint8_t> cab = cluster_aabbs.to_byte_array();
		r_cluster_aabbs_buffer = rd->storage_buffer_create(cab.size(), cab);

		Vector<uint8_t> lb = lights.to_byte_array();
		if (lb.size() == 0) {
			lb.resize(sizeof(Light)); //even if no lights, the buffer must exist
		}
		lights_buffer = rd->storage_buffer_create(lb.size(), lb);

		Vector<uint8_t> sb = seam_buffer_vec.to_byte_array();
		if (sb.size() == 0) {
			sb.resize(sizeof(Vector2i) * 2); //even if no seams, the buffer must exist
		}
		seams_buffer = rd->storage_buffer_create(sb.size(), sb);

		Vector<uint8_t> pb = p_probe_positions.to_byte_array();
		if (pb.size() == 0) {
			pb.resize(sizeof(Probe));
		}
		probe_positions_buffer = rd->storage_buffer_create(pb.size(), pb);
	}

	{ //grid

		RD::TextureFormat tf;
		tf.width = grid_size;
		tf.height = grid_size;
		tf.depth = grid_size;
		tf.texture_type = RD::TEXTURE_TYPE_3D;
		tf.usage_bits = RD::TEXTURE_USAGE_SAMPLING_BIT | RD::TEXTURE_USAGE_CAN_UPDATE_BIT;

		Vector<Vector<uint8_t>> texdata;
		texdata.resize(1);
		//grid and indices
		tf.format = RD::DATA_FORMAT_R32G32_UINT;
		texdata.write[0] = grid_indices.to_byte_array();
		grid_texture = rd->texture_create(tf, RD::TextureView(), texdata);
	}
}

void LightmapperRD::_raster_geometry(RenderingDevice *rd, Size2i atlas_size, int atlas_slices, int grid_size, AABB bounds, float p_bias, Vector<int> slice_triangle_count, RID position_tex, RID unocclude_tex, RID normal_tex, RID raster_depth_buffer, RID rasterize_shader, RID raster_base_uniform) {
	Vector<RID> framebuffers;

	for (int i = 0; i < atlas_slices; i++) {
		RID slice_pos_tex = rd->texture_create_shared_from_slice(RD::TextureView(), position_tex, i, 0);
		RID slice_unoc_tex = rd->texture_create_shared_from_slice(RD::TextureView(), unocclude_tex, i, 0);
		RID slice_norm_tex = rd->texture_create_shared_from_slice(RD::TextureView(), normal_tex, i, 0);
		Vector<RID> fb;
		fb.push_back(slice_pos_tex);
		fb.push_back(slice_norm_tex);
		fb.push_back(slice_unoc_tex);
		fb.push_back(raster_depth_buffer);
		framebuffers.push_back(rd->framebuffer_create(fb));
	}

	RD::PipelineDepthStencilState ds;
	ds.enable_depth_test = true;
	ds.enable_depth_write = true;
	ds.depth_compare_operator = RD::COMPARE_OP_LESS; //so it does render same pixel twice

	RID raster_pipeline = rd->render_pipeline_create(rasterize_shader, rd->framebuffer_get_format(framebuffers[0]), RD::INVALID_FORMAT_ID, RD::RENDER_PRIMITIVE_TRIANGLES, RD::PipelineRasterizationState(), RD::PipelineMultisampleState(), ds, RD::PipelineColorBlendState::create_disabled(3), 0);
	RID raster_pipeline_wire;
	{
		RD::PipelineRasterizationState rw;
		rw.wireframe = true;
		raster_pipeline_wire = rd->render_pipeline_create(rasterize_shader, rd->framebuffer_get_format(framebuffers[0]), RD::INVALID_FORMAT_ID, RD::RENDER_PRIMITIVE_TRIANGLES, rw, RD::PipelineMultisampleState(), ds, RD::PipelineColorBlendState::create_disabled(3), 0);
	}

	uint32_t triangle_offset = 0;
	Vector<Color> clear_colors;
	clear_colors.push_back(Color(0, 0, 0, 0));
	clear_colors.push_back(Color(0, 0, 0, 0));
	clear_colors.push_back(Color(0, 0, 0, 0));

	for (int i = 0; i < atlas_slices; i++) {
		RasterPushConstant raster_push_constant;
		raster_push_constant.atlas_size[0] = atlas_size.x;
		raster_push_constant.atlas_size[1] = atlas_size.y;
		raster_push_constant.base_triangle = triangle_offset;
		raster_push_constant.to_cell_offset[0] = bounds.position.x;
		raster_push_constant.to_cell_offset[1] = bounds.position.y;
		raster_push_constant.to_cell_offset[2] = bounds.position.z;
		raster_push_constant.bias = p_bias;
		raster_push_constant.to_cell_size[0] = (1.0 / bounds.size.x) * float(grid_size);
		raster_push_constant.to_cell_size[1] = (1.0 / bounds.size.y) * float(grid_size);
		raster_push_constant.to_cell_size[2] = (1.0 / bounds.size.z) * float(grid_size);
		raster_push_constant.grid_size[0] = grid_size;
		raster_push_constant.grid_size[1] = grid_size;
		raster_push_constant.grid_size[2] = grid_size;

		// Half pixel offset is required so the rasterizer doesn't output face edges directly aligned into pixels.
		// This fixes artifacts where the pixel would be traced from the edge of a face, causing half the rays to
		// be outside of the boundaries of the geometry. See <https://github.com/godotengine/godot/issues/69126>.
		raster_push_constant.uv_offset[0] = -0.5f / float(atlas_size.x);
		raster_push_constant.uv_offset[1] = -0.5f / float(atlas_size.y);

		RD::DrawListID draw_list = rd->draw_list_begin(framebuffers[i], RD::INITIAL_ACTION_CLEAR, RD::FINAL_ACTION_READ, RD::INITIAL_ACTION_CLEAR, RD::FINAL_ACTION_DISCARD, clear_colors);
		//draw opaque
		rd->draw_list_bind_render_pipeline(draw_list, raster_pipeline);
		rd->draw_list_bind_uniform_set(draw_list, raster_base_uniform, 0);
		rd->draw_list_set_push_constant(draw_list, &raster_push_constant, sizeof(RasterPushConstant));
		rd->draw_list_draw(draw_list, false, 1, slice_triangle_count[i] * 3);
		//draw wire
		rd->draw_list_bind_render_pipeline(draw_list, raster_pipeline_wire);
		rd->draw_list_bind_uniform_set(draw_list, raster_base_uniform, 0);
		rd->draw_list_set_push_constant(draw_list, &raster_push_constant, sizeof(RasterPushConstant));
		rd->draw_list_draw(draw_list, false, 1, slice_triangle_count[i] * 3);

		rd->draw_list_end();

		triangle_offset += slice_triangle_count[i];
	}
}

static Vector<RD::Uniform> dilate_or_denoise_common_uniforms(RID &p_source_light_tex, RID &p_dest_light_tex) {
	Vector<RD::Uniform> uniforms;
	{
		RD::Uniform u;
		u.uniform_type = RD::UNIFORM_TYPE_IMAGE;
		u.binding = 0;
		u.append_id(p_dest_light_tex);
		uniforms.push_back(u);
	}
	{
		RD::Uniform u;
		u.uniform_type = RD::UNIFORM_TYPE_TEXTURE;
		u.binding = 1;
		u.append_id(p_source_light_tex);
		uniforms.push_back(u);
	}

	return uniforms;
}

LightmapperRD::BakeError LightmapperRD::_dilate(RenderingDevice *rd, Ref<RDShaderFile> &compute_shader, RID &compute_base_uniform_set, PushConstant &push_constant, RID &source_light_tex, RID &dest_light_tex, const Size2i &atlas_size, int atlas_slices) {
	Vector<RD::Uniform> uniforms = dilate_or_denoise_common_uniforms(source_light_tex, dest_light_tex);

	RID compute_shader_dilate = rd->shader_create_from_spirv(compute_shader->get_spirv_stages("dilate"));
	ERR_FAIL_COND_V(compute_shader_dilate.is_null(), BAKE_ERROR_LIGHTMAP_CANT_PRE_BAKE_MESHES); //internal check, should not happen
	RID compute_shader_dilate_pipeline = rd->compute_pipeline_create(compute_shader_dilate);

	RID dilate_uniform_set = rd->uniform_set_create(uniforms, compute_shader_dilate, 1);

	RD::ComputeListID compute_list = rd->compute_list_begin();
	rd->compute_list_bind_compute_pipeline(compute_list, compute_shader_dilate_pipeline);
	rd->compute_list_bind_uniform_set(compute_list, compute_base_uniform_set, 0);
	rd->compute_list_bind_uniform_set(compute_list, dilate_uniform_set, 1);
	push_constant.region_ofs[0] = 0;
	push_constant.region_ofs[1] = 0;
	Vector3i group_size((atlas_size.x - 1) / 8 + 1, (atlas_size.y - 1) / 8 + 1, 1); //restore group size

	for (int i = 0; i < atlas_slices; i++) {
		push_constant.atlas_slice = i;
		rd->compute_list_set_push_constant(compute_list, &push_constant, sizeof(PushConstant));
		rd->compute_list_dispatch(compute_list, group_size.x, group_size.y, group_size.z);
		//no barrier, let them run all together
	}
	rd->compute_list_end();
	rd->free(compute_shader_dilate);

#ifdef DEBUG_TEXTURES
	for (int i = 0; i < atlas_slices; i++) {
		Vector<uint8_t> s = rd->texture_get_data(light_accum_tex, i);
		Ref<Image> img = Image::create_from_data(atlas_size.width, atlas_size.height, false, Image::FORMAT_RGBAH, s);
		img->convert(Image::FORMAT_RGBA8);
		img->save_png("res://5_dilated_" + itos(i) + ".png");
	}
#endif
	return BAKE_OK;
}

Error LightmapperRD::_store_pfm(RenderingDevice *p_rd, RID p_atlas_tex, int p_index, const Size2i &p_atlas_size, const String &p_name) {
	Vector<uint8_t> data = p_rd->texture_get_data(p_atlas_tex, p_index);
	Ref<Image> img = Image::create_from_data(p_atlas_size.width, p_atlas_size.height, false, Image::FORMAT_RGBAH, data);
	img->convert(Image::FORMAT_RGBF);
	Vector<uint8_t> data_float = img->get_data();

	Error err = OK;
	Ref<FileAccess> file = FileAccess::open(p_name, FileAccess::WRITE, &err);
	ERR_FAIL_COND_V_MSG(err, err, vformat("Can't save PFN at path: '%s'.", p_name));
	file->store_line("PF");
	file->store_line(vformat("%d %d", img->get_width(), img->get_height()));
#ifdef BIG_ENDIAN_ENABLED
	file->store_line("1.0");
#else
	file->store_line("-1.0");
#endif
	file->store_buffer(data_float);
	file->close();

	return OK;
}

Ref<Image> LightmapperRD::_read_pfm(const String &p_name) {
	Error err = OK;
	Ref<FileAccess> file = FileAccess::open(p_name, FileAccess::READ, &err);
	ERR_FAIL_COND_V_MSG(err, Ref<Image>(), vformat("Can't load PFM at path: '%s'.", p_name));
	ERR_FAIL_COND_V(file->get_line() != "PF", Ref<Image>());

	Vector<String> new_size = file->get_line().split(" ");
	ERR_FAIL_COND_V(new_size.size() != 2, Ref<Image>());
	int new_width = new_size[0].to_int();
	int new_height = new_size[1].to_int();

	float endian = file->get_line().to_float();
	Vector<uint8_t> new_data = file->get_buffer(file->get_length() - file->get_position());
	file->close();

#ifdef BIG_ENDIAN_ENABLED
	if (unlikely(endian < 0.0)) {
		uint32_t count = new_data.size() / 4;
		uint16_t *dst = (uint16_t *)new_data.ptrw();
		for (uint32_t j = 0; j < count; j++) {
			dst[j * 4] = BSWAP32(dst[j * 4]);
		}
	}
#else
	if (unlikely(endian > 0.0)) {
		uint32_t count = new_data.size() / 4;
		uint16_t *dst = (uint16_t *)new_data.ptrw();
		for (uint32_t j = 0; j < count; j++) {
			dst[j * 4] = BSWAP32(dst[j * 4]);
		}
	}
#endif
	Ref<Image> img = Image::create_from_data(new_width, new_height, false, Image::FORMAT_RGBF, new_data);
	img->convert(Image::FORMAT_RGBAH);
	return img;
}

LightmapperRD::BakeError LightmapperRD::_denoise_oidn(RenderingDevice *p_rd, RID p_source_light_tex, RID p_source_normal_tex, RID p_dest_light_tex, const Size2i &p_atlas_size, int p_atlas_slices, bool p_bake_sh, const String &p_exe) {
	Ref<DirAccess> da = DirAccess::create(DirAccess::ACCESS_FILESYSTEM);

	for (int i = 0; i < p_atlas_slices; i++) {
		String fname_norm_in = EditorPaths::get_singleton()->get_cache_dir().path_join(vformat("temp_norm_%d.pfm", i));
		_store_pfm(p_rd, p_source_normal_tex, i, p_atlas_size, fname_norm_in);

		for (int j = 0; j < (p_bake_sh ? 4 : 1); j++) {
			int index = i * (p_bake_sh ? 4 : 1) + j;
			String fname_light_in = EditorPaths::get_singleton()->get_cache_dir().path_join(vformat("temp_light_%d.pfm", index));
			String fname_out = EditorPaths::get_singleton()->get_cache_dir().path_join(vformat("temp_denoised_%d.pfm", index));

			_store_pfm(p_rd, p_source_light_tex, index, p_atlas_size, fname_light_in);

			List<String> args;
			args.push_back("--device");
			args.push_back("default");

			args.push_back("--filter");
			args.push_back("RTLightmap");

			args.push_back("--hdr");
			args.push_back(fname_light_in);

			args.push_back("--nrm");
			args.push_back(fname_norm_in);

			args.push_back("--output");
			args.push_back(fname_out);

			String str;
			int exitcode = 0;

			Error err = OS::get_singleton()->execute(p_exe, args, &str, &exitcode, true);

			da->remove(fname_light_in);

			if (err != OK || exitcode != 0) {
				da->remove(fname_out);
				print_verbose(str);
<<<<<<< HEAD
				ERR_FAIL_V_MSG(BAKE_ERROR_LIGHTMAP_CANT_PRE_BAKE_MESHES, vformat(RTR("OIDN denoiser failed, return code: %d"), exitcode));
=======
				ERR_FAIL_V_MSG(BAKE_ERROR_LIGHTMAP_CANT_PRE_BAKE_MESHES, vformat("OIDN denoiser failed, return code: %d", exitcode));
>>>>>>> 59457685
			}

			Ref<Image> img = _read_pfm(fname_out);
			da->remove(fname_out);

			ERR_FAIL_COND_V(img.is_null(), BAKE_ERROR_LIGHTMAP_CANT_PRE_BAKE_MESHES);

			Vector<uint8_t> old_data = p_rd->texture_get_data(p_source_light_tex, index);
			Vector<uint8_t> new_data = img->get_data();
			img.unref(); // Avoid copy on write.

			uint32_t count = old_data.size() / 2;
			const uint16_t *src = (const uint16_t *)old_data.ptr();
			uint16_t *dst = (uint16_t *)new_data.ptrw();
			for (uint32_t k = 0; k < count; k += 4) {
				dst[k + 3] = src[k + 3];
			}

			p_rd->texture_update(p_dest_light_tex, index, new_data);
		}
		da->remove(fname_norm_in);
	}
	return BAKE_OK;
}

LightmapperRD::BakeError LightmapperRD::_denoise(RenderingDevice *p_rd, Ref<RDShaderFile> &p_compute_shader, const RID &p_compute_base_uniform_set, PushConstant &p_push_constant, RID p_source_light_tex, RID p_source_normal_tex, RID p_dest_light_tex, float p_denoiser_strength, const Size2i &p_atlas_size, int p_atlas_slices, bool p_bake_sh, BakeStepFunc p_step_function) {
	RID denoise_params_buffer = p_rd->uniform_buffer_create(sizeof(DenoiseParams));
	DenoiseParams denoise_params;
	denoise_params.spatial_bandwidth = 5.0f;
	denoise_params.light_bandwidth = p_denoiser_strength;
	denoise_params.albedo_bandwidth = 1.0f;
	denoise_params.normal_bandwidth = 0.1f;
	denoise_params.filter_strength = 10.0f;
	p_rd->buffer_update(denoise_params_buffer, 0, sizeof(DenoiseParams), &denoise_params);

	Vector<RD::Uniform> uniforms = dilate_or_denoise_common_uniforms(p_source_light_tex, p_dest_light_tex);
	{
		RD::Uniform u;
		u.uniform_type = RD::UNIFORM_TYPE_TEXTURE;
		u.binding = 2;
		u.append_id(p_source_normal_tex);
		uniforms.push_back(u);
	}
	{
		RD::Uniform u;
		u.uniform_type = RD::UNIFORM_TYPE_UNIFORM_BUFFER;
		u.binding = 3;
		u.append_id(denoise_params_buffer);
		uniforms.push_back(u);
	}

	RID compute_shader_denoise = p_rd->shader_create_from_spirv(p_compute_shader->get_spirv_stages("denoise"));
	ERR_FAIL_COND_V(compute_shader_denoise.is_null(), BAKE_ERROR_LIGHTMAP_CANT_PRE_BAKE_MESHES);

	RID compute_shader_denoise_pipeline = p_rd->compute_pipeline_create(compute_shader_denoise);
	RID denoise_uniform_set = p_rd->uniform_set_create(uniforms, compute_shader_denoise, 1);

	// We denoise in fixed size regions and synchronize execution to avoid GPU timeouts.
	// We use a region with 1/4 the amount of pixels if we're denoising SH lightmaps, as
	// all four of them are denoised in the shader in one dispatch.
	const int max_region_size = p_bake_sh ? 512 : 1024;
	int x_regions = (p_atlas_size.width - 1) / max_region_size + 1;
	int y_regions = (p_atlas_size.height - 1) / max_region_size + 1;
	for (int s = 0; s < p_atlas_slices; s++) {
		p_push_constant.atlas_slice = s;

		for (int i = 0; i < x_regions; i++) {
			for (int j = 0; j < y_regions; j++) {
				int x = i * max_region_size;
				int y = j * max_region_size;
				int w = MIN((i + 1) * max_region_size, p_atlas_size.width) - x;
				int h = MIN((j + 1) * max_region_size, p_atlas_size.height) - y;
				p_push_constant.region_ofs[0] = x;
				p_push_constant.region_ofs[1] = y;

				RD::ComputeListID compute_list = p_rd->compute_list_begin();
				p_rd->compute_list_bind_compute_pipeline(compute_list, compute_shader_denoise_pipeline);
				p_rd->compute_list_bind_uniform_set(compute_list, p_compute_base_uniform_set, 0);
				p_rd->compute_list_bind_uniform_set(compute_list, denoise_uniform_set, 1);
				p_rd->compute_list_set_push_constant(compute_list, &p_push_constant, sizeof(PushConstant));
				p_rd->compute_list_dispatch(compute_list, (w - 1) / 8 + 1, (h - 1) / 8 + 1, 1);
				p_rd->compute_list_end();

				p_rd->submit();
				p_rd->sync();
			}
		}
	}

	p_rd->free(compute_shader_denoise);
	p_rd->free(denoise_params_buffer);

	return BAKE_OK;
}

LightmapperRD::BakeError LightmapperRD::bake(BakeQuality p_quality, bool p_use_denoiser, float p_denoiser_strength, int p_bounces, float p_bounce_indirect_energy, float p_bias, int p_max_texture_size, bool p_bake_sh, bool p_texture_for_bounces, GenerateProbes p_generate_probes, const Ref<Image> &p_environment_panorama, const Basis &p_environment_transform, BakeStepFunc p_step_function, void *p_bake_userdata, float p_exposure_normalization) {
	int denoiser = GLOBAL_GET("rendering/lightmapping/denoising/denoiser");
	String oidn_path = EDITOR_GET("filesystem/tools/oidn/oidn_denoise_path");

	if (p_use_denoiser && denoiser == 1) {
		// OIDN (external).
		Ref<DirAccess> da = DirAccess::create(DirAccess::ACCESS_FILESYSTEM);

		if (da->dir_exists(oidn_path)) {
			if (OS::get_singleton()->get_name() == "Windows") {
				oidn_path = oidn_path.path_join("oidnDenoise.exe");
			} else {
				oidn_path = oidn_path.path_join("oidnDenoise");
			}
		}
<<<<<<< HEAD
		ERR_FAIL_COND_V_MSG(oidn_path.is_empty() || !da->file_exists(oidn_path), BAKE_ERROR_LIGHTMAP_CANT_PRE_BAKE_MESHES, RTR("OIDN denoiser is selected in the project settings, but no or invalid OIDN executable path is configured in the editor settings."));
=======
		ERR_FAIL_COND_V_MSG(oidn_path.is_empty() || !da->file_exists(oidn_path), BAKE_ERROR_LIGHTMAP_CANT_PRE_BAKE_MESHES, "OIDN denoiser is selected in the project settings, but no or invalid OIDN executable path is configured in the editor settings.");
>>>>>>> 59457685
	}

	if (p_step_function) {
		p_step_function(0.0, RTR("Begin Bake"), p_bake_userdata, true);
	}
	bake_textures.clear();
	int grid_size = 128;

	/* STEP 1: Fetch material textures and compute the bounds */

	AABB bounds;
	Size2i atlas_size;
	int atlas_slices;
	Vector<Ref<Image>> albedo_images;
	Vector<Ref<Image>> emission_images;

	BakeError bake_error = _blit_meshes_into_atlas(p_max_texture_size, albedo_images, emission_images, bounds, atlas_size, atlas_slices, p_step_function, p_bake_userdata);
	if (bake_error != BAKE_OK) {
		return bake_error;
	}

#ifdef DEBUG_TEXTURES
	for (int i = 0; i < atlas_slices; i++) {
		albedo_images[i]->save_png("res://0_albedo_" + itos(i) + ".png");
		emission_images[i]->save_png("res://0_emission_" + itos(i) + ".png");
	}
#endif

	RenderingDevice *rd = RenderingDevice::get_singleton()->create_local_device();

	RID albedo_array_tex;
	RID emission_array_tex;
	RID normal_tex;
	RID position_tex;
	RID unocclude_tex;
	RID light_source_tex;
	RID light_dest_tex;
	RID light_accum_tex;
	RID light_accum_tex2;
	RID light_environment_tex;

#define FREE_TEXTURES             \
	rd->free(albedo_array_tex);   \
	rd->free(emission_array_tex); \
	rd->free(normal_tex);         \
	rd->free(position_tex);       \
	rd->free(unocclude_tex);      \
	rd->free(light_source_tex);   \
	rd->free(light_accum_tex2);   \
	rd->free(light_accum_tex);    \
	rd->free(light_environment_tex);

	{ // create all textures

		Vector<Vector<uint8_t>> albedo_data;
		Vector<Vector<uint8_t>> emission_data;
		for (int i = 0; i < atlas_slices; i++) {
			albedo_data.push_back(albedo_images[i]->get_data());
			emission_data.push_back(emission_images[i]->get_data());
		}

		RD::TextureFormat tf;
		tf.width = atlas_size.width;
		tf.height = atlas_size.height;
		tf.array_layers = atlas_slices;
		tf.texture_type = RD::TEXTURE_TYPE_2D_ARRAY;
		tf.usage_bits = RD::TEXTURE_USAGE_SAMPLING_BIT | RD::TEXTURE_USAGE_CAN_UPDATE_BIT;
		tf.format = RD::DATA_FORMAT_R8G8B8A8_UNORM;

		albedo_array_tex = rd->texture_create(tf, RD::TextureView(), albedo_data);

		tf.format = RD::DATA_FORMAT_R16G16B16A16_SFLOAT;

		emission_array_tex = rd->texture_create(tf, RD::TextureView(), emission_data);

		//this will be rastered to
		tf.usage_bits = RD::TEXTURE_USAGE_SAMPLING_BIT | RD::TEXTURE_USAGE_COLOR_ATTACHMENT_BIT | RD::TEXTURE_USAGE_CAN_COPY_FROM_BIT | RD::TEXTURE_USAGE_STORAGE_BIT;
		normal_tex = rd->texture_create(tf, RD::TextureView());
		tf.format = RD::DATA_FORMAT_R32G32B32A32_SFLOAT;
		position_tex = rd->texture_create(tf, RD::TextureView());
		unocclude_tex = rd->texture_create(tf, RD::TextureView());

		tf.format = RD::DATA_FORMAT_R16G16B16A16_SFLOAT;
		tf.usage_bits = RD::TEXTURE_USAGE_COLOR_ATTACHMENT_BIT | RD::TEXTURE_USAGE_SAMPLING_BIT | RD::TEXTURE_USAGE_STORAGE_BIT | RD::TEXTURE_USAGE_CAN_COPY_FROM_BIT | RD::TEXTURE_USAGE_CAN_COPY_TO_BIT | RD::TEXTURE_USAGE_CAN_UPDATE_BIT;

		light_source_tex = rd->texture_create(tf, RD::TextureView());
		rd->texture_clear(light_source_tex, Color(0, 0, 0, 0), 0, 1, 0, atlas_slices);

		if (p_bake_sh) {
			tf.array_layers *= 4;
		}
		light_accum_tex = rd->texture_create(tf, RD::TextureView());
		rd->texture_clear(light_accum_tex, Color(0, 0, 0, 0), 0, 1, 0, tf.array_layers);
		light_dest_tex = rd->texture_create(tf, RD::TextureView());
		rd->texture_clear(light_dest_tex, Color(0, 0, 0, 0), 0, 1, 0, tf.array_layers);
		light_accum_tex2 = light_dest_tex;

		//env
		{
			Ref<Image> panorama_tex;
			if (p_environment_panorama.is_valid()) {
				panorama_tex = p_environment_panorama;
				panorama_tex->convert(Image::FORMAT_RGBAF);
			} else {
				panorama_tex.instantiate();
				panorama_tex->initialize_data(8, 8, false, Image::FORMAT_RGBAF);
				panorama_tex->fill(Color(0, 0, 0, 1));
			}

			RD::TextureFormat tfp;
			tfp.width = panorama_tex->get_width();
			tfp.height = panorama_tex->get_height();
			tfp.usage_bits = RD::TEXTURE_USAGE_SAMPLING_BIT | RD::TEXTURE_USAGE_CAN_UPDATE_BIT;
			tfp.format = RD::DATA_FORMAT_R32G32B32A32_SFLOAT;

			Vector<Vector<uint8_t>> tdata;
			tdata.push_back(panorama_tex->get_data());
			light_environment_tex = rd->texture_create(tfp, RD::TextureView(), tdata);

#ifdef DEBUG_TEXTURES
			panorama_tex->save_exr("res://0_panorama.exr", false);
#endif
		}
	}

	/* STEP 2: create the acceleration structure for the GPU*/

	Vector<int> slice_triangle_count;
	RID bake_parameters_buffer;
	RID vertex_buffer;
	RID triangle_buffer;
	RID lights_buffer;
	RID triangle_indices_buffer;
	RID cluster_indices_buffer;
	RID cluster_aabbs_buffer;
	RID grid_texture;
	RID seams_buffer;
	RID probe_positions_buffer;

	Vector<int> slice_seam_count;

#define FREE_BUFFERS                   \
	rd->free(bake_parameters_buffer);  \
	rd->free(vertex_buffer);           \
	rd->free(triangle_buffer);         \
	rd->free(lights_buffer);           \
	rd->free(triangle_indices_buffer); \
	rd->free(cluster_indices_buffer);  \
	rd->free(cluster_aabbs_buffer);    \
	rd->free(grid_texture);            \
	rd->free(seams_buffer);            \
	rd->free(probe_positions_buffer);

	const uint32_t cluster_size = 16;
	_create_acceleration_structures(rd, atlas_size, atlas_slices, bounds, grid_size, cluster_size, probe_positions, p_generate_probes, slice_triangle_count, slice_seam_count, vertex_buffer, triangle_buffer, lights_buffer, triangle_indices_buffer, cluster_indices_buffer, cluster_aabbs_buffer, probe_positions_buffer, grid_texture, seams_buffer, p_step_function, p_bake_userdata);

	// Create global bake parameters buffer.
	BakeParameters bake_parameters;
	bake_parameters.world_size[0] = bounds.size.x;
	bake_parameters.world_size[1] = bounds.size.y;
	bake_parameters.world_size[2] = bounds.size.z;
	bake_parameters.bias = p_bias;
	bake_parameters.to_cell_offset[0] = bounds.position.x;
	bake_parameters.to_cell_offset[1] = bounds.position.y;
	bake_parameters.to_cell_offset[2] = bounds.position.z;
	bake_parameters.grid_size = grid_size;
	bake_parameters.to_cell_size[0] = (1.0 / bounds.size.x) * float(grid_size);
	bake_parameters.to_cell_size[1] = (1.0 / bounds.size.y) * float(grid_size);
	bake_parameters.to_cell_size[2] = (1.0 / bounds.size.z) * float(grid_size);
	bake_parameters.light_count = lights.size();
	bake_parameters.env_transform[0] = p_environment_transform.rows[0][0];
	bake_parameters.env_transform[1] = p_environment_transform.rows[1][0];
	bake_parameters.env_transform[2] = p_environment_transform.rows[2][0];
	bake_parameters.env_transform[3] = 0.0f;
	bake_parameters.env_transform[4] = p_environment_transform.rows[0][1];
	bake_parameters.env_transform[5] = p_environment_transform.rows[1][1];
	bake_parameters.env_transform[6] = p_environment_transform.rows[2][1];
	bake_parameters.env_transform[7] = 0.0f;
	bake_parameters.env_transform[8] = p_environment_transform.rows[0][2];
	bake_parameters.env_transform[9] = p_environment_transform.rows[1][2];
	bake_parameters.env_transform[10] = p_environment_transform.rows[2][2];
	bake_parameters.env_transform[11] = 0.0f;
	bake_parameters.atlas_size[0] = atlas_size.width;
	bake_parameters.atlas_size[1] = atlas_size.height;
	bake_parameters.exposure_normalization = p_exposure_normalization;
	bake_parameters.bounces = p_bounces;
	bake_parameters.bounce_indirect_energy = p_bounce_indirect_energy;

	bake_parameters_buffer = rd->uniform_buffer_create(sizeof(BakeParameters));
	rd->buffer_update(bake_parameters_buffer, 0, sizeof(BakeParameters), &bake_parameters);

	if (p_step_function) {
		p_step_function(0.47, RTR("Preparing shaders"), p_bake_userdata, true);
	}

	//shaders
	Ref<RDShaderFile> raster_shader;
	raster_shader.instantiate();
	Error err = raster_shader->parse_versions_from_text(lm_raster_shader_glsl);
	if (err != OK) {
		raster_shader->print_errors("raster_shader");

		FREE_TEXTURES
		FREE_BUFFERS

		memdelete(rd);
	}
	ERR_FAIL_COND_V(err != OK, BAKE_ERROR_LIGHTMAP_CANT_PRE_BAKE_MESHES);

	RID rasterize_shader = rd->shader_create_from_spirv(raster_shader->get_spirv_stages());

	ERR_FAIL_COND_V(rasterize_shader.is_null(), BAKE_ERROR_LIGHTMAP_CANT_PRE_BAKE_MESHES); //this is a bug check, though, should not happen

	RID sampler;
	{
		RD::SamplerState s;
		s.mag_filter = RD::SAMPLER_FILTER_LINEAR;
		s.min_filter = RD::SAMPLER_FILTER_LINEAR;
		s.max_lod = 0;

		sampler = rd->sampler_create(s);
	}

	Vector<RD::Uniform> base_uniforms;
	{
		{
			RD::Uniform u;
			u.uniform_type = RD::UNIFORM_TYPE_UNIFORM_BUFFER;
			u.binding = 0;
			u.append_id(bake_parameters_buffer);
			base_uniforms.push_back(u);
		}
		{
			RD::Uniform u;
			u.uniform_type = RD::UNIFORM_TYPE_STORAGE_BUFFER;
			u.binding = 1;
			u.append_id(vertex_buffer);
			base_uniforms.push_back(u);
		}
		{
			RD::Uniform u;
			u.uniform_type = RD::UNIFORM_TYPE_STORAGE_BUFFER;
			u.binding = 2;
			u.append_id(triangle_buffer);
			base_uniforms.push_back(u);
		}
		{
			RD::Uniform u;
			u.uniform_type = RD::UNIFORM_TYPE_STORAGE_BUFFER;
			u.binding = 3;
			u.append_id(triangle_indices_buffer);
			base_uniforms.push_back(u);
		}
		{
			RD::Uniform u;
			u.uniform_type = RD::UNIFORM_TYPE_STORAGE_BUFFER;
			u.binding = 4;
			u.append_id(lights_buffer);
			base_uniforms.push_back(u);
		}
		{
			RD::Uniform u;
			u.uniform_type = RD::UNIFORM_TYPE_STORAGE_BUFFER;
			u.binding = 5;
			u.append_id(seams_buffer);
			base_uniforms.push_back(u);
		}
		{
			RD::Uniform u;
			u.uniform_type = RD::UNIFORM_TYPE_STORAGE_BUFFER;
			u.binding = 6;
			u.append_id(probe_positions_buffer);
			base_uniforms.push_back(u);
		}
		{
			RD::Uniform u;
			u.uniform_type = RD::UNIFORM_TYPE_TEXTURE;
			u.binding = 7;
			u.append_id(grid_texture);
			base_uniforms.push_back(u);
		}
		{
			RD::Uniform u;
			u.uniform_type = RD::UNIFORM_TYPE_TEXTURE;
			u.binding = 8;
			u.append_id(albedo_array_tex);
			base_uniforms.push_back(u);
		}
		{
			RD::Uniform u;
			u.uniform_type = RD::UNIFORM_TYPE_TEXTURE;
			u.binding = 9;
			u.append_id(emission_array_tex);
			base_uniforms.push_back(u);
		}
		{
			RD::Uniform u;
			u.uniform_type = RD::UNIFORM_TYPE_SAMPLER;
			u.binding = 10;
			u.append_id(sampler);
			base_uniforms.push_back(u);
		}
		{
			RD::Uniform u;
			u.uniform_type = RD::UNIFORM_TYPE_STORAGE_BUFFER;
			u.binding = 11;
			u.append_id(cluster_indices_buffer);
			base_uniforms.push_back(u);
		}
		{
			RD::Uniform u;
			u.uniform_type = RD::UNIFORM_TYPE_STORAGE_BUFFER;
			u.binding = 12;
			u.append_id(cluster_aabbs_buffer);
			base_uniforms.push_back(u);
		}
	}

	RID raster_base_uniform = rd->uniform_set_create(base_uniforms, rasterize_shader, 0);
	RID raster_depth_buffer;
	{
		RD::TextureFormat tf;
		tf.width = atlas_size.width;
		tf.height = atlas_size.height;
		tf.depth = 1;
		tf.texture_type = RD::TEXTURE_TYPE_2D;
		tf.usage_bits = RD::TEXTURE_USAGE_DEPTH_STENCIL_ATTACHMENT_BIT;
		tf.format = RD::DATA_FORMAT_D32_SFLOAT;

		raster_depth_buffer = rd->texture_create(tf, RD::TextureView());
	}

	rd->submit();
	rd->sync();

	/* STEP 3: Raster the geometry to UV2 coords in the atlas textures GPU*/

	_raster_geometry(rd, atlas_size, atlas_slices, grid_size, bounds, p_bias, slice_triangle_count, position_tex, unocclude_tex, normal_tex, raster_depth_buffer, rasterize_shader, raster_base_uniform);

#ifdef DEBUG_TEXTURES

	for (int i = 0; i < atlas_slices; i++) {
		Vector<uint8_t> s = rd->texture_get_data(position_tex, i);
		Ref<Image> img = Image::create_from_data(atlas_size.width, atlas_size.height, false, Image::FORMAT_RGBAF, s);
		img->save_exr("res://1_position_" + itos(i) + ".exr", false);

		s = rd->texture_get_data(normal_tex, i);
		img->set_data(atlas_size.width, atlas_size.height, false, Image::FORMAT_RGBAH, s);
		img->save_exr("res://1_normal_" + itos(i) + ".exr", false);
	}
#endif

#define FREE_RASTER_RESOURCES   \
	rd->free(rasterize_shader); \
	rd->free(sampler);          \
	rd->free(raster_depth_buffer);

	/* Plot direct light */

	Ref<RDShaderFile> compute_shader;
	String defines = "";
	defines += "\n#define CLUSTER_SIZE " + uitos(cluster_size) + "\n";

	if (p_bake_sh) {
		defines += "\n#define USE_SH_LIGHTMAPS\n";
	}

	if (p_texture_for_bounces) {
		defines += "\n#define USE_LIGHT_TEXTURE_FOR_BOUNCES\n";
	}

	compute_shader.instantiate();
	err = compute_shader->parse_versions_from_text(lm_compute_shader_glsl, defines);
	if (err != OK) {
		FREE_TEXTURES
		FREE_BUFFERS
		FREE_RASTER_RESOURCES
		memdelete(rd);
		compute_shader->print_errors("compute_shader");
	}
	ERR_FAIL_COND_V(err != OK, BAKE_ERROR_LIGHTMAP_CANT_PRE_BAKE_MESHES);

	// Unoccluder
	RID compute_shader_unocclude = rd->shader_create_from_spirv(compute_shader->get_spirv_stages("unocclude"));
	ERR_FAIL_COND_V(compute_shader_unocclude.is_null(), BAKE_ERROR_LIGHTMAP_CANT_PRE_BAKE_MESHES); // internal check, should not happen
	RID compute_shader_unocclude_pipeline = rd->compute_pipeline_create(compute_shader_unocclude);

	// Direct light
	RID compute_shader_primary = rd->shader_create_from_spirv(compute_shader->get_spirv_stages("primary"));
	ERR_FAIL_COND_V(compute_shader_primary.is_null(), BAKE_ERROR_LIGHTMAP_CANT_PRE_BAKE_MESHES); // internal check, should not happen
	RID compute_shader_primary_pipeline = rd->compute_pipeline_create(compute_shader_primary);

	// Indirect light
	RID compute_shader_secondary = rd->shader_create_from_spirv(compute_shader->get_spirv_stages("secondary"));
	ERR_FAIL_COND_V(compute_shader_secondary.is_null(), BAKE_ERROR_LIGHTMAP_CANT_PRE_BAKE_MESHES); //internal check, should not happen
	RID compute_shader_secondary_pipeline = rd->compute_pipeline_create(compute_shader_secondary);

	// Light probes
	RID compute_shader_light_probes = rd->shader_create_from_spirv(compute_shader->get_spirv_stages("light_probes"));
	ERR_FAIL_COND_V(compute_shader_light_probes.is_null(), BAKE_ERROR_LIGHTMAP_CANT_PRE_BAKE_MESHES); //internal check, should not happen
	RID compute_shader_light_probes_pipeline = rd->compute_pipeline_create(compute_shader_light_probes);

	RID compute_base_uniform_set = rd->uniform_set_create(base_uniforms, compute_shader_primary, 0);

#define FREE_COMPUTE_RESOURCES          \
	rd->free(compute_shader_unocclude); \
	rd->free(compute_shader_primary);   \
	rd->free(compute_shader_secondary); \
	rd->free(compute_shader_light_probes);

	Vector3i group_size((atlas_size.x - 1) / 8 + 1, (atlas_size.y - 1) / 8 + 1, 1);
	rd->submit();
	rd->sync();

	if (p_step_function) {
		p_step_function(0.49, RTR("Un-occluding geometry"), p_bake_userdata, true);
	}

	PushConstant push_constant;

	/* UNOCCLUDE */
	{
		Vector<RD::Uniform> uniforms;
		{
			{
				RD::Uniform u;
				u.uniform_type = RD::UNIFORM_TYPE_IMAGE;
				u.binding = 0;
				u.append_id(position_tex);
				uniforms.push_back(u);
			}
			{
				RD::Uniform u;
				u.uniform_type = RD::UNIFORM_TYPE_IMAGE;
				u.binding = 1;
				u.append_id(unocclude_tex); //will be unused
				uniforms.push_back(u);
			}
		}

		RID unocclude_uniform_set = rd->uniform_set_create(uniforms, compute_shader_unocclude, 1);

		RD::ComputeListID compute_list = rd->compute_list_begin();
		rd->compute_list_bind_compute_pipeline(compute_list, compute_shader_unocclude_pipeline);
		rd->compute_list_bind_uniform_set(compute_list, compute_base_uniform_set, 0);
		rd->compute_list_bind_uniform_set(compute_list, unocclude_uniform_set, 1);

		for (int i = 0; i < atlas_slices; i++) {
			push_constant.atlas_slice = i;
			rd->compute_list_set_push_constant(compute_list, &push_constant, sizeof(PushConstant));
			rd->compute_list_dispatch(compute_list, group_size.x, group_size.y, group_size.z);
			//no barrier, let them run all together
		}
		rd->compute_list_end(); //done
	}

	if (p_step_function) {
		p_step_function(0.5, RTR("Plot direct lighting"), p_bake_userdata, true);
	}

	// Set ray count to the quality used for direct light and bounces.
	switch (p_quality) {
		case BAKE_QUALITY_LOW: {
			push_constant.ray_count = GLOBAL_GET("rendering/lightmapping/bake_quality/low_quality_ray_count");
		} break;
		case BAKE_QUALITY_MEDIUM: {
			push_constant.ray_count = GLOBAL_GET("rendering/lightmapping/bake_quality/medium_quality_ray_count");
		} break;
		case BAKE_QUALITY_HIGH: {
			push_constant.ray_count = GLOBAL_GET("rendering/lightmapping/bake_quality/high_quality_ray_count");
		} break;
		case BAKE_QUALITY_ULTRA: {
			push_constant.ray_count = GLOBAL_GET("rendering/lightmapping/bake_quality/ultra_quality_ray_count");
		} break;
	}

	push_constant.ray_count = CLAMP(push_constant.ray_count, 16u, 8192u);

	/* PRIMARY (direct) LIGHT PASS */
	{
		Vector<RD::Uniform> uniforms;
		{
			{
				RD::Uniform u;
				u.uniform_type = RD::UNIFORM_TYPE_IMAGE;
				u.binding = 0;
				u.append_id(light_source_tex);
				uniforms.push_back(u);
			}
			{
				RD::Uniform u;
				u.uniform_type = RD::UNIFORM_TYPE_TEXTURE;
				u.binding = 1;
				u.append_id(light_dest_tex); //will be unused
				uniforms.push_back(u);
			}
			{
				RD::Uniform u;
				u.uniform_type = RD::UNIFORM_TYPE_TEXTURE;
				u.binding = 2;
				u.append_id(position_tex);
				uniforms.push_back(u);
			}
			{
				RD::Uniform u;
				u.uniform_type = RD::UNIFORM_TYPE_TEXTURE;
				u.binding = 3;
				u.append_id(normal_tex);
				uniforms.push_back(u);
			}
			{
				RD::Uniform u;
				u.uniform_type = RD::UNIFORM_TYPE_IMAGE;
				u.binding = 4;
				u.append_id(light_accum_tex);
				uniforms.push_back(u);
			}
		}

		RID light_uniform_set = rd->uniform_set_create(uniforms, compute_shader_primary, 1);

		RD::ComputeListID compute_list = rd->compute_list_begin();
		rd->compute_list_bind_compute_pipeline(compute_list, compute_shader_primary_pipeline);
		rd->compute_list_bind_uniform_set(compute_list, compute_base_uniform_set, 0);
		rd->compute_list_bind_uniform_set(compute_list, light_uniform_set, 1);

		for (int i = 0; i < atlas_slices; i++) {
			push_constant.atlas_slice = i;
			rd->compute_list_set_push_constant(compute_list, &push_constant, sizeof(PushConstant));
			rd->compute_list_dispatch(compute_list, group_size.x, group_size.y, group_size.z);
			//no barrier, let them run all together
		}
		rd->compute_list_end(); //done
	}

#ifdef DEBUG_TEXTURES

	for (int i = 0; i < atlas_slices; i++) {
		Vector<uint8_t> s = rd->texture_get_data(light_source_tex, i);
		Ref<Image> img = Image::create_from_data(atlas_size.width, atlas_size.height, false, Image::FORMAT_RGBAH, s);
		img->save_exr("res://2_light_primary_" + itos(i) + ".exr", false);
	}
#endif

	/* SECONDARY (indirect) LIGHT PASS(ES) */
	if (p_step_function) {
		p_step_function(0.6, RTR("Integrate indirect lighting"), p_bake_userdata, true);
	}

	if (p_bounces > 0) {
		Vector<RD::Uniform> uniforms;
		{
			{
				// Unused.
				RD::Uniform u;
				u.uniform_type = RD::UNIFORM_TYPE_IMAGE;
				u.binding = 0;
				u.append_id(light_dest_tex);
				uniforms.push_back(u);
			}
			{
				RD::Uniform u;
				u.uniform_type = RD::UNIFORM_TYPE_TEXTURE;
				u.binding = 1;
				u.append_id(light_source_tex);
				uniforms.push_back(u);
			}
			{
				RD::Uniform u;
				u.uniform_type = RD::UNIFORM_TYPE_TEXTURE;
				u.binding = 2;
				u.append_id(position_tex);
				uniforms.push_back(u);
			}
			{
				RD::Uniform u;
				u.uniform_type = RD::UNIFORM_TYPE_TEXTURE;
				u.binding = 3;
				u.append_id(normal_tex);
				uniforms.push_back(u);
			}
			{
				RD::Uniform u;
				u.uniform_type = RD::UNIFORM_TYPE_IMAGE;
				u.binding = 4;
				u.append_id(light_accum_tex);
				uniforms.push_back(u);
			}
			{
				RD::Uniform u;
				u.uniform_type = RD::UNIFORM_TYPE_TEXTURE;
				u.binding = 5;
				u.append_id(light_environment_tex);
				uniforms.push_back(u);
			}
		}

		RID secondary_uniform_set;
		secondary_uniform_set = rd->uniform_set_create(uniforms, compute_shader_secondary, 1);

		int max_region_size = nearest_power_of_2_templated(int(GLOBAL_GET("rendering/lightmapping/bake_performance/region_size")));
		int max_rays = GLOBAL_GET("rendering/lightmapping/bake_performance/max_rays_per_pass");

		int x_regions = (atlas_size.width - 1) / max_region_size + 1;
		int y_regions = (atlas_size.height - 1) / max_region_size + 1;

		int ray_iterations = (push_constant.ray_count - 1) / max_rays + 1;

		rd->submit();
		rd->sync();

		int count = 0;
		for (int s = 0; s < atlas_slices; s++) {
			push_constant.atlas_slice = s;

			for (int i = 0; i < x_regions; i++) {
				for (int j = 0; j < y_regions; j++) {
					int x = i * max_region_size;
					int y = j * max_region_size;
					int w = MIN((i + 1) * max_region_size, atlas_size.width) - x;
					int h = MIN((j + 1) * max_region_size, atlas_size.height) - y;

					push_constant.region_ofs[0] = x;
					push_constant.region_ofs[1] = y;

					group_size = Vector3i((w - 1) / 8 + 1, (h - 1) / 8 + 1, 1);

					for (int k = 0; k < ray_iterations; k++) {
						RD::ComputeListID compute_list = rd->compute_list_begin();
						rd->compute_list_bind_compute_pipeline(compute_list, compute_shader_secondary_pipeline);
						rd->compute_list_bind_uniform_set(compute_list, compute_base_uniform_set, 0);
						rd->compute_list_bind_uniform_set(compute_list, secondary_uniform_set, 1);

						push_constant.ray_from = k * max_rays;
						push_constant.ray_to = MIN((k + 1) * max_rays, int32_t(push_constant.ray_count));
						rd->compute_list_set_push_constant(compute_list, &push_constant, sizeof(PushConstant));
						rd->compute_list_dispatch(compute_list, group_size.x, group_size.y, group_size.z);

						rd->compute_list_end();
						rd->submit();
						rd->sync();

						count++;
						if (p_step_function) {
							int total = (atlas_slices * x_regions * y_regions * ray_iterations);
							int percent = count * 100 / total;
							float p = float(count) / total * 0.1;
							p_step_function(0.6 + p, vformat(RTR("Integrate indirect lighting %d%%"), percent), p_bake_userdata, false);
						}
					}
				}
			}
		}
	}

	/* LIGHTPROBES */

	RID light_probe_buffer;

	if (probe_positions.size()) {
		light_probe_buffer = rd->storage_buffer_create(sizeof(float) * 4 * 9 * probe_positions.size());

		if (p_step_function) {
			p_step_function(0.7, RTR("Baking lightprobes"), p_bake_userdata, true);
		}

		Vector<RD::Uniform> uniforms;
		{
			{
				RD::Uniform u;
				u.uniform_type = RD::UNIFORM_TYPE_STORAGE_BUFFER;
				u.binding = 0;
				u.append_id(light_probe_buffer);
				uniforms.push_back(u);
			}
			{
				RD::Uniform u;
				u.uniform_type = RD::UNIFORM_TYPE_TEXTURE;
				u.binding = 1;
				u.append_id(light_source_tex);
				uniforms.push_back(u);
			}
			{
				RD::Uniform u;
				u.uniform_type = RD::UNIFORM_TYPE_TEXTURE;
				u.binding = 2;
				u.append_id(light_environment_tex);
				uniforms.push_back(u);
			}
		}
		RID light_probe_uniform_set = rd->uniform_set_create(uniforms, compute_shader_light_probes, 1);

		switch (p_quality) {
			case BAKE_QUALITY_LOW: {
				push_constant.ray_count = GLOBAL_GET("rendering/lightmapping/bake_quality/low_quality_probe_ray_count");
			} break;
			case BAKE_QUALITY_MEDIUM: {
				push_constant.ray_count = GLOBAL_GET("rendering/lightmapping/bake_quality/medium_quality_probe_ray_count");
			} break;
			case BAKE_QUALITY_HIGH: {
				push_constant.ray_count = GLOBAL_GET("rendering/lightmapping/bake_quality/high_quality_probe_ray_count");
			} break;
			case BAKE_QUALITY_ULTRA: {
				push_constant.ray_count = GLOBAL_GET("rendering/lightmapping/bake_quality/ultra_quality_probe_ray_count");
			} break;
		}

		push_constant.ray_count = CLAMP(push_constant.ray_count, 16u, 8192u);
		push_constant.probe_count = probe_positions.size();

		int max_rays = GLOBAL_GET("rendering/lightmapping/bake_performance/max_rays_per_probe_pass");
		int ray_iterations = (push_constant.ray_count - 1) / max_rays + 1;

		for (int i = 0; i < ray_iterations; i++) {
			RD::ComputeListID compute_list = rd->compute_list_begin();
			rd->compute_list_bind_compute_pipeline(compute_list, compute_shader_light_probes_pipeline);
			rd->compute_list_bind_uniform_set(compute_list, compute_base_uniform_set, 0);
			rd->compute_list_bind_uniform_set(compute_list, light_probe_uniform_set, 1);

			push_constant.ray_from = i * max_rays;
			push_constant.ray_to = MIN((i + 1) * max_rays, int32_t(push_constant.ray_count));
			rd->compute_list_set_push_constant(compute_list, &push_constant, sizeof(PushConstant));
			rd->compute_list_dispatch(compute_list, (probe_positions.size() - 1) / 64 + 1, 1, 1);

			rd->compute_list_end(); //done
			rd->submit();
			rd->sync();

			if (p_step_function) {
				int percent = i * 100 / ray_iterations;
				float p = float(i) / ray_iterations * 0.1;
				p_step_function(0.7 + p, vformat(RTR("Integrating light probes %d%%"), percent), p_bake_userdata, false);
			}
		}
	}

#if 0
	for (int i = 0; i < probe_positions.size(); i++) {
		Ref<Image> img = Image::create_empty(6, 4, false, Image::FORMAT_RGB8);
		for (int j = 0; j < 6; j++) {
			Vector<uint8_t> s = rd->texture_get_data(lightprobe_tex, i * 6 + j);
			Ref<Image> img2 = Image::create_from_data(2, 2, false, Image::FORMAT_RGBAF, s);
			img2->convert(Image::FORMAT_RGB8);
			img->blit_rect(img2, Rect2i(0, 0, 2, 2), Point2i((j % 3) * 2, (j / 3) * 2));
		}
		img->save_png("res://3_light_probe_" + itos(i) + ".png");
	}
#endif

	/* DENOISE */

	if (p_use_denoiser) {
		if (p_step_function) {
			p_step_function(0.8, RTR("Denoising"), p_bake_userdata, true);
		}

		{
			BakeError error;
			if (denoiser == 1) {
				// OIDN (external).
				error = _denoise_oidn(rd, light_accum_tex, normal_tex, light_accum_tex, atlas_size, atlas_slices, p_bake_sh, oidn_path);
			} else {
				// JNLM (built-in).
				SWAP(light_accum_tex, light_accum_tex2);
				error = _denoise(rd, compute_shader, compute_base_uniform_set, push_constant, light_accum_tex2, normal_tex, light_accum_tex, p_denoiser_strength, atlas_size, atlas_slices, p_bake_sh, p_step_function);
			}
			if (unlikely(error != BAKE_OK)) {
				return error;
			}
		}
	}

	{
		SWAP(light_accum_tex, light_accum_tex2);
		BakeError error = _dilate(rd, compute_shader, compute_base_uniform_set, push_constant, light_accum_tex2, light_accum_tex, atlas_size, atlas_slices * (p_bake_sh ? 4 : 1));
		if (unlikely(error != BAKE_OK)) {
			return error;
		}
	}

#ifdef DEBUG_TEXTURES

	for (int i = 0; i < atlas_slices * (p_bake_sh ? 4 : 1); i++) {
		Vector<uint8_t> s = rd->texture_get_data(light_accum_tex, i);
		Ref<Image> img = Image::create_from_data(atlas_size.width, atlas_size.height, false, Image::FORMAT_RGBAH, s);
		img->save_exr("res://4_light_secondary_" + itos(i) + ".exr", false);
	}
#endif

	/* BLEND SEAMS */
	//shaders
	Ref<RDShaderFile> blendseams_shader;
	blendseams_shader.instantiate();
	err = blendseams_shader->parse_versions_from_text(lm_blendseams_shader_glsl);
	if (err != OK) {
		FREE_TEXTURES
		FREE_BUFFERS
		FREE_RASTER_RESOURCES
		FREE_COMPUTE_RESOURCES
		memdelete(rd);
		blendseams_shader->print_errors("blendseams_shader");
	}
	ERR_FAIL_COND_V(err != OK, BAKE_ERROR_LIGHTMAP_CANT_PRE_BAKE_MESHES);

	RID blendseams_line_raster_shader = rd->shader_create_from_spirv(blendseams_shader->get_spirv_stages("lines"));

	ERR_FAIL_COND_V(blendseams_line_raster_shader.is_null(), BAKE_ERROR_LIGHTMAP_CANT_PRE_BAKE_MESHES);

	RID blendseams_triangle_raster_shader = rd->shader_create_from_spirv(blendseams_shader->get_spirv_stages("triangles"));

	ERR_FAIL_COND_V(blendseams_triangle_raster_shader.is_null(), BAKE_ERROR_LIGHTMAP_CANT_PRE_BAKE_MESHES);

#define FREE_BLENDSEAMS_RESOURCES            \
	rd->free(blendseams_line_raster_shader); \
	rd->free(blendseams_triangle_raster_shader);

	{
		//pre copy
		for (int i = 0; i < atlas_slices * (p_bake_sh ? 4 : 1); i++) {
			rd->texture_copy(light_accum_tex, light_accum_tex2, Vector3(), Vector3(), Vector3(atlas_size.width, atlas_size.height, 1), 0, 0, i, i);
		}

		Vector<RID> framebuffers;
		for (int i = 0; i < atlas_slices * (p_bake_sh ? 4 : 1); i++) {
			RID slice_tex = rd->texture_create_shared_from_slice(RD::TextureView(), light_accum_tex, i, 0);
			Vector<RID> fb;
			fb.push_back(slice_tex);
			fb.push_back(raster_depth_buffer);
			framebuffers.push_back(rd->framebuffer_create(fb));
		}

		Vector<RD::Uniform> uniforms;
		{
			{
				RD::Uniform u;
				u.uniform_type = RD::UNIFORM_TYPE_TEXTURE;
				u.binding = 0;
				u.append_id(light_accum_tex2);
				uniforms.push_back(u);
			}
		}

		RID blendseams_raster_uniform = rd->uniform_set_create(uniforms, blendseams_line_raster_shader, 1);

		bool debug = false;
		RD::PipelineColorBlendState bs = RD::PipelineColorBlendState::create_blend(1);
		bs.attachments.write[0].src_alpha_blend_factor = RD::BLEND_FACTOR_ZERO;
		bs.attachments.write[0].dst_alpha_blend_factor = RD::BLEND_FACTOR_ONE;

		RD::PipelineDepthStencilState ds;
		ds.enable_depth_test = true;
		ds.enable_depth_write = true;
		ds.depth_compare_operator = RD::COMPARE_OP_LESS; //so it does not render same pixel twice, this avoids wrong blending

		RID blendseams_line_raster_pipeline = rd->render_pipeline_create(blendseams_line_raster_shader, rd->framebuffer_get_format(framebuffers[0]), RD::INVALID_FORMAT_ID, RD::RENDER_PRIMITIVE_LINES, RD::PipelineRasterizationState(), RD::PipelineMultisampleState(), ds, bs, 0);
		RID blendseams_triangle_raster_pipeline = rd->render_pipeline_create(blendseams_triangle_raster_shader, rd->framebuffer_get_format(framebuffers[0]), RD::INVALID_FORMAT_ID, RD::RENDER_PRIMITIVE_TRIANGLES, RD::PipelineRasterizationState(), RD::PipelineMultisampleState(), ds, bs, 0);

		uint32_t seam_offset = 0;
		uint32_t triangle_offset = 0;

		Vector<Color> clear_colors;
		clear_colors.push_back(Color(0, 0, 0, 1));
		for (int i = 0; i < atlas_slices; i++) {
			int subslices = (p_bake_sh ? 4 : 1);

			if (slice_seam_count[i] == 0) {
				continue;
			}

			for (int k = 0; k < subslices; k++) {
				RasterSeamsPushConstant seams_push_constant;
				seams_push_constant.slice = uint32_t(i * subslices + k);
				seams_push_constant.debug = debug;

				RD::DrawListID draw_list = rd->draw_list_begin(framebuffers[i], RD::INITIAL_ACTION_KEEP, RD::FINAL_ACTION_READ, RD::INITIAL_ACTION_CLEAR, RD::FINAL_ACTION_DISCARD, clear_colors);

				rd->draw_list_bind_uniform_set(draw_list, raster_base_uniform, 0);
				rd->draw_list_bind_uniform_set(draw_list, blendseams_raster_uniform, 1);

				const int uv_offset_count = 9;
				static const Vector3 uv_offsets[uv_offset_count] = {
					Vector3(0, 0, 0.5), //using zbuffer, so go inwards-outwards
					Vector3(0, 1, 0.2),
					Vector3(0, -1, 0.2),
					Vector3(1, 0, 0.2),
					Vector3(-1, 0, 0.2),
					Vector3(-1, -1, 0.1),
					Vector3(1, -1, 0.1),
					Vector3(1, 1, 0.1),
					Vector3(-1, 1, 0.1),
				};

				/* step 1 use lines to blend the edges */
				{
					seams_push_constant.base_index = seam_offset;
					rd->draw_list_bind_render_pipeline(draw_list, blendseams_line_raster_pipeline);
					seams_push_constant.uv_offset[0] = (uv_offsets[0].x - 0.5f) / float(atlas_size.width);
					seams_push_constant.uv_offset[1] = (uv_offsets[0].y - 0.5f) / float(atlas_size.height);
					seams_push_constant.blend = uv_offsets[0].z;

					rd->draw_list_set_push_constant(draw_list, &seams_push_constant, sizeof(RasterSeamsPushConstant));
					rd->draw_list_draw(draw_list, false, 1, slice_seam_count[i] * 4);
				}

				/* step 2 use triangles to mask the interior */

				{
					seams_push_constant.base_index = triangle_offset;
					rd->draw_list_bind_render_pipeline(draw_list, blendseams_triangle_raster_pipeline);
					seams_push_constant.blend = 0; //do not draw them, just fill the z-buffer so its used as a mask

					rd->draw_list_set_push_constant(draw_list, &seams_push_constant, sizeof(RasterSeamsPushConstant));
					rd->draw_list_draw(draw_list, false, 1, slice_triangle_count[i] * 3);
				}
				/* step 3 blend around the triangle */

				rd->draw_list_bind_render_pipeline(draw_list, blendseams_line_raster_pipeline);

				for (int j = 1; j < uv_offset_count; j++) {
					seams_push_constant.base_index = seam_offset;
					seams_push_constant.uv_offset[0] = (uv_offsets[j].x - 0.5f) / float(atlas_size.width);
					seams_push_constant.uv_offset[1] = (uv_offsets[j].y - 0.5f) / float(atlas_size.height);
					seams_push_constant.blend = uv_offsets[0].z;

					rd->draw_list_set_push_constant(draw_list, &seams_push_constant, sizeof(RasterSeamsPushConstant));
					rd->draw_list_draw(draw_list, false, 1, slice_seam_count[i] * 4);
				}
				rd->draw_list_end();
			}
			seam_offset += slice_seam_count[i];
			triangle_offset += slice_triangle_count[i];
		}
	}

#ifdef DEBUG_TEXTURES

	for (int i = 0; i < atlas_slices * (p_bake_sh ? 4 : 1); i++) {
		Vector<uint8_t> s = rd->texture_get_data(light_accum_tex, i);
		Ref<Image> img = Image::create_from_data(atlas_size.width, atlas_size.height, false, Image::FORMAT_RGBAH, s);
		img->save_exr("res://5_blendseams" + itos(i) + ".exr", false);
	}
#endif
	if (p_step_function) {
		p_step_function(0.9, RTR("Retrieving textures"), p_bake_userdata, true);
	}

	for (int i = 0; i < atlas_slices * (p_bake_sh ? 4 : 1); i++) {
		Vector<uint8_t> s = rd->texture_get_data(light_accum_tex, i);
		Ref<Image> img = Image::create_from_data(atlas_size.width, atlas_size.height, false, Image::FORMAT_RGBAH, s);
		img->convert(Image::FORMAT_RGBH); //remove alpha
		bake_textures.push_back(img);
	}

	if (probe_positions.size() > 0) {
		probe_values.resize(probe_positions.size() * 9);
		Vector<uint8_t> probe_data = rd->buffer_get_data(light_probe_buffer);
		memcpy(probe_values.ptrw(), probe_data.ptr(), probe_data.size());
		rd->free(light_probe_buffer);

#ifdef DEBUG_TEXTURES
		{
			Ref<Image> img2 = Image::create_from_data(probe_values.size(), 1, false, Image::FORMAT_RGBAF, probe_data);
			img2->save_exr("res://6_lightprobes.exr", false);
		}
#endif
	}

	FREE_TEXTURES
	FREE_BUFFERS
	FREE_RASTER_RESOURCES
	FREE_COMPUTE_RESOURCES
	FREE_BLENDSEAMS_RESOURCES

	memdelete(rd);

	return BAKE_OK;
}

int LightmapperRD::get_bake_texture_count() const {
	return bake_textures.size();
}

Ref<Image> LightmapperRD::get_bake_texture(int p_index) const {
	ERR_FAIL_INDEX_V(p_index, bake_textures.size(), Ref<Image>());
	return bake_textures[p_index];
}

int LightmapperRD::get_bake_mesh_count() const {
	return mesh_instances.size();
}

Variant LightmapperRD::get_bake_mesh_userdata(int p_index) const {
	ERR_FAIL_INDEX_V(p_index, mesh_instances.size(), Variant());
	return mesh_instances[p_index].data.userdata;
}

Rect2 LightmapperRD::get_bake_mesh_uv_scale(int p_index) const {
	ERR_FAIL_COND_V(bake_textures.size() == 0, Rect2());
	Rect2 uv_ofs;
	Vector2 atlas_size = Vector2(bake_textures[0]->get_width(), bake_textures[0]->get_height());
	uv_ofs.position = Vector2(mesh_instances[p_index].offset) / atlas_size;
	uv_ofs.size = Vector2(mesh_instances[p_index].data.albedo_on_uv2->get_width(), mesh_instances[p_index].data.albedo_on_uv2->get_height()) / atlas_size;
	return uv_ofs;
}

int LightmapperRD::get_bake_mesh_texture_slice(int p_index) const {
	ERR_FAIL_INDEX_V(p_index, mesh_instances.size(), Variant());
	return mesh_instances[p_index].slice;
}

int LightmapperRD::get_bake_probe_count() const {
	return probe_positions.size();
}

Vector3 LightmapperRD::get_bake_probe_point(int p_probe) const {
	ERR_FAIL_INDEX_V(p_probe, probe_positions.size(), Variant());
	return Vector3(probe_positions[p_probe].position[0], probe_positions[p_probe].position[1], probe_positions[p_probe].position[2]);
}

Vector<Color> LightmapperRD::get_bake_probe_sh(int p_probe) const {
	ERR_FAIL_INDEX_V(p_probe, probe_positions.size(), Vector<Color>());
	Vector<Color> ret;
	ret.resize(9);
	memcpy(ret.ptrw(), &probe_values[p_probe * 9], sizeof(Color) * 9);
	return ret;
}

LightmapperRD::LightmapperRD() {
}<|MERGE_RESOLUTION|>--- conflicted
+++ resolved
@@ -877,11 +877,7 @@
 			if (err != OK || exitcode != 0) {
 				da->remove(fname_out);
 				print_verbose(str);
-<<<<<<< HEAD
-				ERR_FAIL_V_MSG(BAKE_ERROR_LIGHTMAP_CANT_PRE_BAKE_MESHES, vformat(RTR("OIDN denoiser failed, return code: %d"), exitcode));
-=======
 				ERR_FAIL_V_MSG(BAKE_ERROR_LIGHTMAP_CANT_PRE_BAKE_MESHES, vformat("OIDN denoiser failed, return code: %d", exitcode));
->>>>>>> 59457685
 			}
 
 			Ref<Image> img = _read_pfm(fname_out);
@@ -992,11 +988,7 @@
 				oidn_path = oidn_path.path_join("oidnDenoise");
 			}
 		}
-<<<<<<< HEAD
-		ERR_FAIL_COND_V_MSG(oidn_path.is_empty() || !da->file_exists(oidn_path), BAKE_ERROR_LIGHTMAP_CANT_PRE_BAKE_MESHES, RTR("OIDN denoiser is selected in the project settings, but no or invalid OIDN executable path is configured in the editor settings."));
-=======
 		ERR_FAIL_COND_V_MSG(oidn_path.is_empty() || !da->file_exists(oidn_path), BAKE_ERROR_LIGHTMAP_CANT_PRE_BAKE_MESHES, "OIDN denoiser is selected in the project settings, but no or invalid OIDN executable path is configured in the editor settings.");
->>>>>>> 59457685
 	}
 
 	if (p_step_function) {
