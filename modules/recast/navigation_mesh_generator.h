--- conflicted
+++ resolved
@@ -59,15 +59,6 @@
 #ifdef TOOLS_ENABLED
 
 	static void _build_recast_navigation_mesh(Ref<NavigationMesh> p_nav_mesh,
-<<<<<<< HEAD
-			rcHeightfield *hf, rcCompactHeightfield *chf, rcContourSet *cset, rcPolyMesh *poly_mesh,
-			rcPolyMeshDetail *detail_mesh, Vector<float> &vertices, Vector<int> &indices, EditorProgress *ep);
-
-#else
-
-	static void _build_recast_navigation_mesh(Ref<NavigationMesh> p_nav_mesh,
-=======
->>>>>>> c773e91d
 			rcHeightfield *hf, rcCompactHeightfield *chf, rcContourSet *cset, rcPolyMesh *poly_mesh,
 			rcPolyMeshDetail *detail_mesh, Vector<float> &vertices, Vector<int> &indices, EditorProgress *ep);
 
@@ -75,7 +66,7 @@
 
 	static void _build_recast_navigation_mesh(Ref<NavigationMesh> p_nav_mesh,
 			rcHeightfield *hf, rcCompactHeightfield *chf, rcContourSet *cset, rcPolyMesh *poly_mesh,
-			rcPolyMeshDetail *detail_mesh, Vector<float> &vertices, Vector<int> &indices, EditorProgress *ep);
+			rcPolyMeshDetail *detail_mesh, Vector<float> &vertices, Vector<int> &indices);
 
 #endif
 
