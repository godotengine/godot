/*************************************************************************/
/*  csharp_script.cpp                                                    */
/*************************************************************************/
/*                       This file is part of:                           */
/*                           GODOT ENGINE                                */
/*                      https://godotengine.org                          */
/*************************************************************************/
/* Copyright (c) 2007-2020 Juan Linietsky, Ariel Manzur.                 */
/* Copyright (c) 2014-2020 Godot Engine contributors (cf. AUTHORS.md).   */
/*                                                                       */
/* Permission is hereby granted, free of charge, to any person obtaining */
/* a copy of this software and associated documentation files (the       */
/* "Software"), to deal in the Software without restriction, including   */
/* without limitation the rights to use, copy, modify, merge, publish,   */
/* distribute, sublicense, and/or sell copies of the Software, and to    */
/* permit persons to whom the Software is furnished to do so, subject to */
/* the following conditions:                                             */
/*                                                                       */
/* The above copyright notice and this permission notice shall be        */
/* included in all copies or substantial portions of the Software.       */
/*                                                                       */
/* THE SOFTWARE IS PROVIDED "AS IS", WITHOUT WARRANTY OF ANY KIND,       */
/* EXPRESS OR IMPLIED, INCLUDING BUT NOT LIMITED TO THE WARRANTIES OF    */
/* MERCHANTABILITY, FITNESS FOR A PARTICULAR PURPOSE AND NONINFRINGEMENT.*/
/* IN NO EVENT SHALL THE AUTHORS OR COPYRIGHT HOLDERS BE LIABLE FOR ANY  */
/* CLAIM, DAMAGES OR OTHER LIABILITY, WHETHER IN AN ACTION OF CONTRACT,  */
/* TORT OR OTHERWISE, ARISING FROM, OUT OF OR IN CONNECTION WITH THE     */
/* SOFTWARE OR THE USE OR OTHER DEALINGS IN THE SOFTWARE.                */
/*************************************************************************/

#include "csharp_script.h"

#include <mono/metadata/threads.h>
#include <stdint.h>

#include "core/debugger/engine_debugger.h"
#include "core/debugger/script_debugger.h"
#include "core/io/json.h"
#include "core/os/file_access.h"
#include "core/os/mutex.h"
#include "core/os/os.h"
#include "core/os/thread.h"
#include "core/project_settings.h"

#ifdef TOOLS_ENABLED
#include "editor/bindings_generator.h"
#include "editor/csharp_project.h"
#include "editor/editor_node.h"
#include "editor/node_dock.h"
#endif

#ifdef DEBUG_METHODS_ENABLED
#include "class_db_api_json.h"
#endif

#include "editor/editor_internal_calls.h"
#include "godotsharp_dirs.h"
#include "mono_gd/gd_mono_cache.h"
#include "mono_gd/gd_mono_class.h"
#include "mono_gd/gd_mono_marshal.h"
#include "mono_gd/gd_mono_utils.h"
#include "signal_awaiter_utils.h"
#include "utils/macros.h"
#include "utils/string_utils.h"

#define CACHED_STRING_NAME(m_var) (CSharpLanguage::get_singleton()->get_string_names().m_var)

#ifdef TOOLS_ENABLED
static bool _create_project_solution_if_needed() {

	String sln_path = GodotSharpDirs::get_project_sln_path();
	String csproj_path = GodotSharpDirs::get_project_csproj_path();

	if (!FileAccess::exists(sln_path) || !FileAccess::exists(csproj_path)) {
		// A solution does not yet exist, create a new one

		CRASH_COND(CSharpLanguage::get_singleton()->get_godotsharp_editor() == nullptr);
		return CSharpLanguage::get_singleton()->get_godotsharp_editor()->call("CreateProjectSolution");
	}

	return true;
}
#endif

CSharpLanguage *CSharpLanguage::singleton = nullptr;

String CSharpLanguage::get_name() const {

	return "C#";
}

String CSharpLanguage::get_type() const {

	return "CSharpScript";
}

String CSharpLanguage::get_extension() const {

	return "cs";
}

Error CSharpLanguage::execute_file(const String &p_path) {

	// ??
	return OK;
}

void CSharpLanguage::init() {

#ifdef DEBUG_METHODS_ENABLED
	if (OS::get_singleton()->get_cmdline_args().find("--class-db-json")) {
		class_db_api_to_json("user://class_db_api.json", ClassDB::API_CORE);
#ifdef TOOLS_ENABLED
		class_db_api_to_json("user://class_db_api_editor.json", ClassDB::API_EDITOR);
#endif
	}
#endif

	gdmono = memnew(GDMono);
	gdmono->initialize();

#if defined(TOOLS_ENABLED) && defined(DEBUG_METHODS_ENABLED)
	// Generate bindings here, before loading assemblies. 'initialize_load_assemblies' aborts
	// the applications if the api assemblies or the main tools assembly is missing, but this
	// is not a problem for BindingsGenerator as it only needs the tools project editor assembly.
	List<String> cmdline_args = OS::get_singleton()->get_cmdline_args();
	BindingsGenerator::handle_cmdline_args(cmdline_args);
#endif

#ifndef MONO_GLUE_ENABLED
	print_line("Run this binary with '--generate-mono-glue path/to/modules/mono/glue'");
#endif

	if (gdmono->is_runtime_initialized())
		gdmono->initialize_load_assemblies();

#ifdef TOOLS_ENABLED
	EditorNode::add_init_callback(&_editor_init_callback);
#endif
}

void CSharpLanguage::finish() {

	if (finalized)
		return;

	finalizing = true;

	// Make sure all script binding gchandles are released before finalizing GDMono
	for (Map<Object *, CSharpScriptBinding>::Element *E = script_bindings.front(); E; E = E->next()) {
		CSharpScriptBinding &script_binding = E->value();

		if (!script_binding.gchandle.is_released()) {
			script_binding.gchandle.release();
			script_binding.inited = false;
		}
	}

	if (gdmono) {
		memdelete(gdmono);
		gdmono = nullptr;
	}

	// Clear here, after finalizing all domains to make sure there is nothing else referencing the elements.
	script_bindings.clear();

#ifdef DEBUG_ENABLED
	for (Map<ObjectID, int>::Element *E = unsafe_object_references.front(); E; E = E->next()) {
		const ObjectID &id = E->key();
		Object *obj = ObjectDB::get_instance(id);

		if (obj) {
			ERR_PRINT("Leaked unsafe reference to object: " + obj->to_string());
		} else {
			ERR_PRINT("Leaked unsafe reference to deleted object: " + itos(id));
		}
	}
#endif

	memdelete(managed_callable_middleman);

	finalizing = false;
	finalized = true;
}

void CSharpLanguage::get_reserved_words(List<String> *p_words) const {

	static const char *_reserved_words[] = {
		// Reserved keywords
		"abstract",
		"as",
		"base",
		"bool",
		"break",
		"byte",
		"case",
		"catch",
		"char",
		"checked",
		"class",
		"const",
		"continue",
		"decimal",
		"default",
		"delegate",
		"do",
		"double",
		"else",
		"enum",
		"event",
		"explicit",
		"extern",
		"false",
		"finally",
		"fixed",
		"float",
		"for",
		"foreach",
		"goto",
		"if",
		"implicit",
		"in",
		"int",
		"interface",
		"internal",
		"is",
		"lock",
		"long",
		"namespace",
		"new",
		"null",
		"object",
		"operator",
		"out",
		"override",
		"params",
		"private",
		"protected",
		"public",
		"readonly",
		"ref",
		"return",
		"sbyte",
		"sealed",
		"short",
		"sizeof",
		"stackalloc",
		"static",
		"string",
		"struct",
		"switch",
		"this",
		"throw",
		"true",
		"try",
		"typeof",
		"uint",
		"ulong",
		"unchecked",
		"unsafe",
		"ushort",
		"using",
		"virtual",
		"void",
		"volatile",
		"while",

		// Contextual keywords. Not reserved words, but I guess we should include
		// them because this seems to be used only for syntax highlighting.
		"add",
		"alias",
		"ascending",
		"async",
		"await",
		"by",
		"descending",
		"dynamic",
		"equals",
		"from",
		"get",
		"global",
		"group",
		"into",
		"join",
		"let",
		"nameof",
		"on",
		"orderby",
		"partial",
		"remove",
		"select",
		"set",
		"value",
		"var",
		"when",
		"where",
		"yield",
		0
	};

	const char **w = _reserved_words;

	while (*w) {
		p_words->push_back(*w);
		w++;
	}
}

void CSharpLanguage::get_comment_delimiters(List<String> *p_delimiters) const {

	p_delimiters->push_back("//"); // single-line comment
	p_delimiters->push_back("/* */"); // delimited comment
}

void CSharpLanguage::get_string_delimiters(List<String> *p_delimiters) const {

	p_delimiters->push_back("' '"); // character literal
	p_delimiters->push_back("\" \""); // regular string literal
	// Verbatim string literals (`@" "`) don't render correctly, so don't highlight them.
	// Generic string highlighting suffices as a workaround for now.
}

static String get_base_class_name(const String &p_base_class_name, const String p_class_name) {

	String base_class = p_base_class_name;
	if (p_class_name == base_class) {
		base_class = "Godot." + base_class;
	}
	return base_class;
}

Ref<Script> CSharpLanguage::get_template(const String &p_class_name, const String &p_base_class_name) const {

	String script_template = "using " BINDINGS_NAMESPACE ";\n"
							 "using System;\n"
							 "\n"
							 "public class %CLASS% : %BASE%\n"
							 "{\n"
							 "    // Declare member variables here. Examples:\n"
							 "    // private int a = 2;\n"
							 "    // private string b = \"text\";\n"
							 "\n"
							 "    // Called when the node enters the scene tree for the first time.\n"
							 "    public override void _Ready()\n"
							 "    {\n"
							 "        \n"
							 "    }\n"
							 "\n"
							 "//  // Called every frame. 'delta' is the elapsed time since the previous frame.\n"
							 "//  public override void _Process(float delta)\n"
							 "//  {\n"
							 "//      \n"
							 "//  }\n"
							 "}\n";

	String base_class_name = get_base_class_name(p_base_class_name, p_class_name);
	script_template = script_template.replace("%BASE%", base_class_name)
							  .replace("%CLASS%", p_class_name);

	Ref<CSharpScript> script;
	script.instance();
	script->set_source_code(script_template);
	script->set_name(p_class_name);

	return script;
}

bool CSharpLanguage::is_using_templates() {

	return true;
}

void CSharpLanguage::make_template(const String &p_class_name, const String &p_base_class_name, Ref<Script> &p_script) {

	String src = p_script->get_source_code();
	String base_class_name = get_base_class_name(p_base_class_name, p_class_name);
	src = src.replace("%BASE%", base_class_name)
				  .replace("%CLASS%", p_class_name)
				  .replace("%TS%", _get_indentation());
	p_script->set_source_code(src);
}

String CSharpLanguage::validate_path(const String &p_path) const {

	String class_name = p_path.get_file().get_basename();
	List<String> keywords;
	get_reserved_words(&keywords);
	if (keywords.find(class_name)) {
		return TTR("Class name can't be a reserved keyword");
	}
	return "";
}

Script *CSharpLanguage::create_script() const {

	return memnew(CSharpScript);
}

bool CSharpLanguage::has_named_classes() const {

	return false;
}

bool CSharpLanguage::supports_builtin_mode() const {

	return false;
}

#ifdef TOOLS_ENABLED
static String variant_type_to_managed_name(const String &p_var_type_name) {

	if (p_var_type_name.empty())
		return "object";

	if (!ClassDB::class_exists(p_var_type_name)) {
		return p_var_type_name;
	}

	if (p_var_type_name == Variant::get_type_name(Variant::OBJECT))
		return "Godot.Object";

	if (p_var_type_name == Variant::get_type_name(Variant::FLOAT)) {
#ifdef REAL_T_IS_DOUBLE
		return "double";
#else
		return "float";
#endif
	}

	if (p_var_type_name == Variant::get_type_name(Variant::STRING))
		return "string"; // I prefer this one >:[

	if (p_var_type_name == Variant::get_type_name(Variant::DICTIONARY))
		return "Collections.Dictionary";

	if (p_var_type_name == Variant::get_type_name(Variant::ARRAY))
		return "Collections.Array";

	if (p_var_type_name == Variant::get_type_name(Variant::PACKED_BYTE_ARRAY))
		return "byte[]";
	if (p_var_type_name == Variant::get_type_name(Variant::PACKED_INT32_ARRAY))
		return "int[]";
	if (p_var_type_name == Variant::get_type_name(Variant::PACKED_INT64_ARRAY))
		return "long[]";
	if (p_var_type_name == Variant::get_type_name(Variant::PACKED_FLOAT32_ARRAY))
		return "float[]";
	if (p_var_type_name == Variant::get_type_name(Variant::PACKED_FLOAT64_ARRAY))
		return "double[]";
	if (p_var_type_name == Variant::get_type_name(Variant::PACKED_STRING_ARRAY))
		return "string[]";
	if (p_var_type_name == Variant::get_type_name(Variant::PACKED_VECTOR2_ARRAY))
		return "Vector2[]";
	if (p_var_type_name == Variant::get_type_name(Variant::PACKED_VECTOR3_ARRAY))
		return "Vector3[]";
	if (p_var_type_name == Variant::get_type_name(Variant::PACKED_COLOR_ARRAY))
		return "Color[]";

	if (p_var_type_name == Variant::get_type_name(Variant::SIGNAL))
		return "SignalInfo";

	Variant::Type var_types[] = {
		Variant::BOOL,
		Variant::INT,
		Variant::VECTOR2,
		Variant::VECTOR2I,
		Variant::RECT2,
		Variant::RECT2I,
		Variant::VECTOR3,
		Variant::VECTOR3I,
		Variant::TRANSFORM2D,
		Variant::PLANE,
		Variant::QUAT,
		Variant::AABB,
		Variant::BASIS,
		Variant::TRANSFORM,
		Variant::COLOR,
		Variant::STRING_NAME,
		Variant::NODE_PATH,
		Variant::_RID,
		Variant::CALLABLE
	};

	for (unsigned int i = 0; i < sizeof(var_types) / sizeof(Variant::Type); i++) {
		if (p_var_type_name == Variant::get_type_name(var_types[i]))
			return p_var_type_name;
	}

	return "object";
}

String CSharpLanguage::make_function(const String &, const String &p_name, const PackedStringArray &p_args) const {
	// FIXME
	// - Due to Godot's API limitation this just appends the function to the end of the file
	// - Use fully qualified name if there is ambiguity
	String s = "private void " + p_name + "(";
	for (int i = 0; i < p_args.size(); i++) {
		const String &arg = p_args[i];

		if (i > 0)
			s += ", ";

		s += variant_type_to_managed_name(arg.get_slice(":", 1)) + " " + escape_csharp_keyword(arg.get_slice(":", 0));
	}
	s += ")\n{\n    // Replace with function body.\n}\n";

	return s;
}
#else
String CSharpLanguage::make_function(const String &, const String &, const PackedStringArray &) const {
	return String();
}
#endif

String CSharpLanguage::_get_indentation() const {
#ifdef TOOLS_ENABLED
	if (Engine::get_singleton()->is_editor_hint()) {
		bool use_space_indentation = EDITOR_DEF("text_editor/indent/type", 0);

		if (use_space_indentation) {
			int indent_size = EDITOR_DEF("text_editor/indent/size", 4);

			String space_indent = "";
			for (int i = 0; i < indent_size; i++) {
				space_indent += " ";
			}
			return space_indent;
		}
	}
#endif
	return "\t";
}

String CSharpLanguage::debug_get_error() const {

	return _debug_error;
}

int CSharpLanguage::debug_get_stack_level_count() const {

	if (_debug_parse_err_line >= 0)
		return 1;

	// TODO: StackTrace
	return 1;
}

int CSharpLanguage::debug_get_stack_level_line(int p_level) const {

	if (_debug_parse_err_line >= 0)
		return _debug_parse_err_line;

	// TODO: StackTrace
	return 1;
}

String CSharpLanguage::debug_get_stack_level_function(int p_level) const {

	if (_debug_parse_err_line >= 0)
		return String();

	// TODO: StackTrace
	return String();
}

String CSharpLanguage::debug_get_stack_level_source(int p_level) const {

	if (_debug_parse_err_line >= 0)
		return _debug_parse_err_file;

	// TODO: StackTrace
	return String();
}

Vector<ScriptLanguage::StackInfo> CSharpLanguage::debug_get_current_stack_info() {

#ifdef DEBUG_ENABLED
	// Printing an error here will result in endless recursion, so we must be careful
	static thread_local bool _recursion_flag_ = false;
	if (_recursion_flag_)
		return Vector<StackInfo>();
	_recursion_flag_ = true;
	SCOPE_EXIT { _recursion_flag_ = false; };

	GD_MONO_SCOPE_THREAD_ATTACH;

	if (!gdmono->is_runtime_initialized() || !GDMono::get_singleton()->get_core_api_assembly() || !GDMonoCache::cached_data.corlib_cache_updated)
		return Vector<StackInfo>();

	MonoObject *stack_trace = mono_object_new(mono_domain_get(), CACHED_CLASS(System_Diagnostics_StackTrace)->get_mono_ptr());

	MonoBoolean need_file_info = true;
	void *ctor_args[1] = { &need_file_info };

	CACHED_METHOD(System_Diagnostics_StackTrace, ctor_bool)->invoke_raw(stack_trace, ctor_args);

	Vector<StackInfo> si;
	si = stack_trace_get_info(stack_trace);

	return si;
#else
	return Vector<StackInfo>();
#endif
}

#ifdef DEBUG_ENABLED
Vector<ScriptLanguage::StackInfo> CSharpLanguage::stack_trace_get_info(MonoObject *p_stack_trace) {

	// Printing an error here will result in endless recursion, so we must be careful
	static thread_local bool _recursion_flag_ = false;
	if (_recursion_flag_)
		return Vector<StackInfo>();
	_recursion_flag_ = true;
	SCOPE_EXIT { _recursion_flag_ = false; };

	GD_MONO_SCOPE_THREAD_ATTACH;

	MonoException *exc = nullptr;

	MonoArray *frames = CACHED_METHOD_THUNK(System_Diagnostics_StackTrace, GetFrames).invoke(p_stack_trace, &exc);

	if (exc) {
		GDMonoUtils::debug_print_unhandled_exception(exc);
		return Vector<StackInfo>();
	}

	int frame_count = mono_array_length(frames);

	if (frame_count <= 0)
		return Vector<StackInfo>();

	Vector<StackInfo> si;
	si.resize(frame_count);

	for (int i = 0; i < frame_count; i++) {
		StackInfo &sif = si.write[i];
		MonoObject *frame = mono_array_get(frames, MonoObject *, i);

		MonoString *file_name;
		int file_line_num;
		MonoString *method_decl;
		CACHED_METHOD_THUNK(DebuggingUtils, GetStackFrameInfo).invoke(frame, &file_name, &file_line_num, &method_decl, &exc);

		if (exc) {
			GDMonoUtils::debug_print_unhandled_exception(exc);
			return Vector<StackInfo>();
		}

		// TODO
		// what if the StackFrame method is null (method_decl is empty). should we skip this frame?
		// can reproduce with a MissingMethodException on internal calls

		sif.file = GDMonoMarshal::mono_string_to_godot(file_name);
		sif.line = file_line_num;
		sif.func = GDMonoMarshal::mono_string_to_godot(method_decl);
	}

	return si;
}
#endif

void CSharpLanguage::post_unsafe_reference(Object *p_obj) {
#ifdef DEBUG_ENABLED
	MutexLock lock(unsafe_object_references_lock);
	ObjectID id = p_obj->get_instance_id();
	unsafe_object_references[id]++;
#endif
}

void CSharpLanguage::pre_unsafe_unreference(Object *p_obj) {
#ifdef DEBUG_ENABLED
	MutexLock lock(unsafe_object_references_lock);
	ObjectID id = p_obj->get_instance_id();
	Map<ObjectID, int>::Element *elem = unsafe_object_references.find(id);
	ERR_FAIL_NULL(elem);
	if (--elem->value() == 0)
		unsafe_object_references.erase(elem);
#endif
}

void CSharpLanguage::frame() {

	if (gdmono && gdmono->is_runtime_initialized() && gdmono->get_core_api_assembly() != nullptr) {
		const Ref<MonoGCHandleRef> &task_scheduler_handle = GDMonoCache::cached_data.task_scheduler_handle;

		if (task_scheduler_handle.is_valid()) {
			MonoObject *task_scheduler = task_scheduler_handle->get_target();

			if (task_scheduler) {
				MonoException *exc = nullptr;
				CACHED_METHOD_THUNK(GodotTaskScheduler, Activate).invoke(task_scheduler, &exc);

				if (exc) {
					GDMonoUtils::debug_unhandled_exception(exc);
				}
			}
		}
	}
}

struct CSharpScriptDepSort {

	// must support sorting so inheritance works properly (parent must be reloaded first)
	bool operator()(const Ref<CSharpScript> &A, const Ref<CSharpScript> &B) const {
		if (A == B)
			return false; // shouldn't happen but..
		GDMonoClass *I = B->base;
		while (I) {
			if (I == A->script_class) {
				// A is a base of B
				return true;
			}

			I = I->get_parent_class();
		}

		return false; // not a base
	}
};

void CSharpLanguage::reload_all_scripts() {

#ifdef GD_MONO_HOT_RELOAD
	if (is_assembly_reloading_needed()) {
		GD_MONO_SCOPE_THREAD_ATTACH;
		reload_assemblies(false);
	}
#endif
}

void CSharpLanguage::reload_tool_script(const Ref<Script> &p_script, bool p_soft_reload) {

	(void)p_script; // UNUSED

	CRASH_COND(!Engine::get_singleton()->is_editor_hint());

#ifdef TOOLS_ENABLED
	get_godotsharp_editor()->get_node(NodePath("HotReloadAssemblyWatcher"))->call("RestartTimer");
#endif

#ifdef GD_MONO_HOT_RELOAD
	if (is_assembly_reloading_needed()) {
		GD_MONO_SCOPE_THREAD_ATTACH;
		reload_assemblies(p_soft_reload);
	}
#endif
}

#ifdef GD_MONO_HOT_RELOAD
bool CSharpLanguage::is_assembly_reloading_needed() {

	if (!gdmono->is_runtime_initialized())
		return false;

	GDMonoAssembly *proj_assembly = gdmono->get_project_assembly();

	String appname = ProjectSettings::get_singleton()->get("application/config/name");
	String appname_safe = OS::get_singleton()->get_safe_dir_name(appname);
	if (appname_safe.empty()) {
		appname_safe = "UnnamedProject";
	}

	appname_safe += ".dll";

	if (proj_assembly) {
		String proj_asm_path = proj_assembly->get_path();

		if (!FileAccess::exists(proj_asm_path)) {
			// Maybe it wasn't loaded from the default path, so check this as well
			proj_asm_path = GodotSharpDirs::get_res_temp_assemblies_dir().plus_file(appname_safe);
			if (!FileAccess::exists(proj_asm_path))
				return false; // No assembly to load
		}

		if (FileAccess::get_modified_time(proj_asm_path) <= proj_assembly->get_modified_time())
			return false; // Already up to date
	} else {
		if (!FileAccess::exists(GodotSharpDirs::get_res_temp_assemblies_dir().plus_file(appname_safe)))
			return false; // No assembly to load
	}

	return true;
}

void CSharpLanguage::reload_assemblies(bool p_soft_reload) {

	if (!gdmono->is_runtime_initialized())
		return;

	// There is no soft reloading with Mono. It's always hard reloading.

	List<Ref<CSharpScript>> scripts;

	{
		MutexLock lock(script_instances_mutex);

		for (SelfList<CSharpScript> *elem = script_list.first(); elem; elem = elem->next()) {
			// Cast to CSharpScript to avoid being erased by accident
			scripts.push_back(Ref<CSharpScript>(elem->self()));
		}
	}

	scripts.sort_custom<CSharpScriptDepSort>(); // Update in inheritance dependency order

	// Serialize managed callables
	{
		MutexLock lock(ManagedCallable::instances_mutex);

		for (SelfList<ManagedCallable> *elem = ManagedCallable::instances.first(); elem; elem = elem->next()) {
			ManagedCallable *managed_callable = elem->self();

			MonoDelegate *delegate = (MonoDelegate *)managed_callable->delegate_handle.get_target();

			Array serialized_data;
			MonoObject *managed_serialized_data = GDMonoMarshal::variant_to_mono_object(serialized_data);

			MonoException *exc = nullptr;
			bool success = (bool)CACHED_METHOD_THUNK(DelegateUtils, TrySerializeDelegate).invoke(delegate, managed_serialized_data, &exc);

			if (exc) {
				GDMonoUtils::debug_print_unhandled_exception(exc);
				continue;
			}

			if (success) {
				ManagedCallable::instances_pending_reload.insert(managed_callable, serialized_data);
			} else if (OS::get_singleton()->is_stdout_verbose()) {
				OS::get_singleton()->print("Failed to serialize delegate\n");
			}
		}
	}

	List<Ref<CSharpScript>> to_reload;

	// We need to keep reference instances alive during reloading
	List<Ref<Reference>> ref_instances;

	for (Map<Object *, CSharpScriptBinding>::Element *E = script_bindings.front(); E; E = E->next()) {
		CSharpScriptBinding &script_binding = E->value();
		Reference *ref = Object::cast_to<Reference>(script_binding.owner);
		if (ref) {
			ref_instances.push_back(Ref<Reference>(ref));
		}
	}

	// As scripts are going to be reloaded, must proceed without locking here

	for (List<Ref<CSharpScript>>::Element *E = scripts.front(); E; E = E->next()) {
		Ref<CSharpScript> &script = E->get();

		to_reload.push_back(script);

		if (script->get_path().empty()) {
			script->tied_class_name_for_reload = script->script_class->get_name_for_lookup();
			script->tied_class_namespace_for_reload = script->script_class->get_namespace();
		}

		// Script::instances are deleted during managed object disposal, which happens on domain finalize.
		// Only placeholders are kept. Therefore we need to keep a copy before that happens.

		for (Set<Object *>::Element *F = script->instances.front(); F; F = F->next()) {
			Object *obj = F->get();
			script->pending_reload_instances.insert(obj->get_instance_id());

			Reference *ref = Object::cast_to<Reference>(obj);
			if (ref) {
				ref_instances.push_back(Ref<Reference>(ref));
			}
		}

#ifdef TOOLS_ENABLED
		for (Set<PlaceHolderScriptInstance *>::Element *F = script->placeholders.front(); F; F = F->next()) {
			Object *obj = F->get()->get_owner();
			script->pending_reload_instances.insert(obj->get_instance_id());

			Reference *ref = Object::cast_to<Reference>(obj);
			if (ref) {
				ref_instances.push_back(Ref<Reference>(ref));
			}
		}
#endif

		// Save state and remove script from instances
		Map<ObjectID, CSharpScript::StateBackup> &owners_map = script->pending_reload_state;

		for (Set<Object *>::Element *F = script->instances.front(); F; F = F->next()) {
			Object *obj = F->get();

			ERR_CONTINUE(!obj->get_script_instance());

			CSharpInstance *csi = static_cast<CSharpInstance *>(obj->get_script_instance());

			// Call OnBeforeSerialize
			if (csi->script->script_class->implements_interface(CACHED_CLASS(ISerializationListener)))
				obj->get_script_instance()->call_multilevel(string_names.on_before_serialize);

			// Save instance info
			CSharpScript::StateBackup state;

			// TODO: Proper state backup (Not only variants, serialize managed state of scripts)
			csi->get_properties_state_for_reloading(state.properties);
			csi->get_event_signals_state_for_reloading(state.event_signals);

			owners_map[obj->get_instance_id()] = state;
		}
	}

	// After the state of all instances is saved, clear scripts and script instances
	for (List<Ref<CSharpScript>>::Element *E = scripts.front(); E; E = E->next()) {
		Ref<CSharpScript> &script = E->get();

		while (script->instances.front()) {
			Object *obj = script->instances.front()->get();
			obj->set_script(REF()); // Remove script and existing script instances (placeholder are not removed before domain reload)
		}

		script->_clear();
	}

	// Do domain reload
	if (gdmono->reload_scripts_domain() != OK) {
		// Failed to reload the scripts domain
		// Make sure to add the scripts back to their owners before returning
		for (List<Ref<CSharpScript>>::Element *E = to_reload.front(); E; E = E->next()) {
			Ref<CSharpScript> scr = E->get();

			for (const Map<ObjectID, CSharpScript::StateBackup>::Element *F = scr->pending_reload_state.front(); F; F = F->next()) {
				Object *obj = ObjectDB::get_instance(F->key());

				if (!obj)
					continue;

				ObjectID obj_id = obj->get_instance_id();

				// Use a placeholder for now to avoid losing the state when saving a scene

				obj->set_script(scr);

				PlaceHolderScriptInstance *placeholder = scr->placeholder_instance_create(obj);
				obj->set_script_instance(placeholder);

#ifdef TOOLS_ENABLED
				// Even though build didn't fail, this tells the placeholder to keep properties and
				// it allows using property_set_fallback for restoring the state without a valid script.
				scr->placeholder_fallback_enabled = true;
#endif

				// Restore Variant properties state, it will be kept by the placeholder until the next script reloading
				for (List<Pair<StringName, Variant>>::Element *G = scr->pending_reload_state[obj_id].properties.front(); G; G = G->next()) {
					placeholder->property_set_fallback(G->get().first, G->get().second, nullptr);
				}

				scr->pending_reload_state.erase(obj_id);
			}
		}

		return;
	}

	List<Ref<CSharpScript>> to_reload_state;

	for (List<Ref<CSharpScript>>::Element *E = to_reload.front(); E; E = E->next()) {
		Ref<CSharpScript> script = E->get();

		if (!script->get_path().empty()) {
#ifdef TOOLS_ENABLED
			script->exports_invalidated = true;
#endif
			script->signals_invalidated = true;

			script->reload(p_soft_reload);
			script->update_exports();

			if (!script->valid) {
				script->pending_reload_instances.clear();
				continue;
			}
		} else {
			const StringName &class_namespace = script->tied_class_namespace_for_reload;
			const StringName &class_name = script->tied_class_name_for_reload;
			GDMonoAssembly *project_assembly = gdmono->get_project_assembly();

			// Search in project and tools assemblies first as those are the most likely to have the class
			GDMonoClass *script_class = (project_assembly ? project_assembly->get_class(class_namespace, class_name) : nullptr);

#ifdef TOOLS_ENABLED
			if (!script_class) {
				GDMonoAssembly *tools_assembly = gdmono->get_tools_assembly();
				script_class = (tools_assembly ? tools_assembly->get_class(class_namespace, class_name) : nullptr);
			}
#endif

			if (!script_class) {
				script_class = gdmono->get_class(class_namespace, class_name);
			}

			if (!script_class) {
				// The class was removed, can't reload
				script->pending_reload_instances.clear();
				continue;
			}

			bool obj_type = CACHED_CLASS(GodotObject)->is_assignable_from(script_class);
			if (!obj_type) {
				// The class no longer inherits Godot.Object, can't reload
				script->pending_reload_instances.clear();
				continue;
			}

			GDMonoClass *native = GDMonoUtils::get_class_native_base(script_class);

			CSharpScript::initialize_for_managed_type(script, script_class, native);
		}

		StringName native_name = NATIVE_GDMONOCLASS_NAME(script->native);

		{
			for (Set<ObjectID>::Element *F = script->pending_reload_instances.front(); F; F = F->next()) {
				ObjectID obj_id = F->get();
				Object *obj = ObjectDB::get_instance(obj_id);

				if (!obj) {
					script->pending_reload_state.erase(obj_id);
					continue;
				}

				if (!ClassDB::is_parent_class(obj->get_class_name(), native_name)) {
					// No longer inherits the same compatible type, can't reload
					script->pending_reload_state.erase(obj_id);
					continue;
				}

				ScriptInstance *si = obj->get_script_instance();

#ifdef TOOLS_ENABLED
				if (si) {
					// If the script instance is not null, then it must be a placeholder.
					// Non-placeholder script instances are removed in godot_icall_Object_Disposed.
					CRASH_COND(!si->is_placeholder());

					if (script->is_tool() || ScriptServer::is_scripting_enabled()) {
						// Replace placeholder with a script instance

						CSharpScript::StateBackup &state_backup = script->pending_reload_state[obj_id];

						// Backup placeholder script instance state before replacing it with a script instance
						si->get_property_state(state_backup.properties);

						ScriptInstance *script_instance = script->instance_create(obj);

						if (script_instance) {
							script->placeholders.erase(static_cast<PlaceHolderScriptInstance *>(si));
							obj->set_script_instance(script_instance);
						}
					}

					continue;
				}
#else
				CRASH_COND(si != nullptr);
#endif
				// Re-create script instance
				obj->set_script(script); // will create the script instance as well
			}
		}

		to_reload_state.push_back(script);
	}

	for (List<Ref<CSharpScript>>::Element *E = to_reload_state.front(); E; E = E->next()) {
		Ref<CSharpScript> script = E->get();

		for (Set<ObjectID>::Element *F = script->pending_reload_instances.front(); F; F = F->next()) {
			ObjectID obj_id = F->get();
			Object *obj = ObjectDB::get_instance(obj_id);

			if (!obj) {
				script->pending_reload_state.erase(obj_id);
				continue;
			}

			ERR_CONTINUE(!obj->get_script_instance());

			// TODO: Restore serialized state

			CSharpScript::StateBackup &state_backup = script->pending_reload_state[obj_id];

			for (List<Pair<StringName, Variant>>::Element *G = state_backup.properties.front(); G; G = G->next()) {
				obj->get_script_instance()->set(G->get().first, G->get().second);
			}

			CSharpInstance *csi = CAST_CSHARP_INSTANCE(obj->get_script_instance());

			if (csi) {
				for (List<Pair<StringName, Array>>::Element *G = state_backup.event_signals.front(); G; G = G->next()) {
					const StringName &name = G->get().first;
					const Array &serialized_data = G->get().second;

					Map<StringName, CSharpScript::EventSignal>::Element *match = script->event_signals.find(name);

					if (!match) {
						// The event or its signal attribute were removed
						continue;
					}

					const CSharpScript::EventSignal &event_signal = match->value();

					MonoObject *managed_serialized_data = GDMonoMarshal::variant_to_mono_object(serialized_data);
					MonoDelegate *delegate = nullptr;

					MonoException *exc = nullptr;
					bool success = (bool)CACHED_METHOD_THUNK(DelegateUtils, TryDeserializeDelegate).invoke(managed_serialized_data, &delegate, &exc);

					if (exc) {
						GDMonoUtils::debug_print_unhandled_exception(exc);
						continue;
					}

					if (success) {
						ERR_CONTINUE(delegate == nullptr);
						event_signal.field->set_value(csi->get_mono_object(), (MonoObject *)delegate);
					} else if (OS::get_singleton()->is_stdout_verbose()) {
						OS::get_singleton()->print("Failed to deserialize event signal delegate\n");
					}
				}

				// Call OnAfterDeserialization
				if (csi->script->script_class->implements_interface(CACHED_CLASS(ISerializationListener)))
					obj->get_script_instance()->call_multilevel(string_names.on_after_deserialize);
			}
		}

		script->pending_reload_instances.clear();
	}

	// Deserialize managed callables
	{
		MutexLock lock(ManagedCallable::instances_mutex);

		for (Map<ManagedCallable *, Array>::Element *elem = ManagedCallable::instances_pending_reload.front(); elem; elem = elem->next()) {
			ManagedCallable *managed_callable = elem->key();
			const Array &serialized_data = elem->value();

			MonoObject *managed_serialized_data = GDMonoMarshal::variant_to_mono_object(serialized_data);
			MonoDelegate *delegate = nullptr;

			MonoException *exc = nullptr;
			bool success = (bool)CACHED_METHOD_THUNK(DelegateUtils, TryDeserializeDelegate).invoke(managed_serialized_data, &delegate, &exc);

			if (exc) {
				GDMonoUtils::debug_print_unhandled_exception(exc);
				continue;
			}

			if (success) {
				ERR_CONTINUE(delegate == nullptr);
				managed_callable->set_delegate(delegate);
			} else if (OS::get_singleton()->is_stdout_verbose()) {
				OS::get_singleton()->print("Failed to deserialize delegate\n");
			}
		}

		ManagedCallable::instances_pending_reload.clear();
	}

#ifdef TOOLS_ENABLED
	// FIXME: Hack to refresh editor in order to display new properties and signals. See if there is a better alternative.
	if (Engine::get_singleton()->is_editor_hint()) {
		EditorNode::get_singleton()->get_inspector()->update_tree();
		NodeDock::singleton->update_lists();
	}
#endif
}
#endif

void CSharpLanguage::_load_scripts_metadata() {

	scripts_metadata.clear();

	String scripts_metadata_filename = "scripts_metadata.";

#ifdef TOOLS_ENABLED
	scripts_metadata_filename += Engine::get_singleton()->is_editor_hint() ? "editor" : "editor_player";
#else
#ifdef DEBUG_ENABLED
	scripts_metadata_filename += "debug";
#else
	scripts_metadata_filename += "release";
#endif
#endif

	String scripts_metadata_path = GodotSharpDirs::get_res_metadata_dir().plus_file(scripts_metadata_filename);

	if (FileAccess::exists(scripts_metadata_path)) {
		String old_json;

		Error ferr = read_all_file_utf8(scripts_metadata_path, old_json);

		ERR_FAIL_COND(ferr != OK);

		Variant old_dict_var;
		String err_str;
		int err_line;
		Error json_err = JSON::parse(old_json, old_dict_var, err_str, err_line);
		if (json_err != OK) {
			ERR_PRINT("Failed to parse metadata file: '" + err_str + "' (" + String::num_int64(err_line) + ").");
			return;
		}

		scripts_metadata = old_dict_var.operator Dictionary();
		scripts_metadata_invalidated = false;

		print_verbose("Successfully loaded scripts metadata");
	} else {
		if (!Engine::get_singleton()->is_editor_hint()) {
			ERR_PRINT("Missing scripts metadata file.");
		}
	}
}

void CSharpLanguage::get_recognized_extensions(List<String> *p_extensions) const {

	p_extensions->push_back("cs");
}

#ifdef TOOLS_ENABLED
Error CSharpLanguage::open_in_external_editor(const Ref<Script> &p_script, int p_line, int p_col) {

	return (Error)(int)get_godotsharp_editor()->call("OpenInExternalEditor", p_script, p_line, p_col);
}

bool CSharpLanguage::overrides_external_editor() {

	return get_godotsharp_editor()->call("OverridesExternalEditor");
}
#endif

void CSharpLanguage::thread_enter() {

#if 0
	if (gdmono->is_runtime_initialized()) {
		GDMonoUtils::attach_current_thread();
	}
#endif
}

void CSharpLanguage::thread_exit() {

#if 0
	if (gdmono->is_runtime_initialized()) {
		GDMonoUtils::detach_current_thread();
	}
#endif
}

bool CSharpLanguage::debug_break_parse(const String &p_file, int p_line, const String &p_error) {

	// Not a parser error in our case, but it's still used for other type of errors
	if (EngineDebugger::is_active() && Thread::get_caller_id() == Thread::get_main_id()) {
		_debug_parse_err_line = p_line;
		_debug_parse_err_file = p_file;
		_debug_error = p_error;
		EngineDebugger::get_script_debugger()->debug(this, false, true);
		return true;
	} else {
		return false;
	}
}

bool CSharpLanguage::debug_break(const String &p_error, bool p_allow_continue) {

	if (EngineDebugger::is_active() && Thread::get_caller_id() == Thread::get_main_id()) {
		_debug_parse_err_line = -1;
		_debug_parse_err_file = "";
		_debug_error = p_error;
		EngineDebugger::get_script_debugger()->debug(this, p_allow_continue);
		return true;
	} else {
		return false;
	}
}

void CSharpLanguage::_on_scripts_domain_unloaded() {
	for (Map<Object *, CSharpScriptBinding>::Element *E = script_bindings.front(); E; E = E->next()) {
		CSharpScriptBinding &script_binding = E->value();
		script_binding.gchandle.release();
		script_binding.inited = false;
	}

	{
		MutexLock lock(ManagedCallable::instances_mutex);

		for (SelfList<ManagedCallable> *elem = ManagedCallable::instances.first(); elem; elem = elem->next()) {
			ManagedCallable *managed_callable = elem->self();
			managed_callable->delegate_handle.release();
			managed_callable->delegate_invoke = nullptr;
		}
	}

	scripts_metadata_invalidated = true;
}

#ifdef TOOLS_ENABLED
void CSharpLanguage::_editor_init_callback() {

	register_editor_internal_calls();

	// Initialize GodotSharpEditor

	GDMonoClass *editor_klass = GDMono::get_singleton()->get_tools_assembly()->get_class("GodotTools", "GodotSharpEditor");
	CRASH_COND(editor_klass == nullptr);

	MonoObject *mono_object = mono_object_new(mono_domain_get(), editor_klass->get_mono_ptr());
	CRASH_COND(mono_object == nullptr);

	MonoException *exc = nullptr;
	GDMonoUtils::runtime_object_init(mono_object, editor_klass, &exc);
	UNHANDLED_EXCEPTION(exc);

	EditorPlugin *godotsharp_editor = Object::cast_to<EditorPlugin>(GDMonoMarshal::mono_object_to_variant(mono_object));
	CRASH_COND(godotsharp_editor == nullptr);

	// Enable it as a plugin
	EditorNode::add_editor_plugin(godotsharp_editor);
	godotsharp_editor->enable_plugin();

	get_singleton()->godotsharp_editor = godotsharp_editor;
}
#endif

void CSharpLanguage::set_language_index(int p_idx) {

	ERR_FAIL_COND(lang_idx != -1);
	lang_idx = p_idx;
}

void CSharpLanguage::release_script_gchandle(MonoGCHandleData &p_gchandle) {

	if (!p_gchandle.is_released()) { // Do not lock unnecessarily
		MutexLock lock(get_singleton()->script_gchandle_release_mutex);
		p_gchandle.release();
	}
}

void CSharpLanguage::release_script_gchandle(MonoObject *p_expected_obj, MonoGCHandleData &p_gchandle) {

	uint32_t pinned_gchandle = GDMonoUtils::new_strong_gchandle_pinned(p_expected_obj); // We might lock after this, so pin it

	if (!p_gchandle.is_released()) { // Do not lock unnecessarily
		MutexLock lock(get_singleton()->script_gchandle_release_mutex);

		MonoObject *target = p_gchandle.get_target();

		// We release the gchandle if it points to the MonoObject* we expect (otherwise it was
		// already released and could have been replaced) or if we can't get its target MonoObject*
		// (which doesn't necessarily mean it was released, and we want it released in order to
		// avoid locking other threads unnecessarily).
		if (target == p_expected_obj || target == nullptr) {
			p_gchandle.release();
		}
	}

	GDMonoUtils::free_gchandle(pinned_gchandle);
}

CSharpLanguage::CSharpLanguage() {

	ERR_FAIL_COND_MSG(singleton, "C# singleton already exist.");
	singleton = this;
}

CSharpLanguage::~CSharpLanguage() {

	finish();
	singleton = nullptr;
}

bool CSharpLanguage::setup_csharp_script_binding(CSharpScriptBinding &r_script_binding, Object *p_object) {

#ifdef DEBUG_ENABLED
	// I don't trust you
	if (p_object->get_script_instance()) {
		CSharpInstance *csharp_instance = CAST_CSHARP_INSTANCE(p_object->get_script_instance());
		CRASH_COND(csharp_instance != nullptr && !csharp_instance->is_destructing_script_instance());
	}
#endif

	StringName type_name = p_object->get_class_name();

	// ¯\_(ツ)_/¯
	const ClassDB::ClassInfo *classinfo = ClassDB::classes.getptr(type_name);
	while (classinfo && !classinfo->exposed)
		classinfo = classinfo->inherits_ptr;
	ERR_FAIL_NULL_V(classinfo, false);
	type_name = classinfo->name;

	GDMonoClass *type_class = GDMonoUtils::type_get_proxy_class(type_name);

	ERR_FAIL_NULL_V(type_class, false);

	MonoObject *mono_object = GDMonoUtils::create_managed_for_godot_object(type_class, type_name, p_object);

	ERR_FAIL_NULL_V(mono_object, false);

	r_script_binding.inited = true;
	r_script_binding.type_name = type_name;
	r_script_binding.wrapper_class = type_class; // cache
	r_script_binding.gchandle = MonoGCHandleData::new_strong_handle(mono_object);
	r_script_binding.owner = p_object;

	// Tie managed to unmanaged
	Reference *ref = Object::cast_to<Reference>(p_object);

	if (ref) {
		// Unsafe refcount increment. The managed instance also counts as a reference.
		// This way if the unmanaged world has no references to our owner
		// but the managed instance is alive, the refcount will be 1 instead of 0.
		// See: godot_icall_Reference_Dtor(MonoObject *p_obj, Object *p_ptr)

		ref->reference();
		CSharpLanguage::get_singleton()->post_unsafe_reference(ref);
	}

	return true;
}

void *CSharpLanguage::alloc_instance_binding_data(Object *p_object) {

	MutexLock lock(language_bind_mutex);

	Map<Object *, CSharpScriptBinding>::Element *match = script_bindings.find(p_object);
	if (match)
		return (void *)match;

	CSharpScriptBinding script_binding;

	if (!setup_csharp_script_binding(script_binding, p_object))
		return nullptr;

	return (void *)insert_script_binding(p_object, script_binding);
}

Map<Object *, CSharpScriptBinding>::Element *CSharpLanguage::insert_script_binding(Object *p_object, const CSharpScriptBinding &p_script_binding) {

	return script_bindings.insert(p_object, p_script_binding);
}

void CSharpLanguage::free_instance_binding_data(void *p_data) {

	if (GDMono::get_singleton() == nullptr) {
#ifdef DEBUG_ENABLED
		CRASH_COND(!script_bindings.empty());
#endif
		// Mono runtime finalized, all the gchandle bindings were already released
		return;
	}

	if (finalizing)
		return; // inside CSharpLanguage::finish(), all the gchandle bindings are released there

	GD_MONO_ASSERT_THREAD_ATTACHED;

	{
		MutexLock lock(language_bind_mutex);

		Map<Object *, CSharpScriptBinding>::Element *data = (Map<Object *, CSharpScriptBinding>::Element *)p_data;

		CSharpScriptBinding &script_binding = data->value();

		if (script_binding.inited) {
			// Set the native instance field to IntPtr.Zero, if not yet garbage collected.
			// This is done to avoid trying to dispose the native instance from Dispose(bool).
			MonoObject *mono_object = script_binding.gchandle.get_target();
			if (mono_object) {
				CACHED_FIELD(GodotObject, ptr)->set_value_raw(mono_object, nullptr);
			}
			script_binding.gchandle.release();
		}

		script_bindings.erase(data);
	}
}

void CSharpLanguage::refcount_incremented_instance_binding(Object *p_object) {

	Reference *ref_owner = Object::cast_to<Reference>(p_object);

#ifdef DEBUG_ENABLED
	CRASH_COND(!ref_owner);
	CRASH_COND(!p_object->has_script_instance_binding(get_language_index()));
#endif

	void *data = p_object->get_script_instance_binding(get_language_index());
	CRASH_COND(!data);

	CSharpScriptBinding &script_binding = ((Map<Object *, CSharpScriptBinding>::Element *)data)->get();
	MonoGCHandleData &gchandle = script_binding.gchandle;

	if (!script_binding.inited)
		return;

	if (ref_owner->reference_get_count() > 1 && gchandle.is_weak()) { // The managed side also holds a reference, hence 1 instead of 0
		GD_MONO_SCOPE_THREAD_ATTACH;

		// The reference count was increased after the managed side was the only one referencing our owner.
		// This means the owner is being referenced again by the unmanaged side,
		// so the owner must hold the managed side alive again to avoid it from being GCed.

		MonoObject *target = gchandle.get_target();
		if (!target)
			return; // Called after the managed side was collected, so nothing to do here

		// Release the current weak handle and replace it with a strong handle.
		MonoGCHandleData strong_gchandle = MonoGCHandleData::new_strong_handle(target);
		gchandle.release();
		gchandle = strong_gchandle;
	}
}

bool CSharpLanguage::refcount_decremented_instance_binding(Object *p_object) {

	Reference *ref_owner = Object::cast_to<Reference>(p_object);

#ifdef DEBUG_ENABLED
	CRASH_COND(!ref_owner);
	CRASH_COND(!p_object->has_script_instance_binding(get_language_index()));
#endif

	void *data = p_object->get_script_instance_binding(get_language_index());
	CRASH_COND(!data);

	CSharpScriptBinding &script_binding = ((Map<Object *, CSharpScriptBinding>::Element *)data)->get();
	MonoGCHandleData &gchandle = script_binding.gchandle;

	int refcount = ref_owner->reference_get_count();

	if (!script_binding.inited)
		return refcount == 0;

	if (refcount == 1 && !gchandle.is_released() && !gchandle.is_weak()) { // The managed side also holds a reference, hence 1 instead of 0
		GD_MONO_SCOPE_THREAD_ATTACH;

		// If owner owner is no longer referenced by the unmanaged side,
		// the managed instance takes responsibility of deleting the owner when GCed.

		MonoObject *target = gchandle.get_target();
		if (!target)
			return refcount == 0; // Called after the managed side was collected, so nothing to do here

		// Release the current strong handle and replace it with a weak handle.
		MonoGCHandleData weak_gchandle = MonoGCHandleData::new_weak_handle(target);
		gchandle.release();
		gchandle = weak_gchandle;

		return false;
	}

	return refcount == 0;
}

CSharpInstance *CSharpInstance::create_for_managed_type(Object *p_owner, CSharpScript *p_script, const MonoGCHandleData &p_gchandle) {

	CSharpInstance *instance = memnew(CSharpInstance(Ref<CSharpScript>(p_script)));

	Reference *ref = Object::cast_to<Reference>(p_owner);

	instance->base_ref = ref != nullptr;
	instance->owner = p_owner;
	instance->gchandle = p_gchandle;

	if (instance->base_ref)
		instance->_reference_owner_unsafe();

	p_script->instances.insert(p_owner);

	return instance;
}

MonoObject *CSharpInstance::get_mono_object() const {

	ERR_FAIL_COND_V(gchandle.is_released(), nullptr);
	return gchandle.get_target();
}

Object *CSharpInstance::get_owner() {
	return owner;
}

bool CSharpInstance::set(const StringName &p_name, const Variant &p_value) {

	ERR_FAIL_COND_V(!script.is_valid(), false);

	GD_MONO_SCOPE_THREAD_ATTACH;

	MonoObject *mono_object = get_mono_object();
	ERR_FAIL_NULL_V(mono_object, false);

	GDMonoClass *top = script->script_class;

	while (top && top != script->native) {
		GDMonoField *field = top->get_field(p_name);

		if (field) {
			field->set_value_from_variant(mono_object, p_value);
			return true;
		}

		GDMonoProperty *property = top->get_property(p_name);

		if (property) {
			property->set_value(mono_object, GDMonoMarshal::variant_to_mono_object(p_value, property->get_type()));
			return true;
		}

		top = top->get_parent_class();
	}

	// Call _set

	top = script->script_class;

	while (top && top != script->native) {
		GDMonoMethod *method = top->get_method(CACHED_STRING_NAME(_set), 2);

		if (method) {
			Variant name = p_name;
			const Variant *args[2] = { &name, &p_value };

			MonoObject *ret = method->invoke(mono_object, args);

			if (ret && GDMonoMarshal::unbox<MonoBoolean>(ret))
				return true;

			break;
		}

		top = top->get_parent_class();
	}

	return false;
}

bool CSharpInstance::get(const StringName &p_name, Variant &r_ret) const {

	ERR_FAIL_COND_V(!script.is_valid(), false);

	GD_MONO_SCOPE_THREAD_ATTACH;

	MonoObject *mono_object = get_mono_object();
	ERR_FAIL_NULL_V(mono_object, false);

	GDMonoClass *top = script->script_class;

	while (top && top != script->native) {
		GDMonoField *field = top->get_field(p_name);

		if (field) {
			MonoObject *value = field->get_value(mono_object);
			r_ret = GDMonoMarshal::mono_object_to_variant(value);
			return true;
		}

		GDMonoProperty *property = top->get_property(p_name);

		if (property) {
			MonoException *exc = nullptr;
			MonoObject *value = property->get_value(mono_object, &exc);
			if (exc) {
				r_ret = Variant();
				GDMonoUtils::set_pending_exception(exc);
			} else {
				r_ret = GDMonoMarshal::mono_object_to_variant(value);
			}
			return true;
		}

		top = top->get_parent_class();
	}

	// Call _get

	top = script->script_class;

	while (top && top != script->native) {
		GDMonoMethod *method = top->get_method(CACHED_STRING_NAME(_get), 1);

		if (method) {
			Variant name = p_name;
			const Variant *args[1] = { &name };

			MonoObject *ret = method->invoke(mono_object, args);

			if (ret) {
				r_ret = GDMonoMarshal::mono_object_to_variant(ret);
				return true;
			}

			break;
		}

		top = top->get_parent_class();
	}

	return false;
}

void CSharpInstance::get_properties_state_for_reloading(List<Pair<StringName, Variant>> &r_state) {

	List<PropertyInfo> pinfo;
	get_property_list(&pinfo);

	for (List<PropertyInfo>::Element *E = pinfo.front(); E; E = E->next()) {
		Pair<StringName, Variant> state_pair;
		state_pair.first = E->get().name;

		ManagedType managedType;

		GDMonoField *field = script->script_class->get_field(state_pair.first);
		if (!field)
			continue; // Properties ignored. We get the property baking fields instead.

		managedType = field->get_type();

		if (GDMonoMarshal::managed_to_variant_type(managedType) != Variant::NIL) { // If we can marshal it
			if (get(state_pair.first, state_pair.second)) {
				r_state.push_back(state_pair);
			}
		}
	}
}

void CSharpInstance::get_event_signals_state_for_reloading(List<Pair<StringName, Array>> &r_state) {

	MonoObject *owner_managed = get_mono_object();
	ERR_FAIL_NULL(owner_managed);

	for (const Map<StringName, CSharpScript::EventSignal>::Element *E = script->event_signals.front(); E; E = E->next()) {
		const CSharpScript::EventSignal &event_signal = E->value();

		MonoDelegate *delegate_field_value = (MonoDelegate *)event_signal.field->get_value(owner_managed);
		if (!delegate_field_value)
			continue; // Empty

		Array serialized_data;
		MonoObject *managed_serialized_data = GDMonoMarshal::variant_to_mono_object(serialized_data);

		MonoException *exc = nullptr;
		bool success = (bool)CACHED_METHOD_THUNK(DelegateUtils, TrySerializeDelegate).invoke(delegate_field_value, managed_serialized_data, &exc);

		if (exc) {
			GDMonoUtils::debug_print_unhandled_exception(exc);
			continue;
		}

		if (success) {
			r_state.push_back(Pair<StringName, Array>(event_signal.field->get_name(), serialized_data));
		} else if (OS::get_singleton()->is_stdout_verbose()) {
			OS::get_singleton()->print("Failed to serialize event signal delegate\n");
		}
	}
}

void CSharpInstance::get_property_list(List<PropertyInfo> *p_properties) const {

	for (Map<StringName, PropertyInfo>::Element *E = script->member_info.front(); E; E = E->next()) {
		p_properties->push_back(E->value());
	}

	// Call _get_property_list

	ERR_FAIL_COND(!script.is_valid());

	GD_MONO_SCOPE_THREAD_ATTACH;

	MonoObject *mono_object = get_mono_object();
	ERR_FAIL_NULL(mono_object);

	GDMonoClass *top = script->script_class;

	while (top && top != script->native) {
		GDMonoMethod *method = top->get_method(CACHED_STRING_NAME(_get_property_list), 0);

		if (method) {
			MonoObject *ret = method->invoke(mono_object);

			if (ret) {
				Array array = Array(GDMonoMarshal::mono_object_to_variant(ret));
				for (int i = 0, size = array.size(); i < size; i++)
					p_properties->push_back(PropertyInfo::from_dict(array.get(i)));
				return;
			}

			break;
		}

		top = top->get_parent_class();
	}
}

Variant::Type CSharpInstance::get_property_type(const StringName &p_name, bool *r_is_valid) const {

	if (script->member_info.has(p_name)) {
		if (r_is_valid)
			*r_is_valid = true;
		return script->member_info[p_name].type;
	}

	if (r_is_valid)
		*r_is_valid = false;

	return Variant::NIL;
}

bool CSharpInstance::has_method(const StringName &p_method) const {

	if (!script.is_valid())
		return false;

	GD_MONO_SCOPE_THREAD_ATTACH;

	GDMonoClass *top = script->script_class;

	while (top && top != script->native) {
		if (top->has_fetched_method_unknown_params(p_method)) {
			return true;
		}

		top = top->get_parent_class();
	}

	return false;
}

Variant CSharpInstance::call(const StringName &p_method, const Variant **p_args, int p_argcount, Callable::CallError &r_error) {

	ERR_FAIL_COND_V(!script.is_valid(), Variant());

	GD_MONO_SCOPE_THREAD_ATTACH;

	MonoObject *mono_object = get_mono_object();

	if (!mono_object) {
		r_error.error = Callable::CallError::CALL_ERROR_INSTANCE_IS_NULL;
		ERR_FAIL_V(Variant());
	}

	GDMonoClass *top = script->script_class;

	while (top && top != script->native) {
		GDMonoMethod *method = top->get_method(p_method, p_argcount);

		if (method) {
			MonoObject *return_value = method->invoke(mono_object, p_args);

			r_error.error = Callable::CallError::CALL_OK;

			if (return_value) {
				return GDMonoMarshal::mono_object_to_variant(return_value);
			} else {
				return Variant();
			}
		}

		top = top->get_parent_class();
	}

	r_error.error = Callable::CallError::CALL_ERROR_INVALID_METHOD;

	return Variant();
}

void CSharpInstance::call_multilevel(const StringName &p_method, const Variant **p_args, int p_argcount) {

	GD_MONO_SCOPE_THREAD_ATTACH;

	if (script.is_valid()) {
		MonoObject *mono_object = get_mono_object();

		ERR_FAIL_NULL(mono_object);

		_call_multilevel(mono_object, p_method, p_args, p_argcount);
	}
}

void CSharpInstance::_call_multilevel(MonoObject *p_mono_object, const StringName &p_method, const Variant **p_args, int p_argcount) {

	GD_MONO_ASSERT_THREAD_ATTACHED;

	GDMonoClass *top = script->script_class;

	while (top && top != script->native) {
		GDMonoMethod *method = top->get_method(p_method, p_argcount);

		if (method) {
			method->invoke(p_mono_object, p_args);
			return;
		}

		top = top->get_parent_class();
	}
}

void CSharpInstance::call_multilevel_reversed(const StringName &p_method, const Variant **p_args, int p_argcount) {

	// Sorry, the method is the one that controls the call order

	call_multilevel(p_method, p_args, p_argcount);
}

bool CSharpInstance::_reference_owner_unsafe() {

#ifdef DEBUG_ENABLED
	CRASH_COND(!base_ref);
	CRASH_COND(owner == nullptr);
	CRASH_COND(unsafe_referenced); // already referenced
#endif

	// Unsafe refcount increment. The managed instance also counts as a reference.
	// This way if the unmanaged world has no references to our owner
	// but the managed instance is alive, the refcount will be 1 instead of 0.
	// See: _unreference_owner_unsafe()

	// May not me referenced yet, so we must use init_ref() instead of reference()
	if (static_cast<Reference *>(owner)->init_ref()) {
		CSharpLanguage::get_singleton()->post_unsafe_reference(owner);
		unsafe_referenced = true;
	}

	return unsafe_referenced;
}

bool CSharpInstance::_unreference_owner_unsafe() {

#ifdef DEBUG_ENABLED
	CRASH_COND(!base_ref);
	CRASH_COND(owner == nullptr);
#endif

	if (!unsafe_referenced)
		return false; // Already unreferenced

	unsafe_referenced = false;

	// Called from CSharpInstance::mono_object_disposed() or ~CSharpInstance()

	// Unsafe refcount decrement. The managed instance also counts as a reference.
	// See: _reference_owner_unsafe()

	// Destroying the owner here means self destructing, so we defer the owner destruction to the caller.
	CSharpLanguage::get_singleton()->pre_unsafe_unreference(owner);
	return static_cast<Reference *>(owner)->unreference();
}

MonoObject *CSharpInstance::_internal_new_managed() {
	// Search the constructor first, to fail with an error if it's not found before allocating anything else.
	GDMonoMethod *ctor = script->script_class->get_method(CACHED_STRING_NAME(dotctor), 0);
	ERR_FAIL_NULL_V_MSG(ctor, nullptr,
			"Cannot create script instance because the class does not define a parameterless constructor: '" + script->get_path() + "'.");

	CSharpLanguage::get_singleton()->release_script_gchandle(gchandle);

	ERR_FAIL_NULL_V(owner, nullptr);
	ERR_FAIL_COND_V(script.is_null(), nullptr);

	MonoObject *mono_object = mono_object_new(mono_domain_get(), script->script_class->get_mono_ptr());

	if (!mono_object) {
		// Important to clear this before destroying the script instance here
		script = Ref<CSharpScript>();

		bool die = _unreference_owner_unsafe();
		// Not ok for the owner to die here. If there is a situation where this can happen, it will be considered a bug.
		CRASH_COND(die == true);

		owner = nullptr;

		ERR_FAIL_V_MSG(nullptr, "Failed to allocate memory for the object.");
	}

	// Tie managed to unmanaged
	gchandle = MonoGCHandleData::new_strong_handle(mono_object);

	if (base_ref)
		_reference_owner_unsafe(); // Here, after assigning the gchandle (for the refcount_incremented callback)

	CACHED_FIELD(GodotObject, ptr)->set_value_raw(mono_object, owner);

	// Construct
	ctor->invoke_raw(mono_object, nullptr);

	return mono_object;
}

void CSharpInstance::mono_object_disposed(MonoObject *p_obj) {

	disconnect_event_signals();

#ifdef DEBUG_ENABLED
	CRASH_COND(base_ref);
	CRASH_COND(gchandle.is_released());
#endif
	CSharpLanguage::get_singleton()->release_script_gchandle(p_obj, gchandle);
}

void CSharpInstance::mono_object_disposed_baseref(MonoObject *p_obj, bool p_is_finalizer, bool &r_delete_owner, bool &r_remove_script_instance) {

#ifdef DEBUG_ENABLED
	CRASH_COND(!base_ref);
	CRASH_COND(gchandle.is_released());
#endif

	r_remove_script_instance = false;

	if (_unreference_owner_unsafe()) {
		// Safe to self destruct here with memdelete(owner), but it's deferred to the caller to prevent future mistakes.
		r_delete_owner = true;
	} else {
		r_delete_owner = false;
		CSharpLanguage::get_singleton()->release_script_gchandle(p_obj, gchandle);

		if (!p_is_finalizer) {
			// If the native instance is still alive and Dispose() was called
			// (instead of the finalizer), then we remove the script instance.
			r_remove_script_instance = true;
		} else if (!GDMono::get_singleton()->is_finalizing_scripts_domain()) {
			// If the native instance is still alive and this is called from the finalizer,
			// then it was referenced from another thread before the finalizer could
			// unreference and delete it, so we want to keep it.
			// GC.ReRegisterForFinalize(this) is not safe because the objects referenced by 'this'
			// could have already been collected. Instead we will create a new managed instance here.
			MonoObject *new_managed = _internal_new_managed();
			if (!new_managed) {
				r_remove_script_instance = true;
			}
		}
	}
}

void CSharpInstance::connect_event_signals() {
	for (const Map<StringName, CSharpScript::EventSignal>::Element *E = script->event_signals.front(); E; E = E->next()) {
		const CSharpScript::EventSignal &event_signal = E->value();

		StringName signal_name = event_signal.field->get_name();

		// TODO: Use pooling for ManagedCallable instances.
		auto event_signal_callable = memnew(EventSignalCallable(owner, &event_signal));

		owner->connect(signal_name, Callable(event_signal_callable));
	}
}

void CSharpInstance::disconnect_event_signals() {
	for (const Map<StringName, CSharpScript::EventSignal>::Element *E = script->event_signals.front(); E; E = E->next()) {
		const CSharpScript::EventSignal &event_signal = E->value();

		StringName signal_name = event_signal.field->get_name();

		// TODO: It would be great if we could store this EventSignalCallable on the stack.
		// The problem is that Callable memdeletes it when it's destructed...
		auto event_signal_callable = memnew(EventSignalCallable(owner, &event_signal));

		owner->disconnect(signal_name, Callable(event_signal_callable));
	}
}

void CSharpInstance::refcount_incremented() {

#ifdef DEBUG_ENABLED
	CRASH_COND(!base_ref);
	CRASH_COND(owner == nullptr);
#endif

	Reference *ref_owner = Object::cast_to<Reference>(owner);

	if (ref_owner->reference_get_count() > 1 && gchandle.is_weak()) { // The managed side also holds a reference, hence 1 instead of 0
		GD_MONO_SCOPE_THREAD_ATTACH;

		// The reference count was increased after the managed side was the only one referencing our owner.
		// This means the owner is being referenced again by the unmanaged side,
		// so the owner must hold the managed side alive again to avoid it from being GCed.

		// Release the current weak handle and replace it with a strong handle.
		MonoGCHandleData strong_gchandle = MonoGCHandleData::new_strong_handle(gchandle.get_target());
		gchandle.release();
		gchandle = strong_gchandle;
	}
}

bool CSharpInstance::refcount_decremented() {

#ifdef DEBUG_ENABLED
	CRASH_COND(!base_ref);
	CRASH_COND(owner == nullptr);
#endif

	Reference *ref_owner = Object::cast_to<Reference>(owner);

	int refcount = ref_owner->reference_get_count();

	if (refcount == 1 && !gchandle.is_weak()) { // The managed side also holds a reference, hence 1 instead of 0
		GD_MONO_SCOPE_THREAD_ATTACH;

		// If owner owner is no longer referenced by the unmanaged side,
		// the managed instance takes responsibility of deleting the owner when GCed.

		// Release the current strong handle and replace it with a weak handle.
		MonoGCHandleData weak_gchandle = MonoGCHandleData::new_weak_handle(gchandle.get_target());
		gchandle.release();
		gchandle = weak_gchandle;

		return false;
	}

	ref_dying = (refcount == 0);

	return ref_dying;
}

Vector<ScriptNetData> CSharpInstance::get_rpc_methods() const {
	return script->get_rpc_methods();
}

uint16_t CSharpInstance::get_rpc_method_id(const StringName &p_method) const {
	return script->get_rpc_method_id(p_method);
}

StringName CSharpInstance::get_rpc_method(const uint16_t p_rpc_method_id) const {
	return script->get_rpc_method(p_rpc_method_id);
}

MultiplayerAPI::RPCMode CSharpInstance::get_rpc_mode_by_id(const uint16_t p_rpc_method_id) const {
	return script->get_rpc_mode_by_id(p_rpc_method_id);
}

MultiplayerAPI::RPCMode CSharpInstance::get_rpc_mode(const StringName &p_method) const {
	return script->get_rpc_mode(p_method);
}

Vector<ScriptNetData> CSharpInstance::get_rset_properties() const {
	return script->get_rset_properties();
}

uint16_t CSharpInstance::get_rset_property_id(const StringName &p_variable) const {
	return script->get_rset_property_id(p_variable);
}

StringName CSharpInstance::get_rset_property(const uint16_t p_rset_member_id) const {
	return script->get_rset_property(p_rset_member_id);
}

MultiplayerAPI::RPCMode CSharpInstance::get_rset_mode_by_id(const uint16_t p_rset_member_id) const {
	return script->get_rset_mode_by_id(p_rset_member_id);
}

MultiplayerAPI::RPCMode CSharpInstance::get_rset_mode(const StringName &p_variable) const {
	return script->get_rset_mode(p_variable);
}

void CSharpInstance::notification(int p_notification) {

	GD_MONO_SCOPE_THREAD_ATTACH;

	if (p_notification == Object::NOTIFICATION_PREDELETE) {
		// When NOTIFICATION_PREDELETE is sent, we also take the chance to call Dispose().
		// It's safe to call Dispose() multiple times and NOTIFICATION_PREDELETE is guaranteed
		// to be sent at least once, which happens right before the call to the destructor.

		predelete_notified = true;

		if (base_ref) {
			// It's not safe to proceed if the owner derives Reference and the refcount reached 0.
			// At this point, Dispose() was already called (manually or from the finalizer) so
			// that's not a problem. The refcount wouldn't have reached 0 otherwise, since the
			// managed side references it and Dispose() needs to be called to release it.
			// However, this means C# Reference scripts can't receive NOTIFICATION_PREDELETE, but
			// this is likely the case with GDScript as well: https://github.com/godotengine/godot/issues/6784
			return;
		}

		_call_notification(p_notification);

		MonoObject *mono_object = get_mono_object();
		ERR_FAIL_NULL(mono_object);

		MonoException *exc = nullptr;
		GDMonoUtils::dispose(mono_object, &exc);

		if (exc) {
			GDMonoUtils::set_pending_exception(exc);
		}

		return;
	}

	_call_notification(p_notification);
}

void CSharpInstance::_call_notification(int p_notification) {

	GD_MONO_ASSERT_THREAD_ATTACHED;

	MonoObject *mono_object = get_mono_object();
	ERR_FAIL_NULL(mono_object);

	// Custom version of _call_multilevel, optimized for _notification

	uint32_t arg = p_notification;
	void *args[1] = { &arg };
	StringName method_name = CACHED_STRING_NAME(_notification);

	GDMonoClass *top = script->script_class;

	while (top && top != script->native) {
		GDMonoMethod *method = top->get_method(method_name, 1);

		if (method) {
			method->invoke_raw(mono_object, args);
			return;
		}

		top = top->get_parent_class();
	}
}

String CSharpInstance::to_string(bool *r_valid) {
	GD_MONO_SCOPE_THREAD_ATTACH;

	MonoObject *mono_object = get_mono_object();

	if (mono_object == nullptr) {
		if (r_valid)
			*r_valid = false;
		return String();
	}

	MonoException *exc = nullptr;
	MonoString *result = GDMonoUtils::object_to_string(mono_object, &exc);

	if (exc) {
		GDMonoUtils::set_pending_exception(exc);
		if (r_valid)
			*r_valid = false;
		return String();
	}

	if (result == nullptr) {
		if (r_valid)
			*r_valid = false;
		return String();
	}

	return GDMonoMarshal::mono_string_to_godot(result);
}

Ref<Script> CSharpInstance::get_script() const {

	return script;
}

ScriptLanguage *CSharpInstance::get_language() {

	return CSharpLanguage::get_singleton();
}

CSharpInstance::CSharpInstance(const Ref<CSharpScript> &p_script) :
		script(p_script) {
}

CSharpInstance::~CSharpInstance() {

	GD_MONO_SCOPE_THREAD_ATTACH;

	destructing_script_instance = true;

	if (!gchandle.is_released()) {
		if (!predelete_notified && !ref_dying) {
			// This destructor is not called from the owners destructor.
			// This could be being called from the owner's set_script_instance method,
			// meaning this script is being replaced with another one. If this is the case,
			// we must call Dispose here, because Dispose calls owner->set_script_instance(nullptr)
			// and that would mess up with the new script instance if called later.

			MonoObject *mono_object = gchandle.get_target();

			if (mono_object) {
				MonoException *exc = nullptr;
				GDMonoUtils::dispose(mono_object, &exc);

				if (exc) {
					GDMonoUtils::set_pending_exception(exc);
				}
			}
		}

		gchandle.release(); // Make sure the gchandle is released
	}

	// If not being called from the owner's destructor, and we still hold a reference to the owner
	if (base_ref && !ref_dying && owner && unsafe_referenced) {
		// The owner's script or script instance is being replaced (or removed)

		// Transfer ownership to an "instance binding"

		Reference *ref_owner = static_cast<Reference *>(owner);

		// We will unreference the owner before referencing it again, so we need to keep it alive
		Ref<Reference> scope_keep_owner_alive(ref_owner);
		(void)scope_keep_owner_alive;

		// Unreference the owner here, before the new "instance binding" references it.
		// Otherwise, the unsafe reference debug checks will incorrectly detect a bug.
		bool die = _unreference_owner_unsafe();
		CRASH_COND(die == true); // `owner_keep_alive` holds a reference, so it can't die

		void *data = owner->get_script_instance_binding(CSharpLanguage::get_singleton()->get_language_index());
		CRASH_COND(data == nullptr);

		CSharpScriptBinding &script_binding = ((Map<Object *, CSharpScriptBinding>::Element *)data)->get();

		if (!script_binding.inited) {
			MutexLock lock(CSharpLanguage::get_singleton()->get_language_bind_mutex());

			if (!script_binding.inited) { // Other thread may have set it up
				// Already had a binding that needs to be setup
				CSharpLanguage::get_singleton()->setup_csharp_script_binding(script_binding, owner);
				CRASH_COND(!script_binding.inited);
			}
		}

#ifdef DEBUG_ENABLED
		// The "instance binding" holds a reference so the refcount should be at least 2 before `scope_keep_owner_alive` goes out of scope
		CRASH_COND(ref_owner->reference_get_count() <= 1);
#endif
	}

	if (script.is_valid() && owner) {
		MutexLock lock(CSharpLanguage::get_singleton()->script_instances_mutex);

#ifdef DEBUG_ENABLED
		// CSharpInstance must not be created unless it's going to be added to the list for sure
		Set<Object *>::Element *match = script->instances.find(owner);
		CRASH_COND(!match);
		script->instances.erase(match);
#else
		script->instances.erase(owner);
#endif
	}
}

#ifdef TOOLS_ENABLED
void CSharpScript::_placeholder_erased(PlaceHolderScriptInstance *p_placeholder) {

	placeholders.erase(p_placeholder);
}
#endif

#ifdef TOOLS_ENABLED
void CSharpScript::_update_exports_values(Map<StringName, Variant> &values, List<PropertyInfo> &propnames) {

	if (base_cache.is_valid()) {
		base_cache->_update_exports_values(values, propnames);
	}

	for (Map<StringName, Variant>::Element *E = exported_members_defval_cache.front(); E; E = E->next()) {
		values[E->key()] = E->get();
	}

	for (List<PropertyInfo>::Element *E = exported_members_cache.front(); E; E = E->next()) {
		propnames.push_back(E->get());
	}
}

void CSharpScript::_update_member_info_no_exports() {

	if (exports_invalidated) {
		GD_MONO_ASSERT_THREAD_ATTACHED;

		exports_invalidated = false;

		member_info.clear();

		GDMonoClass *top = script_class;

		while (top && top != native) {
			PropertyInfo prop_info;
			bool exported;

			const Vector<GDMonoField *> &fields = top->get_all_fields();

			for (int i = fields.size() - 1; i >= 0; i--) {
				GDMonoField *field = fields[i];

				if (_get_member_export(field, /* inspect export: */ false, prop_info, exported)) {
					StringName member_name = field->get_name();

					member_info[member_name] = prop_info;
					exported_members_cache.push_front(prop_info);
					exported_members_defval_cache[member_name] = Variant();
				}
			}

			const Vector<GDMonoProperty *> &properties = top->get_all_properties();

			for (int i = properties.size() - 1; i >= 0; i--) {
				GDMonoProperty *property = properties[i];

				if (_get_member_export(property, /* inspect export: */ false, prop_info, exported)) {
					StringName member_name = property->get_name();

					member_info[member_name] = prop_info;
					exported_members_cache.push_front(prop_info);
					exported_members_defval_cache[member_name] = Variant();
				}
			}

			top = top->get_parent_class();
		}
	}
}
#endif

bool CSharpScript::_update_exports() {

<<<<<<< HEAD
#ifdef TOOLS_ENABLED
	bool is_editor = Engine::get_singleton()->is_editor_hint();
	if (is_editor)
		placeholder_fallback_enabled = true; // until proven otherwise
#endif
=======
	placeholder_fallback_enabled = true; // until proven otherwise

>>>>>>> 5734c2dc
	if (!valid)
		return false;

	bool changed = false;

#ifdef TOOLS_ENABLED
	if (exports_invalidated)
#endif
	{
		GD_MONO_SCOPE_THREAD_ATTACH;

		changed = true;

		member_info.clear();

#ifdef TOOLS_ENABLED
		MonoObject *tmp_object = nullptr;
		Object *tmp_native = nullptr;
		uint32_t tmp_pinned_gchandle = 0;

		if (is_editor) {
			exports_invalidated = false;

			exported_members_cache.clear();
			exported_members_defval_cache.clear();

			// Here we create a temporary managed instance of the class to get the initial values
			tmp_object = mono_object_new(mono_domain_get(), script_class->get_mono_ptr());

			if (!tmp_object) {
				ERR_PRINT("Failed to allocate temporary MonoObject.");
				return false;
			}

			tmp_pinned_gchandle = GDMonoUtils::new_strong_gchandle_pinned(tmp_object); // pin it (not sure if needed)

			GDMonoMethod *ctor = script_class->get_method(CACHED_STRING_NAME(dotctor), 0);

			ERR_FAIL_NULL_V_MSG(ctor, false,
					"Cannot construct temporary MonoObject because the class does not define a parameterless constructor: '" + get_path() + "'.");

			MonoException *ctor_exc = nullptr;
			ctor->invoke(tmp_object, nullptr, &ctor_exc);

			tmp_native = GDMonoMarshal::unbox<Object *>(CACHED_FIELD(GodotObject, ptr)->get_value(tmp_object));

			if (ctor_exc) {
				// TODO: Should we free 'tmp_native' if the exception was thrown after its creation?

				GDMonoUtils::free_gchandle(tmp_pinned_gchandle);
				tmp_object = nullptr;

				ERR_PRINT("Exception thrown from constructor of temporary MonoObject:");
				GDMonoUtils::debug_print_unhandled_exception(ctor_exc);
				return false;
			}
		}
#endif

		GDMonoClass *top = script_class;

		while (top && top != native) {
			PropertyInfo prop_info;
			bool exported;

			const Vector<GDMonoField *> &fields = top->get_all_fields();

			for (int i = fields.size() - 1; i >= 0; i--) {
				GDMonoField *field = fields[i];

				if (_get_member_export(field, /* inspect export: */ true, prop_info, exported)) {
					StringName member_name = field->get_name();

					member_info[member_name] = prop_info;
#ifdef TOOLS_ENABLED
					if (is_editor && exported) {
						exported_members_cache.push_front(prop_info);

						if (tmp_object) {
							exported_members_defval_cache[member_name] = GDMonoMarshal::mono_object_to_variant(field->get_value(tmp_object));
						}
					}
#endif
				}
			}

			const Vector<GDMonoProperty *> &properties = top->get_all_properties();

			for (int i = properties.size() - 1; i >= 0; i--) {
				GDMonoProperty *property = properties[i];

				if (_get_member_export(property, /* inspect export: */ true, prop_info, exported)) {
					StringName member_name = property->get_name();

					member_info[member_name] = prop_info;
#ifdef TOOLS_ENABLED
					if (is_editor && exported) {
						exported_members_cache.push_front(prop_info);
						if (tmp_object) {
							MonoException *exc = nullptr;
							MonoObject *ret = property->get_value(tmp_object, &exc);
							if (exc) {
								exported_members_defval_cache[member_name] = Variant();
								GDMonoUtils::debug_print_unhandled_exception(exc);
							} else {
								exported_members_defval_cache[member_name] = GDMonoMarshal::mono_object_to_variant(ret);
							}
						}
					}
#endif
				}
			}

			top = top->get_parent_class();
		}

#ifdef TOOLS_ENABLED
		if (is_editor) {
			// Need to check this here, before disposal
			bool base_ref = Object::cast_to<Reference>(tmp_native) != nullptr;

			// Dispose the temporary managed instance

			MonoException *exc = nullptr;
			GDMonoUtils::dispose(tmp_object, &exc);

			if (exc) {
				ERR_PRINT("Exception thrown from method Dispose() of temporary MonoObject:");
				GDMonoUtils::debug_print_unhandled_exception(exc);
			}

			GDMonoUtils::free_gchandle(tmp_pinned_gchandle);
			tmp_object = nullptr;

			if (tmp_native && !base_ref) {
				Node *node = Object::cast_to<Node>(tmp_native);
				if (node && node->is_inside_tree()) {
					ERR_PRINT("Temporary instance was added to the scene tree.");
				} else {
					memdelete(tmp_native);
				}
			}
		}
#endif
	}

#ifdef TOOLS_ENABLED
	if (is_editor) {
		placeholder_fallback_enabled = false;

		if (placeholders.size()) {
			// Update placeholders if any
			Map<StringName, Variant> values;
			List<PropertyInfo> propnames;
			_update_exports_values(values, propnames);

			for (Set<PlaceHolderScriptInstance *>::Element *E = placeholders.front(); E; E = E->next()) {
				E->get()->update(propnames, values);
			}
		}
	}
#endif

	return changed;
}

void CSharpScript::load_script_signals(GDMonoClass *p_class, GDMonoClass *p_native_class) {

	// no need to load the script's signals more than once
	if (!signals_invalidated) {
		return;
	}

	// make sure this classes signals are empty when loading for the first time
	_signals.clear();
	event_signals.clear();

	GD_MONO_SCOPE_THREAD_ATTACH;

	GDMonoClass *top = p_class;
	while (top && top != p_native_class) {
		const Vector<GDMonoClass *> &delegates = top->get_all_delegates();
		for (int i = delegates.size() - 1; i >= 0; --i) {
			GDMonoClass *delegate = delegates[i];

			if (!delegate->has_attribute(CACHED_CLASS(SignalAttribute)))
				continue;

			// Arguments are accessibles as arguments of .Invoke method
			GDMonoMethod *invoke_method = delegate->get_method(mono_get_delegate_invoke(delegate->get_mono_ptr()));

			Vector<SignalParameter> parameters;
			if (_get_signal(top, invoke_method, parameters)) {
				_signals[delegate->get_name()] = parameters;
			}
		}

		List<StringName> found_event_signals;

		void *iter = nullptr;
		MonoEvent *raw_event = nullptr;
		while ((raw_event = mono_class_get_events(top->get_mono_ptr(), &iter)) != nullptr) {
			MonoCustomAttrInfo *event_attrs = mono_custom_attrs_from_event(top->get_mono_ptr(), raw_event);
			if (event_attrs) {
				if (mono_custom_attrs_has_attr(event_attrs, CACHED_CLASS(SignalAttribute)->get_mono_ptr())) {
					const char *event_name = mono_event_get_name(raw_event);
					found_event_signals.push_back(StringName(event_name));
				}

				mono_custom_attrs_free(event_attrs);
			}
		}

		const Vector<GDMonoField *> &fields = top->get_all_fields();
		for (int i = 0; i < fields.size(); i++) {
			GDMonoField *field = fields[i];

			GDMonoClass *field_class = field->get_type().type_class;

			if (!mono_class_is_delegate(field_class->get_mono_ptr()))
				continue;

			if (!found_event_signals.find(field->get_name()))
				continue;

			GDMonoMethod *invoke_method = field_class->get_method(mono_get_delegate_invoke(field_class->get_mono_ptr()));

			Vector<SignalParameter> parameters;
			if (_get_signal(top, invoke_method, parameters)) {
				event_signals[field->get_name()] = { field, invoke_method, parameters };
			}
		}

		top = top->get_parent_class();
	}

	signals_invalidated = false;
}

bool CSharpScript::_get_signal(GDMonoClass *p_class, GDMonoMethod *p_delegate_invoke, Vector<SignalParameter> &params) {
	GD_MONO_ASSERT_THREAD_ATTACHED;

	Vector<StringName> names;
	Vector<ManagedType> types;
	p_delegate_invoke->get_parameter_names(names);
	p_delegate_invoke->get_parameter_types(types);

	for (int i = 0; i < names.size(); ++i) {
		SignalParameter arg;
		arg.name = names[i];

		bool nil_is_variant = false;
		arg.type = GDMonoMarshal::managed_to_variant_type(types[i], &nil_is_variant);

		if (arg.type == Variant::NIL) {
			if (nil_is_variant) {
				arg.nil_is_variant = true;
			} else {
				ERR_PRINT("Unknown type of signal parameter: '" + arg.name + "' in '" + p_class->get_full_name() + "'.");
				return false;
			}
		}

		params.push_back(arg);
	}

	return true;
}

/**
 * Returns false if there was an error, otherwise true.
 * If there was an error, r_prop_info and r_exported are not assigned any value.
 */
bool CSharpScript::_get_member_export(IMonoClassMember *p_member, bool p_inspect_export, PropertyInfo &r_prop_info, bool &r_exported) {

	GD_MONO_ASSERT_THREAD_ATTACHED;

	// Goddammit, C++. All I wanted was some nested functions.
#define MEMBER_FULL_QUALIFIED_NAME(m_member) \
	(m_member->get_enclosing_class()->get_full_name() + "." + (String)m_member->get_name())

	if (p_member->is_static()) {
#ifdef TOOLS_ENABLED
		if (p_member->has_attribute(CACHED_CLASS(ExportAttribute)))
			ERR_PRINT("Cannot export member because it is static: '" + MEMBER_FULL_QUALIFIED_NAME(p_member) + "'.");
#endif
		return false;
	}

	if (member_info.has(p_member->get_name()))
		return false;

	ManagedType type;

	if (p_member->get_member_type() == IMonoClassMember::MEMBER_TYPE_FIELD) {
		type = static_cast<GDMonoField *>(p_member)->get_type();
	} else if (p_member->get_member_type() == IMonoClassMember::MEMBER_TYPE_PROPERTY) {
		type = static_cast<GDMonoProperty *>(p_member)->get_type();
	} else {
		CRASH_NOW();
	}

	bool exported = p_member->has_attribute(CACHED_CLASS(ExportAttribute));

	if (p_member->get_member_type() == IMonoClassMember::MEMBER_TYPE_PROPERTY) {
		GDMonoProperty *property = static_cast<GDMonoProperty *>(p_member);
		if (!property->has_getter()) {
#ifdef TOOLS_ENABLED
			if (exported)
				ERR_PRINT("Read-only property cannot be exported: '" + MEMBER_FULL_QUALIFIED_NAME(p_member) + "'.");
#endif
			return false;
		}
		if (!property->has_setter()) {
#ifdef TOOLS_ENABLED
			if (exported)
				ERR_PRINT("Write-only property (without getter) cannot be exported: '" + MEMBER_FULL_QUALIFIED_NAME(p_member) + "'.");
#endif
			return false;
		}
	}

	bool nil_is_variant = false;
	Variant::Type variant_type = GDMonoMarshal::managed_to_variant_type(type, &nil_is_variant);

	if (!p_inspect_export || !exported) {
		r_prop_info = PropertyInfo(variant_type, (String)p_member->get_name(), PROPERTY_HINT_NONE, "", PROPERTY_USAGE_SCRIPT_VARIABLE);
		r_exported = false;
		return true;
	}

	MonoObject *attr = p_member->get_attribute(CACHED_CLASS(ExportAttribute));

	PropertyHint hint = PROPERTY_HINT_NONE;
	String hint_string;

	if (variant_type == Variant::NIL && !nil_is_variant) {
#ifdef TOOLS_ENABLED
		ERR_PRINT("Unknown exported member type: '" + MEMBER_FULL_QUALIFIED_NAME(p_member) + "'.");
#endif
		return false;
	}

#ifdef TOOLS_ENABLED
	int hint_res = _try_get_member_export_hint(p_member, type, variant_type, /* allow_generics: */ true, hint, hint_string);

	ERR_FAIL_COND_V_MSG(hint_res == -1, false,
			"Error while trying to determine information about the exported member: '" +
					MEMBER_FULL_QUALIFIED_NAME(p_member) + "'.");

	if (hint_res == 0) {
		hint = PropertyHint(CACHED_FIELD(ExportAttribute, hint)->get_int_value(attr));
		hint_string = CACHED_FIELD(ExportAttribute, hintString)->get_string_value(attr);
	}
#endif

	uint32_t prop_usage = PROPERTY_USAGE_DEFAULT | PROPERTY_USAGE_SCRIPT_VARIABLE;

	if (variant_type == Variant::NIL) {
		// System.Object (Variant)
		prop_usage |= PROPERTY_USAGE_NIL_IS_VARIANT;
	}

	r_prop_info = PropertyInfo(variant_type, (String)p_member->get_name(), hint, hint_string, prop_usage);
	r_exported = true;

	return true;

#undef MEMBER_FULL_QUALIFIED_NAME
}

#ifdef TOOLS_ENABLED
int CSharpScript::_try_get_member_export_hint(IMonoClassMember *p_member, ManagedType p_type, Variant::Type p_variant_type, bool p_allow_generics, PropertyHint &r_hint, String &r_hint_string) {

	if (p_variant_type == Variant::NIL) {
		// System.Object (Variant)
		return 1;
	}

	GD_MONO_ASSERT_THREAD_ATTACHED;

	if (p_variant_type == Variant::INT && p_type.type_encoding == MONO_TYPE_VALUETYPE && mono_class_is_enum(p_type.type_class->get_mono_ptr())) {
		r_hint = PROPERTY_HINT_ENUM;

		Vector<MonoClassField *> fields = p_type.type_class->get_enum_fields();

		MonoType *enum_basetype = mono_class_enum_basetype(p_type.type_class->get_mono_ptr());

		String name_only_hint_string;

		// True: enum Foo { Bar, Baz, Quux }
		// True: enum Foo { Bar = 0, Baz = 1, Quux = 2 }
		// False: enum Foo { Bar = 0, Baz = 7, Quux = 5 }
		bool uses_default_values = true;

		for (int i = 0; i < fields.size(); i++) {
			MonoClassField *field = fields[i];

			if (i > 0) {
				r_hint_string += ",";
				name_only_hint_string += ",";
			}

			String enum_field_name = mono_field_get_name(field);
			r_hint_string += enum_field_name;
			name_only_hint_string += enum_field_name;

			// TODO:
			// Instead of using mono_field_get_value_object, we can do this without boxing. Check the
			// internal mono functions: ves_icall_System_Enum_GetEnumValuesAndNames and the get_enum_field.

			MonoObject *val_obj = mono_field_get_value_object(mono_domain_get(), field, nullptr);

			ERR_FAIL_NULL_V_MSG(val_obj, -1, "Failed to get '" + enum_field_name + "' constant enum value.");

			bool r_error;
			uint64_t val = GDMonoUtils::unbox_enum_value(val_obj, enum_basetype, r_error);
			ERR_FAIL_COND_V_MSG(r_error, -1, "Failed to unbox '" + enum_field_name + "' constant enum value.");

			if (val != (unsigned int)i) {
				uses_default_values = false;
			}

			r_hint_string += ":";
			r_hint_string += String::num_uint64(val);
		}

		if (uses_default_values) {
			// If we use the format NAME:VAL, that's what the editor displays.
			// That's annoying if the user is not using custom values for the enum constants.
			// This may not be needed in the future if the editor is changed to not display values.
			r_hint_string = name_only_hint_string;
		}
	} else if (p_variant_type == Variant::OBJECT && CACHED_CLASS(GodotResource)->is_assignable_from(p_type.type_class)) {
		GDMonoClass *field_native_class = GDMonoUtils::get_class_native_base(p_type.type_class);
		CRASH_COND(field_native_class == nullptr);

		r_hint = PROPERTY_HINT_RESOURCE_TYPE;
		r_hint_string = String(NATIVE_GDMONOCLASS_NAME(field_native_class));
	} else if (p_allow_generics && p_variant_type == Variant::ARRAY) {
		// Nested arrays are not supported in the inspector

		ManagedType elem_type;

		if (!GDMonoMarshal::try_get_array_element_type(p_type, elem_type))
			return 0;

		Variant::Type elem_variant_type = GDMonoMarshal::managed_to_variant_type(elem_type);

		PropertyHint elem_hint = PROPERTY_HINT_NONE;
		String elem_hint_string;

		ERR_FAIL_COND_V_MSG(elem_variant_type == Variant::NIL, -1, "Unknown array element type.");

		int hint_res = _try_get_member_export_hint(p_member, elem_type, elem_variant_type, /* allow_generics: */ false, elem_hint, elem_hint_string);

		ERR_FAIL_COND_V_MSG(hint_res == -1, -1, "Error while trying to determine information about the array element type.");

		// Format: type/hint:hint_string
		r_hint_string = itos(elem_variant_type) + "/" + itos(elem_hint) + ":" + elem_hint_string;
		r_hint = PROPERTY_HINT_TYPE_STRING;

	} else if (p_allow_generics && p_variant_type == Variant::DICTIONARY) {
		// TODO: Dictionaries are not supported in the inspector
	} else {
		return 0;
	}

	return 1;
}
#endif

void CSharpScript::_clear() {

	tool = false;
	valid = false;

	base = nullptr;
	native = nullptr;
	script_class = nullptr;
}

Variant CSharpScript::call(const StringName &p_method, const Variant **p_args, int p_argcount, Callable::CallError &r_error) {

	if (unlikely(GDMono::get_singleton() == nullptr)) {
		// Probably not the best error but eh.
		r_error.error = Callable::CallError::CALL_ERROR_INSTANCE_IS_NULL;
		return Variant();
	}

	GD_MONO_SCOPE_THREAD_ATTACH;

	GDMonoClass *top = script_class;

	while (top && top != native) {
		GDMonoMethod *method = top->get_method(p_method, p_argcount);

		if (method && method->is_static()) {
			MonoObject *result = method->invoke(nullptr, p_args);

			if (result) {
				return GDMonoMarshal::mono_object_to_variant(result);
			} else {
				return Variant();
			}
		}

		top = top->get_parent_class();
	}

	// No static method found. Try regular instance calls
	return Script::call(p_method, p_args, p_argcount, r_error);
}

void CSharpScript::_resource_path_changed() {

	String path = get_path();

	if (!path.empty()) {
		name = get_path().get_file().get_basename();
	}
}

bool CSharpScript::_get(const StringName &p_name, Variant &r_ret) const {

	if (p_name == CSharpLanguage::singleton->string_names._script_source) {

		r_ret = get_source_code();
		return true;
	}

	return false;
}

bool CSharpScript::_set(const StringName &p_name, const Variant &p_value) {

	if (p_name == CSharpLanguage::singleton->string_names._script_source) {

		set_source_code(p_value);
		reload();
		return true;
	}

	return false;
}

void CSharpScript::_get_property_list(List<PropertyInfo> *p_properties) const {

	p_properties->push_back(PropertyInfo(Variant::STRING, CSharpLanguage::singleton->string_names._script_source, PROPERTY_HINT_NONE, "", PROPERTY_USAGE_NOEDITOR | PROPERTY_USAGE_INTERNAL));
}

void CSharpScript::_bind_methods() {

	ClassDB::bind_vararg_method(METHOD_FLAGS_DEFAULT, "new", &CSharpScript::_new, MethodInfo("new"));
}

Ref<CSharpScript> CSharpScript::create_for_managed_type(GDMonoClass *p_class, GDMonoClass *p_native) {

	// This method should not fail, only assertions allowed

	CRASH_COND(p_class == nullptr);

	// TODO OPTIMIZE: Cache the 'CSharpScript' associated with this 'p_class' instead of allocating a new one every time
	Ref<CSharpScript> script = memnew(CSharpScript);

	initialize_for_managed_type(script, p_class, p_native);

	return script;
}

void CSharpScript::initialize_for_managed_type(Ref<CSharpScript> p_script, GDMonoClass *p_class, GDMonoClass *p_native) {

	// This method should not fail, only assertions allowed

	CRASH_COND(p_class == nullptr);

	p_script->name = p_class->get_name();
	p_script->script_class = p_class;
	p_script->native = p_native;

	CRASH_COND(p_script->native == nullptr);

	GDMonoClass *base = p_script->script_class->get_parent_class();

	if (base != p_script->native)
		p_script->base = base;

	p_script->valid = true;
	p_script->tool = p_script->script_class->has_attribute(CACHED_CLASS(ToolAttribute));

	if (!p_script->tool) {
		GDMonoClass *nesting_class = p_script->script_class->get_nesting_class();
		p_script->tool = nesting_class && nesting_class->has_attribute(CACHED_CLASS(ToolAttribute));
	}

#if TOOLS_ENABLED
	if (!p_script->tool) {
		p_script->tool = p_script->script_class->get_assembly() == GDMono::get_singleton()->get_tools_assembly();
	}
#endif

#ifdef DEBUG_ENABLED
	// For debug builds, we must fetch from all native base methods as well.
	// Native base methods must be fetched before the current class.
	// Not needed if the script class itself is a native class.

	if (p_script->script_class != p_script->native) {
		GDMonoClass *native_top = p_script->native;
		while (native_top) {
			native_top->fetch_methods_with_godot_api_checks(p_script->native);

			if (native_top == CACHED_CLASS(GodotObject))
				break;

			native_top = native_top->get_parent_class();
		}
	}
#endif

	p_script->script_class->fetch_methods_with_godot_api_checks(p_script->native);

	// Need to fetch method from base classes as well
	GDMonoClass *top = p_script->script_class;
	while (top && top != p_script->native) {
		top->fetch_methods_with_godot_api_checks(p_script->native);
		top = top->get_parent_class();
	}

	p_script->load_script_signals(p_script->script_class, p_script->native);
#ifdef TOOLS_ENABLED
	p_script->_update_member_info_no_exports();
#endif
}

bool CSharpScript::can_instance() const {

#ifdef TOOLS_ENABLED
	bool extra_cond = tool || ScriptServer::is_scripting_enabled();
#else
	bool extra_cond = true;
#endif

	// FIXME Need to think this through better.
	// For tool scripts, this will never fire if the class is not found. That's because we
	// don't know if it's a tool script if we can't find the class to access the attributes.
	if (extra_cond && !script_class) {
		if (GDMono::get_singleton()->get_project_assembly() == nullptr) {
			// The project assembly is not loaded
			ERR_FAIL_V_MSG(false, "Cannot instance script because the project assembly is not loaded. Script: '" + get_path() + "'.");
		} else {
			// The project assembly is loaded, but the class could not found
			ERR_FAIL_V_MSG(false, "Cannot instance script because the class '" + name + "' could not be found. Script: '" + get_path() + "'.");
		}
	}

	return valid && extra_cond;
}

StringName CSharpScript::get_instance_base_type() const {

	if (native)
		return native->get_name();
	else
		return StringName();
}

CSharpInstance *CSharpScript::_create_instance(const Variant **p_args, int p_argcount, Object *p_owner, bool p_isref, Callable::CallError &r_error) {

	GD_MONO_ASSERT_THREAD_ATTACHED;

	/* STEP 1, CREATE */

	// Search the constructor first, to fail with an error if it's not found before allocating anything else.
	GDMonoMethod *ctor = script_class->get_method(CACHED_STRING_NAME(dotctor), p_argcount);
	if (ctor == nullptr) {
		ERR_FAIL_COND_V_MSG(p_argcount == 0, nullptr,
				"Cannot create script instance. The class '" + script_class->get_full_name() +
						"' does not define a parameterless constructor." +
						(get_path().empty() ? String() : " Path: '" + get_path() + "'."));

		ERR_FAIL_V_MSG(nullptr, "Constructor not found.");
	}

	Ref<Reference> ref;
	if (p_isref) {
		// Hold it alive. Important if we have to dispose a script instance binding before creating the CSharpInstance.
		ref = Ref<Reference>(static_cast<Reference *>(p_owner));
	}

	// If the object had a script instance binding, dispose it before adding the CSharpInstance
	if (p_owner->has_script_instance_binding(CSharpLanguage::get_singleton()->get_language_index())) {
		void *data = p_owner->get_script_instance_binding(CSharpLanguage::get_singleton()->get_language_index());
		CRASH_COND(data == nullptr);

		CSharpScriptBinding &script_binding = ((Map<Object *, CSharpScriptBinding>::Element *)data)->get();
		if (script_binding.inited && !script_binding.gchandle.is_released()) {
			MonoObject *mono_object = script_binding.gchandle.get_target();
			if (mono_object) {
				MonoException *exc = nullptr;
				GDMonoUtils::dispose(mono_object, &exc);

				if (exc) {
					GDMonoUtils::set_pending_exception(exc);
				}
			}

			script_binding.gchandle.release(); // Just in case
			script_binding.inited = false;
		}
	}

	CSharpInstance *instance = memnew(CSharpInstance(Ref<CSharpScript>(this)));
	instance->base_ref = p_isref;
	instance->owner = p_owner;
	instance->owner->set_script_instance(instance);

	/* STEP 2, INITIALIZE AND CONSTRUCT */

	MonoObject *mono_object = mono_object_new(mono_domain_get(), script_class->get_mono_ptr());

	if (!mono_object) {
		// Important to clear this before destroying the script instance here
		instance->script = Ref<CSharpScript>();
		instance->owner = nullptr;

		bool die = instance->_unreference_owner_unsafe();
		// Not ok for the owner to die here. If there is a situation where this can happen, it will be considered a bug.
		CRASH_COND(die == true);

		p_owner->set_script_instance(nullptr);
		r_error.error = Callable::CallError::CALL_ERROR_INSTANCE_IS_NULL;
		ERR_FAIL_V_MSG(nullptr, "Failed to allocate memory for the object.");
	}

	// Tie managed to unmanaged
	instance->gchandle = MonoGCHandleData::new_strong_handle(mono_object);

	if (instance->base_ref)
		instance->_reference_owner_unsafe(); // Here, after assigning the gchandle (for the refcount_incremented callback)

	{
		MutexLock lock(CSharpLanguage::get_singleton()->script_instances_mutex);
		instances.insert(instance->owner);
	}

	CACHED_FIELD(GodotObject, ptr)->set_value_raw(mono_object, instance->owner);

	// Construct
	ctor->invoke(mono_object, p_args);

	/* STEP 3, PARTY */

	//@TODO make thread safe
	return instance;
}

Variant CSharpScript::_new(const Variant **p_args, int p_argcount, Callable::CallError &r_error) {

	if (!valid) {
		r_error.error = Callable::CallError::CALL_ERROR_INVALID_METHOD;
		return Variant();
	}

	r_error.error = Callable::CallError::CALL_OK;

	ERR_FAIL_NULL_V(native, Variant());

	GD_MONO_SCOPE_THREAD_ATTACH;

	Object *owner = ClassDB::instance(NATIVE_GDMONOCLASS_NAME(native));

	REF ref;
	Reference *r = Object::cast_to<Reference>(owner);
	if (r) {
		ref = REF(r);
	}

	CSharpInstance *instance = _create_instance(p_args, p_argcount, owner, r != nullptr, r_error);
	if (!instance) {
		if (ref.is_null()) {
			memdelete(owner); //no owner, sorry
		}
		return Variant();
	}

	if (ref.is_valid()) {
		return ref;
	} else {
		return owner;
	}
}

ScriptInstance *CSharpScript::instance_create(Object *p_this) {

#ifdef DEBUG_ENABLED
	CRASH_COND(!valid);
#endif

	if (native) {
		StringName native_name = NATIVE_GDMONOCLASS_NAME(native);
		if (!ClassDB::is_parent_class(p_this->get_class_name(), native_name)) {
			if (EngineDebugger::is_active()) {
				CSharpLanguage::get_singleton()->debug_break_parse(get_path(), 0,
						"Script inherits from native type '" + String(native_name) +
								"', so it can't be instanced in object of type: '" + p_this->get_class() + "'");
			}
			ERR_FAIL_V_MSG(nullptr, "Script inherits from native type '" + String(native_name) +
											"', so it can't be instanced in object of type: '" + p_this->get_class() + "'.");
		}
	}

	GD_MONO_SCOPE_THREAD_ATTACH;

	Callable::CallError unchecked_error;
	return _create_instance(nullptr, 0, p_this, Object::cast_to<Reference>(p_this) != nullptr, unchecked_error);
}

PlaceHolderScriptInstance *CSharpScript::placeholder_instance_create(Object *p_this) {

#ifdef TOOLS_ENABLED
	PlaceHolderScriptInstance *si = memnew(PlaceHolderScriptInstance(CSharpLanguage::get_singleton(), Ref<Script>(this), p_this));
	placeholders.insert(si);
	_update_exports();
	return si;
#else
	return nullptr;
#endif
}

bool CSharpScript::instance_has(const Object *p_this) const {

	MutexLock lock(CSharpLanguage::get_singleton()->script_instances_mutex);
	return instances.has((Object *)p_this);
}

bool CSharpScript::has_source_code() const {

	return !source.empty();
}

String CSharpScript::get_source_code() const {

	return source;
}

void CSharpScript::set_source_code(const String &p_code) {

	if (source == p_code)
		return;
	source = p_code;
#ifdef TOOLS_ENABLED
	source_changed_cache = true;
#endif
}

void CSharpScript::get_script_method_list(List<MethodInfo> *p_list) const {

	if (!script_class)
		return;

	GD_MONO_SCOPE_THREAD_ATTACH;

	// TODO: Filter out things unsuitable for explicit calls, like constructors.
	const Vector<GDMonoMethod *> &methods = script_class->get_all_methods();
	for (int i = 0; i < methods.size(); ++i) {
		p_list->push_back(methods[i]->get_method_info());
	}
}

bool CSharpScript::has_method(const StringName &p_method) const {

	if (!script_class)
		return false;

	GD_MONO_SCOPE_THREAD_ATTACH;

	return script_class->has_fetched_method_unknown_params(p_method);
}

MethodInfo CSharpScript::get_method_info(const StringName &p_method) const {

	if (!script_class)
		return MethodInfo();

	GD_MONO_SCOPE_THREAD_ATTACH;

	GDMonoClass *top = script_class;

	while (top && top != native) {
		GDMonoMethod *params = top->get_fetched_method_unknown_params(p_method);
		if (params) {
			return params->get_method_info();
		}

		top = top->get_parent_class();
	}

	return MethodInfo();
}

Error CSharpScript::reload(bool p_keep_state) {

	bool has_instances;
	{
		MutexLock lock(CSharpLanguage::get_singleton()->script_instances_mutex);
		has_instances = instances.size();
	}

	ERR_FAIL_COND_V(!p_keep_state && has_instances, ERR_ALREADY_IN_USE);

	GD_MONO_SCOPE_THREAD_ATTACH;

	GDMonoAssembly *project_assembly = GDMono::get_singleton()->get_project_assembly();

	if (project_assembly) {
		const Variant *script_metadata_var = CSharpLanguage::get_singleton()->get_scripts_metadata().getptr(get_path());
		if (script_metadata_var) {
			Dictionary script_metadata = script_metadata_var->operator Dictionary()["class"];
			const Variant *namespace_ = script_metadata.getptr("namespace");
			const Variant *class_name = script_metadata.getptr("class_name");
			ERR_FAIL_NULL_V(namespace_, ERR_BUG);
			ERR_FAIL_NULL_V(class_name, ERR_BUG);
			GDMonoClass *klass = project_assembly->get_class(namespace_->operator String(), class_name->operator String());
			if (klass) {
				bool obj_type = CACHED_CLASS(GodotObject)->is_assignable_from(klass);
				ERR_FAIL_COND_V(!obj_type, ERR_BUG);
				script_class = klass;
			}
		} else {
			// Missing script metadata. Fallback to legacy method
			script_class = project_assembly->get_object_derived_class(name);
		}

		valid = script_class != nullptr;

		if (script_class) {
#ifdef DEBUG_ENABLED
			print_verbose("Found class " + script_class->get_full_name() + " for script " + get_path());
#endif

			tool = script_class->has_attribute(CACHED_CLASS(ToolAttribute));

			if (!tool) {
				GDMonoClass *nesting_class = script_class->get_nesting_class();
				tool = nesting_class && nesting_class->has_attribute(CACHED_CLASS(ToolAttribute));
			}

#if TOOLS_ENABLED
			if (!tool) {
				tool = script_class->get_assembly() == GDMono::get_singleton()->get_tools_assembly();
			}
#endif

			native = GDMonoUtils::get_class_native_base(script_class);

			CRASH_COND(native == nullptr);

			GDMonoClass *base_class = script_class->get_parent_class();

			if (base_class != native)
				base = base_class;

#ifdef DEBUG_ENABLED
			// For debug builds, we must fetch from all native base methods as well.
			// Native base methods must be fetched before the current class.
			// Not needed if the script class itself is a native class.

			if (script_class != native) {
				GDMonoClass *native_top = native;
				while (native_top) {
					native_top->fetch_methods_with_godot_api_checks(native);

					if (native_top == CACHED_CLASS(GodotObject))
						break;

					native_top = native_top->get_parent_class();
				}
			}
#endif

			script_class->fetch_methods_with_godot_api_checks(native);

			// Need to fetch method from base classes as well
			GDMonoClass *top = script_class;
			while (top && top != native) {
				top->fetch_methods_with_godot_api_checks(native);
				top = top->get_parent_class();
			}

			load_script_signals(script_class, native);
			_update_exports();
		}

		rpc_functions.clear();
		rpc_variables.clear();

		GDMonoClass *top = script_class;
		while (top && top != native) {
			{
				Vector<GDMonoMethod *> methods = top->get_all_methods();
				for (int i = 0; i < methods.size(); i++) {
					if (!methods[i]->is_static()) {
						MultiplayerAPI::RPCMode mode = _member_get_rpc_mode(methods[i]);
						if (MultiplayerAPI::RPC_MODE_DISABLED != mode) {
							ScriptNetData nd;
							nd.name = methods[i]->get_name();
							nd.mode = mode;
							if (-1 == rpc_functions.find(nd)) {
								rpc_functions.push_back(nd);
							}
						}
					}
				}
			}

			{
				Vector<GDMonoField *> fields = top->get_all_fields();
				for (int i = 0; i < fields.size(); i++) {
					if (!fields[i]->is_static()) {
						MultiplayerAPI::RPCMode mode = _member_get_rpc_mode(fields[i]);
						if (MultiplayerAPI::RPC_MODE_DISABLED != mode) {
							ScriptNetData nd;
							nd.name = fields[i]->get_name();
							nd.mode = mode;
							if (-1 == rpc_variables.find(nd)) {
								rpc_variables.push_back(nd);
							}
						}
					}
				}
			}

			{
				Vector<GDMonoProperty *> properties = top->get_all_properties();
				for (int i = 0; i < properties.size(); i++) {
					if (!properties[i]->is_static()) {
						MultiplayerAPI::RPCMode mode = _member_get_rpc_mode(properties[i]);
						if (MultiplayerAPI::RPC_MODE_DISABLED != mode) {
							ScriptNetData nd;
							nd.name = properties[i]->get_name();
							nd.mode = mode;
							if (-1 == rpc_variables.find(nd)) {
								rpc_variables.push_back(nd);
							}
						}
					}
				}
			}

			top = top->get_parent_class();
		}

		// Sort so we are 100% that they are always the same.
		rpc_functions.sort_custom<SortNetData>();
		rpc_variables.sort_custom<SortNetData>();

		return OK;
	}

	return ERR_FILE_MISSING_DEPENDENCIES;
}

ScriptLanguage *CSharpScript::get_language() const {

	return CSharpLanguage::get_singleton();
}

bool CSharpScript::get_property_default_value(const StringName &p_property, Variant &r_value) const {

#ifdef TOOLS_ENABLED

	const Map<StringName, Variant>::Element *E = exported_members_defval_cache.find(p_property);
	if (E) {
		r_value = E->get();
		return true;
	}

	if (base_cache.is_valid()) {
		return base_cache->get_property_default_value(p_property, r_value);
	}

#endif
	return false;
}

void CSharpScript::update_exports() {

#ifdef TOOLS_ENABLED
	_update_exports();
#endif
}

bool CSharpScript::has_script_signal(const StringName &p_signal) const {
	return event_signals.has(p_signal) || _signals.has(p_signal);
}

void CSharpScript::get_script_signal_list(List<MethodInfo> *r_signals) const {

	for (const Map<StringName, Vector<SignalParameter>>::Element *E = _signals.front(); E; E = E->next()) {
		MethodInfo mi;
		mi.name = E->key();

		const Vector<SignalParameter> &params = E->value();
		for (int i = 0; i < params.size(); i++) {
			const SignalParameter &param = params[i];

			PropertyInfo arg_info = PropertyInfo(param.type, param.name);
			if (param.type == Variant::NIL && param.nil_is_variant)
				arg_info.usage |= PROPERTY_USAGE_NIL_IS_VARIANT;

			mi.arguments.push_back(arg_info);
		}

		r_signals->push_back(mi);
	}

	for (const Map<StringName, EventSignal>::Element *E = event_signals.front(); E; E = E->next()) {
		MethodInfo mi;
		mi.name = E->key();

		const EventSignal &event_signal = E->value();
		const Vector<SignalParameter> &params = event_signal.parameters;
		for (int i = 0; i < params.size(); i++) {
			const SignalParameter &param = params[i];

			PropertyInfo arg_info = PropertyInfo(param.type, param.name);
			if (param.type == Variant::NIL && param.nil_is_variant)
				arg_info.usage |= PROPERTY_USAGE_NIL_IS_VARIANT;

			mi.arguments.push_back(arg_info);
		}

		r_signals->push_back(mi);
	}
}

bool CSharpScript::inherits_script(const Ref<Script> &p_script) const {
	Ref<CSharpScript> cs = p_script;
	if (cs.is_null()) {
		return false;
	}

#ifndef _MSC_VER
#warning TODO: Implement CSharpScript::inherits_script and other relevant changes after GH-38063.
#endif
	return false;
}

Ref<Script> CSharpScript::get_base_script() const {

	// TODO search in metadata file once we have it, not important any way?
	return Ref<Script>();
}

void CSharpScript::get_script_property_list(List<PropertyInfo> *p_list) const {

	for (Map<StringName, PropertyInfo>::Element *E = member_info.front(); E; E = E->next()) {
		p_list->push_back(E->value());
	}
}

int CSharpScript::get_member_line(const StringName &p_member) const {

	// TODO omnisharp
	return -1;
}

MultiplayerAPI::RPCMode CSharpScript::_member_get_rpc_mode(IMonoClassMember *p_member) const {

	if (p_member->has_attribute(CACHED_CLASS(RemoteAttribute)))
		return MultiplayerAPI::RPC_MODE_REMOTE;
	if (p_member->has_attribute(CACHED_CLASS(MasterAttribute)))
		return MultiplayerAPI::RPC_MODE_MASTER;
	if (p_member->has_attribute(CACHED_CLASS(PuppetAttribute)))
		return MultiplayerAPI::RPC_MODE_PUPPET;
	if (p_member->has_attribute(CACHED_CLASS(RemoteSyncAttribute)))
		return MultiplayerAPI::RPC_MODE_REMOTESYNC;
	if (p_member->has_attribute(CACHED_CLASS(MasterSyncAttribute)))
		return MultiplayerAPI::RPC_MODE_MASTERSYNC;
	if (p_member->has_attribute(CACHED_CLASS(PuppetSyncAttribute)))
		return MultiplayerAPI::RPC_MODE_PUPPETSYNC;

	return MultiplayerAPI::RPC_MODE_DISABLED;
}

Vector<ScriptNetData> CSharpScript::get_rpc_methods() const {
	return rpc_functions;
}

uint16_t CSharpScript::get_rpc_method_id(const StringName &p_method) const {
	for (int i = 0; i < rpc_functions.size(); i++) {
		if (rpc_functions[i].name == p_method) {
			return i;
		}
	}
	return UINT16_MAX;
}

StringName CSharpScript::get_rpc_method(const uint16_t p_rpc_method_id) const {
	ERR_FAIL_COND_V(p_rpc_method_id >= rpc_functions.size(), StringName());
	return rpc_functions[p_rpc_method_id].name;
}

MultiplayerAPI::RPCMode CSharpScript::get_rpc_mode_by_id(const uint16_t p_rpc_method_id) const {
	ERR_FAIL_COND_V(p_rpc_method_id >= rpc_functions.size(), MultiplayerAPI::RPC_MODE_DISABLED);
	return rpc_functions[p_rpc_method_id].mode;
}

MultiplayerAPI::RPCMode CSharpScript::get_rpc_mode(const StringName &p_method) const {
	return get_rpc_mode_by_id(get_rpc_method_id(p_method));
}

Vector<ScriptNetData> CSharpScript::get_rset_properties() const {
	return rpc_variables;
}

uint16_t CSharpScript::get_rset_property_id(const StringName &p_variable) const {
	for (int i = 0; i < rpc_variables.size(); i++) {
		if (rpc_variables[i].name == p_variable) {
			return i;
		}
	}
	return UINT16_MAX;
}

StringName CSharpScript::get_rset_property(const uint16_t p_rset_member_id) const {
	ERR_FAIL_COND_V(p_rset_member_id >= rpc_variables.size(), StringName());
	return rpc_variables[p_rset_member_id].name;
}

MultiplayerAPI::RPCMode CSharpScript::get_rset_mode_by_id(const uint16_t p_rset_member_id) const {
	ERR_FAIL_COND_V(p_rset_member_id >= rpc_functions.size(), MultiplayerAPI::RPC_MODE_DISABLED);
	return rpc_functions[p_rset_member_id].mode;
}

MultiplayerAPI::RPCMode CSharpScript::get_rset_mode(const StringName &p_variable) const {
	return get_rset_mode_by_id(get_rset_property_id(p_variable));
}

Error CSharpScript::load_source_code(const String &p_path) {

	Error ferr = read_all_file_utf8(p_path, source);

	ERR_FAIL_COND_V_MSG(ferr != OK, ferr,
			ferr == ERR_INVALID_DATA ?
					"Script '" + p_path + "' contains invalid unicode (UTF-8), so it was not loaded."
										  " Please ensure that scripts are saved in valid UTF-8 unicode." :
					"Failed to read file: '" + p_path + "'.");

#ifdef TOOLS_ENABLED
	source_changed_cache = true;
#endif

	return OK;
}

StringName CSharpScript::get_script_name() const {

	return name;
}

CSharpScript::CSharpScript() {

	_clear();

	_resource_path_changed();

#ifdef DEBUG_ENABLED
	{
		MutexLock lock(CSharpLanguage::get_singleton()->script_instances_mutex);
		CSharpLanguage::get_singleton()->script_list.add(&this->script_list);
	}
#endif
}

CSharpScript::~CSharpScript() {

#ifdef DEBUG_ENABLED
	MutexLock lock(CSharpLanguage::get_singleton()->script_instances_mutex);
	CSharpLanguage::get_singleton()->script_list.remove(&this->script_list);
#endif
}

/*************** RESOURCE ***************/

RES ResourceFormatLoaderCSharpScript::load(const String &p_path, const String &p_original_path, Error *r_error, bool p_use_sub_threads, float *r_progress, bool p_no_cache) {

	if (r_error)
		*r_error = ERR_FILE_CANT_OPEN;

	// TODO ignore anything inside bin/ and obj/ in tools builds?

	CSharpScript *script = memnew(CSharpScript);

	Ref<CSharpScript> scriptres(script);

#if defined(DEBUG_ENABLED) || defined(TOOLS_ENABLED)
	Error err = script->load_source_code(p_path);
	ERR_FAIL_COND_V_MSG(err != OK, RES(), "Cannot load C# script file '" + p_path + "'.");
#endif

	script->set_path(p_original_path);

	script->reload();

	if (r_error)
		*r_error = OK;

	return scriptres;
}

void ResourceFormatLoaderCSharpScript::get_recognized_extensions(List<String> *p_extensions) const {

	p_extensions->push_back("cs");
}

bool ResourceFormatLoaderCSharpScript::handles_type(const String &p_type) const {

	return p_type == "Script" || p_type == CSharpLanguage::get_singleton()->get_type();
}

String ResourceFormatLoaderCSharpScript::get_resource_type(const String &p_path) const {

	return p_path.get_extension().to_lower() == "cs" ? CSharpLanguage::get_singleton()->get_type() : "";
}

Error ResourceFormatSaverCSharpScript::save(const String &p_path, const RES &p_resource, uint32_t p_flags) {

	Ref<CSharpScript> sqscr = p_resource;
	ERR_FAIL_COND_V(sqscr.is_null(), ERR_INVALID_PARAMETER);

	String source = sqscr->get_source_code();

#ifdef TOOLS_ENABLED
	if (!FileAccess::exists(p_path)) {
		// The file does not yet exists, let's assume the user just created this script

		if (_create_project_solution_if_needed()) {
			CSharpProject::add_item(GodotSharpDirs::get_project_csproj_path(),
					"Compile",
					ProjectSettings::get_singleton()->globalize_path(p_path));
		} else {
			ERR_PRINT("C# project could not be created; cannot add file: '" + p_path + "'.");
		}
	}
#endif

	Error err;
	FileAccess *file = FileAccess::open(p_path, FileAccess::WRITE, &err);
	ERR_FAIL_COND_V_MSG(err != OK, err, "Cannot save C# script file '" + p_path + "'.");

	file->store_string(source);

	if (file->get_error() != OK && file->get_error() != ERR_FILE_EOF) {
		memdelete(file);
		return ERR_CANT_CREATE;
	}

	file->close();
	memdelete(file);

#ifdef TOOLS_ENABLED
	if (ScriptServer::is_reload_scripts_on_save_enabled()) {
		CSharpLanguage::get_singleton()->reload_tool_script(p_resource, false);
	}
#endif

	return OK;
}

void ResourceFormatSaverCSharpScript::get_recognized_extensions(const RES &p_resource, List<String> *p_extensions) const {

	if (Object::cast_to<CSharpScript>(p_resource.ptr())) {
		p_extensions->push_back("cs");
	}
}

bool ResourceFormatSaverCSharpScript::recognize(const RES &p_resource) const {

	return Object::cast_to<CSharpScript>(p_resource.ptr()) != nullptr;
}

CSharpLanguage::StringNameCache::StringNameCache() {

	_signal_callback = StaticCString::create("_signal_callback");
	_set = StaticCString::create("_set");
	_get = StaticCString::create("_get");
	_get_property_list = StaticCString::create("_get_property_list");
	_notification = StaticCString::create("_notification");
	_script_source = StaticCString::create("script/source");
	on_before_serialize = StaticCString::create("OnBeforeSerialize");
	on_after_deserialize = StaticCString::create("OnAfterDeserialize");
	dotctor = StaticCString::create(".ctor");
	delegate_invoke_method_name = StaticCString::create("Invoke");
}<|MERGE_RESOLUTION|>--- conflicted
+++ resolved
@@ -2420,16 +2420,12 @@
 
 bool CSharpScript::_update_exports() {
 
-<<<<<<< HEAD
 #ifdef TOOLS_ENABLED
 	bool is_editor = Engine::get_singleton()->is_editor_hint();
 	if (is_editor)
 		placeholder_fallback_enabled = true; // until proven otherwise
 #endif
-=======
-	placeholder_fallback_enabled = true; // until proven otherwise
-
->>>>>>> 5734c2dc
+
 	if (!valid)
 		return false;
 
