using System;
using System.Diagnostics.CodeAnalysis;
using System.Runtime.InteropServices;

#nullable enable

namespace Godot
{
    /// <summary>
    /// Axis-Aligned Bounding Box. AABB consists of a position, a size, and
    /// several utility functions. It is typically used for fast overlap tests.
    /// </summary>
    [Serializable]
    [StructLayout(LayoutKind.Sequential)]
    public struct Aabb : IEquatable<Aabb>
    {
        private Vector3 _position;
        private Vector3 _size;

        /// <summary>
        /// Beginning corner. Typically has values lower than <see cref="End"/>.
        /// </summary>
        /// <value>Directly uses a private field.</value>
        public Vector3 Position
        {
            readonly get { return _position; }
            set { _position = value; }
        }

        /// <summary>
        /// Size from <see cref="Position"/> to <see cref="End"/>. Typically all components are positive.
        /// If the size is negative, you can use <see cref="Abs"/> to fix it.
        /// </summary>
        /// <value>Directly uses a private field.</value>
        public Vector3 Size
        {
            readonly get { return _size; }
            set { _size = value; }
        }

        /// <summary>
        /// Ending corner. This is calculated as <see cref="Position"/> plus
        /// <see cref="Size"/>. Setting this value will change the size.
        /// </summary>
        /// <value>
        /// Getting is equivalent to <paramref name="value"/> = <see cref="Position"/> + <see cref="Size"/>,
        /// setting is equivalent to <see cref="Size"/> = <paramref name="value"/> - <see cref="Position"/>
        /// </value>
        public Vector3 End
        {
            readonly get { return _position + _size; }
            set { _size = value - _position; }
        }

        /// <summary>
        /// The volume of this <see cref="Aabb"/>.
        /// See also <see cref="HasVolume"/>.
        /// </summary>
        public readonly real_t Volume
        {
            get { return _size.X * _size.Y * _size.Z; }
        }

        /// <summary>
        /// Returns an <see cref="Aabb"/> with equivalent position and size, modified so that
        /// the most-negative corner is the origin and the size is positive.
        /// </summary>
        /// <returns>The modified <see cref="Aabb"/>.</returns>
        public readonly Aabb Abs()
        {
            Vector3 end = End;
            Vector3 topLeft = end.Min(_position);
            return new Aabb(topLeft, _size.Abs());
        }

        /// <summary>
        /// Returns the center of the <see cref="Aabb"/>, which is equal
        /// to <see cref="Position"/> + (<see cref="Size"/> / 2).
        /// </summary>
        /// <returns>The center.</returns>
        public readonly Vector3 GetCenter()
        {
            return _position + (_size * 0.5f);
        }

        /// <summary>
        /// Returns <see langword="true"/> if this <see cref="Aabb"/> completely encloses another one.
        /// </summary>
        /// <param name="with">The other <see cref="Aabb"/> that may be enclosed.</param>
        /// <returns>
        /// A <see langword="bool"/> for whether or not this <see cref="Aabb"/> encloses <paramref name="with"/>.
        /// </returns>
        public readonly bool Encloses(Aabb with)
        {
            Vector3 srcMin = _position;
            Vector3 srcMax = _position + _size;
            Vector3 dstMin = with._position;
            Vector3 dstMax = with._position + with._size;

            return srcMin.X <= dstMin.X &&
                   srcMax.X >= dstMax.X &&
                   srcMin.Y <= dstMin.Y &&
                   srcMax.Y >= dstMax.Y &&
                   srcMin.Z <= dstMin.Z &&
                   srcMax.Z >= dstMax.Z;
        }

        /// <summary>
        /// Returns this <see cref="Aabb"/> expanded to include a given point.
        /// </summary>
        /// <param name="point">The point to include.</param>
        /// <returns>The expanded <see cref="Aabb"/>.</returns>
        public readonly Aabb Expand(Vector3 point)
        {
            Vector3 begin = _position;
            Vector3 end = _position + _size;

            if (point.X < begin.X)
            {
                begin.X = point.X;
            }
            if (point.Y < begin.Y)
            {
                begin.Y = point.Y;
            }
            if (point.Z < begin.Z)
            {
                begin.Z = point.Z;
            }

            if (point.X > end.X)
            {
                end.X = point.X;
            }
            if (point.Y > end.Y)
            {
                end.Y = point.Y;
            }
            if (point.Z > end.Z)
            {
                end.Z = point.Z;
            }

            return new Aabb(begin, end - begin);
        }

        /// <summary>
        /// Gets the position of one of the 8 endpoints of the <see cref="Aabb"/>.
        /// </summary>
        /// <param name="idx">Which endpoint to get.</param>
        /// <exception cref="ArgumentOutOfRangeException">
        /// <paramref name="idx"/> is less than 0 or greater than 7.
        /// </exception>
        /// <returns>An endpoint of the <see cref="Aabb"/>.</returns>
        public readonly Vector3 GetEndpoint(int idx)
        {
            switch (idx)
            {
                case 0:
                    return new Vector3(_position.X, _position.Y, _position.Z);
                case 1:
                    return new Vector3(_position.X, _position.Y, _position.Z + _size.Z);
                case 2:
                    return new Vector3(_position.X, _position.Y + _size.Y, _position.Z);
                case 3:
                    return new Vector3(_position.X, _position.Y + _size.Y, _position.Z + _size.Z);
                case 4:
                    return new Vector3(_position.X + _size.X, _position.Y, _position.Z);
                case 5:
                    return new Vector3(_position.X + _size.X, _position.Y, _position.Z + _size.Z);
                case 6:
                    return new Vector3(_position.X + _size.X, _position.Y + _size.Y, _position.Z);
                case 7:
                    return new Vector3(_position.X + _size.X, _position.Y + _size.Y, _position.Z + _size.Z);
                default:
                {
                    throw new ArgumentOutOfRangeException(nameof(idx),
                        $"Index is {idx}, but a value from 0 to 7 is expected.");
                }
            }
        }

        /// <summary>
        /// Returns the normalized longest axis of the <see cref="Aabb"/>.
        /// </summary>
        /// <returns>A vector representing the normalized longest axis of the <see cref="Aabb"/>.</returns>
        public readonly Vector3 GetLongestAxis()
        {
            var axis = new Vector3(1f, 0f, 0f);
            real_t maxSize = _size.X;

            if (_size.Y > maxSize)
            {
                axis = new Vector3(0f, 1f, 0f);
                maxSize = _size.Y;
            }

            if (_size.Z > maxSize)
            {
                axis = new Vector3(0f, 0f, 1f);
            }

            return axis;
        }

        /// <summary>
        /// Returns the <see cref="Vector3.Axis"/> index of the longest axis of the <see cref="Aabb"/>.
        /// </summary>
        /// <returns>A <see cref="Vector3.Axis"/> index for which axis is longest.</returns>
        public readonly Vector3.Axis GetLongestAxisIndex()
        {
            var axis = Vector3.Axis.X;
            real_t maxSize = _size.X;

            if (_size.Y > maxSize)
            {
                axis = Vector3.Axis.Y;
                maxSize = _size.Y;
            }

            if (_size.Z > maxSize)
            {
                axis = Vector3.Axis.Z;
            }

            return axis;
        }

        /// <summary>
        /// Returns the scalar length of the longest axis of the <see cref="Aabb"/>.
        /// </summary>
        /// <returns>The scalar length of the longest axis of the <see cref="Aabb"/>.</returns>
        public readonly real_t GetLongestAxisSize()
        {
            real_t maxSize = _size.X;

            if (_size.Y > maxSize)
                maxSize = _size.Y;

            if (_size.Z > maxSize)
                maxSize = _size.Z;

            return maxSize;
        }

        /// <summary>
        /// Returns the normalized shortest axis of the <see cref="Aabb"/>.
        /// </summary>
        /// <returns>A vector representing the normalized shortest axis of the <see cref="Aabb"/>.</returns>
        public readonly Vector3 GetShortestAxis()
        {
            var axis = new Vector3(1f, 0f, 0f);
            real_t maxSize = _size.X;

            if (_size.Y < maxSize)
            {
                axis = new Vector3(0f, 1f, 0f);
                maxSize = _size.Y;
            }

            if (_size.Z < maxSize)
            {
                axis = new Vector3(0f, 0f, 1f);
            }

            return axis;
        }

        /// <summary>
        /// Returns the <see cref="Vector3.Axis"/> index of the shortest axis of the <see cref="Aabb"/>.
        /// </summary>
        /// <returns>A <see cref="Vector3.Axis"/> index for which axis is shortest.</returns>
        public readonly Vector3.Axis GetShortestAxisIndex()
        {
            var axis = Vector3.Axis.X;
            real_t maxSize = _size.X;

            if (_size.Y < maxSize)
            {
                axis = Vector3.Axis.Y;
                maxSize = _size.Y;
            }

            if (_size.Z < maxSize)
            {
                axis = Vector3.Axis.Z;
            }

            return axis;
        }

        /// <summary>
        /// Returns the scalar length of the shortest axis of the <see cref="Aabb"/>.
        /// </summary>
        /// <returns>The scalar length of the shortest axis of the <see cref="Aabb"/>.</returns>
        public readonly real_t GetShortestAxisSize()
        {
            real_t maxSize = _size.X;

            if (_size.Y < maxSize)
                maxSize = _size.Y;

            if (_size.Z < maxSize)
                maxSize = _size.Z;

            return maxSize;
        }

        /// <summary>
        /// Returns the support point in a given direction.
        /// This is useful for collision detection algorithms.
        /// </summary>
        /// <param name="dir">The direction to find support for.</param>
        /// <returns>A vector representing the support.</returns>
        public readonly Vector3 GetSupport(Vector3 dir)
        {
            Vector3 support = _position;
            if (dir.X > 0.0f)
            {
                support.X += _size.X;
            }
            if (dir.Y > 0.0f)
            {
                support.Y += _size.Y;
            }
            if (dir.Z > 0.0f)
            {
                support.Z += _size.Z;
            }
            return support;
        }

        /// <summary>
        /// Returns a copy of the <see cref="Aabb"/> grown a given amount of units towards all the sides.
        /// </summary>
        /// <param name="by">The amount to grow by.</param>
        /// <returns>The grown <see cref="Aabb"/>.</returns>
        public readonly Aabb Grow(real_t by)
        {
            Aabb res = this;

            res._position.X -= by;
            res._position.Y -= by;
            res._position.Z -= by;
            res._size.X += 2.0f * by;
            res._size.Y += 2.0f * by;
            res._size.Z += 2.0f * by;

            return res;
        }

        /// <summary>
        /// Returns <see langword="true"/> if the <see cref="Aabb"/> contains a point,
        /// or <see langword="false"/> otherwise.
        /// </summary>
        /// <param name="point">The point to check.</param>
        /// <returns>
        /// A <see langword="bool"/> for whether or not the <see cref="Aabb"/> contains <paramref name="point"/>.
        /// </returns>
        public readonly bool HasPoint(Vector3 point)
        {
            if (point.X < _position.X)
                return false;
            if (point.Y < _position.Y)
                return false;
            if (point.Z < _position.Z)
                return false;
            if (point.X > _position.X + _size.X)
                return false;
            if (point.Y > _position.Y + _size.Y)
                return false;
            if (point.Z > _position.Z + _size.Z)
                return false;

            return true;
        }

        /// <summary>
        /// Returns <see langword="true"/> if the <see cref="Aabb"/>
        /// has a surface or a length, and <see langword="false"/>
        /// if the <see cref="Aabb"/> is empty (all components
        /// of <see cref="Size"/> are zero or negative).
        /// </summary>
        /// <returns>
        /// A <see langword="bool"/> for whether or not the <see cref="Aabb"/> has surface.
        /// </returns>
        public readonly bool HasSurface()
        {
            return _size.X > 0.0f || _size.Y > 0.0f || _size.Z > 0.0f;
        }

        /// <summary>
        /// Returns <see langword="true"/> if the <see cref="Aabb"/> has
        /// area, and <see langword="false"/> if the <see cref="Aabb"/>
        /// is linear, empty, or has a negative <see cref="Size"/>.
        /// See also <see cref="Volume"/>.
        /// </summary>
        /// <returns>
        /// A <see langword="bool"/> for whether or not the <see cref="Aabb"/> has volume.
        /// </returns>
        public readonly bool HasVolume()
        {
            return _size.X > 0.0f && _size.Y > 0.0f && _size.Z > 0.0f;
        }

        /// <summary>
        /// Returns the intersection of this <see cref="Aabb"/> and <paramref name="with"/>.
        /// </summary>
        /// <param name="with">The other <see cref="Aabb"/>.</param>
        /// <returns>The clipped <see cref="Aabb"/>.</returns>
        public readonly Aabb Intersection(Aabb with)
        {
            Vector3 srcMin = _position;
            Vector3 srcMax = _position + _size;
            Vector3 dstMin = with._position;
            Vector3 dstMax = with._position + with._size;

            Vector3 min, max;

            if (srcMin.X > dstMax.X || srcMax.X < dstMin.X)
            {
                return new Aabb();
            }

            min.X = srcMin.X > dstMin.X ? srcMin.X : dstMin.X;
            max.X = srcMax.X < dstMax.X ? srcMax.X : dstMax.X;

            if (srcMin.Y > dstMax.Y || srcMax.Y < dstMin.Y)
            {
                return new Aabb();
            }

            min.Y = srcMin.Y > dstMin.Y ? srcMin.Y : dstMin.Y;
            max.Y = srcMax.Y < dstMax.Y ? srcMax.Y : dstMax.Y;

            if (srcMin.Z > dstMax.Z || srcMax.Z < dstMin.Z)
            {
                return new Aabb();
            }

            min.Z = srcMin.Z > dstMin.Z ? srcMin.Z : dstMin.Z;
            max.Z = srcMax.Z < dstMax.Z ? srcMax.Z : dstMax.Z;

            return new Aabb(min, max - min);
        }

        /// <summary>
        /// Returns <see langword="true"/> if the <see cref="Aabb"/> overlaps with <paramref name="with"/>
        /// (i.e. they have at least one point in common).
        /// </summary>
        /// <param name="with">The other <see cref="Aabb"/> to check for intersections with.</param>
        /// <returns>
        /// A <see langword="bool"/> for whether or not they are intersecting.
        /// </returns>
        public readonly bool Intersects(Aabb with)
        {
            if (_position.X >= with._position.X + with._size.X)
                return false;
            if (_position.X + _size.X <= with._position.X)
                return false;
            if (_position.Y >= with._position.Y + with._size.Y)
                return false;
            if (_position.Y + _size.Y <= with._position.Y)
                return false;
            if (_position.Z >= with._position.Z + with._size.Z)
                return false;
            if (_position.Z + _size.Z <= with._position.Z)
                return false;

            return true;
        }

        /// <summary>
        /// Returns <see langword="true"/> if the <see cref="Aabb"/> is on both sides of <paramref name="plane"/>.
        /// </summary>
        /// <param name="plane">The <see cref="Plane"/> to check for intersection.</param>
        /// <returns>
        /// A <see langword="bool"/> for whether or not the <see cref="Aabb"/> intersects the <see cref="Plane"/>.
        /// </returns>
        public readonly bool IntersectsPlane(Plane plane)
        {
            Vector3[] points =
            {
                new Vector3(_position.X, _position.Y, _position.Z),
                new Vector3(_position.X, _position.Y, _position.Z + _size.Z),
                new Vector3(_position.X, _position.Y + _size.Y, _position.Z),
                new Vector3(_position.X, _position.Y + _size.Y, _position.Z + _size.Z),
                new Vector3(_position.X + _size.X, _position.Y, _position.Z),
                new Vector3(_position.X + _size.X, _position.Y, _position.Z + _size.Z),
                new Vector3(_position.X + _size.X, _position.Y + _size.Y, _position.Z),
                new Vector3(_position.X + _size.X, _position.Y + _size.Y, _position.Z + _size.Z)
            };

            bool over = false;
            bool under = false;

            for (int i = 0; i < 8; i++)
            {
                if (plane.DistanceTo(points[i]) > 0)
                {
                    over = true;
                }
                else
                {
                    under = true;
                }
            }

            return under && over;
        }

        /// <summary>
        /// Returns <see langword="true"/> if the <see cref="Aabb"/> intersects
        /// the ray along <paramref name="dir"/> positioned at <paramref name="from"/>.
        /// </summary>
        /// <param name="origin">The origin of the ray.</param>
        /// <param name="dir">The direction of the ray.</param>
        /// <returns>
        /// A <see langword="bool"/> for whether or not the <see cref="Aabb"/> intersects the ray.
        /// </returns>
        public readonly bool IntersectsRay(Vector3 from, Vector3 dir)
        {
            if (HasPoint(from)) return true;

            real_t tmin = real_t.MinValue;
            real_t tmax = real_t.MaxValue;

            Vector3 end = _position + _size;

            for (int i = 0; i < 3; i++)
            {
                if (dir[i] == 0)
                {
                    if ((from[i] < _position[i]) || (from[i] > end[i]))
                    {
                        return false;
                    }
                }
                else
<<<<<<< HEAD
                { // ray not parallel to planes in this direction
                    real_t t1 = (_position[i] - from[i]) / dir[i];
                    real_t t2 = (end[i] - from[i]) / dir[i];
=======
                {
                // Ray is not parallel to planes in this direction.
                    real_t t1 = (Position[i] - from[i]) / dir[i];
                    real_t t2 = (End[i] - from[i]) / dir[i];
>>>>>>> ecf84378

                    if (t1 > t2)
                    {
                        (t2, t1) = (t1, t2);
                    }
                    if (t1 >= tmin)
                    {
                        tmin = t1;
                    }
                    if (t2 < tmax)
                    {
                        if (t2 < 0)
                        {
                            return false;
                        }
                        tmax = t2;
                    }
                    if (tmin > tmax)
                    {
                        return false;
                    }
                }
            }

            return true;
        }

        /// <summary>
        /// Returns <see langword="true"/> if the <see cref="Aabb"/> intersects
        /// the line segment between <paramref name="from"/> and <paramref name="to"/>.
        /// </summary>
        /// <param name="from">The start of the line segment.</param>
        /// <param name="to">The end of the line segment.</param>
        /// <returns>
        /// A <see langword="bool"/> for whether or not the <see cref="Aabb"/> intersects the line segment.
        /// </returns>
        public readonly bool IntersectsSegment(Vector3 from, Vector3 to)
        {
            real_t min = 0f;
            real_t max = 1f;

            for (int i = 0; i < 3; i++)
            {
                real_t segFrom = from[i];
                real_t segTo = to[i];
                real_t boxBegin = _position[i];
                real_t boxEnd = boxBegin + _size[i];
                real_t cmin, cmax;

                if (segFrom < segTo)
                {
                    if (segFrom > boxEnd || segTo < boxBegin)
                    {
                        return false;
                    }

                    real_t length = segTo - segFrom;
                    cmin = segFrom < boxBegin ? (boxBegin - segFrom) / length : 0f;
                    cmax = segTo > boxEnd ? (boxEnd - segFrom) / length : 1f;
                }
                else
                {
                    if (segTo > boxEnd || segFrom < boxBegin)
                    {
                        return false;
                    }

                    real_t length = segTo - segFrom;
                    cmin = segFrom > boxEnd ? (boxEnd - segFrom) / length : 0f;
                    cmax = segTo < boxBegin ? (boxBegin - segFrom) / length : 1f;
                }

                if (cmin > min)
                {
                    min = cmin;
                }

                if (cmax < max)
                {
                    max = cmax;
                }
                if (max < min)
                {
                    return false;
                }
            }

            return true;
        }

        /// <summary>
        /// Returns <see langword="true"/> if this <see cref="Aabb"/> is finite, by calling
        /// <see cref="Mathf.IsFinite(real_t)"/> on each component.
        /// </summary>
        /// <returns>Whether this vector is finite or not.</returns>
        public readonly bool IsFinite()
        {
            return _position.IsFinite() && _size.IsFinite();
        }

        /// <summary>
        /// Returns a larger <see cref="Aabb"/> that contains this <see cref="Aabb"/> and <paramref name="with"/>.
        /// </summary>
        /// <param name="with">The other <see cref="Aabb"/>.</param>
        /// <returns>The merged <see cref="Aabb"/>.</returns>
        public readonly Aabb Merge(Aabb with)
        {
            Vector3 beg1 = _position;
            Vector3 beg2 = with._position;
            var end1 = new Vector3(_size.X, _size.Y, _size.Z) + beg1;
            var end2 = new Vector3(with._size.X, with._size.Y, with._size.Z) + beg2;

            var min = new Vector3(
                beg1.X < beg2.X ? beg1.X : beg2.X,
                beg1.Y < beg2.Y ? beg1.Y : beg2.Y,
                beg1.Z < beg2.Z ? beg1.Z : beg2.Z
            );

            var max = new Vector3(
                end1.X > end2.X ? end1.X : end2.X,
                end1.Y > end2.Y ? end1.Y : end2.Y,
                end1.Z > end2.Z ? end1.Z : end2.Z
            );

            return new Aabb(min, max - min);
        }

        /// <summary>
        /// Constructs an <see cref="Aabb"/> from a position and size.
        /// </summary>
        /// <param name="position">The position.</param>
        /// <param name="size">The size, typically positive.</param>
        public Aabb(Vector3 position, Vector3 size)
        {
            _position = position;
            _size = size;
        }

        /// <summary>
        /// Constructs an <see cref="Aabb"/> from a <paramref name="position"/>,
        /// <paramref name="width"/>, <paramref name="height"/>, and <paramref name="depth"/>.
        /// </summary>
        /// <param name="position">The position.</param>
        /// <param name="width">The width, typically positive.</param>
        /// <param name="height">The height, typically positive.</param>
        /// <param name="depth">The depth, typically positive.</param>
        public Aabb(Vector3 position, real_t width, real_t height, real_t depth)
        {
            _position = position;
            _size = new Vector3(width, height, depth);
        }

        /// <summary>
        /// Constructs an <see cref="Aabb"/> from <paramref name="x"/>,
        /// <paramref name="y"/>, <paramref name="z"/>, and <paramref name="size"/>.
        /// </summary>
        /// <param name="x">The position's X coordinate.</param>
        /// <param name="y">The position's Y coordinate.</param>
        /// <param name="z">The position's Z coordinate.</param>
        /// <param name="size">The size, typically positive.</param>
        public Aabb(real_t x, real_t y, real_t z, Vector3 size)
        {
            _position = new Vector3(x, y, z);
            _size = size;
        }

        /// <summary>
        /// Constructs an <see cref="Aabb"/> from <paramref name="x"/>,
        /// <paramref name="y"/>, <paramref name="z"/>, <paramref name="width"/>,
        /// <paramref name="height"/>, and <paramref name="depth"/>.
        /// </summary>
        /// <param name="x">The position's X coordinate.</param>
        /// <param name="y">The position's Y coordinate.</param>
        /// <param name="z">The position's Z coordinate.</param>
        /// <param name="width">The width, typically positive.</param>
        /// <param name="height">The height, typically positive.</param>
        /// <param name="depth">The depth, typically positive.</param>
        public Aabb(real_t x, real_t y, real_t z, real_t width, real_t height, real_t depth)
        {
            _position = new Vector3(x, y, z);
            _size = new Vector3(width, height, depth);
        }

        /// <summary>
        /// Returns <see langword="true"/> if the AABBs are exactly equal.
        /// Note: Due to floating-point precision errors, consider using
        /// <see cref="IsEqualApprox"/> instead, which is more reliable.
        /// </summary>
        /// <param name="left">The left AABB.</param>
        /// <param name="right">The right AABB.</param>
        /// <returns>Whether or not the AABBs are exactly equal.</returns>
        public static bool operator ==(Aabb left, Aabb right)
        {
            return left.Equals(right);
        }

        /// <summary>
        /// Returns <see langword="true"/> if the AABBs are not equal.
        /// Note: Due to floating-point precision errors, consider using
        /// <see cref="IsEqualApprox"/> instead, which is more reliable.
        /// </summary>
        /// <param name="left">The left AABB.</param>
        /// <param name="right">The right AABB.</param>
        /// <returns>Whether or not the AABBs are not equal.</returns>
        public static bool operator !=(Aabb left, Aabb right)
        {
            return !left.Equals(right);
        }

        /// <summary>
        /// Returns <see langword="true"/> if the AABB is exactly equal
        /// to the given object (<paramref name="obj"/>).
        /// Note: Due to floating-point precision errors, consider using
        /// <see cref="IsEqualApprox"/> instead, which is more reliable.
        /// </summary>
        /// <param name="obj">The object to compare with.</param>
        /// <returns>Whether or not the AABB and the object are equal.</returns>
        public override readonly bool Equals([NotNullWhen(true)] object? obj)
        {
            return obj is Aabb other && Equals(other);
        }

        /// <summary>
        /// Returns <see langword="true"/> if the AABBs are exactly equal.
        /// Note: Due to floating-point precision errors, consider using
        /// <see cref="IsEqualApprox"/> instead, which is more reliable.
        /// </summary>
        /// <param name="other">The other AABB.</param>
        /// <returns>Whether or not the AABBs are exactly equal.</returns>
        public readonly bool Equals(Aabb other)
        {
            return _position == other._position && _size == other._size;
        }

        /// <summary>
        /// Returns <see langword="true"/> if this AABB and <paramref name="other"/> are approximately equal,
        /// by running <see cref="Vector3.IsEqualApprox(Vector3)"/> on each component.
        /// </summary>
        /// <param name="other">The other AABB to compare.</param>
        /// <returns>Whether or not the AABBs structures are approximately equal.</returns>
        public readonly bool IsEqualApprox(Aabb other)
        {
            return _position.IsEqualApprox(other._position) && _size.IsEqualApprox(other._size);
        }

        /// <summary>
        /// Serves as the hash function for <see cref="Aabb"/>.
        /// </summary>
        /// <returns>A hash code for this AABB.</returns>
        public override readonly int GetHashCode()
        {
            return HashCode.Combine(_position, _size);
        }

        /// <summary>
        /// Converts this <see cref="Aabb"/> to a string.
        /// </summary>
        /// <returns>A string representation of this AABB.</returns>
        public override readonly string ToString() => ToString(null);

        /// <summary>
        /// Converts this <see cref="Aabb"/> to a string with the given <paramref name="format"/>.
        /// </summary>
        /// <returns>A string representation of this AABB.</returns>
        public readonly string ToString(string? format)
        {
            return $"{_position.ToString(format)}, {_size.ToString(format)}";
        }
    }
}<|MERGE_RESOLUTION|>--- conflicted
+++ resolved
@@ -173,10 +173,10 @@
                 case 7:
                     return new Vector3(_position.X + _size.X, _position.Y + _size.Y, _position.Z + _size.Z);
                 default:
-                {
-                    throw new ArgumentOutOfRangeException(nameof(idx),
-                        $"Index is {idx}, but a value from 0 to 7 is expected.");
-                }
+                    {
+                        throw new ArgumentOutOfRangeException(nameof(idx),
+                            $"Index is {idx}, but a value from 0 to 7 is expected.");
+                    }
             }
         }
 
@@ -537,16 +537,10 @@
                     }
                 }
                 else
-<<<<<<< HEAD
-                { // ray not parallel to planes in this direction
+                {
+                    // Ray is not parallel to planes in this direction.
                     real_t t1 = (_position[i] - from[i]) / dir[i];
                     real_t t2 = (end[i] - from[i]) / dir[i];
-=======
-                {
-                // Ray is not parallel to planes in this direction.
-                    real_t t1 = (Position[i] - from[i]) / dir[i];
-                    real_t t2 = (End[i] - from[i]) / dir[i];
->>>>>>> ecf84378
 
                     if (t1 > t2)
                     {
