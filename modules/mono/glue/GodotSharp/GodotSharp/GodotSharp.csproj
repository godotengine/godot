--- conflicted
+++ resolved
@@ -123,11 +123,8 @@
     <Compile Include="Core\StringName.cs" />
     <Compile Include="Core\Transform2D.cs" />
     <Compile Include="Core\Transform3D.cs" />
-<<<<<<< HEAD
     <Compile Include="Core\Util\LevelOrderSearch.cs" />
-=======
     <Compile Include="Core\Variant.cs" />
->>>>>>> 68e3f491
     <Compile Include="Core\Vector2.cs" />
     <Compile Include="Core\Vector2i.cs" />
     <Compile Include="Core\Vector3.cs" />
