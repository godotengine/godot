EnsureSConsVersion(0,14);

import string
import os
import os.path
import glob
import sys
import methods

## Enable aggresive compile mode if building on a multi core box
## only is we have not set the number of jobs already or we do
## not want it
#if ARGUMENTS.get('spawn_jobs', 'no') == 'yes' and \
#	int(GetOption('num_jobs')) <= 1:
#	NUM_JOBS = multiprocessing.cpu_count()
#	if NUM_JOBS > 1:
#		SetOption('num_jobs', NUM_JOBS+1)

methods.update_version()

# scan possible build platforms

platform_list = [] # list of platforms
platform_opts = {} # options for each platform
platform_flags = {} # flags for each platform


active_platforms=[]
active_platform_ids=[]
platform_exporters=[]
global_defaults=[]

for x in glob.glob("platform/*"):
	if (not os.path.isdir(x)):
		continue
	tmppath="./"+x

	sys.path.append(tmppath)
	import detect

	if (os.path.exists(x+"/export/export.cpp")):
		platform_exporters.append(x[9:])
	if (os.path.exists(x+"/globals/global_defaults.cpp")):
		global_defaults.append(x[9:])
	if (detect.is_active()):
		active_platforms.append( detect.get_name() )
		active_platform_ids.append(x);
	if (detect.can_build()):
		x=x.replace("platform/","") # rest of world
		x=x.replace("platform\\","") # win32
		platform_list+=[x]
		platform_opts[x]=detect.get_opts()
		platform_flags[x]=detect.get_flags()
	sys.path.remove(tmppath)
	sys.modules.pop('detect')

module_list=methods.detect_modules()


#print "Detected Platforms: "+str(platform_list)

methods.save_active_platforms(active_platforms,active_platform_ids)

custom_tools=['default']

if (os.name=="posix"):
	pass
elif (os.name=="nt"):
    if (os.getenv("VSINSTALLDIR")==None):
	custom_tools=['mingw']

env_base=Environment(tools=custom_tools,ENV = {'PATH' : os.environ['PATH']});
#env_base=Environment(tools=custom_tools);
env_base.global_defaults=global_defaults
env_base.android_source_modules=[]
env_base.android_source_files=[]
env_base.android_module_libraries=[]
env_base.android_manifest_chunk=""
env_base.android_permission_chunk=""
env_base.android_appattributes_chunk=""
env_base.disabled_modules=["behavior_tree"]

env_base.__class__.android_module_source = methods.android_module_source
env_base.__class__.android_module_library = methods.android_module_library
env_base.__class__.android_module_file = methods.android_module_file
env_base.__class__.android_module_manifest = methods.android_module_manifest
env_base.__class__.android_module_permission = methods.android_module_permission
env_base.__class__.android_module_attribute = methods.android_module_attribute
env_base.__class__.disable_module = methods.disable_module

env_base.__class__.add_source_files = methods.add_source_files

customs = ['custom.py']

profile = ARGUMENTS.get("profile", False)
if profile:
	import os.path
	if os.path.isfile(profile):
		customs.append(profile)
	elif os.path.isfile(profile+".py"):
		customs.append(profile+".py")

opts=Variables(customs, ARGUMENTS)
opts.Add('target', 'Compile Target (debug/release_debug/release).', "debug")
opts.Add('bits', 'Compile Target Bits (default/32/64).', "default")
opts.Add('platform','Platform: '+str(platform_list)+'.',"")
opts.Add('p','Platform (same as platform=).',"")
opts.Add('tools','Build Tools (Including Editor): (yes/no)','yes')
opts.Add('gdscript','Build GDSCript support: (yes/no)','yes')
opts.Add('vorbis','Build Ogg Vorbis Support: (yes/no)','yes')
opts.Add('minizip','Build Minizip Archive Support: (yes/no)','yes')
opts.Add('squish','Squish BC Texture Compression in editor (yes/no)','yes')
opts.Add('theora','Theora Video (yes/no)','yes')
opts.Add('use_theoraplayer_binary', "Use precompiled binaries from libtheoraplayer for ogg/theora/vorbis (yes/no)", "no")
opts.Add('freetype','Freetype support in editor','yes')
opts.Add('speex','Speex Audio (yes/no)','yes')
opts.Add('xml','XML Save/Load support (yes/no)','yes')
opts.Add('png','PNG Image loader support (yes/no)','yes')
opts.Add('jpg','JPG Image loader support (yes/no)','yes')
opts.Add('webp','WEBP Image loader support (yes/no)','yes')
opts.Add('dds','DDS Texture loader support (yes/no)','yes')
opts.Add('pvr','PVR (PowerVR) Texture loader support (yes/no)','yes')
opts.Add('etc1','etc1 Texture compression support (yes/no)','yes')
opts.Add('builtin_zlib','Use built-in zlib (yes/no)','yes')
opts.Add('openssl','Use OpenSSL (yes/no/builtin)','no')
opts.Add('musepack','Musepack Audio (yes/no)','yes')
opts.Add("CXX", "Compiler");
opts.Add("CCFLAGS", "Custom flags for the C++ compiler");
opts.Add("CFLAGS", "Custom flags for the C compiler");
opts.Add("LINKFLAGS", "Custom flags for the linker");
opts.Add('disable_3d', 'Disable 3D nodes for smaller executable (yes/no)', "no")
opts.Add('disable_advanced_gui', 'Disable advance 3D gui nodes and behaviors (yes/no)', "no")
opts.Add('use_double', 'Use Real type as Double, default is float', "yes")
opts.Add('lua', 'Lua script support', "no")
opts.Add('cjk', 'Add CJK language support', "no")
opts.Add('rfs', 'Fixed rfs')
opts.Add('sdk', "Third-Party SDK", "")
opts.Add('colored', 'Enable colored output for the compilation (yes/no)', 'no')
<<<<<<< HEAD
opts.Add('disable_tooltip', "Disable control default tooltip behavior (yes/no)", 'no')
=======
opts.Add('extra_suffix', 'Custom extra suffix added to the base filename of all generated binary files.', '')
>>>>>>> b967bb73

# add platform specific options

for k in platform_opts.keys():
	opt_list = platform_opts[k]
	for o in opt_list:
		opts.Add(o[0],o[1],o[2])

for x in module_list:
	opts.Add('module_'+x+'_enabled', "Enable module '"+x+"'.", "yes")

opts.Update(env_base) # update environment
Help(opts.GenerateHelpText(env_base)) # generate help

# add default include paths

env_base.Append(CPPPATH=['#core','#core/math','#tools','#drivers','#'])

# configure ENV for platform
env_base.platform_exporters=platform_exporters

"""
sys.path.append("./platform/"+env_base["platform"])
import detect
detect.configure(env_base)
sys.path.remove("./platform/"+env_base["platform"])
sys.modules.pop('detect')
"""

if (env_base['target']=='debug'):
	env_base.Append(CPPFLAGS=['-DDEBUG_MEMORY_ALLOC']);
	env_base.Append(CPPFLAGS=['-DSCI_NAMESPACE'])

env_base.platforms = {}


selected_platform =""

if env_base['platform'] != "":
	selected_platform=env_base['platform']
elif env_base['p'] != "":
	selected_platform=env_base['p']
	env_base["platform"]=selected_platform


if selected_platform in platform_list:

	sys.path.append("./platform/"+selected_platform)
	import detect
	if "create" in dir(detect):
		env = detect.create(env_base)
	else:
		env = env_base.Clone()

	env.extra_suffix=""
	
	if env["extra_suffix"] != '' :
		env.extra_suffix += '.'+env["extra_suffix"]

	CCFLAGS = env.get('CCFLAGS', '')
	env['CCFLAGS'] = ''

	env.Append(CCFLAGS=string.split(str(CCFLAGS)))

	CFLAGS = env.get('CFLAGS', '')
	env['CFLAGS'] = ''

	env.Append(CFLAGS=string.split(str(CFLAGS)))

	LINKFLAGS = env.get('LINKFLAGS', '')
	env['LINKFLAGS'] = ''

	env.Append(LINKFLAGS=string.split(str(LINKFLAGS)))

	detect.configure(env)


	flag_list = platform_flags[selected_platform]
	for f in flag_list:
		if not (f[0] in ARGUMENTS): # allow command line to override platform flags
			env[f[0]] = f[1]

        #env['platform_libsuffix'] = env['LIBSUFFIX']

	suffix="."+selected_platform

	if (env["target"]=="release"):
		if (env["tools"]=="yes"):
			print("Tools can only be built with targets 'debug' and 'release_debug'.")
			sys.exit(255)
		suffix+=".opt"

	elif (env["target"]=="release_debug"):
		if (env["tools"]=="yes"):
			suffix+=".opt.tools"
		else:
			suffix+=".opt.debug"
	else:
		if (env["tools"]=="yes"):
			suffix+=".tools"
		else:
			suffix+=".debug"

	if (env["bits"]=="32"):
		suffix+=".32"
	elif (env["bits"]=="64"):
		suffix+=".64"

	suffix+=env.extra_suffix

	env["PROGSUFFIX"]=suffix+env["PROGSUFFIX"]
	env["OBJSUFFIX"]=suffix+env["OBJSUFFIX"]
	env["LIBSUFFIX"]=suffix+env["LIBSUFFIX"]
	env["SHLIBSUFFIX"]=suffix+env["SHLIBSUFFIX"]

	sys.path.remove("./platform/"+selected_platform)
	sys.modules.pop('detect')


	env.module_list=[]

	for x in module_list:
		if env['module_'+x+'_enabled'] != "yes":
			continue
		tmppath="./modules/"+x
		sys.path.append(tmppath)
		env.current_module=x
		import config
		if (config.can_build(selected_platform)):
			config.configure(env)
			env.module_list.append(x)
		sys.path.remove(tmppath)
		sys.modules.pop('config')

	if (env['lua']=='yes'):
		env.Append(CPPFLAGS=['-DLUASCRIPT_ENABLED']);

	if (env['musepack']=='yes'):
		env.Append(CPPFLAGS=['-DMUSEPACK_ENABLED']);
        if (env['openssl']!='no'):
            env.Append(CPPFLAGS=['-DOPENSSL_ENABLED']);
            if (env['openssl']=="builtin"):
                env.Append(CPPPATH=['#drivers/builtin_openssl2'])

	if (env["builtin_zlib"]=='yes'):
		env.Append(CPPPATH=['#drivers/builtin_zlib/zlib'])

	# to test 64 bits compiltion
	# env.Append(CPPFLAGS=['-m64'])

	if (env_base['squish']=='yes'):
		env.Append(CPPFLAGS=['-DSQUISH_ENABLED']);

	if (env['vorbis']=='yes'):
		env.Append(CPPFLAGS=['-DVORBIS_ENABLED']);

	if (env['theora']=='yes'):
		env.Append(CPPFLAGS=['-DTHEORA_ENABLED']);

	if (env['png']=='yes'):
		env.Append(CPPFLAGS=['-DPNG_ENABLED']);
	if (env['dds']=='yes'):
		env.Append(CPPFLAGS=['-DDDS_ENABLED']);
	if (env['pvr']=='yes'):
		env.Append(CPPFLAGS=['-DPVR_ENABLED']);
	if (env['jpg']=='yes'):
		env.Append(CPPFLAGS=['-DJPG_ENABLED']);
	if (env['webp']=='yes'):
		env.Append(CPPFLAGS=['-DWEBP_ENABLED']);

	if (env['speex']=='yes'):
		env.Append(CPPFLAGS=['-DSPEEX_ENABLED']);

	if (env['tools']=='yes'):
		env.Append(CPPFLAGS=['-DTOOLS_ENABLED'])
	if (env['disable_3d']=='yes'):
		env.Append(CPPFLAGS=['-D_3D_DISABLED'])
	if (env['use_double']=='yes'):
		env.Append(CPPFLAGS=['-DREAL_T_IS_DOUBLE'])
	if (env['gdscript']=='yes'):
		env.Append(CPPFLAGS=['-DGDSCRIPT_ENABLED'])
	if (env['disable_advanced_gui']=='yes'):
		env.Append(CPPFLAGS=['-DADVANCED_GUI_DISABLED'])

	if (env['minizip'] == 'yes'):
		env.Append(CPPFLAGS=['-DMINIZIP_ENABLED'])

	if (env['xml']=='yes'):
		env.Append(CPPFLAGS=['-DXML_ENABLED'])

	if (env['colored']=='yes'):
		methods.colored(sys,env)
<<<<<<< HEAD

	if (env['disable_tooltip']=='yes'):
		env.Append(CPPFLAGS=['-DTOOLTIP_DISABLED'])

	rfs = env.get('rfs', 'no')
	if (rfs=='no'):
		env['rfs']='no'
	else:
		env.Append(CPPFLAGS=['-DFIXED_RFS'])
=======
		
	if (env['etc1']=='yes'):
		env.Append(CPPFLAGS=['-DETC1_ENABLED'])
>>>>>>> b967bb73

	Export('env')

	#build subdirs, the build order is dependent on link order.

	SConscript("core/SCsub")
	SConscript("servers/SCsub")
	SConscript("scene/SCsub")
	SConscript("tools/SCsub")
	SConscript("drivers/SCsub")
	SConscript("bin/SCsub")

	SConscript("modules/SCsub")
	SConscript("main/SCsub")

	SConscript("platform/"+selected_platform+"/SCsub"); # build selected platform

else:

	print("No valid target platform selected.")
	print("The following were detected:")
	for x in platform_list:
		print("\t"+x)
	print("\nPlease run scons again with argument: platform=<string>")<|MERGE_RESOLUTION|>--- conflicted
+++ resolved
@@ -136,11 +136,8 @@
 opts.Add('rfs', 'Fixed rfs')
 opts.Add('sdk', "Third-Party SDK", "")
 opts.Add('colored', 'Enable colored output for the compilation (yes/no)', 'no')
-<<<<<<< HEAD
 opts.Add('disable_tooltip', "Disable control default tooltip behavior (yes/no)", 'no')
-=======
 opts.Add('extra_suffix', 'Custom extra suffix added to the base filename of all generated binary files.', '')
->>>>>>> b967bb73
 
 # add platform specific options
 
@@ -333,7 +330,8 @@
 
 	if (env['colored']=='yes'):
 		methods.colored(sys,env)
-<<<<<<< HEAD
+	if (env['etc1']=='yes'):
+		env.Append(CPPFLAGS=['-DETC1_ENABLED'])
 
 	if (env['disable_tooltip']=='yes'):
 		env.Append(CPPFLAGS=['-DTOOLTIP_DISABLED'])
@@ -343,11 +341,6 @@
 		env['rfs']='no'
 	else:
 		env.Append(CPPFLAGS=['-DFIXED_RFS'])
-=======
-		
-	if (env['etc1']=='yes'):
-		env.Append(CPPFLAGS=['-DETC1_ENABLED'])
->>>>>>> b967bb73
 
 	Export('env')
 
