--- conflicted
+++ resolved
@@ -84,11 +84,7 @@
 	friend class AudioEffectSpectrumAnalyzerInstance;
 	float buffer_length = 0.0;
 	float tapback_pos = 0.0;
-<<<<<<< HEAD
-	FFT_Size fft_size;
-=======
 	FFT_Size fft_size = FFT_SIZE_MAX;
->>>>>>> f0b4ed30
 
 protected:
 	static void _bind_methods();
