--- conflicted
+++ resolved
@@ -48,11 +48,7 @@
 	Ref<AudioEffectRecord> base;
 
 	bool is_recording = false;
-<<<<<<< HEAD
-	Thread *io_thread = nullptr;
-=======
 	Thread io_thread;
->>>>>>> f0b4ed30
 	bool thread_active = false;
 
 	Vector<AudioFrame> ring_buffer;
