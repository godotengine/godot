--- conflicted
+++ resolved
@@ -40,11 +40,7 @@
 		float b0 = 0.0, b1 = 0.0, b2 = 0.0;
 
 		//bool operator==(const Coeffs &p_rv) { return (FLOATS_EQ(a1,p_rv.a1) && FLOATS_EQ(a2,p_rv.a2) && FLOATS_EQ(b1,p_rv.b1) && FLOATS_EQ(b2,p_rv.b2) && FLOATS_EQ(b0,p_rv.b0) ); }
-<<<<<<< HEAD
-		Coeffs() { }
-=======
 		Coeffs() {}
->>>>>>> f0b4ed30
 	};
 
 	enum Mode {
@@ -82,11 +78,7 @@
 	float gain = 0.0;
 	float sampling_rate = 0.0;
 	int stages = 0;
-<<<<<<< HEAD
-	Mode mode;
-=======
 	Mode mode = PEAK;
->>>>>>> f0b4ed30
 
 public:
 	float get_response(float p_freq, Coeffs *p_coeffs);
