/**************************************************************************/
/*  camera_feed.h                                                         */
/**************************************************************************/
/*                         This file is part of:                          */
/*                             GODOT ENGINE                               */
/*                        https://godotengine.org                         */
/**************************************************************************/
/* Copyright (c) 2014-present Godot Engine contributors (see AUTHORS.md). */
/* Copyright (c) 2007-2014 Juan Linietsky, Ariel Manzur.                  */
/*                                                                        */
/* Permission is hereby granted, free of charge, to any person obtaining  */
/* a copy of this software and associated documentation files (the        */
/* "Software"), to deal in the Software without restriction, including    */
/* without limitation the rights to use, copy, modify, merge, publish,    */
/* distribute, sublicense, and/or sell copies of the Software, and to     */
/* permit persons to whom the Software is furnished to do so, subject to  */
/* the following conditions:                                              */
/*                                                                        */
/* The above copyright notice and this permission notice shall be         */
/* included in all copies or substantial portions of the Software.        */
/*                                                                        */
/* THE SOFTWARE IS PROVIDED "AS IS", WITHOUT WARRANTY OF ANY KIND,        */
/* EXPRESS OR IMPLIED, INCLUDING BUT NOT LIMITED TO THE WARRANTIES OF     */
/* MERCHANTABILITY, FITNESS FOR A PARTICULAR PURPOSE AND NONINFRINGEMENT. */
/* IN NO EVENT SHALL THE AUTHORS OR COPYRIGHT HOLDERS BE LIABLE FOR ANY   */
/* CLAIM, DAMAGES OR OTHER LIABILITY, WHETHER IN AN ACTION OF CONTRACT,   */
/* TORT OR OTHERWISE, ARISING FROM, OUT OF OR IN CONNECTION WITH THE      */
/* SOFTWARE OR THE USE OR OTHER DEALINGS IN THE SOFTWARE.                 */
/**************************************************************************/

#ifndef CAMERA_FEED_H
#define CAMERA_FEED_H

#include "core/io/image.h"
#include "core/math/transform_2d.h"
#include "servers/camera_server.h"
#include "servers/rendering_server.h"

/**
	The camera server is a singleton object that gives access to the various
	camera feeds that can be used as the background for our environment.
**/

class CameraFeed : public RefCounted {
	GDCLASS(CameraFeed, RefCounted);

public:
	enum FeedPosition {
		FEED_UNSPECIFIED, // we have no idea
		FEED_FRONT, // this is a camera on the front of the device
		FEED_BACK // this is a camera on the back of the device
	};

    enum FeedDataType {
        FEED_UNSUPPORTED, // unsupported type
		FEED_RGB, // TEXTURE contains RGB data
        FEED_RGBA, // TEXTURE contains RGBA data
        FEED_NV12, // TEXTURE contains Y data, NORMAL_TEXTURE contains CbCr data
		FEED_YCBCR, // TEXTURE contains YCbCr data
		FEED_YCBCR_SEP // TEXTURE contains Y data, NORMAL_TEXTURE contains Cb data, SPECULAR_TEXTURE contains Cr data
	};

private:
	int id; // unique id for this, for internal use in case feeds are removed
<<<<<<< HEAD

	RID texture; // layered texture
	RID channel_texture[3]; // channel textures
	Ref<Image> channel_image[3]; // channel images
=======
>>>>>>> b3bcb2dc

protected:
	struct FeedFormat {
		int width = 0;
		int height = 0;
		String format;
		int frame_numerator = 0;
		int frame_denominator = 0;
		uint32_t pixel_format = 0;
	};

	String name; // name of our camera feed
    FeedDataType datatype; // type of texture data stored
	FeedPosition position; // position of camera on the device
	int width; // width of camera frames
	int height; // height of camera frames

	Transform2D transform; // display transform
	int base_width = 0;
	int base_height = 0;
	Vector<FeedFormat> formats;
	Dictionary parameters;
	int selected_format = -1;

	bool active; // only when active do we actually update the camera texture each frame

	static void _bind_methods();

public:
	int get_id() const;
	String get_name() const;
	int get_width() const;
	int get_height() const;
	FeedPosition get_position() const;
    FeedDataType get_datatype() const;

	RID get_texture() const;

	bool is_active() const;
	void set_active(bool p_is_active);

	Transform2D get_transform() const;
	void set_transform(const Transform2D &p_transform);

	Ref<Image> get_image(RenderingServer::CanvasTextureChannel channel);
	void set_image(RenderingServer::CanvasTextureChannel channel, const Ref<Image> &image);
	void set_image(RenderingServer::CanvasTextureChannel channel, uint8_t *data, size_t offset, size_t len);

	CameraFeed();
	virtual ~CameraFeed();

<<<<<<< HEAD
=======
	FeedDataType get_datatype() const;
	void set_rgb_image(const Ref<Image> &p_rgb_img);
	void set_ycbcr_image(const Ref<Image> &p_ycbcr_img);
	void set_ycbcr_images(const Ref<Image> &p_y_img, const Ref<Image> &p_cbcr_img);

	virtual bool set_format(int p_index, const Dictionary &p_parameters);
	virtual Array get_formats() const;
	virtual FeedFormat get_format() const;

>>>>>>> b3bcb2dc
	virtual bool activate_feed();
	virtual void deactivate_feed();
};

VARIANT_ENUM_CAST(CameraFeed::FeedPosition);
VARIANT_ENUM_CAST(CameraFeed::FeedDataType);

#endif // CAMERA_FEED_H<|MERGE_RESOLUTION|>--- conflicted
+++ resolved
@@ -62,13 +62,10 @@
 
 private:
 	int id; // unique id for this, for internal use in case feeds are removed
-<<<<<<< HEAD
-
+  
 	RID texture; // layered texture
 	RID channel_texture[3]; // channel textures
 	Ref<Image> channel_image[3]; // channel images
-=======
->>>>>>> b3bcb2dc
 
 protected:
 	struct FeedFormat {
@@ -120,18 +117,6 @@
 	CameraFeed();
 	virtual ~CameraFeed();
 
-<<<<<<< HEAD
-=======
-	FeedDataType get_datatype() const;
-	void set_rgb_image(const Ref<Image> &p_rgb_img);
-	void set_ycbcr_image(const Ref<Image> &p_ycbcr_img);
-	void set_ycbcr_images(const Ref<Image> &p_y_img, const Ref<Image> &p_cbcr_img);
-
-	virtual bool set_format(int p_index, const Dictionary &p_parameters);
-	virtual Array get_formats() const;
-	virtual FeedFormat get_format() const;
-
->>>>>>> b3bcb2dc
 	virtual bool activate_feed();
 	virtual void deactivate_feed();
 };
