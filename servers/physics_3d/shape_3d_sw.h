/*************************************************************************/
/*  shape_3d_sw.h                                                        */
/*************************************************************************/
/*                       This file is part of:                           */
/*                           GODOT ENGINE                                */
/*                      https://godotengine.org                          */
/*************************************************************************/
/* Copyright (c) 2007-2021 Juan Linietsky, Ariel Manzur.                 */
/* Copyright (c) 2014-2021 Godot Engine contributors (cf. AUTHORS.md).   */
/*                                                                       */
/* Permission is hereby granted, free of charge, to any person obtaining */
/* a copy of this software and associated documentation files (the       */
/* "Software"), to deal in the Software without restriction, including   */
/* without limitation the rights to use, copy, modify, merge, publish,   */
/* distribute, sublicense, and/or sell copies of the Software, and to    */
/* permit persons to whom the Software is furnished to do so, subject to */
/* the following conditions:                                             */
/*                                                                       */
/* The above copyright notice and this permission notice shall be        */
/* included in all copies or substantial portions of the Software.       */
/*                                                                       */
/* THE SOFTWARE IS PROVIDED "AS IS", WITHOUT WARRANTY OF ANY KIND,       */
/* EXPRESS OR IMPLIED, INCLUDING BUT NOT LIMITED TO THE WARRANTIES OF    */
/* MERCHANTABILITY, FITNESS FOR A PARTICULAR PURPOSE AND NONINFRINGEMENT.*/
/* IN NO EVENT SHALL THE AUTHORS OR COPYRIGHT HOLDERS BE LIABLE FOR ANY  */
/* CLAIM, DAMAGES OR OTHER LIABILITY, WHETHER IN AN ACTION OF CONTRACT,  */
/* TORT OR OTHERWISE, ARISING FROM, OUT OF OR IN CONNECTION WITH THE     */
/* SOFTWARE OR THE USE OR OTHER DEALINGS IN THE SOFTWARE.                */
/*************************************************************************/

#ifndef SHAPE_SW_H
#define SHAPE_SW_H

#include "core/math/geometry_3d.h"
#include "servers/physics_server_3d.h"
/*

SHAPE_LINE, ///< plane:"plane"
SHAPE_SEGMENT, ///< real_t:"length"
SHAPE_CIRCLE, ///< real_t:"radius"
SHAPE_RECTANGLE, ///< vec3:"extents"
SHAPE_CONVEX_POLYGON, ///< array of planes:"planes"
SHAPE_CONCAVE_POLYGON, ///< Vector3 array:"triangles" , or Dictionary with "indices" (int array) and "triangles" (Vector3 array)
SHAPE_CUSTOM, ///< Server-Implementation based custom shape, calling shape_create() with this value will result in an error

*/

class Shape3DSW;

class ShapeOwner3DSW {
public:
	virtual void _shape_changed() = 0;
	virtual void remove_shape(Shape3DSW *p_shape) = 0;

	virtual ~ShapeOwner3DSW() {}
};

class Shape3DSW {
	RID self;
	AABB aabb;
	bool configured = false;
	real_t custom_bias;

	Map<ShapeOwner3DSW *, int> owners;

protected:
	void configure(const AABB &p_aabb);

public:
	enum FeatureType {
		FEATURE_POINT,
		FEATURE_EDGE,
		FEATURE_FACE,
		FEATURE_CIRCLE,
	};

	virtual real_t get_area() const { return aabb.get_area(); }

	_FORCE_INLINE_ void set_self(const RID &p_self) { self = p_self; }
	_FORCE_INLINE_ RID get_self() const { return self; }

	virtual PhysicsServer3D::ShapeType get_type() const = 0;

	_FORCE_INLINE_ const AABB &get_aabb() const { return aabb; }
	_FORCE_INLINE_ bool is_configured() const { return configured; }

	virtual bool is_concave() const { return false; }

	virtual void project_range(const Vector3 &p_normal, const Transform &p_transform, real_t &r_min, real_t &r_max) const = 0;
	virtual Vector3 get_support(const Vector3 &p_normal) const;
	virtual void get_supports(const Vector3 &p_normal, int p_max, Vector3 *r_supports, int &r_amount, FeatureType &r_type) const = 0;
	virtual Vector3 get_closest_point_to(const Vector3 &p_point) const = 0;
	virtual bool intersect_segment(const Vector3 &p_begin, const Vector3 &p_end, Vector3 &r_point, Vector3 &r_normal) const = 0;
	virtual bool intersect_point(const Vector3 &p_point) const = 0;
	virtual Vector3 get_moment_of_inertia(real_t p_mass) const = 0;

	virtual void set_data(const Variant &p_data) = 0;
	virtual Variant get_data() const = 0;

	_FORCE_INLINE_ void set_custom_bias(real_t p_bias) { custom_bias = p_bias; }
	_FORCE_INLINE_ real_t get_custom_bias() const { return custom_bias; }

	void add_owner(ShapeOwner3DSW *p_owner);
	void remove_owner(ShapeOwner3DSW *p_owner);
	bool is_owner(ShapeOwner3DSW *p_owner) const;
	const Map<ShapeOwner3DSW *, int> &get_owners() const;

	Shape3DSW();
	virtual ~Shape3DSW();
};

class ConcaveShape3DSW : public Shape3DSW {
public:
	virtual bool is_concave() const { return true; }
	typedef void (*Callback)(void *p_userdata, Shape3DSW *p_convex);
	virtual void get_supports(const Vector3 &p_normal, int p_max, Vector3 *r_supports, int &r_amount, FeatureType &r_type) const { r_amount = 0; }

	virtual void cull(const AABB &p_local_aabb, Callback p_callback, void *p_userdata) const = 0;

	ConcaveShape3DSW() {}
};

class PlaneShape3DSW : public Shape3DSW {
	Plane plane;

	void _setup(const Plane &p_plane);

public:
	Plane get_plane() const;

	virtual real_t get_area() const { return Math_INF; }
	virtual PhysicsServer3D::ShapeType get_type() const { return PhysicsServer3D::SHAPE_PLANE; }
	virtual void project_range(const Vector3 &p_normal, const Transform &p_transform, real_t &r_min, real_t &r_max) const;
	virtual Vector3 get_support(const Vector3 &p_normal) const;
	virtual void get_supports(const Vector3 &p_normal, int p_max, Vector3 *r_supports, int &r_amount, FeatureType &r_type) const { r_amount = 0; }

	virtual bool intersect_segment(const Vector3 &p_begin, const Vector3 &p_end, Vector3 &r_result, Vector3 &r_normal) const;
	virtual bool intersect_point(const Vector3 &p_point) const;
	virtual Vector3 get_closest_point_to(const Vector3 &p_point) const;
	virtual Vector3 get_moment_of_inertia(real_t p_mass) const;

	virtual void set_data(const Variant &p_data);
	virtual Variant get_data() const;

	PlaneShape3DSW();
};

class RayShape3DSW : public Shape3DSW {
	real_t length;
	bool slips_on_slope = false;

	void _setup(real_t p_length, bool p_slips_on_slope);

public:
	real_t get_length() const;
	bool get_slips_on_slope() const;

	virtual real_t get_area() const { return 0.0; }
	virtual PhysicsServer3D::ShapeType get_type() const { return PhysicsServer3D::SHAPE_RAY; }
	virtual void project_range(const Vector3 &p_normal, const Transform &p_transform, real_t &r_min, real_t &r_max) const;
	virtual Vector3 get_support(const Vector3 &p_normal) const;
	virtual void get_supports(const Vector3 &p_normal, int p_max, Vector3 *r_supports, int &r_amount, FeatureType &r_type) const;

	virtual bool intersect_segment(const Vector3 &p_begin, const Vector3 &p_end, Vector3 &r_result, Vector3 &r_normal) const;
	virtual bool intersect_point(const Vector3 &p_point) const;
	virtual Vector3 get_closest_point_to(const Vector3 &p_point) const;

	virtual Vector3 get_moment_of_inertia(real_t p_mass) const;

	virtual void set_data(const Variant &p_data);
	virtual Variant get_data() const;

	RayShape3DSW();
};

class SphereShape3DSW : public Shape3DSW {
	real_t radius;

	void _setup(real_t p_radius);

public:
	real_t get_radius() const;

	virtual real_t get_area() const { return 4.0 / 3.0 * Math_PI * radius * radius * radius; }

	virtual PhysicsServer3D::ShapeType get_type() const { return PhysicsServer3D::SHAPE_SPHERE; }

	virtual void project_range(const Vector3 &p_normal, const Transform &p_transform, real_t &r_min, real_t &r_max) const;
	virtual Vector3 get_support(const Vector3 &p_normal) const;
	virtual void get_supports(const Vector3 &p_normal, int p_max, Vector3 *r_supports, int &r_amount, FeatureType &r_type) const;
	virtual bool intersect_segment(const Vector3 &p_begin, const Vector3 &p_end, Vector3 &r_result, Vector3 &r_normal) const;
	virtual bool intersect_point(const Vector3 &p_point) const;
	virtual Vector3 get_closest_point_to(const Vector3 &p_point) const;

	virtual Vector3 get_moment_of_inertia(real_t p_mass) const;

	virtual void set_data(const Variant &p_data);
	virtual Variant get_data() const;

	SphereShape3DSW();
};

class BoxShape3DSW : public Shape3DSW {
	Vector3 half_extents;
	void _setup(const Vector3 &p_half_extents);

public:
	_FORCE_INLINE_ Vector3 get_half_extents() const { return half_extents; }
	virtual real_t get_area() const { return 8 * half_extents.x * half_extents.y * half_extents.z; }

	virtual PhysicsServer3D::ShapeType get_type() const { return PhysicsServer3D::SHAPE_BOX; }

	virtual void project_range(const Vector3 &p_normal, const Transform &p_transform, real_t &r_min, real_t &r_max) const;
	virtual Vector3 get_support(const Vector3 &p_normal) const;
	virtual void get_supports(const Vector3 &p_normal, int p_max, Vector3 *r_supports, int &r_amount, FeatureType &r_type) const;
	virtual bool intersect_segment(const Vector3 &p_begin, const Vector3 &p_end, Vector3 &r_result, Vector3 &r_normal) const;
	virtual bool intersect_point(const Vector3 &p_point) const;
	virtual Vector3 get_closest_point_to(const Vector3 &p_point) const;

	virtual Vector3 get_moment_of_inertia(real_t p_mass) const;

	virtual void set_data(const Variant &p_data);
	virtual Variant get_data() const;

	BoxShape3DSW();
};

class CapsuleShape3DSW : public Shape3DSW {
	real_t height;
	real_t radius;

	void _setup(real_t p_height, real_t p_radius);

public:
	_FORCE_INLINE_ real_t get_height() const { return height; }
	_FORCE_INLINE_ real_t get_radius() const { return radius; }

	virtual real_t get_area() const { return 4.0 / 3.0 * Math_PI * radius * radius * radius + height * Math_PI * radius * radius; }

	virtual PhysicsServer3D::ShapeType get_type() const { return PhysicsServer3D::SHAPE_CAPSULE; }

	virtual void project_range(const Vector3 &p_normal, const Transform &p_transform, real_t &r_min, real_t &r_max) const;
	virtual Vector3 get_support(const Vector3 &p_normal) const;
	virtual void get_supports(const Vector3 &p_normal, int p_max, Vector3 *r_supports, int &r_amount, FeatureType &r_type) const;
	virtual bool intersect_segment(const Vector3 &p_begin, const Vector3 &p_end, Vector3 &r_result, Vector3 &r_normal) const;
	virtual bool intersect_point(const Vector3 &p_point) const;
	virtual Vector3 get_closest_point_to(const Vector3 &p_point) const;

	virtual Vector3 get_moment_of_inertia(real_t p_mass) const;

	virtual void set_data(const Variant &p_data);
	virtual Variant get_data() const;

	CapsuleShape3DSW();
};

class CylinderShape3DSW : public Shape3DSW {
	real_t height;
	real_t radius;

	void _setup(real_t p_height, real_t p_radius);

public:
	_FORCE_INLINE_ real_t get_height() const { return height; }
	_FORCE_INLINE_ real_t get_radius() const { return radius; }

	virtual real_t get_area() const { return 4.0 / 3.0 * Math_PI * radius * radius * radius + height * Math_PI * radius * radius; }

	virtual PhysicsServer3D::ShapeType get_type() const { return PhysicsServer3D::SHAPE_CYLINDER; }

	virtual void project_range(const Vector3 &p_normal, const Transform &p_transform, real_t &r_min, real_t &r_max) const;
	virtual Vector3 get_support(const Vector3 &p_normal) const;
	virtual void get_supports(const Vector3 &p_normal, int p_max, Vector3 *r_supports, int &r_amount, FeatureType &r_type) const;
	virtual bool intersect_segment(const Vector3 &p_begin, const Vector3 &p_end, Vector3 &r_result, Vector3 &r_normal) const;
	virtual bool intersect_point(const Vector3 &p_point) const;
	virtual Vector3 get_closest_point_to(const Vector3 &p_point) const;

	virtual Vector3 get_moment_of_inertia(real_t p_mass) const;

	virtual void set_data(const Variant &p_data);
	virtual Variant get_data() const;

	CylinderShape3DSW();
};

struct ConvexPolygonShape3DSW : public Shape3DSW {
	Geometry3D::MeshData mesh;

	void _setup(const Vector<Vector3> &p_vertices);

public:
	const Geometry3D::MeshData &get_mesh() const { return mesh; }

	virtual PhysicsServer3D::ShapeType get_type() const { return PhysicsServer3D::SHAPE_CONVEX_POLYGON; }

	virtual void project_range(const Vector3 &p_normal, const Transform &p_transform, real_t &r_min, real_t &r_max) const;
	virtual Vector3 get_support(const Vector3 &p_normal) const;
	virtual void get_supports(const Vector3 &p_normal, int p_max, Vector3 *r_supports, int &r_amount, FeatureType &r_type) const;
	virtual bool intersect_segment(const Vector3 &p_begin, const Vector3 &p_end, Vector3 &r_result, Vector3 &r_normal) const;
	virtual bool intersect_point(const Vector3 &p_point) const;
	virtual Vector3 get_closest_point_to(const Vector3 &p_point) const;

	virtual Vector3 get_moment_of_inertia(real_t p_mass) const;

	virtual void set_data(const Variant &p_data);
	virtual Variant get_data() const;

	ConvexPolygonShape3DSW();
};

struct _VolumeSW_BVH;
struct FaceShape3DSW;

struct ConcavePolygonShape3DSW : public ConcaveShape3DSW {
	// always a trimesh

	struct Face {
		Vector3 normal;
		int indices[3] = {};
	};

	Vector<Face> faces;
	Vector<Vector3> vertices;

	struct BVH {
		AABB aabb;
		int left = 0;
		int right = 0;

		int face_index = 0;
	};

	Vector<BVH> bvh;

	struct _CullParams {
		AABB aabb;
<<<<<<< HEAD
		Callback callback;
=======
		Callback callback = nullptr;
>>>>>>> d81ea631
		void *userdata = nullptr;
		const Face *faces = nullptr;
		const Vector3 *vertices = nullptr;
		const BVH *bvh = nullptr;
		FaceShape3DSW *face = nullptr;
	};

	struct _SegmentCullParams {
		Vector3 from;
		Vector3 to;
<<<<<<< HEAD
		const Face *faces = nullptr;
		const Vector3 *vertices = nullptr;
		const BVH *bvh = nullptr;
=======
>>>>>>> d81ea631
		Vector3 dir;
		const Face *faces = nullptr;
		const Vector3 *vertices = nullptr;
		const BVH *bvh = nullptr;
		FaceShape3DSW *face = nullptr;

		Vector3 result;
		Vector3 normal;
<<<<<<< HEAD
		real_t min_d;
=======
		real_t min_d = 1e20;
>>>>>>> d81ea631
		int collisions = 0;
	};

	bool backface_collision = false;

	void _cull_segment(int p_idx, _SegmentCullParams *p_params) const;
	void _cull(int p_idx, _CullParams *p_params) const;

	void _fill_bvh(_VolumeSW_BVH *p_bvh_tree, BVH *p_bvh_array, int &p_idx);

	void _setup(const Vector<Vector3> &p_faces, bool p_backface_collision);

public:
	Vector<Vector3> get_faces() const;

	virtual PhysicsServer3D::ShapeType get_type() const { return PhysicsServer3D::SHAPE_CONCAVE_POLYGON; }

	virtual void project_range(const Vector3 &p_normal, const Transform &p_transform, real_t &r_min, real_t &r_max) const;
	virtual Vector3 get_support(const Vector3 &p_normal) const;

	virtual bool intersect_segment(const Vector3 &p_begin, const Vector3 &p_end, Vector3 &r_result, Vector3 &r_normal) const;
	virtual bool intersect_point(const Vector3 &p_point) const;
	virtual Vector3 get_closest_point_to(const Vector3 &p_point) const;

	virtual void cull(const AABB &p_local_aabb, Callback p_callback, void *p_userdata) const;

	virtual Vector3 get_moment_of_inertia(real_t p_mass) const;

	virtual void set_data(const Variant &p_data);
	virtual Variant get_data() const;

	ConcavePolygonShape3DSW();
};

struct HeightMapShape3DSW : public ConcaveShape3DSW {
<<<<<<< HEAD
	Vector<real_t> heights;
	int width = 0;
	int depth = 0;
	real_t cell_size;
=======
	Vector<float> heights;
	int width = 0;
	int depth = 0;
	Vector3 local_origin;

	_FORCE_INLINE_ float _get_height(int p_x, int p_z) const {
		return heights[(p_z * width) + p_x];
	}

	_FORCE_INLINE_ void _get_point(int p_x, int p_z, Vector3 &r_point) const {
		r_point.x = p_x - 0.5 * (width - 1.0);
		r_point.y = _get_height(p_x, p_z);
		r_point.z = p_z - 0.5 * (depth - 1.0);
	}
>>>>>>> d81ea631

	void _get_cell(const Vector3 &p_point, int &r_x, int &r_y, int &r_z) const;

	void _setup(const Vector<float> &p_heights, int p_width, int p_depth, real_t p_min_height, real_t p_max_height);

public:
	Vector<float> get_heights() const;
	int get_width() const;
	int get_depth() const;

	virtual PhysicsServer3D::ShapeType get_type() const { return PhysicsServer3D::SHAPE_HEIGHTMAP; }

	virtual void project_range(const Vector3 &p_normal, const Transform &p_transform, real_t &r_min, real_t &r_max) const;
	virtual Vector3 get_support(const Vector3 &p_normal) const;
	virtual bool intersect_segment(const Vector3 &p_begin, const Vector3 &p_end, Vector3 &r_point, Vector3 &r_normal) const;
	virtual bool intersect_point(const Vector3 &p_point) const;

	virtual Vector3 get_closest_point_to(const Vector3 &p_point) const;
	virtual void cull(const AABB &p_local_aabb, Callback p_callback, void *p_userdata) const;

	virtual Vector3 get_moment_of_inertia(real_t p_mass) const;

	virtual void set_data(const Variant &p_data);
	virtual Variant get_data() const;

	HeightMapShape3DSW();
};

//used internally
struct FaceShape3DSW : public Shape3DSW {
	Vector3 normal; //cache
<<<<<<< HEAD
	Vector3 vertex[3] = {};
=======
	Vector3 vertex[3];
	bool backface_collision = false;
>>>>>>> d81ea631

	virtual PhysicsServer3D::ShapeType get_type() const { return PhysicsServer3D::SHAPE_CONCAVE_POLYGON; }

	const Vector3 &get_vertex(int p_idx) const { return vertex[p_idx]; }

	void project_range(const Vector3 &p_normal, const Transform &p_transform, real_t &r_min, real_t &r_max) const;
	Vector3 get_support(const Vector3 &p_normal) const;
	virtual void get_supports(const Vector3 &p_normal, int p_max, Vector3 *r_supports, int &r_amount, FeatureType &r_type) const;
	bool intersect_segment(const Vector3 &p_begin, const Vector3 &p_end, Vector3 &r_result, Vector3 &r_normal) const;
	virtual bool intersect_point(const Vector3 &p_point) const;
	virtual Vector3 get_closest_point_to(const Vector3 &p_point) const;

	Vector3 get_moment_of_inertia(real_t p_mass) const;

	virtual void set_data(const Variant &p_data) {}
	virtual Variant get_data() const { return Variant(); }

	FaceShape3DSW();
};

struct MotionShape3DSW : public Shape3DSW {
	Shape3DSW *shape = nullptr;
	Vector3 motion;

	virtual PhysicsServer3D::ShapeType get_type() const { return PhysicsServer3D::SHAPE_CONVEX_POLYGON; }

	void project_range(const Vector3 &p_normal, const Transform &p_transform, real_t &r_min, real_t &r_max) const {
		Vector3 cast = p_transform.basis.xform(motion);
		real_t mina, maxa;
		real_t minb, maxb;
		Transform ofsb = p_transform;
		ofsb.origin += cast;
		shape->project_range(p_normal, p_transform, mina, maxa);
		shape->project_range(p_normal, ofsb, minb, maxb);
		r_min = MIN(mina, minb);
		r_max = MAX(maxa, maxb);
	}

	Vector3 get_support(const Vector3 &p_normal) const {
		Vector3 support = shape->get_support(p_normal);
		if (p_normal.dot(motion) > 0) {
			support += motion;
		}
		return support;
	}
	virtual void get_supports(const Vector3 &p_normal, int p_max, Vector3 *r_supports, int &r_amount, FeatureType &r_type) const { r_amount = 0; }
	bool intersect_segment(const Vector3 &p_begin, const Vector3 &p_end, Vector3 &r_result, Vector3 &r_normal) const { return false; }
	virtual bool intersect_point(const Vector3 &p_point) const { return false; }
	virtual Vector3 get_closest_point_to(const Vector3 &p_point) const { return p_point; }

	Vector3 get_moment_of_inertia(real_t p_mass) const { return Vector3(); }

	virtual void set_data(const Variant &p_data) {}
	virtual Variant get_data() const { return Variant(); }

	MotionShape3DSW() { configure(AABB()); }
};

#endif // SHAPE_SW_H<|MERGE_RESOLUTION|>--- conflicted
+++ resolved
@@ -334,11 +334,7 @@
 
 	struct _CullParams {
 		AABB aabb;
-<<<<<<< HEAD
-		Callback callback;
-=======
 		Callback callback = nullptr;
->>>>>>> d81ea631
 		void *userdata = nullptr;
 		const Face *faces = nullptr;
 		const Vector3 *vertices = nullptr;
@@ -349,12 +345,6 @@
 	struct _SegmentCullParams {
 		Vector3 from;
 		Vector3 to;
-<<<<<<< HEAD
-		const Face *faces = nullptr;
-		const Vector3 *vertices = nullptr;
-		const BVH *bvh = nullptr;
-=======
->>>>>>> d81ea631
 		Vector3 dir;
 		const Face *faces = nullptr;
 		const Vector3 *vertices = nullptr;
@@ -363,11 +353,7 @@
 
 		Vector3 result;
 		Vector3 normal;
-<<<<<<< HEAD
-		real_t min_d;
-=======
 		real_t min_d = 1e20;
->>>>>>> d81ea631
 		int collisions = 0;
 	};
 
@@ -403,12 +389,6 @@
 };
 
 struct HeightMapShape3DSW : public ConcaveShape3DSW {
-<<<<<<< HEAD
-	Vector<real_t> heights;
-	int width = 0;
-	int depth = 0;
-	real_t cell_size;
-=======
 	Vector<float> heights;
 	int width = 0;
 	int depth = 0;
@@ -423,7 +403,6 @@
 		r_point.y = _get_height(p_x, p_z);
 		r_point.z = p_z - 0.5 * (depth - 1.0);
 	}
->>>>>>> d81ea631
 
 	void _get_cell(const Vector3 &p_point, int &r_x, int &r_y, int &r_z) const;
 
@@ -455,12 +434,8 @@
 //used internally
 struct FaceShape3DSW : public Shape3DSW {
 	Vector3 normal; //cache
-<<<<<<< HEAD
-	Vector3 vertex[3] = {};
-=======
 	Vector3 vertex[3];
 	bool backface_collision = false;
->>>>>>> d81ea631
 
 	virtual PhysicsServer3D::ShapeType get_type() const { return PhysicsServer3D::SHAPE_CONCAVE_POLYGON; }
 
