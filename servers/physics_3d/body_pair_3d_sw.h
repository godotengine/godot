--- conflicted
+++ resolved
@@ -36,28 +36,8 @@
 #include "core/templates/local_vector.h"
 #include "soft_body_3d_sw.h"
 
-<<<<<<< HEAD
-class BodyPair3DSW : public Constraint3DSW {
-	enum {
-		MAX_CONTACTS = 4
-	};
-
-	union {
-		struct {
-			Body3DSW *A;
-			Body3DSW *B;
-		};
-
-		Body3DSW *_arr[2] = {};
-	};
-
-	int shape_A = 0;
-	int shape_B = 0;
-
-=======
 class BodyContact3DSW : public Constraint3DSW {
 protected:
->>>>>>> d81ea631
 	struct Contact {
 		Vector3 position;
 		Vector3 normal;
@@ -110,15 +90,8 @@
 
 	Vector3 offset_B; //use local A coordinates to avoid numerical issues on collision detection
 
-<<<<<<< HEAD
-	Vector3 sep_axis;
-	Contact contacts[MAX_CONTACTS] = {};
-	int contact_count = 0;
-	bool collided = false;
-=======
 	Contact contacts[MAX_CONTACTS];
 	int contact_count = 0;
->>>>>>> d81ea631
 
 	static void _contact_added_callback(const Vector3 &p_point_A, int p_index_A, const Vector3 &p_point_B, int p_index_B, void *p_userdata);
 
@@ -127,11 +100,6 @@
 	void validate_contacts();
 	bool _test_ccd(real_t p_step, Body3DSW *p_A, int p_shape_A, const Transform &p_xform_A, Body3DSW *p_B, int p_shape_B, const Transform &p_xform_B);
 
-<<<<<<< HEAD
-	Space3DSW *space = nullptr;
-
-=======
->>>>>>> d81ea631
 public:
 	virtual bool setup(real_t p_step) override;
 	virtual bool pre_solve(real_t p_step) override;
