--- conflicted
+++ resolved
@@ -50,13 +50,9 @@
 	int active_objects = 0;
 	int collision_pairs = 0;
 
-<<<<<<< HEAD
-	bool flushing_queries = false;
-=======
 	bool using_threads;
 	bool doing_sync;
 	bool flushing_queries;
->>>>>>> d81ea631
 
 	Step3DSW *stepper = nullptr;
 	Set<const Space3DSW *> active_spaces;
