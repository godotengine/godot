--- conflicted
+++ resolved
@@ -36,20 +36,12 @@
 #include "constraint_3d_sw.h"
 
 class AreaPair3DSW : public Constraint3DSW {
-<<<<<<< HEAD
-	Body3DSW *body = nullptr;
-	Area3DSW *area = nullptr;
-	int body_shape = 0;
-	int area_shape = 0;
-	bool colliding = false;
-=======
 	Body3DSW *body;
 	Area3DSW *area;
 	int body_shape;
 	int area_shape;
 	bool colliding = false;
 	bool process_collision = false;
->>>>>>> d81ea631
 
 public:
 	virtual bool setup(real_t p_step) override;
@@ -61,20 +53,12 @@
 };
 
 class Area2Pair3DSW : public Constraint3DSW {
-<<<<<<< HEAD
-	Area3DSW *area_a = nullptr;
-	Area3DSW *area_b = nullptr;
-	int shape_a = 0;
-	int shape_b = 0;
-	bool colliding = false;
-=======
 	Area3DSW *area_a;
 	Area3DSW *area_b;
 	int shape_a;
 	int shape_b;
 	bool colliding = false;
 	bool process_collision = false;
->>>>>>> d81ea631
 
 public:
 	virtual bool setup(real_t p_step) override;
