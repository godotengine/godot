/*************************************************************************/
/*  generic_6dof_joint_3d_sw.h                                           */
/*************************************************************************/
/*                       This file is part of:                           */
/*                           GODOT ENGINE                                */
/*                      https://godotengine.org                          */
/*************************************************************************/
/* Copyright (c) 2007-2021 Juan Linietsky, Ariel Manzur.                 */
/* Copyright (c) 2014-2021 Godot Engine contributors (cf. AUTHORS.md).   */
/*                                                                       */
/* Permission is hereby granted, free of charge, to any person obtaining */
/* a copy of this software and associated documentation files (the       */
/* "Software"), to deal in the Software without restriction, including   */
/* without limitation the rights to use, copy, modify, merge, publish,   */
/* distribute, sublicense, and/or sell copies of the Software, and to    */
/* permit persons to whom the Software is furnished to do so, subject to */
/* the following conditions:                                             */
/*                                                                       */
/* The above copyright notice and this permission notice shall be        */
/* included in all copies or substantial portions of the Software.       */
/*                                                                       */
/* THE SOFTWARE IS PROVIDED "AS IS", WITHOUT WARRANTY OF ANY KIND,       */
/* EXPRESS OR IMPLIED, INCLUDING BUT NOT LIMITED TO THE WARRANTIES OF    */
/* MERCHANTABILITY, FITNESS FOR A PARTICULAR PURPOSE AND NONINFRINGEMENT.*/
/* IN NO EVENT SHALL THE AUTHORS OR COPYRIGHT HOLDERS BE LIABLE FOR ANY  */
/* CLAIM, DAMAGES OR OTHER LIABILITY, WHETHER IN AN ACTION OF CONTRACT,  */
/* TORT OR OTHERWISE, ARISING FROM, OUT OF OR IN CONNECTION WITH THE     */
/* SOFTWARE OR THE USE OR OTHER DEALINGS IN THE SOFTWARE.                */
/*************************************************************************/

/*
Adapted to Godot from the Bullet library.
*/

#ifndef GENERIC_6DOF_JOINT_SW_H
#define GENERIC_6DOF_JOINT_SW_H

#include "servers/physics_3d/joints/jacobian_entry_3d_sw.h"
#include "servers/physics_3d/joints_3d_sw.h"

/*
Bullet Continuous Collision Detection and Physics Library
Copyright (c) 2003-2006 Erwin Coumans  http://continuousphysics.com/Bullet/

This software is provided 'as-is', without any express or implied warranty.
In no event will the authors be held liable for any damages arising from the use of this software.
Permission is granted to anyone to use this software for any purpose,
including commercial applications, and to alter it and redistribute it freely,
subject to the following restrictions:

1. The origin of this software must not be misrepresented; you must not claim that you wrote the original software. If you use this software in a product, an acknowledgment in the product documentation would be appreciated but is not required.
2. Altered source versions must be plainly marked as such, and must not be misrepresented as being the original software.
3. This notice may not be removed or altered from any source distribution.
*/

/*
2007-09-09
Generic6DOFJointSW Refactored by Francisco Le?n
email: projectileman@yahoo.com
http://gimpact.sf.net
*/

//! Rotation Limit structure for generic joints
class G6DOFRotationalLimitMotor3DSW {
public:
	//! limit_parameters
	//!@{
	real_t m_loLimit = -1e30; //!< joint limit
	real_t m_hiLimit = 1e30; //!< joint limit
	real_t m_targetVelocity = 0; //!< target motor velocity
	real_t m_maxMotorForce = 0.1f; //!< max force on motor
	real_t m_maxLimitForce = 300.0f; //!< max force on limit
	real_t m_damping = 1.0f; //!< Damping.
	real_t m_limitSoftness = 0.5f; //! Relaxation factor
	real_t m_ERP = 0.5f; //!< Error tolerance factor when joint is at limit
<<<<<<< HEAD
	real_t m_bounce 0.0f; //!< restitution factor
=======
	real_t m_bounce = 0.0f; //!< restitution factor
>>>>>>> f0b4ed30
	bool m_enableMotor = false;
	bool m_enableLimit = false;

	//!@}

	//! temp_variables
	//!@{
	real_t m_currentLimitError = 0; //!  How much is violated this limit
	int m_currentLimit = 0; //!< 0=free, 1=at lo limit, 2=at hi limit
	real_t m_accumulatedImpulse = 0.f;
	//!@}

<<<<<<< HEAD
	G6DOFRotationalLimitMotor3DSW() {	}
=======
	G6DOFRotationalLimitMotor3DSW() {}
>>>>>>> f0b4ed30

	//! Is limited
	bool isLimited() {
		return (m_loLimit < m_hiLimit);
	}

	//! Need apply correction
	bool needApplyTorques() {
		return (m_enableMotor || m_currentLimit != 0);
	}

	//! calculates  error
	/*!
	calculates m_currentLimit and m_currentLimitError.
	*/
	int testLimitValue(real_t test_value);

	//! apply the correction impulses for two bodies
	real_t solveAngularLimits(real_t timeStep, Vector3 &axis, real_t jacDiagABInv, Body3DSW *body0, Body3DSW *body1);
};

class G6DOFTranslationalLimitMotor3DSW {
public:
	Vector3 m_lowerLimit = Vector3(0.f, 0.f, 0.f); //!< the constraint lower limits
	Vector3 m_upperLimit = Vector3(0.f, 0.f, 0.f); //!< the constraint upper limits
	Vector3 m_accumulatedImpulse = Vector3(0.f, 0.f, 0.f);
	//! Linear_Limit_parameters
	//!@{
	Vector3 m_limitSoftness = Vector3(1, 1, 1) * 0.7f; //!< Softness for linear limit
	Vector3 m_damping = Vector3(1, 1, 1) * real_t(1.0f); //!< Damping for linear limit
	Vector3 m_restitution = Vector3(1, 1, 1) * real_t(0.5f); //! Bounce parameter for linear limit
	//!@}
<<<<<<< HEAD
	bool enable_limit[3] = {true, true, true};

	G6DOFTranslationalLimitMotor3DSW() {	}
=======
	bool enable_limit[3] = { true, true, true };

	G6DOFTranslationalLimitMotor3DSW() {}
>>>>>>> f0b4ed30

	//! Test limit
	/*!
    - free means upper < lower,
    - locked means upper == lower
    - limited means upper > lower
    - limitIndex: first 3 are linear, next 3 are angular
    */
	inline bool isLimited(int limitIndex) {
		return (m_upperLimit[limitIndex] >= m_lowerLimit[limitIndex]);
	}

	real_t solveLinearAxis(
			real_t timeStep,
			real_t jacDiagABInv,
			Body3DSW *body1, const Vector3 &pointInA,
			Body3DSW *body2, const Vector3 &pointInB,
			int limit_index,
			const Vector3 &axis_normal_on_a,
			const Vector3 &anchorPos);
};

class Generic6DOFJoint3DSW : public Joint3DSW {
protected:
	union {
		struct {
			Body3DSW *A = nulltpr;
			Body3DSW *B = nullptr;
		};

		Body3DSW *_arr[2] = {};
	};

	//! relative_frames
	//!@{
	Transform m_frameInA; //!< the constraint space w.r.t body A
	Transform m_frameInB; //!< the constraint space w.r.t body B
	//!@}

	//! Jacobians
	//!@{
	JacobianEntry3DSW m_jacLinear[3] = {}; //!< 3 orthogonal linear constraints
	JacobianEntry3DSW m_jacAng[3] = {}; //!< 3 orthogonal angular constraints
	//!@}

	//! Linear_Limit_parameters
	//!@{
	G6DOFTranslationalLimitMotor3DSW m_linearLimits;
	//!@}

	//! hinge_parameters
	//!@{
	G6DOFRotationalLimitMotor3DSW m_angularLimits[3];
	//!@}

protected:
	//! temporal variables
	//!@{
	real_t m_timeStep;
	Transform m_calculatedTransformA;
	Transform m_calculatedTransformB;
	Vector3 m_calculatedAxisAngleDiff;
	Vector3 m_calculatedAxis[3];

	Vector3 m_AnchorPos; // point between pivots of bodies A and B to solve linear axes

	bool m_useLinearReferenceFrameA = false;

	//!@}

	Generic6DOFJoint3DSW(Generic6DOFJoint3DSW const &) = delete;
	void operator=(Generic6DOFJoint3DSW const &) = delete;

	void buildLinearJacobian(
			JacobianEntry3DSW &jacLinear, const Vector3 &normalWorld,
			const Vector3 &pivotAInW, const Vector3 &pivotBInW);

	void buildAngularJacobian(JacobianEntry3DSW &jacAngular, const Vector3 &jointAxisW);

	//! calcs the euler angles between the two bodies.
	void calculateAngleInfo();

public:
	Generic6DOFJoint3DSW(Body3DSW *rbA, Body3DSW *rbB, const Transform &frameInA, const Transform &frameInB, bool useLinearReferenceFrameA);

	virtual PhysicsServer3D::JointType get_type() const { return PhysicsServer3D::JOINT_6DOF; }

	virtual bool setup(real_t p_timestep);
	virtual void solve(real_t p_timestep);

	//! Calcs global transform of the offsets
	/*!
	Calcs the global transform for the joint offset for body A an B, and also calcs the agle differences between the bodies.
	\sa Generic6DOFJointSW.getCalculatedTransformA , Generic6DOFJointSW.getCalculatedTransformB, Generic6DOFJointSW.calculateAngleInfo
	*/
	void calculateTransforms();

	//! Gets the global transform of the offset for body A
	/*!
    \sa Generic6DOFJointSW.getFrameOffsetA, Generic6DOFJointSW.getFrameOffsetB, Generic6DOFJointSW.calculateAngleInfo.
    */
	const Transform &getCalculatedTransformA() const {
		return m_calculatedTransformA;
	}

	//! Gets the global transform of the offset for body B
	/*!
    \sa Generic6DOFJointSW.getFrameOffsetA, Generic6DOFJointSW.getFrameOffsetB, Generic6DOFJointSW.calculateAngleInfo.
    */
	const Transform &getCalculatedTransformB() const {
		return m_calculatedTransformB;
	}

	const Transform &getFrameOffsetA() const {
		return m_frameInA;
	}

	const Transform &getFrameOffsetB() const {
		return m_frameInB;
	}

	Transform &getFrameOffsetA() {
		return m_frameInA;
	}

	Transform &getFrameOffsetB() {
		return m_frameInB;
	}

	//! performs Jacobian calculation, and also calculates angle differences and axis

	void updateRHS(real_t timeStep);

	//! Get the rotation axis in global coordinates
	/*!
	\pre Generic6DOFJointSW.buildJacobian must be called previously.
	*/
	Vector3 getAxis(int axis_index) const;

	//! Get the relative Euler angle
	/*!
	\pre Generic6DOFJointSW.buildJacobian must be called previously.
	*/
	real_t getAngle(int axis_index) const;

	//! Test angular limit.
	/*!
	Calculates angular correction and returns true if limit needs to be corrected.
	\pre Generic6DOFJointSW.buildJacobian must be called previously.
	*/
	bool testAngularLimitMotor(int axis_index);

	void setLinearLowerLimit(const Vector3 &linearLower) {
		m_linearLimits.m_lowerLimit = linearLower;
	}

	void setLinearUpperLimit(const Vector3 &linearUpper) {
		m_linearLimits.m_upperLimit = linearUpper;
	}

	void setAngularLowerLimit(const Vector3 &angularLower) {
		m_angularLimits[0].m_loLimit = angularLower.x;
		m_angularLimits[1].m_loLimit = angularLower.y;
		m_angularLimits[2].m_loLimit = angularLower.z;
	}

	void setAngularUpperLimit(const Vector3 &angularUpper) {
		m_angularLimits[0].m_hiLimit = angularUpper.x;
		m_angularLimits[1].m_hiLimit = angularUpper.y;
		m_angularLimits[2].m_hiLimit = angularUpper.z;
	}

	//! Retrieves the angular limit informacion
	G6DOFRotationalLimitMotor3DSW *getRotationalLimitMotor(int index) {
		return &m_angularLimits[index];
	}

	//! Retrieves the  limit informacion
	G6DOFTranslationalLimitMotor3DSW *getTranslationalLimitMotor() {
		return &m_linearLimits;
	}

	//first 3 are linear, next 3 are angular
	void setLimit(int axis, real_t lo, real_t hi) {
		if (axis < 3) {
			m_linearLimits.m_lowerLimit[axis] = lo;
			m_linearLimits.m_upperLimit[axis] = hi;
		} else {
			m_angularLimits[axis - 3].m_loLimit = lo;
			m_angularLimits[axis - 3].m_hiLimit = hi;
		}
	}

	//! Test limit
	/*!
    - free means upper < lower,
    - locked means upper == lower
    - limited means upper > lower
    - limitIndex: first 3 are linear, next 3 are angular
    */
	bool isLimited(int limitIndex) {
		if (limitIndex < 3) {
			return m_linearLimits.isLimited(limitIndex);
		}
		return m_angularLimits[limitIndex - 3].isLimited();
	}

	const Body3DSW *getRigidBodyA() const {
		return A;
	}
	const Body3DSW *getRigidBodyB() const {
		return B;
	}

	virtual void calcAnchorPos(); // overridable

	void set_param(Vector3::Axis p_axis, PhysicsServer3D::G6DOFJointAxisParam p_param, real_t p_value);
	real_t get_param(Vector3::Axis p_axis, PhysicsServer3D::G6DOFJointAxisParam p_param) const;

	void set_flag(Vector3::Axis p_axis, PhysicsServer3D::G6DOFJointAxisFlag p_flag, bool p_value);
	bool get_flag(Vector3::Axis p_axis, PhysicsServer3D::G6DOFJointAxisFlag p_flag) const;
};

#endif // GENERIC_6DOF_JOINT_SW_H<|MERGE_RESOLUTION|>--- conflicted
+++ resolved
@@ -73,11 +73,7 @@
 	real_t m_damping = 1.0f; //!< Damping.
 	real_t m_limitSoftness = 0.5f; //! Relaxation factor
 	real_t m_ERP = 0.5f; //!< Error tolerance factor when joint is at limit
-<<<<<<< HEAD
-	real_t m_bounce 0.0f; //!< restitution factor
-=======
 	real_t m_bounce = 0.0f; //!< restitution factor
->>>>>>> f0b4ed30
 	bool m_enableMotor = false;
 	bool m_enableLimit = false;
 
@@ -90,11 +86,7 @@
 	real_t m_accumulatedImpulse = 0.f;
 	//!@}
 
-<<<<<<< HEAD
-	G6DOFRotationalLimitMotor3DSW() {	}
-=======
 	G6DOFRotationalLimitMotor3DSW() {}
->>>>>>> f0b4ed30
 
 	//! Is limited
 	bool isLimited() {
@@ -127,15 +119,9 @@
 	Vector3 m_damping = Vector3(1, 1, 1) * real_t(1.0f); //!< Damping for linear limit
 	Vector3 m_restitution = Vector3(1, 1, 1) * real_t(0.5f); //! Bounce parameter for linear limit
 	//!@}
-<<<<<<< HEAD
-	bool enable_limit[3] = {true, true, true};
-
-	G6DOFTranslationalLimitMotor3DSW() {	}
-=======
 	bool enable_limit[3] = { true, true, true };
 
 	G6DOFTranslationalLimitMotor3DSW() {}
->>>>>>> f0b4ed30
 
 	//! Test limit
 	/*!
@@ -162,8 +148,8 @@
 protected:
 	union {
 		struct {
-			Body3DSW *A = nulltpr;
-			Body3DSW *B = nullptr;
+			Body3DSW *A;
+			Body3DSW *B;
 		};
 
 		Body3DSW *_arr[2] = {};
