/*************************************************************************/
/*  visual_server_wrap_mt.h                                              */
/*************************************************************************/
/*                       This file is part of:                           */
/*                           GODOT ENGINE                                */
/*                    http://www.godotengine.org                         */
/*************************************************************************/
/* Copyright (c) 2007-2014 Juan Linietsky, Ariel Manzur.                 */
/*                                                                       */
/* Permission is hereby granted, free of charge, to any person obtaining */
/* a copy of this software and associated documentation files (the       */
/* "Software"), to deal in the Software without restriction, including   */
/* without limitation the rights to use, copy, modify, merge, publish,   */
/* distribute, sublicense, and/or sell copies of the Software, and to    */
/* permit persons to whom the Software is furnished to do so, subject to */
/* the following conditions:                                             */
/*                                                                       */
/* The above copyright notice and this permission notice shall be        */
/* included in all copies or substantial portions of the Software.       */
/*                                                                       */
/* THE SOFTWARE IS PROVIDED "AS IS", WITHOUT WARRANTY OF ANY KIND,       */
/* EXPRESS OR IMPLIED, INCLUDING BUT NOT LIMITED TO THE WARRANTIES OF    */
/* MERCHANTABILITY, FITNESS FOR A PARTICULAR PURPOSE AND NONINFRINGEMENT.*/
/* IN NO EVENT SHALL THE AUTHORS OR COPYRIGHT HOLDERS BE LIABLE FOR ANY  */
/* CLAIM, DAMAGES OR OTHER LIABILITY, WHETHER IN AN ACTION OF CONTRACT,  */
/* TORT OR OTHERWISE, ARISING FROM, OUT OF OR IN CONNECTION WITH THE     */
/* SOFTWARE OR THE USE OR OTHER DEALINGS IN THE SOFTWARE.                */
/*************************************************************************/
#ifndef VISUAL_SERVER_WRAP_MT_H
#define VISUAL_SERVER_WRAP_MT_H


#include "servers/visual_server.h"
#include "command_queue_mt.h"
#include "os/thread.h"
#include "method_bind_ext.inc"

/**
	@author Juan Linietsky <reduzio@gmail.com>
*/
class VisualServerWrapMT : public VisualServer {

	// the real visual server
	mutable VisualServer *visual_server;
	
	mutable CommandQueueMT command_queue;
	
	static void _thread_callback(void *_instance);
	void thread_loop();

	Thread::ID server_thread;
	volatile bool exit;
	Thread *thread;
	volatile bool draw_thread_up;
	bool create_thread;
	
	Mutex *draw_mutex;
	int draw_pending;
	void thread_draw();
	void thread_flush();

	void thread_exit();

	Mutex*alloc_mutex;


	int texture_pool_max_size;
	List<RID> texture_id_pool;

	int mesh_pool_max_size;
	List<RID> mesh_id_pool;

//#define DEBUG_SYNC

#ifdef DEBUG_SYNC
#define SYNC_DEBUG print_line("sync on: "+String(__FUNCTION__));
#else
#define SYNC_DEBUG
#endif

public:

#define FUNC0R(m_r,m_type)\
	virtual m_r m_type() { \
		if (Thread::get_caller_ID()!=server_thread) {\
			m_r ret;\
			command_queue.push_and_ret( visual_server, &VisualServer::m_type,&ret);\
			SYNC_DEBUG\
			return ret;\
		} else {\
			return visual_server->m_type();\
		}\
	}

#define FUNCRID(m_type)\
	int m_type##allocn() {\
		for(int i=0;i<m_type##_pool_max_size;i++) {\
			m_type##_id_pool.push_back( visual_server->m_type##_create() );\
		}\
		return 0;\
	}\
	void m_type##_free_cached_ids() {\
		while (m_type##_id_pool.size()) {\
			free(m_type##_id_pool.front()->get());\
			m_type##_id_pool.pop_front();\
		}\
	}\
	virtual RID m_type##_create() { \
		if (Thread::get_caller_ID()!=server_thread) {\
			RID rid;\
			alloc_mutex->lock();\
			if (m_type##_id_pool.size()==0) {\
				int ret;\
				command_queue.push_and_ret( this, &VisualServerWrapMT::m_type##allocn,&ret);\
			}\
			rid=m_type##_id_pool.front()->get();\
			m_type##_id_pool.pop_front();\
			alloc_mutex->unlock();\
			return rid;\
		} else {\
			return visual_server->m_type##_create();\
		}\
	}

#define FUNC0RC(m_r,m_type)\
	virtual m_r m_type() const { \
		if (Thread::get_caller_ID()!=server_thread) {\
			m_r ret;\
			command_queue.push_and_ret( visual_server, &VisualServer::m_type,&ret);\
			SYNC_DEBUG\
			return ret;\
		} else {\
			return visual_server->m_type();\
		}\
	}


#define FUNC0(m_type)\
	virtual void m_type() { \
		if (Thread::get_caller_ID()!=server_thread) {\
			command_queue.push( visual_server, &VisualServer::m_type);\
		} else {\
			visual_server->m_type();\
		}\
	}

#define FUNC0C(m_type)\
	virtual void m_type() const { \
		if (Thread::get_caller_ID()!=server_thread) {\
			command_queue.push( visual_server, &VisualServer::m_type);\
		} else {\
			visual_server->m_type();\
		}\
	}


#define FUNC0S(m_type)\
	virtual void m_type() { \
		if (Thread::get_caller_ID()!=server_thread) {\
			command_queue.push_and_sync( visual_server, &VisualServer::m_type);\
		} else {\
			visual_server->m_type();\
		}\
	}

#define FUNC0SC(m_type)\
	virtual void m_type() const { \
		if (Thread::get_caller_ID()!=server_thread) {\
			command_queue.push_and_sync( visual_server, &VisualServer::m_type);\
		} else {\
			visual_server->m_type();\
		}\
	}


///////////////////////////////////////////////


#define FUNC1R(m_r,m_type,m_arg1)\
	virtual m_r m_type(m_arg1 p1) { \
		if (Thread::get_caller_ID()!=server_thread) {\
			m_r ret;\
			command_queue.push_and_ret( visual_server, &VisualServer::m_type,p1,&ret);\
			SYNC_DEBUG\
			return ret;\
		} else {\
			return visual_server->m_type(p1);\
		}\
	}

#define FUNC1RC(m_r,m_type,m_arg1)\
	virtual m_r m_type(m_arg1 p1) const { \
		if (Thread::get_caller_ID()!=server_thread) {\
			m_r ret;\
			command_queue.push_and_ret( visual_server, &VisualServer::m_type,p1,&ret);\
			SYNC_DEBUG\
			return ret;\
		} else {\
			return visual_server->m_type(p1);\
		}\
	}


#define FUNC1S(m_type,m_arg1)\
	virtual void m_type(m_arg1 p1) { \
		if (Thread::get_caller_ID()!=server_thread) {\
			command_queue.push_and_sync( visual_server, &VisualServer::m_type,p1);\
		} else {\
			visual_server->m_type(p1);\
		}\
	}

#define FUNC1SC(m_type,m_arg1)\
	virtual void m_type(m_arg1 p1) const { \
		if (Thread::get_caller_ID()!=server_thread) {\
			command_queue.push_and_sync( visual_server, &VisualServer::m_type,p1);\
		} else {\
			visual_server->m_type(p1);\
		}\
	}


#define FUNC1(m_type,m_arg1)\
	virtual void m_type(m_arg1 p1) { \
		if (Thread::get_caller_ID()!=server_thread) {\
			command_queue.push( visual_server, &VisualServer::m_type,p1);\
		} else {\
			visual_server->m_type(p1);\
		}\
	}

#define FUNC1C(m_type,m_arg1)\
	virtual void m_type(m_arg1 p1) const { \
		if (Thread::get_caller_ID()!=server_thread) {\
			command_queue.push( visual_server, &VisualServer::m_type,p1);\
		} else {\
			visual_server->m_type(p1);\
		}\
	}




#define FUNC2R(m_r,m_type,m_arg1, m_arg2)\
	virtual m_r m_type(m_arg1 p1, m_arg2 p2) { \
		if (Thread::get_caller_ID()!=server_thread) {\
			m_r ret;\
			command_queue.push_and_ret( visual_server, &VisualServer::m_type,p1, p2,&ret);\
			SYNC_DEBUG\
			return ret;\
		} else {\
			return visual_server->m_type(p1, p2);\
		}\
	}

#define FUNC2RC(m_r,m_type,m_arg1, m_arg2)\
	virtual m_r m_type(m_arg1 p1, m_arg2 p2) const { \
		if (Thread::get_caller_ID()!=server_thread) {\
			m_r ret;\
			command_queue.push_and_ret( visual_server, &VisualServer::m_type,p1, p2,&ret);\
			SYNC_DEBUG\
			return ret;\
		} else {\
			return visual_server->m_type(p1, p2);\
		}\
	}


#define FUNC2S(m_type,m_arg1, m_arg2)\
	virtual void m_type(m_arg1 p1, m_arg2 p2) { \
		if (Thread::get_caller_ID()!=server_thread) {\
			command_queue.push_and_sync( visual_server, &VisualServer::m_type,p1, p2);\
		} else {\
			visual_server->m_type(p1, p2);\
		}\
	}

#define FUNC2SC(m_type,m_arg1, m_arg2)\
	virtual void m_type(m_arg1 p1, m_arg2 p2) const { \
		if (Thread::get_caller_ID()!=server_thread) {\
			command_queue.push_and_sync( visual_server, &VisualServer::m_type,p1, p2);\
		} else {\
			visual_server->m_type(p1, p2);\
		}\
	}


#define FUNC2(m_type,m_arg1, m_arg2)\
	virtual void m_type(m_arg1 p1, m_arg2 p2) { \
		if (Thread::get_caller_ID()!=server_thread) {\
			command_queue.push( visual_server, &VisualServer::m_type,p1, p2);\
		} else {\
			visual_server->m_type(p1, p2);\
		}\
	}

#define FUNC2C(m_type,m_arg1, m_arg2)\
	virtual void m_type(m_arg1 p1, m_arg2 p2) const { \
		if (Thread::get_caller_ID()!=server_thread) {\
			command_queue.push( visual_server, &VisualServer::m_type,p1, p2);\
		} else {\
			visual_server->m_type(p1, p2);\
		}\
	}




#define FUNC3R(m_r,m_type,m_arg1, m_arg2, m_arg3)\
	virtual m_r m_type(m_arg1 p1, m_arg2 p2, m_arg3 p3) { \
		if (Thread::get_caller_ID()!=server_thread) {\
			m_r ret;\
			command_queue.push_and_ret( visual_server, &VisualServer::m_type,p1, p2, p3,&ret);\
			SYNC_DEBUG\
			return ret;\
		} else {\
			return visual_server->m_type(p1, p2, p3);\
		}\
	}

#define FUNC3RC(m_r,m_type,m_arg1, m_arg2, m_arg3)\
	virtual m_r m_type(m_arg1 p1, m_arg2 p2, m_arg3 p3) const { \
		if (Thread::get_caller_ID()!=server_thread) {\
			m_r ret;\
			command_queue.push_and_ret( visual_server, &VisualServer::m_type,p1, p2, p3,&ret);\
			return ret;\
		} else {\
			return visual_server->m_type(p1, p2, p3);\
		}\
	}


#define FUNC3S(m_type,m_arg1, m_arg2, m_arg3)\
	virtual void m_type(m_arg1 p1, m_arg2 p2, m_arg3 p3) { \
		if (Thread::get_caller_ID()!=server_thread) {\
			command_queue.push_and_sync( visual_server, &VisualServer::m_type,p1, p2, p3);\
		} else {\
			visual_server->m_type(p1, p2, p3);\
		}\
	}

#define FUNC3SC(m_type,m_arg1, m_arg2, m_arg3)\
	virtual void m_type(m_arg1 p1, m_arg2 p2, m_arg3 p3) const { \
		if (Thread::get_caller_ID()!=server_thread) {\
			command_queue.push_and_sync( visual_server, &VisualServer::m_type,p1, p2, p3);\
		} else {\
			visual_server->m_type(p1, p2, p3);\
		}\
	}


#define FUNC3(m_type,m_arg1, m_arg2, m_arg3)\
	virtual void m_type(m_arg1 p1, m_arg2 p2, m_arg3 p3) { \
		if (Thread::get_caller_ID()!=server_thread) {\
			command_queue.push( visual_server, &VisualServer::m_type,p1, p2, p3);\
		} else {\
			visual_server->m_type(p1, p2, p3);\
		}\
	}

#define FUNC3C(m_type,m_arg1, m_arg2, m_arg3)\
	virtual void m_type(m_arg1 p1, m_arg2 p2, m_arg3 p3) const { \
		if (Thread::get_caller_ID()!=server_thread) {\
			command_queue.push( visual_server, &VisualServer::m_type,p1, p2, p3);\
		} else {\
			visual_server->m_type(p1, p2, p3);\
		}\
	}




#define FUNC4R(m_r,m_type,m_arg1, m_arg2, m_arg3, m_arg4)\
	virtual m_r m_type(m_arg1 p1, m_arg2 p2, m_arg3 p3, m_arg4 p4) { \
		if (Thread::get_caller_ID()!=server_thread) {\
			m_r ret;\
			command_queue.push_and_ret( visual_server, &VisualServer::m_type,p1, p2, p3, p4,&ret);\
			SYNC_DEBUG\
			return ret;\
		} else {\
			return visual_server->m_type(p1, p2, p3, p4);\
		}\
	}

#define FUNC4RC(m_r,m_type,m_arg1, m_arg2, m_arg3, m_arg4)\
	virtual m_r m_type(m_arg1 p1, m_arg2 p2, m_arg3 p3, m_arg4 p4) const { \
		if (Thread::get_caller_ID()!=server_thread) {\
			m_r ret;\
			command_queue.push_and_ret( visual_server, &VisualServer::m_type,p1, p2, p3, p4,&ret);\
			SYNC_DEBUG\
			return ret;\
		} else {\
			return visual_server->m_type(p1, p2, p3, p4);\
		}\
	}


#define FUNC4S(m_type,m_arg1, m_arg2, m_arg3, m_arg4)\
	virtual void m_type(m_arg1 p1, m_arg2 p2, m_arg3 p3, m_arg4 p4) { \
		if (Thread::get_caller_ID()!=server_thread) {\
			command_queue.push_and_sync( visual_server, &VisualServer::m_type,p1, p2, p3, p4);\
		} else {\
			visual_server->m_type(p1, p2, p3, p4);\
		}\
	}

#define FUNC4SC(m_type,m_arg1, m_arg2, m_arg3, m_arg4)\
	virtual void m_type(m_arg1 p1, m_arg2 p2, m_arg3 p3, m_arg4 p4) const { \
		if (Thread::get_caller_ID()!=server_thread) {\
			command_queue.push_and_sync( visual_server, &VisualServer::m_type,p1, p2, p3, p4);\
		} else {\
			visual_server->m_type(p1, p2, p3, p4);\
		}\
	}


#define FUNC4(m_type,m_arg1, m_arg2, m_arg3, m_arg4)\
	virtual void m_type(m_arg1 p1, m_arg2 p2, m_arg3 p3, m_arg4 p4) { \
		if (Thread::get_caller_ID()!=server_thread) {\
			command_queue.push( visual_server, &VisualServer::m_type,p1, p2, p3, p4);\
		} else {\
			visual_server->m_type(p1, p2, p3, p4);\
		}\
	}

#define FUNC4C(m_type,m_arg1, m_arg2, m_arg3, m_arg4)\
	virtual void m_type(m_arg1 p1, m_arg2 p2, m_arg3 p3, m_arg4 p4) const { \
		if (Thread::get_caller_ID()!=server_thread) {\
			command_queue.push( visual_server, &VisualServer::m_type,p1, p2, p3, p4);\
		} else {\
			visual_server->m_type(p1, p2, p3, p4);\
		}\
	}




#define FUNC5R(m_r,m_type,m_arg1, m_arg2, m_arg3, m_arg4, m_arg5)\
	virtual m_r m_type(m_arg1 p1, m_arg2 p2, m_arg3 p3, m_arg4 p4, m_arg5 p5) { \
		if (Thread::get_caller_ID()!=server_thread) {\
			m_r ret;\
			command_queue.push_and_ret( visual_server, &VisualServer::m_type,p1, p2, p3, p4, p5,&ret);\
			SYNC_DEBUG\
			return ret;\
		} else {\
			return visual_server->m_type(p1, p2, p3, p4, p5);\
		}\
	}

#define FUNC5RC(m_r,m_type,m_arg1, m_arg2, m_arg3, m_arg4, m_arg5)\
	virtual m_r m_type(m_arg1 p1, m_arg2 p2, m_arg3 p3, m_arg4 p4, m_arg5 p5) const { \
		if (Thread::get_caller_ID()!=server_thread) {\
			m_r ret;\
			command_queue.push_and_ret( visual_server, &VisualServer::m_type,p1, p2, p3, p4, p5,&ret);\
			SYNC_DEBUG\
			return ret;\
		} else {\
			return visual_server->m_type(p1, p2, p3, p4, p5);\
		}\
	}


#define FUNC5S(m_type,m_arg1, m_arg2, m_arg3, m_arg4, m_arg5)\
	virtual void m_type(m_arg1 p1, m_arg2 p2, m_arg3 p3, m_arg4 p4, m_arg5 p5) { \
		if (Thread::get_caller_ID()!=server_thread) {\
			command_queue.push_and_sync( visual_server, &VisualServer::m_type,p1, p2, p3, p4, p5);\
		} else {\
			visual_server->m_type(p1, p2, p3, p4, p5);\
		}\
	}

#define FUNC5SC(m_type,m_arg1, m_arg2, m_arg3, m_arg4, m_arg5)\
	virtual void m_type(m_arg1 p1, m_arg2 p2, m_arg3 p3, m_arg4 p4, m_arg5 p5) const { \
		if (Thread::get_caller_ID()!=server_thread) {\
			command_queue.push_and_sync( visual_server, &VisualServer::m_type,p1, p2, p3, p4, p5);\
		} else {\
			visual_server->m_type(p1, p2, p3, p4, p5);\
		}\
	}


#define FUNC5(m_type,m_arg1, m_arg2, m_arg3, m_arg4, m_arg5)\
	virtual void m_type(m_arg1 p1, m_arg2 p2, m_arg3 p3, m_arg4 p4, m_arg5 p5) { \
		if (Thread::get_caller_ID()!=server_thread) {\
			command_queue.push( visual_server, &VisualServer::m_type,p1, p2, p3, p4, p5);\
		} else {\
			visual_server->m_type(p1, p2, p3, p4, p5);\
		}\
	}

#define FUNC5C(m_type,m_arg1, m_arg2, m_arg3, m_arg4, m_arg5)\
	virtual void m_type(m_arg1 p1, m_arg2 p2, m_arg3 p3, m_arg4 p4, m_arg5 p5) const { \
		if (Thread::get_caller_ID()!=server_thread) {\
			command_queue.push( visual_server, &VisualServer::m_type,p1, p2, p3, p4, p5);\
		} else {\
			visual_server->m_type(p1, p2, p3, p4, p5);\
		}\
	}




#define FUNC6R(m_r,m_type,m_arg1, m_arg2, m_arg3, m_arg4, m_arg5, m_arg6)\
	virtual m_r m_type(m_arg1 p1, m_arg2 p2, m_arg3 p3, m_arg4 p4, m_arg5 p5, m_arg6 p6) { \
		if (Thread::get_caller_ID()!=server_thread) {\
			m_r ret;\
			command_queue.push_and_ret( visual_server, &VisualServer::m_type,p1, p2, p3, p4, p5, p6,&ret);\
			SYNC_DEBUG\
			return ret;\
		} else {\
			return visual_server->m_type(p1, p2, p3, p4, p5, p6);\
		}\
	}

#define FUNC6RC(m_r,m_type,m_arg1, m_arg2, m_arg3, m_arg4, m_arg5, m_arg6)\
	virtual m_r m_type(m_arg1 p1, m_arg2 p2, m_arg3 p3, m_arg4 p4, m_arg5 p5, m_arg6 p6) const { \
		if (Thread::get_caller_ID()!=server_thread) {\
			m_r ret;\
			command_queue.push_and_ret( visual_server, &VisualServer::m_type,p1, p2, p3, p4, p5, p6,&ret);\
			return ret;\
		} else {\
			return visual_server->m_type(p1, p2, p3, p4, p5, p6);\
		}\
	}


#define FUNC6S(m_type,m_arg1, m_arg2, m_arg3, m_arg4, m_arg5, m_arg6)\
	virtual void m_type(m_arg1 p1, m_arg2 p2, m_arg3 p3, m_arg4 p4, m_arg5 p5, m_arg6 p6) { \
		if (Thread::get_caller_ID()!=server_thread) {\
			command_queue.push_and_sync( visual_server, &VisualServer::m_type,p1, p2, p3, p4, p5, p6);\
		} else {\
			visual_server->m_type(p1, p2, p3, p4, p5, p6);\
		}\
	}

#define FUNC6SC(m_type,m_arg1, m_arg2, m_arg3, m_arg4, m_arg5, m_arg6)\
	virtual void m_type(m_arg1 p1, m_arg2 p2, m_arg3 p3, m_arg4 p4, m_arg5 p5, m_arg6 p6) const { \
		if (Thread::get_caller_ID()!=server_thread) {\
			command_queue.push_and_sync( visual_server, &VisualServer::m_type,p1, p2, p3, p4, p5, p6);\
		} else {\
			visual_server->m_type(p1, p2, p3, p4, p5, p6);\
		}\
	}


#define FUNC6(m_type,m_arg1, m_arg2, m_arg3, m_arg4, m_arg5, m_arg6)\
	virtual void m_type(m_arg1 p1, m_arg2 p2, m_arg3 p3, m_arg4 p4, m_arg5 p5, m_arg6 p6) { \
		if (Thread::get_caller_ID()!=server_thread) {\
			command_queue.push( visual_server, &VisualServer::m_type,p1, p2, p3, p4, p5, p6);\
		} else {\
			visual_server->m_type(p1, p2, p3, p4, p5, p6);\
		}\
	}

#define FUNC6C(m_type,m_arg1, m_arg2, m_arg3, m_arg4, m_arg5, m_arg6)\
	virtual void m_type(m_arg1 p1, m_arg2 p2, m_arg3 p3, m_arg4 p4, m_arg5 p5, m_arg6 p6) const { \
		if (Thread::get_caller_ID()!=server_thread) {\
			command_queue.push( visual_server, &VisualServer::m_type,p1, p2, p3, p4, p5, p6);\
		} else {\
			visual_server->m_type(p1, p2, p3, p4, p5, p6);\
		}\
	}




#define FUNC7R(m_r,m_type,m_arg1, m_arg2, m_arg3, m_arg4, m_arg5, m_arg6, m_arg7)\
	virtual m_r m_type(m_arg1 p1, m_arg2 p2, m_arg3 p3, m_arg4 p4, m_arg5 p5, m_arg6 p6, m_arg7 p7) { \
		if (Thread::get_caller_ID()!=server_thread) {\
			m_r ret;\
			command_queue.push_and_ret( visual_server, &VisualServer::m_type,p1, p2, p3, p4, p5, p6, p7,&ret);\
			SYNC_DEBUG\
			return ret;\
		} else {\
			return visual_server->m_type(p1, p2, p3, p4, p5, p6, p7);\
		}\
	}

#define FUNC7RC(m_r,m_type,m_arg1, m_arg2, m_arg3, m_arg4, m_arg5, m_arg6, m_arg7)\
	virtual m_r m_type(m_arg1 p1, m_arg2 p2, m_arg3 p3, m_arg4 p4, m_arg5 p5, m_arg6 p6, m_arg7 p7) const { \
		if (Thread::get_caller_ID()!=server_thread) {\
			m_r ret;\
			command_queue.push_and_ret( visual_server, &VisualServer::m_type,p1, p2, p3, p4, p5, p6, p7,&ret);\
			SYNC_DEBUG\
			return ret;\
		} else {\
			return visual_server->m_type(p1, p2, p3, p4, p5, p6, p7);\
		}\
	}


#define FUNC7S(m_type,m_arg1, m_arg2, m_arg3, m_arg4, m_arg5, m_arg6, m_arg7)\
	virtual void m_type(m_arg1 p1, m_arg2 p2, m_arg3 p3, m_arg4 p4, m_arg5 p5, m_arg6 p6, m_arg7 p7) { \
		if (Thread::get_caller_ID()!=server_thread) {\
			command_queue.push_and_sync( visual_server, &VisualServer::m_type,p1, p2, p3, p4, p5, p6, p7);\
		} else {\
			visual_server->m_type(p1, p2, p3, p4, p5, p6, p7);\
		}\
	}

#define FUNC7SC(m_type,m_arg1, m_arg2, m_arg3, m_arg4, m_arg5, m_arg6, m_arg7)\
	virtual void m_type(m_arg1 p1, m_arg2 p2, m_arg3 p3, m_arg4 p4, m_arg5 p5, m_arg6 p6, m_arg7 p7) const { \
		if (Thread::get_caller_ID()!=server_thread) {\
			command_queue.push_and_sync( visual_server, &VisualServer::m_type,p1, p2, p3, p4, p5, p6, p7);\
		} else {\
			visual_server->m_type(p1, p2, p3, p4, p5, p6, p7);\
		}\
	}


#define FUNC7(m_type,m_arg1, m_arg2, m_arg3, m_arg4, m_arg5, m_arg6, m_arg7)\
	virtual void m_type(m_arg1 p1, m_arg2 p2, m_arg3 p3, m_arg4 p4, m_arg5 p5, m_arg6 p6, m_arg7 p7) { \
		if (Thread::get_caller_ID()!=server_thread) {\
			command_queue.push( visual_server, &VisualServer::m_type,p1, p2, p3, p4, p5, p6, p7);\
		} else {\
			visual_server->m_type(p1, p2, p3, p4, p5, p6, p7);\
		}\
	}

#define FUNC8(m_type,m_arg1, m_arg2, m_arg3, m_arg4, m_arg5, m_arg6, m_arg7, m_arg8)\
	virtual void m_type(m_arg1 p1, m_arg2 p2, m_arg3 p3, m_arg4 p4, m_arg5 p5, m_arg6 p6, m_arg7 p7, m_arg8 p8) { \
		if (Thread::get_caller_ID()!=server_thread) {\
			command_queue.push( visual_server, &VisualServer::m_type,p1, p2, p3, p4, p5, p6, p7, p8);\
		} else {\
			visual_server->m_type(p1, p2, p3, p4, p5, p6, p7, p8);\
		}\
	}

#define FUNC7C(m_type,m_arg1, m_arg2, m_arg3, m_arg4, m_arg5, m_arg6, m_arg7)\
	virtual void m_type(m_arg1 p1, m_arg2 p2, m_arg3 p3, m_arg4 p4, m_arg5 p5, m_arg6 p6, m_arg7 p7) const { \
		if (Thread::get_caller_ID()!=server_thread) {\
			command_queue.push( visual_server, &VisualServer::m_type,p1, p2, p3, p4, p5, p6, p7);\
		} else {\
			visual_server->m_type(p1, p2, p3, p4, p5, p6, p7);\
		}\
	}




	//FUNC0R(RID,texture_create);
	FUNCRID(texture);
	FUNC5(texture_allocate,RID,int,int,Image::Format,uint32_t);
	FUNC3(texture_set_data,RID,const Image&,CubeMapSide);
	FUNC2RC(Image,texture_get_data,RID,CubeMapSide);
	FUNC2(texture_set_flags,RID,uint32_t);
	FUNC1RC(Image::Format,texture_get_format,RID);
	FUNC1RC(uint32_t,texture_get_flags,RID);
	FUNC1RC(uint32_t,texture_get_width,RID);
	FUNC1RC(uint32_t,texture_get_height,RID);
	FUNC3(texture_set_size_override,RID,int,int);
	FUNC1RC(bool,texture_can_stream,RID);
	FUNC3C(texture_set_reload_hook,RID,ObjectID,const StringName&);

	/* SHADER API */

	FUNC1R(RID,shader_create,ShaderMode);
	FUNC2(shader_set_mode,RID,ShaderMode);
	FUNC1RC(ShaderMode,shader_get_mode,RID);
	FUNC7(shader_set_code,RID,const String&,const String&,const String&,int,int,int);
	FUNC1RC(String,shader_get_vertex_code,RID);
	FUNC1RC(String,shader_get_fragment_code,RID);
	FUNC1RC(String,shader_get_light_code,RID);
	FUNC2SC(shader_get_param_list,RID,List<PropertyInfo>*);

	FUNC3(shader_set_default_texture_param,RID,const StringName&,RID);
	FUNC2RC(RID,shader_get_default_texture_param,RID,const StringName&);


	/*virtual void shader_get_param_list(RID p_shader, List<PropertyInfo> *p_param_list) {
		if (Thread::get_caller_ID()!=server_thread) {
			command_queue.push_and_sync( visual_server, &VisualServer::shader_get_param_list,p_shader,p_param_list);
		} else {
			visual_server->m_type(p1, p2, p3, p4, p5);
		}
	}*/

//	virtual void shader_get_param_list(RID p_shader, List<PropertyInfo> *p_param_list);


	/* COMMON MATERIAL API */

	FUNC0R(RID,material_create);
	FUNC2(material_set_shader,RID,RID);
	FUNC1RC(RID,material_get_shader,RID);

	FUNC3(material_set_param,RID,const StringName&,const Variant&);
	FUNC2RC(Variant,material_get_param,RID,const StringName&);

	FUNC3(material_set_flag,RID,MaterialFlag,bool);
	FUNC2RC(bool,material_get_flag,RID,MaterialFlag);

	FUNC2(material_set_depth_draw_mode,RID,MaterialDepthDrawMode);
	FUNC1RC(MaterialDepthDrawMode,material_get_depth_draw_mode,RID);

	FUNC2(material_set_blend_mode,RID,MaterialBlendMode);
	FUNC1RC(MaterialBlendMode,material_get_blend_mode,RID);

	FUNC2(material_set_line_width,RID,float);
	FUNC1RC(float,material_get_line_width,RID);

	/* FIXED MATERIAL */


	FUNC0R(RID,fixed_material_create);

	FUNC3(fixed_material_set_flag,RID, FixedMaterialFlags , bool );
	FUNC2RC(bool, fixed_material_get_flag,RID, FixedMaterialFlags);

	FUNC3(fixed_material_set_param,RID, FixedMaterialParam, const Variant& );
	FUNC2RC(Variant, fixed_material_get_param,RID ,FixedMaterialParam);

	FUNC3(fixed_material_set_texture,RID ,FixedMaterialParam, RID );
	FUNC2RC(RID, fixed_material_get_texture,RID,FixedMaterialParam);



	FUNC3(fixed_material_set_texcoord_mode,RID,FixedMaterialParam, FixedMaterialTexCoordMode );
	FUNC2RC(FixedMaterialTexCoordMode, fixed_material_get_texcoord_mode,RID,FixedMaterialParam);

	FUNC2(fixed_material_set_light_shader,RID,FixedMaterialLightShader);
	FUNC1RC(FixedMaterialLightShader, fixed_material_get_light_shader,RID);

	FUNC2(fixed_material_set_uv_transform,RID,const Transform&);
	FUNC1RC(Transform, fixed_material_get_uv_transform,RID);

	FUNC2(fixed_material_set_point_size,RID ,float);
	FUNC1RC(float,fixed_material_get_point_size,RID);

	/* SURFACE API */
	FUNCRID(mesh);

	FUNC2(mesh_set_morph_target_count,RID,int);
	FUNC1RC(int,mesh_get_morph_target_count,RID);


	FUNC2(mesh_set_morph_target_mode,RID,MorphTargetMode);
	FUNC1RC(MorphTargetMode,mesh_get_morph_target_mode,RID);

	FUNC2(mesh_add_custom_surface,RID,const Variant&); //this is used by each platform in a different way

	FUNC5(mesh_add_surface,RID,PrimitiveType,const Array&,const Array&,bool);
	FUNC2RC(Array,mesh_get_surface_arrays,RID,int);
	FUNC2RC(Array,mesh_get_surface_morph_arrays,RID,int);

	FUNC4(mesh_surface_set_material,RID, int, RID,bool);
	FUNC2RC(RID,mesh_surface_get_material,RID, int);

	FUNC2RC(int,mesh_surface_get_array_len,RID, int);
	FUNC2RC(int,mesh_surface_get_array_index_len,RID, int);
	FUNC2RC(uint32_t,mesh_surface_get_format,RID, int);
	FUNC2RC(PrimitiveType,mesh_surface_get_primitive_type,RID, int);

	FUNC2(mesh_remove_surface,RID,int);
	FUNC1RC(int,mesh_get_surface_count,RID);


	FUNC2(mesh_set_custom_aabb,RID,const AABB&);
	FUNC1RC(AABB,mesh_get_custom_aabb,RID);


	/* MULTIMESH API */

	FUNC0R(RID,multimesh_create);
	FUNC2(multimesh_set_instance_count,RID,int);
	FUNC1RC(int,multimesh_get_instance_count,RID);

	FUNC2(multimesh_set_mesh,RID,RID);
	FUNC2(multimesh_set_aabb,RID,const AABB&);
	FUNC3(multimesh_instance_set_transform,RID,int,const Transform&);
	FUNC3(multimesh_instance_set_color,RID,int,const Color&);

	FUNC1RC(RID,multimesh_get_mesh,RID);
	FUNC2RC(AABB,multimesh_get_aabb,RID,const AABB&);
	FUNC2RC(Transform,multimesh_instance_get_transform,RID,int);
	FUNC2RC(Color,multimesh_instance_get_color,RID,int);

	FUNC2(multimesh_set_visible_instances,RID,int);
	FUNC1RC(int,multimesh_get_visible_instances,RID);

	/* IMMEDIATE API */


	FUNC0R(RID,immediate_create);
	FUNC3(immediate_begin,RID,PrimitiveType,RID);
	FUNC2(immediate_vertex,RID,const Vector3&);
	FUNC2(immediate_normal,RID,const Vector3&);
	FUNC2(immediate_tangent,RID,const Plane&);
	FUNC2(immediate_color,RID,const Color&);
	FUNC2(immediate_uv,RID,const Vector2&);
	FUNC2(immediate_uv2,RID,const Vector2&);
	FUNC1(immediate_end,RID);
	FUNC1(immediate_clear,RID);
	FUNC2(immediate_set_material,RID,RID);
	FUNC1RC(RID,immediate_get_material,RID);


	/* PARTICLES API */

	FUNC0R(RID,particles_create);

	FUNC2(particles_set_amount,RID, int );
	FUNC1RC(int,particles_get_amount,RID);

	FUNC2(particles_set_emitting,RID, bool );
	FUNC1RC(bool,particles_is_emitting,RID);

	FUNC2(particles_set_visibility_aabb,RID, const AABB&);
	FUNC1RC(AABB,particles_get_visibility_aabb,RID);

	FUNC2(particles_set_emission_half_extents,RID, const Vector3&);
	FUNC1RC(Vector3,particles_get_emission_half_extents,RID);

	FUNC2(particles_set_emission_base_velocity,RID, const Vector3&);
	FUNC1RC(Vector3,particles_get_emission_base_velocity,RID);

	FUNC2(particles_set_emission_points,RID, const DVector<Vector3>& );
	FUNC1RC(DVector<Vector3>,particles_get_emission_points,RID);

	FUNC2(particles_set_gravity_normal,RID, const Vector3& );
	FUNC1RC(Vector3,particles_get_gravity_normal,RID);

	FUNC3(particles_set_variable,RID, ParticleVariable ,float);
	FUNC2RC(float,particles_get_variable,RID, ParticleVariable );

	FUNC3(particles_set_randomness,RID, ParticleVariable ,float);
	FUNC2RC(float,particles_get_randomness,RID, ParticleVariable );

	FUNC3(particles_set_color_phase_pos,RID, int , float);
	FUNC2RC(float,particles_get_color_phase_pos,RID, int );

	FUNC2(particles_set_color_phases,RID, int );
	FUNC1RC(int,particles_get_color_phases,RID);

	FUNC3(particles_set_color_phase_color,RID, int , const Color& );
	FUNC2RC(Color,particles_get_color_phase_color,RID, int );

	FUNC2(particles_set_attractors,RID, int);
	FUNC1RC(int,particles_get_attractors,RID);

	FUNC3(particles_set_attractor_pos,RID, int, const Vector3&);
	FUNC2RC(Vector3,particles_get_attractor_pos,RID,int);

	FUNC3(particles_set_attractor_strength,RID, int, float);
	FUNC2RC(float,particles_get_attractor_strength,RID,int);

	FUNC3(particles_set_material,RID, RID,bool);
	FUNC1RC(RID,particles_get_material,RID);

	FUNC2(particles_set_height_from_velocity,RID, bool);
	FUNC1RC(bool,particles_has_height_from_velocity,RID);

	FUNC2(particles_set_use_local_coordinates,RID, bool);
	FUNC1RC(bool,particles_is_using_local_coordinates,RID);


	/* Light API */

	FUNC1R(RID,light_create,LightType);
	FUNC1RC(LightType,light_get_type,RID);

	FUNC3(light_set_color,RID,LightColor , const Color& );
	FUNC2RC(Color,light_get_color,RID,LightColor );


	FUNC2(light_set_shadow,RID,bool );
	FUNC1RC(bool,light_has_shadow,RID);

	FUNC2(light_set_volumetric,RID,bool );
	FUNC1RC(bool,light_is_volumetric,RID);

	FUNC2(light_set_projector,RID,RID );
	FUNC1RC(RID,light_get_projector,RID);

	FUNC3(light_set_param,RID, LightParam , float );
	FUNC2RC(float,light_get_param,RID, LightParam );

	FUNC2(light_set_operator,RID,LightOp);
	FUNC1RC(LightOp,light_get_operator,RID);

	FUNC2(light_omni_set_shadow_mode,RID,LightOmniShadowMode);
	FUNC1RC(LightOmniShadowMode,light_omni_get_shadow_mode,RID);

	FUNC2(light_directional_set_shadow_mode,RID,LightDirectionalShadowMode);
	FUNC1RC(LightDirectionalShadowMode,light_directional_get_shadow_mode,RID);
	FUNC3(light_directional_set_shadow_param,RID,LightDirectionalShadowParam, float );
	FUNC2RC(float,light_directional_get_shadow_param,RID,LightDirectionalShadowParam );


	/* SKELETON API */

	FUNC0R(RID,skeleton_create);
	FUNC2(skeleton_resize,RID,int );
	FUNC1RC(int,skeleton_get_bone_count,RID) ;
	FUNC3(skeleton_bone_set_transform,RID,int, const Transform&);
	FUNC2R(Transform,skeleton_bone_get_transform,RID,int );

	/* ROOM API */

	FUNC0R(RID,room_create);
	FUNC2(room_set_bounds,RID, const BSP_Tree&);
	FUNC1RC(BSP_Tree,room_get_bounds,RID);

	/* PORTAL API */

	FUNC0R(RID,portal_create);
	FUNC2(portal_set_shape,RID,const Vector<Point2>&);
	FUNC1RC(Vector<Point2>,portal_get_shape,RID);
	FUNC2(portal_set_enabled,RID, bool);
	FUNC1RC(bool,portal_is_enabled,RID);
	FUNC2(portal_set_disable_distance,RID, float);
	FUNC1RC(float,portal_get_disable_distance,RID);
	FUNC2(portal_set_disabled_color,RID, const Color&);
	FUNC1RC(Color,portal_get_disabled_color,RID);
	FUNC2(portal_set_connect_range,RID, float);
	FUNC1RC(float,portal_get_connect_range,RID);


	FUNC0R(RID,baked_light_create);
	FUNC2(baked_light_set_mode,RID,BakedLightMode);
	FUNC1RC(BakedLightMode,baked_light_get_mode,RID);

	FUNC2(baked_light_set_octree,RID,DVector<uint8_t>);
	FUNC1RC(DVector<uint8_t>,baked_light_get_octree,RID);

	FUNC2(baked_light_set_light,RID,DVector<uint8_t>);
	FUNC1RC(DVector<uint8_t>,baked_light_get_light,RID);

	FUNC2(baked_light_set_sampler_octree,RID,const DVector<int>&);
	FUNC1RC(DVector<int>,baked_light_get_sampler_octree,RID);

	FUNC2(baked_light_set_lightmap_multiplier,RID,float);
	FUNC1RC(float,baked_light_get_lightmap_multiplier,RID);

	FUNC3(baked_light_add_lightmap,RID,RID,int);
	FUNC1(baked_light_clear_lightmaps,RID);


	FUNC0R(RID,baked_light_sampler_create);

	FUNC3(baked_light_sampler_set_param,RID, BakedLightSamplerParam , float );
	FUNC2RC(float,baked_light_sampler_get_param,RID, BakedLightSamplerParam );

	FUNC2(baked_light_sampler_set_resolution,RID,int);
	FUNC1RC(int,baked_light_sampler_get_resolution,RID);

	/* CAMERA API */

	FUNC0R(RID,camera_create);
	FUNC4(camera_set_perspective,RID,float , float , float );
	FUNC4(camera_set_orthogonal,RID,float, float , float );
	FUNC2(camera_set_transform,RID,const Transform& );

	FUNC2(camera_set_visible_layers,RID,uint32_t);
	FUNC1RC(uint32_t,camera_get_visible_layers,RID);

	FUNC2(camera_set_environment,RID,RID);
	FUNC1RC(RID,camera_get_environment,RID);


	FUNC2(camera_set_use_vertical_aspect,RID,bool);
	FUNC2RC(bool,camera_is_using_vertical_aspect,RID,bool);


	/* VIEWPORT API */

	FUNC0R(RID,viewport_create);

	FUNC2(viewport_attach_to_screen,RID,int );
	FUNC1(viewport_detach,RID);

	FUNC2(viewport_set_as_render_target,RID,bool);
	FUNC2(viewport_set_render_target_update_mode,RID,RenderTargetUpdateMode);
	FUNC1RC(RenderTargetUpdateMode,viewport_get_render_target_update_mode,RID);
	FUNC1RC(RID,viewport_get_render_target_texture,RID);

	FUNC2(viewport_set_render_target_vflip,RID,bool);
	FUNC1RC(bool,viewport_get_render_target_vflip,RID);
	FUNC2(viewport_set_render_target_to_screen_rect,RID,const Rect2&);
	
	FUNC2(viewport_set_render_target_clear_on_new_frame,RID,bool);
	FUNC1RC(bool,viewport_get_render_target_clear_on_new_frame,RID);
	FUNC1(viewport_render_target_clear,RID);

	FUNC1(viewport_queue_screen_capture,RID);
	FUNC1RC(Image,viewport_get_screen_capture,RID);

	FUNC2(viewport_set_rect,RID,const ViewportRect&);
	FUNC1RC(ViewportRect,viewport_get_rect,RID);

	FUNC2(viewport_set_hide_scenario,RID,bool );
	FUNC2(viewport_set_hide_canvas,RID,bool );
	FUNC2(viewport_attach_camera,RID,RID );
	FUNC2(viewport_set_scenario,RID,RID );

	FUNC1RC(RID,viewport_get_attached_camera,RID);
	FUNC1RC(RID,viewport_get_scenario,RID );
	FUNC2(viewport_attach_canvas,RID,RID);
	FUNC2(viewport_remove_canvas,RID,RID);
	FUNC3(viewport_set_canvas_transform,RID,RID,const Matrix32&);
	FUNC2RC(Matrix32,viewport_get_canvas_transform,RID,RID);
	FUNC2(viewport_set_global_canvas_transform,RID,const Matrix32&);
	FUNC1RC(Matrix32,viewport_get_global_canvas_transform,RID);
	FUNC3(viewport_set_canvas_layer,RID,RID ,int);
	FUNC2(viewport_set_transparent_background,RID,bool);
	FUNC1RC(bool,viewport_has_transparent_background,RID);


	/* ENVIRONMENT API */

	FUNC0R(RID,environment_create);

	FUNC2(environment_set_background,RID,EnvironmentBG);
	FUNC1RC(EnvironmentBG,environment_get_background,RID);

	FUNC3(environment_set_background_param,RID,EnvironmentBGParam, const Variant&);
	FUNC2RC(Variant,environment_get_background_param,RID,EnvironmentBGParam );

	FUNC3(environment_set_enable_fx,RID,EnvironmentFx,bool);
	FUNC2RC(bool,environment_is_fx_enabled,RID,EnvironmentFx);


	FUNC3(environment_fx_set_param,RID,EnvironmentFxParam,const Variant&);
	FUNC2RC(Variant,environment_fx_get_param,RID,EnvironmentFxParam);


	/* SCENARIO API */

	FUNC0R(RID,scenario_create);

	FUNC2(scenario_set_debug,RID,ScenarioDebugMode);
	FUNC2(scenario_set_environment,RID, RID);
	FUNC2RC(RID,scenario_get_environment,RID, RID);
	FUNC2(scenario_set_fallback_environment,RID, RID);


	/* INSTANCING API */

	FUNC0R(RID,instance_create);

	FUNC2(instance_set_base,RID, RID);
	FUNC1RC(RID,instance_get_base,RID);

	FUNC2(instance_set_scenario,RID, RID);
	FUNC1RC(RID,instance_get_scenario,RID);

	FUNC2(instance_set_layer_mask,RID, uint32_t);
	FUNC1RC(uint32_t,instance_get_layer_mask,RID);

	FUNC1RC(AABB,instance_get_base_aabb,RID);

	FUNC2(instance_attach_object_instance_ID,RID,uint32_t);
	FUNC1RC(uint32_t,instance_get_object_instance_ID,RID);

	FUNC2(instance_attach_skeleton,RID,RID);
	FUNC1RC(RID,instance_get_skeleton,RID);

	FUNC3(instance_set_morph_target_weight,RID,int, float);
	FUNC2RC(float,instance_get_morph_target_weight,RID,int);

	FUNC2(instance_set_transform,RID, const Transform&);
	FUNC1RC(Transform,instance_get_transform,RID);

	FUNC2(instance_set_exterior,RID, bool );
	FUNC1RC(bool,instance_is_exterior,RID);

	FUNC2(instance_set_room,RID, RID );
	FUNC1RC(RID,instance_get_room,RID ) ;

	FUNC2(instance_set_extra_visibility_margin,RID, real_t  );
	FUNC1RC(real_t,instance_get_extra_visibility_margin,RID );

	FUNC2RC(Vector<RID>,instances_cull_aabb,const AABB& , RID );
	FUNC3RC(Vector<RID>,instances_cull_ray,const Vector3& ,const Vector3&, RID );
	FUNC2RC(Vector<RID>,instances_cull_convex,const Vector<Plane>& , RID );

	FUNC3(instance_geometry_set_flag,RID,InstanceFlags ,bool );
	FUNC2RC(bool,instance_geometry_get_flag,RID,InstanceFlags );

	FUNC2(instance_geometry_set_material_override,RID, RID );
	FUNC1RC(RID,instance_geometry_get_material_override,RID);

	FUNC3(instance_geometry_set_draw_range,RID,float ,float);
	FUNC1RC(float,instance_geometry_get_draw_range_max,RID);
	FUNC1RC(float,instance_geometry_get_draw_range_min,RID);

	FUNC2(instance_geometry_set_baked_light,RID, RID );
	FUNC1RC(RID,instance_geometry_get_baked_light,RID);

	FUNC2(instance_geometry_set_baked_light_sampler,RID, RID );
	FUNC1RC(RID,instance_geometry_get_baked_light_sampler,RID);

	FUNC2(instance_geometry_set_baked_light_texture_index,RID, int);
	FUNC1RC(int,instance_geometry_get_baked_light_texture_index,RID);

	FUNC2(instance_light_set_enabled,RID,bool);
	FUNC1RC(bool,instance_light_is_enabled,RID);

	/* CANVAS (2D) */

	FUNC0R(RID,canvas_create);
	FUNC3(canvas_set_item_mirroring,RID,RID,const Point2&);
	FUNC2RC(Point2,canvas_get_item_mirroring,RID,RID);
	FUNC2(canvas_set_modulate,RID,const Color&);


	FUNC0R(RID,canvas_item_create);

	FUNC2(canvas_item_set_parent,RID,RID );
	FUNC1RC(RID,canvas_item_get_parent,RID);

	FUNC2(canvas_item_set_visible,RID,bool );
	FUNC1RC(bool,canvas_item_is_visible,RID);

	FUNC2(canvas_item_set_blend_mode,RID,MaterialBlendMode );
	FUNC2(canvas_item_set_light_mask,RID,int );

	//FUNC(canvas_item_set_rect,RID, const Rect2& p_rect);
	FUNC2(canvas_item_set_transform,RID, const Matrix32& );
	FUNC2(canvas_item_set_clip,RID, bool );
	FUNC3(canvas_item_set_custom_rect,RID, bool ,const Rect2&);
	FUNC2(canvas_item_set_opacity,RID, float );
	FUNC2RC(float,canvas_item_get_opacity,RID, float );
	FUNC2(canvas_item_set_on_top,RID, bool );
	FUNC1RC(bool,canvas_item_is_on_top,RID);

	FUNC2(canvas_item_set_self_opacity,RID, float );
	FUNC2RC(float,canvas_item_get_self_opacity,RID, float );

	FUNC2(canvas_item_attach_viewport,RID, RID );

	FUNC5(canvas_item_add_line,RID, const Point2& , const Point2& ,const Color& ,float );
	FUNC3(canvas_item_add_rect,RID, const Rect2& , const Color& );
	FUNC4(canvas_item_add_circle,RID, const Point2& , float ,const Color& );
<<<<<<< HEAD
	FUNC5(canvas_item_add_texture_rect,RID, const Rect2& , RID ,bool ,const Color& );
	FUNC5(canvas_item_add_texture_rect_region,RID, const Rect2& , RID ,const Rect2& ,const Color& );

	FUNC8(canvas_item_add_style_box,RID, const Rect2& , RID ,const Rect2&,const Vector2& ,const Vector2&, bool ,const Color& );
=======
	FUNC6(canvas_item_add_texture_rect,RID, const Rect2& , RID ,bool ,const Color&,bool );
	FUNC6(canvas_item_add_texture_rect_region,RID, const Rect2& , RID ,const Rect2& ,const Color&,bool );
	FUNC7(canvas_item_add_style_box,RID, const Rect2& , RID ,const Vector2& ,const Vector2&, bool ,const Color& );
>>>>>>> 1d7337ba
	FUNC6(canvas_item_add_primitive,RID, const Vector<Point2>& , const Vector<Color>& ,const Vector<Point2>& , RID ,float );
	FUNC5(canvas_item_add_polygon,RID, const Vector<Point2>& , const Vector<Color>& ,const Vector<Point2>& , RID );
	FUNC7(canvas_item_add_triangle_array,RID, const Vector<int>& , const Vector<Point2>& , const Vector<Color>& ,const Vector<Point2>& , RID , int );
	FUNC7(canvas_item_add_triangle_array_ptr,RID, int , const int* , const Point2* , const Color* ,const Point2* , RID );


	FUNC2(canvas_item_add_set_transform,RID,const Matrix32& );
	FUNC2(canvas_item_add_set_blend_mode,RID, MaterialBlendMode );
	FUNC2(canvas_item_add_clip_ignore,RID, bool );

	FUNC2(canvas_item_set_sort_children_by_y,RID,bool);
	FUNC2(canvas_item_set_z,RID,int);
	FUNC2(canvas_item_set_z_as_relative_to_parent,RID,bool);

	FUNC2(canvas_item_set_shader,RID, RID );
	FUNC1RC(RID,canvas_item_get_shader,RID );

	FUNC2(canvas_item_set_use_parent_shader,RID, bool );


	FUNC3(canvas_item_set_shader_param,RID,const StringName&,const Variant&);
	FUNC2RC(Variant,canvas_item_get_shader_param,RID,const StringName&);

	FUNC1(canvas_item_clear,RID);
	FUNC1(canvas_item_raise,RID);

	/* CANVAS LIGHT */
	FUNC0R(RID,canvas_light_create);
	FUNC2(canvas_light_attach_to_canvas,RID,RID);
	FUNC2(canvas_light_set_enabled,RID,bool);
	FUNC2(canvas_light_set_transform,RID,const Matrix32&);
	FUNC2(canvas_light_set_texture,RID,RID);
	FUNC2(canvas_light_set_texture_offset,RID,const Vector2&);
	FUNC2(canvas_light_set_color,RID,const Color&);
	FUNC2(canvas_light_set_height,RID,float);
	FUNC3(canvas_light_set_layer_range,RID,int,int);
	FUNC3(canvas_light_set_z_range,RID,int,int);
	FUNC2(canvas_light_set_item_mask,RID,int);

	FUNC2(canvas_light_set_subtract_mode,RID,bool);
	FUNC2(canvas_light_set_shadow_enabled,RID,bool);
	FUNC2(canvas_light_set_shadow_buffer_size,RID,int);
	FUNC2(canvas_light_set_shadow_filter,RID,int);

	/* CANVAS OCCLUDER */

	FUNC0R(RID,canvas_light_occluder_create);
	FUNC2(canvas_light_occluder_attach_to_canvas,RID,RID);
	FUNC2(canvas_light_occluder_set_enabled,RID,bool);
	FUNC2(canvas_light_occluder_set_shape,RID,const DVector<Vector2>&);

	/* CURSOR */
	FUNC2(cursor_set_rotation,float , int ); // radians
	FUNC3(cursor_set_texture,RID , const Point2 &, int );
	FUNC2(cursor_set_visible,bool , int );
	FUNC2(cursor_set_pos,const Point2& , int );

	/* BLACK BARS */

	FUNC4(black_bars_set_margins,int , int , int , int );
	FUNC4(black_bars_set_images,RID , RID , RID , RID );

	/* FREE */

	FUNC1(free,RID);

	/* CUSTOM SHADE MODEL */

	FUNC2(custom_shade_model_set_shader,int , RID );
	FUNC1RC(RID,custom_shade_model_get_shader,int );
	FUNC2(custom_shade_model_set_name,int , const String& );
	FUNC1RC(String,custom_shade_model_get_name,int );
	FUNC2(custom_shade_model_set_param_info,int , const List<PropertyInfo>& );
	FUNC2SC(custom_shade_model_get_param_info,int , List<PropertyInfo>* );

	/* EVENT QUEUING */


	virtual void init();
	virtual void finish();
	virtual void draw();
	virtual void flush();
	FUNC0RC(bool,has_changed);

	/* RENDER INFO */

	FUNC1R(int,get_render_info,RenderInfo );
	virtual bool has_feature(Features p_feature) const { return visual_server->has_feature(p_feature); }

	FUNC2(set_boot_image,const Image& , const Color& );
	FUNC1(set_default_clear_color,const Color& );

	FUNC0R(RID,get_test_cube );


	VisualServerWrapMT(VisualServer* p_contained,bool p_create_thread);
	~VisualServerWrapMT();

};


#endif<|MERGE_RESOLUTION|>--- conflicted
+++ resolved
@@ -1132,16 +1132,9 @@
 	FUNC5(canvas_item_add_line,RID, const Point2& , const Point2& ,const Color& ,float );
 	FUNC3(canvas_item_add_rect,RID, const Rect2& , const Color& );
 	FUNC4(canvas_item_add_circle,RID, const Point2& , float ,const Color& );
-<<<<<<< HEAD
-	FUNC5(canvas_item_add_texture_rect,RID, const Rect2& , RID ,bool ,const Color& );
-	FUNC5(canvas_item_add_texture_rect_region,RID, const Rect2& , RID ,const Rect2& ,const Color& );
-
-	FUNC8(canvas_item_add_style_box,RID, const Rect2& , RID ,const Rect2&,const Vector2& ,const Vector2&, bool ,const Color& );
-=======
 	FUNC6(canvas_item_add_texture_rect,RID, const Rect2& , RID ,bool ,const Color&,bool );
 	FUNC6(canvas_item_add_texture_rect_region,RID, const Rect2& , RID ,const Rect2& ,const Color&,bool );
-	FUNC7(canvas_item_add_style_box,RID, const Rect2& , RID ,const Vector2& ,const Vector2&, bool ,const Color& );
->>>>>>> 1d7337ba
+	FUNC8(canvas_item_add_style_box,RID, const Rect2& , RID ,const Rect2&,const Vector2& ,const Vector2&, bool ,const Color& );
 	FUNC6(canvas_item_add_primitive,RID, const Vector<Point2>& , const Vector<Color>& ,const Vector<Point2>& , RID ,float );
 	FUNC5(canvas_item_add_polygon,RID, const Vector<Point2>& , const Vector<Color>& ,const Vector<Point2>& , RID );
 	FUNC7(canvas_item_add_triangle_array,RID, const Vector<int>& , const Vector<Point2>& , const Vector<Color>& ,const Vector<Point2>& , RID , int );
