/*************************************************************************/
/*  renderer_canvas_render.h                                             */
/*************************************************************************/
/*                       This file is part of:                           */
/*                           GODOT ENGINE                                */
/*                      https://godotengine.org                          */
/*************************************************************************/
/* Copyright (c) 2007-2021 Juan Linietsky, Ariel Manzur.                 */
/* Copyright (c) 2014-2021 Godot Engine contributors (cf. AUTHORS.md).   */
/*                                                                       */
/* Permission is hereby granted, free of charge, to any person obtaining */
/* a copy of this software and associated documentation files (the       */
/* "Software"), to deal in the Software without restriction, including   */
/* without limitation the rights to use, copy, modify, merge, publish,   */
/* distribute, sublicense, and/or sell copies of the Software, and to    */
/* permit persons to whom the Software is furnished to do so, subject to */
/* the following conditions:                                             */
/*                                                                       */
/* The above copyright notice and this permission notice shall be        */
/* included in all copies or substantial portions of the Software.       */
/*                                                                       */
/* THE SOFTWARE IS PROVIDED "AS IS", WITHOUT WARRANTY OF ANY KIND,       */
/* EXPRESS OR IMPLIED, INCLUDING BUT NOT LIMITED TO THE WARRANTIES OF    */
/* MERCHANTABILITY, FITNESS FOR A PARTICULAR PURPOSE AND NONINFRINGEMENT.*/
/* IN NO EVENT SHALL THE AUTHORS OR COPYRIGHT HOLDERS BE LIABLE FOR ANY  */
/* CLAIM, DAMAGES OR OTHER LIABILITY, WHETHER IN AN ACTION OF CONTRACT,  */
/* TORT OR OTHERWISE, ARISING FROM, OUT OF OR IN CONNECTION WITH THE     */
/* SOFTWARE OR THE USE OR OTHER DEALINGS IN THE SOFTWARE.                */
/*************************************************************************/

#ifndef RENDERINGSERVERCANVASRENDER_H
#define RENDERINGSERVERCANVASRENDER_H

#include "servers/rendering/renderer_storage.h"

class RendererCanvasRender {
public:
	static RendererCanvasRender *singleton;

	enum CanvasRectFlags {
		CANVAS_RECT_REGION = 1,
		CANVAS_RECT_TILE = 2,
		CANVAS_RECT_FLIP_H = 4,
		CANVAS_RECT_FLIP_V = 8,
		CANVAS_RECT_TRANSPOSE = 16,
		CANVAS_RECT_CLIP_UV = 32,
		CANVAS_RECT_IS_GROUP = 64,
	};

	struct Light {
		bool enabled = true;
		Color color = Color(1, 1, 1);
		Transform2D xform;
		float height = 0.0;
		float energy = 1.0;
		float scale = 1.0;
		int z_min = -1024;
		int z_max = 1024;
		int layer_min = 0;
		int layer_max = 0;
		int item_mask = 1;
		int item_shadow_mask = 1;
		float directional_distance = 10000.0;
		RS::CanvasLightMode mode = RS::CANVAS_LIGHT_MODE_POINT;
		RS::CanvasLightBlendMode blend_mode = RS::CANVAS_LIGHT_BLEND_MODE_ADD;
		RID texture;
		Vector2 texture_offset;
		RID canvas;
		bool use_shadow = false;
		int shadow_buffer_size = 2048;
		RS::CanvasLightShadowFilter shadow_filter = RS::CANVAS_LIGHT_FILTER_NONE;
		Color shadow_color = Color(0, 0, 0, 0);
		float shadow_smooth = 0.0;

		//void *texture_cache = nullptr; // implementation dependent
		Rect2 rect_cache;
		Transform2D xform_cache;
		float radius_cache = 0.0; //used for shadow far plane
		//CameraMatrix shadow_matrix_cache;

		Transform2D light_shader_xform;
		//Vector2 light_shader_pos;

		Light *shadows_next_ptr = nullptr;
		Light *filter_next_ptr = nullptr;
		Light *next_ptr = nullptr;
		Light *directional_next_ptr = nullptr;

		RID light_internal;
		uint64_t version = 0;

		int32_t render_index_cache = -1;

<<<<<<< HEAD
		Light() {	}
=======
		Light() {}
>>>>>>> f0b4ed30
	};

	//easier wrap to avoid mistakes

	struct Item;

	typedef uint64_t PolygonID;
	virtual PolygonID request_polygon(const Vector<int> &p_indices, const Vector<Point2> &p_points, const Vector<Color> &p_colors, const Vector<Point2> &p_uvs = Vector<Point2>(), const Vector<int> &p_bones = Vector<int>(), const Vector<float> &p_weights = Vector<float>()) = 0;
	virtual void free_polygon(PolygonID p_polygon) = 0;

	//also easier to wrap to avoid mistakes
	struct Polygon {
		PolygonID polygon_id;
		Rect2 rect_cache;

		_FORCE_INLINE_ void create(const Vector<int> &p_indices, const Vector<Point2> &p_points, const Vector<Color> &p_colors, const Vector<Point2> &p_uvs = Vector<Point2>(), const Vector<int> &p_bones = Vector<int>(), const Vector<float> &p_weights = Vector<float>()) {
			ERR_FAIL_COND(polygon_id != 0);
			{
				uint32_t pc = p_points.size();
				const Vector2 *v2 = p_points.ptr();
				rect_cache.position = *v2;
				for (uint32_t i = 1; i < pc; i++) {
					rect_cache.expand_to(v2[i]);
				}
			}
			polygon_id = singleton->request_polygon(p_indices, p_points, p_colors, p_uvs, p_bones, p_weights);
		}

		_FORCE_INLINE_ Polygon() { polygon_id = 0; }
		_FORCE_INLINE_ ~Polygon() {
			if (polygon_id) {
				singleton->free_polygon(polygon_id);
			}
		}
	};

	//item

	struct Item {
		//commands are allocated in blocks of 4k to improve performance
		//and cache coherence.
		//blocks always grow but never shrink.

		struct CommandBlock {
			enum {
				MAX_SIZE = 4096
			};
			uint32_t usage = 0;
			uint8_t *memory = nullptr;
		};

		struct Command {
			enum Type {
				TYPE_RECT,
				TYPE_NINEPATCH,
				TYPE_POLYGON,
				TYPE_PRIMITIVE,
				TYPE_MESH,
				TYPE_MULTIMESH,
				TYPE_PARTICLES,
				TYPE_TRANSFORM,
				TYPE_CLIP_IGNORE,
			};

			Command *next = nullptr;
<<<<<<< HEAD
			Type type;
=======
			Type type = TYPE_CLIP_IGNORE;
>>>>>>> f0b4ed30
			virtual ~Command() {}
		};

		struct CommandRect : public Command {
			Rect2 rect;
			Color modulate;
			Rect2 source;
			uint8_t flags = 0;

			RID texture;

			CommandRect() {
				type = TYPE_RECT;
			}
		};

		struct CommandNinePatch : public Command {
			Rect2 rect;
			Rect2 source;
			float margin[4] = {};
			bool draw_center = true;
			Color color;
			RS::NinePatchAxisMode axis_x;
			RS::NinePatchAxisMode axis_y;

			RID texture;

			CommandNinePatch() {
				type = TYPE_NINEPATCH;
			}
		};

		struct CommandPolygon : public Command {
			RS::PrimitiveType primitive;
			Polygon polygon;

			RID texture;

			CommandPolygon() {
				type = TYPE_POLYGON;
			}
		};

		struct CommandPrimitive : public Command {
			uint32_t point_count = 0;
			Vector2 points[4] = {};
			Vector2 uvs[4] = {};
			Color colors[4] = {};

			RID texture;

			CommandPrimitive() {
				type = TYPE_PRIMITIVE;
			}
		};

		struct CommandMesh : public Command {
			RID mesh;
			Transform2D transform;
			Color modulate;

			RID texture;

			CommandMesh() { type = TYPE_MESH; }
		};

		struct CommandMultiMesh : public Command {
			RID multimesh;

			RID texture;

			CommandMultiMesh() { type = TYPE_MULTIMESH; }
		};

		struct CommandParticles : public Command {
			RID particles;

			RID texture;

			CommandParticles() { type = TYPE_PARTICLES; }
		};

		struct CommandTransform : public Command {
			Transform2D xform;
			CommandTransform() { type = TYPE_TRANSFORM; }
		};

		struct CommandClipIgnore : public Command {
			bool ignore = false;
			CommandClipIgnore() {
				type = TYPE_CLIP_IGNORE;
			}
		};

		struct ViewportRender {
			RenderingServer *owner = nullptr;
			void *udata = nullptr;
			Rect2 rect;
		};

		Transform2D xform;
		bool clip = false;
		bool visible = true;
		bool behind = false;
		bool update_when_visible = false;

		struct CanvasGroup {
			RS::CanvasGroupMode mode;
			bool fit_empty = false;
			float fit_margin = 0.0;
			bool blur_mipmaps = false;
			float clear_margin = 0.0;
		};

		CanvasGroup *canvas_group = nullptr;
		int light_mask = 1;
		int z_final = 0;

		mutable bool custom_rect = false;
		mutable bool rect_dirty = true;
		mutable Rect2 rect;
		RID material;
		RID skeleton;

		Item *next = nullptr;

		struct CopyBackBuffer {
			Rect2 rect;
			Rect2 screen_rect;
			bool full = false;
		};
		CopyBackBuffer *copy_back_buffer = nullptr;

		Color final_modulate = Color(1, 1, 1, 1);
		Transform2D final_transform;
		Rect2 final_clip_rect;
		Item *final_clip_owner = nullptr;
		Item *material_owner = nullptr;
		Item *canvas_group_owner = nullptr;
		ViewportRender *vp_render = nullptr;
		bool distance_field = false;
		bool light_masked = false;

		Rect2 global_rect_cache;

		const Rect2 &get_rect() const {
			if (custom_rect || (!rect_dirty && !update_when_visible)) {
				return rect;
			}

			//must update rect

			if (commands == nullptr) {
				rect = Rect2();
				rect_dirty = false;
				return rect;
			}

			Transform2D xf;
			bool found_xform = false;
			bool first = true;

			const Item::Command *c = commands;

			while (c) {
				Rect2 r;

				switch (c->type) {
					case Item::Command::TYPE_RECT: {
						const Item::CommandRect *crect = static_cast<const Item::CommandRect *>(c);
						r = crect->rect;

					} break;
					case Item::Command::TYPE_NINEPATCH: {
						const Item::CommandNinePatch *style = static_cast<const Item::CommandNinePatch *>(c);
						r = style->rect;
					} break;

					case Item::Command::TYPE_POLYGON: {
						const Item::CommandPolygon *polygon = static_cast<const Item::CommandPolygon *>(c);
						r = polygon->polygon.rect_cache;
					} break;
					case Item::Command::TYPE_PRIMITIVE: {
						const Item::CommandPrimitive *primitive = static_cast<const Item::CommandPrimitive *>(c);
						for (uint32_t j = 0; j < primitive->point_count; j++) {
							if (j == 0) {
								r.position = primitive->points[0];
							} else {
								r.expand_to(primitive->points[j]);
							}
						}
					} break;
					case Item::Command::TYPE_MESH: {
						const Item::CommandMesh *mesh = static_cast<const Item::CommandMesh *>(c);
						AABB aabb = RendererStorage::base_singleton->mesh_get_aabb(mesh->mesh, RID());

						r = Rect2(aabb.position.x, aabb.position.y, aabb.size.x, aabb.size.y);

					} break;
					case Item::Command::TYPE_MULTIMESH: {
						const Item::CommandMultiMesh *multimesh = static_cast<const Item::CommandMultiMesh *>(c);
						AABB aabb = RendererStorage::base_singleton->multimesh_get_aabb(multimesh->multimesh);

						r = Rect2(aabb.position.x, aabb.position.y, aabb.size.x, aabb.size.y);

					} break;
					case Item::Command::TYPE_PARTICLES: {
						const Item::CommandParticles *particles_cmd = static_cast<const Item::CommandParticles *>(c);
						if (particles_cmd->particles.is_valid()) {
							AABB aabb = RendererStorage::base_singleton->particles_get_aabb(particles_cmd->particles);
							r = Rect2(aabb.position.x, aabb.position.y, aabb.size.x, aabb.size.y);
						}

					} break;
					case Item::Command::TYPE_TRANSFORM: {
						const Item::CommandTransform *transform = static_cast<const Item::CommandTransform *>(c);
						xf = transform->xform;
						found_xform = true;
						[[fallthrough]];
					}
					default: {
						c = c->next;
						continue;
					}
				}

				if (found_xform) {
					r = xf.xform(r);
					found_xform = false;
				}

				if (first) {
					rect = r;
					first = false;
				} else {
					rect = rect.merge(r);
				}
				c = c->next;
			}

			rect_dirty = false;
			return rect;
		}

		Command *commands = nullptr;
		Command *last_command = nullptr;
		Vector<CommandBlock> blocks;
		uint32_t current_block = 0;

		template <class T>
		T *alloc_command() {
			T *command;
			if (commands == nullptr) {
				// As the most common use case of canvas items is to
				// use only one command, the first is done with it's
				// own allocation. The rest of them use blocks.
				command = memnew(T);
				command->next = nullptr;
				commands = command;
				last_command = command;
			} else {
				//Subsequent commands go into a block.

				while (true) {
					if (unlikely(current_block == (uint32_t)blocks.size())) {
						// If we need more blocks, we allocate them
						// (they won't be freed until this CanvasItem is
						// deleted, though).
						CommandBlock cb;
						cb.memory = (uint8_t *)memalloc(CommandBlock::MAX_SIZE);
						cb.usage = 0;
						blocks.push_back(cb);
					}

					CommandBlock *c = &blocks.write[current_block];
					size_t space_left = CommandBlock::MAX_SIZE - c->usage;
					if (space_left < sizeof(T)) {
						current_block++;
						continue;
					}

					//allocate block and add to the linked list
					void *memory = c->memory + c->usage;
					command = memnew_placement(memory, T);
					command->next = nullptr;
					last_command->next = command;
					last_command = command;
					c->usage += sizeof(T);
					break;
				}
			}

			rect_dirty = true;
			return command;
		}

		void clear() {
			// The first one is always allocated on heap
			// the rest go in the blocks
			Command *c = commands;
			while (c) {
				Command *n = c->next;
				if (c == commands) {
					memdelete(commands);
					commands = nullptr;
				} else {
					c->~Command();
				}
				c = n;
			}
			{
				uint32_t cbc = MIN((current_block + 1), (uint32_t)blocks.size());
				CommandBlock *blockptr = blocks.ptrw();
				for (uint32_t i = 0; i < cbc; i++) {
					blockptr[i].usage = 0;
				}
			}

			last_command = nullptr;
			commands = nullptr;
			current_block = 0;
			clip = false;
			rect_dirty = true;
			final_clip_owner = nullptr;
			material_owner = nullptr;
			light_masked = false;
		}

		RS::CanvasItemTextureFilter texture_filter = RS::CANVAS_ITEM_TEXTURE_FILTER_DEFAULT;
		RS::CanvasItemTextureRepeat texture_repeat = RS::CANVAS_ITEM_TEXTURE_REPEAT_DEFAULT;

<<<<<<< HEAD
		Item() { }
=======
		Item() {}
>>>>>>> f0b4ed30
		virtual ~Item() {
			clear();
			for (int i = 0; i < blocks.size(); i++) {
				memfree(blocks[i].memory);
			}
			if (copy_back_buffer) {
				memdelete(copy_back_buffer);
			}
		}
	};

	virtual void canvas_render_items(RID p_to_render_target, Item *p_item_list, const Color &p_modulate, Light *p_light_list, Light *p_directional_list, const Transform2D &p_canvas_transform, RS::CanvasItemTextureFilter p_default_filter, RS::CanvasItemTextureRepeat p_default_repeat, bool p_snap_2d_vertices_to_pixel, bool &r_sdf_used) = 0;
	virtual void canvas_debug_viewport_shadows(Light *p_lights_with_shadow) = 0;

	struct LightOccluderInstance {
		bool enabled = true;
		RID canvas;
		RID polygon;
		RID occluder;
		Rect2 aabb_cache;
		Transform2D xform;
		Transform2D xform_cache;
		int light_mask = 1;
		bool sdf_collision = false;
		RS::CanvasOccluderPolygonCullMode cull_cache = RS::CANVAS_OCCLUDER_POLYGON_CULL_DISABLED;

		LightOccluderInstance *next = nullptr;

<<<<<<< HEAD
		LightOccluderInstance() {	}
=======
		LightOccluderInstance() {}
>>>>>>> f0b4ed30
	};

	virtual RID light_create() = 0;
	virtual void light_set_texture(RID p_rid, RID p_texture) = 0;
	virtual void light_set_use_shadow(RID p_rid, bool p_enable) = 0;
	virtual void light_update_shadow(RID p_rid, int p_shadow_index, const Transform2D &p_light_xform, int p_light_mask, float p_near, float p_far, LightOccluderInstance *p_occluders) = 0;
	virtual void light_update_directional_shadow(RID p_rid, int p_shadow_index, const Transform2D &p_light_xform, int p_light_mask, float p_cull_distance, const Rect2 &p_clip_rect, LightOccluderInstance *p_occluders) = 0;

	virtual void render_sdf(RID p_render_target, LightOccluderInstance *p_occluders) = 0;

	virtual RID occluder_polygon_create() = 0;
	virtual void occluder_polygon_set_shape(RID p_occluder, const Vector<Vector2> &p_points, bool p_closed) = 0;
	virtual void occluder_polygon_set_cull_mode(RID p_occluder, RS::CanvasOccluderPolygonCullMode p_mode) = 0;
	virtual void set_shadow_texture_size(int p_size) = 0;

	virtual void draw_window_margins(int *p_margins, RID *p_margin_textures) = 0;

	virtual bool free(RID p_rid) = 0;
	virtual void update() = 0;

	RendererCanvasRender() { singleton = this; }
	virtual ~RendererCanvasRender() {}
};

#endif // RENDERINGSERVERCANVASRENDER_H<|MERGE_RESOLUTION|>--- conflicted
+++ resolved
@@ -91,11 +91,7 @@
 
 		int32_t render_index_cache = -1;
 
-<<<<<<< HEAD
-		Light() {	}
-=======
 		Light() {}
->>>>>>> f0b4ed30
 	};
 
 	//easier wrap to avoid mistakes
@@ -161,11 +157,7 @@
 			};
 
 			Command *next = nullptr;
-<<<<<<< HEAD
-			Type type;
-=======
 			Type type = TYPE_CLIP_IGNORE;
->>>>>>> f0b4ed30
 			virtual ~Command() {}
 		};
 
@@ -497,11 +489,7 @@
 		RS::CanvasItemTextureFilter texture_filter = RS::CANVAS_ITEM_TEXTURE_FILTER_DEFAULT;
 		RS::CanvasItemTextureRepeat texture_repeat = RS::CANVAS_ITEM_TEXTURE_REPEAT_DEFAULT;
 
-<<<<<<< HEAD
-		Item() { }
-=======
 		Item() {}
->>>>>>> f0b4ed30
 		virtual ~Item() {
 			clear();
 			for (int i = 0; i < blocks.size(); i++) {
@@ -530,11 +518,7 @@
 
 		LightOccluderInstance *next = nullptr;
 
-<<<<<<< HEAD
-		LightOccluderInstance() {	}
-=======
 		LightOccluderInstance() {}
->>>>>>> f0b4ed30
 	};
 
 	virtual RID light_create() = 0;
