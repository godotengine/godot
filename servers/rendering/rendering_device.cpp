/**************************************************************************/
/*  rendering_device.cpp                                                  */
/**************************************************************************/
/*                         This file is part of:                          */
/*                             GODOT ENGINE                               */
/*                        https://godotengine.org                         */
/**************************************************************************/
/* Copyright (c) 2014-present Godot Engine contributors (see AUTHORS.md). */
/* Copyright (c) 2007-2014 Juan Linietsky, Ariel Manzur.                  */
/*                                                                        */
/* Permission is hereby granted, free of charge, to any person obtaining  */
/* a copy of this software and associated documentation files (the        */
/* "Software"), to deal in the Software without restriction, including    */
/* without limitation the rights to use, copy, modify, merge, publish,    */
/* distribute, sublicense, and/or sell copies of the Software, and to     */
/* permit persons to whom the Software is furnished to do so, subject to  */
/* the following conditions:                                              */
/*                                                                        */
/* The above copyright notice and this permission notice shall be         */
/* included in all copies or substantial portions of the Software.        */
/*                                                                        */
/* THE SOFTWARE IS PROVIDED "AS IS", WITHOUT WARRANTY OF ANY KIND,        */
/* EXPRESS OR IMPLIED, INCLUDING BUT NOT LIMITED TO THE WARRANTIES OF     */
/* MERCHANTABILITY, FITNESS FOR A PARTICULAR PURPOSE AND NONINFRINGEMENT. */
/* IN NO EVENT SHALL THE AUTHORS OR COPYRIGHT HOLDERS BE LIABLE FOR ANY   */
/* CLAIM, DAMAGES OR OTHER LIABILITY, WHETHER IN AN ACTION OF CONTRACT,   */
/* TORT OR OTHERWISE, ARISING FROM, OUT OF OR IN CONNECTION WITH THE      */
/* SOFTWARE OR THE USE OR OTHER DEALINGS IN THE SOFTWARE.                 */
/**************************************************************************/

#pragma optimize("", off)

#include "rendering_device.h"
#include "rendering_device.compat.inc"

#include "rendering_device_binds.h"

#include "core/config/project_settings.h"
#include "core/io/dir_access.h"

#define FORCE_SEPARATE_PRESENT_QUEUE 0

/**************************/
/**** HELPER FUNCTIONS ****/
/**************************/

static String _get_device_vendor_name(const RenderingContextDriver::Device &p_device) {
	switch (p_device.vendor) {
		case RenderingContextDriver::VENDOR_AMD:
			return "AMD";
		case RenderingContextDriver::VENDOR_IMGTEC:
			return "ImgTec";
		case RenderingContextDriver::VENDOR_APPLE:
			return "Apple";
		case RenderingContextDriver::VENDOR_NVIDIA:
			return "NVIDIA";
		case RenderingContextDriver::VENDOR_ARM:
			return "ARM";
		case RenderingContextDriver::VENDOR_MICROSOFT:
			return "Microsoft";
		case RenderingContextDriver::VENDOR_QUALCOMM:
			return "Qualcomm";
		case RenderingContextDriver::VENDOR_INTEL:
			return "Intel";
		default:
			return "Unknown";
	}
}

static String _get_device_type_name(const RenderingContextDriver::Device &p_device) {
	switch (p_device.type) {
		case RenderingContextDriver::DEVICE_TYPE_INTEGRATED_GPU:
			return "Integrated";
		case RenderingContextDriver::DEVICE_TYPE_DISCRETE_GPU:
			return "Discrete";
		case RenderingContextDriver::DEVICE_TYPE_VIRTUAL_GPU:
			return "Virtual";
		case RenderingContextDriver::DEVICE_TYPE_CPU:
			return "CPU";
		case RenderingContextDriver::DEVICE_TYPE_OTHER:
		default:
			return "Other";
	}
}

static uint32_t _get_device_type_score(const RenderingContextDriver::Device &p_device) {
	switch (p_device.type) {
		case RenderingContextDriver::DEVICE_TYPE_INTEGRATED_GPU:
			return 4;
		case RenderingContextDriver::DEVICE_TYPE_DISCRETE_GPU:
			return 5;
		case RenderingContextDriver::DEVICE_TYPE_VIRTUAL_GPU:
			return 3;
		case RenderingContextDriver::DEVICE_TYPE_CPU:
			return 2;
		case RenderingContextDriver::DEVICE_TYPE_OTHER:
		default:
			return 1;
	}
}

/**************************/
/**** RENDERING DEVICE ****/
/**************************/

// When true, the command graph will attempt to reorder the rendering commands submitted by the user based on the dependencies detected from
// the commands automatically. This should improve rendering performance in most scenarios at the cost of some extra CPU overhead.
//
// This behavior can be disabled if it's suspected that the graph is not detecting dependencies correctly and more control over the order of
// the commands is desired (e.g. debugging).

#define RENDER_GRAPH_REORDER 1

// Synchronization barriers are issued between the graph's levels only with the necessary amount of detail to achieve the correct result. If
// it's suspected that the graph is not doing this correctly, full barriers can be issued instead that will block all types of operations
// between the synchronization levels. This setting will have a very negative impact on performance when enabled, so it's only intended for
// debugging purposes.

#define RENDER_GRAPH_FULL_BARRIERS 0

// The command graph can automatically issue secondary command buffers and record them on background threads when they reach an arbitrary
// size threshold. This can be very beneficial towards reducing the time the main thread takes to record all the rendering commands. However,
// this setting is not enabled by default as it's been shown to cause some strange issues with certain IHVs that have yet to be understood.

#define SECONDARY_COMMAND_BUFFERS_PER_FRAME 0

RenderingDevice *RenderingDevice::singleton = nullptr;

RenderingDevice *RenderingDevice::get_singleton() {
	return singleton;
}

RenderingDevice::ShaderCompileToSPIRVFunction RenderingDevice::compile_to_spirv_function = nullptr;
RenderingDevice::ShaderCacheFunction RenderingDevice::cache_function = nullptr;
RenderingDevice::ShaderSPIRVGetCacheKeyFunction RenderingDevice::get_spirv_cache_key_function = nullptr;

/***************************/
/**** ID INFRASTRUCTURE ****/
/***************************/

void RenderingDevice::_add_dependency(RID p_id, RID p_depends_on) {
	if (!dependency_map.has(p_depends_on)) {
		dependency_map[p_depends_on] = HashSet<RID>();
	}

	dependency_map[p_depends_on].insert(p_id);

	if (!reverse_dependency_map.has(p_id)) {
		reverse_dependency_map[p_id] = HashSet<RID>();
	}

	reverse_dependency_map[p_id].insert(p_depends_on);
}

void RenderingDevice::_free_dependencies(RID p_id) {
	// Direct dependencies must be freed.

	HashMap<RID, HashSet<RID>>::Iterator E = dependency_map.find(p_id);
	if (E) {
		while (E->value.size()) {
			free(*E->value.begin());
		}
		dependency_map.remove(E);
	}

	// Reverse dependencies must be unreferenced.
	E = reverse_dependency_map.find(p_id);

	if (E) {
		for (const RID &F : E->value) {
			HashMap<RID, HashSet<RID>>::Iterator G = dependency_map.find(F);
			ERR_CONTINUE(!G);
			ERR_CONTINUE(!G->value.has(p_id));
			G->value.erase(p_id);
		}

		reverse_dependency_map.remove(E);
	}
}

void RenderingDevice::shader_set_compile_to_spirv_function(ShaderCompileToSPIRVFunction p_function) {
	compile_to_spirv_function = p_function;
}

void RenderingDevice::shader_set_spirv_cache_function(ShaderCacheFunction p_function) {
	cache_function = p_function;
}

void RenderingDevice::shader_set_get_cache_key_function(ShaderSPIRVGetCacheKeyFunction p_function) {
	get_spirv_cache_key_function = p_function;
}

Vector<uint8_t> RenderingDevice::shader_compile_spirv_from_source(ShaderStage p_stage, const String &p_source_code, ShaderLanguage p_language, String *r_error, bool p_allow_cache) {
	if (p_allow_cache && cache_function) {
		Vector<uint8_t> cache = cache_function(p_stage, p_source_code, p_language);
		if (cache.size()) {
			return cache;
		}
	}

	ERR_FAIL_NULL_V(compile_to_spirv_function, Vector<uint8_t>());

	return compile_to_spirv_function(p_stage, p_source_code, p_language, r_error, this);
}

String RenderingDevice::shader_get_spirv_cache_key() const {
	if (get_spirv_cache_key_function) {
		return get_spirv_cache_key_function(this);
	}
	return String();
}

RID RenderingDevice::shader_create_from_spirv(const Vector<ShaderStageSPIRVData> &p_spirv, const String &p_shader_name) {
	Vector<uint8_t> bytecode = shader_compile_binary_from_spirv(p_spirv, p_shader_name);
	ERR_FAIL_COND_V(bytecode.is_empty(), RID());
	return shader_create_from_bytecode(bytecode);
}

/***************************/
/**** BUFFER MANAGEMENT ****/
/***************************/

RenderingDevice::Buffer *RenderingDevice::_get_buffer_from_owner(RID p_buffer) {
	Buffer *buffer = nullptr;
	if (vertex_buffer_owner.owns(p_buffer)) {
		buffer = vertex_buffer_owner.get_or_null(p_buffer);
	} else if (index_buffer_owner.owns(p_buffer)) {
		buffer = index_buffer_owner.get_or_null(p_buffer);
		// <TF>
		// @ShadyTF persistently mapped buffers
	} else if (persistent_buffer_owner.owns(p_buffer)) {
		PersistentBuffer* linear_buffer = persistent_buffer_owner.get_or_null(p_buffer);
		if (linear_buffer) {
			PersistentBufferSet *curr_buffer = linear_buffer->buffer_set.ptrw() + frame;
			buffer = curr_buffer->buffers.ptrw() + curr_buffer->usage_index;
		}
		// </TF>
	} else if (uniform_buffer_owner.owns(p_buffer)) {
		buffer = uniform_buffer_owner.get_or_null(p_buffer);
	} else if (texture_buffer_owner.owns(p_buffer)) {
		DEV_ASSERT(false && "FIXME: Broken.");
		//buffer = texture_buffer_owner.get_or_null(p_buffer)->buffer;
	} else if (storage_buffer_owner.owns(p_buffer)) {
		buffer = storage_buffer_owner.get_or_null(p_buffer);
	}
	return buffer;
}

Error RenderingDevice::_insert_staging_block() {
	StagingBufferBlock block;

	block.driver_id = driver->buffer_create(staging_buffer_block_size, RDD::BUFFER_USAGE_TRANSFER_FROM_BIT, RDD::MEMORY_ALLOCATION_TYPE_CPU);
	ERR_FAIL_COND_V(!block.driver_id, ERR_CANT_CREATE);

	block.frame_used = 0;
	block.fill_amount = 0;

	staging_buffer_blocks.insert(staging_buffer_current, block);
	return OK;
}

Error RenderingDevice::_staging_buffer_allocate(uint32_t p_amount, uint32_t p_required_align, uint32_t &r_alloc_offset, uint32_t &r_alloc_size, StagingRequiredAction &r_required_action, bool p_can_segment) {
	// Determine a block to use.

	r_alloc_size = p_amount;
	r_required_action = STAGING_REQUIRED_ACTION_NONE;

	while (true) {
		r_alloc_offset = 0;

		// See if we can use current block.
		if (staging_buffer_blocks[staging_buffer_current].frame_used == frames_drawn) {
			// We used this block this frame, let's see if there is still room.

			uint32_t write_from = staging_buffer_blocks[staging_buffer_current].fill_amount;

			{
				uint32_t align_remainder = write_from % p_required_align;
				if (align_remainder != 0) {
					write_from += p_required_align - align_remainder;
				}
			}

			int32_t available_bytes = int32_t(staging_buffer_block_size) - int32_t(write_from);

			if ((int32_t)p_amount < available_bytes) {
				// All is good, we should be ok, all will fit.
				r_alloc_offset = write_from;
			} else if (p_can_segment && available_bytes >= (int32_t)p_required_align) {
				// Ok all won't fit but at least we can fit a chunkie.
				// All is good, update what needs to be written to.
				r_alloc_offset = write_from;
				r_alloc_size = available_bytes - (available_bytes % p_required_align);

			} else {
				// Can't fit it into this buffer.
				// Will need to try next buffer.

				staging_buffer_current = (staging_buffer_current + 1) % staging_buffer_blocks.size();

				// Before doing anything, though, let's check that we didn't manage to fill all blocks.
				// Possible in a single frame.
				if (staging_buffer_blocks[staging_buffer_current].frame_used == frames_drawn) {
					// Guess we did.. ok, let's see if we can insert a new block.
					if ((uint64_t)staging_buffer_blocks.size() * staging_buffer_block_size < staging_buffer_max_size) {
						// We can, so we are safe.
						Error err = _insert_staging_block();
						if (err) {
							return err;
						}
						// Claim for this frame.
						staging_buffer_blocks.write[staging_buffer_current].frame_used = frames_drawn;
					} else {
						// Ok, worst case scenario, all the staging buffers belong to this frame
						// and this frame is not even done.
						// If this is the main thread, it means the user is likely loading a lot of resources at once,.
						// Otherwise, the thread should just be blocked until the next frame (currently unimplemented).
						r_required_action = STAGING_REQUIRED_ACTION_FLUSH_AND_STALL_ALL;
					}

				} else {
					// Not from current frame, so continue and try again.
					continue;
				}
			}

		} else if (staging_buffer_blocks[staging_buffer_current].frame_used <= frames_drawn - frames.size()) {
			// This is an old block, which was already processed, let's reuse.
			staging_buffer_blocks.write[staging_buffer_current].frame_used = frames_drawn;
			staging_buffer_blocks.write[staging_buffer_current].fill_amount = 0;
		} else {
			// This block may still be in use, let's not touch it unless we have to, so.. can we create a new one?
			if ((uint64_t)staging_buffer_blocks.size() * staging_buffer_block_size < staging_buffer_max_size) {
				// We are still allowed to create a new block, so let's do that and insert it for current pos.
				Error err = _insert_staging_block();
				if (err) {
					return err;
				}
				// Claim for this frame.
				staging_buffer_blocks.write[staging_buffer_current].frame_used = frames_drawn;
			} else {
				// Oops, we are out of room and we can't create more.
				// Let's flush older frames.
				// The logic here is that if a game is loading a lot of data from the main thread, it will need to be stalled anyway.
				// If loading from a separate thread, we can block that thread until next frame when more room is made (not currently implemented, though).
				r_required_action = STAGING_REQUIRED_ACTION_STALL_PREVIOUS;
			}
		}

		// All was good, break.
		break;
	}

	staging_buffer_used = true;

	return OK;
}

void RenderingDevice::_staging_buffer_execute_required_action(StagingRequiredAction p_required_action) {
	switch (p_required_action) {
		case STAGING_REQUIRED_ACTION_NONE: {
			// Do nothing.
		} break;
		case STAGING_REQUIRED_ACTION_FLUSH_AND_STALL_ALL: {
			_flush_and_stall_for_all_frames();

			// Clear the whole staging buffer.
			for (int i = 0; i < staging_buffer_blocks.size(); i++) {
				staging_buffer_blocks.write[i].frame_used = 0;
				staging_buffer_blocks.write[i].fill_amount = 0;
			}

			// Claim for current frame.
			staging_buffer_blocks.write[staging_buffer_current].frame_used = frames_drawn;
		} break;
		case STAGING_REQUIRED_ACTION_STALL_PREVIOUS: {
			_stall_for_previous_frames();

			for (int i = 0; i < staging_buffer_blocks.size(); i++) {
				// Clear all blocks but the ones from this frame.
				int block_idx = (i + staging_buffer_current) % staging_buffer_blocks.size();
				if (staging_buffer_blocks[block_idx].frame_used == frames_drawn) {
					break; // Ok, we reached something from this frame, abort.
				}

				staging_buffer_blocks.write[block_idx].frame_used = 0;
				staging_buffer_blocks.write[block_idx].fill_amount = 0;
			}

			// Claim for current frame.
			staging_buffer_blocks.write[staging_buffer_current].frame_used = frames_drawn;
		} break;
		default: {
			DEV_ASSERT(false && "Unknown required action.");
		} break;
	}
}

Error RenderingDevice::_buffer_update(Buffer *p_buffer, RID p_buffer_id, size_t p_offset, const uint8_t *p_data, size_t p_data_size, bool p_use_draw_queue, uint32_t p_required_align) {
	// Submitting may get chunked for various reasons, so convert this to a task.
	size_t to_submit = p_data_size;
	size_t submit_from = 0;

	thread_local LocalVector<RDG::RecordedBufferCopy> command_buffer_copies_vector;
	command_buffer_copies_vector.clear();

	while (to_submit > 0) {
		uint32_t block_write_offset;
		uint32_t block_write_amount;
		StagingRequiredAction required_action;

		Error err = _staging_buffer_allocate(MIN(to_submit, staging_buffer_block_size), p_required_align, block_write_offset, block_write_amount, required_action);
		if (err) {
			return err;
		}

		if (p_use_draw_queue && !command_buffer_copies_vector.is_empty() && required_action == STAGING_REQUIRED_ACTION_FLUSH_AND_STALL_ALL) {
			if (_buffer_make_mutable(p_buffer, p_buffer_id)) {
				// The buffer must be mutable to be used as a copy destination.
				draw_graph.add_synchronization();
			}

			// If we're using the draw queue and the staging buffer requires flushing everything, we submit the command early and clear the current vector.
			draw_graph.add_buffer_update(p_buffer->driver_id, p_buffer->draw_tracker, command_buffer_copies_vector);
			command_buffer_copies_vector.clear();
		}

		_staging_buffer_execute_required_action(required_action);

		// Map staging buffer (It's CPU and coherent).
		uint8_t *data_ptr = driver->buffer_map(staging_buffer_blocks[staging_buffer_current].driver_id);
		ERR_FAIL_NULL_V(data_ptr, ERR_CANT_CREATE);

		// Copy to staging buffer.
		memcpy(data_ptr + block_write_offset, p_data + submit_from, block_write_amount);

		// Unmap.
		driver->buffer_unmap(staging_buffer_blocks[staging_buffer_current].driver_id);

		// Insert a command to copy this.
		RDD::BufferCopyRegion region;
		region.src_offset = block_write_offset;
		region.dst_offset = submit_from + p_offset;
		region.size = block_write_amount;

		if (p_use_draw_queue) {
			RDG::RecordedBufferCopy buffer_copy;
			buffer_copy.source = staging_buffer_blocks[staging_buffer_current].driver_id;
			buffer_copy.region = region;
			command_buffer_copies_vector.push_back(buffer_copy);
		} else {
			driver->command_copy_buffer(frames[frame].setup_command_buffer, staging_buffer_blocks[staging_buffer_current].driver_id, p_buffer->driver_id, region);
		}

		staging_buffer_blocks.write[staging_buffer_current].fill_amount = block_write_offset + block_write_amount;

		to_submit -= block_write_amount;
		submit_from += block_write_amount;
	}

	if (p_use_draw_queue && !command_buffer_copies_vector.is_empty()) {
		if (_buffer_make_mutable(p_buffer, p_buffer_id)) {
			// The buffer must be mutable to be used as a copy destination.
			draw_graph.add_synchronization();
		}

		draw_graph.add_buffer_update(p_buffer->driver_id, p_buffer->draw_tracker, command_buffer_copies_vector);
	}

	return OK;
}

Error RenderingDevice::buffer_copy(RID p_src_buffer, RID p_dst_buffer, uint32_t p_src_offset, uint32_t p_dst_offset, uint32_t p_size) {
	_THREAD_SAFE_METHOD_

	ERR_FAIL_COND_V_MSG(draw_list, ERR_INVALID_PARAMETER,
			"Copying buffers is forbidden during creation of a draw list");
	ERR_FAIL_COND_V_MSG(compute_list, ERR_INVALID_PARAMETER,
			"Copying buffers is forbidden during creation of a compute list");

	Buffer *src_buffer = _get_buffer_from_owner(p_src_buffer);
	if (!src_buffer) {
		ERR_FAIL_V_MSG(ERR_INVALID_PARAMETER, "Source buffer argument is not a valid buffer of any type.");
	}

	Buffer *dst_buffer = _get_buffer_from_owner(p_dst_buffer);
	if (!dst_buffer) {
		ERR_FAIL_V_MSG(ERR_INVALID_PARAMETER, "Destination buffer argument is not a valid buffer of any type.");
	}

	// Validate the copy's dimensions for both buffers.
	ERR_FAIL_COND_V_MSG((p_size + p_src_offset) > src_buffer->size, ERR_INVALID_PARAMETER, "Size is larger than the source buffer.");
	ERR_FAIL_COND_V_MSG((p_size + p_dst_offset) > dst_buffer->size, ERR_INVALID_PARAMETER, "Size is larger than the destination buffer.");

	// Perform the copy.
	RDD::BufferCopyRegion region;
	region.src_offset = p_src_offset;
	region.dst_offset = p_dst_offset;
	region.size = p_size;

	if (_buffer_make_mutable(dst_buffer, p_dst_buffer)) {
		// The destination buffer must be mutable to be used as a copy destination.
		draw_graph.add_synchronization();
	}

	draw_graph.add_buffer_copy(src_buffer->driver_id, src_buffer->draw_tracker, dst_buffer->driver_id, dst_buffer->draw_tracker, region);

	return OK;
}

Error RenderingDevice::buffer_update(RID p_buffer, uint32_t p_offset, uint32_t p_size, const void *p_data) {
	_THREAD_SAFE_METHOD_

	ERR_FAIL_COND_V_MSG(draw_list, ERR_INVALID_PARAMETER,
			"Updating buffers is forbidden during creation of a draw list");
	ERR_FAIL_COND_V_MSG(compute_list, ERR_INVALID_PARAMETER,
			"Updating buffers is forbidden during creation of a compute list");

	// <TF>
	// @ShadyTF
	persistent_uniform_buffer_advance(p_buffer);
	// </TF>

	Buffer *buffer = _get_buffer_from_owner(p_buffer);
	if (!buffer) {
		ERR_FAIL_V_MSG(ERR_INVALID_PARAMETER, "Buffer argument is not a valid buffer of any type.");
	}

	ERR_FAIL_COND_V_MSG(p_offset + p_size > buffer->size, ERR_INVALID_PARAMETER,
			"Attempted to write buffer (" + itos((p_offset + p_size) - buffer->size) + " bytes) past the end.");

	// <TF>
	// @ShadyTF - if persistent UMA is available, copy and skip the barrier
	copy_bytes_count += p_size;
	uint8_t *persistent_data_ptr = driver->buffer_get_persistent_address(buffer->driver_id);
	if (persistent_data_ptr ) {
		memcpy(persistent_data_ptr + p_offset, p_data, p_size);
		direct_copy_count++;
		return OK;
	}
	gpu_copy_count++;
	// </TF>
	return _buffer_update(buffer, p_buffer, p_offset, (uint8_t *)p_data, p_size, true);
}


// <TF>
// @ShadyTF
String RenderingDevice::get_perf_report() const {
	return perf_report_text;

}
void RenderingDevice::persistent_uniform_buffer_advance(RID p_buffer) {
	PersistentBuffer *linear_buffer = persistent_buffer_owner.get_or_null(p_buffer);
	if (linear_buffer) {
		PersistentBufferSet* curr_buffer = linear_buffer->buffer_set.ptrw() + frame;
		if (curr_buffer->buffers.size() <= (curr_buffer->usage_index + 1)) {
			Buffer buffer;
			buffer.size = linear_buffer->size;
			buffer.usage = linear_buffer->usage;
			buffer.driver_id = driver->buffer_create(buffer.size, buffer.usage, RDD::MEMORY_ALLOCATION_TYPE_GPU);
			buffer_memory += buffer.size;
			curr_buffer->buffers.append(buffer);
		}
		curr_buffer->usage_index++;
	}
}

void RenderingDevice::persistent_uniform_buffers_reset() {
	List<RID> owned;
	persistent_buffer_owner.get_owned_list(&owned);
	for (const RID& curr : owned) {
		PersistentBuffer* curr_linear_buffer = persistent_buffer_owner.get_or_null(curr);
		curr_linear_buffer->buffer_set.ptrw()[frame].usage_index = -1;
	}
}

void RenderingDevice::update_perf_report() {
	perf_report_text = "";
	perf_report_text += "Persistent buffers ";
	if (persistent_buffer_enabled) {
		perf_report_text +="Enabled ";
	} else {
		perf_report_text += "Disabled";
	}
	perf_report_text += " gpu:" + String::num_int64(gpu_copy_count);
	perf_report_text += " direct:" + String::num_int64(direct_copy_count);
	perf_report_text += " bytes:" + String::num_int64(copy_bytes_count);

	perf_report_text += " lazily alloc:" +  String::num_int64(driver->get_lazily_memory_used());

	gpu_copy_count = 0;
	direct_copy_count = 0;
	copy_bytes_count = 0;

}
// </TF>
Error RenderingDevice::buffer_clear(RID p_buffer, uint32_t p_offset, uint32_t p_size) {
	_THREAD_SAFE_METHOD_

	ERR_FAIL_COND_V_MSG((p_size % 4) != 0, ERR_INVALID_PARAMETER,
			"Size must be a multiple of four");
	ERR_FAIL_COND_V_MSG(draw_list, ERR_INVALID_PARAMETER,
			"Updating buffers in is forbidden during creation of a draw list");
	ERR_FAIL_COND_V_MSG(compute_list, ERR_INVALID_PARAMETER,
			"Updating buffers is forbidden during creation of a compute list");

	Buffer *buffer = _get_buffer_from_owner(p_buffer);
	if (!buffer) {
		ERR_FAIL_V_MSG(ERR_INVALID_PARAMETER, "Buffer argument is not a valid buffer of any type.");
	}

	ERR_FAIL_COND_V_MSG(p_offset + p_size > buffer->size, ERR_INVALID_PARAMETER,
			"Attempted to write buffer (" + itos((p_offset + p_size) - buffer->size) + " bytes) past the end.");

	if (_buffer_make_mutable(buffer, p_buffer)) {
		// The destination buffer must be mutable to be used as a clear destination.
		draw_graph.add_synchronization();
	}

	draw_graph.add_buffer_clear(buffer->driver_id, buffer->draw_tracker, p_offset, p_size);

	return OK;
}

Vector<uint8_t> RenderingDevice::buffer_get_data(RID p_buffer, uint32_t p_offset, uint32_t p_size) {
	_THREAD_SAFE_METHOD_

	Buffer *buffer = _get_buffer_from_owner(p_buffer);
	if (!buffer) {
		ERR_FAIL_V_MSG(Vector<uint8_t>(), "Buffer is either invalid or this type of buffer can't be retrieved. Only Index and Vertex buffers allow retrieving.");
	}

	// Size of buffer to retrieve.
	if (!p_size) {
		p_size = buffer->size;
	} else {
		ERR_FAIL_COND_V_MSG(p_size + p_offset > buffer->size, Vector<uint8_t>(),
				"Size is larger than the buffer.");
	}

	RDD::BufferID tmp_buffer = driver->buffer_create(buffer->size, RDD::BUFFER_USAGE_TRANSFER_TO_BIT, RDD::MEMORY_ALLOCATION_TYPE_CPU);
	ERR_FAIL_COND_V(!tmp_buffer, Vector<uint8_t>());

	RDD::BufferCopyRegion region;
	region.src_offset = p_offset;
	region.size = p_size;

	draw_graph.add_buffer_get_data(buffer->driver_id, buffer->draw_tracker, tmp_buffer, region);

	// Flush everything so memory can be safely mapped.
	_flush_and_stall_for_all_frames();

	uint8_t *buffer_mem = driver->buffer_map(tmp_buffer);
	ERR_FAIL_NULL_V(buffer_mem, Vector<uint8_t>());

	Vector<uint8_t> buffer_data;
	{
		buffer_data.resize(p_size);
		uint8_t *w = buffer_data.ptrw();
		memcpy(w, buffer_mem, p_size);
	}

	driver->buffer_unmap(tmp_buffer);

	driver->buffer_free(tmp_buffer);

	return buffer_data;
}

RID RenderingDevice::storage_buffer_create(uint32_t p_size_bytes, const Vector<uint8_t> &p_data, BitField<StorageBufferUsage> p_usage, BitField<BufferCreationBits> p_creation_bits ) {
	_THREAD_SAFE_METHOD_

	ERR_FAIL_COND_V(p_data.size() && (uint32_t)p_data.size() != p_size_bytes, RID());

	Buffer buffer;
	buffer.size = p_size_bytes;
	buffer.usage = (RDD::BUFFER_USAGE_TRANSFER_FROM_BIT | RDD::BUFFER_USAGE_TRANSFER_TO_BIT | RDD::BUFFER_USAGE_STORAGE_BIT);
	if (p_usage.has_flag(STORAGE_BUFFER_USAGE_DISPATCH_INDIRECT)) {
		buffer.usage.set_flag(RDD::BUFFER_USAGE_INDIRECT_BIT);
	}
	if (persistent_buffer_enabled && p_creation_bits.has_flag(BUFFER_CREATION_PERSISTENT_BIT)) {
		buffer.usage.set_flag(RDD::BUFFER_USAGE_PERSISTENT_BIT);
		
		if (p_creation_bits.has_flag(BUFFER_CREATION_LINEAR_BIT)) {
			return linear_buffer_create(p_size_bytes, true, p_usage);
		}
	}
	buffer.driver_id = driver->buffer_create(buffer.size, buffer.usage, RDD::MEMORY_ALLOCATION_TYPE_GPU);
	ERR_FAIL_COND_V(!buffer.driver_id, RID());

	// Storage buffers are assumed to be mutable.
	buffer.draw_tracker = RDG::resource_tracker_create();
	buffer.draw_tracker->buffer_driver_id = buffer.driver_id;

	if (p_data.size()) {
		_buffer_update(&buffer, RID(), 0, p_data.ptr(), p_data.size());
	}

	buffer_memory += buffer.size;

	RID id = storage_buffer_owner.make_rid(buffer);
#ifdef DEV_ENABLED
	set_resource_name(id, "RID:" + itos(id.get_id()));
#endif
	return id;
}


RID RenderingDevice::texture_buffer_create(uint32_t p_size_elements, DataFormat p_format, const Vector<uint8_t> &p_data) {
	_THREAD_SAFE_METHOD_

	uint32_t element_size = get_format_vertex_size(p_format);
	ERR_FAIL_COND_V_MSG(element_size == 0, RID(), "Format requested is not supported for texture buffers");
	uint64_t size_bytes = uint64_t(element_size) * p_size_elements;

	ERR_FAIL_COND_V(p_data.size() && (uint32_t)p_data.size() != size_bytes, RID());

	Buffer texture_buffer;
	texture_buffer.size = size_bytes;
	BitField<RDD::BufferUsageBits> usage = (RDD::BUFFER_USAGE_TRANSFER_FROM_BIT | RDD::BUFFER_USAGE_TRANSFER_TO_BIT | RDD::BUFFER_USAGE_TEXEL_BIT);
	texture_buffer.driver_id = driver->buffer_create(size_bytes, usage, RDD::MEMORY_ALLOCATION_TYPE_GPU);
	ERR_FAIL_COND_V(!texture_buffer.driver_id, RID());

	// Texture buffers are assumed to be immutable unless they don't have initial data.
	if (p_data.is_empty()) {
		texture_buffer.draw_tracker = RDG::resource_tracker_create();
		texture_buffer.draw_tracker->buffer_driver_id = texture_buffer.driver_id;
	}

	bool ok = driver->buffer_set_texel_format(texture_buffer.driver_id, p_format);
	if (!ok) {
		driver->buffer_free(texture_buffer.driver_id);
		ERR_FAIL_V(RID());
	}

	if (p_data.size()) {
		_buffer_update(&texture_buffer, RID(), 0, p_data.ptr(), p_data.size());
	}

	buffer_memory += size_bytes;

	RID id = texture_buffer_owner.make_rid(texture_buffer);
#ifdef DEV_ENABLED
	set_resource_name(id, "RID:" + itos(id.get_id()));
#endif
	return id;
}

/*****************/
/**** TEXTURE ****/
/*****************/

RID RenderingDevice::texture_create(const TextureFormat &p_format, const TextureView &p_view, const Vector<Vector<uint8_t>> &p_data) {
	_THREAD_SAFE_METHOD_

	// Some adjustments will happen.
	TextureFormat format = p_format;

	if (format.shareable_formats.size()) {
		ERR_FAIL_COND_V_MSG(format.shareable_formats.find(format.format) == -1, RID(),
				"If supplied a list of shareable formats, the current format must be present in the list");
		ERR_FAIL_COND_V_MSG(p_view.format_override != DATA_FORMAT_MAX && format.shareable_formats.find(p_view.format_override) == -1, RID(),
				"If supplied a list of shareable formats, the current view format override must be present in the list");
	}

	ERR_FAIL_INDEX_V(format.texture_type, RDD::TEXTURE_TYPE_MAX, RID());

	ERR_FAIL_COND_V_MSG(format.width < 1, RID(), "Width must be equal or greater than 1 for all textures");

	if (format.texture_type != TEXTURE_TYPE_1D && format.texture_type != TEXTURE_TYPE_1D_ARRAY) {
		ERR_FAIL_COND_V_MSG(format.height < 1, RID(), "Height must be equal or greater than 1 for 2D and 3D textures");
	}

	if (format.texture_type == TEXTURE_TYPE_3D) {
		ERR_FAIL_COND_V_MSG(format.depth < 1, RID(), "Depth must be equal or greater than 1 for 3D textures");
	}

	ERR_FAIL_COND_V(format.mipmaps < 1, RID());

	if (format.texture_type == TEXTURE_TYPE_1D_ARRAY || format.texture_type == TEXTURE_TYPE_2D_ARRAY || format.texture_type == TEXTURE_TYPE_CUBE_ARRAY || format.texture_type == TEXTURE_TYPE_CUBE) {
		ERR_FAIL_COND_V_MSG(format.array_layers < 1, RID(),
				"Amount of layers must be equal or greater than 1 for arrays and cubemaps.");
		ERR_FAIL_COND_V_MSG((format.texture_type == TEXTURE_TYPE_CUBE_ARRAY || format.texture_type == TEXTURE_TYPE_CUBE) && (format.array_layers % 6) != 0, RID(),
				"Cubemap and cubemap array textures must provide a layer number that is multiple of 6");
	} else {
		format.array_layers = 1;
	}

	ERR_FAIL_INDEX_V(format.samples, TEXTURE_SAMPLES_MAX, RID());

	format.height = format.texture_type != TEXTURE_TYPE_1D && format.texture_type != TEXTURE_TYPE_1D_ARRAY ? format.height : 1;
	format.depth = format.texture_type == TEXTURE_TYPE_3D ? format.depth : 1;

	uint32_t required_mipmaps = get_image_required_mipmaps(format.width, format.height, format.depth);

	ERR_FAIL_COND_V_MSG(required_mipmaps < format.mipmaps, RID(),
			"Too many mipmaps requested for texture format and dimensions (" + itos(format.mipmaps) + "), maximum allowed: (" + itos(required_mipmaps) + ").");

	uint32_t forced_usage_bits = 0;
	if (p_data.size()) {
		ERR_FAIL_COND_V_MSG(p_data.size() != (int)format.array_layers, RID(),
				"Default supplied data for image format is of invalid length (" + itos(p_data.size()) + "), should be (" + itos(format.array_layers) + ").");

		for (uint32_t i = 0; i < format.array_layers; i++) {
			uint32_t required_size = get_image_format_required_size(format.format, format.width, format.height, format.depth, format.mipmaps);
			ERR_FAIL_COND_V_MSG((uint32_t)p_data[i].size() != required_size, RID(),
					"Data for slice index " + itos(i) + " (mapped to layer " + itos(i) + ") differs in size (supplied: " + itos(p_data[i].size()) + ") than what is required by the format (" + itos(required_size) + ").");
		}

		if (!(format.usage_bits & TEXTURE_USAGE_CAN_UPDATE_BIT)) {
			forced_usage_bits = TEXTURE_USAGE_CAN_UPDATE_BIT;
		}
	}

	{
		// Validate that this image is supported for the intended use.
		bool cpu_readable = (format.usage_bits & RDD::TEXTURE_USAGE_CPU_READ_BIT);
		BitField<RDD::TextureUsageBits> supported_usage = driver->texture_get_usages_supported_by_format(format.format, cpu_readable);

		String format_text = "'" + String(FORMAT_NAMES[format.format]) + "'";

		if ((format.usage_bits & TEXTURE_USAGE_SAMPLING_BIT) && !supported_usage.has_flag(TEXTURE_USAGE_SAMPLING_BIT)) {
			ERR_FAIL_V_MSG(RID(), "Format " + format_text + " does not support usage as sampling texture.");
		}
		if ((format.usage_bits & TEXTURE_USAGE_COLOR_ATTACHMENT_BIT) && !supported_usage.has_flag(TEXTURE_USAGE_COLOR_ATTACHMENT_BIT)) {
			ERR_FAIL_V_MSG(RID(), "Format " + format_text + " does not support usage as color attachment.");
		}
		if ((format.usage_bits & TEXTURE_USAGE_DEPTH_STENCIL_ATTACHMENT_BIT) && !supported_usage.has_flag(TEXTURE_USAGE_DEPTH_STENCIL_ATTACHMENT_BIT)) {
			ERR_FAIL_V_MSG(RID(), "Format " + format_text + " does not support usage as depth-stencil attachment.");
		}
		if ((format.usage_bits & TEXTURE_USAGE_STORAGE_BIT) && !supported_usage.has_flag(TEXTURE_USAGE_STORAGE_BIT)) {
			ERR_FAIL_V_MSG(RID(), "Format " + format_text + " does not support usage as storage image.");
		}
		if ((format.usage_bits & TEXTURE_USAGE_STORAGE_ATOMIC_BIT) && !supported_usage.has_flag(TEXTURE_USAGE_STORAGE_ATOMIC_BIT)) {
			ERR_FAIL_V_MSG(RID(), "Format " + format_text + " does not support usage as atomic storage image.");
		}
		if ((format.usage_bits & TEXTURE_USAGE_VRS_ATTACHMENT_BIT) && !supported_usage.has_flag(TEXTURE_USAGE_VRS_ATTACHMENT_BIT)) {
			ERR_FAIL_V_MSG(RID(), "Format " + format_text + " does not support usage as VRS attachment.");
		}
	}

	// Transfer and validate view info.

	RDD::TextureView tv;
	if (p_view.format_override == DATA_FORMAT_MAX) {
		tv.format = format.format;
	} else {
		ERR_FAIL_INDEX_V(p_view.format_override, DATA_FORMAT_MAX, RID());
		tv.format = p_view.format_override;
	}
	ERR_FAIL_INDEX_V(p_view.swizzle_r, TEXTURE_SWIZZLE_MAX, RID());
	ERR_FAIL_INDEX_V(p_view.swizzle_g, TEXTURE_SWIZZLE_MAX, RID());
	ERR_FAIL_INDEX_V(p_view.swizzle_b, TEXTURE_SWIZZLE_MAX, RID());
	ERR_FAIL_INDEX_V(p_view.swizzle_a, TEXTURE_SWIZZLE_MAX, RID());
	tv.swizzle_r = p_view.swizzle_r;
	tv.swizzle_g = p_view.swizzle_g;
	tv.swizzle_b = p_view.swizzle_b;
	tv.swizzle_a = p_view.swizzle_a;

	// Create.

	Texture texture;
	format.usage_bits |= forced_usage_bits;
	texture.driver_id = driver->texture_create(format, tv);
	ERR_FAIL_COND_V(!texture.driver_id, RID());
	texture.type = format.texture_type;
	texture.format = format.format;
	texture.width = format.width;
	texture.height = format.height;
	texture.depth = format.depth;
	texture.layers = format.array_layers;
	texture.mipmaps = format.mipmaps;
	texture.base_mipmap = 0;
	texture.base_layer = 0;
	texture.is_resolve_buffer = format.is_resolve_buffer;
	texture.usage_flags = format.usage_bits & ~forced_usage_bits;
	texture.samples = format.samples;
	texture.allowed_shared_formats = format.shareable_formats;
	texture.has_initial_data = !p_data.is_empty();

	if ((format.usage_bits & TEXTURE_USAGE_DEPTH_STENCIL_ATTACHMENT_BIT)) {
		texture.read_aspect_flags.set_flag(RDD::TEXTURE_ASPECT_DEPTH_BIT);
		texture.barrier_aspect_flags.set_flag(RDD::TEXTURE_ASPECT_DEPTH_BIT);
		if (format_has_stencil(format.format)) {
			texture.barrier_aspect_flags.set_flag(RDD::TEXTURE_ASPECT_STENCIL_BIT);
		}
	} else {
		texture.read_aspect_flags.set_flag(RDD::TEXTURE_ASPECT_COLOR_BIT);
		texture.barrier_aspect_flags.set_flag(RDD::TEXTURE_ASPECT_COLOR_BIT);
	}

	texture.bound = false;

	// Textures are only assumed to be immutable if they have initial data and none of the other bits that indicate write usage are enabled.
	bool texture_mutable_by_default = texture.usage_flags & (TEXTURE_USAGE_COLOR_ATTACHMENT_BIT | TEXTURE_USAGE_DEPTH_STENCIL_ATTACHMENT_BIT | TEXTURE_USAGE_STORAGE_BIT | TEXTURE_USAGE_STORAGE_ATOMIC_BIT | TEXTURE_USAGE_VRS_ATTACHMENT_BIT);
	if (p_data.is_empty() || texture_mutable_by_default) {
		_texture_make_mutable(&texture, RID());
	}

	texture_memory += driver->texture_get_allocation_size(texture.driver_id);

	RID id = texture_owner.make_rid(texture);
#ifdef DEV_ENABLED
	set_resource_name(id, "RID:" + itos(id.get_id()));
#endif

	if (p_data.size()) {
		for (uint32_t i = 0; i < p_format.array_layers; i++) {
			_texture_update(id, i, p_data[i], true, false);
		}

		if (texture.draw_tracker != nullptr) {
			// Draw tracker can assume the texture will be in transfer destination.
			texture.draw_tracker->usage = RDG::RESOURCE_USAGE_TRANSFER_TO;
		}
	}

	return id;
}

RID RenderingDevice::texture_create_shared(const TextureView &p_view, RID p_with_texture) {
	_THREAD_SAFE_METHOD_

	Texture *src_texture = texture_owner.get_or_null(p_with_texture);
	ERR_FAIL_NULL_V(src_texture, RID());

	if (src_texture->owner.is_valid()) { // Ahh this is a share. The RenderingDeviceDriver needs the actual owner.
		p_with_texture = src_texture->owner;
		src_texture = texture_owner.get_or_null(src_texture->owner);
		ERR_FAIL_NULL_V(src_texture, RID()); // This is a bug.
	}

	// Create view.

	Texture texture = *src_texture;

	RDD::TextureView tv;
	if (p_view.format_override == DATA_FORMAT_MAX || p_view.format_override == texture.format) {
		tv.format = texture.format;
	} else {
		ERR_FAIL_INDEX_V(p_view.format_override, DATA_FORMAT_MAX, RID());

		ERR_FAIL_COND_V_MSG(texture.allowed_shared_formats.find(p_view.format_override) == -1, RID(),
				"Format override is not in the list of allowed shareable formats for original texture.");
		tv.format = p_view.format_override;
	}
	tv.swizzle_r = p_view.swizzle_r;
	tv.swizzle_g = p_view.swizzle_g;
	tv.swizzle_b = p_view.swizzle_b;
	tv.swizzle_a = p_view.swizzle_a;

	texture.driver_id = driver->texture_create_shared(texture.driver_id, tv);
	ERR_FAIL_COND_V(!texture.driver_id, RID());

	texture.slice_trackers.clear();

	if (texture.draw_tracker != nullptr) {
		texture.draw_tracker->reference_count++;
	}

	texture.owner = p_with_texture;
	RID id = texture_owner.make_rid(texture);
#ifdef DEV_ENABLED
	set_resource_name(id, "RID:" + itos(id.get_id()));
#endif
	_add_dependency(id, p_with_texture);

	return id;
}

RID RenderingDevice::texture_create_from_extension(TextureType p_type, DataFormat p_format, TextureSamples p_samples, BitField<RenderingDevice::TextureUsageBits> p_usage, uint64_t p_image, uint64_t p_width, uint64_t p_height, uint64_t p_depth, uint64_t p_layers) {
	_THREAD_SAFE_METHOD_
	// This method creates a texture object using a VkImage created by an extension, module or other external source (OpenXR uses this).

	Texture texture;
	texture.type = p_type;
	texture.format = p_format;
	texture.samples = p_samples;
	texture.width = p_width;
	texture.height = p_height;
	texture.depth = p_depth;
	texture.layers = p_layers;
	texture.mipmaps = 1;
	texture.usage_flags = p_usage;
	texture.base_mipmap = 0;
	texture.base_layer = 0;
	texture.allowed_shared_formats.push_back(RD::DATA_FORMAT_R8G8B8A8_UNORM);
	texture.allowed_shared_formats.push_back(RD::DATA_FORMAT_R8G8B8A8_SRGB);

	if (p_usage.has_flag(TEXTURE_USAGE_DEPTH_STENCIL_ATTACHMENT_BIT)) {
		texture.read_aspect_flags.set_flag(RDD::TEXTURE_ASPECT_DEPTH_BIT);
		texture.barrier_aspect_flags.set_flag(RDD::TEXTURE_ASPECT_DEPTH_BIT);
		/*if (format_has_stencil(p_format.format)) {
			texture.barrier_aspect_flags.set_flag(RDD::TEXTURE_ASPECT_STENCIL_BIT);
		}*/
	} else {
		texture.read_aspect_flags.set_flag(RDD::TEXTURE_ASPECT_COLOR_BIT);
		texture.barrier_aspect_flags.set_flag(RDD::TEXTURE_ASPECT_COLOR_BIT);
	}

	texture.driver_id = driver->texture_create_from_extension(p_image, p_type, p_format, p_layers, (texture.usage_flags & TEXTURE_USAGE_DEPTH_STENCIL_ATTACHMENT_BIT));
	ERR_FAIL_COND_V(!texture.driver_id, RID());

	_texture_make_mutable(&texture, RID());

	RID id = texture_owner.make_rid(texture);
#ifdef DEV_ENABLED
	set_resource_name(id, "RID:" + itos(id.get_id()));
#endif

	return id;
}

RID RenderingDevice::texture_create_shared_from_slice(const TextureView &p_view, RID p_with_texture, uint32_t p_layer, uint32_t p_mipmap, uint32_t p_mipmaps, TextureSliceType p_slice_type, uint32_t p_layers) {
	_THREAD_SAFE_METHOD_

	Texture *src_texture = texture_owner.get_or_null(p_with_texture);
	ERR_FAIL_NULL_V(src_texture, RID());

	if (src_texture->owner.is_valid()) { // // Ahh this is a share. The RenderingDeviceDriver needs the actual owner.
		p_with_texture = src_texture->owner;
		src_texture = texture_owner.get_or_null(src_texture->owner);
		ERR_FAIL_NULL_V(src_texture, RID()); // This is a bug.
	}

	ERR_FAIL_COND_V_MSG(p_slice_type == TEXTURE_SLICE_CUBEMAP && (src_texture->type != TEXTURE_TYPE_CUBE && src_texture->type != TEXTURE_TYPE_CUBE_ARRAY), RID(),
			"Can only create a cubemap slice from a cubemap or cubemap array mipmap");

	ERR_FAIL_COND_V_MSG(p_slice_type == TEXTURE_SLICE_3D && src_texture->type != TEXTURE_TYPE_3D, RID(),
			"Can only create a 3D slice from a 3D texture");

	ERR_FAIL_COND_V_MSG(p_slice_type == TEXTURE_SLICE_2D_ARRAY && (src_texture->type != TEXTURE_TYPE_2D_ARRAY), RID(),
			"Can only create an array slice from a 2D array mipmap");

	// Create view.

	ERR_FAIL_UNSIGNED_INDEX_V(p_mipmap, src_texture->mipmaps, RID());
	ERR_FAIL_COND_V(p_mipmap + p_mipmaps > src_texture->mipmaps, RID());
	ERR_FAIL_UNSIGNED_INDEX_V(p_layer, src_texture->layers, RID());

	int slice_layers = 1;
	if (p_layers != 0) {
		ERR_FAIL_COND_V_MSG(p_layers > 1 && p_slice_type != TEXTURE_SLICE_2D_ARRAY, RID(), "layer slicing only supported for 2D arrays");
		ERR_FAIL_COND_V_MSG(p_layer + p_layers > src_texture->layers, RID(), "layer slice is out of bounds");
		slice_layers = p_layers;
	} else if (p_slice_type == TEXTURE_SLICE_2D_ARRAY) {
		ERR_FAIL_COND_V_MSG(p_layer != 0, RID(), "layer must be 0 when obtaining a 2D array mipmap slice");
		slice_layers = src_texture->layers;
	} else if (p_slice_type == TEXTURE_SLICE_CUBEMAP) {
		slice_layers = 6;
	}

	Texture texture = *src_texture;

	get_image_format_required_size(texture.format, texture.width, texture.height, texture.depth, p_mipmap + 1, &texture.width, &texture.height);
	texture.mipmaps = p_mipmaps;
	texture.layers = slice_layers;
	texture.base_mipmap = p_mipmap;
	texture.base_layer = p_layer;

	if (p_slice_type == TEXTURE_SLICE_2D) {
		texture.type = TEXTURE_TYPE_2D;
	} else if (p_slice_type == TEXTURE_SLICE_3D) {
		texture.type = TEXTURE_TYPE_3D;
	}

	RDD::TextureView tv;
	if (p_view.format_override == DATA_FORMAT_MAX || p_view.format_override == texture.format) {
		tv.format = texture.format;
	} else {
		ERR_FAIL_INDEX_V(p_view.format_override, DATA_FORMAT_MAX, RID());

		ERR_FAIL_COND_V_MSG(texture.allowed_shared_formats.find(p_view.format_override) == -1, RID(),
				"Format override is not in the list of allowed shareable formats for original texture.");
		tv.format = p_view.format_override;
	}
	tv.swizzle_r = p_view.swizzle_r;
	tv.swizzle_g = p_view.swizzle_g;
	tv.swizzle_b = p_view.swizzle_b;
	tv.swizzle_a = p_view.swizzle_a;

	if (p_slice_type == TEXTURE_SLICE_CUBEMAP) {
		ERR_FAIL_COND_V_MSG(p_layer >= src_texture->layers, RID(),
				"Specified layer is invalid for cubemap");
		ERR_FAIL_COND_V_MSG((p_layer % 6) != 0, RID(),
				"Specified layer must be a multiple of 6.");
	}

	texture.driver_id = driver->texture_create_shared_from_slice(src_texture->driver_id, tv, p_slice_type, p_layer, slice_layers, p_mipmap, p_mipmaps);
	ERR_FAIL_COND_V(!texture.driver_id, RID());

	const Rect2i slice_rect(p_mipmap, p_layer, p_mipmaps, slice_layers);
	texture.owner = p_with_texture;
	texture.slice_type = p_slice_type;
	texture.slice_rect = slice_rect;

	// If parent is mutable, make slice mutable by default.
	if (src_texture->draw_tracker != nullptr) {
		texture.draw_tracker = nullptr;
		_texture_make_mutable(&texture, RID());
	}

	RID id = texture_owner.make_rid(texture);
#ifdef DEV_ENABLED
	set_resource_name(id, "RID:" + itos(id.get_id()));
#endif
	_add_dependency(id, p_with_texture);

	return id;
}

Error RenderingDevice::texture_update(RID p_texture, uint32_t p_layer, const Vector<uint8_t> &p_data) {
	return _texture_update(p_texture, p_layer, p_data, false, true);
}

static _ALWAYS_INLINE_ void _copy_region(uint8_t const *__restrict p_src, uint8_t *__restrict p_dst, uint32_t p_src_x, uint32_t p_src_y, uint32_t p_src_w, uint32_t p_src_h, uint32_t p_src_full_w, uint32_t p_dst_pitch, uint32_t p_unit_size) {
	uint32_t src_offset = (p_src_y * p_src_full_w + p_src_x) * p_unit_size;
	uint32_t dst_offset = 0;
	for (uint32_t y = p_src_h; y > 0; y--) {
		uint8_t const *__restrict src = p_src + src_offset;
		uint8_t *__restrict dst = p_dst + dst_offset;
		for (uint32_t x = p_src_w * p_unit_size; x > 0; x--) {
			*dst = *src;
			src++;
			dst++;
		}
		src_offset += p_src_full_w * p_unit_size;
		dst_offset += p_dst_pitch;
	}
}

Error RenderingDevice::_texture_update(RID p_texture, uint32_t p_layer, const Vector<uint8_t> &p_data, bool p_use_setup_queue, bool p_validate_can_update) {
	_THREAD_SAFE_METHOD_

	ERR_FAIL_COND_V_MSG((draw_list || compute_list) && !p_use_setup_queue, ERR_INVALID_PARAMETER,
			"Updating textures is forbidden during creation of a draw or compute list");

	Texture *texture = texture_owner.get_or_null(p_texture);
	ERR_FAIL_NULL_V(texture, ERR_INVALID_PARAMETER);

	if (texture->owner != RID()) {
		p_texture = texture->owner;
		texture = texture_owner.get_or_null(texture->owner);
		ERR_FAIL_NULL_V(texture, ERR_BUG); // This is a bug.
	}

	ERR_FAIL_COND_V_MSG(texture->bound, ERR_CANT_ACQUIRE_RESOURCE,
			"Texture can't be updated while a draw list that uses it as part of a framebuffer is being created. Ensure the draw list is finalized (and that the color/depth texture using it is not set to `RenderingDevice.FINAL_ACTION_CONTINUE`) to update this texture.");

	ERR_FAIL_COND_V_MSG(p_validate_can_update && !(texture->usage_flags & TEXTURE_USAGE_CAN_UPDATE_BIT), ERR_INVALID_PARAMETER,
			"Texture requires the `RenderingDevice.TEXTURE_USAGE_CAN_UPDATE_BIT` to be set to be updatable.");

	uint32_t layer_count = texture->layers;
	if (texture->type == TEXTURE_TYPE_CUBE || texture->type == TEXTURE_TYPE_CUBE_ARRAY) {
		layer_count *= 6;
	}
	ERR_FAIL_COND_V(p_layer >= layer_count, ERR_INVALID_PARAMETER);

	uint32_t width, height;
	uint32_t tight_mip_size = get_image_format_required_size(texture->format, texture->width, texture->height, texture->depth, texture->mipmaps, &width, &height);
	uint32_t required_size = tight_mip_size;
	uint32_t required_align = get_compressed_image_format_block_byte_size(texture->format);
	if (required_align == 1) {
		required_align = get_image_format_pixel_size(texture->format);
	}
	required_align = STEPIFY(required_align, driver->api_trait_get(RDD::API_TRAIT_TEXTURE_TRANSFER_ALIGNMENT));

	ERR_FAIL_COND_V_MSG(required_size != (uint32_t)p_data.size(), ERR_INVALID_PARAMETER,
			"Required size for texture update (" + itos(required_size) + ") does not match data supplied size (" + itos(p_data.size()) + ").");

	uint32_t region_size = texture_upload_region_size_px;

	const uint8_t *r = p_data.ptr();

	thread_local LocalVector<RDG::RecordedBufferToTextureCopy> command_buffer_to_texture_copies_vector;
	command_buffer_to_texture_copies_vector.clear();

	if (p_use_setup_queue && driver->api_trait_get(RDD::API_TRAIT_HONORS_PIPELINE_BARRIERS)) {
		// When using the setup queue directly, we transition the texture to the optimal layout.
		RDD::TextureBarrier tb;
		tb.texture = texture->driver_id;
		tb.dst_access = RDD::BARRIER_ACCESS_TRANSFER_WRITE_BIT;
		tb.prev_layout = RDD::TEXTURE_LAYOUT_UNDEFINED;
		tb.next_layout = RDD::TEXTURE_LAYOUT_TRANSFER_DST_OPTIMAL;
		tb.subresources.aspect = texture->barrier_aspect_flags;
		tb.subresources.mipmap_count = texture->mipmaps;
		tb.subresources.base_layer = p_layer;
		tb.subresources.layer_count = 1;

		driver->command_pipeline_barrier(frames[frame].setup_command_buffer, RDD::PIPELINE_STAGE_BOTTOM_OF_PIPE_BIT, RDD::PIPELINE_STAGE_TRANSFER_BIT, {}, {}, tb);
	}

	uint32_t mipmap_offset = 0;

	uint32_t logic_width = texture->width;
	uint32_t logic_height = texture->height;

	for (uint32_t mm_i = 0; mm_i < texture->mipmaps; mm_i++) {
		uint32_t depth = 0;
		uint32_t image_total = get_image_format_required_size(texture->format, texture->width, texture->height, texture->depth, mm_i + 1, &width, &height, &depth);

		const uint8_t *read_ptr_mipmap = r + mipmap_offset;
		tight_mip_size = image_total - mipmap_offset;

		for (uint32_t z = 0; z < depth; z++) { // For 3D textures, depth may be > 0.

			const uint8_t *read_ptr = read_ptr_mipmap + (tight_mip_size / depth) * z;

			for (uint32_t y = 0; y < height; y += region_size) {
				for (uint32_t x = 0; x < width; x += region_size) {
					uint32_t region_w = MIN(region_size, width - x);
					uint32_t region_h = MIN(region_size, height - y);

					uint32_t region_logic_w = MIN(region_size, logic_width - x);
					uint32_t region_logic_h = MIN(region_size, logic_height - y);

					uint32_t pixel_size = get_image_format_pixel_size(texture->format);
					uint32_t block_w = 0, block_h = 0;
					get_compressed_image_format_block_dimensions(texture->format, block_w, block_h);

					uint32_t region_pitch = (region_w * pixel_size * block_w) >> get_compressed_image_format_pixel_rshift(texture->format);
					uint32_t pitch_step = driver->api_trait_get(RDD::API_TRAIT_TEXTURE_DATA_ROW_PITCH_STEP);
					region_pitch = STEPIFY(region_pitch, pitch_step);
					uint32_t to_allocate = region_pitch * region_h;
					uint32_t alloc_offset = 0, alloc_size = 0;
					StagingRequiredAction required_action;
					Error err = _staging_buffer_allocate(to_allocate, required_align, alloc_offset, alloc_size, required_action, false);
					ERR_FAIL_COND_V(err, ERR_CANT_CREATE);

					if (!p_use_setup_queue && !command_buffer_to_texture_copies_vector.is_empty() && required_action == STAGING_REQUIRED_ACTION_FLUSH_AND_STALL_ALL) {
						if (_texture_make_mutable(texture, p_texture)) {
							// The texture must be mutable to be used as a copy destination.
							draw_graph.add_synchronization();
						}

						// If we're using the draw queue and the staging buffer requires flushing everything, we submit the command early and clear the current vector.
						draw_graph.add_texture_update(texture->driver_id, texture->draw_tracker, command_buffer_to_texture_copies_vector);
						command_buffer_to_texture_copies_vector.clear();
					}

					_staging_buffer_execute_required_action(required_action);

					uint8_t *write_ptr;

					{ // Map.
						uint8_t *data_ptr = driver->buffer_map(staging_buffer_blocks[staging_buffer_current].driver_id);
						ERR_FAIL_NULL_V(data_ptr, ERR_CANT_CREATE);
						write_ptr = data_ptr;
						write_ptr += alloc_offset;
					}

					ERR_FAIL_COND_V(region_w % block_w, ERR_BUG);
					ERR_FAIL_COND_V(region_h % block_h, ERR_BUG);

					if (block_w != 1 || block_h != 1) {
						// Compressed image (blocks).
						// Must copy a block region.

						uint32_t block_size = get_compressed_image_format_block_byte_size(texture->format);
						// Re-create current variables in blocky format.
						uint32_t xb = x / block_w;
						uint32_t yb = y / block_h;
						uint32_t wb = width / block_w;
						//uint32_t hb = height / block_h;
						uint32_t region_wb = region_w / block_w;
						uint32_t region_hb = region_h / block_h;
						_copy_region(read_ptr, write_ptr, xb, yb, region_wb, region_hb, wb, region_pitch, block_size);
					} else {
						// Regular image (pixels).
						// Must copy a pixel region.
						_copy_region(read_ptr, write_ptr, x, y, region_w, region_h, width, region_pitch, pixel_size);
					}

					{ // Unmap.
						driver->buffer_unmap(staging_buffer_blocks[staging_buffer_current].driver_id);
					}

					RDD::BufferTextureCopyRegion copy_region;
					copy_region.buffer_offset = alloc_offset;
					copy_region.texture_subresources.aspect = texture->read_aspect_flags;
					copy_region.texture_subresources.mipmap = mm_i;
					copy_region.texture_subresources.base_layer = p_layer;
					copy_region.texture_subresources.layer_count = 1;
					copy_region.texture_offset = Vector3i(x, y, z);
					copy_region.texture_region_size = Vector3i(region_logic_w, region_logic_h, 1);

					if (p_use_setup_queue) {
						driver->command_copy_buffer_to_texture(frames[frame].setup_command_buffer, staging_buffer_blocks[staging_buffer_current].driver_id, texture->driver_id, RDD::TEXTURE_LAYOUT_TRANSFER_DST_OPTIMAL, copy_region);
					} else {
						RDG::RecordedBufferToTextureCopy buffer_to_texture_copy;
						buffer_to_texture_copy.from_buffer = staging_buffer_blocks[staging_buffer_current].driver_id;
						buffer_to_texture_copy.region = copy_region;
						command_buffer_to_texture_copies_vector.push_back(buffer_to_texture_copy);
					}

					staging_buffer_blocks.write[staging_buffer_current].fill_amount = alloc_offset + alloc_size;
				}
			}
		}

		mipmap_offset = image_total;
		logic_width = MAX(1u, logic_width >> 1);
		logic_height = MAX(1u, logic_height >> 1);
	}

	if (p_use_setup_queue && (texture->draw_tracker == nullptr) && driver->api_trait_get(RDD::API_TRAIT_HONORS_PIPELINE_BARRIERS)) {
		// If the texture does not have a tracker, it means it must be transitioned to the sampling state.
		RDD::TextureBarrier tb;
		tb.texture = texture->driver_id;
		tb.src_access = RDD::BARRIER_ACCESS_TRANSFER_WRITE_BIT;
		tb.prev_layout = RDD::TEXTURE_LAYOUT_TRANSFER_DST_OPTIMAL;
		tb.next_layout = RDD::TEXTURE_LAYOUT_SHADER_READ_ONLY_OPTIMAL;
		tb.subresources.aspect = texture->barrier_aspect_flags;
		tb.subresources.mipmap_count = texture->mipmaps;
		tb.subresources.base_layer = p_layer;
		tb.subresources.layer_count = 1;
		driver->command_pipeline_barrier(frames[frame].setup_command_buffer, RDD::PIPELINE_STAGE_TRANSFER_BIT, RDD::PIPELINE_STAGE_BOTTOM_OF_PIPE_BIT, {}, {}, tb);
	} else if (!p_use_setup_queue && !command_buffer_to_texture_copies_vector.is_empty()) {
		if (_texture_make_mutable(texture, p_texture)) {
			// The texture must be mutable to be used as a copy destination.
			draw_graph.add_synchronization();
		}

		draw_graph.add_texture_update(texture->driver_id, texture->draw_tracker, command_buffer_to_texture_copies_vector);
	}

	return OK;
}

Vector<uint8_t> RenderingDevice::_texture_get_data(Texture *tex, uint32_t p_layer, bool p_2d) {
	uint32_t width, height, depth;
	uint32_t tight_mip_size = get_image_format_required_size(tex->format, tex->width, tex->height, p_2d ? 1 : tex->depth, tex->mipmaps, &width, &height, &depth);

	Vector<uint8_t> image_data;
	image_data.resize(tight_mip_size);

	uint32_t blockw, blockh;
	get_compressed_image_format_block_dimensions(tex->format, blockw, blockh);
	uint32_t block_size = get_compressed_image_format_block_byte_size(tex->format);
	uint32_t pixel_size = get_image_format_pixel_size(tex->format);

	{
		uint8_t *w = image_data.ptrw();

		uint32_t mipmap_offset = 0;
		for (uint32_t mm_i = 0; mm_i < tex->mipmaps; mm_i++) {
			uint32_t image_total = get_image_format_required_size(tex->format, tex->width, tex->height, p_2d ? 1 : tex->depth, mm_i + 1, &width, &height, &depth);

			uint8_t *write_ptr_mipmap = w + mipmap_offset;
			tight_mip_size = image_total - mipmap_offset;

			RDD::TextureSubresource subres;
			subres.aspect = RDD::TEXTURE_ASPECT_COLOR;
			subres.layer = p_layer;
			subres.mipmap = mm_i;
			RDD::TextureCopyableLayout layout;
			driver->texture_get_copyable_layout(tex->driver_id, subres, &layout);

			uint8_t *img_mem = driver->texture_map(tex->driver_id, subres);
			ERR_FAIL_NULL_V(img_mem, Vector<uint8_t>());

			for (uint32_t z = 0; z < depth; z++) {
				uint8_t *write_ptr = write_ptr_mipmap + z * tight_mip_size / depth;
				const uint8_t *slice_read_ptr = img_mem + z * layout.depth_pitch;

				if (block_size > 1) {
					// Compressed.
					uint32_t line_width = (block_size * (width / blockw));
					for (uint32_t y = 0; y < height / blockh; y++) {
						const uint8_t *rptr = slice_read_ptr + y * layout.row_pitch;
						uint8_t *wptr = write_ptr + y * line_width;

						memcpy(wptr, rptr, line_width);
					}

				} else {
					// Uncompressed.
					for (uint32_t y = 0; y < height; y++) {
						const uint8_t *rptr = slice_read_ptr + y * layout.row_pitch;
						uint8_t *wptr = write_ptr + y * pixel_size * width;
						memcpy(wptr, rptr, (uint64_t)pixel_size * width);
					}
				}
			}

			driver->texture_unmap(tex->driver_id);

			mipmap_offset = image_total;
		}
	}

	return image_data;
}

Vector<uint8_t> RenderingDevice::texture_get_data(RID p_texture, uint32_t p_layer) {
	_THREAD_SAFE_METHOD_

	Texture *tex = texture_owner.get_or_null(p_texture);
	ERR_FAIL_NULL_V(tex, Vector<uint8_t>());

	ERR_FAIL_COND_V_MSG(tex->bound, Vector<uint8_t>(),
			"Texture can't be retrieved while a draw list that uses it as part of a framebuffer is being created. Ensure the draw list is finalized (and that the color/depth texture using it is not set to `RenderingDevice.FINAL_ACTION_CONTINUE`) to retrieve this texture.");
	ERR_FAIL_COND_V_MSG(!(tex->usage_flags & TEXTURE_USAGE_CAN_COPY_FROM_BIT), Vector<uint8_t>(),
			"Texture requires the `RenderingDevice.TEXTURE_USAGE_CAN_COPY_FROM_BIT` to be set to be retrieved.");

	uint32_t layer_count = tex->layers;
	if (tex->type == TEXTURE_TYPE_CUBE || tex->type == TEXTURE_TYPE_CUBE_ARRAY) {
		layer_count *= 6;
	}
	ERR_FAIL_COND_V(p_layer >= layer_count, Vector<uint8_t>());

	if ((tex->usage_flags & TEXTURE_USAGE_CPU_READ_BIT)) {
		// Does not need anything fancy, map and read.
		return _texture_get_data(tex, p_layer);
	} else {
		LocalVector<RDD::TextureCopyableLayout> mip_layouts;
		uint32_t work_mip_alignment = driver->api_trait_get(RDD::API_TRAIT_TEXTURE_TRANSFER_ALIGNMENT);
		uint32_t work_buffer_size = 0;
		mip_layouts.resize(tex->mipmaps);
		for (uint32_t i = 0; i < tex->mipmaps; i++) {
			RDD::TextureSubresource subres;
			subres.aspect = RDD::TEXTURE_ASPECT_COLOR;
			subres.layer = p_layer;
			subres.mipmap = i;
			driver->texture_get_copyable_layout(tex->driver_id, subres, &mip_layouts[i]);

			// Assuming layers are tightly packed. If this is not true on some driver, we must modify the copy algorithm.
			DEV_ASSERT(mip_layouts[i].layer_pitch == mip_layouts[i].size / layer_count);

			work_buffer_size = STEPIFY(work_buffer_size, work_mip_alignment) + mip_layouts[i].size;
		}

		RDD::BufferID tmp_buffer = driver->buffer_create(work_buffer_size, RDD::BUFFER_USAGE_TRANSFER_TO_BIT, RDD::MEMORY_ALLOCATION_TYPE_CPU);
		ERR_FAIL_COND_V(!tmp_buffer, Vector<uint8_t>());

		thread_local LocalVector<RDD::BufferTextureCopyRegion> command_buffer_texture_copy_regions_vector;
		command_buffer_texture_copy_regions_vector.clear();

		uint32_t w = tex->width;
		uint32_t h = tex->height;
		uint32_t d = tex->depth;
		for (uint32_t i = 0; i < tex->mipmaps; i++) {
			RDD::BufferTextureCopyRegion copy_region;
			copy_region.buffer_offset = mip_layouts[i].offset;
			copy_region.texture_subresources.aspect = tex->read_aspect_flags;
			copy_region.texture_subresources.mipmap = i;
			copy_region.texture_subresources.base_layer = p_layer;
			copy_region.texture_subresources.layer_count = 1;
			copy_region.texture_region_size.x = w;
			copy_region.texture_region_size.y = h;
			copy_region.texture_region_size.z = d;
			command_buffer_texture_copy_regions_vector.push_back(copy_region);

			w = MAX(1u, w >> 1);
			h = MAX(1u, h >> 1);
			d = MAX(1u, d >> 1);
		}

		if (_texture_make_mutable(tex, p_texture)) {
			// The texture must be mutable to be used as a copy source due to layout transitions.
			draw_graph.add_synchronization();
		}

		draw_graph.add_texture_get_data(tex->driver_id, tex->draw_tracker, tmp_buffer, command_buffer_texture_copy_regions_vector);

		// Flush everything so memory can be safely mapped.
		_flush_and_stall_for_all_frames();

		const uint8_t *read_ptr = driver->buffer_map(tmp_buffer);
		ERR_FAIL_NULL_V(read_ptr, Vector<uint8_t>());

		Vector<uint8_t> buffer_data;
		uint32_t tight_buffer_size = get_image_format_required_size(tex->format, tex->width, tex->height, tex->depth, tex->mipmaps);
		buffer_data.resize(tight_buffer_size);

		uint8_t *write_ptr = buffer_data.ptrw();

		w = tex->width;
		h = tex->height;
		d = tex->depth;
		for (uint32_t i = 0; i < tex->mipmaps; i++) {
			uint32_t width = 0, height = 0, depth = 0;
			uint32_t tight_mip_size = get_image_format_required_size(tex->format, w, h, d, 1, &width, &height, &depth);
			uint32_t block_w = 0, block_h = 0;
			get_compressed_image_format_block_dimensions(tex->format, block_w, block_h);
			uint32_t tight_row_pitch = tight_mip_size / ((height / block_h) * depth);

			// Copy row-by-row to erase padding due to alignments.
			const uint8_t *rp = read_ptr;
			uint8_t *wp = write_ptr;
			for (uint32_t row = h * d / block_h; row != 0; row--) {
				memcpy(wp, rp, tight_row_pitch);
				rp += mip_layouts[i].row_pitch;
				wp += tight_row_pitch;
			}

			w = MAX(1u, w >> 1);
			h = MAX(1u, h >> 1);
			d = MAX(1u, d >> 1);
			read_ptr += mip_layouts[i].size;
			write_ptr += tight_mip_size;
		}

		driver->buffer_unmap(tmp_buffer);
		driver->buffer_free(tmp_buffer);

		return buffer_data;
	}
}

bool RenderingDevice::texture_is_shared(RID p_texture) {
	_THREAD_SAFE_METHOD_

	Texture *tex = texture_owner.get_or_null(p_texture);
	ERR_FAIL_NULL_V(tex, false);
	return tex->owner.is_valid();
}

bool RenderingDevice::texture_is_valid(RID p_texture) {
	return texture_owner.owns(p_texture);
}

RD::TextureFormat RenderingDevice::texture_get_format(RID p_texture) {
	_THREAD_SAFE_METHOD_

	Texture *tex = texture_owner.get_or_null(p_texture);
	ERR_FAIL_NULL_V(tex, TextureFormat());

	TextureFormat tf;

	tf.format = tex->format;
	tf.width = tex->width;
	tf.height = tex->height;
	tf.depth = tex->depth;
	tf.array_layers = tex->layers;
	tf.mipmaps = tex->mipmaps;
	tf.texture_type = tex->type;
	tf.samples = tex->samples;
	tf.usage_bits = tex->usage_flags;
	tf.shareable_formats = tex->allowed_shared_formats;
	tf.is_resolve_buffer = tex->is_resolve_buffer;

	return tf;
}

Size2i RenderingDevice::texture_size(RID p_texture) {
	_THREAD_SAFE_METHOD_

	Texture *tex = texture_owner.get_or_null(p_texture);
	ERR_FAIL_NULL_V(tex, Size2i());
	return Size2i(tex->width, tex->height);
}

#ifndef DISABLE_DEPRECATED
uint64_t RenderingDevice::texture_get_native_handle(RID p_texture) {
	return get_driver_resource(DRIVER_RESOURCE_TEXTURE, p_texture);
}
#endif

Error RenderingDevice::texture_copy(RID p_from_texture, RID p_to_texture, const Vector3 &p_from, const Vector3 &p_to, const Vector3 &p_size, uint32_t p_src_mipmap, uint32_t p_dst_mipmap, uint32_t p_src_layer, uint32_t p_dst_layer) {
	_THREAD_SAFE_METHOD_

	Texture *src_tex = texture_owner.get_or_null(p_from_texture);
	ERR_FAIL_NULL_V(src_tex, ERR_INVALID_PARAMETER);

	ERR_FAIL_COND_V_MSG(src_tex->bound, ERR_INVALID_PARAMETER,
			"Source texture can't be copied while a draw list that uses it as part of a framebuffer is being created. Ensure the draw list is finalized (and that the color/depth texture using it is not set to `RenderingDevice.FINAL_ACTION_CONTINUE`) to copy this texture.");
	ERR_FAIL_COND_V_MSG(!(src_tex->usage_flags & TEXTURE_USAGE_CAN_COPY_FROM_BIT), ERR_INVALID_PARAMETER,
			"Source texture requires the `RenderingDevice.TEXTURE_USAGE_CAN_COPY_FROM_BIT` to be set to be retrieved.");

	uint32_t src_layer_count = src_tex->layers;
	uint32_t src_width, src_height, src_depth;
	get_image_format_required_size(src_tex->format, src_tex->width, src_tex->height, src_tex->depth, p_src_mipmap + 1, &src_width, &src_height, &src_depth);
	if (src_tex->type == TEXTURE_TYPE_CUBE || src_tex->type == TEXTURE_TYPE_CUBE_ARRAY) {
		src_layer_count *= 6;
	}

	ERR_FAIL_COND_V(p_from.x < 0 || p_from.x + p_size.x > src_width, ERR_INVALID_PARAMETER);
	ERR_FAIL_COND_V(p_from.y < 0 || p_from.y + p_size.y > src_height, ERR_INVALID_PARAMETER);
	ERR_FAIL_COND_V(p_from.z < 0 || p_from.z + p_size.z > src_depth, ERR_INVALID_PARAMETER);
	ERR_FAIL_COND_V(p_src_mipmap >= src_tex->mipmaps, ERR_INVALID_PARAMETER);
	ERR_FAIL_COND_V(p_src_layer >= src_layer_count, ERR_INVALID_PARAMETER);

	Texture *dst_tex = texture_owner.get_or_null(p_to_texture);
	ERR_FAIL_NULL_V(dst_tex, ERR_INVALID_PARAMETER);

	ERR_FAIL_COND_V_MSG(dst_tex->bound, ERR_INVALID_PARAMETER,
			"Destination texture can't be copied while a draw list that uses it as part of a framebuffer is being created. Ensure the draw list is finalized (and that the color/depth texture using it is not set to `RenderingDevice.FINAL_ACTION_CONTINUE`) to copy this texture.");
	ERR_FAIL_COND_V_MSG(!(dst_tex->usage_flags & TEXTURE_USAGE_CAN_COPY_TO_BIT), ERR_INVALID_PARAMETER,
			"Destination texture requires the `RenderingDevice.TEXTURE_USAGE_CAN_COPY_TO_BIT` to be set to be retrieved.");

	uint32_t dst_layer_count = dst_tex->layers;
	uint32_t dst_width, dst_height, dst_depth;
	get_image_format_required_size(dst_tex->format, dst_tex->width, dst_tex->height, dst_tex->depth, p_dst_mipmap + 1, &dst_width, &dst_height, &dst_depth);
	if (dst_tex->type == TEXTURE_TYPE_CUBE || dst_tex->type == TEXTURE_TYPE_CUBE_ARRAY) {
		dst_layer_count *= 6;
	}

	ERR_FAIL_COND_V(p_to.x < 0 || p_to.x + p_size.x > dst_width, ERR_INVALID_PARAMETER);
	ERR_FAIL_COND_V(p_to.y < 0 || p_to.y + p_size.y > dst_height, ERR_INVALID_PARAMETER);
	ERR_FAIL_COND_V(p_to.z < 0 || p_to.z + p_size.z > dst_depth, ERR_INVALID_PARAMETER);
	ERR_FAIL_COND_V(p_dst_mipmap >= dst_tex->mipmaps, ERR_INVALID_PARAMETER);
	ERR_FAIL_COND_V(p_dst_layer >= dst_layer_count, ERR_INVALID_PARAMETER);

	ERR_FAIL_COND_V_MSG(src_tex->read_aspect_flags != dst_tex->read_aspect_flags, ERR_INVALID_PARAMETER,
			"Source and destination texture must be of the same type (color or depth).");

	RDD::TextureCopyRegion copy_region;
	copy_region.src_subresources.aspect = src_tex->read_aspect_flags;
	copy_region.src_subresources.mipmap = p_src_mipmap;
	copy_region.src_subresources.base_layer = p_src_layer;
	copy_region.src_subresources.layer_count = 1;
	copy_region.src_offset = p_from;

	copy_region.dst_subresources.aspect = dst_tex->read_aspect_flags;
	copy_region.dst_subresources.mipmap = p_dst_mipmap;
	copy_region.dst_subresources.base_layer = p_dst_layer;
	copy_region.dst_subresources.layer_count = 1;
	copy_region.dst_offset = p_to;

	copy_region.size = p_size;

	// The textures must be mutable to be used in the copy operation.
	bool src_made_mutable = _texture_make_mutable(src_tex, p_from_texture);
	bool dst_made_mutable = _texture_make_mutable(dst_tex, p_to_texture);
	if (src_made_mutable || dst_made_mutable) {
		draw_graph.add_synchronization();
	}

	draw_graph.add_texture_copy(src_tex->driver_id, src_tex->draw_tracker, dst_tex->driver_id, dst_tex->draw_tracker, copy_region);

	return OK;
}

Error RenderingDevice::texture_resolve_multisample(RID p_from_texture, RID p_to_texture) {
	_THREAD_SAFE_METHOD_

	Texture *src_tex = texture_owner.get_or_null(p_from_texture);
	ERR_FAIL_NULL_V(src_tex, ERR_INVALID_PARAMETER);

	ERR_FAIL_COND_V_MSG(src_tex->bound, ERR_INVALID_PARAMETER,
			"Source texture can't be copied while a draw list that uses it as part of a framebuffer is being created. Ensure the draw list is finalized (and that the color/depth texture using it is not set to `RenderingDevice.FINAL_ACTION_CONTINUE`) to copy this texture.");
	ERR_FAIL_COND_V_MSG(!(src_tex->usage_flags & TEXTURE_USAGE_CAN_COPY_FROM_BIT), ERR_INVALID_PARAMETER,
			"Source texture requires the `RenderingDevice.TEXTURE_USAGE_CAN_COPY_FROM_BIT` to be set to be retrieved.");

	ERR_FAIL_COND_V_MSG(src_tex->type != TEXTURE_TYPE_2D, ERR_INVALID_PARAMETER, "Source texture must be 2D (or a slice of a 3D/Cube texture)");
	ERR_FAIL_COND_V_MSG(src_tex->samples == TEXTURE_SAMPLES_1, ERR_INVALID_PARAMETER, "Source texture must be multisampled.");

	Texture *dst_tex = texture_owner.get_or_null(p_to_texture);
	ERR_FAIL_NULL_V(dst_tex, ERR_INVALID_PARAMETER);

	ERR_FAIL_COND_V_MSG(dst_tex->bound, ERR_INVALID_PARAMETER,
			"Destination texture can't be copied while a draw list that uses it as part of a framebuffer is being created. Ensure the draw list is finalized (and that the color/depth texture using it is not set to `RenderingDevice.FINAL_ACTION_CONTINUE`) to copy this texture.");
	ERR_FAIL_COND_V_MSG(!(dst_tex->usage_flags & TEXTURE_USAGE_CAN_COPY_TO_BIT), ERR_INVALID_PARAMETER,
			"Destination texture requires the `RenderingDevice.TEXTURE_USAGE_CAN_COPY_TO_BIT` to be set to be retrieved.");

	ERR_FAIL_COND_V_MSG(dst_tex->type != TEXTURE_TYPE_2D, ERR_INVALID_PARAMETER, "Destination texture must be 2D (or a slice of a 3D/Cube texture).");
	ERR_FAIL_COND_V_MSG(dst_tex->samples != TEXTURE_SAMPLES_1, ERR_INVALID_PARAMETER, "Destination texture must not be multisampled.");

	ERR_FAIL_COND_V_MSG(src_tex->format != dst_tex->format, ERR_INVALID_PARAMETER, "Source and Destination textures must be the same format.");
	ERR_FAIL_COND_V_MSG(src_tex->width != dst_tex->width && src_tex->height != dst_tex->height && src_tex->depth != dst_tex->depth, ERR_INVALID_PARAMETER, "Source and Destination textures must have the same dimensions.");

	ERR_FAIL_COND_V_MSG(src_tex->read_aspect_flags != dst_tex->read_aspect_flags, ERR_INVALID_PARAMETER,
			"Source and destination texture must be of the same type (color or depth).");

	// The textures must be mutable to be used in the resolve operation.
	bool src_made_mutable = _texture_make_mutable(src_tex, p_from_texture);
	bool dst_made_mutable = _texture_make_mutable(dst_tex, p_to_texture);
	if (src_made_mutable || dst_made_mutable) {
		draw_graph.add_synchronization();
	}

	draw_graph.add_texture_resolve(src_tex->driver_id, src_tex->draw_tracker, dst_tex->driver_id, dst_tex->draw_tracker, src_tex->base_layer, src_tex->base_mipmap, dst_tex->base_layer, dst_tex->base_mipmap);

	return OK;
}

Error RenderingDevice::texture_clear(RID p_texture, const Color &p_color, uint32_t p_base_mipmap, uint32_t p_mipmaps, uint32_t p_base_layer, uint32_t p_layers) {
	_THREAD_SAFE_METHOD_

	Texture *src_tex = texture_owner.get_or_null(p_texture);
	ERR_FAIL_NULL_V(src_tex, ERR_INVALID_PARAMETER);

	ERR_FAIL_COND_V_MSG(src_tex->bound, ERR_INVALID_PARAMETER,
			"Source texture can't be cleared while a draw list that uses it as part of a framebuffer is being created. Ensure the draw list is finalized (and that the color/depth texture using it is not set to `RenderingDevice.FINAL_ACTION_CONTINUE`) to clear this texture.");

	ERR_FAIL_COND_V(p_layers == 0, ERR_INVALID_PARAMETER);
	ERR_FAIL_COND_V(p_mipmaps == 0, ERR_INVALID_PARAMETER);

	ERR_FAIL_COND_V_MSG(!(src_tex->usage_flags & TEXTURE_USAGE_CAN_COPY_TO_BIT), ERR_INVALID_PARAMETER,
			"Source texture requires the `RenderingDevice.TEXTURE_USAGE_CAN_COPY_TO_BIT` to be set to be cleared.");

	uint32_t src_layer_count = src_tex->layers;
	if (src_tex->type == TEXTURE_TYPE_CUBE || src_tex->type == TEXTURE_TYPE_CUBE_ARRAY) {
		src_layer_count *= 6;
	}

	ERR_FAIL_COND_V(p_base_mipmap + p_mipmaps > src_tex->mipmaps, ERR_INVALID_PARAMETER);
	ERR_FAIL_COND_V(p_base_layer + p_layers > src_layer_count, ERR_INVALID_PARAMETER);

	RDD::TextureSubresourceRange range;
	range.aspect = src_tex->read_aspect_flags;
	range.base_mipmap = src_tex->base_mipmap + p_base_mipmap;
	range.mipmap_count = p_mipmaps;
	range.base_layer = src_tex->base_layer + p_base_layer;
	range.layer_count = p_layers;

	if (_texture_make_mutable(src_tex, p_texture)) {
		// The texture must be mutable to be used as a clear destination.
		draw_graph.add_synchronization();
	}

	draw_graph.add_texture_clear(src_tex->driver_id, src_tex->draw_tracker, p_color, range);

	return OK;
}

bool RenderingDevice::texture_is_format_supported_for_usage(DataFormat p_format, BitField<RenderingDevice::TextureUsageBits> p_usage) const {
	ERR_FAIL_INDEX_V(p_format, DATA_FORMAT_MAX, false);

	_THREAD_SAFE_METHOD_

	bool cpu_readable = (p_usage & RDD::TEXTURE_USAGE_CPU_READ_BIT);
	BitField<TextureUsageBits> supported = driver->texture_get_usages_supported_by_format(p_format, cpu_readable);
	bool any_unsupported = (((int64_t)supported) | ((int64_t)p_usage)) != ((int64_t)supported);
	return !any_unsupported;
}

/*********************/
/**** FRAMEBUFFER ****/
/*********************/

static RDD::AttachmentLoadOp initial_action_to_load_op(RenderingDevice::InitialAction p_action) {
	switch (p_action) {
		case RenderingDevice::INITIAL_ACTION_LOAD:
			return RDD::ATTACHMENT_LOAD_OP_LOAD;
		case RenderingDevice::INITIAL_ACTION_CLEAR:
			return RDD::ATTACHMENT_LOAD_OP_CLEAR;
		case RenderingDevice::INITIAL_ACTION_DISCARD:
			return RDD::ATTACHMENT_LOAD_OP_DONT_CARE;
		default:
			ERR_FAIL_V_MSG(RDD::ATTACHMENT_LOAD_OP_DONT_CARE, "Invalid initial action value (" + itos(p_action) + ")");
	}
}

static RDD::AttachmentStoreOp final_action_to_store_op(RenderingDevice::FinalAction p_action) {
	switch (p_action) {
		case RenderingDevice::FINAL_ACTION_STORE:
			return RDD::ATTACHMENT_STORE_OP_STORE;
		case RenderingDevice::FINAL_ACTION_DISCARD:
			return RDD::ATTACHMENT_STORE_OP_DONT_CARE;
		default:
			ERR_FAIL_V_MSG(RDD::ATTACHMENT_STORE_OP_DONT_CARE, "Invalid final action value (" + itos(p_action) + ")");
	}
}

RDD::RenderPassID RenderingDevice::_render_pass_create(const Vector<AttachmentFormat> &p_attachments, const Vector<FramebufferPass> &p_passes, InitialAction p_initial_action, FinalAction p_final_action, InitialAction p_initial_depth_action, FinalAction p_final_depth_action, uint32_t p_view_count, Vector<TextureSamples> *r_samples) {
	// NOTE:
	// Before the refactor to RenderingDevice-RenderingDeviceDriver, there was commented out code to
	// specify dependencies to external subpasses. Since it had been unused for a long timel it wasn't ported
	// to the new architecture.

	LocalVector<int32_t> attachment_last_pass;
	attachment_last_pass.resize(p_attachments.size());

	if (p_view_count > 1) {
		const RDD::MultiviewCapabilities &capabilities = driver->get_multiview_capabilities();

		// This only works with multiview!
		ERR_FAIL_COND_V_MSG(!capabilities.is_supported, RDD::RenderPassID(), "Multiview not supported");

		// Make sure we limit this to the number of views we support.
		ERR_FAIL_COND_V_MSG(p_view_count > capabilities.max_view_count, RDD::RenderPassID(), "Hardware does not support requested number of views for Multiview render pass");
	}

	LocalVector<RDD::Attachment> attachments;
	LocalVector<int> attachment_remap;

	for (int i = 0; i < p_attachments.size(); i++) {
		if (p_attachments[i].usage_flags == AttachmentFormat::UNUSED_ATTACHMENT) {
			attachment_remap.push_back(RDD::AttachmentReference::UNUSED);
			continue;
		}

		ERR_FAIL_INDEX_V(p_attachments[i].format, DATA_FORMAT_MAX, RDD::RenderPassID());
		ERR_FAIL_INDEX_V(p_attachments[i].samples, TEXTURE_SAMPLES_MAX, RDD::RenderPassID());
		ERR_FAIL_COND_V_MSG(!(p_attachments[i].usage_flags & (TEXTURE_USAGE_COLOR_ATTACHMENT_BIT | TEXTURE_USAGE_DEPTH_STENCIL_ATTACHMENT_BIT | TEXTURE_USAGE_INPUT_ATTACHMENT_BIT | TEXTURE_USAGE_VRS_ATTACHMENT_BIT)),
				RDD::RenderPassID(), "Texture format for index (" + itos(i) + ") requires an attachment (color, depth-stencil, input or VRS) bit set.");

		RDD::Attachment description;
		description.format = p_attachments[i].format;
		description.samples = p_attachments[i].samples;

		// We can setup a framebuffer where we write to our VRS texture to set it up.
		// We make the assumption here that if our texture is actually used as our VRS attachment.
		// It is used as such for each subpass. This is fairly certain seeing the restrictions on subpasses.
		bool is_vrs = (p_attachments[i].usage_flags & TEXTURE_USAGE_VRS_ATTACHMENT_BIT) && i == p_passes[0].vrs_attachment;

		if (is_vrs) {
			description.load_op = RDD::ATTACHMENT_LOAD_OP_LOAD;
			description.store_op = RDD::ATTACHMENT_STORE_OP_DONT_CARE;
			description.stencil_load_op = RDD::ATTACHMENT_LOAD_OP_LOAD;
			description.stencil_store_op = RDD::ATTACHMENT_STORE_OP_DONT_CARE;
			description.initial_layout = RDD::TEXTURE_LAYOUT_SHADER_READ_ONLY_OPTIMAL;
			description.final_layout = RDD::TEXTURE_LAYOUT_SHADER_READ_ONLY_OPTIMAL;
		} else {
			if (p_attachments[i].usage_flags & TEXTURE_USAGE_COLOR_ATTACHMENT_BIT) {
				description.load_op = initial_action_to_load_op(p_initial_action);
				description.store_op = final_action_to_store_op(p_final_action);
				description.stencil_load_op = RDD::ATTACHMENT_LOAD_OP_DONT_CARE;
				description.stencil_store_op = RDD::ATTACHMENT_STORE_OP_DONT_CARE;
				description.initial_layout = RDD::TEXTURE_LAYOUT_COLOR_ATTACHMENT_OPTIMAL;
				description.final_layout = RDD::TEXTURE_LAYOUT_COLOR_ATTACHMENT_OPTIMAL;
			} else if (p_attachments[i].usage_flags & TEXTURE_USAGE_DEPTH_STENCIL_ATTACHMENT_BIT) {
				description.load_op = initial_action_to_load_op(p_initial_depth_action);
				description.store_op = final_action_to_store_op(p_final_depth_action);
				description.stencil_load_op = initial_action_to_load_op(p_initial_depth_action);
				description.stencil_store_op = final_action_to_store_op(p_final_depth_action);
				description.initial_layout = RDD::TEXTURE_LAYOUT_DEPTH_STENCIL_ATTACHMENT_OPTIMAL;
				description.final_layout = RDD::TEXTURE_LAYOUT_DEPTH_STENCIL_ATTACHMENT_OPTIMAL;
			} else {
				description.load_op = RDD::ATTACHMENT_LOAD_OP_DONT_CARE;
				description.store_op = RDD::ATTACHMENT_STORE_OP_DONT_CARE;
				description.stencil_load_op = RDD::ATTACHMENT_LOAD_OP_DONT_CARE;
				description.stencil_store_op = RDD::ATTACHMENT_STORE_OP_DONT_CARE;
				description.initial_layout = RDD::TEXTURE_LAYOUT_UNDEFINED;
				description.final_layout = RDD::TEXTURE_LAYOUT_UNDEFINED;
			}
		}

		attachment_last_pass[i] = -1;
		attachment_remap.push_back(attachments.size());
		attachments.push_back(description);
	}

	LocalVector<RDD::Subpass> subpasses;
	subpasses.resize(p_passes.size());
	LocalVector<RDD::SubpassDependency> subpass_dependencies;

	for (int i = 0; i < p_passes.size(); i++) {
		const FramebufferPass *pass = &p_passes[i];
		RDD::Subpass &subpass = subpasses[i];

		TextureSamples texture_samples = TEXTURE_SAMPLES_1;
		bool is_multisample_first = true;

		for (int j = 0; j < pass->color_attachments.size(); j++) {
			int32_t attachment = pass->color_attachments[j];
			RDD::AttachmentReference reference;
			if (attachment == ATTACHMENT_UNUSED) {
				reference.attachment = RDD::AttachmentReference::UNUSED;
				reference.layout = RDD::TEXTURE_LAYOUT_UNDEFINED;
			} else {
				ERR_FAIL_INDEX_V_MSG(attachment, p_attachments.size(), RDD::RenderPassID(), "Invalid framebuffer format attachment(" + itos(attachment) + "), in pass (" + itos(i) + "), color attachment (" + itos(j) + ").");
				ERR_FAIL_COND_V_MSG(!(p_attachments[attachment].usage_flags & TEXTURE_USAGE_COLOR_ATTACHMENT_BIT), RDD::RenderPassID(), "Invalid framebuffer format attachment(" + itos(attachment) + "), in pass (" + itos(i) + "), it's marked as depth, but it's not usable as color attachment.");
				ERR_FAIL_COND_V_MSG(attachment_last_pass[attachment] == i, RDD::RenderPassID(), "Invalid framebuffer format attachment(" + itos(attachment) + "), in pass (" + itos(i) + "), it already was used for something else before in this pass.");

				if (is_multisample_first) {
					texture_samples = p_attachments[attachment].samples;
					is_multisample_first = false;
				} else {
					ERR_FAIL_COND_V_MSG(texture_samples != p_attachments[attachment].samples, RDD::RenderPassID(), "Invalid framebuffer format attachment(" + itos(attachment) + "), in pass (" + itos(i) + "), if an attachment is marked as multisample, all of them should be multisample and use the same number of samples.");
				}
				reference.attachment = attachment_remap[attachment];
				reference.layout = RDD::TEXTURE_LAYOUT_COLOR_ATTACHMENT_OPTIMAL;
				attachment_last_pass[attachment] = i;
			}
			reference.aspect = RDD::TEXTURE_ASPECT_COLOR_BIT;
			subpass.color_references.push_back(reference);
		}

		for (int j = 0; j < pass->input_attachments.size(); j++) {
			int32_t attachment = pass->input_attachments[j];
			RDD::AttachmentReference reference;
			if (attachment == ATTACHMENT_UNUSED) {
				reference.attachment = RDD::AttachmentReference::UNUSED;
				reference.layout = RDD::TEXTURE_LAYOUT_UNDEFINED;
			} else {
				ERR_FAIL_INDEX_V_MSG(attachment, p_attachments.size(), RDD::RenderPassID(), "Invalid framebuffer format attachment(" + itos(attachment) + "), in pass (" + itos(i) + "), input attachment (" + itos(j) + ").");
				ERR_FAIL_COND_V_MSG(!(p_attachments[attachment].usage_flags & TEXTURE_USAGE_INPUT_ATTACHMENT_BIT), RDD::RenderPassID(), "Invalid framebuffer format attachment(" + itos(attachment) + "), in pass (" + itos(i) + "), it isn't marked as an input texture.");
				ERR_FAIL_COND_V_MSG(attachment_last_pass[attachment] == i, RDD::RenderPassID(), "Invalid framebuffer format attachment(" + itos(attachment) + "), in pass (" + itos(i) + "), it already was used for something else before in this pass.");
				reference.attachment = attachment_remap[attachment];
				reference.layout = RDD::TEXTURE_LAYOUT_SHADER_READ_ONLY_OPTIMAL;
				attachment_last_pass[attachment] = i;
			}
			reference.aspect = RDD::TEXTURE_ASPECT_COLOR_BIT;
			subpass.input_references.push_back(reference);
		}

		if (pass->resolve_attachments.size() > 0) {
			ERR_FAIL_COND_V_MSG(pass->resolve_attachments.size() != pass->color_attachments.size(), RDD::RenderPassID(), "The amount of resolve attachments (" + itos(pass->resolve_attachments.size()) + ") must match the number of color attachments (" + itos(pass->color_attachments.size()) + ").");
			ERR_FAIL_COND_V_MSG(texture_samples == TEXTURE_SAMPLES_1, RDD::RenderPassID(), "Resolve attachments specified, but color attachments are not multisample.");
		}
		for (int j = 0; j < pass->resolve_attachments.size(); j++) {
			int32_t attachment = pass->resolve_attachments[j];
			RDD::AttachmentReference reference;
			if (attachment == ATTACHMENT_UNUSED) {
				reference.attachment = RDD::AttachmentReference::UNUSED;
				reference.layout = RDD::TEXTURE_LAYOUT_UNDEFINED;
			} else {
				ERR_FAIL_INDEX_V_MSG(attachment, p_attachments.size(), RDD::RenderPassID(), "Invalid framebuffer format attachment(" + itos(attachment) + "), in pass (" + itos(i) + "), resolve attachment (" + itos(j) + ").");
				ERR_FAIL_COND_V_MSG(pass->color_attachments[j] == ATTACHMENT_UNUSED, RDD::RenderPassID(), "Invalid framebuffer format attachment(" + itos(attachment) + "), in pass (" + itos(i) + "), resolve attachment (" + itos(j) + "), the respective color attachment is marked as unused.");
				ERR_FAIL_COND_V_MSG(!(p_attachments[attachment].usage_flags & TEXTURE_USAGE_COLOR_ATTACHMENT_BIT), RDD::RenderPassID(), "Invalid framebuffer format attachment(" + itos(attachment) + "), in pass (" + itos(i) + "), resolve attachment, it isn't marked as a color texture.");
				ERR_FAIL_COND_V_MSG(attachment_last_pass[attachment] == i, RDD::RenderPassID(), "Invalid framebuffer format attachment(" + itos(attachment) + "), in pass (" + itos(i) + "), it already was used for something else before in this pass.");
				bool multisample = p_attachments[attachment].samples > TEXTURE_SAMPLES_1;
				ERR_FAIL_COND_V_MSG(multisample, RDD::RenderPassID(), "Invalid framebuffer format attachment(" + itos(attachment) + "), in pass (" + itos(i) + "), resolve attachments can't be multisample.");
				reference.attachment = attachment_remap[attachment];
				reference.layout = RDD::TEXTURE_LAYOUT_COLOR_ATTACHMENT_OPTIMAL; // RDD::TEXTURE_LAYOUT_SHADER_READ_ONLY_OPTIMAL
				attachment_last_pass[attachment] = i;
			}
			reference.aspect = RDD::TEXTURE_ASPECT_COLOR_BIT;
			subpass.resolve_references.push_back(reference);
		}

		if (pass->depth_attachment != ATTACHMENT_UNUSED) {
			int32_t attachment = pass->depth_attachment;
			ERR_FAIL_INDEX_V_MSG(attachment, p_attachments.size(), RDD::RenderPassID(), "Invalid framebuffer depth format attachment(" + itos(attachment) + "), in pass (" + itos(i) + "), depth attachment.");
			ERR_FAIL_COND_V_MSG(!(p_attachments[attachment].usage_flags & TEXTURE_USAGE_DEPTH_STENCIL_ATTACHMENT_BIT), RDD::RenderPassID(), "Invalid framebuffer depth format attachment(" + itos(attachment) + "), in pass (" + itos(i) + "), it's marked as depth, but it's not a depth attachment.");
			ERR_FAIL_COND_V_MSG(attachment_last_pass[attachment] == i, RDD::RenderPassID(), "Invalid framebuffer depth format attachment(" + itos(attachment) + "), in pass (" + itos(i) + "), it already was used for something else before in this pass.");
			subpass.depth_stencil_reference.attachment = attachment_remap[attachment];
			subpass.depth_stencil_reference.layout = RDD::TEXTURE_LAYOUT_DEPTH_STENCIL_ATTACHMENT_OPTIMAL;
			attachment_last_pass[attachment] = i;

			if (is_multisample_first) {
				texture_samples = p_attachments[attachment].samples;
				is_multisample_first = false;
			} else {
				ERR_FAIL_COND_V_MSG(texture_samples != p_attachments[attachment].samples, RDD::RenderPassID(), "Invalid framebuffer depth format attachment(" + itos(attachment) + "), in pass (" + itos(i) + "), if an attachment is marked as multisample, all of them should be multisample and use the same number of samples including the depth.");
			}

		} else {
			subpass.depth_stencil_reference.attachment = RDD::AttachmentReference::UNUSED;
			subpass.depth_stencil_reference.layout = RDD::TEXTURE_LAYOUT_UNDEFINED;
		}

		if (pass->vrs_attachment != ATTACHMENT_UNUSED) {
			int32_t attachment = pass->vrs_attachment;
			ERR_FAIL_INDEX_V_MSG(attachment, p_attachments.size(), RDD::RenderPassID(), "Invalid framebuffer VRS format attachment(" + itos(attachment) + "), in pass (" + itos(i) + "), VRS attachment.");
			ERR_FAIL_COND_V_MSG(!(p_attachments[attachment].usage_flags & TEXTURE_USAGE_VRS_ATTACHMENT_BIT), RDD::RenderPassID(), "Invalid framebuffer VRS format attachment(" + itos(attachment) + "), in pass (" + itos(i) + "), it's marked as VRS, but it's not a VRS attachment.");
			ERR_FAIL_COND_V_MSG(attachment_last_pass[attachment] == i, RDD::RenderPassID(), "Invalid framebuffer VRS attachment(" + itos(attachment) + "), in pass (" + itos(i) + "), it already was used for something else before in this pass.");

			subpass.vrs_reference.attachment = attachment_remap[attachment];
			subpass.vrs_reference.layout = RDD::TEXTURE_LAYOUT_VRS_ATTACHMENT_OPTIMAL;

			attachment_last_pass[attachment] = i;
		}

		for (int j = 0; j < pass->preserve_attachments.size(); j++) {
			int32_t attachment = pass->preserve_attachments[j];

			ERR_FAIL_COND_V_MSG(attachment == ATTACHMENT_UNUSED, RDD::RenderPassID(), "Invalid framebuffer format attachment(" + itos(attachment) + "), in pass (" + itos(i) + "), preserve attachment (" + itos(j) + "). Preserve attachments can't be unused.");

			ERR_FAIL_INDEX_V_MSG(attachment, p_attachments.size(), RDD::RenderPassID(), "Invalid framebuffer format attachment(" + itos(attachment) + "), in pass (" + itos(i) + "), preserve attachment (" + itos(j) + ").");

			if (attachment_last_pass[attachment] != i) {
				// Preserve can still be used to keep depth or color from being discarded after use.
				attachment_last_pass[attachment] = i;
				subpasses[i].preserve_attachments.push_back(attachment);
			}
		}

		if (r_samples) {
			r_samples->push_back(texture_samples);
		}

		if (i > 0) {
			RDD::SubpassDependency dependency;
			dependency.src_subpass = i - 1;
			dependency.dst_subpass = i;
			dependency.src_stages = (RDD::PIPELINE_STAGE_COLOR_ATTACHMENT_OUTPUT_BIT | RDD::PIPELINE_STAGE_EARLY_FRAGMENT_TESTS_BIT | RDD::PIPELINE_STAGE_LATE_FRAGMENT_TESTS_BIT);
			dependency.dst_stages = (RDD::PIPELINE_STAGE_COLOR_ATTACHMENT_OUTPUT_BIT | RDD::PIPELINE_STAGE_EARLY_FRAGMENT_TESTS_BIT | RDD::PIPELINE_STAGE_LATE_FRAGMENT_TESTS_BIT | RDD::PIPELINE_STAGE_FRAGMENT_SHADER_BIT);
			dependency.src_access = (RDD::BARRIER_ACCESS_COLOR_ATTACHMENT_WRITE_BIT | RDD::BARRIER_ACCESS_DEPTH_STENCIL_ATTACHMENT_WRITE_BIT);
			dependency.dst_access = (RDD::BARRIER_ACCESS_COLOR_ATTACHMENT_READ_BIT | RDD::BARRIER_ACCESS_COLOR_ATTACHMENT_WRITE_BIT | RDD::BARRIER_ACCESS_DEPTH_STENCIL_ATTACHMENT_READ_BIT | RDD::BARRIER_ACCESS_INPUT_ATTACHMENT_READ_BIT);
			subpass_dependencies.push_back(dependency);
		}
	}

	RDD::RenderPassID render_pass = driver->render_pass_create(attachments, subpasses, subpass_dependencies, p_view_count);
	ERR_FAIL_COND_V(!render_pass, RDD::RenderPassID());

	return render_pass;
}

RenderingDevice::FramebufferFormatID RenderingDevice::framebuffer_format_create(const Vector<AttachmentFormat> &p_format, uint32_t p_view_count) {
	FramebufferPass pass;
	for (int i = 0; i < p_format.size(); i++) {
		if (p_format[i].usage_flags & TEXTURE_USAGE_DEPTH_STENCIL_ATTACHMENT_BIT) {
			pass.depth_attachment = i;
		} else {
			pass.color_attachments.push_back(i);
		}
	}

	Vector<FramebufferPass> passes;
	passes.push_back(pass);
	return framebuffer_format_create_multipass(p_format, passes, p_view_count);
}
RenderingDevice::FramebufferFormatID RenderingDevice::framebuffer_format_create_multipass(const Vector<AttachmentFormat> &p_attachments, const Vector<FramebufferPass> &p_passes, uint32_t p_view_count) {
	_THREAD_SAFE_METHOD_

	FramebufferFormatKey key;
	key.attachments = p_attachments;
	key.passes = p_passes;
	key.view_count = p_view_count;

	const RBMap<FramebufferFormatKey, FramebufferFormatID>::Element *E = framebuffer_format_cache.find(key);
	if (E) {
		// Exists, return.
		return E->get();
	}

	Vector<TextureSamples> samples;
	RDD::RenderPassID render_pass = _render_pass_create(p_attachments, p_passes, INITIAL_ACTION_CLEAR, FINAL_ACTION_STORE, INITIAL_ACTION_CLEAR, FINAL_ACTION_STORE, p_view_count, &samples); // Actions don't matter for this use case.

	if (!render_pass) { // Was likely invalid.
		return INVALID_ID;
	}
	FramebufferFormatID id = FramebufferFormatID(framebuffer_format_cache.size()) | (FramebufferFormatID(ID_TYPE_FRAMEBUFFER_FORMAT) << FramebufferFormatID(ID_BASE_SHIFT));

	E = framebuffer_format_cache.insert(key, id);
	FramebufferFormat fb_format;
	fb_format.E = E;
	fb_format.render_pass = render_pass;
	fb_format.pass_samples = samples;
	fb_format.view_count = p_view_count;
	framebuffer_formats[id] = fb_format;
	return id;
}

RenderingDevice::FramebufferFormatID RenderingDevice::framebuffer_format_create_empty(TextureSamples p_samples) {
	FramebufferFormatKey key;
	key.passes.push_back(FramebufferPass());

	const RBMap<FramebufferFormatKey, FramebufferFormatID>::Element *E = framebuffer_format_cache.find(key);
	if (E) {
		// Exists, return.
		return E->get();
	}

	LocalVector<RDD::Subpass> subpass;
	subpass.resize(1);

	RDD::RenderPassID render_pass = driver->render_pass_create({}, subpass, {}, 1);
	ERR_FAIL_COND_V(!render_pass, FramebufferFormatID());

	FramebufferFormatID id = FramebufferFormatID(framebuffer_format_cache.size()) | (FramebufferFormatID(ID_TYPE_FRAMEBUFFER_FORMAT) << FramebufferFormatID(ID_BASE_SHIFT));

	E = framebuffer_format_cache.insert(key, id);

	FramebufferFormat fb_format;
	fb_format.E = E;
	fb_format.render_pass = render_pass;
	fb_format.pass_samples.push_back(p_samples);
	framebuffer_formats[id] = fb_format;
	return id;
}

RenderingDevice::TextureSamples RenderingDevice::framebuffer_format_get_texture_samples(FramebufferFormatID p_format, uint32_t p_pass) {
	HashMap<FramebufferFormatID, FramebufferFormat>::Iterator E = framebuffer_formats.find(p_format);
	ERR_FAIL_COND_V(!E, TEXTURE_SAMPLES_1);
	ERR_FAIL_COND_V(p_pass >= uint32_t(E->value.pass_samples.size()), TEXTURE_SAMPLES_1);

	return E->value.pass_samples[p_pass];
}

RID RenderingDevice::framebuffer_create_empty(const Size2i &p_size, TextureSamples p_samples, FramebufferFormatID p_format_check) {
	_THREAD_SAFE_METHOD_
	Framebuffer framebuffer;
	framebuffer.format_id = framebuffer_format_create_empty(p_samples);
	ERR_FAIL_COND_V(p_format_check != INVALID_FORMAT_ID && framebuffer.format_id != p_format_check, RID());
	framebuffer.size = p_size;
	framebuffer.view_count = 1;

	RID id = framebuffer_owner.make_rid(framebuffer);
#ifdef DEV_ENABLED
	set_resource_name(id, "RID:" + itos(id.get_id()));
#endif
	return id;
}

RID RenderingDevice::framebuffer_create(const Vector<RID> &p_texture_attachments, FramebufferFormatID p_format_check, uint32_t p_view_count) {
	_THREAD_SAFE_METHOD_

	FramebufferPass pass;

	for (int i = 0; i < p_texture_attachments.size(); i++) {
		Texture *texture = texture_owner.get_or_null(p_texture_attachments[i]);

		ERR_FAIL_COND_V_MSG(texture && texture->layers != p_view_count, RID(), "Layers of our texture doesn't match view count for this framebuffer");

		if (texture && texture->usage_flags & TEXTURE_USAGE_DEPTH_STENCIL_ATTACHMENT_BIT) {
			pass.depth_attachment = i;
		} else if (texture && texture->usage_flags & TEXTURE_USAGE_VRS_ATTACHMENT_BIT) {
			pass.vrs_attachment = i;
		} else {
			if (texture && texture->is_resolve_buffer) {
				pass.resolve_attachments.push_back(i);
			} else {
				pass.color_attachments.push_back(texture ? i : ATTACHMENT_UNUSED);
			}
		}
	}

	Vector<FramebufferPass> passes;
	passes.push_back(pass);

	return framebuffer_create_multipass(p_texture_attachments, passes, p_format_check, p_view_count);
}

RID RenderingDevice::framebuffer_create_multipass(const Vector<RID> &p_texture_attachments, const Vector<FramebufferPass> &p_passes, FramebufferFormatID p_format_check, uint32_t p_view_count) {
	_THREAD_SAFE_METHOD_

	Vector<AttachmentFormat> attachments;
	attachments.resize(p_texture_attachments.size());
	Size2i size;
	bool size_set = false;
	for (int i = 0; i < p_texture_attachments.size(); i++) {
		AttachmentFormat af;
		Texture *texture = texture_owner.get_or_null(p_texture_attachments[i]);
		if (!texture) {
			af.usage_flags = AttachmentFormat::UNUSED_ATTACHMENT;
		} else {
			ERR_FAIL_COND_V_MSG(texture->layers != p_view_count, RID(), "Layers of our texture doesn't match view count for this framebuffer");

			if (!size_set) {
				size.width = texture->width;
				size.height = texture->height;
				size_set = true;
			} else if (texture->usage_flags & TEXTURE_USAGE_VRS_ATTACHMENT_BIT) {
				// If this is not the first attachment we assume this is used as the VRS attachment.
				// In this case this texture will be 1/16th the size of the color attachment.
				// So we skip the size check.
			} else {
				ERR_FAIL_COND_V_MSG((uint32_t)size.width != texture->width || (uint32_t)size.height != texture->height, RID(),
						"All textures in a framebuffer should be the same size.");
			}

			af.format = texture->format;
			af.samples = texture->samples;
			af.usage_flags = texture->usage_flags;
		}
		attachments.write[i] = af;
	}

	ERR_FAIL_COND_V_MSG(!size_set, RID(), "All attachments unused.");

	FramebufferFormatID format_id = framebuffer_format_create_multipass(attachments, p_passes, p_view_count);
	if (format_id == INVALID_ID) {
		return RID();
	}

	ERR_FAIL_COND_V_MSG(p_format_check != INVALID_ID && format_id != p_format_check, RID(),
			"The format used to check this framebuffer differs from the intended framebuffer format.");

	Framebuffer framebuffer;
	framebuffer.format_id = format_id;
	framebuffer.texture_ids = p_texture_attachments;
	framebuffer.size = size;
	framebuffer.view_count = p_view_count;

	RID id = framebuffer_owner.make_rid(framebuffer);
#ifdef DEV_ENABLED
	set_resource_name(id, "RID:" + itos(id.get_id()));
#endif

	for (int i = 0; i < p_texture_attachments.size(); i++) {
		if (p_texture_attachments[i].is_valid()) {
			_add_dependency(id, p_texture_attachments[i]);
		}
	}

	return id;
}

RenderingDevice::FramebufferFormatID RenderingDevice::framebuffer_get_format(RID p_framebuffer) {
	_THREAD_SAFE_METHOD_

	Framebuffer *framebuffer = framebuffer_owner.get_or_null(p_framebuffer);
	ERR_FAIL_NULL_V(framebuffer, INVALID_ID);

	return framebuffer->format_id;
}

Size2 RenderingDevice::framebuffer_get_size(RID p_framebuffer) {
	_THREAD_SAFE_METHOD_

	Framebuffer *framebuffer = framebuffer_owner.get_or_null(p_framebuffer);
	ERR_FAIL_NULL_V(framebuffer, Size2(0,0));

	return framebuffer->size;
}

bool RenderingDevice::framebuffer_is_valid(RID p_framebuffer) const {
	_THREAD_SAFE_METHOD_

	return framebuffer_owner.owns(p_framebuffer);
}

void RenderingDevice::framebuffer_set_invalidation_callback(RID p_framebuffer, InvalidationCallback p_callback, void *p_userdata) {
	_THREAD_SAFE_METHOD_

	Framebuffer *framebuffer = framebuffer_owner.get_or_null(p_framebuffer);
	ERR_FAIL_NULL(framebuffer);

	framebuffer->invalidated_callback = p_callback;
	framebuffer->invalidated_callback_userdata = p_userdata;
}

/*****************/
/**** SAMPLER ****/
/*****************/

RID RenderingDevice::sampler_create(const SamplerState &p_state) {
	_THREAD_SAFE_METHOD_

	ERR_FAIL_INDEX_V(p_state.repeat_u, SAMPLER_REPEAT_MODE_MAX, RID());
	ERR_FAIL_INDEX_V(p_state.repeat_v, SAMPLER_REPEAT_MODE_MAX, RID());
	ERR_FAIL_INDEX_V(p_state.repeat_w, SAMPLER_REPEAT_MODE_MAX, RID());
	ERR_FAIL_INDEX_V(p_state.compare_op, COMPARE_OP_MAX, RID());
	ERR_FAIL_INDEX_V(p_state.border_color, SAMPLER_BORDER_COLOR_MAX, RID());

	RDD::SamplerID sampler = driver->sampler_create(p_state);
	ERR_FAIL_COND_V(!sampler, RID());

	RID id = sampler_owner.make_rid(sampler);
#ifdef DEV_ENABLED
	set_resource_name(id, "RID:" + itos(id.get_id()));
#endif
	return id;
}

bool RenderingDevice::sampler_is_format_supported_for_filter(DataFormat p_format, SamplerFilter p_sampler_filter) const {
	ERR_FAIL_INDEX_V(p_format, DATA_FORMAT_MAX, false);

	_THREAD_SAFE_METHOD_

	return driver->sampler_is_format_supported_for_filter(p_format, p_sampler_filter);
}

/***********************/
/**** VERTEX BUFFER ****/
/***********************/

RID RenderingDevice::vertex_buffer_create(uint32_t p_size_bytes, const Vector<uint8_t> &p_data, bool p_use_as_storage) {
	_THREAD_SAFE_METHOD_

	ERR_FAIL_COND_V(p_data.size() && (uint32_t)p_data.size() != p_size_bytes, RID());

	Buffer buffer;
	buffer.size = p_size_bytes;
	buffer.usage = RDD::BUFFER_USAGE_TRANSFER_FROM_BIT | RDD::BUFFER_USAGE_TRANSFER_TO_BIT | RDD::BUFFER_USAGE_VERTEX_BIT;
	if (p_use_as_storage) {
		buffer.usage.set_flag(RDD::BUFFER_USAGE_STORAGE_BIT);
	}
	// <TF>
	// @ShadyTF persistently mapped buffers
	if (persistent_buffer_enabled) {
		buffer.usage.set_flag(RDD::BUFFER_USAGE_PERSISTENT_BIT);
	}
	// </TF>
	
	buffer.driver_id = driver->buffer_create(buffer.size, buffer.usage, RDD::MEMORY_ALLOCATION_TYPE_GPU);
	ERR_FAIL_COND_V(!buffer.driver_id, RID());

	// Vertex buffers are assumed to be immutable unless they don't have initial data or they've been marked for storage explicitly.
	if (p_data.is_empty() || p_use_as_storage) {
		buffer.draw_tracker = RDG::resource_tracker_create();
		buffer.draw_tracker->buffer_driver_id = buffer.driver_id;
	}

	if (p_data.size()) {
		// <TF>
		// @ShadyTF - if persistent UMA is available, copy and skip the barrier
		uint8_t *persistent_data_ptr = driver->buffer_get_persistent_address(buffer.driver_id);
		if (persistent_data_ptr ) {
			memcpy(persistent_data_ptr, p_data.ptr(), p_data.size());
		} else {
		// </TF>
		_buffer_update(&buffer, RID(), 0, p_data.ptr(), p_data.size());
		// <TF>
		// @ShadyTF 
		}
		// </TF>
	}

	buffer_memory += buffer.size;

	RID id = vertex_buffer_owner.make_rid(buffer);
#ifdef DEV_ENABLED
	set_resource_name(id, "RID:" + itos(id.get_id()));
#endif
	return id;
}

// Internally reference counted, this ID is warranted to be unique for the same description, but needs to be freed as many times as it was allocated.
RenderingDevice::VertexFormatID RenderingDevice::vertex_format_create(const Vector<VertexAttribute> &p_vertex_descriptions) {
	_THREAD_SAFE_METHOD_

	VertexDescriptionKey key;
	key.vertex_formats = p_vertex_descriptions;

	VertexFormatID *idptr = vertex_format_cache.getptr(key);
	if (idptr) {
		return *idptr;
	}

	HashSet<int> used_locations;
	for (int i = 0; i < p_vertex_descriptions.size(); i++) {
		ERR_CONTINUE(p_vertex_descriptions[i].format >= DATA_FORMAT_MAX);
		ERR_FAIL_COND_V(used_locations.has(p_vertex_descriptions[i].location), INVALID_ID);

		ERR_FAIL_COND_V_MSG(get_format_vertex_size(p_vertex_descriptions[i].format) == 0, INVALID_ID,
				"Data format for attachment (" + itos(i) + "), '" + FORMAT_NAMES[p_vertex_descriptions[i].format] + "', is not valid for a vertex array.");

		used_locations.insert(p_vertex_descriptions[i].location);
	}

	RDD::VertexFormatID driver_id = driver->vertex_format_create(p_vertex_descriptions);
	ERR_FAIL_COND_V(!driver_id, 0);

	VertexFormatID id = (vertex_format_cache.size() | ((int64_t)ID_TYPE_VERTEX_FORMAT << ID_BASE_SHIFT));
	vertex_format_cache[key] = id;
	vertex_formats[id].vertex_formats = p_vertex_descriptions;
	vertex_formats[id].driver_id = driver_id;
	return id;
}

RID RenderingDevice::vertex_array_create(uint32_t p_vertex_count, VertexFormatID p_vertex_format, const Vector<RID> &p_src_buffers, const Vector<uint64_t> &p_offsets) {
	_THREAD_SAFE_METHOD_

	ERR_FAIL_COND_V(!vertex_formats.has(p_vertex_format), RID());
	const VertexDescriptionCache &vd = vertex_formats[p_vertex_format];

	ERR_FAIL_COND_V(vd.vertex_formats.size() != p_src_buffers.size(), RID());

	for (int i = 0; i < p_src_buffers.size(); i++) {
		ERR_FAIL_COND_V(!vertex_buffer_owner.owns(p_src_buffers[i]), RID());
	}

	VertexArray vertex_array;

	if (p_offsets.is_empty()) {
		vertex_array.offsets.resize_zeroed(p_src_buffers.size());
	} else {
		ERR_FAIL_COND_V(p_offsets.size() != p_src_buffers.size(), RID());
		vertex_array.offsets = p_offsets;
	}

	vertex_array.vertex_count = p_vertex_count;
	vertex_array.description = p_vertex_format;
	vertex_array.max_instances_allowed = 0xFFFFFFFF; // By default as many as you want.
	for (int i = 0; i < p_src_buffers.size(); i++) {
		Buffer *buffer = vertex_buffer_owner.get_or_null(p_src_buffers[i]);

		// Validate with buffer.
		{
			const VertexAttribute &atf = vd.vertex_formats[i];

			uint32_t element_size = get_format_vertex_size(atf.format);
			ERR_FAIL_COND_V(element_size == 0, RID()); // Should never happens since this was prevalidated.

			if (atf.frequency == VERTEX_FREQUENCY_VERTEX) {
				// Validate size for regular drawing.
				uint64_t total_size = uint64_t(atf.stride) * (p_vertex_count - 1) + atf.offset + element_size;
				ERR_FAIL_COND_V_MSG(total_size > buffer->size, RID(),
						"Attachment (" + itos(i) + ") will read past the end of the buffer.");

			} else {
				// Validate size for instances drawing.
				uint64_t available = buffer->size - atf.offset;
				ERR_FAIL_COND_V_MSG(available < element_size, RID(),
						"Attachment (" + itos(i) + ") uses instancing, but it's just too small.");

				uint32_t instances_allowed = available / atf.stride;
				vertex_array.max_instances_allowed = MIN(instances_allowed, vertex_array.max_instances_allowed);
			}
		}

		vertex_array.buffers.push_back(buffer->driver_id);

		if (buffer->draw_tracker != nullptr) {
			vertex_array.draw_trackers.push_back(buffer->draw_tracker);
		} else {
			vertex_array.untracked_buffers.insert(p_src_buffers[i]);
		}
	}

	RID id = vertex_array_owner.make_rid(vertex_array);
	for (int i = 0; i < p_src_buffers.size(); i++) {
		_add_dependency(id, p_src_buffers[i]);
	}

	return id;
}

RID RenderingDevice::index_buffer_create(uint32_t p_index_count, IndexBufferFormat p_format, const Vector<uint8_t> &p_data, bool p_use_restart_indices) {
	_THREAD_SAFE_METHOD_

	ERR_FAIL_COND_V(p_index_count == 0, RID());

	IndexBuffer index_buffer;
	index_buffer.format = p_format;
	index_buffer.supports_restart_indices = p_use_restart_indices;
	index_buffer.index_count = p_index_count;
	uint32_t size_bytes = p_index_count * ((p_format == INDEX_BUFFER_FORMAT_UINT16) ? 2 : 4);
#ifdef DEBUG_ENABLED
	if (p_data.size()) {
		index_buffer.max_index = 0;
		ERR_FAIL_COND_V_MSG((uint32_t)p_data.size() != size_bytes, RID(),
				"Default index buffer initializer array size (" + itos(p_data.size()) + ") does not match format required size (" + itos(size_bytes) + ").");
		const uint8_t *r = p_data.ptr();
		if (p_format == INDEX_BUFFER_FORMAT_UINT16) {
			const uint16_t *index16 = (const uint16_t *)r;
			for (uint32_t i = 0; i < p_index_count; i++) {
				if (p_use_restart_indices && index16[i] == 0xFFFF) {
					continue; // Restart index, ignore.
				}
				index_buffer.max_index = MAX(index16[i], index_buffer.max_index);
			}
		} else {
			const uint32_t *index32 = (const uint32_t *)r;
			for (uint32_t i = 0; i < p_index_count; i++) {
				if (p_use_restart_indices && index32[i] == 0xFFFFFFFF) {
					continue; // Restart index, ignore.
				}
				index_buffer.max_index = MAX(index32[i], index_buffer.max_index);
			}
		}
	} else {
		index_buffer.max_index = 0xFFFFFFFF;
	}
#else
	index_buffer.max_index = 0xFFFFFFFF;
#endif
	index_buffer.size = size_bytes;
	index_buffer.usage = (RDD::BUFFER_USAGE_TRANSFER_FROM_BIT | RDD::BUFFER_USAGE_TRANSFER_TO_BIT | RDD::BUFFER_USAGE_INDEX_BIT);
	// <TF>
	// @ShadyTF persistently mapped buffers
	if (persistent_buffer_enabled) {
		index_buffer.usage.set_flag(RDD::BUFFER_USAGE_PERSISTENT_BIT);
	}
	// </TF>

	index_buffer.driver_id = driver->buffer_create(index_buffer.size, index_buffer.usage, RDD::MEMORY_ALLOCATION_TYPE_GPU);
	ERR_FAIL_COND_V(!index_buffer.driver_id, RID());

	// Index buffers are assumed to be immutable unless they don't have initial data.
	if (p_data.is_empty()) {
		index_buffer.draw_tracker = RDG::resource_tracker_create();
		index_buffer.draw_tracker->buffer_driver_id = index_buffer.driver_id;
	}

	if (p_data.size()) {
		// <TF>
		// @ShadyTF - if persistent UMA is available, copy and skip the barrier
		uint8_t *persistent_data_ptr = driver->buffer_get_persistent_address(index_buffer.driver_id);
		if (persistent_data_ptr ) {
			memcpy(persistent_data_ptr, p_data.ptr(), p_data.size());
		} else {
		// </TF>
		_buffer_update(&index_buffer, RID(), 0, p_data.ptr(), p_data.size());
		// <TF>
		// @ShadyTF 
		}
		// </TF>
	}

	buffer_memory += index_buffer.size;

	RID id = index_buffer_owner.make_rid(index_buffer);
#ifdef DEV_ENABLED
	set_resource_name(id, "RID:" + itos(id.get_id()));
#endif
	return id;
}

RID RenderingDevice::index_array_create(RID p_index_buffer, uint32_t p_index_offset, uint32_t p_index_count) {
	_THREAD_SAFE_METHOD_

	ERR_FAIL_COND_V(!index_buffer_owner.owns(p_index_buffer), RID());

	IndexBuffer *index_buffer = index_buffer_owner.get_or_null(p_index_buffer);

	ERR_FAIL_COND_V(p_index_count == 0, RID());
	ERR_FAIL_COND_V(p_index_offset + p_index_count > index_buffer->index_count, RID());

	IndexArray index_array;
	index_array.max_index = index_buffer->max_index;
	index_array.driver_id = index_buffer->driver_id;
	index_array.draw_tracker = index_buffer->draw_tracker;
	index_array.offset = p_index_offset;
	index_array.indices = p_index_count;
	index_array.format = index_buffer->format;
	index_array.supports_restart_indices = index_buffer->supports_restart_indices;

	RID id = index_array_owner.make_rid(index_array);
	_add_dependency(id, p_index_buffer);
	return id;
}

/****************/
/**** SHADER ****/
/****************/

static const char *SHADER_UNIFORM_NAMES[RenderingDevice::UNIFORM_TYPE_MAX] = {
	"Sampler", "CombinedSampler", "Texture", "Image", "TextureBuffer", "SamplerTextureBuffer", "ImageBuffer", "UniformBuffer", "StorageBuffer", "InputAttachment"
};

String RenderingDevice::_shader_uniform_debug(RID p_shader, int p_set) {
	String ret;
	const Shader *shader = shader_owner.get_or_null(p_shader);
	ERR_FAIL_NULL_V(shader, String());
	for (int i = 0; i < shader->uniform_sets.size(); i++) {
		if (p_set >= 0 && i != p_set) {
			continue;
		}
		for (int j = 0; j < shader->uniform_sets[i].size(); j++) {
			const ShaderUniform &ui = shader->uniform_sets[i][j];
			if (!ret.is_empty()) {
				ret += "\n";
			}
			ret += "Set: " + itos(i) + " Binding: " + itos(ui.binding) + " Type: " + SHADER_UNIFORM_NAMES[ui.type] + " Writable: " + (ui.writable ? "Y" : "N") + " Length: " + itos(ui.length);
		}
	}
	return ret;
}

String RenderingDevice::shader_get_binary_cache_key() const {
	return driver->shader_get_binary_cache_key();
}

Vector<uint8_t> RenderingDevice::shader_compile_binary_from_spirv(const Vector<ShaderStageSPIRVData> &p_spirv, const String &p_shader_name) {
	return driver->shader_compile_binary_from_spirv(p_spirv, p_shader_name);
}

RID RenderingDevice::shader_create_from_bytecode(const Vector<uint8_t> &p_shader_binary, RID p_placeholder) {
	_THREAD_SAFE_METHOD_

	ShaderDescription shader_desc;
	String name;
	RDD::ShaderID shader_id = driver->shader_create_from_bytecode(p_shader_binary, shader_desc, name);
	ERR_FAIL_COND_V(!shader_id, RID());

	// All good, let's create modules.

	RID id;
	if (p_placeholder.is_null()) {
		id = shader_owner.make_rid();
	} else {
		id = p_placeholder;
	}

	Shader *shader = shader_owner.get_or_null(id);
	ERR_FAIL_NULL_V(shader, RID());

	*((ShaderDescription *)shader) = shader_desc; // ShaderDescription bundle.
	shader->name = name;
	shader->driver_id = shader_id;
	shader->layout_hash = driver->shader_get_layout_hash(shader_id);

	for (int i = 0; i < shader->uniform_sets.size(); i++) {
		uint32_t format = 0; // No format, default.

		if (shader->uniform_sets[i].size()) {
			// Sort and hash.

			shader->uniform_sets.write[i].sort();

			UniformSetFormat usformat;
			usformat.uniforms = shader->uniform_sets[i];
			RBMap<UniformSetFormat, uint32_t>::Element *E = uniform_set_format_cache.find(usformat);
			if (E) {
				format = E->get();
			} else {
				format = uniform_set_format_cache.size() + 1;
				uniform_set_format_cache.insert(usformat, format);
			}
		}

		shader->set_formats.push_back(format);
	}

	for (ShaderStage stage : shader_desc.stages) {
		switch (stage) {
			case SHADER_STAGE_VERTEX:
				shader->stage_bits.set_flag(RDD::PIPELINE_STAGE_VERTEX_SHADER_BIT);
				break;
			case SHADER_STAGE_FRAGMENT:
				shader->stage_bits.set_flag(RDD::PIPELINE_STAGE_FRAGMENT_SHADER_BIT);
				break;
			case SHADER_STAGE_TESSELATION_CONTROL:
				shader->stage_bits.set_flag(RDD::PIPELINE_STAGE_TESSELLATION_CONTROL_SHADER_BIT);
				break;
			case SHADER_STAGE_TESSELATION_EVALUATION:
				shader->stage_bits.set_flag(RDD::PIPELINE_STAGE_TESSELLATION_EVALUATION_SHADER_BIT);
				break;
			case SHADER_STAGE_COMPUTE:
				shader->stage_bits.set_flag(RDD::PIPELINE_STAGE_COMPUTE_SHADER_BIT);
				break;
			default:
				DEV_ASSERT(false && "Unknown shader stage.");
				break;
		}
	}

#ifdef DEV_ENABLED
	set_resource_name(id, "RID:" + itos(id.get_id()));
#endif
	return id;
}

// <TF>
// @ShadyTF unload shader modules
void RenderingDevice::shader_destroy_modules(RID p_shader) {
	Shader *shader = shader_owner.get_or_null(p_shader);
	ERR_FAIL_NULL(shader);
	driver->shader_destroy_modules(shader->driver_id);
}

void RenderingDevice::_destroy_all_shader_modules() {
	List<RID> remaining;
	shader_owner.get_owned_list(&remaining);
	if (remaining.size()) {
		while (remaining.size()) {
			shader_destroy_modules(remaining.front()->get());
			remaining.pop_front();
		}
	}
}
// </TF>

RID RenderingDevice::shader_create_placeholder() {
	Shader shader;
	return shader_owner.make_rid(shader);
}

uint64_t RenderingDevice::shader_get_vertex_input_attribute_mask(RID p_shader) {
	_THREAD_SAFE_METHOD_

	const Shader *shader = shader_owner.get_or_null(p_shader);
	ERR_FAIL_NULL_V(shader, 0);
	return shader->vertex_input_mask;
}

/******************/
/**** UNIFORMS ****/
/******************/

RID RenderingDevice::uniform_buffer_create(uint32_t p_size_bytes, const Vector<uint8_t> &p_data, BitField<BufferCreationBits> p_creation_bits) {
	_THREAD_SAFE_METHOD_

	ERR_FAIL_COND_V(p_data.size() && (uint32_t)p_data.size() != p_size_bytes, RID());

	Buffer buffer;
	buffer.size = p_size_bytes;
	buffer.usage = (RDD::BUFFER_USAGE_TRANSFER_TO_BIT | RDD::BUFFER_USAGE_UNIFORM_BIT);
	// <TF>
	// @ShadyTF persistently mapped buffers
	// all uniform buffers are persistent 
	if (persistent_buffer_enabled && p_creation_bits.has_flag(BUFFER_CREATION_PERSISTENT_BIT) ){
		buffer.usage.set_flag(RDD::BUFFER_USAGE_PERSISTENT_BIT);

		if (p_creation_bits.has_flag(BUFFER_CREATION_LINEAR_BIT)) {
			return linear_buffer_create(p_size_bytes, false);
		}
	}
	// </TF>
	buffer.driver_id = driver->buffer_create(buffer.size, buffer.usage, RDD::MEMORY_ALLOCATION_TYPE_GPU);
	ERR_FAIL_COND_V(!buffer.driver_id, RID());

	// Uniform buffers are assumed to be immutable unless they don't have initial data.
	if (p_data.is_empty()) {
		buffer.draw_tracker = RDG::resource_tracker_create();
		buffer.draw_tracker->buffer_driver_id = buffer.driver_id;
	}

	if (p_data.size()) {
		_buffer_update(&buffer, RID(), 0, p_data.ptr(), p_data.size());
	}

	buffer_memory += buffer.size;

	RID id = uniform_buffer_owner.make_rid(buffer);
#ifdef DEV_ENABLED
	set_resource_name(id, "RID:" + itos(id.get_id()));
#endif
	return id;
}
// <TF>
// @ShadyTF : persistent buffers
RID RenderingDevice::linear_buffer_create(uint32_t p_size_bytes, bool p_storage, BitField<StorageBufferUsage> p_usage) {
	_THREAD_SAFE_METHOD_
	PersistentBuffer linear_buffer;
	if (p_storage) {
		linear_buffer.usage = (RDD::BUFFER_USAGE_TRANSFER_FROM_BIT | RDD::BUFFER_USAGE_TRANSFER_TO_BIT | RDD::BUFFER_USAGE_STORAGE_BIT| RDD::BUFFER_USAGE_PERSISTENT_BIT);
		if (p_usage.has_flag(STORAGE_BUFFER_USAGE_DISPATCH_INDIRECT)) {
			linear_buffer.usage.set_flag(RDD::BUFFER_USAGE_INDIRECT_BIT);
		}
	} else {
		linear_buffer.usage = (RDD::BUFFER_USAGE_TRANSFER_TO_BIT | RDD::BUFFER_USAGE_UNIFORM_BIT | RDD::BUFFER_USAGE_PERSISTENT_BIT);
	}
	

	for (int i = 0; i < frame_count; i++) {
		Buffer buffer;
		buffer.size = p_size_bytes;
		buffer.usage = linear_buffer.usage;
		buffer.driver_id = driver->buffer_create(buffer.size, buffer.usage, RDD::MEMORY_ALLOCATION_TYPE_GPU);
		ERR_FAIL_COND_V(!buffer.driver_id, RID());
		buffer_memory += buffer.size;
		PersistentBufferSet buffer_set;
		buffer_set.buffers.append(buffer);
		buffer_set.usage_index = -1;
		linear_buffer.buffer_set.append(buffer_set);
	}
	
	linear_buffer.size = p_size_bytes;
	
	RID id = persistent_buffer_owner.make_rid(linear_buffer);

#ifdef DEV_ENABLED
	set_resource_name(id, "RID:" + itos(id.get_id()));
#endif
	return id;
}
// </TF>
RID RenderingDevice::uniform_set_create(const Vector<Uniform> &p_uniforms, RID p_shader, uint32_t p_shader_set) {
	_THREAD_SAFE_METHOD_

	ERR_FAIL_COND_V(p_uniforms.is_empty(), RID());

	Shader *shader = shader_owner.get_or_null(p_shader);
	ERR_FAIL_NULL_V(shader, RID());

	ERR_FAIL_COND_V_MSG(p_shader_set >= (uint32_t)shader->uniform_sets.size() || shader->uniform_sets[p_shader_set].is_empty(), RID(),
			"Desired set (" + itos(p_shader_set) + ") not used by shader.");
	// See that all sets in shader are satisfied.

	const Vector<ShaderUniform> &set = shader->uniform_sets[p_shader_set];

	uint32_t uniform_count = p_uniforms.size();
	const Uniform *uniforms = p_uniforms.ptr();

	uint32_t set_uniform_count = set.size();
	const ShaderUniform *set_uniforms = set.ptr();

	LocalVector<RDD::BoundUniform> driver_uniforms;
	driver_uniforms.resize(set_uniform_count);

	// Used for verification to make sure a uniform set does not use a framebuffer bound texture.
	LocalVector<UniformSet::AttachableTexture> attachable_textures;
	Vector<RDG::ResourceTracker *> draw_trackers;
	Vector<RDG::ResourceUsage> draw_trackers_usage;
	HashMap<RID, RDG::ResourceUsage> untracked_usage;

	for (uint32_t i = 0; i < set_uniform_count; i++) {
		const ShaderUniform &set_uniform = set_uniforms[i];
		int uniform_idx = -1;
		for (int j = 0; j < (int)uniform_count; j++) {
			if (uniforms[j].binding == set_uniform.binding) {
				uniform_idx = j;
			}
		}
		ERR_FAIL_COND_V_MSG(uniform_idx == -1, RID(),
				"All the shader bindings for the given set must be covered by the uniforms provided. Binding (" + itos(set_uniform.binding) + "), set (" + itos(p_shader_set) + ") was not provided.");

		const Uniform &uniform = uniforms[uniform_idx];

		ERR_FAIL_COND_V_MSG(uniform.uniform_type != set_uniform.type, RID(),
				"Mismatch uniform type for binding (" + itos(set_uniform.binding) + "), set (" + itos(p_shader_set) + "). Expected '" + SHADER_UNIFORM_NAMES[set_uniform.type] + "', supplied: '" + SHADER_UNIFORM_NAMES[uniform.uniform_type] + "'.");

		RDD::BoundUniform &driver_uniform = driver_uniforms[i];
		driver_uniform.type = uniform.uniform_type;
		driver_uniform.binding = uniform.binding;

		switch (uniform.uniform_type) {
			case UNIFORM_TYPE_SAMPLER: {
				if (uniform.get_id_count() != (uint32_t)set_uniform.length) {
					if (set_uniform.length > 1) {
						ERR_FAIL_V_MSG(RID(), "Sampler (binding: " + itos(uniform.binding) + ") is an array of (" + itos(set_uniform.length) + ") sampler elements, so it should be provided equal number of sampler IDs to satisfy it (IDs provided: " + itos(uniform.get_id_count()) + ").");
					} else {
						ERR_FAIL_V_MSG(RID(), "Sampler (binding: " + itos(uniform.binding) + ") should provide one ID referencing a sampler (IDs provided: " + itos(uniform.get_id_count()) + ").");
					}
				}

				for (uint32_t j = 0; j < uniform.get_id_count(); j++) {
					RDD::SamplerID *sampler_driver_id = sampler_owner.get_or_null(uniform.get_id(j));
					ERR_FAIL_NULL_V_MSG(sampler_driver_id, RID(), "Sampler (binding: " + itos(uniform.binding) + ", index " + itos(j) + ") is not a valid sampler.");

					driver_uniform.ids.push_back(*sampler_driver_id);
				}
			} break;
			case UNIFORM_TYPE_SAMPLER_WITH_TEXTURE: {
				if (uniform.get_id_count() != (uint32_t)set_uniform.length * 2) {
					if (set_uniform.length > 1) {
						ERR_FAIL_V_MSG(RID(), "SamplerTexture (binding: " + itos(uniform.binding) + ") is an array of (" + itos(set_uniform.length) + ") sampler&texture elements, so it should provided twice the amount of IDs (sampler,texture pairs) to satisfy it (IDs provided: " + itos(uniform.get_id_count()) + ").");
					} else {
						ERR_FAIL_V_MSG(RID(), "SamplerTexture (binding: " + itos(uniform.binding) + ") should provide two IDs referencing a sampler and then a texture (IDs provided: " + itos(uniform.get_id_count()) + ").");
					}
				}

				for (uint32_t j = 0; j < uniform.get_id_count(); j += 2) {
					RDD::SamplerID *sampler_driver_id = sampler_owner.get_or_null(uniform.get_id(j + 0));
					ERR_FAIL_NULL_V_MSG(sampler_driver_id, RID(), "SamplerBuffer (binding: " + itos(uniform.binding) + ", index " + itos(j + 1) + ") is not a valid sampler.");

					RID texture_id = uniform.get_id(j + 1);
					Texture *texture = texture_owner.get_or_null(texture_id);
					ERR_FAIL_NULL_V_MSG(texture, RID(), "Texture (binding: " + itos(uniform.binding) + ", index " + itos(j) + ") is not a valid texture.");

					ERR_FAIL_COND_V_MSG(!(texture->usage_flags & TEXTURE_USAGE_SAMPLING_BIT), RID(),
							"Texture (binding: " + itos(uniform.binding) + ", index " + itos(j) + ") needs the TEXTURE_USAGE_SAMPLING_BIT usage flag set in order to be used as uniform.");

					if ((texture->usage_flags & (TEXTURE_USAGE_COLOR_ATTACHMENT_BIT | TEXTURE_USAGE_DEPTH_STENCIL_ATTACHMENT_BIT | TEXTURE_USAGE_INPUT_ATTACHMENT_BIT))) {
						UniformSet::AttachableTexture attachable_texture;
						attachable_texture.bind = set_uniform.binding;
						attachable_texture.texture = texture->owner.is_valid() ? texture->owner : uniform.get_id(j + 1);
						attachable_textures.push_back(attachable_texture);
					}

					if (texture->draw_tracker != nullptr) {
						draw_trackers.push_back(texture->draw_tracker);
						draw_trackers_usage.push_back(RDG::RESOURCE_USAGE_TEXTURE_SAMPLE);
					} else {
						untracked_usage[texture_id] = RDG::RESOURCE_USAGE_TEXTURE_SAMPLE;
					}

					DEV_ASSERT(!texture->owner.is_valid() || texture_owner.get_or_null(texture->owner));

					driver_uniform.ids.push_back(*sampler_driver_id);
					driver_uniform.ids.push_back(texture->driver_id);
				}
			} break;
			case UNIFORM_TYPE_TEXTURE: {
				if (uniform.get_id_count() != (uint32_t)set_uniform.length) {
					if (set_uniform.length > 1) {
						ERR_FAIL_V_MSG(RID(), "Texture (binding: " + itos(uniform.binding) + ") is an array of (" + itos(set_uniform.length) + ") textures, so it should be provided equal number of texture IDs to satisfy it (IDs provided: " + itos(uniform.get_id_count()) + ").");
					} else {
						ERR_FAIL_V_MSG(RID(), "Texture (binding: " + itos(uniform.binding) + ") should provide one ID referencing a texture (IDs provided: " + itos(uniform.get_id_count()) + ").");
					}
				}

				for (uint32_t j = 0; j < uniform.get_id_count(); j++) {
					RID texture_id = uniform.get_id(j);
					Texture *texture = texture_owner.get_or_null(texture_id);
					ERR_FAIL_NULL_V_MSG(texture, RID(), "Texture (binding: " + itos(uniform.binding) + ", index " + itos(j) + ") is not a valid texture.");

					ERR_FAIL_COND_V_MSG(!(texture->usage_flags & TEXTURE_USAGE_SAMPLING_BIT), RID(),
							"Texture (binding: " + itos(uniform.binding) + ", index " + itos(j) + ") needs the TEXTURE_USAGE_SAMPLING_BIT usage flag set in order to be used as uniform.");

					if ((texture->usage_flags & (TEXTURE_USAGE_COLOR_ATTACHMENT_BIT | TEXTURE_USAGE_DEPTH_STENCIL_ATTACHMENT_BIT | TEXTURE_USAGE_INPUT_ATTACHMENT_BIT))) {
						UniformSet::AttachableTexture attachable_texture;
						attachable_texture.bind = set_uniform.binding;
						attachable_texture.texture = texture->owner.is_valid() ? texture->owner : uniform.get_id(j);
						attachable_textures.push_back(attachable_texture);
					}

					if (texture->draw_tracker != nullptr) {
						draw_trackers.push_back(texture->draw_tracker);
						draw_trackers_usage.push_back(RDG::RESOURCE_USAGE_TEXTURE_SAMPLE);
					} else {
						untracked_usage[texture_id] = RDG::RESOURCE_USAGE_TEXTURE_SAMPLE;
					}

					DEV_ASSERT(!texture->owner.is_valid() || texture_owner.get_or_null(texture->owner));

					driver_uniform.ids.push_back(texture->driver_id);
				}
			} break;
			case UNIFORM_TYPE_IMAGE: {
				if (uniform.get_id_count() != (uint32_t)set_uniform.length) {
					if (set_uniform.length > 1) {
						ERR_FAIL_V_MSG(RID(), "Image (binding: " + itos(uniform.binding) + ") is an array of (" + itos(set_uniform.length) + ") textures, so it should be provided equal number of texture IDs to satisfy it (IDs provided: " + itos(uniform.get_id_count()) + ").");
					} else {
						ERR_FAIL_V_MSG(RID(), "Image (binding: " + itos(uniform.binding) + ") should provide one ID referencing a texture (IDs provided: " + itos(uniform.get_id_count()) + ").");
					}
				}

				for (uint32_t j = 0; j < uniform.get_id_count(); j++) {
					RID texture_id = uniform.get_id(j);
					Texture *texture = texture_owner.get_or_null(texture_id);

					ERR_FAIL_NULL_V_MSG(texture, RID(),
							"Image (binding: " + itos(uniform.binding) + ", index " + itos(j) + ") is not a valid texture.");

					ERR_FAIL_COND_V_MSG(!(texture->usage_flags & TEXTURE_USAGE_STORAGE_BIT), RID(),
							"Image (binding: " + itos(uniform.binding) + ", index " + itos(j) + ") needs the TEXTURE_USAGE_STORAGE_BIT usage flag set in order to be used as uniform.");

					if (_texture_make_mutable(texture, texture_id)) {
						// The texture must be mutable as a layout transition will be required.
						draw_graph.add_synchronization();
					}

					if (texture->draw_tracker != nullptr) {
						draw_trackers.push_back(texture->draw_tracker);

						if (set_uniform.writable) {
							draw_trackers_usage.push_back(RDG::RESOURCE_USAGE_STORAGE_IMAGE_READ_WRITE);
						} else {
							draw_trackers_usage.push_back(RDG::RESOURCE_USAGE_STORAGE_IMAGE_READ);
						}
					}

					DEV_ASSERT(!texture->owner.is_valid() || texture_owner.get_or_null(texture->owner));

					driver_uniform.ids.push_back(texture->driver_id);
				}
			} break;
			case UNIFORM_TYPE_TEXTURE_BUFFER: {
				if (uniform.get_id_count() != (uint32_t)set_uniform.length) {
					if (set_uniform.length > 1) {
						ERR_FAIL_V_MSG(RID(), "Buffer (binding: " + itos(uniform.binding) + ") is an array of (" + itos(set_uniform.length) + ") texture buffer elements, so it should be provided equal number of texture buffer IDs to satisfy it (IDs provided: " + itos(uniform.get_id_count()) + ").");
					} else {
						ERR_FAIL_V_MSG(RID(), "Buffer (binding: " + itos(uniform.binding) + ") should provide one ID referencing a texture buffer (IDs provided: " + itos(uniform.get_id_count()) + ").");
					}
				}

				for (uint32_t j = 0; j < uniform.get_id_count(); j++) {
					RID buffer_id = uniform.get_id(j);
					Buffer *buffer = texture_buffer_owner.get_or_null(buffer_id);
					ERR_FAIL_NULL_V_MSG(buffer, RID(), "Texture Buffer (binding: " + itos(uniform.binding) + ", index " + itos(j) + ") is not a valid texture buffer.");

					if (set_uniform.writable && _buffer_make_mutable(buffer, buffer_id)) {
						// The buffer must be mutable if it's used for writing.
						draw_graph.add_synchronization();
					}

					if (buffer->draw_tracker != nullptr) {
						draw_trackers.push_back(buffer->draw_tracker);

						if (set_uniform.writable) {
							draw_trackers_usage.push_back(RDG::RESOURCE_USAGE_TEXTURE_BUFFER_READ_WRITE);
						} else {
							draw_trackers_usage.push_back(RDG::RESOURCE_USAGE_TEXTURE_BUFFER_READ);
						}
					} else {
						untracked_usage[buffer_id] = RDG::RESOURCE_USAGE_TEXTURE_BUFFER_READ;
					}

					driver_uniform.ids.push_back(buffer->driver_id);
				}
			} break;
			case UNIFORM_TYPE_SAMPLER_WITH_TEXTURE_BUFFER: {
				if (uniform.get_id_count() != (uint32_t)set_uniform.length * 2) {
					if (set_uniform.length > 1) {
						ERR_FAIL_V_MSG(RID(), "SamplerBuffer (binding: " + itos(uniform.binding) + ") is an array of (" + itos(set_uniform.length) + ") sampler buffer elements, so it should provided twice the amount of IDs (sampler,buffer pairs) to satisfy it (IDs provided: " + itos(uniform.get_id_count()) + ").");
					} else {
						ERR_FAIL_V_MSG(RID(), "SamplerBuffer (binding: " + itos(uniform.binding) + ") should provide two IDs referencing a sampler and then a texture buffer (IDs provided: " + itos(uniform.get_id_count()) + ").");
					}
				}

				for (uint32_t j = 0; j < uniform.get_id_count(); j += 2) {
					RDD::SamplerID *sampler_driver_id = sampler_owner.get_or_null(uniform.get_id(j + 0));
					ERR_FAIL_NULL_V_MSG(sampler_driver_id, RID(), "SamplerBuffer (binding: " + itos(uniform.binding) + ", index " + itos(j + 1) + ") is not a valid sampler.");

					RID buffer_id = uniform.get_id(j + 1);
					Buffer *buffer = texture_buffer_owner.get_or_null(buffer_id);
					ERR_FAIL_NULL_V_MSG(buffer, RID(), "SamplerBuffer (binding: " + itos(uniform.binding) + ", index " + itos(j + 1) + ") is not a valid texture buffer.");

					if (buffer->draw_tracker != nullptr) {
						draw_trackers.push_back(buffer->draw_tracker);
						draw_trackers_usage.push_back(RDG::RESOURCE_USAGE_TEXTURE_BUFFER_READ);
					} else {
						untracked_usage[buffer_id] = RDG::RESOURCE_USAGE_TEXTURE_BUFFER_READ;
					}

					driver_uniform.ids.push_back(*sampler_driver_id);
					driver_uniform.ids.push_back(buffer->driver_id);
				}
			} break;
			case UNIFORM_TYPE_IMAGE_BUFFER: {
				// Todo.
			} break;
			case UNIFORM_TYPE_UNIFORM_BUFFER: {
				ERR_FAIL_COND_V_MSG(uniform.get_id_count() != 1, RID(),
						"Uniform buffer supplied (binding: " + itos(uniform.binding) + ") must provide one ID (" + itos(uniform.get_id_count()) + " provided).");

				RID buffer_id = uniform.get_id(0);
				Buffer *buffer = uniform_buffer_owner.get_or_null(buffer_id);
				// <TF>
				// @ShadyTF persistently mapped buffers
				if (buffer == nullptr) {
					PersistentBuffer* linear_buffer = persistent_buffer_owner.get_or_null(uniform.get_id(0));
					PersistentBufferSet *curr_buffer = linear_buffer->buffer_set.ptrw() + frame;
					buffer = curr_buffer->buffers.ptrw() + curr_buffer->usage_index;
				}
				// </TF>
				ERR_FAIL_NULL_V_MSG(buffer, RID(), "Uniform buffer supplied (binding: " + itos(uniform.binding) + ") is invalid.");

				ERR_FAIL_COND_V_MSG(buffer->size < (uint32_t)set_uniform.length, RID(),
						"Uniform buffer supplied (binding: " + itos(uniform.binding) + ") size (" + itos(buffer->size) + " is smaller than size of shader uniform: (" + itos(set_uniform.length) + ").");

				if (buffer->draw_tracker != nullptr) {
					draw_trackers.push_back(buffer->draw_tracker);
					draw_trackers_usage.push_back(RDG::RESOURCE_USAGE_UNIFORM_BUFFER_READ);
				} else {
					untracked_usage[buffer_id] = RDG::RESOURCE_USAGE_UNIFORM_BUFFER_READ;
				}

				driver_uniform.ids.push_back(buffer->driver_id);
			} break;
			case UNIFORM_TYPE_STORAGE_BUFFER: {
				ERR_FAIL_COND_V_MSG(uniform.get_id_count() != 1, RID(),
						"Storage buffer supplied (binding: " + itos(uniform.binding) + ") must provide one ID (" + itos(uniform.get_id_count()) + " provided).");

				Buffer *buffer = nullptr;

				RID buffer_id = uniform.get_id(0);
				if (storage_buffer_owner.owns(buffer_id)) {
					buffer = storage_buffer_owner.get_or_null(buffer_id);
				} else if (vertex_buffer_owner.owns(buffer_id)) {
					buffer = vertex_buffer_owner.get_or_null(buffer_id);

					ERR_FAIL_COND_V_MSG(!(buffer->usage.has_flag(RDD::BUFFER_USAGE_STORAGE_BIT)), RID(), "Vertex buffer supplied (binding: " + itos(uniform.binding) + ") was not created with storage flag.");
				}
				ERR_FAIL_NULL_V_MSG(buffer, RID(), "Storage buffer supplied (binding: " + itos(uniform.binding) + ") is invalid.");

				// If 0, then it's sized on link time.
				ERR_FAIL_COND_V_MSG(set_uniform.length > 0 && buffer->size != (uint32_t)set_uniform.length, RID(),
						"Storage buffer supplied (binding: " + itos(uniform.binding) + ") size (" + itos(buffer->size) + " does not match size of shader uniform: (" + itos(set_uniform.length) + ").");

				if (set_uniform.writable && _buffer_make_mutable(buffer, buffer_id)) {
					// The buffer must be mutable if it's used for writing.
					draw_graph.add_synchronization();
				}

				if (buffer->draw_tracker != nullptr) {
					draw_trackers.push_back(buffer->draw_tracker);

					if (set_uniform.writable) {
						draw_trackers_usage.push_back(RDG::RESOURCE_USAGE_STORAGE_BUFFER_READ_WRITE);
					} else {
						draw_trackers_usage.push_back(RDG::RESOURCE_USAGE_STORAGE_BUFFER_READ);
					}
				} else {
					untracked_usage[buffer_id] = RDG::RESOURCE_USAGE_STORAGE_BUFFER_READ;
				}

				driver_uniform.ids.push_back(buffer->driver_id);
			} break;
			case UNIFORM_TYPE_INPUT_ATTACHMENT: {
				ERR_FAIL_COND_V_MSG(shader->is_compute, RID(), "InputAttachment (binding: " + itos(uniform.binding) + ") supplied for compute shader (this is not allowed).");

				if (uniform.get_id_count() != (uint32_t)set_uniform.length) {
					if (set_uniform.length > 1) {
						ERR_FAIL_V_MSG(RID(), "InputAttachment (binding: " + itos(uniform.binding) + ") is an array of (" + itos(set_uniform.length) + ") textures, so it should be provided equal number of texture IDs to satisfy it (IDs provided: " + itos(uniform.get_id_count()) + ").");
					} else {
						ERR_FAIL_V_MSG(RID(), "InputAttachment (binding: " + itos(uniform.binding) + ") should provide one ID referencing a texture (IDs provided: " + itos(uniform.get_id_count()) + ").");
					}
				}

				for (uint32_t j = 0; j < uniform.get_id_count(); j++) {
					RID texture_id = uniform.get_id(j);
					Texture *texture = texture_owner.get_or_null(texture_id);

					ERR_FAIL_NULL_V_MSG(texture, RID(),
							"InputAttachment (binding: " + itos(uniform.binding) + ", index " + itos(j) + ") is not a valid texture.");

					ERR_FAIL_COND_V_MSG(!(texture->usage_flags & TEXTURE_USAGE_SAMPLING_BIT), RID(),
							"InputAttachment (binding: " + itos(uniform.binding) + ", index " + itos(j) + ") needs the TEXTURE_USAGE_SAMPLING_BIT usage flag set in order to be used as uniform.");

					DEV_ASSERT(!texture->owner.is_valid() || texture_owner.get_or_null(texture->owner));

					driver_uniform.ids.push_back(texture->driver_id);
				}
			} break;
			default: {
			}
		}
	}

	RDD::UniformSetID driver_uniform_set = driver->uniform_set_create(driver_uniforms, shader->driver_id, p_shader_set);
	ERR_FAIL_COND_V(!driver_uniform_set, RID());

	UniformSet uniform_set;
	uniform_set.driver_id = driver_uniform_set;
	uniform_set.format = shader->set_formats[p_shader_set];
	uniform_set.attachable_textures = attachable_textures;
	uniform_set.draw_trackers = draw_trackers;
	uniform_set.draw_trackers_usage = draw_trackers_usage;
	uniform_set.untracked_usage = untracked_usage;
	uniform_set.shader_set = p_shader_set;
	uniform_set.shader_id = p_shader;

	RID id = uniform_set_owner.make_rid(uniform_set);
#ifdef DEV_ENABLED
	set_resource_name(id, "RID:" + itos(id.get_id()));
#endif
	// Add dependencies.
	_add_dependency(id, p_shader);
	for (uint32_t i = 0; i < uniform_count; i++) {
		const Uniform &uniform = uniforms[i];
		int id_count = uniform.get_id_count();
		for (int j = 0; j < id_count; j++) {
			_add_dependency(id, uniform.get_id(j));
		}
	}

	return id;
}

bool RenderingDevice::uniform_set_is_valid(RID p_uniform_set) {
	return uniform_set_owner.owns(p_uniform_set);
}

void RenderingDevice::uniform_set_set_invalidation_callback(RID p_uniform_set, InvalidationCallback p_callback, void *p_userdata) {
	UniformSet *us = uniform_set_owner.get_or_null(p_uniform_set);
	ERR_FAIL_NULL(us);
	us->invalidated_callback = p_callback;
	us->invalidated_callback_userdata = p_userdata;
}

/*******************/
/**** PIPELINES ****/
/*******************/

RID RenderingDevice::render_pipeline_create(RID p_shader, FramebufferFormatID p_framebuffer_format, VertexFormatID p_vertex_format, RenderPrimitive p_render_primitive, const PipelineRasterizationState &p_rasterization_state, const PipelineMultisampleState &p_multisample_state, const PipelineDepthStencilState &p_depth_stencil_state, const PipelineColorBlendState &p_blend_state, BitField<PipelineDynamicStateFlags> p_dynamic_state_flags, uint32_t p_for_render_pass, const Vector<PipelineSpecializationConstant> &p_specialization_constants) {
	_THREAD_SAFE_METHOD_

	// Needs a shader.
	Shader *shader = shader_owner.get_or_null(p_shader);
	ERR_FAIL_NULL_V(shader, RID());

	ERR_FAIL_COND_V_MSG(shader->is_compute, RID(),
			"Compute shaders can't be used in render pipelines");

	if (p_framebuffer_format == INVALID_ID) {
		// If nothing provided, use an empty one (no attachments).
		p_framebuffer_format = framebuffer_format_create(Vector<AttachmentFormat>());
	}
	ERR_FAIL_COND_V(!framebuffer_formats.has(p_framebuffer_format), RID());
	const FramebufferFormat &fb_format = framebuffer_formats[p_framebuffer_format];

	// Validate shader vs. framebuffer.
	{
		ERR_FAIL_COND_V_MSG(p_for_render_pass >= uint32_t(fb_format.E->key().passes.size()), RID(), "Render pass requested for pipeline creation (" + itos(p_for_render_pass) + ") is out of bounds");
		const FramebufferPass &pass = fb_format.E->key().passes[p_for_render_pass];
		uint32_t output_mask = 0;
		for (int i = 0; i < pass.color_attachments.size(); i++) {
			if (pass.color_attachments[i] != ATTACHMENT_UNUSED) {
				output_mask |= 1 << i;
			}
		}
		ERR_FAIL_COND_V_MSG(shader->fragment_output_mask != output_mask, RID(),
				"Mismatch fragment shader output mask (" + itos(shader->fragment_output_mask) + ") and framebuffer color output mask (" + itos(output_mask) + ") when binding both in render pipeline.");
	}

	RDD::VertexFormatID driver_vertex_format;
	if (p_vertex_format != INVALID_ID) {
		// Uses vertices, else it does not.
		ERR_FAIL_COND_V(!vertex_formats.has(p_vertex_format), RID());
		const VertexDescriptionCache &vd = vertex_formats[p_vertex_format];
		driver_vertex_format = vertex_formats[p_vertex_format].driver_id;

		// Validate with inputs.
		for (uint32_t i = 0; i < 64; i++) {
			if (!(shader->vertex_input_mask & ((uint64_t)1) << i)) {
				continue;
			}
			bool found = false;
			for (int j = 0; j < vd.vertex_formats.size(); j++) {
				if (vd.vertex_formats[j].location == i) {
					found = true;
				}
			}

			ERR_FAIL_COND_V_MSG(!found, RID(),
					"Shader vertex input location (" + itos(i) + ") not provided in vertex input description for pipeline creation.");
		}

	} else {
		ERR_FAIL_COND_V_MSG(shader->vertex_input_mask != 0, RID(),
				"Shader contains vertex inputs, but no vertex input description was provided for pipeline creation.");
	}

	ERR_FAIL_INDEX_V(p_render_primitive, RENDER_PRIMITIVE_MAX, RID());

	ERR_FAIL_INDEX_V(p_rasterization_state.cull_mode, 3, RID());

	if (p_multisample_state.sample_mask.size()) {
		// Use sample mask.
		ERR_FAIL_COND_V((int)TEXTURE_SAMPLES_COUNT[p_multisample_state.sample_count] != p_multisample_state.sample_mask.size(), RID());
	}

	ERR_FAIL_INDEX_V(p_depth_stencil_state.depth_compare_operator, COMPARE_OP_MAX, RID());

	ERR_FAIL_INDEX_V(p_depth_stencil_state.front_op.fail, STENCIL_OP_MAX, RID());
	ERR_FAIL_INDEX_V(p_depth_stencil_state.front_op.pass, STENCIL_OP_MAX, RID());
	ERR_FAIL_INDEX_V(p_depth_stencil_state.front_op.depth_fail, STENCIL_OP_MAX, RID());
	ERR_FAIL_INDEX_V(p_depth_stencil_state.front_op.compare, COMPARE_OP_MAX, RID());

	ERR_FAIL_INDEX_V(p_depth_stencil_state.back_op.fail, STENCIL_OP_MAX, RID());
	ERR_FAIL_INDEX_V(p_depth_stencil_state.back_op.pass, STENCIL_OP_MAX, RID());
	ERR_FAIL_INDEX_V(p_depth_stencil_state.back_op.depth_fail, STENCIL_OP_MAX, RID());
	ERR_FAIL_INDEX_V(p_depth_stencil_state.back_op.compare, COMPARE_OP_MAX, RID());

	ERR_FAIL_INDEX_V(p_blend_state.logic_op, LOGIC_OP_MAX, RID());

	const FramebufferPass &pass = fb_format.E->key().passes[p_for_render_pass];
	ERR_FAIL_COND_V(p_blend_state.attachments.size() < pass.color_attachments.size(), RID());
	for (int i = 0; i < pass.color_attachments.size(); i++) {
		if (pass.color_attachments[i] != ATTACHMENT_UNUSED) {
			ERR_FAIL_INDEX_V(p_blend_state.attachments[i].src_color_blend_factor, BLEND_FACTOR_MAX, RID());
			ERR_FAIL_INDEX_V(p_blend_state.attachments[i].dst_color_blend_factor, BLEND_FACTOR_MAX, RID());
			ERR_FAIL_INDEX_V(p_blend_state.attachments[i].color_blend_op, BLEND_OP_MAX, RID());

			ERR_FAIL_INDEX_V(p_blend_state.attachments[i].src_alpha_blend_factor, BLEND_FACTOR_MAX, RID());
			ERR_FAIL_INDEX_V(p_blend_state.attachments[i].dst_alpha_blend_factor, BLEND_FACTOR_MAX, RID());
			ERR_FAIL_INDEX_V(p_blend_state.attachments[i].alpha_blend_op, BLEND_OP_MAX, RID());
		}
	}

	for (int i = 0; i < shader->specialization_constants.size(); i++) {
		const ShaderSpecializationConstant &sc = shader->specialization_constants[i];
		for (int j = 0; j < p_specialization_constants.size(); j++) {
			const PipelineSpecializationConstant &psc = p_specialization_constants[j];
			if (psc.constant_id == sc.constant_id) {
				ERR_FAIL_COND_V_MSG(psc.type != sc.type, RID(), "Specialization constant provided for id (" + itos(sc.constant_id) + ") is of the wrong type.");
				break;
			}
		}
	}

	RenderPipeline pipeline;
	pipeline.driver_id = driver->render_pipeline_create(
			shader->driver_id,
			driver_vertex_format,
			p_render_primitive,
			p_rasterization_state,
			p_multisample_state,
			p_depth_stencil_state,
			p_blend_state,
			pass.color_attachments,
			p_dynamic_state_flags,
			fb_format.render_pass,
			p_for_render_pass,
			p_specialization_constants);
	ERR_FAIL_COND_V(!pipeline.driver_id, RID());

	if (pipeline_cache_enabled) {
		_update_pipeline_cache();
	}

	pipeline.shader = p_shader;
	pipeline.shader_driver_id = shader->driver_id;
	pipeline.shader_layout_hash = shader->layout_hash;
	pipeline.set_formats = shader->set_formats;
	pipeline.push_constant_size = shader->push_constant_size;
	pipeline.stage_bits = shader->stage_bits;

#ifdef DEBUG_ENABLED
	pipeline.validation.dynamic_state = p_dynamic_state_flags;
	pipeline.validation.framebuffer_format = p_framebuffer_format;
	pipeline.validation.render_pass = p_for_render_pass;
	pipeline.validation.vertex_format = p_vertex_format;
	pipeline.validation.uses_restart_indices = p_render_primitive == RENDER_PRIMITIVE_TRIANGLE_STRIPS_WITH_RESTART_INDEX;

	static const uint32_t primitive_divisor[RENDER_PRIMITIVE_MAX] = {
		1, 2, 1, 1, 1, 3, 1, 1, 1, 1, 1
	};
	pipeline.validation.primitive_divisor = primitive_divisor[p_render_primitive];
	static const uint32_t primitive_minimum[RENDER_PRIMITIVE_MAX] = {
		1,
		2,
		2,
		2,
		2,
		3,
		3,
		3,
		3,
		3,
		1,
	};
	pipeline.validation.primitive_minimum = primitive_minimum[p_render_primitive];
#endif
	// Create ID to associate with this pipeline.
	RID id = render_pipeline_owner.make_rid(pipeline);
#ifdef DEV_ENABLED
	set_resource_name(id, "RID:" + itos(id.get_id()));
#endif
	// Now add all the dependencies.
	_add_dependency(id, p_shader);
	return id;
}

bool RenderingDevice::render_pipeline_is_valid(RID p_pipeline) {
	_THREAD_SAFE_METHOD_
	return render_pipeline_owner.owns(p_pipeline);
}

RID RenderingDevice::compute_pipeline_create(RID p_shader, const Vector<PipelineSpecializationConstant> &p_specialization_constants) {
	_THREAD_SAFE_METHOD_

	// Needs a shader.
	Shader *shader = shader_owner.get_or_null(p_shader);
	ERR_FAIL_NULL_V(shader, RID());

	ERR_FAIL_COND_V_MSG(!shader->is_compute, RID(),
			"Non-compute shaders can't be used in compute pipelines");

	for (int i = 0; i < shader->specialization_constants.size(); i++) {
		const ShaderSpecializationConstant &sc = shader->specialization_constants[i];
		for (int j = 0; j < p_specialization_constants.size(); j++) {
			const PipelineSpecializationConstant &psc = p_specialization_constants[j];
			if (psc.constant_id == sc.constant_id) {
				ERR_FAIL_COND_V_MSG(psc.type != sc.type, RID(), "Specialization constant provided for id (" + itos(sc.constant_id) + ") is of the wrong type.");
				break;
			}
		}
	}

	ComputePipeline pipeline;
	pipeline.driver_id = driver->compute_pipeline_create(shader->driver_id, p_specialization_constants);
	ERR_FAIL_COND_V(!pipeline.driver_id, RID());

	if (pipeline_cache_enabled) {
		_update_pipeline_cache();
	}

	pipeline.shader = p_shader;
	pipeline.shader_driver_id = shader->driver_id;
	pipeline.shader_layout_hash = shader->layout_hash;
	pipeline.set_formats = shader->set_formats;
	pipeline.push_constant_size = shader->push_constant_size;
	pipeline.local_group_size[0] = shader->compute_local_size[0];
	pipeline.local_group_size[1] = shader->compute_local_size[1];
	pipeline.local_group_size[2] = shader->compute_local_size[2];

	// Create ID to associate with this pipeline.
	RID id = compute_pipeline_owner.make_rid(pipeline);
#ifdef DEV_ENABLED
	set_resource_name(id, "RID:" + itos(id.get_id()));
#endif
	// Now add all the dependencies.
	_add_dependency(id, p_shader);
	return id;
}

bool RenderingDevice::compute_pipeline_is_valid(RID p_pipeline) {
	return compute_pipeline_owner.owns(p_pipeline);
}

/****************/
/**** SCREEN ****/
/****************/

uint32_t RenderingDevice::_get_swap_chain_desired_count() const {
	return MAX(2U, uint32_t(GLOBAL_GET("rendering/rendering_device/vsync/swapchain_image_count")));
}

Error RenderingDevice::screen_create(DisplayServer::WindowID p_screen) {
	_THREAD_SAFE_METHOD_

	RenderingContextDriver::SurfaceID surface = context->surface_get_from_window(p_screen);
	ERR_FAIL_COND_V_MSG(surface == 0, ERR_CANT_CREATE, "A surface was not created for the screen.");

	HashMap<DisplayServer::WindowID, RDD::SwapChainID>::ConstIterator it = screen_swap_chains.find(p_screen);
	ERR_FAIL_COND_V_MSG(it != screen_swap_chains.end(), ERR_CANT_CREATE, "A swap chain was already created for the screen.");

	RDD::SwapChainID swap_chain = driver->swap_chain_create(surface);
	ERR_FAIL_COND_V_MSG(swap_chain.id == 0, ERR_CANT_CREATE, "Unable to create swap chain.");

	Error err = driver->swap_chain_resize(main_queue, swap_chain, _get_swap_chain_desired_count());
	ERR_FAIL_COND_V_MSG(err != OK, ERR_CANT_CREATE, "Unable to resize the new swap chain.");

	screen_swap_chains[p_screen] = swap_chain;

	return OK;
}

Error RenderingDevice::screen_prepare_for_drawing(DisplayServer::WindowID p_screen) {
	_THREAD_SAFE_METHOD_

	// Submit offscreen rendering and swap the command buffers
	if (!screen_prepared) {
		screen_prepared = true;

		_end_frame();
		_execute_frame(false, true);

		SWAP(frames[frame].draw_command_buffer, frames[frame].blit_draw_command_buffer);
		SWAP(frames[frame].setup_command_buffer, frames[frame].blit_setup_command_buffer);

		// Reset the graph.
		draw_graph.begin();
	}

	// After submitting work, acquire the swapchain image(s)
	HashMap<DisplayServer::WindowID, RDD::SwapChainID>::ConstIterator it = screen_swap_chains.find(p_screen);
	ERR_FAIL_COND_V_MSG(it == screen_swap_chains.end(), ERR_CANT_CREATE, "A swap chain was not created for the screen.");

	// Erase the framebuffer corresponding to this screen from the map in case any of the operations fail.
	screen_framebuffers.erase(p_screen);

	// If this frame has already queued this swap chain for presentation, we present it and remove it from the pending list.
	uint32_t to_present_index = 0;
	while (to_present_index < frames[frame].swap_chains_to_present.size()) {
		if (frames[frame].swap_chains_to_present[to_present_index] == it->value) {
			driver->command_queue_execute_and_present(present_queue, {}, {}, {}, {}, it->value);
			frames[frame].swap_chains_to_present.remove_at(to_present_index);
		} else {
			to_present_index++;
		}
	}

	bool resize_required = false;
	RDD::FramebufferID framebuffer = driver->swap_chain_acquire_framebuffer(main_queue, it->value, resize_required);
	if (resize_required) {
		// Flush everything so nothing can be using the swap chain before resizing it.
		_stall_for_previous_frames();

		Error err = driver->swap_chain_resize(main_queue, it->value, _get_swap_chain_desired_count());
		if (err != OK) {
			// Resize is allowed to fail silently because the window can be minimized.
			return err;
		}

		framebuffer = driver->swap_chain_acquire_framebuffer(main_queue, it->value, resize_required);
	}

	ERR_FAIL_COND_V_MSG(framebuffer.id == 0, FAILED, "Unable to acquire framebuffer.");

	// Store the framebuffer that will be used next to draw to this screen.
	screen_framebuffers[p_screen] = framebuffer;
	frames[frame].swap_chains_to_present.push_back(it->value);

	return OK;
}

int RenderingDevice::screen_get_width(DisplayServer::WindowID p_screen) const {
	_THREAD_SAFE_METHOD_
	RenderingContextDriver::SurfaceID surface = context->surface_get_from_window(p_screen);
	ERR_FAIL_COND_V_MSG(surface == 0, 0, "A surface was not created for the screen.");
	return context->surface_get_width(surface);
}

int RenderingDevice::screen_get_height(DisplayServer::WindowID p_screen) const {
	_THREAD_SAFE_METHOD_
	RenderingContextDriver::SurfaceID surface = context->surface_get_from_window(p_screen);
	ERR_FAIL_COND_V_MSG(surface == 0, 0, "A surface was not created for the screen.");
	return context->surface_get_height(surface);
}

RenderingDevice::FramebufferFormatID RenderingDevice::screen_get_framebuffer_format(DisplayServer::WindowID p_screen) const {
	_THREAD_SAFE_METHOD_

	HashMap<DisplayServer::WindowID, RDD::SwapChainID>::ConstIterator it = screen_swap_chains.find(p_screen);
	ERR_FAIL_COND_V_MSG(it == screen_swap_chains.end(), FAILED, "Screen was never prepared.");

	DataFormat format = driver->swap_chain_get_format(it->value);
	ERR_FAIL_COND_V(format == DATA_FORMAT_MAX, INVALID_ID);

	AttachmentFormat attachment;
	attachment.format = format;
	attachment.samples = TEXTURE_SAMPLES_1;
	attachment.usage_flags = TEXTURE_USAGE_COLOR_ATTACHMENT_BIT;
	Vector<AttachmentFormat> screen_attachment;
	screen_attachment.push_back(attachment);
	return const_cast<RenderingDevice *>(this)->framebuffer_format_create(screen_attachment);
}

Error RenderingDevice::screen_free(DisplayServer::WindowID p_screen) {
	_THREAD_SAFE_METHOD_

	HashMap<DisplayServer::WindowID, RDD::SwapChainID>::ConstIterator it = screen_swap_chains.find(p_screen);
	ERR_FAIL_COND_V_MSG(it == screen_swap_chains.end(), FAILED, "Screen was never created.");

	// Flush everything so nothing can be using the swap chain before erasing it.
	_flush_and_stall_for_all_frames();

	const DisplayServer::WindowID screen = it->key;
	const RDD::SwapChainID swap_chain = it->value;
	driver->swap_chain_free(swap_chain);
	screen_framebuffers.erase(screen);
	screen_swap_chains.erase(screen);

	return OK;
}

/*******************/
/**** DRAW LIST ****/
/*******************/

RenderingDevice::DrawListID RenderingDevice::draw_list_begin_for_screen(DisplayServer::WindowID p_screen, const Color &p_clear_color) {
	_THREAD_SAFE_METHOD_

	ERR_FAIL_COND_V_MSG(draw_list != nullptr, INVALID_ID, "Only one draw list can be active at the same time.");
	ERR_FAIL_COND_V_MSG(compute_list != nullptr, INVALID_ID, "Only one draw/compute list can be active at the same time.");

	RenderingContextDriver::SurfaceID surface = context->surface_get_from_window(p_screen);
	HashMap<DisplayServer::WindowID, RDD::SwapChainID>::ConstIterator sc_it = screen_swap_chains.find(p_screen);
	HashMap<DisplayServer::WindowID, RDD::FramebufferID>::ConstIterator fb_it = screen_framebuffers.find(p_screen);
	ERR_FAIL_COND_V_MSG(surface == 0, 0, "A surface was not created for the screen.");
	ERR_FAIL_COND_V_MSG(sc_it == screen_swap_chains.end(), INVALID_ID, "Screen was never prepared.");
	ERR_FAIL_COND_V_MSG(fb_it == screen_framebuffers.end(), INVALID_ID, "Framebuffer was never prepared.");

	Rect2i viewport = Rect2i(0, 0, context->surface_get_width(surface), context->surface_get_height(surface));

	_draw_list_allocate(viewport, 0);
#ifdef DEBUG_ENABLED
	draw_list_framebuffer_format = screen_get_framebuffer_format(p_screen);
#endif
	draw_list_subpass_count = 1;

	RDD::RenderPassClearValue clear_value;
	clear_value.color = p_clear_color;

	RDD::RenderPassID render_pass = driver->swap_chain_get_render_pass(sc_it->value);
	draw_graph.add_draw_list_begin(render_pass, fb_it->value, viewport, clear_value, true, false, RDD::BreadcrumbMarker::BLIT_PASS << 16);

	_draw_list_set_viewport(viewport);
	_draw_list_set_scissor(viewport);

	return int64_t(ID_TYPE_DRAW_LIST) << ID_BASE_SHIFT;
}

Error RenderingDevice::_draw_list_setup_framebuffer(Framebuffer *p_framebuffer, InitialAction p_initial_color_action, FinalAction p_final_color_action, InitialAction p_initial_depth_action, FinalAction p_final_depth_action, RDD::FramebufferID *r_framebuffer, RDD::RenderPassID *r_render_pass, uint32_t *r_subpass_count) {
	Framebuffer::VersionKey vk;
	vk.initial_color_action = p_initial_color_action;
	vk.final_color_action = p_final_color_action;
	vk.initial_depth_action = p_initial_depth_action;
	vk.final_depth_action = p_final_depth_action;
	vk.view_count = p_framebuffer->view_count;

	if (!p_framebuffer->framebuffers.has(vk)) {
		// Need to create this version.
		Framebuffer::Version version;

		version.render_pass = _render_pass_create(framebuffer_formats[p_framebuffer->format_id].E->key().attachments, framebuffer_formats[p_framebuffer->format_id].E->key().passes, p_initial_color_action, p_final_color_action, p_initial_depth_action, p_final_depth_action, p_framebuffer->view_count);

		LocalVector<RDD::TextureID> attachments;
		for (int i = 0; i < p_framebuffer->texture_ids.size(); i++) {
			Texture *texture = texture_owner.get_or_null(p_framebuffer->texture_ids[i]);
			if (texture) {
				attachments.push_back(texture->driver_id);
				if (!(texture->usage_flags & TEXTURE_USAGE_VRS_ATTACHMENT_BIT)) { // VRS attachment will be a different size.
					ERR_FAIL_COND_V(texture->width != p_framebuffer->size.width, ERR_BUG);
					ERR_FAIL_COND_V(texture->height != p_framebuffer->size.height, ERR_BUG);
				}
			}
		}

		version.framebuffer = driver->framebuffer_create(version.render_pass, attachments, p_framebuffer->size.width, p_framebuffer->size.height);
		ERR_FAIL_COND_V(!version.framebuffer, ERR_CANT_CREATE);

		version.subpass_count = framebuffer_formats[p_framebuffer->format_id].E->key().passes.size();

		p_framebuffer->framebuffers.insert(vk, version);
	}
	const Framebuffer::Version &version = p_framebuffer->framebuffers[vk];
	*r_framebuffer = version.framebuffer;
	*r_render_pass = version.render_pass;
	*r_subpass_count = version.subpass_count;

	return OK;
}

Error RenderingDevice::_draw_list_render_pass_begin(Framebuffer *p_framebuffer, InitialAction p_initial_color_action, FinalAction p_final_color_action, InitialAction p_initial_depth_action, FinalAction p_final_depth_action, const Vector<Color> &p_clear_colors, float p_clear_depth, uint32_t p_clear_stencil, Point2i p_viewport_offset, Point2i p_viewport_size, RDD::FramebufferID p_framebuffer_driver_id, RDD::RenderPassID p_render_pass, uint32_t p_breadcrumb) {
	LocalVector<RDD::RenderPassClearValue> clear_values;
	LocalVector<RDG::ResourceTracker *> resource_trackers;
	LocalVector<RDG::ResourceUsage> resource_usages;
	bool uses_color = false;
	bool uses_depth = false;
	{
		int color_index = 0;
		for (int i = 0; i < p_framebuffer->texture_ids.size(); i++) {
			RDD::RenderPassClearValue clear_value;

			Texture *texture = texture_owner.get_or_null(p_framebuffer->texture_ids[i]);
			if (!texture) {
				color_index++;
				continue;
			}

			if (texture->usage_flags & TEXTURE_USAGE_COLOR_ATTACHMENT_BIT) {
				if (color_index < p_clear_colors.size()) {
					ERR_FAIL_INDEX_V(color_index, p_clear_colors.size(), ERR_BUG); // A bug.
					clear_value.color = p_clear_colors[color_index];
					color_index++;
				}

				resource_trackers.push_back(texture->draw_tracker);
				resource_usages.push_back(RDG::RESOURCE_USAGE_ATTACHMENT_COLOR_READ_WRITE);
				uses_color = true;
			} else if (texture->usage_flags & TEXTURE_USAGE_DEPTH_STENCIL_ATTACHMENT_BIT) {
				clear_value.depth = p_clear_depth;
				clear_value.stencil = p_clear_stencil;
				resource_trackers.push_back(texture->draw_tracker);
				resource_usages.push_back(RDG::RESOURCE_USAGE_ATTACHMENT_DEPTH_STENCIL_READ_WRITE);
				uses_depth = true;
			}

			if (p_initial_color_action == INITIAL_ACTION_CLEAR || p_initial_color_action == INITIAL_ACTION_CLEAR_REGION || p_initial_color_action == INITIAL_ACTION_CLEAR_REGION_CONTINUE ||
					p_initial_depth_action == INITIAL_ACTION_CLEAR || p_initial_depth_action == INITIAL_ACTION_CLEAR_REGION || p_initial_depth_action == INITIAL_ACTION_CLEAR_REGION_CONTINUE) {
				clear_values.push_back(clear_value);
			}
		}
	}
	
	draw_graph.add_draw_list_begin(p_render_pass, p_framebuffer_driver_id, Rect2i(p_viewport_offset, p_viewport_size), clear_values, uses_color, uses_depth, p_breadcrumb);
	draw_graph.add_draw_list_usages(resource_trackers, resource_usages);

	// Mark textures as bound.
	draw_list_bound_textures.clear();

	for (int i = 0; i < p_framebuffer->texture_ids.size(); i++) {
		Texture *texture = texture_owner.get_or_null(p_framebuffer->texture_ids[i]);
		if (!texture) {
			continue;
		}
		texture->bound = true;
		draw_list_bound_textures.push_back(p_framebuffer->texture_ids[i]);
	}

	return OK;
}

void RenderingDevice::_draw_list_set_viewport(Rect2i p_rect) {
	draw_graph.add_draw_list_set_viewport(p_rect);
}

void RenderingDevice::_draw_list_set_scissor(Rect2i p_rect) {
	draw_graph.add_draw_list_set_scissor(p_rect);
}

void RenderingDevice::_draw_list_insert_clear_region(DrawList *p_draw_list, Framebuffer *p_framebuffer, Point2i p_viewport_offset, Point2i p_viewport_size, bool p_clear_color, const Vector<Color> &p_clear_colors, bool p_clear_depth, float p_depth, uint32_t p_stencil) {
	LocalVector<RDD::AttachmentClear> clear_attachments;
	int color_index = 0;
	int texture_index = 0;
	for (int i = 0; i < p_framebuffer->texture_ids.size(); i++) {
		Texture *texture = texture_owner.get_or_null(p_framebuffer->texture_ids[i]);

		if (!texture) {
			texture_index++;
			continue;
		}

		RDD::AttachmentClear clear_at;
		if (p_clear_color && (texture->usage_flags & TEXTURE_USAGE_COLOR_ATTACHMENT_BIT)) {
			Color clear_color = p_clear_colors[texture_index++];
			clear_at.value.color = clear_color;
			clear_at.color_attachment = color_index++;
			clear_at.aspect = RDD::TEXTURE_ASPECT_COLOR_BIT;
		} else if (p_clear_depth && (texture->usage_flags & TEXTURE_USAGE_DEPTH_STENCIL_ATTACHMENT_BIT)) {
			clear_at.value.depth = p_depth;
			clear_at.value.stencil = p_stencil;
			clear_at.color_attachment = 0;
			clear_at.aspect = RDD::TEXTURE_ASPECT_DEPTH_BIT;
			if (format_has_stencil(texture->format)) {
				clear_at.aspect.set_flag(RDD::TEXTURE_ASPECT_STENCIL_BIT);
			}
		} else {
			ERR_CONTINUE(true);
		}
		clear_attachments.push_back(clear_at);
	}

	Rect2i rect = Rect2i(p_viewport_offset, p_viewport_size);
	draw_graph.add_draw_list_clear_attachments(clear_attachments, rect);
}

RenderingDevice::DrawListID RenderingDevice::draw_list_begin(RID p_framebuffer, InitialAction p_initial_color_action, FinalAction p_final_color_action, InitialAction p_initial_depth_action, FinalAction p_final_depth_action, const Vector<Color> &p_clear_color_values, float p_clear_depth, uint32_t p_clear_stencil, const Rect2 &p_region, RDD::BreadcrumbMarker p_phase, uint32_t p_breadcrumb_data) {
	_THREAD_SAFE_METHOD_

	ERR_FAIL_COND_V_MSG(draw_list != nullptr, INVALID_ID, "Only one draw list can be active at the same time.");

	Framebuffer *framebuffer = framebuffer_owner.get_or_null(p_framebuffer);
	ERR_FAIL_NULL_V(framebuffer, INVALID_ID);

	Point2i viewport_offset;
	Point2i viewport_size = framebuffer->size;

	if (p_region != Rect2() && p_region != Rect2(Vector2(), viewport_size)) { // Check custom region.
		Rect2i viewport(viewport_offset, viewport_size);
		Rect2i regioni = p_region;
		if (!(regioni.position.x >= viewport.position.x) && (regioni.position.y >= viewport.position.y) &&
				((regioni.position.x + regioni.size.x) <= (viewport.position.x + viewport.size.x)) &&
				((regioni.position.y + regioni.size.y) <= (viewport.position.y + viewport.size.y))) {
			ERR_FAIL_V_MSG(INVALID_ID, "When supplying a custom region, it must be contained within the framebuffer rectangle");
		}

		viewport_offset = regioni.position;
		viewport_size = regioni.size;
	}

	if (p_initial_color_action == INITIAL_ACTION_CLEAR) { // Check clear values.
		int color_count = 0;
		for (int i = 0; i < framebuffer->texture_ids.size(); i++) {
			Texture *texture = texture_owner.get_or_null(framebuffer->texture_ids[i]);
			// We only check for our VRS usage bit if this is not the first texture id.
			// If it is the first we're likely populating our VRS texture.
			// Bit dirty but...
			if (!texture || (!(texture->usage_flags & TEXTURE_USAGE_DEPTH_STENCIL_ATTACHMENT_BIT) && !(i != 0 && texture->usage_flags & TEXTURE_USAGE_VRS_ATTACHMENT_BIT))) {
				if (!texture || !texture->is_resolve_buffer) {
					color_count++;
				}
			}
		}
		ERR_FAIL_COND_V_MSG(p_clear_color_values.size() != color_count, INVALID_ID, "Clear color values supplied (" + itos(p_clear_color_values.size()) + ") differ from the amount required for framebuffer color attachments (" + itos(color_count) + ").");
	}

	RDD::FramebufferID fb_driver_id;
	RDD::RenderPassID render_pass;

	Error err = _draw_list_setup_framebuffer(framebuffer, p_initial_color_action, p_final_color_action, p_initial_depth_action, p_final_depth_action, &fb_driver_id, &render_pass, &draw_list_subpass_count);
	ERR_FAIL_COND_V(err != OK, INVALID_ID);

	uint32_t breadcrumb = (p_phase << 16) | (p_breadcrumb_data & ((1 << 16) - 1));
	err = _draw_list_render_pass_begin(framebuffer, p_initial_color_action, p_final_color_action, p_initial_depth_action, p_final_depth_action, p_clear_color_values, p_clear_depth, p_clear_stencil, viewport_offset, viewport_size, fb_driver_id, render_pass, breadcrumb);

	if (err != OK) {
		return INVALID_ID;
	}

	draw_list_render_pass = render_pass;
	draw_list_vkframebuffer = fb_driver_id;

	_draw_list_allocate(Rect2i(viewport_offset, viewport_size), 0);
#ifdef DEBUG_ENABLED
	draw_list_framebuffer_format = framebuffer->format_id;
#endif
	draw_list_current_subpass = 0;

	_draw_list_set_viewport(Rect2i(viewport_offset, viewport_size));
	_draw_list_set_scissor(Rect2i(viewport_offset, viewport_size));

	return int64_t(ID_TYPE_DRAW_LIST) << ID_BASE_SHIFT;
}

#ifndef DISABLE_DEPRECATED
Error RenderingDevice::draw_list_begin_split(RID p_framebuffer, uint32_t p_splits, DrawListID *r_split_ids, InitialAction p_initial_color_action, FinalAction p_final_color_action, InitialAction p_initial_depth_action, FinalAction p_final_depth_action, const Vector<Color> &p_clear_color_values, float p_clear_depth, uint32_t p_clear_stencil, const Rect2 &p_region, const Vector<RID> &p_storage_textures) {
	ERR_FAIL_V_MSG(ERR_UNAVAILABLE, "Deprecated. Split draw lists are used automatically by RenderingDevice.");
}
#endif

RenderingDevice::DrawList *RenderingDevice::_get_draw_list_ptr(DrawListID p_id) {
	if (p_id < 0) {
		return nullptr;
	}

	if (!draw_list) {
		return nullptr;
	} else if (p_id == (int64_t(ID_TYPE_DRAW_LIST) << ID_BASE_SHIFT)) {
		return draw_list;
	} else {
		return nullptr;
	}
}

void RenderingDevice::draw_list_set_blend_constants(DrawListID p_list, const Color &p_color) {
	DrawList *dl = _get_draw_list_ptr(p_list);
	ERR_FAIL_NULL(dl);
#ifdef DEBUG_ENABLED
	ERR_FAIL_COND_MSG(!dl->validation.active, "Submitted Draw Lists can no longer be modified.");
#endif

	draw_graph.add_draw_list_set_blend_constants(p_color);
}

void RenderingDevice::draw_list_bind_render_pipeline(DrawListID p_list, RID p_render_pipeline) {
	DrawList *dl = _get_draw_list_ptr(p_list);
	ERR_FAIL_NULL(dl);
#ifdef DEBUG_ENABLED
	ERR_FAIL_COND_MSG(!dl->validation.active, "Submitted Draw Lists can no longer be modified.");
#endif

	const RenderPipeline *pipeline = render_pipeline_owner.get_or_null(p_render_pipeline);
	ERR_FAIL_NULL(pipeline);
#ifdef DEBUG_ENABLED
	ERR_FAIL_COND(pipeline->validation.framebuffer_format != draw_list_framebuffer_format && pipeline->validation.render_pass != draw_list_current_subpass);
#endif

	if (p_render_pipeline == dl->state.pipeline) {
		return; // Redundant state, return.
	}

	dl->state.pipeline = p_render_pipeline;

	draw_graph.add_draw_list_bind_pipeline(pipeline->driver_id, pipeline->stage_bits);

	if (dl->state.pipeline_shader != pipeline->shader) {
		// Shader changed, so descriptor sets may become incompatible.

		uint32_t pcount = pipeline->set_formats.size(); // Formats count in this pipeline.
		dl->state.set_count = MAX(dl->state.set_count, pcount);
		const uint32_t *pformats = pipeline->set_formats.ptr(); // Pipeline set formats.

		uint32_t first_invalid_set = UINT32_MAX; // All valid by default.
		switch (driver->api_trait_get(RDD::API_TRAIT_SHADER_CHANGE_INVALIDATION)) {
			case RDD::SHADER_CHANGE_INVALIDATION_ALL_BOUND_UNIFORM_SETS: {
				first_invalid_set = 0;
			} break;
			case RDD::SHADER_CHANGE_INVALIDATION_INCOMPATIBLE_SETS_PLUS_CASCADE: {
				for (uint32_t i = 0; i < pcount; i++) {
					if (dl->state.sets[i].pipeline_expected_format != pformats[i]) {
						first_invalid_set = i;
						break;
					}
				}
			} break;
			case RDD::SHADER_CHANGE_INVALIDATION_ALL_OR_NONE_ACCORDING_TO_LAYOUT_HASH: {
				if (dl->state.pipeline_shader_layout_hash != pipeline->shader_layout_hash) {
					first_invalid_set = 0;
				}
			} break;
		}

		for (uint32_t i = 0; i < pcount; i++) {
			dl->state.sets[i].bound = dl->state.sets[i].bound && i < first_invalid_set;
			dl->state.sets[i].pipeline_expected_format = pformats[i];
		}

		for (uint32_t i = pcount; i < dl->state.set_count; i++) {
			// Unbind the ones above (not used) if exist.
			dl->state.sets[i].bound = false;
		}

		dl->state.set_count = pcount; // Update set count.

		if (pipeline->push_constant_size) {
#ifdef DEBUG_ENABLED
			dl->validation.pipeline_push_constant_supplied = false;
#endif
		}

		dl->state.pipeline_shader = pipeline->shader;
		dl->state.pipeline_shader_driver_id = pipeline->shader_driver_id;
		dl->state.pipeline_shader_layout_hash = pipeline->shader_layout_hash;
	}

#ifdef DEBUG_ENABLED
	// Update render pass pipeline info.
	dl->validation.pipeline_active = true;
	dl->validation.pipeline_dynamic_state = pipeline->validation.dynamic_state;
	dl->validation.pipeline_vertex_format = pipeline->validation.vertex_format;
	dl->validation.pipeline_uses_restart_indices = pipeline->validation.uses_restart_indices;
	dl->validation.pipeline_primitive_divisor = pipeline->validation.primitive_divisor;
	dl->validation.pipeline_primitive_minimum = pipeline->validation.primitive_minimum;
	dl->validation.pipeline_push_constant_size = pipeline->push_constant_size;
#endif
}

void RenderingDevice::draw_list_bind_uniform_set(DrawListID p_list, RID p_uniform_set, uint32_t p_index) {
#ifdef DEBUG_ENABLED
	ERR_FAIL_COND_MSG(p_index >= driver->limit_get(LIMIT_MAX_BOUND_UNIFORM_SETS) || p_index >= MAX_UNIFORM_SETS,
			"Attempting to bind a descriptor set (" + itos(p_index) + ") greater than what the hardware supports (" + itos(driver->limit_get(LIMIT_MAX_BOUND_UNIFORM_SETS)) + ").");
#endif
	DrawList *dl = _get_draw_list_ptr(p_list);
	ERR_FAIL_NULL(dl);

#ifdef DEBUG_ENABLED
	ERR_FAIL_COND_MSG(!dl->validation.active, "Submitted Draw Lists can no longer be modified.");
#endif

	const UniformSet *uniform_set = uniform_set_owner.get_or_null(p_uniform_set);
	ERR_FAIL_NULL(uniform_set);

	if (p_index > dl->state.set_count) {
		dl->state.set_count = p_index;
	}

	dl->state.sets[p_index].uniform_set_driver_id = uniform_set->driver_id; // Update set pointer.
	dl->state.sets[p_index].bound = false; // Needs rebind.
	dl->state.sets[p_index].uniform_set_format = uniform_set->format;
	dl->state.sets[p_index].uniform_set = p_uniform_set;

#ifdef DEBUG_ENABLED
	{ // Validate that textures bound are not attached as framebuffer bindings.
		uint32_t attachable_count = uniform_set->attachable_textures.size();
		const UniformSet::AttachableTexture *attachable_ptr = uniform_set->attachable_textures.ptr();
		uint32_t bound_count = draw_list_bound_textures.size();
		const RID *bound_ptr = draw_list_bound_textures.ptr();
		for (uint32_t i = 0; i < attachable_count; i++) {
			for (uint32_t j = 0; j < bound_count; j++) {
				ERR_FAIL_COND_MSG(attachable_ptr[i].texture == bound_ptr[j],
						"Attempted to use the same texture in framebuffer attachment and a uniform (set: " + itos(p_index) + ", binding: " + itos(attachable_ptr[i].bind) + "), this is not allowed.");
			}
		}
	}
#endif
}

void RenderingDevice::draw_list_bind_vertex_array(DrawListID p_list, RID p_vertex_array) {
	DrawList *dl = _get_draw_list_ptr(p_list);
	ERR_FAIL_NULL(dl);
#ifdef DEBUG_ENABLED
	ERR_FAIL_COND_MSG(!dl->validation.active, "Submitted Draw Lists can no longer be modified.");
#endif

	const VertexArray *vertex_array = vertex_array_owner.get_or_null(p_vertex_array);
	ERR_FAIL_NULL(vertex_array);

	if (dl->state.vertex_array == p_vertex_array) {
		return; // Already set.
	}

	dl->state.vertex_array = p_vertex_array;

#ifdef DEBUG_ENABLED
	dl->validation.vertex_format = vertex_array->description;
	dl->validation.vertex_max_instances_allowed = vertex_array->max_instances_allowed;
#endif
	dl->validation.vertex_array_size = vertex_array->vertex_count;

	draw_graph.add_draw_list_bind_vertex_buffers(vertex_array->buffers, vertex_array->offsets);

	for (int i = 0; i < vertex_array->draw_trackers.size(); i++) {
		draw_graph.add_draw_list_usage(vertex_array->draw_trackers[i], RDG::RESOURCE_USAGE_VERTEX_BUFFER_READ);
	}
}

void RenderingDevice::draw_list_bind_index_array(DrawListID p_list, RID p_index_array) {
	DrawList *dl = _get_draw_list_ptr(p_list);
	ERR_FAIL_NULL(dl);
#ifdef DEBUG_ENABLED
	ERR_FAIL_COND_MSG(!dl->validation.active, "Submitted Draw Lists can no longer be modified.");
#endif

	const IndexArray *index_array = index_array_owner.get_or_null(p_index_array);
	ERR_FAIL_NULL(index_array);

	if (dl->state.index_array == p_index_array) {
		return; // Already set.
	}

	dl->state.index_array = p_index_array;
#ifdef DEBUG_ENABLED
	dl->validation.index_array_max_index = index_array->max_index;
#endif
	dl->validation.index_array_count = index_array->indices;

	const uint64_t offset_bytes = index_array->offset * (index_array->format == INDEX_BUFFER_FORMAT_UINT16 ? sizeof(uint16_t) : sizeof(uint32_t));
	draw_graph.add_draw_list_bind_index_buffer(index_array->driver_id, index_array->format, offset_bytes);

	if (index_array->draw_tracker != nullptr) {
		draw_graph.add_draw_list_usage(index_array->draw_tracker, RDG::RESOURCE_USAGE_INDEX_BUFFER_READ);
	}
}

void RenderingDevice::draw_list_set_line_width(DrawListID p_list, float p_width) {
	DrawList *dl = _get_draw_list_ptr(p_list);
	ERR_FAIL_NULL(dl);
#ifdef DEBUG_ENABLED
	ERR_FAIL_COND_MSG(!dl->validation.active, "Submitted Draw Lists can no longer be modified.");
#endif

	draw_graph.add_draw_list_set_line_width(p_width);
}

void RenderingDevice::draw_list_set_push_constant(DrawListID p_list, const void *p_data, uint32_t p_data_size) {
	DrawList *dl = _get_draw_list_ptr(p_list);
	ERR_FAIL_NULL(dl);

#ifdef DEBUG_ENABLED
	ERR_FAIL_COND_MSG(!dl->validation.active, "Submitted Draw Lists can no longer be modified.");
#endif

#ifdef DEBUG_ENABLED
	ERR_FAIL_COND_MSG(p_data_size != dl->validation.pipeline_push_constant_size,
			"This render pipeline requires (" + itos(dl->validation.pipeline_push_constant_size) + ") bytes of push constant data, supplied: (" + itos(p_data_size) + ")");
#endif

	draw_graph.add_draw_list_set_push_constant(dl->state.pipeline_shader_driver_id, p_data, p_data_size);

#ifdef DEBUG_ENABLED
	dl->validation.pipeline_push_constant_supplied = true;
#endif
}

void RenderingDevice::draw_list_draw(DrawListID p_list, bool p_use_indices, uint32_t p_instances, uint32_t p_procedural_vertices) {
	DrawList *dl = _get_draw_list_ptr(p_list);
	ERR_FAIL_NULL(dl);
#ifdef DEBUG_ENABLED
	ERR_FAIL_COND_MSG(!dl->validation.active, "Submitted Draw Lists can no longer be modified.");
#endif

#ifdef DEBUG_ENABLED
	ERR_FAIL_COND_MSG(!dl->validation.pipeline_active,
			"No render pipeline was set before attempting to draw.");
	if (dl->validation.pipeline_vertex_format != INVALID_ID) {
		// Pipeline uses vertices, validate format.
		ERR_FAIL_COND_MSG(dl->validation.vertex_format == INVALID_ID,
				"No vertex array was bound, and render pipeline expects vertices.");
		// Make sure format is right.
		ERR_FAIL_COND_MSG(dl->validation.pipeline_vertex_format != dl->validation.vertex_format,
				"The vertex format used to create the pipeline does not match the vertex format bound.");
		// Make sure number of instances is valid.
		ERR_FAIL_COND_MSG(p_instances > dl->validation.vertex_max_instances_allowed,
				"Number of instances requested (" + itos(p_instances) + " is larger than the maximum number supported by the bound vertex array (" + itos(dl->validation.vertex_max_instances_allowed) + ").");
	}

	if (dl->validation.pipeline_push_constant_size > 0) {
		// Using push constants, check that they were supplied.
		ERR_FAIL_COND_MSG(!dl->validation.pipeline_push_constant_supplied,
				"The shader in this pipeline requires a push constant to be set before drawing, but it's not present.");
	}

#endif

	// Get valid descriptor sets
	RDD::UniformSetID *valid_descriptor_ids = (RDD::UniformSetID *)alloca(dl->state.set_count * sizeof(RDD::UniformSetID));
	uint32_t valid_set_count = 0;
	uint32_t first_set_index = 0;
	uint32_t last_set_index = 0;
	bool found_first_set = false;

	for (uint32_t i = 0; i < dl->state.set_count; i++) {
		if (dl->state.sets[i].pipeline_expected_format == 0) {
			continue; // Nothing expected by this pipeline.
		}
#ifdef DEBUG_ENABLED
		if (dl->state.sets[i].pipeline_expected_format != dl->state.sets[i].uniform_set_format) {
			if (dl->state.sets[i].uniform_set_format == 0) {
				ERR_FAIL_MSG("Uniforms were never supplied for set (" + itos(i) + ") at the time of drawing, which are required by the pipeline.");
			} else if (uniform_set_owner.owns(dl->state.sets[i].uniform_set)) {
				UniformSet *us = uniform_set_owner.get_or_null(dl->state.sets[i].uniform_set);
				ERR_FAIL_MSG("Uniforms supplied for set (" + itos(i) + "):\n" + _shader_uniform_debug(us->shader_id, us->shader_set) + "\nare not the same format as required by the pipeline shader. Pipeline shader requires the following bindings:\n" + _shader_uniform_debug(dl->state.pipeline_shader));
			} else {
				ERR_FAIL_MSG("Uniforms supplied for set (" + itos(i) + ", which was just freed) are not the same format as required by the pipeline shader. Pipeline shader requires the following bindings:\n" + _shader_uniform_debug(dl->state.pipeline_shader));
			}
		}
#endif
		if (!dl->state.sets[i].bound && !found_first_set) {
			first_set_index = i;
			found_first_set = true;
		}
		draw_graph.add_draw_list_uniform_set_prepare_for_use(dl->state.pipeline_shader_driver_id, dl->state.sets[i].uniform_set_driver_id, i);
	}

	for (uint32_t i = first_set_index; i < dl->state.set_count; i++) {
		if (dl->state.sets[i].pipeline_expected_format == 0) {
			continue; // Nothing expected by this pipeline.
		}

		if (!dl->state.sets[i].bound) {
			// All good, see if this requires re-binding.
			if (i - last_set_index > 1) {
				// If the descriptor sets are not contiguous, bind the previous ones and start a new batch
				draw_graph.add_draw_list_bind_uniform_sets(dl->state.pipeline_shader_driver_id, VectorView(valid_descriptor_ids, valid_set_count), first_set_index, valid_set_count);

				first_set_index = i;
				valid_set_count = 1;
				valid_descriptor_ids[0] = dl->state.sets[i].uniform_set_driver_id;
			} else {
				// Otherwise, keep storing in the current batch
				valid_descriptor_ids[valid_set_count] = dl->state.sets[i].uniform_set_driver_id;
				valid_set_count++;
			}

			UniformSet *uniform_set = uniform_set_owner.get_or_null(dl->state.sets[i].uniform_set);
			draw_graph.add_draw_list_usages(uniform_set->draw_trackers, uniform_set->draw_trackers_usage);
			dl->state.sets[i].bound = true;

			last_set_index = i;
		}
	}

	// Bind the remaining batch
	if (valid_set_count > 0) {
		draw_graph.add_draw_list_bind_uniform_sets(dl->state.pipeline_shader_driver_id, VectorView(valid_descriptor_ids, valid_set_count), first_set_index, valid_set_count);
	}

	if (p_use_indices) {
#ifdef DEBUG_ENABLED
		ERR_FAIL_COND_MSG(p_procedural_vertices > 0,
				"Procedural vertices can't be used together with indices.");

		ERR_FAIL_COND_MSG(!dl->validation.index_array_count,
				"Draw command requested indices, but no index buffer was set.");

		ERR_FAIL_COND_MSG(dl->validation.pipeline_uses_restart_indices != dl->validation.index_buffer_uses_restart_indices,
				"The usage of restart indices in index buffer does not match the render primitive in the pipeline.");
#endif
		uint32_t to_draw = dl->validation.index_array_count;

#ifdef DEBUG_ENABLED
		ERR_FAIL_COND_MSG(to_draw < dl->validation.pipeline_primitive_minimum,
				"Too few indices (" + itos(to_draw) + ") for the render primitive set in the render pipeline (" + itos(dl->validation.pipeline_primitive_minimum) + ").");

		ERR_FAIL_COND_MSG((to_draw % dl->validation.pipeline_primitive_divisor) != 0,
				"Index amount (" + itos(to_draw) + ") must be a multiple of the amount of indices required by the render primitive (" + itos(dl->validation.pipeline_primitive_divisor) + ").");
#endif

		draw_graph.add_draw_list_draw_indexed(to_draw, p_instances, 0);
	} else {
		uint32_t to_draw;

		if (p_procedural_vertices > 0) {
#ifdef DEBUG_ENABLED
			ERR_FAIL_COND_MSG(dl->validation.pipeline_vertex_format != INVALID_ID,
					"Procedural vertices requested, but pipeline expects a vertex array.");
#endif
			to_draw = p_procedural_vertices;
		} else {
#ifdef DEBUG_ENABLED
			ERR_FAIL_COND_MSG(dl->validation.pipeline_vertex_format == INVALID_ID,
					"Draw command lacks indices, but pipeline format does not use vertices.");
#endif
			to_draw = dl->validation.vertex_array_size;
		}

#ifdef DEBUG_ENABLED
		ERR_FAIL_COND_MSG(to_draw < dl->validation.pipeline_primitive_minimum,
				"Too few vertices (" + itos(to_draw) + ") for the render primitive set in the render pipeline (" + itos(dl->validation.pipeline_primitive_minimum) + ").");

		ERR_FAIL_COND_MSG((to_draw % dl->validation.pipeline_primitive_divisor) != 0,
				"Vertex amount (" + itos(to_draw) + ") must be a multiple of the amount of vertices required by the render primitive (" + itos(dl->validation.pipeline_primitive_divisor) + ").");
#endif

		draw_graph.add_draw_list_draw(to_draw, p_instances);
	}
}

void RenderingDevice::draw_list_set_viewport(DrawListID p_list, const Rect2 &p_rect) {
	DrawList *dl = _get_draw_list_ptr(p_list);

	ERR_FAIL_NULL(dl);
#ifdef DEBUG_ENABLED
	ERR_FAIL_COND_MSG(!dl->validation.active, "Submitted Draw Lists can no longer be modified.");
#endif

	if (p_rect.get_area() == 0) {
		return;
	}

	dl->viewport = p_rect;
	_draw_list_set_viewport(p_rect);
}

void RenderingDevice::draw_list_enable_scissor(DrawListID p_list, const Rect2 &p_rect) {
	DrawList *dl = _get_draw_list_ptr(p_list);

	ERR_FAIL_NULL(dl);
#ifdef DEBUG_ENABLED
	ERR_FAIL_COND_MSG(!dl->validation.active, "Submitted Draw Lists can no longer be modified.");
#endif
	Rect2i rect = p_rect;
	rect.position += dl->viewport.position;

	rect = dl->viewport.intersection(rect);

	if (rect.get_area() == 0) {
		return;
	}

	_draw_list_set_scissor(rect);
}

void RenderingDevice::draw_list_disable_scissor(DrawListID p_list) {
	DrawList *dl = _get_draw_list_ptr(p_list);
	ERR_FAIL_NULL(dl);
#ifdef DEBUG_ENABLED
	ERR_FAIL_COND_MSG(!dl->validation.active, "Submitted Draw Lists can no longer be modified.");
#endif

	_draw_list_set_scissor(dl->viewport);
}

uint32_t RenderingDevice::draw_list_get_current_pass() {
	return draw_list_current_subpass;
}

RenderingDevice::DrawListID RenderingDevice::draw_list_switch_to_next_pass() {
	_THREAD_SAFE_METHOD_
	ERR_FAIL_NULL_V(draw_list, INVALID_ID);
	ERR_FAIL_COND_V(draw_list_current_subpass >= draw_list_subpass_count - 1, INVALID_FORMAT_ID);

	draw_list_current_subpass++;

	Rect2i viewport;
	_draw_list_free(&viewport);

	draw_graph.add_draw_list_next_subpass(RDD::COMMAND_BUFFER_TYPE_PRIMARY);

	_draw_list_allocate(viewport, draw_list_current_subpass);

	return int64_t(ID_TYPE_DRAW_LIST) << ID_BASE_SHIFT;
}

#ifndef DISABLE_DEPRECATED
Error RenderingDevice::draw_list_switch_to_next_pass_split(uint32_t p_splits, DrawListID *r_split_ids) {
	ERR_FAIL_V_MSG(ERR_UNAVAILABLE, "Deprecated. Split draw lists are used automatically by RenderingDevice.");
}
#endif

Error RenderingDevice::_draw_list_allocate(const Rect2i &p_viewport, uint32_t p_subpass) {
	// Lock while draw_list is active.
	_THREAD_SAFE_LOCK_

	draw_list = memnew(DrawList);
	draw_list->viewport = p_viewport;

	return OK;
}

void RenderingDevice::_draw_list_free(Rect2i *r_last_viewport) {
	if (r_last_viewport) {
		*r_last_viewport = draw_list->viewport;
	}
	// Just end the list.
	memdelete(draw_list);
	draw_list = nullptr;

	// Draw_list is no longer active.
	_THREAD_SAFE_UNLOCK_
}

void RenderingDevice::draw_list_end() {
	_THREAD_SAFE_METHOD_

	ERR_FAIL_NULL_MSG(draw_list, "Immediate draw list is already inactive.");

	draw_graph.add_draw_list_end();

	_draw_list_free();

	for (int i = 0; i < draw_list_bound_textures.size(); i++) {
		Texture *texture = texture_owner.get_or_null(draw_list_bound_textures[i]);
		ERR_CONTINUE(!texture); // Wtf.
		if (texture->usage_flags & TEXTURE_USAGE_COLOR_ATTACHMENT_BIT) {
			texture->bound = false;
		}
		if (texture->usage_flags & TEXTURE_USAGE_DEPTH_STENCIL_ATTACHMENT_BIT) {
			texture->bound = false;
		}
	}

	draw_list_bound_textures.clear();
}

/***********************/
/**** COMPUTE LISTS ****/
/***********************/

RenderingDevice::ComputeListID RenderingDevice::compute_list_begin() {
	_THREAD_SAFE_METHOD_

	ERR_FAIL_COND_V_MSG(compute_list != nullptr, INVALID_ID, "Only one draw/compute list can be active at the same time.");

	// Lock while compute_list is active.
	_THREAD_SAFE_LOCK_

	compute_list = memnew(ComputeList);

	draw_graph.add_compute_list_begin();

	return ID_TYPE_COMPUTE_LIST;
}

void RenderingDevice::compute_list_bind_compute_pipeline(ComputeListID p_list, RID p_compute_pipeline) {
	// Must be called within a compute list, the class mutex is locked during that time

	ERR_FAIL_COND(p_list != ID_TYPE_COMPUTE_LIST);
	ERR_FAIL_NULL(compute_list);

	ComputeList *cl = compute_list;

	const ComputePipeline *pipeline = compute_pipeline_owner.get_or_null(p_compute_pipeline);
	ERR_FAIL_NULL(pipeline);

	if (p_compute_pipeline == cl->state.pipeline) {
		return; // Redundant state, return.
	}

	cl->state.pipeline = p_compute_pipeline;

	draw_graph.add_compute_list_bind_pipeline(pipeline->driver_id);

	if (cl->state.pipeline_shader != pipeline->shader) {
		// Shader changed, so descriptor sets may become incompatible.

		uint32_t pcount = pipeline->set_formats.size(); // Formats count in this pipeline.
		cl->state.set_count = MAX(cl->state.set_count, pcount);
		const uint32_t *pformats = pipeline->set_formats.ptr(); // Pipeline set formats.

		uint32_t first_invalid_set = UINT32_MAX; // All valid by default.
		switch (driver->api_trait_get(RDD::API_TRAIT_SHADER_CHANGE_INVALIDATION)) {
			case RDD::SHADER_CHANGE_INVALIDATION_ALL_BOUND_UNIFORM_SETS: {
				first_invalid_set = 0;
			} break;
			case RDD::SHADER_CHANGE_INVALIDATION_INCOMPATIBLE_SETS_PLUS_CASCADE: {
				for (uint32_t i = 0; i < pcount; i++) {
					if (cl->state.sets[i].pipeline_expected_format != pformats[i]) {
						first_invalid_set = i;
						break;
					}
				}
			} break;
			case RDD::SHADER_CHANGE_INVALIDATION_ALL_OR_NONE_ACCORDING_TO_LAYOUT_HASH: {
				if (cl->state.pipeline_shader_layout_hash != pipeline->shader_layout_hash) {
					first_invalid_set = 0;
				}
			} break;
		}

		for (uint32_t i = 0; i < pcount; i++) {
			cl->state.sets[i].bound = cl->state.sets[i].bound && i < first_invalid_set;
			cl->state.sets[i].pipeline_expected_format = pformats[i];
		}

		for (uint32_t i = pcount; i < cl->state.set_count; i++) {
			// Unbind the ones above (not used) if exist.
			cl->state.sets[i].bound = false;
		}

		cl->state.set_count = pcount; // Update set count.

		if (pipeline->push_constant_size) {
#ifdef DEBUG_ENABLED
			cl->validation.pipeline_push_constant_supplied = false;
#endif
		}

		cl->state.pipeline_shader = pipeline->shader;
		cl->state.pipeline_shader_driver_id = pipeline->shader_driver_id;
		cl->state.pipeline_shader_layout_hash = pipeline->shader_layout_hash;
		cl->state.local_group_size[0] = pipeline->local_group_size[0];
		cl->state.local_group_size[1] = pipeline->local_group_size[1];
		cl->state.local_group_size[2] = pipeline->local_group_size[2];
	}

#ifdef DEBUG_ENABLED
	// Update compute pass pipeline info.
	cl->validation.pipeline_active = true;
	cl->validation.pipeline_push_constant_size = pipeline->push_constant_size;
#endif
}

void RenderingDevice::compute_list_bind_uniform_set(ComputeListID p_list, RID p_uniform_set, uint32_t p_index) {
	// Must be called within a compute list, the class mutex is locked during that time

	ERR_FAIL_COND(p_list != ID_TYPE_COMPUTE_LIST);
	ERR_FAIL_NULL(compute_list);

	ComputeList *cl = compute_list;

#ifdef DEBUG_ENABLED
	ERR_FAIL_COND_MSG(p_index >= driver->limit_get(LIMIT_MAX_BOUND_UNIFORM_SETS) || p_index >= MAX_UNIFORM_SETS,
			"Attempting to bind a descriptor set (" + itos(p_index) + ") greater than what the hardware supports (" + itos(driver->limit_get(LIMIT_MAX_BOUND_UNIFORM_SETS)) + ").");
#endif

#ifdef DEBUG_ENABLED
	ERR_FAIL_COND_MSG(!cl->validation.active, "Submitted Compute Lists can no longer be modified.");
#endif

	UniformSet *uniform_set = uniform_set_owner.get_or_null(p_uniform_set);
	ERR_FAIL_NULL(uniform_set);

	if (p_index > cl->state.set_count) {
		cl->state.set_count = p_index;
	}

	cl->state.sets[p_index].uniform_set_driver_id = uniform_set->driver_id; // Update set pointer.
	cl->state.sets[p_index].bound = false; // Needs rebind.
	cl->state.sets[p_index].uniform_set_format = uniform_set->format;
	cl->state.sets[p_index].uniform_set = p_uniform_set;

#if 0
	{ // Validate that textures bound are not attached as framebuffer bindings.
		uint32_t attachable_count = uniform_set->attachable_textures.size();
		const RID *attachable_ptr = uniform_set->attachable_textures.ptr();
		uint32_t bound_count = draw_list_bound_textures.size();
		const RID *bound_ptr = draw_list_bound_textures.ptr();
		for (uint32_t i = 0; i < attachable_count; i++) {
			for (uint32_t j = 0; j < bound_count; j++) {
				ERR_FAIL_COND_MSG(attachable_ptr[i] == bound_ptr[j],
						"Attempted to use the same texture in framebuffer attachment and a uniform set, this is not allowed.");
			}
		}
	}
#endif
}

void RenderingDevice::compute_list_set_push_constant(ComputeListID p_list, const void *p_data, uint32_t p_data_size) {
	ERR_FAIL_COND(p_list != ID_TYPE_COMPUTE_LIST);
	ERR_FAIL_NULL(compute_list);
	ERR_FAIL_COND_MSG(p_data_size > MAX_PUSH_CONSTANT_SIZE, "Push constants can't be bigger than 128 bytes to maintain compatibility.");

	ComputeList *cl = compute_list;

#ifdef DEBUG_ENABLED
	ERR_FAIL_COND_MSG(!cl->validation.active, "Submitted Compute Lists can no longer be modified.");
#endif

#ifdef DEBUG_ENABLED
	ERR_FAIL_COND_MSG(p_data_size != cl->validation.pipeline_push_constant_size,
			"This compute pipeline requires (" + itos(cl->validation.pipeline_push_constant_size) + ") bytes of push constant data, supplied: (" + itos(p_data_size) + ")");
#endif

	draw_graph.add_compute_list_set_push_constant(cl->state.pipeline_shader_driver_id, p_data, p_data_size);

	// Store it in the state in case we need to restart the compute list.
	memcpy(cl->state.push_constant_data, p_data, p_data_size);
	cl->state.push_constant_size = p_data_size;

#ifdef DEBUG_ENABLED
	cl->validation.pipeline_push_constant_supplied = true;
#endif
}

void RenderingDevice::compute_list_dispatch(ComputeListID p_list, uint32_t p_x_groups, uint32_t p_y_groups, uint32_t p_z_groups) {
	// Must be called within a compute list, the class mutex is locked during that time

	ERR_FAIL_COND(p_list != ID_TYPE_COMPUTE_LIST);
	ERR_FAIL_NULL(compute_list);

	ComputeList *cl = compute_list;

#ifdef DEBUG_ENABLED
	ERR_FAIL_COND_MSG(p_x_groups == 0, "Dispatch amount of X compute groups (" + itos(p_x_groups) + ") is zero.");
	ERR_FAIL_COND_MSG(p_z_groups == 0, "Dispatch amount of Z compute groups (" + itos(p_z_groups) + ") is zero.");
	ERR_FAIL_COND_MSG(p_y_groups == 0, "Dispatch amount of Y compute groups (" + itos(p_y_groups) + ") is zero.");
	ERR_FAIL_COND_MSG(p_x_groups > driver->limit_get(LIMIT_MAX_COMPUTE_WORKGROUP_COUNT_X),
			"Dispatch amount of X compute groups (" + itos(p_x_groups) + ") is larger than device limit (" + itos(driver->limit_get(LIMIT_MAX_COMPUTE_WORKGROUP_COUNT_X)) + ")");
	ERR_FAIL_COND_MSG(p_y_groups > driver->limit_get(LIMIT_MAX_COMPUTE_WORKGROUP_COUNT_Y),
			"Dispatch amount of Y compute groups (" + itos(p_y_groups) + ") is larger than device limit (" + itos(driver->limit_get(LIMIT_MAX_COMPUTE_WORKGROUP_COUNT_Y)) + ")");
	ERR_FAIL_COND_MSG(p_z_groups > driver->limit_get(LIMIT_MAX_COMPUTE_WORKGROUP_COUNT_Z),
			"Dispatch amount of Z compute groups (" + itos(p_z_groups) + ") is larger than device limit (" + itos(driver->limit_get(LIMIT_MAX_COMPUTE_WORKGROUP_COUNT_Z)) + ")");

	ERR_FAIL_COND_MSG(!cl->validation.active, "Submitted Compute Lists can no longer be modified.");
#endif

#ifdef DEBUG_ENABLED

	ERR_FAIL_COND_MSG(!cl->validation.pipeline_active, "No compute pipeline was set before attempting to draw.");

	if (cl->validation.pipeline_push_constant_size > 0) {
		// Using push constants, check that they were supplied.
		ERR_FAIL_COND_MSG(!cl->validation.pipeline_push_constant_supplied,
				"The shader in this pipeline requires a push constant to be set before drawing, but it's not present.");
	}

#endif

	// Get valid descriptor sets
	RDD::UniformSetID *valid_descriptor_ids = (RDD::UniformSetID *)alloca(cl->state.set_count * sizeof(RDD::UniformSetID));
	uint32_t valid_set_count = 0;
	uint32_t first_set_index = 0;
	uint32_t last_set_index = 0;
	bool found_first_set = false;

	for (uint32_t i = 0; i < cl->state.set_count; i++) {
		if (cl->state.sets[i].pipeline_expected_format == 0) {
			continue; // Nothing expected by this pipeline.
		}
#ifdef DEBUG_ENABLED
		if (cl->state.sets[i].pipeline_expected_format != cl->state.sets[i].uniform_set_format) {
			if (cl->state.sets[i].uniform_set_format == 0) {
				ERR_FAIL_MSG("Uniforms were never supplied for set (" + itos(i) + ") at the time of drawing, which are required by the pipeline.");
			} else if (uniform_set_owner.owns(cl->state.sets[i].uniform_set)) {
				UniformSet *us = uniform_set_owner.get_or_null(cl->state.sets[i].uniform_set);
				ERR_FAIL_MSG("Uniforms supplied for set (" + itos(i) + "):\n" + _shader_uniform_debug(us->shader_id, us->shader_set) + "\nare not the same format as required by the pipeline shader. Pipeline shader requires the following bindings:\n" + _shader_uniform_debug(cl->state.pipeline_shader));
			} else {
				ERR_FAIL_MSG("Uniforms supplied for set (" + itos(i) + ", which was just freed) are not the same format as required by the pipeline shader. Pipeline shader requires the following bindings:\n" + _shader_uniform_debug(cl->state.pipeline_shader));
			}
		}
#endif

		if (!cl->state.sets[i].bound && !found_first_set) {
			first_set_index = i;
			found_first_set = true;
		}

		draw_graph.add_compute_list_uniform_set_prepare_for_use(cl->state.pipeline_shader_driver_id, cl->state.sets[i].uniform_set_driver_id, i);
	}

	for (uint32_t i = first_set_index; i < cl->state.set_count; i++) {
		if (cl->state.sets[i].pipeline_expected_format == 0) {
			continue; // Nothing expected by this pipeline.
		}

		if (!cl->state.sets[i].bound) {
			// All good, see if this requires re-binding.
			if (i - last_set_index > 1) {
				// If the descriptor sets are not contiguous, bind the previous ones and start a new batch
				draw_graph.add_compute_list_bind_uniform_sets(cl->state.pipeline_shader_driver_id, VectorView(valid_descriptor_ids, valid_set_count), first_set_index, valid_set_count);

				first_set_index = i;
				valid_set_count = 1;
				valid_descriptor_ids[0] = cl->state.sets[i].uniform_set_driver_id;
			} else {
				// Otherwise, keep storing in the current batch
				valid_descriptor_ids[valid_set_count] = cl->state.sets[i].uniform_set_driver_id;
				valid_set_count++;
			}

			last_set_index = i;

			UniformSet *uniform_set = uniform_set_owner.get_or_null(cl->state.sets[i].uniform_set);
			draw_graph.add_compute_list_usages(uniform_set->draw_trackers, uniform_set->draw_trackers_usage);
			cl->state.sets[i].bound = true;
		}
	}

	// Bind the remaining batch
	if (valid_set_count > 0)
		draw_graph.add_compute_list_bind_uniform_sets(cl->state.pipeline_shader_driver_id, VectorView(valid_descriptor_ids, valid_set_count), first_set_index, valid_set_count);
	draw_graph.add_compute_list_dispatch(p_x_groups, p_y_groups, p_z_groups);
}

void RenderingDevice::compute_list_dispatch_threads(ComputeListID p_list, uint32_t p_x_threads, uint32_t p_y_threads, uint32_t p_z_threads) {
	ERR_FAIL_COND(p_list != ID_TYPE_COMPUTE_LIST);
	ERR_FAIL_NULL(compute_list);

#ifdef DEBUG_ENABLED
	ERR_FAIL_COND_MSG(p_x_threads == 0, "Dispatch amount of X compute threads (" + itos(p_x_threads) + ") is zero.");
	ERR_FAIL_COND_MSG(p_y_threads == 0, "Dispatch amount of Y compute threads (" + itos(p_y_threads) + ") is zero.");
	ERR_FAIL_COND_MSG(p_z_threads == 0, "Dispatch amount of Z compute threads (" + itos(p_z_threads) + ") is zero.");
#endif

	ComputeList *cl = compute_list;

#ifdef DEBUG_ENABLED

	ERR_FAIL_COND_MSG(!cl->validation.pipeline_active, "No compute pipeline was set before attempting to draw.");

	if (cl->validation.pipeline_push_constant_size > 0) {
		// Using push constants, check that they were supplied.
		ERR_FAIL_COND_MSG(!cl->validation.pipeline_push_constant_supplied,
				"The shader in this pipeline requires a push constant to be set before drawing, but it's not present.");
	}

#endif

	compute_list_dispatch(p_list, Math::division_round_up(p_x_threads, cl->state.local_group_size[0]), Math::division_round_up(p_y_threads, cl->state.local_group_size[1]), Math::division_round_up(p_z_threads, cl->state.local_group_size[2]));
}

void RenderingDevice::compute_list_dispatch_indirect(ComputeListID p_list, RID p_buffer, uint32_t p_offset) {
	ERR_FAIL_COND(p_list != ID_TYPE_COMPUTE_LIST);
	ERR_FAIL_NULL(compute_list);

	ComputeList *cl = compute_list;
	Buffer *buffer = storage_buffer_owner.get_or_null(p_buffer);
	ERR_FAIL_NULL(buffer);

	ERR_FAIL_COND_MSG(!buffer->usage.has_flag(RDD::BUFFER_USAGE_INDIRECT_BIT), "Buffer provided was not created to do indirect dispatch.");

	ERR_FAIL_COND_MSG(p_offset + 12 > buffer->size, "Offset provided (+12) is past the end of buffer.");

#ifdef DEBUG_ENABLED
	ERR_FAIL_COND_MSG(!cl->validation.active, "Submitted Compute Lists can no longer be modified.");
#endif

#ifdef DEBUG_ENABLED

	ERR_FAIL_COND_MSG(!cl->validation.pipeline_active, "No compute pipeline was set before attempting to draw.");

	if (cl->validation.pipeline_push_constant_size > 0) {
		// Using push constants, check that they were supplied.
		ERR_FAIL_COND_MSG(!cl->validation.pipeline_push_constant_supplied,
				"The shader in this pipeline requires a push constant to be set before drawing, but it's not present.");
	}

#endif

	// Bind descriptor sets.
	RDD::UniformSetID *valid_descriptor_ids = (RDD::UniformSetID *)alloca(cl->state.set_count * sizeof(RDD::UniformSetID));
	uint32_t valid_set_count = 0;
	uint32_t first_set_index = 0;
	uint32_t last_set_index = 0;
	bool found_first_set = false;

	for (uint32_t i = 0; i < cl->state.set_count; i++) {
		if (cl->state.sets[i].pipeline_expected_format == 0) {
			continue; // Nothing expected by this pipeline.
		}
#ifdef DEBUG_ENABLED
		if (cl->state.sets[i].pipeline_expected_format != cl->state.sets[i].uniform_set_format) {
			if (cl->state.sets[i].uniform_set_format == 0) {
				ERR_FAIL_MSG("Uniforms were never supplied for set (" + itos(i) + ") at the time of drawing, which are required by the pipeline");
			} else if (uniform_set_owner.owns(cl->state.sets[i].uniform_set)) {
				UniformSet *us = uniform_set_owner.get_or_null(cl->state.sets[i].uniform_set);
				ERR_FAIL_MSG("Uniforms supplied for set (" + itos(i) + "):\n" + _shader_uniform_debug(us->shader_id, us->shader_set) + "\nare not the same format as required by the pipeline shader. Pipeline shader requires the following bindings:\n" + _shader_uniform_debug(cl->state.pipeline_shader));
			} else {
				ERR_FAIL_MSG("Uniforms supplied for set (" + itos(i) + ", which was just freed) are not the same format as required by the pipeline shader. Pipeline shader requires the following bindings:\n" + _shader_uniform_debug(cl->state.pipeline_shader));
			}
		}
#endif
		if (!cl->state.sets[i].bound && !found_first_set) {
			first_set_index = i;
			found_first_set = true;
		}

		draw_graph.add_compute_list_uniform_set_prepare_for_use(cl->state.pipeline_shader_driver_id, cl->state.sets[i].uniform_set_driver_id, i);
	}

	for (uint32_t i = first_set_index; i < cl->state.set_count; i++) {
		if (cl->state.sets[i].pipeline_expected_format == 0) {
			continue; // Nothing expected by this pipeline.
		}

		if (!cl->state.sets[i].bound) {
			// All good, see if this requires re-binding.
			if (i - last_set_index > 1) {
				// If the descriptor sets are not contiguous, bind the previous ones and start a new batch
				draw_graph.add_compute_list_bind_uniform_sets(cl->state.pipeline_shader_driver_id, VectorView(valid_descriptor_ids, valid_set_count), first_set_index, valid_set_count);

				first_set_index = i;
				valid_set_count = 1;
				valid_descriptor_ids[0] = cl->state.sets[i].uniform_set_driver_id;
			} else {
				// Otherwise, keep storing in the current batch
				valid_descriptor_ids[valid_set_count] = cl->state.sets[i].uniform_set_driver_id;
				valid_set_count++;
			}

			last_set_index = i;

			UniformSet *uniform_set = uniform_set_owner.get_or_null(cl->state.sets[i].uniform_set);
			draw_graph.add_compute_list_usages(uniform_set->draw_trackers, uniform_set->draw_trackers_usage);
			cl->state.sets[i].bound = true;
		}
	}

	// Bind the remaining batch
	if (valid_set_count > 0)
		draw_graph.add_compute_list_bind_uniform_sets(cl->state.pipeline_shader_driver_id, VectorView(valid_descriptor_ids, valid_set_count), first_set_index, valid_set_count);

	draw_graph.add_compute_list_dispatch_indirect(buffer->driver_id, p_offset);

	if (buffer->draw_tracker != nullptr) {
		draw_graph.add_compute_list_usage(buffer->draw_tracker, RDG::RESOURCE_USAGE_INDIRECT_BUFFER_READ);
	}
}

void RenderingDevice::compute_list_add_barrier(ComputeListID p_list) {
	// Must be called within a compute list, the class mutex is locked during that time

	compute_list_barrier_state = compute_list->state;
	compute_list_end();
	compute_list_begin();

	if (compute_list_barrier_state.pipeline.is_valid()) {
		compute_list_bind_compute_pipeline(p_list, compute_list_barrier_state.pipeline);
	}

	for (uint32_t i = 0; i < compute_list_barrier_state.set_count; i++) {
		if (compute_list_barrier_state.sets[i].uniform_set.is_valid()) {
			compute_list_bind_uniform_set(p_list, compute_list_barrier_state.sets[i].uniform_set, i);
		}
	}

	if (compute_list_barrier_state.push_constant_size > 0) {
		compute_list_set_push_constant(p_list, compute_list_barrier_state.push_constant_data, compute_list_barrier_state.push_constant_size);
	}
}

void RenderingDevice::compute_list_end() {
	ERR_FAIL_NULL(compute_list);

	draw_graph.add_compute_list_end();

	memdelete(compute_list);
	compute_list = nullptr;

	// Compute_list is no longer active.
	_THREAD_SAFE_UNLOCK_
}

#ifndef DISABLE_DEPRECATED
void RenderingDevice::barrier(BitField<BarrierMask> p_from, BitField<BarrierMask> p_to) {
	WARN_PRINT("Deprecated. Barriers are automatically inserted by RenderingDevice.");
}

void RenderingDevice::full_barrier() {
	WARN_PRINT("Deprecated. Barriers are automatically inserted by RenderingDevice.");
}
#endif

/***********************/
/**** COMMAND GRAPH ****/
/***********************/

bool RenderingDevice::_texture_make_mutable(Texture *p_texture, RID p_texture_id) {
	if (p_texture->draw_tracker != nullptr) {
		// Texture already has a tracker.
		return false;
	} else {
		if (p_texture->owner.is_valid()) {
			// Texture has an owner.
			Texture *owner_texture = texture_owner.get_or_null(p_texture->owner);
			ERR_FAIL_NULL_V(owner_texture, false);

			if (owner_texture->draw_tracker != nullptr) {
				// Create a tracker for this dependency in particular.
				if (p_texture->slice_type == TEXTURE_SLICE_MAX) {
					// Shared texture.
					p_texture->draw_tracker = owner_texture->draw_tracker;
					p_texture->draw_tracker->reference_count++;
				} else {
					// Slice texture.
					HashMap<Rect2i, RDG::ResourceTracker *>::ConstIterator draw_tracker_iterator = owner_texture->slice_trackers.find(p_texture->slice_rect);
					RDG::ResourceTracker *draw_tracker = nullptr;
					if (draw_tracker_iterator != owner_texture->slice_trackers.end()) {
						// Reuse the tracker at the matching rectangle.
						draw_tracker = draw_tracker_iterator->value;
					} else {
						// Create a new tracker and store it on the map.
						draw_tracker = RDG::resource_tracker_create();
						draw_tracker->parent = owner_texture->draw_tracker;
						draw_tracker->texture_driver_id = p_texture->driver_id;
						draw_tracker->texture_subresources = p_texture->barrier_range();
						draw_tracker->texture_slice_or_dirty_rect = p_texture->slice_rect;
						owner_texture->slice_trackers[p_texture->slice_rect] = draw_tracker;
					}

					p_texture->slice_trackers.clear();
					p_texture->draw_tracker = draw_tracker;
					p_texture->draw_tracker->reference_count++;
				}

				if (p_texture_id.is_valid()) {
					_dependencies_make_mutable(p_texture_id, p_texture->draw_tracker);
				}
			} else {
				// Delegate this to the owner instead, as it'll make all its dependencies mutable.
				_texture_make_mutable(owner_texture, p_texture->owner);
			}
		} else {
			// Regular texture.
			p_texture->draw_tracker = RDG::resource_tracker_create();
			p_texture->draw_tracker->texture_driver_id = p_texture->driver_id;
			p_texture->draw_tracker->texture_subresources = p_texture->barrier_range();
			p_texture->draw_tracker->reference_count = 1;

			if (p_texture_id.is_valid()) {
				if (p_texture->has_initial_data) {
					// If the texture was initialized with initial data but wasn't made mutable from the start, assume the texture sampling usage.
					p_texture->draw_tracker->usage = RDG::RESOURCE_USAGE_TEXTURE_SAMPLE;
				}

				_dependencies_make_mutable(p_texture_id, p_texture->draw_tracker);
			}
		}

		return true;
	}
}

bool RenderingDevice::_buffer_make_mutable(Buffer *p_buffer, RID p_buffer_id) {
	if (p_buffer->draw_tracker != nullptr) {
		// Buffer already has a tracker.
		return false;
	} else {
		// Create a tracker for the buffer and make all its dependencies mutable.
		p_buffer->draw_tracker = RDG::resource_tracker_create();
		p_buffer->draw_tracker->buffer_driver_id = p_buffer->driver_id;
		if (p_buffer_id.is_valid()) {
			_dependencies_make_mutable(p_buffer_id, p_buffer->draw_tracker);
		}

		return true;
	}
}

bool RenderingDevice::_vertex_array_make_mutable(VertexArray *p_vertex_array, RID p_resource_id, RDG::ResourceTracker *p_resource_tracker) {
	if (!p_vertex_array->untracked_buffers.has(p_resource_id)) {
		// Vertex array thinks the buffer is already tracked or does not use it.
		return false;
	} else {
		// Vertex array is aware of the buffer but it isn't being tracked.
		p_vertex_array->draw_trackers.push_back(p_resource_tracker);
		p_vertex_array->untracked_buffers.erase(p_resource_id);
		return true;
	}
}

bool RenderingDevice::_index_array_make_mutable(IndexArray *p_index_array, RDG::ResourceTracker *p_resource_tracker) {
	if (p_index_array->draw_tracker != nullptr) {
		// Index array already has a tracker.
		return false;
	} else {
		// Index array should assign the tracker from the buffer.
		p_index_array->draw_tracker = p_resource_tracker;
		return true;
	}
}

bool RenderingDevice::_uniform_set_make_mutable(UniformSet *p_uniform_set, RID p_resource_id, RDG::ResourceTracker *p_resource_tracker) {
	HashMap<RID, RDG::ResourceUsage>::Iterator E = p_uniform_set->untracked_usage.find(p_resource_id);
	if (!E) {
		// Uniform set thinks the resource is already tracked or does not use it.
		return false;
	} else {
		// Uniform set has seen the resource but hasn't added its tracker yet.
		p_uniform_set->draw_trackers.push_back(p_resource_tracker);
		p_uniform_set->draw_trackers_usage.push_back(E->value);
		p_uniform_set->untracked_usage.remove(E);
		return true;
	}
}

bool RenderingDevice::_dependency_make_mutable(RID p_id, RID p_resource_id, RDG::ResourceTracker *p_resource_tracker) {
	if (texture_owner.owns(p_id)) {
		Texture *texture = texture_owner.get_or_null(p_id);
		return _texture_make_mutable(texture, p_id);
	} else if (vertex_array_owner.owns(p_id)) {
		VertexArray *vertex_array = vertex_array_owner.get_or_null(p_id);
		return _vertex_array_make_mutable(vertex_array, p_resource_id, p_resource_tracker);
	} else if (index_array_owner.owns(p_id)) {
		IndexArray *index_array = index_array_owner.get_or_null(p_id);
		return _index_array_make_mutable(index_array, p_resource_tracker);
	} else if (uniform_set_owner.owns(p_id)) {
		UniformSet *uniform_set = uniform_set_owner.get_or_null(p_id);
		return _uniform_set_make_mutable(uniform_set, p_resource_id, p_resource_tracker);
	} else {
		DEV_ASSERT(false && "Unknown resource type to make mutable.");
		return false;
	}
}

bool RenderingDevice::_dependencies_make_mutable(RID p_id, RDG::ResourceTracker *p_resource_tracker) {
	bool made_mutable = false;
	HashMap<RID, HashSet<RID>>::Iterator E = dependency_map.find(p_id);
	if (E) {
		for (RID rid : E->value) {
			made_mutable = _dependency_make_mutable(rid, p_id, p_resource_tracker) || made_mutable;
		}
	}

	return made_mutable;
}

/**************************/
/**** FRAME MANAGEMENT ****/
/**************************/

void RenderingDevice::free(RID p_id) {
	_THREAD_SAFE_METHOD_

	_free_dependencies(p_id); // Recursively erase dependencies first, to avoid potential API problems.
	_free_internal(p_id);
}

void RenderingDevice::_free_internal(RID p_id) {
#ifdef DEV_ENABLED
	String resource_name;
	if (resource_names.has(p_id)) {
		resource_name = resource_names[p_id];
		resource_names.erase(p_id);
	}
#endif

	// Push everything so it's disposed of next time this frame index is processed (means, it's safe to do it).
	if (texture_owner.owns(p_id)) {
		Texture *texture = texture_owner.get_or_null(p_id);
		RDG::ResourceTracker *draw_tracker = texture->draw_tracker;
		if (draw_tracker != nullptr) {
			draw_tracker->reference_count--;
			if (draw_tracker->reference_count == 0) {
				RDG::resource_tracker_free(draw_tracker);

				if (texture->owner.is_valid() && (texture->slice_type != TEXTURE_SLICE_MAX)) {
					// If this was a texture slice, erase the tracker from the map.
					Texture *owner_texture = texture_owner.get_or_null(texture->owner);
					if (owner_texture != nullptr) {
						owner_texture->slice_trackers.erase(texture->slice_rect);
					}
				}
			}
		}

		frames[frame].textures_to_dispose_of.push_back(*texture);
		texture_owner.free(p_id);
	} else if (framebuffer_owner.owns(p_id)) {
		Framebuffer *framebuffer = framebuffer_owner.get_or_null(p_id);
		frames[frame].framebuffers_to_dispose_of.push_back(*framebuffer);

		if (framebuffer->invalidated_callback != nullptr) {
			framebuffer->invalidated_callback(framebuffer->invalidated_callback_userdata);
		}

		framebuffer_owner.free(p_id);
	} else if (sampler_owner.owns(p_id)) {
		RDD::SamplerID sampler_driver_id = *sampler_owner.get_or_null(p_id);
		frames[frame].samplers_to_dispose_of.push_back(sampler_driver_id);
		sampler_owner.free(p_id);
	} else if (vertex_buffer_owner.owns(p_id)) {
		Buffer *vertex_buffer = vertex_buffer_owner.get_or_null(p_id);
		RDG::resource_tracker_free(vertex_buffer->draw_tracker);
		frames[frame].buffers_to_dispose_of.push_back(*vertex_buffer);
		vertex_buffer_owner.free(p_id);
	} else if (vertex_array_owner.owns(p_id)) {
		vertex_array_owner.free(p_id);
	} else if (index_buffer_owner.owns(p_id)) {
		IndexBuffer *index_buffer = index_buffer_owner.get_or_null(p_id);
		RDG::resource_tracker_free(index_buffer->draw_tracker);
		frames[frame].buffers_to_dispose_of.push_back(*index_buffer);
		index_buffer_owner.free(p_id);
	} else if (index_array_owner.owns(p_id)) {
		index_array_owner.free(p_id);
	} else if (shader_owner.owns(p_id)) {
		Shader *shader = shader_owner.get_or_null(p_id);
		if (shader->driver_id) { // Not placeholder?
			frames[frame].shaders_to_dispose_of.push_back(*shader);
		}
		shader_owner.free(p_id);
	} else if (uniform_buffer_owner.owns(p_id)) {
		Buffer *uniform_buffer = uniform_buffer_owner.get_or_null(p_id);
		RDG::resource_tracker_free(uniform_buffer->draw_tracker);
		frames[frame].buffers_to_dispose_of.push_back(*uniform_buffer);
		uniform_buffer_owner.free(p_id);
		// <TF>
		// @ShadyTF persistently mapped buffers
	} else if (persistent_buffer_owner.owns(p_id)) {
		PersistentBuffer *linear_uniform_buffer = persistent_buffer_owner.get_or_null(p_id);
		for (const PersistentBufferSet& buffer_set : linear_uniform_buffer->buffer_set) {
			for (const Buffer &buffer : buffer_set.buffers) {
				frames[frame].buffers_to_dispose_of.push_back(buffer);
			}
		}
		persistent_buffer_owner.free(p_id);
		// </TF>
	} else if (texture_buffer_owner.owns(p_id)) {
		Buffer *texture_buffer = texture_buffer_owner.get_or_null(p_id);
		RDG::resource_tracker_free(texture_buffer->draw_tracker);
		frames[frame].buffers_to_dispose_of.push_back(*texture_buffer);
		texture_buffer_owner.free(p_id);
	} else if (storage_buffer_owner.owns(p_id)) {
		Buffer *storage_buffer = storage_buffer_owner.get_or_null(p_id);
		RDG::resource_tracker_free(storage_buffer->draw_tracker);
		frames[frame].buffers_to_dispose_of.push_back(*storage_buffer);
		storage_buffer_owner.free(p_id);
	} else if (uniform_set_owner.owns(p_id)) {
		UniformSet *uniform_set = uniform_set_owner.get_or_null(p_id);
		frames[frame].uniform_sets_to_dispose_of.push_back(*uniform_set);
		uniform_set_owner.free(p_id);

		if (uniform_set->invalidated_callback != nullptr) {
			uniform_set->invalidated_callback(uniform_set->invalidated_callback_userdata);
		}
	} else if (render_pipeline_owner.owns(p_id)) {
		RenderPipeline *pipeline = render_pipeline_owner.get_or_null(p_id);
		frames[frame].render_pipelines_to_dispose_of.push_back(*pipeline);
		render_pipeline_owner.free(p_id);
	} else if (compute_pipeline_owner.owns(p_id)) {
		ComputePipeline *pipeline = compute_pipeline_owner.get_or_null(p_id);
		frames[frame].compute_pipelines_to_dispose_of.push_back(*pipeline);
		compute_pipeline_owner.free(p_id);
	} else {
#ifdef DEV_ENABLED
		ERR_PRINT("Attempted to free invalid ID: " + itos(p_id.get_id()) + " " + resource_name);
#else
		ERR_PRINT("Attempted to free invalid ID: " + itos(p_id.get_id()));
#endif
	}
}

// The full list of resources that can be named is in the VkObjectType enum.
// We just expose the resources that are owned and can be accessed easily.
void RenderingDevice::set_resource_name(RID p_id, const String &p_name) {
	if (texture_owner.owns(p_id)) {
		Texture *texture = texture_owner.get_or_null(p_id);
		driver->set_object_name(RDD::OBJECT_TYPE_TEXTURE, texture->driver_id, p_name);
	} else if (framebuffer_owner.owns(p_id)) {
		//Framebuffer *framebuffer = framebuffer_owner.get_or_null(p_id);
		// Not implemented for now as the relationship between Framebuffer and RenderPass is very complex.
	} else if (sampler_owner.owns(p_id)) {
		RDD::SamplerID sampler_driver_id = *sampler_owner.get_or_null(p_id);
		driver->set_object_name(RDD::OBJECT_TYPE_SAMPLER, sampler_driver_id, p_name);
	} else if (vertex_buffer_owner.owns(p_id)) {
		Buffer *vertex_buffer = vertex_buffer_owner.get_or_null(p_id);
		driver->set_object_name(RDD::OBJECT_TYPE_BUFFER, vertex_buffer->driver_id, p_name);
	} else if (index_buffer_owner.owns(p_id)) {
		IndexBuffer *index_buffer = index_buffer_owner.get_or_null(p_id);
		driver->set_object_name(RDD::OBJECT_TYPE_BUFFER, index_buffer->driver_id, p_name);
	} else if (shader_owner.owns(p_id)) {
		Shader *shader = shader_owner.get_or_null(p_id);
		driver->set_object_name(RDD::OBJECT_TYPE_SHADER, shader->driver_id, p_name);
	} else if (uniform_buffer_owner.owns(p_id)) {
		Buffer *uniform_buffer = uniform_buffer_owner.get_or_null(p_id);
		driver->set_object_name(RDD::OBJECT_TYPE_BUFFER, uniform_buffer->driver_id, p_name);
		// <TF>
		// @ShadyTF persistently mapped buffers
	} else if (persistent_buffer_owner.owns(p_id)) {
		PersistentBuffer *linear_uniform_buffer = persistent_buffer_owner.get_or_null(p_id);
		driver->set_object_name(RDD::OBJECT_TYPE_BUFFER, linear_uniform_buffer->buffer_set[0].buffers[0].driver_id, p_name);
		// </TF>
	} else if (texture_buffer_owner.owns(p_id)) {
		Buffer *texture_buffer = texture_buffer_owner.get_or_null(p_id);
		driver->set_object_name(RDD::OBJECT_TYPE_BUFFER, texture_buffer->driver_id, p_name);
	} else if (storage_buffer_owner.owns(p_id)) {
		Buffer *storage_buffer = storage_buffer_owner.get_or_null(p_id);
		driver->set_object_name(RDD::OBJECT_TYPE_BUFFER, storage_buffer->driver_id, p_name);
	} else if (uniform_set_owner.owns(p_id)) {
		UniformSet *uniform_set = uniform_set_owner.get_or_null(p_id);
		driver->set_object_name(RDD::OBJECT_TYPE_UNIFORM_SET, uniform_set->driver_id, p_name);
	} else if (render_pipeline_owner.owns(p_id)) {
		RenderPipeline *pipeline = render_pipeline_owner.get_or_null(p_id);
		driver->set_object_name(RDD::OBJECT_TYPE_PIPELINE, pipeline->driver_id, p_name);
	} else if (compute_pipeline_owner.owns(p_id)) {
		ComputePipeline *pipeline = compute_pipeline_owner.get_or_null(p_id);
		driver->set_object_name(RDD::OBJECT_TYPE_PIPELINE, pipeline->driver_id, p_name);
	} else {
		ERR_PRINT("Attempted to name invalid ID: " + itos(p_id.get_id()));
		return;
	}
#ifdef DEV_ENABLED
	resource_names[p_id] = p_name;
#endif
}

void RenderingDevice::draw_command_begin_label(String p_label_name, const Color &p_color) {
	if (!context->is_debug_utils_enabled()) {
		return;
	}
	
	draw_graph.begin_label(p_label_name, p_color);
}

#ifndef DISABLE_DEPRECATED
void RenderingDevice::draw_command_insert_label(String p_label_name, const Color &p_color) {
	WARN_PRINT("Deprecated. Inserting labels no longer applies due to command reordering.");
}
#endif

void RenderingDevice::draw_command_end_label() {
	draw_graph.end_label();
}

String RenderingDevice::get_device_vendor_name() const {
	return _get_device_vendor_name(device);
}

String RenderingDevice::get_device_name() const {
	return device.name;
}

RenderingDevice::DeviceType RenderingDevice::get_device_type() const {
	return DeviceType(device.type);
}

String RenderingDevice::get_device_api_name() const {
	return driver->get_api_name();
}

String RenderingDevice::get_device_api_version() const {
	return driver->get_api_version();
}

<<<<<<< HEAD
String RenderingDevice::get_device_pipeline_cache_uuid() const {
	return driver->get_pipeline_cache_uuid();
=======
void RenderingDevice::_begin_frame() {
	draw_graph.begin();

	// Erase pending resources.
	_free_pending_resources(frame);

	// <TF>
	// @ShadyTF persistently mapped buffers
	// reset linear uniform buffers
	persistent_uniform_buffers_reset();
	update_perf_report();
	// </TF>
	// Create setup command buffer and set as the setup buffer.

	{
		bool ok = driver->command_buffer_begin(frames[frame].setup_command_buffer);
		ERR_FAIL_COND(!ok);
		ok = driver->command_buffer_begin(frames[frame].draw_command_buffer);
		ERR_FAIL_COND(!ok);

		if (local_device.is_null()) {
			context->append_command_buffer(frames[frame].draw_command_buffer);
			context->set_setup_buffer(frames[frame].setup_command_buffer); // Append now so it's added before everything else.
		}

		driver->begin_segment(frames[frame].draw_command_buffer, frame, frames_drawn);
	}

	// Advance current frame.
	frames_drawn++;
	// Advance staging buffer if used.
	if (staging_buffer_used) {
		staging_buffer_current = (staging_buffer_current + 1) % staging_buffer_blocks.size();
		staging_buffer_used = false;
	}

	if (frames[frame].timestamp_count) {
		driver->timestamp_query_pool_get_results(frames[frame].timestamp_pool, frames[frame].timestamp_count, frames[frame].timestamp_result_values.ptr());
		driver->command_timestamp_query_pool_reset(frames[frame].setup_command_buffer, frames[frame].timestamp_pool, frames[frame].timestamp_count);
		SWAP(frames[frame].timestamp_names, frames[frame].timestamp_result_names);
		SWAP(frames[frame].timestamp_cpu_values, frames[frame].timestamp_cpu_result_values);
	}

	frames[frame].timestamp_result_count = frames[frame].timestamp_count;
	frames[frame].timestamp_count = 0;
	frames[frame].index = Engine::get_singleton()->get_frames_drawn();
>>>>>>> d275e888
}

void RenderingDevice::swap_buffers() {
	_THREAD_SAFE_METHOD_

	_end_frame();
	_execute_frame(true, true);

	// Advance to the next frame and begin recording again.
	SWAP(frames[frame].draw_command_buffer, frames[frame].blit_draw_command_buffer);
	SWAP(frames[frame].setup_command_buffer, frames[frame].blit_setup_command_buffer);
	frame = (frame + 1) % frames.size();

	_begin_frame();
}

void RenderingDevice::submit() {
	_THREAD_SAFE_METHOD_
	_end_frame();
	_execute_frame(false, false);
}

void RenderingDevice::sync() {
	_THREAD_SAFE_METHOD_
	_begin_frame();
}

void RenderingDevice::_free_pending_resources(int p_frame) {
	// Free in dependency usage order, so nothing weird happens.
	// Pipelines.
	while (frames[p_frame].render_pipelines_to_dispose_of.front()) {
		RenderPipeline *pipeline = &frames[p_frame].render_pipelines_to_dispose_of.front()->get();

		driver->pipeline_free(pipeline->driver_id);

		frames[p_frame].render_pipelines_to_dispose_of.pop_front();
	}

	while (frames[p_frame].compute_pipelines_to_dispose_of.front()) {
		ComputePipeline *pipeline = &frames[p_frame].compute_pipelines_to_dispose_of.front()->get();

		driver->pipeline_free(pipeline->driver_id);

		frames[p_frame].compute_pipelines_to_dispose_of.pop_front();
	}

	// Uniform sets.
	while (frames[p_frame].uniform_sets_to_dispose_of.front()) {
		UniformSet *uniform_set = &frames[p_frame].uniform_sets_to_dispose_of.front()->get();

		driver->uniform_set_free(uniform_set->driver_id);

		frames[p_frame].uniform_sets_to_dispose_of.pop_front();
	}

	// Shaders.
	while (frames[p_frame].shaders_to_dispose_of.front()) {
		Shader *shader = &frames[p_frame].shaders_to_dispose_of.front()->get();

		driver->shader_free(shader->driver_id);

		frames[p_frame].shaders_to_dispose_of.pop_front();
	}

	// Samplers.
	while (frames[p_frame].samplers_to_dispose_of.front()) {
		RDD::SamplerID sampler = frames[p_frame].samplers_to_dispose_of.front()->get();

		driver->sampler_free(sampler);

		frames[p_frame].samplers_to_dispose_of.pop_front();
	}

	// Framebuffers.
	while (frames[p_frame].framebuffers_to_dispose_of.front()) {
		Framebuffer *framebuffer = &frames[p_frame].framebuffers_to_dispose_of.front()->get();

		for (const KeyValue<Framebuffer::VersionKey, Framebuffer::Version> &E : framebuffer->framebuffers) {
			// First framebuffer, then render pass because it depends on it.
			driver->framebuffer_free(E.value.framebuffer);
			driver->render_pass_free(E.value.render_pass);
		}

		frames[p_frame].framebuffers_to_dispose_of.pop_front();
	}

	// Textures.
	while (frames[p_frame].textures_to_dispose_of.front()) {
		Texture *texture = &frames[p_frame].textures_to_dispose_of.front()->get();
		if (texture->bound) {
			WARN_PRINT("Deleted a texture while it was bound.");
		}

		texture_memory -= driver->texture_get_allocation_size(texture->driver_id);
		driver->texture_free(texture->driver_id);

		frames[p_frame].textures_to_dispose_of.pop_front();
	}

	// Buffers.
	while (frames[p_frame].buffers_to_dispose_of.front()) {
		Buffer &buffer = frames[p_frame].buffers_to_dispose_of.front()->get();
		driver->buffer_free(buffer.driver_id);
		buffer_memory -= buffer.size;

		frames[p_frame].buffers_to_dispose_of.pop_front();
	}
}

uint32_t RenderingDevice::get_frame_delay() const {
	return frames.size();
}

uint64_t RenderingDevice::get_memory_usage(MemoryType p_type) const {
	switch (p_type) {
		case MEMORY_BUFFERS: {
			return buffer_memory;
		}
		case MEMORY_TEXTURES: {
			return texture_memory;
		}
		case MEMORY_TOTAL: {
			return driver->get_total_memory_used();
		}
		default: {
			DEV_ASSERT(false);
			return 0;
		}
	}
}

void RenderingDevice::_begin_frame() {
	screen_prepared = false;

	// Before beginning this frame, wait on the fence if it was signaled to make sure its work is finished.
	if (frames[frame].draw_fence_signaled) {
		driver->fence_wait(frames[frame].draw_fence);
		frames[frame].draw_fence_signaled = false;
	}

	// Reset command pool for this frame
	bool reset = driver->command_pool_reset(frames[frame].command_pool);
	ERR_FAIL_COND(!reset);

	// Begin recording on the frame's command buffers.
	driver->begin_segment(frame, frames_drawn++);
	driver->command_buffer_begin(frames[frame].setup_command_buffer);
	driver->command_buffer_begin(frames[frame].draw_command_buffer);
	driver->command_buffer_begin(frames[frame].blit_setup_command_buffer);
	driver->command_buffer_begin(frames[frame].blit_draw_command_buffer);
	// Reset the graph.
	draw_graph.begin();

	// Erase pending resources.
	_free_pending_resources(frame);

	// Advance staging buffer if used.
	if (staging_buffer_used) {
		staging_buffer_current = (staging_buffer_current + 1) % staging_buffer_blocks.size();
		staging_buffer_used = false;
	}

	if (frames[frame].timestamp_count) {
		driver->timestamp_query_pool_get_results(frames[frame].timestamp_pool, frames[frame].timestamp_count, frames[frame].timestamp_result_values.ptr());
		driver->command_timestamp_query_pool_reset(frames[frame].setup_command_buffer, frames[frame].timestamp_pool, frames[frame].timestamp_count);
		SWAP(frames[frame].timestamp_names, frames[frame].timestamp_result_names);
		SWAP(frames[frame].timestamp_cpu_values, frames[frame].timestamp_cpu_result_values);
	}

	frames[frame].timestamp_result_count = frames[frame].timestamp_count;
	frames[frame].timestamp_count = 0;
	frames[frame].index = Engine::get_singleton()->get_frames_drawn();
}

void RenderingDevice::_end_frame() {
	if (draw_list) {
		ERR_PRINT("Found open draw list at the end of the frame, this should never happen (further drawing will likely not work).");
	}

	if (compute_list) {
		ERR_PRINT("Found open compute list at the end of the frame, this should never happen (further compute will likely not work).");
	}

	draw_graph.end(frames[frame].draw_command_buffer, RENDER_GRAPH_REORDER, RENDER_GRAPH_FULL_BARRIERS);
	driver->command_buffer_end(frames[frame].setup_command_buffer);
	driver->command_buffer_end(frames[frame].draw_command_buffer);
	driver->end_segment();
}

void RenderingDevice::_execute_frame(bool p_present, bool p_swap) {
	// Command flushing, previous behavior
	if (!p_swap) {
		driver->command_queue_execute_and_present(main_queue, {}, frames[frame].setup_command_buffer, frames[frame].setup_semaphore, {}, {});
		driver->command_queue_execute_and_present(main_queue, frames[frame].setup_semaphore, frames[frame].draw_command_buffer, VectorView<RDD::SemaphoreID>(), frames[frame].draw_fence, VectorView<RDD::SwapChainID>());
		frames[frame].draw_fence_signaled = true;
	}
	// Submit offscreen rendering
	else {
		const bool frame_can_present = p_present && !frames[frame].swap_chains_to_present.is_empty();
		const bool separate_present_queue = main_queue != present_queue;
		const VectorView<RDD::SemaphoreID> signal_draw_semaphore = frame_can_present && separate_present_queue ? frames[frame].blit_semaphore : (frame_can_present ? VectorView<RDD::SemaphoreID>() : frames[frame].draw_semaphore);
		const VectorView<RDD::SwapChainID> draw_swap_chains = frame_can_present && !separate_present_queue ? frames[frame].swap_chains_to_present : VectorView<RDD::SwapChainID>();
		const RDD::FenceID fence = frame_can_present ? frames[frame].draw_fence : RDD::FenceID{};

		driver->command_queue_execute_and_present(main_queue, frame_can_present ? frames[frame].draw_semaphore : VectorView<RDD::SemaphoreID>(), frames[frame].setup_command_buffer, frames[frame].setup_semaphore, {}, {});
		driver->command_queue_execute_and_present(main_queue, frames[frame].setup_semaphore, frames[frame].draw_command_buffer, signal_draw_semaphore, fence, draw_swap_chains);

		if (frame_can_present) {
			if (separate_present_queue) {
				// Issue the presentation separately if the presentation queue is different from the main queue.
				driver->command_queue_execute_and_present(present_queue, frames[frame].blit_semaphore, {}, {}, {}, frames[frame].swap_chains_to_present);
			}

			frames[frame].draw_fence_signaled = true;
			frames[frame].swap_chains_to_present.clear();
		}
	}
}

<<<<<<< HEAD
void RenderingDevice::_stall_for_previous_frames() {
	for (uint32_t i = 0; i < frames.size(); i++) {
		if (frames[i].draw_fence_signaled) {
			driver->fence_wait(frames[i].draw_fence);
			frames[i].draw_fence_signaled = false;
		}
	}
}

void RenderingDevice::_flush_and_stall_for_all_frames() {
	_stall_for_previous_frames();
	_end_frame();
	_execute_frame(false, false);
	_begin_frame();
}

Error RenderingDevice::initialize(RenderingContextDriver *p_context, DisplayServer::WindowID p_main_window) {
	Error err;

	RenderingContextDriver::SurfaceID main_surface = 0;
	const bool main_instance = (singleton == this) && (p_main_window != DisplayServer::INVALID_WINDOW_ID);
	if (p_main_window != DisplayServer::INVALID_WINDOW_ID) {
		// Retrieve the surface from the main window if it was specified.
		main_surface = p_context->surface_get_from_window(p_main_window);
		ERR_FAIL_COND_V(main_surface == 0, FAILED);
	}

=======
void RenderingDevice::initialize(ApiContextRD *p_context, bool p_local_device) {

	// <TF>
	// @ShadyTF persistently mapped buffers
	// </TF>
>>>>>>> d275e888
	context = p_context;
	driver = context->driver_create();

	print_verbose("Devices:");
	int32_t device_index = Engine::get_singleton()->get_gpu_index();
	const uint32_t device_count = context->device_get_count();
	const bool detect_device = (device_index < 0) || (device_index >= int32_t(device_count));
	uint32_t device_type_score = 0;
	for (uint32_t i = 0; i < device_count; i++) {
		RenderingContextDriver::Device device_option = context->device_get(i);
		String name = device_option.name;
		String vendor = _get_device_vendor_name(device_option);
		String type = _get_device_type_name(device_option);
		bool present_supported = main_surface != 0 ? context->device_supports_present(i, main_surface) : false;
		print_verbose("  #" + itos(i) + ": " + vendor + " " + name + " - " + (present_supported ? "Supported" : "Unsupported") + ", " + type);
		if (detect_device && (present_supported || main_surface == 0)) {
			// If a window was specified, present must be supported by the device to be available as an option.
			// Assign a score for each type of device and prefer the device with the higher score.
			uint32_t option_score = _get_device_type_score(device_option);
			if (option_score > device_type_score) {
				device_index = i;
				device_type_score = option_score;
			}
		}
	}

	ERR_FAIL_COND_V_MSG((device_index < 0) || (device_index >= int32_t(device_count)), ERR_CANT_CREATE, "None of the devices supports both graphics and present queues.");

	uint32_t frame_count = 1;
	if (main_surface != 0) {
		frame_count = MAX(2U, uint32_t(GLOBAL_GET("rendering/rendering_device/vsync/frame_queue_size")));
	}

	frame = 0;
	frames.resize(frame_count);
	max_timestamp_query_elements = 256;

	device = context->device_get(device_index);
	err = driver->initialize(device_index, frame_count);
	ERR_FAIL_COND_V_MSG(err != OK, FAILED, "Failed to initialize driver for device.");

	if (main_instance) {
		// Only the singleton instance with a display should print this information.
		String rendering_method;
		if (OS::get_singleton()->get_current_rendering_method() == "mobile") {
			rendering_method = "Forward Mobile";
		} else {
			rendering_method = "Forward+";
		}

		// Output our device version.
		Engine::get_singleton()->print_header(vformat("%s %s - %s - Using Device #%d: %s - %s", get_device_api_name(), get_device_api_version(), rendering_method, device_index, _get_device_vendor_name(device), device.name));
	}

	// Pick the main queue family. It is worth noting we explicitly do not request the transfer bit, as apparently the specification defines
	// that the existence of either the graphics or compute bit implies that the queue can also do transfer operations, but it is optional
	// to indicate whether it supports them or not with the dedicated transfer bit if either is set.
	BitField<RDD::CommandQueueFamilyBits> main_queue_bits;
	main_queue_bits.set_flag(RDD::COMMAND_QUEUE_FAMILY_GRAPHICS_BIT);
	main_queue_bits.set_flag(RDD::COMMAND_QUEUE_FAMILY_COMPUTE_BIT);

#if !FORCE_SEPARATE_PRESENT_QUEUE
	// Needing to use a separate queue for presentation is an edge case that remains to be seen what hardware triggers it at all.
	main_queue_family = driver->command_queue_family_get(main_queue_bits, main_surface);
	if (!main_queue_family && (main_surface != 0))
#endif
	{
		// If it was not possible to find a main queue that supports the surface, we attempt to get two different queues instead.
		main_queue_family = driver->command_queue_family_get(main_queue_bits);
		present_queue_family = driver->command_queue_family_get(BitField<RDD::CommandQueueFamilyBits>(), main_surface);
		ERR_FAIL_COND_V(!present_queue_family, FAILED);
	}

	ERR_FAIL_COND_V(!main_queue_family, FAILED);

	// Create the main queue.
	main_queue = driver->command_queue_create(main_queue_family, true);
	ERR_FAIL_COND_V(!main_queue, FAILED);

	if (present_queue_family) {
		// Create the presentation queue.
		present_queue = driver->command_queue_create(present_queue_family);
		ERR_FAIL_COND_V(!present_queue, FAILED);
	} else {
		present_queue = main_queue;
	}

	// Create data for all the frames.
	for (uint32_t i = 0; i < frames.size(); i++) {
		frames[i].index = 0;

		// Create command pool, command buffers, semaphores and fences.
		frames[i].command_pool = driver->command_pool_create(main_queue_family, RDD::COMMAND_BUFFER_TYPE_PRIMARY);
		ERR_FAIL_COND_V(!frames[i].command_pool, FAILED);

		frames[i].setup_command_buffer = driver->command_buffer_create(frames[i].command_pool);
		ERR_FAIL_COND_V(!frames[i].setup_command_buffer, FAILED);
		frames[i].draw_command_buffer = driver->command_buffer_create(frames[i].command_pool);
		ERR_FAIL_COND_V(!frames[i].setup_command_buffer, FAILED);
		frames[i].blit_setup_command_buffer = driver->command_buffer_create(frames[i].command_pool);
		ERR_FAIL_COND_V(!frames[i].blit_setup_command_buffer, FAILED);
		frames[i].blit_draw_command_buffer = driver->command_buffer_create(frames[i].command_pool);
		ERR_FAIL_COND_V(!frames[i].blit_draw_command_buffer, FAILED);

		frames[i].setup_semaphore = driver->semaphore_create();
		ERR_FAIL_COND_V(!frames[i].setup_semaphore, FAILED);
		frames[i].draw_semaphore = driver->semaphore_create();
		ERR_FAIL_COND_V(!frames[i].draw_semaphore, FAILED);
		frames[i].blit_semaphore = driver->semaphore_create();
		ERR_FAIL_COND_V(!frames[i].draw_semaphore, FAILED);
		frames[i].draw_fence = driver->fence_create();
		ERR_FAIL_COND_V(!frames[i].draw_fence, FAILED);
		frames[i].draw_fence_signaled = false;

		// Create query pool.
		frames[i].timestamp_pool = driver->timestamp_query_pool_create(max_timestamp_query_elements);
		frames[i].timestamp_names.resize(max_timestamp_query_elements);
		frames[i].timestamp_cpu_values.resize(max_timestamp_query_elements);
		frames[i].timestamp_count = 0;
		frames[i].timestamp_result_names.resize(max_timestamp_query_elements);
		frames[i].timestamp_cpu_result_values.resize(max_timestamp_query_elements);
		frames[i].timestamp_result_values.resize(max_timestamp_query_elements);
		frames[i].timestamp_result_count = 0;
	}

	// Start from frame count, so everything else is immediately old.
	frames_drawn = frames.size();

	// Initialize recording on the first frame.
	driver->begin_segment(frame, frames_drawn++);
	driver->command_buffer_begin(frames[0].setup_command_buffer);
	driver->command_buffer_begin(frames[0].draw_command_buffer);
	driver->command_buffer_begin(frames[0].blit_setup_command_buffer);
	driver->command_buffer_begin(frames[0].blit_draw_command_buffer);

	// Create draw graph and start it initialized as well.
	draw_graph.initialize(driver, frames.size(), main_queue_family, SECONDARY_COMMAND_BUFFERS_PER_FRAME);
	draw_graph.begin();

	for (uint32_t i = 0; i < frames.size(); i++) {
		// Reset all queries in a query pool before doing any operations with them..
		driver->command_timestamp_query_pool_reset(frames[0].setup_command_buffer, frames[i].timestamp_pool, max_timestamp_query_elements);
	}

	// Convert block size from KB.
	staging_buffer_block_size = GLOBAL_GET("rendering/rendering_device/staging_buffer/block_size_kb");
	staging_buffer_block_size = MAX(4u, staging_buffer_block_size);
	staging_buffer_block_size *= 1024;

	// Convert staging buffer size from MB.
	staging_buffer_max_size = GLOBAL_GET("rendering/rendering_device/staging_buffer/max_size_mb");
	staging_buffer_max_size = MAX(1u, staging_buffer_max_size);
	staging_buffer_max_size *= 1024 * 1024;

	if (staging_buffer_max_size < staging_buffer_block_size * 4) {
		// Validate enough blocks.
		staging_buffer_max_size = staging_buffer_block_size * 4;
	}

	texture_upload_region_size_px = GLOBAL_GET("rendering/rendering_device/staging_buffer/texture_upload_region_size_px");
	texture_upload_region_size_px = nearest_power_of_2_templated(texture_upload_region_size_px);

	// Ensure current staging block is valid and at least one per frame exists.
	staging_buffer_current = 0;
	staging_buffer_used = false;

	for (uint32_t i = 0; i < frames.size(); i++) {
		// Staging was never used, create a block.
		err = _insert_staging_block();
		ERR_CONTINUE(err != OK);
	}

	draw_list = nullptr;
	compute_list = nullptr;

	if (main_instance) {
		// Only the instance that is not a local device and is also the singleton is allowed to manage a pipeline cache.
		pipeline_cache_file_path = "user://vulkan/pipelines";
		pipeline_cache_file_path += "." + device.name.validate_filename().replace(" ", "_").to_lower();
		if (Engine::get_singleton()->is_editor_hint()) {
			pipeline_cache_file_path += ".editor";
		}

		pipeline_cache_file_path += ".cache";

		Vector<uint8_t> cache_data = _load_pipeline_cache();
		pipeline_cache_enabled = driver->pipeline_cache_create(cache_data);
		if (pipeline_cache_enabled) {
			pipeline_cache_size = driver->pipeline_cache_query_size();
			print_verbose(vformat("Startup PSO cache (%.1f MiB)", pipeline_cache_size / (1024.0f * 1024.0f)));
		}
	}

	return OK;
}

Vector<uint8_t> RenderingDevice::_load_pipeline_cache() {
	DirAccess::make_dir_recursive_absolute(pipeline_cache_file_path.get_base_dir());

	if (FileAccess::exists(pipeline_cache_file_path)) {
		Error file_error;
		Vector<uint8_t> file_data = FileAccess::get_file_as_bytes(pipeline_cache_file_path, &file_error);
		return file_data;
	} else {
		return Vector<uint8_t>();
	}
}

void RenderingDevice::_update_pipeline_cache(bool p_closing) {
	{
		bool still_saving = pipeline_cache_save_task != WorkerThreadPool::INVALID_TASK_ID && !WorkerThreadPool::get_singleton()->is_task_completed(pipeline_cache_save_task);
		if (still_saving) {
			if (p_closing) {
				WorkerThreadPool::get_singleton()->wait_for_task_completion(pipeline_cache_save_task);
				pipeline_cache_save_task = WorkerThreadPool::INVALID_TASK_ID;
			} else {
				// We can't save until the currently running save is done. We'll retry next time; worst case, we'll save when exiting.
				return;
			}
		}
	}

	{
		size_t new_pipelines_cache_size = driver->pipeline_cache_query_size();
		ERR_FAIL_COND(!new_pipelines_cache_size);
		size_t difference = new_pipelines_cache_size - pipeline_cache_size;

		bool must_save = false;

		if (p_closing) {
			must_save = difference > 0;
		} else {
			float save_interval = GLOBAL_GET("rendering/rendering_device/pipeline_cache/save_chunk_size_mb");
			must_save = difference > 0 && difference / (1024.0f * 1024.0f) >= save_interval;
		}

		if (must_save) {
			pipeline_cache_size = new_pipelines_cache_size;
		} else {
			return;
		}
	}

	if (p_closing) {
		_save_pipeline_cache(this);
	} else {
		pipeline_cache_save_task = WorkerThreadPool::get_singleton()->add_native_task(&_save_pipeline_cache, this, false, "PipelineCacheSave");
	}
}

void RenderingDevice::_save_pipeline_cache(void *p_data) {
	RenderingDevice *self = static_cast<RenderingDevice *>(p_data);

	self->_thread_safe_.lock();
	Vector<uint8_t> cache_blob = self->driver->pipeline_cache_serialize();
	self->_thread_safe_.unlock();

	if (cache_blob.size() == 0) {
		return;
	}
	print_verbose(vformat("Updated PSO cache (%.1f MiB)", cache_blob.size() / (1024.0f * 1024.0f)));

	Ref<FileAccess> f = FileAccess::open(self->pipeline_cache_file_path, FileAccess::WRITE, nullptr);
	if (f.is_valid()) {
		f->store_buffer(cache_blob);
	}
}

template <class T>
void RenderingDevice::_free_rids(T &p_owner, const char *p_type) {
	List<RID> owned;
	p_owner.get_owned_list(&owned);
	if (owned.size()) {
		if (owned.size() == 1) {
			WARN_PRINT(vformat("1 RID of type \"%s\" was leaked.", p_type));
		} else {
			WARN_PRINT(vformat("%d RIDs of type \"%s\" were leaked.", owned.size(), p_type));
		}
		for (const RID &E : owned) {
#ifdef DEV_ENABLED
			if (resource_names.has(E)) {
				print_line(String(" - ") + resource_names[E]);
			}
#endif
			free(E);
		}
	}
}

void RenderingDevice::capture_timestamp(const String &p_name) {
	ERR_FAIL_COND_MSG(draw_list != nullptr, "Capturing timestamps during draw list creation is not allowed. Offending timestamp was: " + p_name);
	ERR_FAIL_COND_MSG(compute_list != nullptr, "Capturing timestamps during compute list creation is not allowed. Offending timestamp was: " + p_name);
	ERR_FAIL_COND(frames[frame].timestamp_count >= max_timestamp_query_elements);

	draw_graph.add_capture_timestamp(frames[frame].timestamp_pool, frames[frame].timestamp_count);

	frames[frame].timestamp_names[frames[frame].timestamp_count] = p_name;
	frames[frame].timestamp_cpu_values[frames[frame].timestamp_count] = OS::get_singleton()->get_ticks_usec();
	frames[frame].timestamp_count++;
}

uint64_t RenderingDevice::get_driver_resource(DriverResource p_resource, RID p_rid, uint64_t p_index) {
	_THREAD_SAFE_METHOD_

	uint64_t driver_id = 0;
	switch (p_resource) {
		case DRIVER_RESOURCE_LOGICAL_DEVICE:
		case DRIVER_RESOURCE_PHYSICAL_DEVICE:
		case DRIVER_RESOURCE_TOPMOST_OBJECT:
		case DRIVER_RESOURCE_COMMAND_QUEUE:
		case DRIVER_RESOURCE_QUEUE_FAMILY:
			break;
		case DRIVER_RESOURCE_TEXTURE:
		case DRIVER_RESOURCE_TEXTURE_VIEW:
		case DRIVER_RESOURCE_TEXTURE_DATA_FORMAT: {
			Texture *tex = texture_owner.get_or_null(p_rid);
			ERR_FAIL_NULL_V(tex, 0);

			driver_id = tex->driver_id;
		} break;
		case DRIVER_RESOURCE_SAMPLER: {
			RDD::SamplerID *sampler_driver_id = sampler_owner.get_or_null(p_rid);
			ERR_FAIL_NULL_V(sampler_driver_id, 0);

			driver_id = *sampler_driver_id;
		} break;
		case DRIVER_RESOURCE_UNIFORM_SET: {
			UniformSet *uniform_set = uniform_set_owner.get_or_null(p_rid);
			ERR_FAIL_NULL_V(uniform_set, 0);

			driver_id = uniform_set->driver_id;
		} break;
		case DRIVER_RESOURCE_BUFFER: {
			Buffer *buffer = nullptr;
			if (vertex_buffer_owner.owns(p_rid)) {
				buffer = vertex_buffer_owner.get_or_null(p_rid);
			} else if (index_buffer_owner.owns(p_rid)) {
				buffer = index_buffer_owner.get_or_null(p_rid);
			} else if (uniform_buffer_owner.owns(p_rid)) {
				buffer = uniform_buffer_owner.get_or_null(p_rid);
			// <TF>
			// @ShadyTF persistently mapped buffers
			} else if (persistent_buffer_owner.owns(p_rid)) {
				PersistentBuffer* linear_buffer = persistent_buffer_owner.get_or_null(p_rid);
				PersistentBufferSet* linear_buffer_frame = linear_buffer->buffer_set.ptrw() + frame;
				buffer = linear_buffer_frame->buffers.ptrw() + linear_buffer_frame->usage_index;
			// </TF>
			} else if (texture_buffer_owner.owns(p_rid)) {
				buffer = texture_buffer_owner.get_or_null(p_rid);
			} else if (storage_buffer_owner.owns(p_rid)) {
				buffer = storage_buffer_owner.get_or_null(p_rid);
			}
			ERR_FAIL_NULL_V(buffer, 0);

			driver_id = buffer->driver_id;
		} break;
		case DRIVER_RESOURCE_COMPUTE_PIPELINE: {
			ComputePipeline *compute_pipeline = compute_pipeline_owner.get_or_null(p_rid);
			ERR_FAIL_NULL_V(compute_pipeline, 0);

			driver_id = compute_pipeline->driver_id;
		} break;
		case DRIVER_RESOURCE_RENDER_PIPELINE: {
			RenderPipeline *render_pipeline = render_pipeline_owner.get_or_null(p_rid);
			ERR_FAIL_NULL_V(render_pipeline, 0);

			driver_id = render_pipeline->driver_id;
		} break;
		default: {
			ERR_FAIL_V(0);
		} break;
	}

	return driver->get_resource_native_handle(p_resource, driver_id);
}

uint32_t RenderingDevice::get_captured_timestamps_count() const {
	return frames[frame].timestamp_result_count;
}

uint64_t RenderingDevice::get_captured_timestamps_frame() const {
	return frames[frame].index;
}

uint64_t RenderingDevice::get_captured_timestamp_gpu_time(uint32_t p_index) const {
	ERR_FAIL_UNSIGNED_INDEX_V(p_index, frames[frame].timestamp_result_count, 0);
	return driver->timestamp_query_result_to_time(frames[frame].timestamp_result_values[p_index]);
}

uint64_t RenderingDevice::get_captured_timestamp_cpu_time(uint32_t p_index) const {
	ERR_FAIL_UNSIGNED_INDEX_V(p_index, frames[frame].timestamp_result_count, 0);
	return frames[frame].timestamp_cpu_result_values[p_index];
}

String RenderingDevice::get_captured_timestamp_name(uint32_t p_index) const {
	ERR_FAIL_UNSIGNED_INDEX_V(p_index, frames[frame].timestamp_result_count, String());
	return frames[frame].timestamp_result_names[p_index];
}

uint64_t RenderingDevice::limit_get(Limit p_limit) const {
	return driver->limit_get(p_limit);
}

void RenderingDevice::finalize() {
	if (!frames.is_empty()) {
		// Wait for all frames to have finished rendering.
		_flush_and_stall_for_all_frames();
	}

	// Delete everything the graph has created.
	draw_graph.finalize();

	// Free all resources.
	_free_rids(render_pipeline_owner, "Pipeline");
	_free_rids(compute_pipeline_owner, "Compute");
	_free_rids(uniform_set_owner, "UniformSet");
	_free_rids(texture_buffer_owner, "TextureBuffer");
	_free_rids(storage_buffer_owner, "StorageBuffer");
	_free_rids(uniform_buffer_owner, "UniformBuffer");
	_free_rids(shader_owner, "Shader");
	_free_rids(index_array_owner, "IndexArray");
	_free_rids(index_buffer_owner, "IndexBuffer");
	_free_rids(vertex_array_owner, "VertexArray");
	_free_rids(vertex_buffer_owner, "VertexBuffer");
	_free_rids(framebuffer_owner, "Framebuffer");
	_free_rids(sampler_owner, "Sampler");
	{
		// For textures it's a bit more difficult because they may be shared.
		List<RID> owned;
		texture_owner.get_owned_list(&owned);
		if (owned.size()) {
			if (owned.size() == 1) {
				WARN_PRINT("1 RID of type \"Texture\" was leaked.");
			} else {
				WARN_PRINT(vformat("%d RIDs of type \"Texture\" were leaked.", owned.size()));
			}
			// Free shared first.
			for (List<RID>::Element *E = owned.front(); E;) {
				List<RID>::Element *N = E->next();
				if (texture_is_shared(E->get())) {
#ifdef DEV_ENABLED
					if (resource_names.has(E->get())) {
						print_line(String(" - ") + resource_names[E->get()]);
					}
#endif
					free(E->get());
					owned.erase(E);
				}
				E = N;
			}
			// Free non shared second, this will avoid an error trying to free unexisting textures due to dependencies.
			for (const RID &E : owned) {
#ifdef DEV_ENABLED
				if (resource_names.has(E)) {
					print_line(String(" - ") + resource_names[E]);
				}
#endif
				free(E);
			}
		}
	}

	// Free everything pending.
	for (uint32_t i = 0; i < frames.size(); i++) {
		int f = (frame + i) % frames.size();
		_free_pending_resources(f);
		driver->command_pool_free(frames[i].command_pool);
		driver->timestamp_query_pool_free(frames[i].timestamp_pool);
		driver->semaphore_free(frames[i].setup_semaphore);
		driver->semaphore_free(frames[i].draw_semaphore);
		driver->fence_free(frames[i].draw_fence);
	}

	if (pipeline_cache_enabled) {
		_update_pipeline_cache(true);
		driver->pipeline_cache_free();
	}

	frames.clear();

	for (int i = 0; i < staging_buffer_blocks.size(); i++) {
		driver->buffer_free(staging_buffer_blocks[i].driver_id);
	}

	while (vertex_formats.size()) {
		HashMap<VertexFormatID, VertexDescriptionCache>::Iterator temp = vertex_formats.begin();
		driver->vertex_format_free(temp->value.driver_id);
		vertex_formats.remove(temp);
	}

	for (KeyValue<FramebufferFormatID, FramebufferFormat> &E : framebuffer_formats) {
		driver->render_pass_free(E.value.render_pass);
	}
	framebuffer_formats.clear();

	// Delete the swap chains created for the screens.
	for (const KeyValue<DisplayServer::WindowID, RDD::SwapChainID> &it : screen_swap_chains) {
		driver->swap_chain_free(it.value);
	}

	screen_swap_chains.clear();

	// Delete the command queues.
	if (present_queue) {
		if (main_queue != present_queue) {
			// Only delete the present queue if it's unique.
			driver->command_queue_free(present_queue);
		}

		present_queue = RDD::CommandQueueID();
	}

	if (main_queue) {
		driver->command_queue_free(main_queue);
		main_queue = RDD::CommandQueueID();
	}

	// Delete the driver once everything else has been deleted.
	if (driver != nullptr) {
		context->driver_free(driver);
		driver = nullptr;
	}

	// All these should be clear at this point.
	ERR_FAIL_COND(dependency_map.size());
	ERR_FAIL_COND(reverse_dependency_map.size());
}

RenderingDevice *RenderingDevice::create_local_device() {
	RenderingDevice *rd = memnew(RenderingDevice);
	rd->initialize(context);
	return rd;
}

bool RenderingDevice::has_feature(const Features p_feature) const {
	return driver->has_feature(p_feature);
}

void RenderingDevice::_bind_methods() {
	ClassDB::bind_method(D_METHOD("texture_create", "format", "view", "data"), &RenderingDevice::_texture_create, DEFVAL(Array()));
	ClassDB::bind_method(D_METHOD("texture_create_shared", "view", "with_texture"), &RenderingDevice::_texture_create_shared);
	ClassDB::bind_method(D_METHOD("texture_create_shared_from_slice", "view", "with_texture", "layer", "mipmap", "mipmaps", "slice_type"), &RenderingDevice::_texture_create_shared_from_slice, DEFVAL(1), DEFVAL(TEXTURE_SLICE_2D));
	ClassDB::bind_method(D_METHOD("texture_create_from_extension", "type", "format", "samples", "usage_flags", "image", "width", "height", "depth", "layers"), &RenderingDevice::texture_create_from_extension);

	ClassDB::bind_method(D_METHOD("texture_update", "texture", "layer", "data"), &RenderingDevice::texture_update);
	ClassDB::bind_method(D_METHOD("texture_get_data", "texture", "layer"), &RenderingDevice::texture_get_data);

	ClassDB::bind_method(D_METHOD("texture_is_format_supported_for_usage", "format", "usage_flags"), &RenderingDevice::texture_is_format_supported_for_usage);

	ClassDB::bind_method(D_METHOD("texture_is_shared", "texture"), &RenderingDevice::texture_is_shared);
	ClassDB::bind_method(D_METHOD("texture_is_valid", "texture"), &RenderingDevice::texture_is_valid);

	ClassDB::bind_method(D_METHOD("texture_copy", "from_texture", "to_texture", "from_pos", "to_pos", "size", "src_mipmap", "dst_mipmap", "src_layer", "dst_layer"), &RenderingDevice::texture_copy);
	ClassDB::bind_method(D_METHOD("texture_clear", "texture", "color", "base_mipmap", "mipmap_count", "base_layer", "layer_count"), &RenderingDevice::texture_clear);
	ClassDB::bind_method(D_METHOD("texture_resolve_multisample", "from_texture", "to_texture"), &RenderingDevice::texture_resolve_multisample);

	ClassDB::bind_method(D_METHOD("texture_get_format", "texture"), &RenderingDevice::_texture_get_format);
#ifndef DISABLE_DEPRECATED
	ClassDB::bind_method(D_METHOD("texture_get_native_handle", "texture"), &RenderingDevice::texture_get_native_handle);
#endif

	ClassDB::bind_method(D_METHOD("framebuffer_format_create", "attachments", "view_count"), &RenderingDevice::_framebuffer_format_create, DEFVAL(1));
	ClassDB::bind_method(D_METHOD("framebuffer_format_create_multipass", "attachments", "passes", "view_count"), &RenderingDevice::_framebuffer_format_create_multipass, DEFVAL(1));
	ClassDB::bind_method(D_METHOD("framebuffer_format_create_empty", "samples"), &RenderingDevice::framebuffer_format_create_empty, DEFVAL(TEXTURE_SAMPLES_1));
	ClassDB::bind_method(D_METHOD("framebuffer_format_get_texture_samples", "format", "render_pass"), &RenderingDevice::framebuffer_format_get_texture_samples, DEFVAL(0));
	ClassDB::bind_method(D_METHOD("framebuffer_create", "textures", "validate_with_format", "view_count"), &RenderingDevice::_framebuffer_create, DEFVAL(INVALID_FORMAT_ID), DEFVAL(1));
	ClassDB::bind_method(D_METHOD("framebuffer_create_multipass", "textures", "passes", "validate_with_format", "view_count"), &RenderingDevice::_framebuffer_create_multipass, DEFVAL(INVALID_FORMAT_ID), DEFVAL(1));
	ClassDB::bind_method(D_METHOD("framebuffer_create_empty", "size", "samples", "validate_with_format"), &RenderingDevice::framebuffer_create_empty, DEFVAL(TEXTURE_SAMPLES_1), DEFVAL(INVALID_FORMAT_ID));
	ClassDB::bind_method(D_METHOD("framebuffer_get_format", "framebuffer"), &RenderingDevice::framebuffer_get_format);
	ClassDB::bind_method(D_METHOD("framebuffer_is_valid", "framebuffer"), &RenderingDevice::framebuffer_is_valid);

	ClassDB::bind_method(D_METHOD("sampler_create", "state"), &RenderingDevice::_sampler_create);
	ClassDB::bind_method(D_METHOD("sampler_is_format_supported_for_filter", "format", "sampler_filter"), &RenderingDevice::sampler_is_format_supported_for_filter);

	ClassDB::bind_method(D_METHOD("vertex_buffer_create", "size_bytes", "data", "use_as_storage"), &RenderingDevice::vertex_buffer_create, DEFVAL(Vector<uint8_t>()), DEFVAL(false));
	ClassDB::bind_method(D_METHOD("vertex_format_create", "vertex_descriptions"), &RenderingDevice::_vertex_format_create);
	ClassDB::bind_method(D_METHOD("vertex_array_create", "vertex_count", "vertex_format", "src_buffers", "offsets"), &RenderingDevice::_vertex_array_create, DEFVAL(Vector<int64_t>()));

	ClassDB::bind_method(D_METHOD("index_buffer_create", "size_indices", "format", "data", "use_restart_indices"), &RenderingDevice::index_buffer_create, DEFVAL(Vector<uint8_t>()), DEFVAL(false));
	ClassDB::bind_method(D_METHOD("index_array_create", "index_buffer", "index_offset", "index_count"), &RenderingDevice::index_array_create);

	ClassDB::bind_method(D_METHOD("shader_compile_spirv_from_source", "shader_source", "allow_cache"), &RenderingDevice::_shader_compile_spirv_from_source, DEFVAL(true));
	ClassDB::bind_method(D_METHOD("shader_compile_binary_from_spirv", "spirv_data", "name"), &RenderingDevice::_shader_compile_binary_from_spirv, DEFVAL(""));
	ClassDB::bind_method(D_METHOD("shader_create_from_spirv", "spirv_data", "name"), &RenderingDevice::_shader_create_from_spirv, DEFVAL(""));
	ClassDB::bind_method(D_METHOD("shader_create_from_bytecode", "binary_data", "placeholder_rid"), &RenderingDevice::shader_create_from_bytecode, DEFVAL(RID()));
	ClassDB::bind_method(D_METHOD("shader_create_placeholder"), &RenderingDevice::shader_create_placeholder);

	ClassDB::bind_method(D_METHOD("shader_get_vertex_input_attribute_mask", "shader"), &RenderingDevice::shader_get_vertex_input_attribute_mask);

	ClassDB::bind_method(D_METHOD("uniform_buffer_create", "size_bytes", "data"), &RenderingDevice::uniform_buffer_create, DEFVAL(Vector<uint8_t>()));
	ClassDB::bind_method(D_METHOD("storage_buffer_create", "size_bytes", "data", "usage"), &RenderingDevice::storage_buffer_create, DEFVAL(Vector<uint8_t>()), DEFVAL(0));
	ClassDB::bind_method(D_METHOD("texture_buffer_create", "size_bytes", "format", "data"), &RenderingDevice::texture_buffer_create, DEFVAL(Vector<uint8_t>()));

	ClassDB::bind_method(D_METHOD("uniform_set_create", "uniforms", "shader", "shader_set"), &RenderingDevice::_uniform_set_create);
	ClassDB::bind_method(D_METHOD("uniform_set_is_valid", "uniform_set"), &RenderingDevice::uniform_set_is_valid);

	ClassDB::bind_method(D_METHOD("buffer_copy", "src_buffer", "dst_buffer", "src_offset", "dst_offset", "size"), &RenderingDevice::buffer_copy);
	ClassDB::bind_method(D_METHOD("buffer_update", "buffer", "offset", "size_bytes", "data"), &RenderingDevice::_buffer_update_bind);
	ClassDB::bind_method(D_METHOD("buffer_clear", "buffer", "offset", "size_bytes"), &RenderingDevice::buffer_clear);
	ClassDB::bind_method(D_METHOD("buffer_get_data", "buffer", "offset_bytes", "size_bytes"), &RenderingDevice::buffer_get_data, DEFVAL(0), DEFVAL(0));

	ClassDB::bind_method(D_METHOD("render_pipeline_create", "shader", "framebuffer_format", "vertex_format", "primitive", "rasterization_state", "multisample_state", "stencil_state", "color_blend_state", "dynamic_state_flags", "for_render_pass", "specialization_constants"), &RenderingDevice::_render_pipeline_create, DEFVAL(0), DEFVAL(0), DEFVAL(TypedArray<RDPipelineSpecializationConstant>()));
	ClassDB::bind_method(D_METHOD("render_pipeline_is_valid", "render_pipeline"), &RenderingDevice::render_pipeline_is_valid);

	ClassDB::bind_method(D_METHOD("compute_pipeline_create", "shader", "specialization_constants"), &RenderingDevice::_compute_pipeline_create, DEFVAL(TypedArray<RDPipelineSpecializationConstant>()));
	ClassDB::bind_method(D_METHOD("compute_pipeline_is_valid", "compute_pipeline"), &RenderingDevice::compute_pipeline_is_valid);

	ClassDB::bind_method(D_METHOD("screen_get_width", "screen"), &RenderingDevice::screen_get_width, DEFVAL(DisplayServer::MAIN_WINDOW_ID));
	ClassDB::bind_method(D_METHOD("screen_get_height", "screen"), &RenderingDevice::screen_get_height, DEFVAL(DisplayServer::MAIN_WINDOW_ID));
	ClassDB::bind_method(D_METHOD("screen_get_framebuffer_format", "screen"), &RenderingDevice::screen_get_framebuffer_format, DEFVAL(DisplayServer::MAIN_WINDOW_ID));

	ClassDB::bind_method(D_METHOD("draw_list_begin_for_screen", "screen", "clear_color"), &RenderingDevice::draw_list_begin_for_screen, DEFVAL(DisplayServer::MAIN_WINDOW_ID), DEFVAL(Color()));

	ClassDB::bind_method(D_METHOD("draw_list_begin", "framebuffer", "initial_color_action", "final_color_action", "initial_depth_action", "final_depth_action", "clear_color_values", "clear_depth", "clear_stencil", "region"), &RenderingDevice::draw_list_begin, DEFVAL(Vector<Color>()), DEFVAL(1.0), DEFVAL(0), DEFVAL(Rect2()));
#ifndef DISABLE_DEPRECATED
	ClassDB::bind_method(D_METHOD("draw_list_begin_split", "framebuffer", "splits", "initial_color_action", "final_color_action", "initial_depth_action", "final_depth_action", "clear_color_values", "clear_depth", "clear_stencil", "region", "storage_textures"), &RenderingDevice::_draw_list_begin_split, DEFVAL(Vector<Color>()), DEFVAL(1.0), DEFVAL(0), DEFVAL(Rect2()), DEFVAL(TypedArray<RID>()));
#endif

	ClassDB::bind_method(D_METHOD("draw_list_set_blend_constants", "draw_list", "color"), &RenderingDevice::draw_list_set_blend_constants);
	ClassDB::bind_method(D_METHOD("draw_list_bind_render_pipeline", "draw_list", "render_pipeline"), &RenderingDevice::draw_list_bind_render_pipeline);
	ClassDB::bind_method(D_METHOD("draw_list_bind_uniform_set", "draw_list", "uniform_set", "set_index"), &RenderingDevice::draw_list_bind_uniform_set);
	ClassDB::bind_method(D_METHOD("draw_list_bind_vertex_array", "draw_list", "vertex_array"), &RenderingDevice::draw_list_bind_vertex_array);
	ClassDB::bind_method(D_METHOD("draw_list_bind_index_array", "draw_list", "index_array"), &RenderingDevice::draw_list_bind_index_array);
	ClassDB::bind_method(D_METHOD("draw_list_set_push_constant", "draw_list", "buffer", "size_bytes"), &RenderingDevice::_draw_list_set_push_constant);

	ClassDB::bind_method(D_METHOD("draw_list_draw", "draw_list", "use_indices", "instances", "procedural_vertex_count"), &RenderingDevice::draw_list_draw, DEFVAL(0));

	ClassDB::bind_method(D_METHOD("draw_list_enable_scissor", "draw_list", "rect"), &RenderingDevice::draw_list_enable_scissor, DEFVAL(Rect2()));
	ClassDB::bind_method(D_METHOD("draw_list_disable_scissor", "draw_list"), &RenderingDevice::draw_list_disable_scissor);

	ClassDB::bind_method(D_METHOD("draw_list_switch_to_next_pass"), &RenderingDevice::draw_list_switch_to_next_pass);
#ifndef DISABLE_DEPRECATED
	ClassDB::bind_method(D_METHOD("draw_list_switch_to_next_pass_split", "splits"), &RenderingDevice::_draw_list_switch_to_next_pass_split);
#endif

	ClassDB::bind_method(D_METHOD("draw_list_end"), &RenderingDevice::draw_list_end);

	ClassDB::bind_method(D_METHOD("compute_list_begin"), &RenderingDevice::compute_list_begin);
	ClassDB::bind_method(D_METHOD("compute_list_bind_compute_pipeline", "compute_list", "compute_pipeline"), &RenderingDevice::compute_list_bind_compute_pipeline);
	ClassDB::bind_method(D_METHOD("compute_list_set_push_constant", "compute_list", "buffer", "size_bytes"), &RenderingDevice::_compute_list_set_push_constant);
	ClassDB::bind_method(D_METHOD("compute_list_bind_uniform_set", "compute_list", "uniform_set", "set_index"), &RenderingDevice::compute_list_bind_uniform_set);
	ClassDB::bind_method(D_METHOD("compute_list_dispatch", "compute_list", "x_groups", "y_groups", "z_groups"), &RenderingDevice::compute_list_dispatch);
	ClassDB::bind_method(D_METHOD("compute_list_add_barrier", "compute_list"), &RenderingDevice::compute_list_add_barrier);
	ClassDB::bind_method(D_METHOD("compute_list_end"), &RenderingDevice::compute_list_end);

	ClassDB::bind_method(D_METHOD("free_rid", "rid"), &RenderingDevice::free);

	ClassDB::bind_method(D_METHOD("capture_timestamp", "name"), &RenderingDevice::capture_timestamp);
	ClassDB::bind_method(D_METHOD("get_captured_timestamps_count"), &RenderingDevice::get_captured_timestamps_count);
	ClassDB::bind_method(D_METHOD("get_captured_timestamps_frame"), &RenderingDevice::get_captured_timestamps_frame);
	ClassDB::bind_method(D_METHOD("get_captured_timestamp_gpu_time", "index"), &RenderingDevice::get_captured_timestamp_gpu_time);
	ClassDB::bind_method(D_METHOD("get_captured_timestamp_cpu_time", "index"), &RenderingDevice::get_captured_timestamp_cpu_time);
	ClassDB::bind_method(D_METHOD("get_captured_timestamp_name", "index"), &RenderingDevice::get_captured_timestamp_name);

	ClassDB::bind_method(D_METHOD("limit_get", "limit"), &RenderingDevice::limit_get);
	ClassDB::bind_method(D_METHOD("get_frame_delay"), &RenderingDevice::get_frame_delay);
	ClassDB::bind_method(D_METHOD("submit"), &RenderingDevice::submit);
	ClassDB::bind_method(D_METHOD("sync"), &RenderingDevice::sync);

#ifndef DISABLE_DEPRECATED
	ClassDB::bind_method(D_METHOD("barrier", "from", "to"), &RenderingDevice::barrier, DEFVAL(BARRIER_MASK_ALL_BARRIERS), DEFVAL(BARRIER_MASK_ALL_BARRIERS));
	ClassDB::bind_method(D_METHOD("full_barrier"), &RenderingDevice::full_barrier);
#endif

	ClassDB::bind_method(D_METHOD("create_local_device"), &RenderingDevice::create_local_device);

	ClassDB::bind_method(D_METHOD("set_resource_name", "id", "name"), &RenderingDevice::set_resource_name);

	ClassDB::bind_method(D_METHOD("draw_command_begin_label", "name", "color"), &RenderingDevice::draw_command_begin_label);
#ifndef DISABLE_DEPRECATED
	ClassDB::bind_method(D_METHOD("draw_command_insert_label", "name", "color"), &RenderingDevice::draw_command_insert_label);
#endif
	ClassDB::bind_method(D_METHOD("draw_command_end_label"), &RenderingDevice::draw_command_end_label);

	ClassDB::bind_method(D_METHOD("get_device_vendor_name"), &RenderingDevice::get_device_vendor_name);
	ClassDB::bind_method(D_METHOD("get_device_name"), &RenderingDevice::get_device_name);
	ClassDB::bind_method(D_METHOD("get_device_pipeline_cache_uuid"), &RenderingDevice::get_device_pipeline_cache_uuid);

	ClassDB::bind_method(D_METHOD("get_memory_usage", "type"), &RenderingDevice::get_memory_usage);

	ClassDB::bind_method(D_METHOD("get_driver_resource", "resource", "rid", "index"), &RenderingDevice::get_driver_resource);

	BIND_ENUM_CONSTANT(DEVICE_TYPE_OTHER);
	BIND_ENUM_CONSTANT(DEVICE_TYPE_INTEGRATED_GPU);
	BIND_ENUM_CONSTANT(DEVICE_TYPE_DISCRETE_GPU);
	BIND_ENUM_CONSTANT(DEVICE_TYPE_VIRTUAL_GPU);
	BIND_ENUM_CONSTANT(DEVICE_TYPE_CPU);
	BIND_ENUM_CONSTANT(DEVICE_TYPE_MAX);

	BIND_ENUM_CONSTANT(DRIVER_RESOURCE_LOGICAL_DEVICE);
	BIND_ENUM_CONSTANT(DRIVER_RESOURCE_PHYSICAL_DEVICE);
	BIND_ENUM_CONSTANT(DRIVER_RESOURCE_TOPMOST_OBJECT);
	BIND_ENUM_CONSTANT(DRIVER_RESOURCE_COMMAND_QUEUE);
	BIND_ENUM_CONSTANT(DRIVER_RESOURCE_QUEUE_FAMILY);
	BIND_ENUM_CONSTANT(DRIVER_RESOURCE_TEXTURE);
	BIND_ENUM_CONSTANT(DRIVER_RESOURCE_TEXTURE_VIEW);
	BIND_ENUM_CONSTANT(DRIVER_RESOURCE_TEXTURE_DATA_FORMAT);
	BIND_ENUM_CONSTANT(DRIVER_RESOURCE_SAMPLER);
	BIND_ENUM_CONSTANT(DRIVER_RESOURCE_UNIFORM_SET);
	BIND_ENUM_CONSTANT(DRIVER_RESOURCE_BUFFER);
	BIND_ENUM_CONSTANT(DRIVER_RESOURCE_COMPUTE_PIPELINE);
	BIND_ENUM_CONSTANT(DRIVER_RESOURCE_RENDER_PIPELINE);
#ifndef DISABLE_DEPRECATED
	BIND_ENUM_CONSTANT(DRIVER_RESOURCE_VULKAN_DEVICE);
	BIND_ENUM_CONSTANT(DRIVER_RESOURCE_VULKAN_PHYSICAL_DEVICE);
	BIND_ENUM_CONSTANT(DRIVER_RESOURCE_VULKAN_INSTANCE);
	BIND_ENUM_CONSTANT(DRIVER_RESOURCE_VULKAN_QUEUE);
	BIND_ENUM_CONSTANT(DRIVER_RESOURCE_VULKAN_QUEUE_FAMILY_INDEX);
	BIND_ENUM_CONSTANT(DRIVER_RESOURCE_VULKAN_IMAGE);
	BIND_ENUM_CONSTANT(DRIVER_RESOURCE_VULKAN_IMAGE_VIEW);
	BIND_ENUM_CONSTANT(DRIVER_RESOURCE_VULKAN_IMAGE_NATIVE_TEXTURE_FORMAT);
	BIND_ENUM_CONSTANT(DRIVER_RESOURCE_VULKAN_SAMPLER);
	BIND_ENUM_CONSTANT(DRIVER_RESOURCE_VULKAN_DESCRIPTOR_SET);
	BIND_ENUM_CONSTANT(DRIVER_RESOURCE_VULKAN_BUFFER);
	BIND_ENUM_CONSTANT(DRIVER_RESOURCE_VULKAN_COMPUTE_PIPELINE);
	BIND_ENUM_CONSTANT(DRIVER_RESOURCE_VULKAN_RENDER_PIPELINE);
#endif

	BIND_ENUM_CONSTANT(DATA_FORMAT_R4G4_UNORM_PACK8);
	BIND_ENUM_CONSTANT(DATA_FORMAT_R4G4B4A4_UNORM_PACK16);
	BIND_ENUM_CONSTANT(DATA_FORMAT_B4G4R4A4_UNORM_PACK16);
	BIND_ENUM_CONSTANT(DATA_FORMAT_R5G6B5_UNORM_PACK16);
	BIND_ENUM_CONSTANT(DATA_FORMAT_B5G6R5_UNORM_PACK16);
	BIND_ENUM_CONSTANT(DATA_FORMAT_R5G5B5A1_UNORM_PACK16);
	BIND_ENUM_CONSTANT(DATA_FORMAT_B5G5R5A1_UNORM_PACK16);
	BIND_ENUM_CONSTANT(DATA_FORMAT_A1R5G5B5_UNORM_PACK16);
	BIND_ENUM_CONSTANT(DATA_FORMAT_R8_UNORM);
	BIND_ENUM_CONSTANT(DATA_FORMAT_R8_SNORM);
	BIND_ENUM_CONSTANT(DATA_FORMAT_R8_USCALED);
	BIND_ENUM_CONSTANT(DATA_FORMAT_R8_SSCALED);
	BIND_ENUM_CONSTANT(DATA_FORMAT_R8_UINT);
	BIND_ENUM_CONSTANT(DATA_FORMAT_R8_SINT);
	BIND_ENUM_CONSTANT(DATA_FORMAT_R8_SRGB);
	BIND_ENUM_CONSTANT(DATA_FORMAT_R8G8_UNORM);
	BIND_ENUM_CONSTANT(DATA_FORMAT_R8G8_SNORM);
	BIND_ENUM_CONSTANT(DATA_FORMAT_R8G8_USCALED);
	BIND_ENUM_CONSTANT(DATA_FORMAT_R8G8_SSCALED);
	BIND_ENUM_CONSTANT(DATA_FORMAT_R8G8_UINT);
	BIND_ENUM_CONSTANT(DATA_FORMAT_R8G8_SINT);
	BIND_ENUM_CONSTANT(DATA_FORMAT_R8G8_SRGB);
	BIND_ENUM_CONSTANT(DATA_FORMAT_R8G8B8_UNORM);
	BIND_ENUM_CONSTANT(DATA_FORMAT_R8G8B8_SNORM);
	BIND_ENUM_CONSTANT(DATA_FORMAT_R8G8B8_USCALED);
	BIND_ENUM_CONSTANT(DATA_FORMAT_R8G8B8_SSCALED);
	BIND_ENUM_CONSTANT(DATA_FORMAT_R8G8B8_UINT);
	BIND_ENUM_CONSTANT(DATA_FORMAT_R8G8B8_SINT);
	BIND_ENUM_CONSTANT(DATA_FORMAT_R8G8B8_SRGB);
	BIND_ENUM_CONSTANT(DATA_FORMAT_B8G8R8_UNORM);
	BIND_ENUM_CONSTANT(DATA_FORMAT_B8G8R8_SNORM);
	BIND_ENUM_CONSTANT(DATA_FORMAT_B8G8R8_USCALED);
	BIND_ENUM_CONSTANT(DATA_FORMAT_B8G8R8_SSCALED);
	BIND_ENUM_CONSTANT(DATA_FORMAT_B8G8R8_UINT);
	BIND_ENUM_CONSTANT(DATA_FORMAT_B8G8R8_SINT);
	BIND_ENUM_CONSTANT(DATA_FORMAT_B8G8R8_SRGB);
	BIND_ENUM_CONSTANT(DATA_FORMAT_R8G8B8A8_UNORM);
	BIND_ENUM_CONSTANT(DATA_FORMAT_R8G8B8A8_SNORM);
	BIND_ENUM_CONSTANT(DATA_FORMAT_R8G8B8A8_USCALED);
	BIND_ENUM_CONSTANT(DATA_FORMAT_R8G8B8A8_SSCALED);
	BIND_ENUM_CONSTANT(DATA_FORMAT_R8G8B8A8_UINT);
	BIND_ENUM_CONSTANT(DATA_FORMAT_R8G8B8A8_SINT);
	BIND_ENUM_CONSTANT(DATA_FORMAT_R8G8B8A8_SRGB);
	BIND_ENUM_CONSTANT(DATA_FORMAT_B8G8R8A8_UNORM);
	BIND_ENUM_CONSTANT(DATA_FORMAT_B8G8R8A8_SNORM);
	BIND_ENUM_CONSTANT(DATA_FORMAT_B8G8R8A8_USCALED);
	BIND_ENUM_CONSTANT(DATA_FORMAT_B8G8R8A8_SSCALED);
	BIND_ENUM_CONSTANT(DATA_FORMAT_B8G8R8A8_UINT);
	BIND_ENUM_CONSTANT(DATA_FORMAT_B8G8R8A8_SINT);
	BIND_ENUM_CONSTANT(DATA_FORMAT_B8G8R8A8_SRGB);
	BIND_ENUM_CONSTANT(DATA_FORMAT_A8B8G8R8_UNORM_PACK32);
	BIND_ENUM_CONSTANT(DATA_FORMAT_A8B8G8R8_SNORM_PACK32);
	BIND_ENUM_CONSTANT(DATA_FORMAT_A8B8G8R8_USCALED_PACK32);
	BIND_ENUM_CONSTANT(DATA_FORMAT_A8B8G8R8_SSCALED_PACK32);
	BIND_ENUM_CONSTANT(DATA_FORMAT_A8B8G8R8_UINT_PACK32);
	BIND_ENUM_CONSTANT(DATA_FORMAT_A8B8G8R8_SINT_PACK32);
	BIND_ENUM_CONSTANT(DATA_FORMAT_A8B8G8R8_SRGB_PACK32);
	BIND_ENUM_CONSTANT(DATA_FORMAT_A2R10G10B10_UNORM_PACK32);
	BIND_ENUM_CONSTANT(DATA_FORMAT_A2R10G10B10_SNORM_PACK32);
	BIND_ENUM_CONSTANT(DATA_FORMAT_A2R10G10B10_USCALED_PACK32);
	BIND_ENUM_CONSTANT(DATA_FORMAT_A2R10G10B10_SSCALED_PACK32);
	BIND_ENUM_CONSTANT(DATA_FORMAT_A2R10G10B10_UINT_PACK32);
	BIND_ENUM_CONSTANT(DATA_FORMAT_A2R10G10B10_SINT_PACK32);
	BIND_ENUM_CONSTANT(DATA_FORMAT_A2B10G10R10_UNORM_PACK32);
	BIND_ENUM_CONSTANT(DATA_FORMAT_A2B10G10R10_SNORM_PACK32);
	BIND_ENUM_CONSTANT(DATA_FORMAT_A2B10G10R10_USCALED_PACK32);
	BIND_ENUM_CONSTANT(DATA_FORMAT_A2B10G10R10_SSCALED_PACK32);
	BIND_ENUM_CONSTANT(DATA_FORMAT_A2B10G10R10_UINT_PACK32);
	BIND_ENUM_CONSTANT(DATA_FORMAT_A2B10G10R10_SINT_PACK32);
	BIND_ENUM_CONSTANT(DATA_FORMAT_R16_UNORM);
	BIND_ENUM_CONSTANT(DATA_FORMAT_R16_SNORM);
	BIND_ENUM_CONSTANT(DATA_FORMAT_R16_USCALED);
	BIND_ENUM_CONSTANT(DATA_FORMAT_R16_SSCALED);
	BIND_ENUM_CONSTANT(DATA_FORMAT_R16_UINT);
	BIND_ENUM_CONSTANT(DATA_FORMAT_R16_SINT);
	BIND_ENUM_CONSTANT(DATA_FORMAT_R16_SFLOAT);
	BIND_ENUM_CONSTANT(DATA_FORMAT_R16G16_UNORM);
	BIND_ENUM_CONSTANT(DATA_FORMAT_R16G16_SNORM);
	BIND_ENUM_CONSTANT(DATA_FORMAT_R16G16_USCALED);
	BIND_ENUM_CONSTANT(DATA_FORMAT_R16G16_SSCALED);
	BIND_ENUM_CONSTANT(DATA_FORMAT_R16G16_UINT);
	BIND_ENUM_CONSTANT(DATA_FORMAT_R16G16_SINT);
	BIND_ENUM_CONSTANT(DATA_FORMAT_R16G16_SFLOAT);
	BIND_ENUM_CONSTANT(DATA_FORMAT_R16G16B16_UNORM);
	BIND_ENUM_CONSTANT(DATA_FORMAT_R16G16B16_SNORM);
	BIND_ENUM_CONSTANT(DATA_FORMAT_R16G16B16_USCALED);
	BIND_ENUM_CONSTANT(DATA_FORMAT_R16G16B16_SSCALED);
	BIND_ENUM_CONSTANT(DATA_FORMAT_R16G16B16_UINT);
	BIND_ENUM_CONSTANT(DATA_FORMAT_R16G16B16_SINT);
	BIND_ENUM_CONSTANT(DATA_FORMAT_R16G16B16_SFLOAT);
	BIND_ENUM_CONSTANT(DATA_FORMAT_R16G16B16A16_UNORM);
	BIND_ENUM_CONSTANT(DATA_FORMAT_R16G16B16A16_SNORM);
	BIND_ENUM_CONSTANT(DATA_FORMAT_R16G16B16A16_USCALED);
	BIND_ENUM_CONSTANT(DATA_FORMAT_R16G16B16A16_SSCALED);
	BIND_ENUM_CONSTANT(DATA_FORMAT_R16G16B16A16_UINT);
	BIND_ENUM_CONSTANT(DATA_FORMAT_R16G16B16A16_SINT);
	BIND_ENUM_CONSTANT(DATA_FORMAT_R16G16B16A16_SFLOAT);
	BIND_ENUM_CONSTANT(DATA_FORMAT_R32_UINT);
	BIND_ENUM_CONSTANT(DATA_FORMAT_R32_SINT);
	BIND_ENUM_CONSTANT(DATA_FORMAT_R32_SFLOAT);
	BIND_ENUM_CONSTANT(DATA_FORMAT_R32G32_UINT);
	BIND_ENUM_CONSTANT(DATA_FORMAT_R32G32_SINT);
	BIND_ENUM_CONSTANT(DATA_FORMAT_R32G32_SFLOAT);
	BIND_ENUM_CONSTANT(DATA_FORMAT_R32G32B32_UINT);
	BIND_ENUM_CONSTANT(DATA_FORMAT_R32G32B32_SINT);
	BIND_ENUM_CONSTANT(DATA_FORMAT_R32G32B32_SFLOAT);
	BIND_ENUM_CONSTANT(DATA_FORMAT_R32G32B32A32_UINT);
	BIND_ENUM_CONSTANT(DATA_FORMAT_R32G32B32A32_SINT);
	BIND_ENUM_CONSTANT(DATA_FORMAT_R32G32B32A32_SFLOAT);
	BIND_ENUM_CONSTANT(DATA_FORMAT_R64_UINT);
	BIND_ENUM_CONSTANT(DATA_FORMAT_R64_SINT);
	BIND_ENUM_CONSTANT(DATA_FORMAT_R64_SFLOAT);
	BIND_ENUM_CONSTANT(DATA_FORMAT_R64G64_UINT);
	BIND_ENUM_CONSTANT(DATA_FORMAT_R64G64_SINT);
	BIND_ENUM_CONSTANT(DATA_FORMAT_R64G64_SFLOAT);
	BIND_ENUM_CONSTANT(DATA_FORMAT_R64G64B64_UINT);
	BIND_ENUM_CONSTANT(DATA_FORMAT_R64G64B64_SINT);
	BIND_ENUM_CONSTANT(DATA_FORMAT_R64G64B64_SFLOAT);
	BIND_ENUM_CONSTANT(DATA_FORMAT_R64G64B64A64_UINT);
	BIND_ENUM_CONSTANT(DATA_FORMAT_R64G64B64A64_SINT);
	BIND_ENUM_CONSTANT(DATA_FORMAT_R64G64B64A64_SFLOAT);
	BIND_ENUM_CONSTANT(DATA_FORMAT_B10G11R11_UFLOAT_PACK32);
	BIND_ENUM_CONSTANT(DATA_FORMAT_E5B9G9R9_UFLOAT_PACK32);
	BIND_ENUM_CONSTANT(DATA_FORMAT_D16_UNORM);
	BIND_ENUM_CONSTANT(DATA_FORMAT_X8_D24_UNORM_PACK32);
	BIND_ENUM_CONSTANT(DATA_FORMAT_D32_SFLOAT);
	BIND_ENUM_CONSTANT(DATA_FORMAT_S8_UINT);
	BIND_ENUM_CONSTANT(DATA_FORMAT_D16_UNORM_S8_UINT);
	BIND_ENUM_CONSTANT(DATA_FORMAT_D24_UNORM_S8_UINT);
	BIND_ENUM_CONSTANT(DATA_FORMAT_D32_SFLOAT_S8_UINT);
	BIND_ENUM_CONSTANT(DATA_FORMAT_BC1_RGB_UNORM_BLOCK);
	BIND_ENUM_CONSTANT(DATA_FORMAT_BC1_RGB_SRGB_BLOCK);
	BIND_ENUM_CONSTANT(DATA_FORMAT_BC1_RGBA_UNORM_BLOCK);
	BIND_ENUM_CONSTANT(DATA_FORMAT_BC1_RGBA_SRGB_BLOCK);
	BIND_ENUM_CONSTANT(DATA_FORMAT_BC2_UNORM_BLOCK);
	BIND_ENUM_CONSTANT(DATA_FORMAT_BC2_SRGB_BLOCK);
	BIND_ENUM_CONSTANT(DATA_FORMAT_BC3_UNORM_BLOCK);
	BIND_ENUM_CONSTANT(DATA_FORMAT_BC3_SRGB_BLOCK);
	BIND_ENUM_CONSTANT(DATA_FORMAT_BC4_UNORM_BLOCK);
	BIND_ENUM_CONSTANT(DATA_FORMAT_BC4_SNORM_BLOCK);
	BIND_ENUM_CONSTANT(DATA_FORMAT_BC5_UNORM_BLOCK);
	BIND_ENUM_CONSTANT(DATA_FORMAT_BC5_SNORM_BLOCK);
	BIND_ENUM_CONSTANT(DATA_FORMAT_BC6H_UFLOAT_BLOCK);
	BIND_ENUM_CONSTANT(DATA_FORMAT_BC6H_SFLOAT_BLOCK);
	BIND_ENUM_CONSTANT(DATA_FORMAT_BC7_UNORM_BLOCK);
	BIND_ENUM_CONSTANT(DATA_FORMAT_BC7_SRGB_BLOCK);
	BIND_ENUM_CONSTANT(DATA_FORMAT_ETC2_R8G8B8_UNORM_BLOCK);
	BIND_ENUM_CONSTANT(DATA_FORMAT_ETC2_R8G8B8_SRGB_BLOCK);
	BIND_ENUM_CONSTANT(DATA_FORMAT_ETC2_R8G8B8A1_UNORM_BLOCK);
	BIND_ENUM_CONSTANT(DATA_FORMAT_ETC2_R8G8B8A1_SRGB_BLOCK);
	BIND_ENUM_CONSTANT(DATA_FORMAT_ETC2_R8G8B8A8_UNORM_BLOCK);
	BIND_ENUM_CONSTANT(DATA_FORMAT_ETC2_R8G8B8A8_SRGB_BLOCK);
	BIND_ENUM_CONSTANT(DATA_FORMAT_EAC_R11_UNORM_BLOCK);
	BIND_ENUM_CONSTANT(DATA_FORMAT_EAC_R11_SNORM_BLOCK);
	BIND_ENUM_CONSTANT(DATA_FORMAT_EAC_R11G11_UNORM_BLOCK);
	BIND_ENUM_CONSTANT(DATA_FORMAT_EAC_R11G11_SNORM_BLOCK);
	BIND_ENUM_CONSTANT(DATA_FORMAT_ASTC_4x4_UNORM_BLOCK);
	BIND_ENUM_CONSTANT(DATA_FORMAT_ASTC_4x4_SRGB_BLOCK);
	BIND_ENUM_CONSTANT(DATA_FORMAT_ASTC_5x4_UNORM_BLOCK);
	BIND_ENUM_CONSTANT(DATA_FORMAT_ASTC_5x4_SRGB_BLOCK);
	BIND_ENUM_CONSTANT(DATA_FORMAT_ASTC_5x5_UNORM_BLOCK);
	BIND_ENUM_CONSTANT(DATA_FORMAT_ASTC_5x5_SRGB_BLOCK);
	BIND_ENUM_CONSTANT(DATA_FORMAT_ASTC_6x5_UNORM_BLOCK);
	BIND_ENUM_CONSTANT(DATA_FORMAT_ASTC_6x5_SRGB_BLOCK);
	BIND_ENUM_CONSTANT(DATA_FORMAT_ASTC_6x6_UNORM_BLOCK);
	BIND_ENUM_CONSTANT(DATA_FORMAT_ASTC_6x6_SRGB_BLOCK);
	BIND_ENUM_CONSTANT(DATA_FORMAT_ASTC_8x5_UNORM_BLOCK);
	BIND_ENUM_CONSTANT(DATA_FORMAT_ASTC_8x5_SRGB_BLOCK);
	BIND_ENUM_CONSTANT(DATA_FORMAT_ASTC_8x6_UNORM_BLOCK);
	BIND_ENUM_CONSTANT(DATA_FORMAT_ASTC_8x6_SRGB_BLOCK);
	BIND_ENUM_CONSTANT(DATA_FORMAT_ASTC_8x8_UNORM_BLOCK);
	BIND_ENUM_CONSTANT(DATA_FORMAT_ASTC_8x8_SRGB_BLOCK);
	BIND_ENUM_CONSTANT(DATA_FORMAT_ASTC_10x5_UNORM_BLOCK);
	BIND_ENUM_CONSTANT(DATA_FORMAT_ASTC_10x5_SRGB_BLOCK);
	BIND_ENUM_CONSTANT(DATA_FORMAT_ASTC_10x6_UNORM_BLOCK);
	BIND_ENUM_CONSTANT(DATA_FORMAT_ASTC_10x6_SRGB_BLOCK);
	BIND_ENUM_CONSTANT(DATA_FORMAT_ASTC_10x8_UNORM_BLOCK);
	BIND_ENUM_CONSTANT(DATA_FORMAT_ASTC_10x8_SRGB_BLOCK);
	BIND_ENUM_CONSTANT(DATA_FORMAT_ASTC_10x10_UNORM_BLOCK);
	BIND_ENUM_CONSTANT(DATA_FORMAT_ASTC_10x10_SRGB_BLOCK);
	BIND_ENUM_CONSTANT(DATA_FORMAT_ASTC_12x10_UNORM_BLOCK);
	BIND_ENUM_CONSTANT(DATA_FORMAT_ASTC_12x10_SRGB_BLOCK);
	BIND_ENUM_CONSTANT(DATA_FORMAT_ASTC_12x12_UNORM_BLOCK);
	BIND_ENUM_CONSTANT(DATA_FORMAT_ASTC_12x12_SRGB_BLOCK);
	BIND_ENUM_CONSTANT(DATA_FORMAT_G8B8G8R8_422_UNORM);
	BIND_ENUM_CONSTANT(DATA_FORMAT_B8G8R8G8_422_UNORM);
	BIND_ENUM_CONSTANT(DATA_FORMAT_G8_B8_R8_3PLANE_420_UNORM);
	BIND_ENUM_CONSTANT(DATA_FORMAT_G8_B8R8_2PLANE_420_UNORM);
	BIND_ENUM_CONSTANT(DATA_FORMAT_G8_B8_R8_3PLANE_422_UNORM);
	BIND_ENUM_CONSTANT(DATA_FORMAT_G8_B8R8_2PLANE_422_UNORM);
	BIND_ENUM_CONSTANT(DATA_FORMAT_G8_B8_R8_3PLANE_444_UNORM);
	BIND_ENUM_CONSTANT(DATA_FORMAT_R10X6_UNORM_PACK16);
	BIND_ENUM_CONSTANT(DATA_FORMAT_R10X6G10X6_UNORM_2PACK16);
	BIND_ENUM_CONSTANT(DATA_FORMAT_R10X6G10X6B10X6A10X6_UNORM_4PACK16);
	BIND_ENUM_CONSTANT(DATA_FORMAT_G10X6B10X6G10X6R10X6_422_UNORM_4PACK16);
	BIND_ENUM_CONSTANT(DATA_FORMAT_B10X6G10X6R10X6G10X6_422_UNORM_4PACK16);
	BIND_ENUM_CONSTANT(DATA_FORMAT_G10X6_B10X6_R10X6_3PLANE_420_UNORM_3PACK16);
	BIND_ENUM_CONSTANT(DATA_FORMAT_G10X6_B10X6R10X6_2PLANE_420_UNORM_3PACK16);
	BIND_ENUM_CONSTANT(DATA_FORMAT_G10X6_B10X6_R10X6_3PLANE_422_UNORM_3PACK16);
	BIND_ENUM_CONSTANT(DATA_FORMAT_G10X6_B10X6R10X6_2PLANE_422_UNORM_3PACK16);
	BIND_ENUM_CONSTANT(DATA_FORMAT_G10X6_B10X6_R10X6_3PLANE_444_UNORM_3PACK16);
	BIND_ENUM_CONSTANT(DATA_FORMAT_R12X4_UNORM_PACK16);
	BIND_ENUM_CONSTANT(DATA_FORMAT_R12X4G12X4_UNORM_2PACK16);
	BIND_ENUM_CONSTANT(DATA_FORMAT_R12X4G12X4B12X4A12X4_UNORM_4PACK16);
	BIND_ENUM_CONSTANT(DATA_FORMAT_G12X4B12X4G12X4R12X4_422_UNORM_4PACK16);
	BIND_ENUM_CONSTANT(DATA_FORMAT_B12X4G12X4R12X4G12X4_422_UNORM_4PACK16);
	BIND_ENUM_CONSTANT(DATA_FORMAT_G12X4_B12X4_R12X4_3PLANE_420_UNORM_3PACK16);
	BIND_ENUM_CONSTANT(DATA_FORMAT_G12X4_B12X4R12X4_2PLANE_420_UNORM_3PACK16);
	BIND_ENUM_CONSTANT(DATA_FORMAT_G12X4_B12X4_R12X4_3PLANE_422_UNORM_3PACK16);
	BIND_ENUM_CONSTANT(DATA_FORMAT_G12X4_B12X4R12X4_2PLANE_422_UNORM_3PACK16);
	BIND_ENUM_CONSTANT(DATA_FORMAT_G12X4_B12X4_R12X4_3PLANE_444_UNORM_3PACK16);
	BIND_ENUM_CONSTANT(DATA_FORMAT_G16B16G16R16_422_UNORM);
	BIND_ENUM_CONSTANT(DATA_FORMAT_B16G16R16G16_422_UNORM);
	BIND_ENUM_CONSTANT(DATA_FORMAT_G16_B16_R16_3PLANE_420_UNORM);
	BIND_ENUM_CONSTANT(DATA_FORMAT_G16_B16R16_2PLANE_420_UNORM);
	BIND_ENUM_CONSTANT(DATA_FORMAT_G16_B16_R16_3PLANE_422_UNORM);
	BIND_ENUM_CONSTANT(DATA_FORMAT_G16_B16R16_2PLANE_422_UNORM);
	BIND_ENUM_CONSTANT(DATA_FORMAT_G16_B16_R16_3PLANE_444_UNORM);
	BIND_ENUM_CONSTANT(DATA_FORMAT_MAX);

#ifndef DISABLE_DEPRECATED
	BIND_BITFIELD_FLAG(BARRIER_MASK_VERTEX);
	BIND_BITFIELD_FLAG(BARRIER_MASK_FRAGMENT);
	BIND_BITFIELD_FLAG(BARRIER_MASK_COMPUTE);
	BIND_BITFIELD_FLAG(BARRIER_MASK_TRANSFER);
	BIND_BITFIELD_FLAG(BARRIER_MASK_RASTER);
	BIND_BITFIELD_FLAG(BARRIER_MASK_ALL_BARRIERS);
	BIND_BITFIELD_FLAG(BARRIER_MASK_NO_BARRIER);
#endif

	BIND_ENUM_CONSTANT(TEXTURE_TYPE_1D);
	BIND_ENUM_CONSTANT(TEXTURE_TYPE_2D);
	BIND_ENUM_CONSTANT(TEXTURE_TYPE_3D);
	BIND_ENUM_CONSTANT(TEXTURE_TYPE_CUBE);
	BIND_ENUM_CONSTANT(TEXTURE_TYPE_1D_ARRAY);
	BIND_ENUM_CONSTANT(TEXTURE_TYPE_2D_ARRAY);
	BIND_ENUM_CONSTANT(TEXTURE_TYPE_CUBE_ARRAY);
	BIND_ENUM_CONSTANT(TEXTURE_TYPE_MAX);

	BIND_ENUM_CONSTANT(TEXTURE_SAMPLES_1);
	BIND_ENUM_CONSTANT(TEXTURE_SAMPLES_2);
	BIND_ENUM_CONSTANT(TEXTURE_SAMPLES_4);
	BIND_ENUM_CONSTANT(TEXTURE_SAMPLES_8);
	BIND_ENUM_CONSTANT(TEXTURE_SAMPLES_16);
	BIND_ENUM_CONSTANT(TEXTURE_SAMPLES_32);
	BIND_ENUM_CONSTANT(TEXTURE_SAMPLES_64);
	BIND_ENUM_CONSTANT(TEXTURE_SAMPLES_MAX);

	BIND_BITFIELD_FLAG(TEXTURE_USAGE_SAMPLING_BIT);
	BIND_BITFIELD_FLAG(TEXTURE_USAGE_COLOR_ATTACHMENT_BIT);
	BIND_BITFIELD_FLAG(TEXTURE_USAGE_DEPTH_STENCIL_ATTACHMENT_BIT);
	BIND_BITFIELD_FLAG(TEXTURE_USAGE_STORAGE_BIT);
	BIND_BITFIELD_FLAG(TEXTURE_USAGE_STORAGE_ATOMIC_BIT);
	BIND_BITFIELD_FLAG(TEXTURE_USAGE_CPU_READ_BIT);
	BIND_BITFIELD_FLAG(TEXTURE_USAGE_CAN_UPDATE_BIT);
	BIND_BITFIELD_FLAG(TEXTURE_USAGE_CAN_COPY_FROM_BIT);
	BIND_BITFIELD_FLAG(TEXTURE_USAGE_CAN_COPY_TO_BIT);
	BIND_BITFIELD_FLAG(TEXTURE_USAGE_INPUT_ATTACHMENT_BIT);

	BIND_ENUM_CONSTANT(TEXTURE_SWIZZLE_IDENTITY);
	BIND_ENUM_CONSTANT(TEXTURE_SWIZZLE_ZERO);
	BIND_ENUM_CONSTANT(TEXTURE_SWIZZLE_ONE);
	BIND_ENUM_CONSTANT(TEXTURE_SWIZZLE_R);
	BIND_ENUM_CONSTANT(TEXTURE_SWIZZLE_G);
	BIND_ENUM_CONSTANT(TEXTURE_SWIZZLE_B);
	BIND_ENUM_CONSTANT(TEXTURE_SWIZZLE_A);
	BIND_ENUM_CONSTANT(TEXTURE_SWIZZLE_MAX);

	BIND_ENUM_CONSTANT(TEXTURE_SLICE_2D);
	BIND_ENUM_CONSTANT(TEXTURE_SLICE_CUBEMAP);
	BIND_ENUM_CONSTANT(TEXTURE_SLICE_3D);

	BIND_ENUM_CONSTANT(SAMPLER_FILTER_NEAREST);
	BIND_ENUM_CONSTANT(SAMPLER_FILTER_LINEAR);
	BIND_ENUM_CONSTANT(SAMPLER_REPEAT_MODE_REPEAT);
	BIND_ENUM_CONSTANT(SAMPLER_REPEAT_MODE_MIRRORED_REPEAT);
	BIND_ENUM_CONSTANT(SAMPLER_REPEAT_MODE_CLAMP_TO_EDGE);
	BIND_ENUM_CONSTANT(SAMPLER_REPEAT_MODE_CLAMP_TO_BORDER);
	BIND_ENUM_CONSTANT(SAMPLER_REPEAT_MODE_MIRROR_CLAMP_TO_EDGE);
	BIND_ENUM_CONSTANT(SAMPLER_REPEAT_MODE_MAX);

	BIND_ENUM_CONSTANT(SAMPLER_BORDER_COLOR_FLOAT_TRANSPARENT_BLACK);
	BIND_ENUM_CONSTANT(SAMPLER_BORDER_COLOR_INT_TRANSPARENT_BLACK);
	BIND_ENUM_CONSTANT(SAMPLER_BORDER_COLOR_FLOAT_OPAQUE_BLACK);
	BIND_ENUM_CONSTANT(SAMPLER_BORDER_COLOR_INT_OPAQUE_BLACK);
	BIND_ENUM_CONSTANT(SAMPLER_BORDER_COLOR_FLOAT_OPAQUE_WHITE);
	BIND_ENUM_CONSTANT(SAMPLER_BORDER_COLOR_INT_OPAQUE_WHITE);
	BIND_ENUM_CONSTANT(SAMPLER_BORDER_COLOR_MAX);

	BIND_ENUM_CONSTANT(VERTEX_FREQUENCY_VERTEX);
	BIND_ENUM_CONSTANT(VERTEX_FREQUENCY_INSTANCE);

	BIND_ENUM_CONSTANT(INDEX_BUFFER_FORMAT_UINT16);
	BIND_ENUM_CONSTANT(INDEX_BUFFER_FORMAT_UINT32);

	BIND_BITFIELD_FLAG(STORAGE_BUFFER_USAGE_DISPATCH_INDIRECT);

	BIND_ENUM_CONSTANT(UNIFORM_TYPE_SAMPLER); //for sampling only (sampler GLSL type)
	BIND_ENUM_CONSTANT(UNIFORM_TYPE_SAMPLER_WITH_TEXTURE); // for sampling only); but includes a texture); (samplerXX GLSL type)); first a sampler then a texture
	BIND_ENUM_CONSTANT(UNIFORM_TYPE_TEXTURE); //only texture); (textureXX GLSL type)
	BIND_ENUM_CONSTANT(UNIFORM_TYPE_IMAGE); // storage image (imageXX GLSL type)); for compute mostly
	BIND_ENUM_CONSTANT(UNIFORM_TYPE_TEXTURE_BUFFER); // buffer texture (or TBO); textureBuffer type)
	BIND_ENUM_CONSTANT(UNIFORM_TYPE_SAMPLER_WITH_TEXTURE_BUFFER); // buffer texture with a sampler(or TBO); samplerBuffer type)
	BIND_ENUM_CONSTANT(UNIFORM_TYPE_IMAGE_BUFFER); //texel buffer); (imageBuffer type)); for compute mostly
	BIND_ENUM_CONSTANT(UNIFORM_TYPE_UNIFORM_BUFFER); //regular uniform buffer (or UBO).
	BIND_ENUM_CONSTANT(UNIFORM_TYPE_STORAGE_BUFFER); //storage buffer ("buffer" qualifier) like UBO); but supports storage); for compute mostly
	BIND_ENUM_CONSTANT(UNIFORM_TYPE_INPUT_ATTACHMENT); //used for sub-pass read/write); for mobile mostly
	BIND_ENUM_CONSTANT(UNIFORM_TYPE_MAX);

	BIND_ENUM_CONSTANT(RENDER_PRIMITIVE_POINTS);
	BIND_ENUM_CONSTANT(RENDER_PRIMITIVE_LINES);
	BIND_ENUM_CONSTANT(RENDER_PRIMITIVE_LINES_WITH_ADJACENCY);
	BIND_ENUM_CONSTANT(RENDER_PRIMITIVE_LINESTRIPS);
	BIND_ENUM_CONSTANT(RENDER_PRIMITIVE_LINESTRIPS_WITH_ADJACENCY);
	BIND_ENUM_CONSTANT(RENDER_PRIMITIVE_TRIANGLES);
	BIND_ENUM_CONSTANT(RENDER_PRIMITIVE_TRIANGLES_WITH_ADJACENCY);
	BIND_ENUM_CONSTANT(RENDER_PRIMITIVE_TRIANGLE_STRIPS);
	BIND_ENUM_CONSTANT(RENDER_PRIMITIVE_TRIANGLE_STRIPS_WITH_AJACENCY);
	BIND_ENUM_CONSTANT(RENDER_PRIMITIVE_TRIANGLE_STRIPS_WITH_RESTART_INDEX);
	BIND_ENUM_CONSTANT(RENDER_PRIMITIVE_TESSELATION_PATCH);
	BIND_ENUM_CONSTANT(RENDER_PRIMITIVE_MAX);

	BIND_ENUM_CONSTANT(POLYGON_CULL_DISABLED);
	BIND_ENUM_CONSTANT(POLYGON_CULL_FRONT);
	BIND_ENUM_CONSTANT(POLYGON_CULL_BACK);

	BIND_ENUM_CONSTANT(POLYGON_FRONT_FACE_CLOCKWISE);
	BIND_ENUM_CONSTANT(POLYGON_FRONT_FACE_COUNTER_CLOCKWISE);

	BIND_ENUM_CONSTANT(STENCIL_OP_KEEP);
	BIND_ENUM_CONSTANT(STENCIL_OP_ZERO);
	BIND_ENUM_CONSTANT(STENCIL_OP_REPLACE);
	BIND_ENUM_CONSTANT(STENCIL_OP_INCREMENT_AND_CLAMP);
	BIND_ENUM_CONSTANT(STENCIL_OP_DECREMENT_AND_CLAMP);
	BIND_ENUM_CONSTANT(STENCIL_OP_INVERT);
	BIND_ENUM_CONSTANT(STENCIL_OP_INCREMENT_AND_WRAP);
	BIND_ENUM_CONSTANT(STENCIL_OP_DECREMENT_AND_WRAP);
	BIND_ENUM_CONSTANT(STENCIL_OP_MAX); //not an actual operator); just the amount of operators :D

	BIND_ENUM_CONSTANT(COMPARE_OP_NEVER);
	BIND_ENUM_CONSTANT(COMPARE_OP_LESS);
	BIND_ENUM_CONSTANT(COMPARE_OP_EQUAL);
	BIND_ENUM_CONSTANT(COMPARE_OP_LESS_OR_EQUAL);
	BIND_ENUM_CONSTANT(COMPARE_OP_GREATER);
	BIND_ENUM_CONSTANT(COMPARE_OP_NOT_EQUAL);
	BIND_ENUM_CONSTANT(COMPARE_OP_GREATER_OR_EQUAL);
	BIND_ENUM_CONSTANT(COMPARE_OP_ALWAYS);
	BIND_ENUM_CONSTANT(COMPARE_OP_MAX);

	BIND_ENUM_CONSTANT(LOGIC_OP_CLEAR);
	BIND_ENUM_CONSTANT(LOGIC_OP_AND);
	BIND_ENUM_CONSTANT(LOGIC_OP_AND_REVERSE);
	BIND_ENUM_CONSTANT(LOGIC_OP_COPY);
	BIND_ENUM_CONSTANT(LOGIC_OP_AND_INVERTED);
	BIND_ENUM_CONSTANT(LOGIC_OP_NO_OP);
	BIND_ENUM_CONSTANT(LOGIC_OP_XOR);
	BIND_ENUM_CONSTANT(LOGIC_OP_OR);
	BIND_ENUM_CONSTANT(LOGIC_OP_NOR);
	BIND_ENUM_CONSTANT(LOGIC_OP_EQUIVALENT);
	BIND_ENUM_CONSTANT(LOGIC_OP_INVERT);
	BIND_ENUM_CONSTANT(LOGIC_OP_OR_REVERSE);
	BIND_ENUM_CONSTANT(LOGIC_OP_COPY_INVERTED);
	BIND_ENUM_CONSTANT(LOGIC_OP_OR_INVERTED);
	BIND_ENUM_CONSTANT(LOGIC_OP_NAND);
	BIND_ENUM_CONSTANT(LOGIC_OP_SET);
	BIND_ENUM_CONSTANT(LOGIC_OP_MAX); //not an actual operator); just the amount of operators :D

	BIND_ENUM_CONSTANT(BLEND_FACTOR_ZERO);
	BIND_ENUM_CONSTANT(BLEND_FACTOR_ONE);
	BIND_ENUM_CONSTANT(BLEND_FACTOR_SRC_COLOR);
	BIND_ENUM_CONSTANT(BLEND_FACTOR_ONE_MINUS_SRC_COLOR);
	BIND_ENUM_CONSTANT(BLEND_FACTOR_DST_COLOR);
	BIND_ENUM_CONSTANT(BLEND_FACTOR_ONE_MINUS_DST_COLOR);
	BIND_ENUM_CONSTANT(BLEND_FACTOR_SRC_ALPHA);
	BIND_ENUM_CONSTANT(BLEND_FACTOR_ONE_MINUS_SRC_ALPHA);
	BIND_ENUM_CONSTANT(BLEND_FACTOR_DST_ALPHA);
	BIND_ENUM_CONSTANT(BLEND_FACTOR_ONE_MINUS_DST_ALPHA);
	BIND_ENUM_CONSTANT(BLEND_FACTOR_CONSTANT_COLOR);
	BIND_ENUM_CONSTANT(BLEND_FACTOR_ONE_MINUS_CONSTANT_COLOR);
	BIND_ENUM_CONSTANT(BLEND_FACTOR_CONSTANT_ALPHA);
	BIND_ENUM_CONSTANT(BLEND_FACTOR_ONE_MINUS_CONSTANT_ALPHA);
	BIND_ENUM_CONSTANT(BLEND_FACTOR_SRC_ALPHA_SATURATE);
	BIND_ENUM_CONSTANT(BLEND_FACTOR_SRC1_COLOR);
	BIND_ENUM_CONSTANT(BLEND_FACTOR_ONE_MINUS_SRC1_COLOR);
	BIND_ENUM_CONSTANT(BLEND_FACTOR_SRC1_ALPHA);
	BIND_ENUM_CONSTANT(BLEND_FACTOR_ONE_MINUS_SRC1_ALPHA);
	BIND_ENUM_CONSTANT(BLEND_FACTOR_MAX);

	BIND_ENUM_CONSTANT(BLEND_OP_ADD);
	BIND_ENUM_CONSTANT(BLEND_OP_SUBTRACT);
	BIND_ENUM_CONSTANT(BLEND_OP_REVERSE_SUBTRACT);
	BIND_ENUM_CONSTANT(BLEND_OP_MINIMUM);
	BIND_ENUM_CONSTANT(BLEND_OP_MAXIMUM);
	BIND_ENUM_CONSTANT(BLEND_OP_MAX);

	BIND_BITFIELD_FLAG(DYNAMIC_STATE_LINE_WIDTH);
	BIND_BITFIELD_FLAG(DYNAMIC_STATE_DEPTH_BIAS);
	BIND_BITFIELD_FLAG(DYNAMIC_STATE_BLEND_CONSTANTS);
	BIND_BITFIELD_FLAG(DYNAMIC_STATE_DEPTH_BOUNDS);
	BIND_BITFIELD_FLAG(DYNAMIC_STATE_STENCIL_COMPARE_MASK);
	BIND_BITFIELD_FLAG(DYNAMIC_STATE_STENCIL_WRITE_MASK);
	BIND_BITFIELD_FLAG(DYNAMIC_STATE_STENCIL_REFERENCE);

	BIND_ENUM_CONSTANT(INITIAL_ACTION_LOAD);
	BIND_ENUM_CONSTANT(INITIAL_ACTION_CLEAR);
	BIND_ENUM_CONSTANT(INITIAL_ACTION_DISCARD);
	BIND_ENUM_CONSTANT(INITIAL_ACTION_MAX);
#ifndef DISABLE_DEPRECATED
	BIND_ENUM_CONSTANT(INITIAL_ACTION_CLEAR_REGION);
	BIND_ENUM_CONSTANT(INITIAL_ACTION_CLEAR_REGION_CONTINUE);
	BIND_ENUM_CONSTANT(INITIAL_ACTION_KEEP);
	BIND_ENUM_CONSTANT(INITIAL_ACTION_DROP);
	BIND_ENUM_CONSTANT(INITIAL_ACTION_CONTINUE);
#endif

	BIND_ENUM_CONSTANT(FINAL_ACTION_STORE);
	BIND_ENUM_CONSTANT(FINAL_ACTION_DISCARD);
	BIND_ENUM_CONSTANT(FINAL_ACTION_MAX);
#ifndef DISABLE_DEPRECATED
	BIND_ENUM_CONSTANT(FINAL_ACTION_READ);
	BIND_ENUM_CONSTANT(FINAL_ACTION_CONTINUE);
#endif

	BIND_ENUM_CONSTANT(SHADER_STAGE_VERTEX);
	BIND_ENUM_CONSTANT(SHADER_STAGE_FRAGMENT);
	BIND_ENUM_CONSTANT(SHADER_STAGE_TESSELATION_CONTROL);
	BIND_ENUM_CONSTANT(SHADER_STAGE_TESSELATION_EVALUATION);
	BIND_ENUM_CONSTANT(SHADER_STAGE_COMPUTE);
	BIND_ENUM_CONSTANT(SHADER_STAGE_MAX);
	BIND_ENUM_CONSTANT(SHADER_STAGE_VERTEX_BIT);
	BIND_ENUM_CONSTANT(SHADER_STAGE_FRAGMENT_BIT);
	BIND_ENUM_CONSTANT(SHADER_STAGE_TESSELATION_CONTROL_BIT);
	BIND_ENUM_CONSTANT(SHADER_STAGE_TESSELATION_EVALUATION_BIT);
	BIND_ENUM_CONSTANT(SHADER_STAGE_COMPUTE_BIT);

	BIND_ENUM_CONSTANT(SHADER_LANGUAGE_GLSL);
	BIND_ENUM_CONSTANT(SHADER_LANGUAGE_HLSL);

	BIND_ENUM_CONSTANT(PIPELINE_SPECIALIZATION_CONSTANT_TYPE_BOOL);
	BIND_ENUM_CONSTANT(PIPELINE_SPECIALIZATION_CONSTANT_TYPE_INT);
	BIND_ENUM_CONSTANT(PIPELINE_SPECIALIZATION_CONSTANT_TYPE_FLOAT);

	BIND_ENUM_CONSTANT(LIMIT_MAX_BOUND_UNIFORM_SETS);
	BIND_ENUM_CONSTANT(LIMIT_MAX_FRAMEBUFFER_COLOR_ATTACHMENTS);
	BIND_ENUM_CONSTANT(LIMIT_MAX_TEXTURES_PER_UNIFORM_SET);
	BIND_ENUM_CONSTANT(LIMIT_MAX_SAMPLERS_PER_UNIFORM_SET);
	BIND_ENUM_CONSTANT(LIMIT_MAX_STORAGE_BUFFERS_PER_UNIFORM_SET);
	BIND_ENUM_CONSTANT(LIMIT_MAX_STORAGE_IMAGES_PER_UNIFORM_SET);
	BIND_ENUM_CONSTANT(LIMIT_MAX_UNIFORM_BUFFERS_PER_UNIFORM_SET);
	BIND_ENUM_CONSTANT(LIMIT_MAX_DRAW_INDEXED_INDEX);
	BIND_ENUM_CONSTANT(LIMIT_MAX_FRAMEBUFFER_HEIGHT);
	BIND_ENUM_CONSTANT(LIMIT_MAX_FRAMEBUFFER_WIDTH);
	BIND_ENUM_CONSTANT(LIMIT_MAX_TEXTURE_ARRAY_LAYERS);
	BIND_ENUM_CONSTANT(LIMIT_MAX_TEXTURE_SIZE_1D);
	BIND_ENUM_CONSTANT(LIMIT_MAX_TEXTURE_SIZE_2D);
	BIND_ENUM_CONSTANT(LIMIT_MAX_TEXTURE_SIZE_3D);
	BIND_ENUM_CONSTANT(LIMIT_MAX_TEXTURE_SIZE_CUBE);
	BIND_ENUM_CONSTANT(LIMIT_MAX_TEXTURES_PER_SHADER_STAGE);
	BIND_ENUM_CONSTANT(LIMIT_MAX_SAMPLERS_PER_SHADER_STAGE);
	BIND_ENUM_CONSTANT(LIMIT_MAX_STORAGE_BUFFERS_PER_SHADER_STAGE);
	BIND_ENUM_CONSTANT(LIMIT_MAX_STORAGE_IMAGES_PER_SHADER_STAGE);
	BIND_ENUM_CONSTANT(LIMIT_MAX_UNIFORM_BUFFERS_PER_SHADER_STAGE);
	BIND_ENUM_CONSTANT(LIMIT_MAX_PUSH_CONSTANT_SIZE);
	BIND_ENUM_CONSTANT(LIMIT_MAX_UNIFORM_BUFFER_SIZE);
	BIND_ENUM_CONSTANT(LIMIT_MAX_VERTEX_INPUT_ATTRIBUTE_OFFSET);
	BIND_ENUM_CONSTANT(LIMIT_MAX_VERTEX_INPUT_ATTRIBUTES);
	BIND_ENUM_CONSTANT(LIMIT_MAX_VERTEX_INPUT_BINDINGS);
	BIND_ENUM_CONSTANT(LIMIT_MAX_VERTEX_INPUT_BINDING_STRIDE);
	BIND_ENUM_CONSTANT(LIMIT_MIN_UNIFORM_BUFFER_OFFSET_ALIGNMENT);
	BIND_ENUM_CONSTANT(LIMIT_MAX_COMPUTE_SHARED_MEMORY_SIZE);
	BIND_ENUM_CONSTANT(LIMIT_MAX_COMPUTE_WORKGROUP_COUNT_X);
	BIND_ENUM_CONSTANT(LIMIT_MAX_COMPUTE_WORKGROUP_COUNT_Y);
	BIND_ENUM_CONSTANT(LIMIT_MAX_COMPUTE_WORKGROUP_COUNT_Z);
	BIND_ENUM_CONSTANT(LIMIT_MAX_COMPUTE_WORKGROUP_INVOCATIONS);
	BIND_ENUM_CONSTANT(LIMIT_MAX_COMPUTE_WORKGROUP_SIZE_X);
	BIND_ENUM_CONSTANT(LIMIT_MAX_COMPUTE_WORKGROUP_SIZE_Y);
	BIND_ENUM_CONSTANT(LIMIT_MAX_COMPUTE_WORKGROUP_SIZE_Z);
	BIND_ENUM_CONSTANT(LIMIT_MAX_VIEWPORT_DIMENSIONS_X);
	BIND_ENUM_CONSTANT(LIMIT_MAX_VIEWPORT_DIMENSIONS_Y);

	BIND_ENUM_CONSTANT(MEMORY_TEXTURES);
	BIND_ENUM_CONSTANT(MEMORY_BUFFERS);
	BIND_ENUM_CONSTANT(MEMORY_TOTAL);

	BIND_CONSTANT(INVALID_ID);
	BIND_CONSTANT(INVALID_FORMAT_ID);
}

RenderingDevice::~RenderingDevice() {
	finalize();

	if (singleton == this) {
		singleton = nullptr;
	}
}

RenderingDevice::RenderingDevice() {
	if (singleton == nullptr) {
		singleton = this;
	}
}

/*****************/
/**** BINDERS ****/
/*****************/

RID RenderingDevice::_texture_create(const Ref<RDTextureFormat> &p_format, const Ref<RDTextureView> &p_view, const TypedArray<PackedByteArray> &p_data) {
	ERR_FAIL_COND_V(p_format.is_null(), RID());
	ERR_FAIL_COND_V(p_view.is_null(), RID());
	Vector<Vector<uint8_t>> data;
	for (int i = 0; i < p_data.size(); i++) {
		Vector<uint8_t> byte_slice = p_data[i];
		ERR_FAIL_COND_V(byte_slice.is_empty(), RID());
		data.push_back(byte_slice);
	}
	return texture_create(p_format->base, p_view->base, data);
}

RID RenderingDevice::_texture_create_shared(const Ref<RDTextureView> &p_view, RID p_with_texture) {
	ERR_FAIL_COND_V(p_view.is_null(), RID());

	return texture_create_shared(p_view->base, p_with_texture);
}

RID RenderingDevice::_texture_create_shared_from_slice(const Ref<RDTextureView> &p_view, RID p_with_texture, uint32_t p_layer, uint32_t p_mipmap, uint32_t p_mipmaps, TextureSliceType p_slice_type) {
	ERR_FAIL_COND_V(p_view.is_null(), RID());

	return texture_create_shared_from_slice(p_view->base, p_with_texture, p_layer, p_mipmap, p_mipmaps, p_slice_type);
}

Ref<RDTextureFormat> RenderingDevice::_texture_get_format(RID p_rd_texture) {
	Ref<RDTextureFormat> rtf;
	rtf.instantiate();
	rtf->base = texture_get_format(p_rd_texture);

	return rtf;
}

RenderingDevice::FramebufferFormatID RenderingDevice::_framebuffer_format_create(const TypedArray<RDAttachmentFormat> &p_attachments, uint32_t p_view_count) {
	Vector<AttachmentFormat> attachments;
	attachments.resize(p_attachments.size());

	for (int i = 0; i < p_attachments.size(); i++) {
		Ref<RDAttachmentFormat> af = p_attachments[i];
		ERR_FAIL_COND_V(af.is_null(), INVALID_FORMAT_ID);
		attachments.write[i] = af->base;
	}
	return framebuffer_format_create(attachments, p_view_count);
}

RenderingDevice::FramebufferFormatID RenderingDevice::_framebuffer_format_create_multipass(const TypedArray<RDAttachmentFormat> &p_attachments, const TypedArray<RDFramebufferPass> &p_passes, uint32_t p_view_count) {
	Vector<AttachmentFormat> attachments;
	attachments.resize(p_attachments.size());

	for (int i = 0; i < p_attachments.size(); i++) {
		Ref<RDAttachmentFormat> af = p_attachments[i];
		ERR_FAIL_COND_V(af.is_null(), INVALID_FORMAT_ID);
		attachments.write[i] = af->base;
	}

	Vector<FramebufferPass> passes;
	for (int i = 0; i < p_passes.size(); i++) {
		Ref<RDFramebufferPass> pass = p_passes[i];
		ERR_CONTINUE(pass.is_null());
		passes.push_back(pass->base);
	}

	return framebuffer_format_create_multipass(attachments, passes, p_view_count);
}

RID RenderingDevice::_framebuffer_create(const TypedArray<RID> &p_textures, FramebufferFormatID p_format_check, uint32_t p_view_count) {
	Vector<RID> textures = Variant(p_textures);
	return framebuffer_create(textures, p_format_check, p_view_count);
}

RID RenderingDevice::_framebuffer_create_multipass(const TypedArray<RID> &p_textures, const TypedArray<RDFramebufferPass> &p_passes, FramebufferFormatID p_format_check, uint32_t p_view_count) {
	Vector<RID> textures = Variant(p_textures);
	Vector<FramebufferPass> passes;
	for (int i = 0; i < p_passes.size(); i++) {
		Ref<RDFramebufferPass> pass = p_passes[i];
		ERR_CONTINUE(pass.is_null());
		passes.push_back(pass->base);
	}
	return framebuffer_create_multipass(textures, passes, p_format_check, p_view_count);
}

RID RenderingDevice::_sampler_create(const Ref<RDSamplerState> &p_state) {
	ERR_FAIL_COND_V(p_state.is_null(), RID());

	return sampler_create(p_state->base);
}

RenderingDevice::VertexFormatID RenderingDevice::_vertex_format_create(const TypedArray<RDVertexAttribute> &p_vertex_formats) {
	Vector<VertexAttribute> descriptions;
	descriptions.resize(p_vertex_formats.size());

	for (int i = 0; i < p_vertex_formats.size(); i++) {
		Ref<RDVertexAttribute> af = p_vertex_formats[i];
		ERR_FAIL_COND_V(af.is_null(), INVALID_FORMAT_ID);
		descriptions.write[i] = af->base;
	}
	return vertex_format_create(descriptions);
}

RID RenderingDevice::_vertex_array_create(uint32_t p_vertex_count, VertexFormatID p_vertex_format, const TypedArray<RID> &p_src_buffers, const Vector<int64_t> &p_offsets) {
	Vector<RID> buffers = Variant(p_src_buffers);

	Vector<uint64_t> offsets;
	offsets.resize(p_offsets.size());
	for (int i = 0; i < p_offsets.size(); i++) {
		offsets.write[i] = p_offsets[i];
	}

	return vertex_array_create(p_vertex_count, p_vertex_format, buffers, offsets);
}

Ref<RDShaderSPIRV> RenderingDevice::_shader_compile_spirv_from_source(const Ref<RDShaderSource> &p_source, bool p_allow_cache) {
	ERR_FAIL_COND_V(p_source.is_null(), Ref<RDShaderSPIRV>());

	Ref<RDShaderSPIRV> bytecode;
	bytecode.instantiate();
	for (int i = 0; i < RD::SHADER_STAGE_MAX; i++) {
		String error;

		ShaderStage stage = ShaderStage(i);
		String source = p_source->get_stage_source(stage);

		if (!source.is_empty()) {
			Vector<uint8_t> spirv = shader_compile_spirv_from_source(stage, source, p_source->get_language(), &error, p_allow_cache);
			bytecode->set_stage_bytecode(stage, spirv);
			bytecode->set_stage_compile_error(stage, error);
		}
	}
	return bytecode;
}

Vector<uint8_t> RenderingDevice::_shader_compile_binary_from_spirv(const Ref<RDShaderSPIRV> &p_spirv, const String &p_shader_name) {
	ERR_FAIL_COND_V(p_spirv.is_null(), Vector<uint8_t>());

	Vector<ShaderStageSPIRVData> stage_data;
	for (int i = 0; i < RD::SHADER_STAGE_MAX; i++) {
		ShaderStage stage = ShaderStage(i);
		ShaderStageSPIRVData sd;
		sd.shader_stage = stage;
		String error = p_spirv->get_stage_compile_error(stage);
		ERR_FAIL_COND_V_MSG(!error.is_empty(), Vector<uint8_t>(), "Can't create a shader from an errored bytecode. Check errors in source bytecode.");
		sd.spirv = p_spirv->get_stage_bytecode(stage);
		if (sd.spirv.is_empty()) {
			continue;
		}
		stage_data.push_back(sd);
	}

	return shader_compile_binary_from_spirv(stage_data, p_shader_name);
}

RID RenderingDevice::_shader_create_from_spirv(const Ref<RDShaderSPIRV> &p_spirv, const String &p_shader_name) {
	ERR_FAIL_COND_V(p_spirv.is_null(), RID());

	Vector<ShaderStageSPIRVData> stage_data;
	for (int i = 0; i < RD::SHADER_STAGE_MAX; i++) {
		ShaderStage stage = ShaderStage(i);
		ShaderStageSPIRVData sd;
		sd.shader_stage = stage;
		String error = p_spirv->get_stage_compile_error(stage);
		ERR_FAIL_COND_V_MSG(!error.is_empty(), RID(), "Can't create a shader from an errored bytecode. Check errors in source bytecode.");
		sd.spirv = p_spirv->get_stage_bytecode(stage);
		if (sd.spirv.is_empty()) {
			continue;
		}
		stage_data.push_back(sd);
	}
	return shader_create_from_spirv(stage_data);
}

RID RenderingDevice::_uniform_set_create(const TypedArray<RDUniform> &p_uniforms, RID p_shader, uint32_t p_shader_set) {
	Vector<Uniform> uniforms;
	uniforms.resize(p_uniforms.size());
	for (int i = 0; i < p_uniforms.size(); i++) {
		Ref<RDUniform> uniform = p_uniforms[i];
		ERR_FAIL_COND_V(!uniform.is_valid(), RID());
		uniforms.write[i] = uniform->base;
	}
	return uniform_set_create(uniforms, p_shader, p_shader_set);
}

Error RenderingDevice::_buffer_update_bind(RID p_buffer, uint32_t p_offset, uint32_t p_size, const Vector<uint8_t> &p_data) {
	return buffer_update(p_buffer, p_offset, p_size, p_data.ptr());
}

static Vector<RenderingDevice::PipelineSpecializationConstant> _get_spec_constants(const TypedArray<RDPipelineSpecializationConstant> &p_constants) {
	Vector<RenderingDevice::PipelineSpecializationConstant> ret;
	ret.resize(p_constants.size());
	for (int i = 0; i < p_constants.size(); i++) {
		Ref<RDPipelineSpecializationConstant> c = p_constants[i];
		ERR_CONTINUE(c.is_null());
		RenderingDevice::PipelineSpecializationConstant &sc = ret.write[i];
		Variant value = c->get_value();
		switch (value.get_type()) {
			case Variant::BOOL: {
				sc.type = RD::PIPELINE_SPECIALIZATION_CONSTANT_TYPE_BOOL;
				sc.bool_value = value;
			} break;
			case Variant::INT: {
				sc.type = RD::PIPELINE_SPECIALIZATION_CONSTANT_TYPE_INT;
				sc.int_value = value;
			} break;
			case Variant::FLOAT: {
				sc.type = RD::PIPELINE_SPECIALIZATION_CONSTANT_TYPE_FLOAT;
				sc.float_value = value;
			} break;
			default: {
			}
		}

		sc.constant_id = c->get_constant_id();
	}
	return ret;
}

RID RenderingDevice::_render_pipeline_create(RID p_shader, FramebufferFormatID p_framebuffer_format, VertexFormatID p_vertex_format, RenderPrimitive p_render_primitive, const Ref<RDPipelineRasterizationState> &p_rasterization_state, const Ref<RDPipelineMultisampleState> &p_multisample_state, const Ref<RDPipelineDepthStencilState> &p_depth_stencil_state, const Ref<RDPipelineColorBlendState> &p_blend_state, BitField<PipelineDynamicStateFlags> p_dynamic_state_flags, uint32_t p_for_render_pass, const TypedArray<RDPipelineSpecializationConstant> &p_specialization_constants) {
	PipelineRasterizationState rasterization_state;
	if (p_rasterization_state.is_valid()) {
		rasterization_state = p_rasterization_state->base;
	}

	PipelineMultisampleState multisample_state;
	if (p_multisample_state.is_valid()) {
		multisample_state = p_multisample_state->base;
		for (int i = 0; i < p_multisample_state->sample_masks.size(); i++) {
			int64_t mask = p_multisample_state->sample_masks[i];
			multisample_state.sample_mask.push_back(mask);
		}
	}

	PipelineDepthStencilState depth_stencil_state;
	if (p_depth_stencil_state.is_valid()) {
		depth_stencil_state = p_depth_stencil_state->base;
	}

	PipelineColorBlendState color_blend_state;
	if (p_blend_state.is_valid()) {
		color_blend_state = p_blend_state->base;
		for (int i = 0; i < p_blend_state->attachments.size(); i++) {
			Ref<RDPipelineColorBlendStateAttachment> attachment = p_blend_state->attachments[i];
			if (attachment.is_valid()) {
				color_blend_state.attachments.push_back(attachment->base);
			}
		}
	}

	return render_pipeline_create(p_shader, p_framebuffer_format, p_vertex_format, p_render_primitive, rasterization_state, multisample_state, depth_stencil_state, color_blend_state, p_dynamic_state_flags, p_for_render_pass, _get_spec_constants(p_specialization_constants));
}

RID RenderingDevice::_compute_pipeline_create(RID p_shader, const TypedArray<RDPipelineSpecializationConstant> &p_specialization_constants = TypedArray<RDPipelineSpecializationConstant>()) {
	return compute_pipeline_create(p_shader, _get_spec_constants(p_specialization_constants));
}

#ifndef DISABLE_DEPRECATED
Vector<int64_t> RenderingDevice::_draw_list_begin_split(RID p_framebuffer, uint32_t p_splits, InitialAction p_initial_color_action, FinalAction p_final_color_action, InitialAction p_initial_depth_action, FinalAction p_final_depth_action, const Vector<Color> &p_clear_color_values, float p_clear_depth, uint32_t p_clear_stencil, const Rect2 &p_region, const TypedArray<RID> &p_storage_textures) {
	ERR_FAIL_V_MSG(Vector<int64_t>(), "Deprecated. Split draw lists are used automatically by RenderingDevice.");
}

Vector<int64_t> RenderingDevice::_draw_list_switch_to_next_pass_split(uint32_t p_splits) {
	ERR_FAIL_V_MSG(Vector<int64_t>(), "Deprecated. Split draw lists are used automatically by RenderingDevice.");
}
#endif

void RenderingDevice::_draw_list_set_push_constant(DrawListID p_list, const Vector<uint8_t> &p_data, uint32_t p_data_size) {
	ERR_FAIL_COND((uint32_t)p_data.size() > p_data_size);
	draw_list_set_push_constant(p_list, p_data.ptr(), p_data_size);
}

void RenderingDevice::_compute_list_set_push_constant(ComputeListID p_list, const Vector<uint8_t> &p_data, uint32_t p_data_size) {
	ERR_FAIL_COND((uint32_t)p_data.size() > p_data_size);
	compute_list_set_push_constant(p_list, p_data.ptr(), p_data_size);
}<|MERGE_RESOLUTION|>--- conflicted
+++ resolved
@@ -5039,57 +5039,8 @@
 	return driver->get_api_version();
 }
 
-<<<<<<< HEAD
 String RenderingDevice::get_device_pipeline_cache_uuid() const {
 	return driver->get_pipeline_cache_uuid();
-=======
-void RenderingDevice::_begin_frame() {
-	draw_graph.begin();
-
-	// Erase pending resources.
-	_free_pending_resources(frame);
-
-	// <TF>
-	// @ShadyTF persistently mapped buffers
-	// reset linear uniform buffers
-	persistent_uniform_buffers_reset();
-	update_perf_report();
-	// </TF>
-	// Create setup command buffer and set as the setup buffer.
-
-	{
-		bool ok = driver->command_buffer_begin(frames[frame].setup_command_buffer);
-		ERR_FAIL_COND(!ok);
-		ok = driver->command_buffer_begin(frames[frame].draw_command_buffer);
-		ERR_FAIL_COND(!ok);
-
-		if (local_device.is_null()) {
-			context->append_command_buffer(frames[frame].draw_command_buffer);
-			context->set_setup_buffer(frames[frame].setup_command_buffer); // Append now so it's added before everything else.
-		}
-
-		driver->begin_segment(frames[frame].draw_command_buffer, frame, frames_drawn);
-	}
-
-	// Advance current frame.
-	frames_drawn++;
-	// Advance staging buffer if used.
-	if (staging_buffer_used) {
-		staging_buffer_current = (staging_buffer_current + 1) % staging_buffer_blocks.size();
-		staging_buffer_used = false;
-	}
-
-	if (frames[frame].timestamp_count) {
-		driver->timestamp_query_pool_get_results(frames[frame].timestamp_pool, frames[frame].timestamp_count, frames[frame].timestamp_result_values.ptr());
-		driver->command_timestamp_query_pool_reset(frames[frame].setup_command_buffer, frames[frame].timestamp_pool, frames[frame].timestamp_count);
-		SWAP(frames[frame].timestamp_names, frames[frame].timestamp_result_names);
-		SWAP(frames[frame].timestamp_cpu_values, frames[frame].timestamp_cpu_result_values);
-	}
-
-	frames[frame].timestamp_result_count = frames[frame].timestamp_count;
-	frames[frame].timestamp_count = 0;
-	frames[frame].index = Engine::get_singleton()->get_frames_drawn();
->>>>>>> d275e888
 }
 
 void RenderingDevice::swap_buffers() {
@@ -5246,6 +5197,13 @@
 	// Erase pending resources.
 	_free_pending_resources(frame);
 
+	// <TF>
+	// @ShadyTF persistently mapped buffers
+	// reset linear uniform buffers
+	persistent_uniform_buffers_reset();
+	update_perf_report();
+	// </TF>
+
 	// Advance staging buffer if used.
 	if (staging_buffer_used) {
 		staging_buffer_current = (staging_buffer_current + 1) % staging_buffer_blocks.size();
@@ -5309,7 +5267,6 @@
 	}
 }
 
-<<<<<<< HEAD
 void RenderingDevice::_stall_for_previous_frames() {
 	for (uint32_t i = 0; i < frames.size(); i++) {
 		if (frames[i].draw_fence_signaled) {
@@ -5337,13 +5294,6 @@
 		ERR_FAIL_COND_V(main_surface == 0, FAILED);
 	}
 
-=======
-void RenderingDevice::initialize(ApiContextRD *p_context, bool p_local_device) {
-
-	// <TF>
-	// @ShadyTF persistently mapped buffers
-	// </TF>
->>>>>>> d275e888
 	context = p_context;
 	driver = context->driver_create();
 
