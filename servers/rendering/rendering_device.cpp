--- conflicted
+++ resolved
@@ -4109,7 +4109,6 @@
 
 		if (!dl->state.sets[i].bound) {
 			// All good, see if this requires re-binding.
-<<<<<<< HEAD
 			if (i - last_set_index > 1) {
 				// If the descriptor sets are not contiguous, bind the previous ones and start a new batch
 				draw_graph.add_draw_list_bind_uniform_sets(dl->state.pipeline_shader_driver_id, VectorView(valid_descriptor_ids, valid_set_count), first_set_index, valid_set_count);
@@ -4122,7 +4121,7 @@
 				valid_descriptor_ids[valid_set_count] = dl->state.sets[i].uniform_set_driver_id;
 				valid_set_count++;
 			}
-=======
+
 // <TF>
 // @ShadyTF 
 // Dynamic uniform buffer
@@ -4134,7 +4133,6 @@
 				draw_graph.add_draw_list_bind_uniform_set(dl->state.pipeline_shader_driver_id, dl->state.sets[i].uniform_set_driver_id, i);
 			}
 // </TF>
->>>>>>> 9aff40c7
 
 			UniformSet *uniform_set = uniform_set_owner.get_or_null(dl->state.sets[i].uniform_set);
 			draw_graph.add_draw_list_usages(uniform_set->draw_trackers, uniform_set->draw_trackers_usage);
