/*************************************************************************/
/*  shader_language.h                                                    */
/*************************************************************************/
/*                       This file is part of:                           */
/*                           GODOT ENGINE                                */
/*                      https://godotengine.org                          */
/*************************************************************************/
/* Copyright (c) 2007-2021 Juan Linietsky, Ariel Manzur.                 */
/* Copyright (c) 2014-2021 Godot Engine contributors (cf. AUTHORS.md).   */
/*                                                                       */
/* Permission is hereby granted, free of charge, to any person obtaining */
/* a copy of this software and associated documentation files (the       */
/* "Software"), to deal in the Software without restriction, including   */
/* without limitation the rights to use, copy, modify, merge, publish,   */
/* distribute, sublicense, and/or sell copies of the Software, and to    */
/* permit persons to whom the Software is furnished to do so, subject to */
/* the following conditions:                                             */
/*                                                                       */
/* The above copyright notice and this permission notice shall be        */
/* included in all copies or substantial portions of the Software.       */
/*                                                                       */
/* THE SOFTWARE IS PROVIDED "AS IS", WITHOUT WARRANTY OF ANY KIND,       */
/* EXPRESS OR IMPLIED, INCLUDING BUT NOT LIMITED TO THE WARRANTIES OF    */
/* MERCHANTABILITY, FITNESS FOR A PARTICULAR PURPOSE AND NONINFRINGEMENT.*/
/* IN NO EVENT SHALL THE AUTHORS OR COPYRIGHT HOLDERS BE LIABLE FOR ANY  */
/* CLAIM, DAMAGES OR OTHER LIABILITY, WHETHER IN AN ACTION OF CONTRACT,  */
/* TORT OR OTHERWISE, ARISING FROM, OUT OF OR IN CONNECTION WITH THE     */
/* SOFTWARE OR THE USE OR OTHER DEALINGS IN THE SOFTWARE.                */
/*************************************************************************/

#ifndef SHADER_LANGUAGE_H
#define SHADER_LANGUAGE_H

#include "core/object/script_language.h"
#include "core/string/string_name.h"
#include "core/string/ustring.h"
#include "core/templates/list.h"
#include "core/templates/map.h"
#include "core/typedefs.h"
#include "core/variant/variant.h"

class ShaderLanguage {
public:
	struct TkPos {
		int char_idx;
		int tk_line;
	};

	enum TokenType {
		TK_EMPTY,
		TK_IDENTIFIER,
		TK_TRUE,
		TK_FALSE,
		TK_FLOAT_CONSTANT,
		TK_INT_CONSTANT,
		TK_TYPE_VOID,
		TK_TYPE_BOOL,
		TK_TYPE_BVEC2,
		TK_TYPE_BVEC3,
		TK_TYPE_BVEC4,
		TK_TYPE_INT,
		TK_TYPE_IVEC2,
		TK_TYPE_IVEC3,
		TK_TYPE_IVEC4,
		TK_TYPE_UINT,
		TK_TYPE_UVEC2,
		TK_TYPE_UVEC3,
		TK_TYPE_UVEC4,
		TK_TYPE_FLOAT,
		TK_TYPE_VEC2,
		TK_TYPE_VEC3,
		TK_TYPE_VEC4,
		TK_TYPE_MAT2,
		TK_TYPE_MAT3,
		TK_TYPE_MAT4,
		TK_TYPE_SAMPLER2D,
		TK_TYPE_ISAMPLER2D,
		TK_TYPE_USAMPLER2D,
		TK_TYPE_SAMPLER2DARRAY,
		TK_TYPE_ISAMPLER2DARRAY,
		TK_TYPE_USAMPLER2DARRAY,
		TK_TYPE_SAMPLER3D,
		TK_TYPE_ISAMPLER3D,
		TK_TYPE_USAMPLER3D,
		TK_TYPE_SAMPLERCUBE,
		TK_TYPE_SAMPLERCUBEARRAY,
		TK_INTERPOLATION_FLAT,
		TK_INTERPOLATION_SMOOTH,
		TK_CONST,
		TK_STRUCT,
		TK_PRECISION_LOW,
		TK_PRECISION_MID,
		TK_PRECISION_HIGH,
		TK_OP_EQUAL,
		TK_OP_NOT_EQUAL,
		TK_OP_LESS,
		TK_OP_LESS_EQUAL,
		TK_OP_GREATER,
		TK_OP_GREATER_EQUAL,
		TK_OP_AND,
		TK_OP_OR,
		TK_OP_NOT,
		TK_OP_ADD,
		TK_OP_SUB,
		TK_OP_MUL,
		TK_OP_DIV,
		TK_OP_MOD,
		TK_OP_SHIFT_LEFT,
		TK_OP_SHIFT_RIGHT,
		TK_OP_ASSIGN,
		TK_OP_ASSIGN_ADD,
		TK_OP_ASSIGN_SUB,
		TK_OP_ASSIGN_MUL,
		TK_OP_ASSIGN_DIV,
		TK_OP_ASSIGN_MOD,
		TK_OP_ASSIGN_SHIFT_LEFT,
		TK_OP_ASSIGN_SHIFT_RIGHT,
		TK_OP_ASSIGN_BIT_AND,
		TK_OP_ASSIGN_BIT_OR,
		TK_OP_ASSIGN_BIT_XOR,
		TK_OP_BIT_AND,
		TK_OP_BIT_OR,
		TK_OP_BIT_XOR,
		TK_OP_BIT_INVERT,
		TK_OP_INCREMENT,
		TK_OP_DECREMENT,
		TK_CF_IF,
		TK_CF_ELSE,
		TK_CF_FOR,
		TK_CF_WHILE,
		TK_CF_DO,
		TK_CF_SWITCH,
		TK_CF_CASE,
		TK_CF_DEFAULT,
		TK_CF_BREAK,
		TK_CF_CONTINUE,
		TK_CF_RETURN,
		TK_CF_DISCARD,
		TK_BRACKET_OPEN,
		TK_BRACKET_CLOSE,
		TK_CURLY_BRACKET_OPEN,
		TK_CURLY_BRACKET_CLOSE,
		TK_PARENTHESIS_OPEN,
		TK_PARENTHESIS_CLOSE,
		TK_QUESTION,
		TK_COMMA,
		TK_COLON,
		TK_SEMICOLON,
		TK_PERIOD,
		TK_UNIFORM,
		TK_INSTANCE,
		TK_GLOBAL,
		TK_VARYING,
		TK_ARG_IN,
		TK_ARG_OUT,
		TK_ARG_INOUT,
		TK_RENDER_MODE,
		TK_HINT_WHITE_TEXTURE,
		TK_HINT_BLACK_TEXTURE,
		TK_HINT_NORMAL_TEXTURE,
		TK_HINT_ROUGHNESS_NORMAL_TEXTURE,
		TK_HINT_ROUGHNESS_R,
		TK_HINT_ROUGHNESS_G,
		TK_HINT_ROUGHNESS_B,
		TK_HINT_ROUGHNESS_A,
		TK_HINT_ROUGHNESS_GRAY,
		TK_HINT_ANISO_TEXTURE,
		TK_HINT_ALBEDO_TEXTURE,
		TK_HINT_BLACK_ALBEDO_TEXTURE,
		TK_HINT_COLOR,
		TK_HINT_RANGE,
		TK_HINT_INSTANCE_INDEX,
		TK_FILTER_NEAREST,
		TK_FILTER_LINEAR,
		TK_FILTER_NEAREST_MIPMAP,
		TK_FILTER_LINEAR_MIPMAP,
		TK_FILTER_NEAREST_MIPMAP_ANISO,
		TK_FILTER_LINEAR_MIPMAP_ANISO,
		TK_REPEAT_ENABLE,
		TK_REPEAT_DISABLE,
		TK_SHADER_TYPE,
		TK_CURSOR,
		TK_ERROR,
		TK_EOF,
		TK_MAX
	};

/* COMPILER */

// lame work around to Apple defining this as a macro in 10.12 SDK
#ifdef TYPE_BOOL
#undef TYPE_BOOL
#endif

	enum DataType {
		TYPE_VOID,
		TYPE_BOOL,
		TYPE_BVEC2,
		TYPE_BVEC3,
		TYPE_BVEC4,
		TYPE_INT,
		TYPE_IVEC2,
		TYPE_IVEC3,
		TYPE_IVEC4,
		TYPE_UINT,
		TYPE_UVEC2,
		TYPE_UVEC3,
		TYPE_UVEC4,
		TYPE_FLOAT,
		TYPE_VEC2,
		TYPE_VEC3,
		TYPE_VEC4,
		TYPE_MAT2,
		TYPE_MAT3,
		TYPE_MAT4,
		TYPE_SAMPLER2D,
		TYPE_ISAMPLER2D,
		TYPE_USAMPLER2D,
		TYPE_SAMPLER2DARRAY,
		TYPE_ISAMPLER2DARRAY,
		TYPE_USAMPLER2DARRAY,
		TYPE_SAMPLER3D,
		TYPE_ISAMPLER3D,
		TYPE_USAMPLER3D,
		TYPE_SAMPLERCUBE,
		TYPE_SAMPLERCUBEARRAY,
		TYPE_STRUCT,
		TYPE_MAX
	};

	enum DataPrecision {
		PRECISION_LOWP,
		PRECISION_MEDIUMP,
		PRECISION_HIGHP,
		PRECISION_DEFAULT,
	};

	enum DataInterpolation {
		INTERPOLATION_FLAT,
		INTERPOLATION_SMOOTH,
	};

	enum Operator {
		OP_EQUAL,
		OP_NOT_EQUAL,
		OP_LESS,
		OP_LESS_EQUAL,
		OP_GREATER,
		OP_GREATER_EQUAL,
		OP_AND,
		OP_OR,
		OP_NOT,
		OP_NEGATE,
		OP_ADD,
		OP_SUB,
		OP_MUL,
		OP_DIV,
		OP_MOD,
		OP_SHIFT_LEFT,
		OP_SHIFT_RIGHT,
		OP_ASSIGN,
		OP_ASSIGN_ADD,
		OP_ASSIGN_SUB,
		OP_ASSIGN_MUL,
		OP_ASSIGN_DIV,
		OP_ASSIGN_MOD,
		OP_ASSIGN_SHIFT_LEFT,
		OP_ASSIGN_SHIFT_RIGHT,
		OP_ASSIGN_BIT_AND,
		OP_ASSIGN_BIT_OR,
		OP_ASSIGN_BIT_XOR,
		OP_BIT_AND,
		OP_BIT_OR,
		OP_BIT_XOR,
		OP_BIT_INVERT,
		OP_INCREMENT,
		OP_DECREMENT,
		OP_SELECT_IF,
		OP_SELECT_ELSE, //used only internally, then only IF appears with 3 arguments
		OP_POST_INCREMENT,
		OP_POST_DECREMENT,
		OP_CALL,
		OP_CONSTRUCT,
		OP_STRUCT,
		OP_INDEX,
		OP_MAX
	};

	enum FlowOperation {
		FLOW_OP_IF,
		FLOW_OP_RETURN,
		FLOW_OP_FOR,
		FLOW_OP_WHILE,
		FLOW_OP_DO,
		FLOW_OP_BREAK,
		FLOW_OP_SWITCH,
		FLOW_OP_CASE,
		FLOW_OP_DEFAULT,
		FLOW_OP_CONTINUE,
		FLOW_OP_DISCARD
	};

	enum ArgumentQualifier {
		ARGUMENT_QUALIFIER_IN,
		ARGUMENT_QUALIFIER_OUT,
		ARGUMENT_QUALIFIER_INOUT,
	};

	enum SubClassTag {
		TAG_GLOBAL,
		TAG_ARRAY,
	};

	enum TextureFilter {
		FILTER_NEAREST,
		FILTER_LINEAR,
		FILTER_NEAREST_MIPMAP,
		FILTER_LINEAR_MIPMAP,
		FILTER_NEAREST_MIPMAP_ANISO,
		FILTER_LINEAR_MIPMAP_ANISO,
		FILTER_DEFAULT,
	};

	enum TextureRepeat {
		REPEAT_DISABLE,
		REPEAT_ENABLE,
		REPEAT_DEFAULT,
	};

	enum {
		MAX_INSTANCE_UNIFORM_INDICES = 16
	};

	struct VaryingFunctionNames {
		StringName fragment;
		StringName vertex;
		StringName light;
		VaryingFunctionNames() {
			fragment = "fragment";
			vertex = "vertex";
			light = "light";
		}
	};

	struct Node {
		Node *next = nullptr;

		enum Type {
			TYPE_SHADER,
			TYPE_FUNCTION,
			TYPE_BLOCK,
			TYPE_VARIABLE,
			TYPE_VARIABLE_DECLARATION,
			TYPE_CONSTANT,
			TYPE_OPERATOR,
			TYPE_CONTROL_FLOW,
			TYPE_MEMBER,
			TYPE_ARRAY,
			TYPE_ARRAY_DECLARATION,
			TYPE_ARRAY_CONSTRUCT,
			TYPE_STRUCT,
		};

		Type type = TYPE_VARIABLE;

		virtual DataType get_datatype() const { return TYPE_VOID; }
		virtual String get_datatype_name() const { return ""; }

		Node(Type t) :
				type(t) {}
		virtual ~Node() {}
	};

	template <class T>
	T *alloc_node() {
		T *node = memnew(T);
		node->next = nodes;
		nodes = node;
		return node;
	}

	Node *nodes = nullptr;

	struct OperatorNode : public Node {
		DataType return_cache = TYPE_VOID;
		DataPrecision return_precision_cache = PRECISION_DEFAULT;
		Operator op = OP_EQUAL;
		StringName struct_name;
		Vector<Node *> arguments;
		virtual DataType get_datatype() const { return return_cache; }
		virtual String get_datatype_name() const { return String(struct_name); }

		OperatorNode() :
				Node(TYPE_OPERATOR) {}
	};

	struct VariableNode : public Node {
		DataType datatype_cache = TYPE_VOID;
		StringName name;
		StringName struct_name;
		virtual DataType get_datatype() const { return datatype_cache; }
		virtual String get_datatype_name() const { return String(struct_name); }
		bool is_const = false;

		VariableNode() :
				Node(TYPE_VARIABLE) {}
	};

	struct VariableDeclarationNode : public Node {
		DataPrecision precision = PRECISION_DEFAULT;
		DataType datatype = TYPE_VOID;
		String struct_name;
		bool is_const = false;

		struct Declaration {
			StringName name;
			Node *initializer = nullptr;
		};

		Vector<Declaration> declarations;
		virtual DataType get_datatype() const { return datatype; }

		VariableDeclarationNode() :
				Node(TYPE_VARIABLE_DECLARATION) {}
	};

	struct ArrayNode : public Node {
		DataType datatype_cache = TYPE_VOID;
		StringName struct_name;
		StringName name;
		Node *index_expression = nullptr;
		Node *call_expression = nullptr;
		Node *assign_expression = nullptr;
		bool is_const = false;

		virtual DataType get_datatype() const { return datatype_cache; }
		virtual String get_datatype_name() const { return String(struct_name); }

		ArrayNode() :
				Node(TYPE_ARRAY) {}
	};

	struct ArrayConstructNode : public Node {
		DataType datatype = TYPE_VOID;
		String struct_name;
		Vector<Node *> initializer;

		ArrayConstructNode() :
				Node(TYPE_ARRAY_CONSTRUCT) {}
	};

	struct ArrayDeclarationNode : public Node {
		DataPrecision precision = PRECISION_DEFAULT;
		DataType datatype = TYPE_VOID;
		String struct_name;
		bool is_const = false;
		Node *size_expression = nullptr;

		struct Declaration {
			StringName name;
			uint32_t size = 0;
			Vector<Node *> initializer;
		};

		Vector<Declaration> declarations;
		virtual DataType get_datatype() const { return datatype; }

		ArrayDeclarationNode() :
				Node(TYPE_ARRAY_DECLARATION) {}
	};

	struct ConstantNode : public Node {
		DataType datatype = TYPE_VOID;
		String struct_name = "";
		int array_size = 0;

		union Value {
			bool boolean = false;
			float real;
			int32_t sint;
			uint32_t uint;
		};

		Vector<Value> values;
		Vector<ArrayDeclarationNode::Declaration> array_declarations;
		virtual DataType get_datatype() const { return datatype; }
		virtual String get_datatype_name() const { return struct_name; }

		ConstantNode() :
				Node(TYPE_CONSTANT) {}
	};

	struct FunctionNode;

	struct BlockNode : public Node {
		FunctionNode *parent_function = nullptr;
		BlockNode *parent_block = nullptr;

		enum BlockType {
			BLOCK_TYPE_STANDART,
			BLOCK_TYPE_FOR,
			BLOCK_TYPE_SWITCH,
			BLOCK_TYPE_CASE,
			BLOCK_TYPE_DEFAULT,
		};

		int block_type = BLOCK_TYPE_STANDART;
		SubClassTag block_tag = SubClassTag::TAG_GLOBAL;

		struct Variable {
			DataType type;
			StringName struct_name;
			DataPrecision precision;
			int line = 0; //for completion
			int array_size = 0;
			bool is_const = false;
			ConstantNode::Value value;
		};

		Map<StringName, Variable> variables;
		List<Node *> statements;
		bool single_statement = false;

		BlockNode() :
				Node(TYPE_BLOCK) {}
	};

	struct ControlFlowNode : public Node {
		FlowOperation flow_op = FLOW_OP_IF;
		Vector<Node *> expressions;
		Vector<BlockNode *> blocks;

		ControlFlowNode() :
				Node(TYPE_CONTROL_FLOW) {}
	};

	struct MemberNode : public Node {
		DataType basetype = TYPE_VOID;
		bool basetype_const = false;
		StringName base_struct_name;
		DataPrecision precision = PRECISION_DEFAULT;
		DataType datatype = TYPE_VOID;
		int array_size = 0;
		StringName struct_name;
		StringName name;
		Node *owner = nullptr;
		Node *index_expression = nullptr;
		Node *assign_expression = nullptr;
		bool has_swizzling_duplicates = false;

		virtual DataType get_datatype() const { return datatype; }
		virtual String get_datatype_name() const { return String(struct_name); }

		MemberNode() :
				Node(TYPE_MEMBER) {}
	};

	struct StructNode : public Node {
		List<MemberNode *> members;
		StructNode() :
				Node(TYPE_STRUCT) {}
	};

	struct FunctionNode : public Node {
		struct Argument {
			ArgumentQualifier qualifier;
			StringName name;
			DataType type;
			StringName type_str;
			DataPrecision precision;
			//for passing textures as arguments
			bool tex_argument_check = false;
			TextureFilter tex_argument_filter;
			TextureRepeat tex_argument_repeat;
			bool tex_builtin_check = false;
			StringName tex_builtin;
			bool is_const = false;

			Map<StringName, Set<int>> tex_argument_connect;
		};

		StringName name;
		DataType return_type = TYPE_VOID;
		StringName return_struct_name;
		DataPrecision return_precision = PRECISION_DEFAULT;
		Vector<Argument> arguments;
		BlockNode *body = nullptr;
		bool can_discard = false;

		FunctionNode() :
				Node(TYPE_FUNCTION) {}
	};

	struct ShaderNode : public Node {
		struct Constant {
			StringName name;
			DataType type;
			StringName type_str;
			DataPrecision precision;
			ConstantNode *initializer = nullptr;
			int array_size = 0;
		};

		struct Function {
			StringName name;
			FunctionNode *function = nullptr;
			Set<StringName> uses_function;
			bool callable = false;
		};

		struct Struct {
			StringName name;
			StructNode *shader_struct = nullptr;
		};

		struct Varying {
			enum Stage {
				STAGE_UNKNOWN,
				STAGE_VERTEX, // transition stage to STAGE_VERTEX_TO_FRAGMENT or STAGE_VERTEX_TO_LIGHT, emits error if they are not used
				STAGE_FRAGMENT, // transition stage to STAGE_FRAGMENT_TO_LIGHT, emits error if it's not used
				STAGE_VERTEX_TO_FRAGMENT,
				STAGE_VERTEX_TO_LIGHT,
				STAGE_FRAGMENT_TO_LIGHT,
			};

			Stage stage = STAGE_UNKNOWN;
			DataType type = TYPE_VOID;
			DataInterpolation interpolation = INTERPOLATION_FLAT;
			DataPrecision precision = PRECISION_DEFAULT;
			int array_size = 0;
			TkPos tkpos;

			Varying() {}
		};

		struct Uniform {
			enum Hint {
				HINT_NONE,
				HINT_COLOR,
				HINT_RANGE,
				HINT_ALBEDO,
				HINT_BLACK_ALBEDO,
				HINT_NORMAL,
				HINT_ROUGHNESS_NORMAL,
				HINT_ROUGHNESS_R,
				HINT_ROUGHNESS_G,
				HINT_ROUGHNESS_B,
				HINT_ROUGHNESS_A,
				HINT_ROUGHNESS_GRAY,
				HINT_BLACK,
				HINT_WHITE,
				HINT_ANISO,
				HINT_MAX
			};

			enum Scope {
				SCOPE_LOCAL,
				SCOPE_INSTANCE,
				SCOPE_GLOBAL,
			};

			int order = 0;
			int texture_order = 0;
			DataType type = TYPE_VOID;
			DataPrecision precision = PRECISION_DEFAULT;
			Vector<ConstantNode::Value> default_value;
			Scope scope = SCOPE_LOCAL;
			Hint hint = HINT_NONE;
			TextureFilter filter = FILTER_DEFAULT;
			TextureRepeat repeat = REPEAT_DEFAULT;
			float hint_range[3];
			int instance_index = 0;

			Uniform() {
				hint_range[0] = 0.0f;
				hint_range[1] = 1.0f;
				hint_range[2] = 0.001f;
			}
		};

		Map<StringName, Constant> constants;
		Map<StringName, Varying> varyings;
		Map<StringName, Uniform> uniforms;
		Map<StringName, Struct> structs;
		Vector<StringName> render_modes;

		Vector<Function> functions;
		Vector<Constant> vconstants;
		Vector<Struct> vstructs;

		ShaderNode() :
				Node(TYPE_SHADER) {}
	};

	struct Expression {
		bool is_op = false;
		union {
			Operator op;
			Node *node = nullptr;
		};
	};

	struct VarInfo {
		StringName name;
		DataType type;
	};

	enum CompletionType {
		COMPLETION_NONE,
		COMPLETION_RENDER_MODE,
		COMPLETION_MAIN_FUNCTION,
		COMPLETION_IDENTIFIER,
		COMPLETION_FUNCTION_CALL,
		COMPLETION_CALL_ARGUMENTS,
		COMPLETION_INDEX,
		COMPLETION_STRUCT,
	};

	struct Token {
		TokenType type;
		StringName text;
		double constant = 0.0;
		uint16_t line = 0;
	};

	static String get_operator_text(Operator p_op);
	static String get_token_text(Token p_token);

	static bool is_token_datatype(TokenType p_type);
	static bool is_token_variable_datatype(TokenType p_type);
	static DataType get_token_datatype(TokenType p_type);
	static bool is_token_interpolation(TokenType p_type);
	static DataInterpolation get_token_interpolation(TokenType p_type);
	static bool is_token_precision(TokenType p_type);
	static DataPrecision get_token_precision(TokenType p_type);
	static String get_precision_name(DataPrecision p_type);
	static String get_datatype_name(DataType p_type);
	static bool is_token_nonvoid_datatype(TokenType p_type);
	static bool is_token_operator(TokenType p_type);

	static bool convert_constant(ConstantNode *p_constant, DataType p_to_type, ConstantNode::Value *p_value = nullptr);
	static DataType get_scalar_type(DataType p_type);
	static int get_cardinality(DataType p_type);
	static bool is_scalar_type(DataType p_type);
	static bool is_sampler_type(DataType p_type);
	static Variant constant_value_to_variant(const Vector<ShaderLanguage::ConstantNode::Value> &p_value, DataType p_type, ShaderLanguage::ShaderNode::Uniform::Hint p_hint = ShaderLanguage::ShaderNode::Uniform::HINT_NONE);
	static PropertyInfo uniform_to_property_info(const ShaderNode::Uniform &p_uniform);
	static uint32_t get_type_size(DataType p_type);

	static void get_keyword_list(List<String> *r_keywords);
	static void get_builtin_funcs(List<String> *r_keywords);

	struct BuiltInInfo {
		DataType type = TYPE_VOID;
		bool constant = false;

		BuiltInInfo() {}

		BuiltInInfo(DataType p_type, bool p_constant = false) :
				type(p_type),
				constant(p_constant) {}
	};

	struct StageFunctionInfo {
		struct Argument {
			StringName name;
			DataType type;

			Argument(const StringName &p_name = StringName(), DataType p_type = TYPE_VOID) {
				name = p_name;
				type = p_type;
			}
		};

		Vector<Argument> arguments;
		DataType return_type = TYPE_VOID;
	};

	struct FunctionInfo {
		Map<StringName, BuiltInInfo> built_ins;
		Map<StringName, StageFunctionInfo> stage_functions;

		bool can_discard = false;
<<<<<<< HEAD
=======
		bool main_function = false;
>>>>>>> d81ea631
	};
	static bool has_builtin(const Map<StringName, ShaderLanguage::FunctionInfo> &p_functions, const StringName &p_name);

	typedef DataType (*GlobalVariableGetTypeFunc)(const StringName &p_name);

private:
	struct KeyWord {
		TokenType token;
		const char *text = nullptr;
	};

	static const KeyWord keyword_list[];

	GlobalVariableGetTypeFunc global_var_get_type_func;

	bool error_set = false;
	String error_str;
	int error_line = 0;

	String code;
	int char_idx = 0;
	int tk_line = 0;

	StringName current_function;
	bool last_const = false;

<<<<<<< HEAD
	struct TkPos {
		int char_idx = 0;
		int tk_line = 0;
	};
=======
	VaryingFunctionNames varying_function_names;
>>>>>>> d81ea631

	TkPos _get_tkpos() {
		TkPos tkp;
		tkp.char_idx = char_idx;
		tkp.tk_line = tk_line;
		return tkp;
	}

	void _set_tkpos(TkPos p_pos) {
		char_idx = p_pos.char_idx;
		tk_line = p_pos.tk_line;
	}

	void _set_error(const String &p_str) {
		if (error_set) {
			return;
		}

		error_line = tk_line;
		error_set = true;
		error_str = p_str;
	}

	static const char *token_names[TK_MAX];

	Token _make_token(TokenType p_type, const StringName &p_text = StringName());
	Token _get_token();

	ShaderNode *shader = nullptr;

	enum IdentifierType {
		IDENTIFIER_FUNCTION,
		IDENTIFIER_UNIFORM,
		IDENTIFIER_VARYING,
		IDENTIFIER_FUNCTION_ARGUMENT,
		IDENTIFIER_LOCAL_VAR,
		IDENTIFIER_BUILTIN_VAR,
		IDENTIFIER_CONSTANT,
	};

	bool _find_identifier(const BlockNode *p_block, bool p_allow_reassign, const FunctionInfo &p_function_info, const StringName &p_identifier, DataType *r_data_type = nullptr, IdentifierType *r_type = nullptr, bool *r_is_const = nullptr, int *r_array_size = nullptr, StringName *r_struct_name = nullptr, ConstantNode::Value *r_constant_value = nullptr);
	bool _is_operator_assign(Operator p_op) const;
	bool _validate_assign(Node *p_node, const FunctionInfo &p_function_info, String *r_message = nullptr);
	bool _validate_operator(OperatorNode *p_op, DataType *r_ret_type = nullptr);

	struct BuiltinFuncDef {
		enum { MAX_ARGS = 5 };
		const char *name;
		DataType rettype;
		const DataType args[MAX_ARGS];
		SubClassTag tag;
		bool high_end;
	};

	struct BuiltinFuncOutArgs { //arguments used as out in built in functions
		const char *name;
		int argument;
	};

	CompletionType completion_type;
	int completion_line = 0;
	BlockNode *completion_block = nullptr;
	DataType completion_base;
	SubClassTag completion_class;
	StringName completion_function;
	StringName completion_struct;
	int completion_argument = 0;
	const Map<StringName, FunctionInfo> *stages = nullptr;

	bool _get_completable_identifier(BlockNode *p_block, CompletionType p_type, StringName &identifier);
	static const BuiltinFuncDef builtin_func_defs[];
	static const BuiltinFuncOutArgs builtin_func_out_args[];

	Error _validate_datatype(DataType p_type);
	bool _compare_datatypes_in_nodes(Node *a, Node *b) const;

	bool _validate_function_call(BlockNode *p_block, const FunctionInfo &p_function_info, OperatorNode *p_func, DataType *r_ret_type, StringName *r_ret_type_str);
	bool _parse_function_arguments(BlockNode *p_block, const FunctionInfo &p_function_info, OperatorNode *p_func, int *r_complete_arg = nullptr);
	bool _propagate_function_call_sampler_uniform_settings(StringName p_name, int p_argument, TextureFilter p_filter, TextureRepeat p_repeat);
	bool _propagate_function_call_sampler_builtin_reference(StringName p_name, int p_argument, const StringName &p_builtin);
	bool _validate_varying_assign(ShaderNode::Varying &p_varying, String *r_message);
	bool _validate_varying_using(ShaderNode::Varying &p_varying, String *r_message);
	bool _check_node_constness(const Node *p_node) const;

	Node *_parse_expression(BlockNode *p_block, const FunctionInfo &p_function_info);
	Node *_parse_array_constructor(BlockNode *p_block, const FunctionInfo &p_function_info, DataType p_type, const StringName &p_struct_name, int p_array_size);
	ShaderLanguage::Node *_reduce_expression(BlockNode *p_block, ShaderLanguage::Node *p_node);

	Node *_parse_and_reduce_expression(BlockNode *p_block, const FunctionInfo &p_function_info);
	Error _parse_block(BlockNode *p_block, const FunctionInfo &p_function_info, bool p_just_one = false, bool p_can_break = false, bool p_can_continue = false);
	String _get_shader_type_list(const Set<String> &p_shader_types) const;
	String _get_qualifier_str(ArgumentQualifier p_qualifier) const;

	Error _parse_shader(const Map<StringName, FunctionInfo> &p_functions, const Vector<StringName> &p_render_modes, const Set<String> &p_shader_types);

	Error _find_last_flow_op_in_block(BlockNode *p_block, FlowOperation p_op);
	Error _find_last_flow_op_in_op(ControlFlowNode *p_flow, FlowOperation p_op);

public:
	//static void get_keyword_list(ShaderType p_type,List<String> *p_keywords);

	void clear();

	static String get_shader_type(const String &p_code);
	Error compile(const String &p_code, const Map<StringName, FunctionInfo> &p_functions, const Vector<StringName> &p_render_modes, const VaryingFunctionNames &p_varying_function_names, const Set<String> &p_shader_types, GlobalVariableGetTypeFunc p_global_variable_type_func);
	Error complete(const String &p_code, const Map<StringName, FunctionInfo> &p_functions, const Vector<StringName> &p_render_modes, const VaryingFunctionNames &p_varying_function_names, const Set<String> &p_shader_types, GlobalVariableGetTypeFunc p_global_variable_type_func, List<ScriptCodeCompletionOption> *r_options, String &r_call_hint);

	String get_error_text();
	int get_error_line();

	ShaderNode *get_shader();

	String token_debug(const String &p_code);

	ShaderLanguage();
	~ShaderLanguage();
};

#endif // SHADER_LANGUAGE_H<|MERGE_RESOLUTION|>--- conflicted
+++ resolved
@@ -781,10 +781,7 @@
 		Map<StringName, StageFunctionInfo> stage_functions;
 
 		bool can_discard = false;
-<<<<<<< HEAD
-=======
 		bool main_function = false;
->>>>>>> d81ea631
 	};
 	static bool has_builtin(const Map<StringName, ShaderLanguage::FunctionInfo> &p_functions, const StringName &p_name);
 
@@ -811,14 +808,7 @@
 	StringName current_function;
 	bool last_const = false;
 
-<<<<<<< HEAD
-	struct TkPos {
-		int char_idx = 0;
-		int tk_line = 0;
-	};
-=======
 	VaryingFunctionNames varying_function_names;
->>>>>>> d81ea631
 
 	TkPos _get_tkpos() {
 		TkPos tkp;
