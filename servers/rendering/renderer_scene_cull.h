--- conflicted
+++ resolved
@@ -60,7 +60,7 @@
 
 	uint64_t render_pass = 0;
 
-	static RendererSceneCull *singleton = nullptr;
+	static RendererSceneCull *singleton;
 
 	/* CAMERA API */
 
@@ -82,11 +82,7 @@
 
 		Transform transform;
 
-<<<<<<< HEAD
-		Camera() { }
-=======
 		Camera() {}
->>>>>>> f0b4ed30
 	};
 
 	mutable RID_PtrOwner<Camera> camera_owner;
@@ -449,9 +445,6 @@
 		Instance() :
 				scenario_item(this),
 				update_item(this) {
-<<<<<<< HEAD
-			visible = true;
-=======
 			base_type = RS::INSTANCE_NONE;
 			cast_shadows = RS::SHADOW_CASTING_SETTING_ON;
 			receive_shadows = true;
@@ -491,7 +484,6 @@
 			dependency_tracker.userdata = this;
 			dependency_tracker.changed_callback = dependency_changed;
 			dependency_tracker.deleted_callback = dependency_deleted;
->>>>>>> b72ad9d97b7d47fef925f48118ffbc4eb110f276
 		}
 
 		~Instance() {
@@ -518,11 +510,7 @@
 		Set<Instance *> gi_probes;
 		Set<Instance *> lightmap_captures;
 
-<<<<<<< HEAD
-		InstanceGeometryData() { }
-=======
 		InstanceGeometryData() {}
->>>>>>> f0b4ed30
 	};
 
 	struct InstanceReflectionProbeData : public InstanceBaseData {
@@ -536,11 +524,7 @@
 		int render_step = -1;
 
 		InstanceReflectionProbeData() :
-<<<<<<< HEAD
-				update_list(this) {	}
-=======
 				update_list(this) {}
->>>>>>> f0b4ed30
 	};
 
 	struct InstanceDecalData : public InstanceBaseData {
@@ -549,11 +533,7 @@
 
 		Set<Instance *> geometries;
 
-<<<<<<< HEAD
-		InstanceDecalData() {	}
-=======
 		InstanceDecalData() {}
->>>>>>> f0b4ed30
 	};
 
 	SelfList<InstanceReflectionProbeData>::List reflection_probe_render_list;
@@ -576,11 +556,7 @@
 		RS::LightBakeMode bake_mode = RS::LIGHT_BAKE_DISABLED;
 		uint32_t max_sdfgi_cascade = 2;
 
-<<<<<<< HEAD
-		InstanceLightData() {	}
-=======
 		InstanceLightData() {}
->>>>>>> f0b4ed30
 	};
 
 	struct InstanceGIProbeData : public InstanceBaseData {
@@ -616,11 +592,7 @@
 		SelfList<InstanceGIProbeData> update_element;
 
 		InstanceGIProbeData() :
-<<<<<<< HEAD
-				update_element(this) {	}
-=======
 				update_element(this) {}
->>>>>>> f0b4ed30
 	};
 
 	SelfList<InstanceGIProbeData>::List gi_probe_update_list;
@@ -630,11 +602,7 @@
 		Set<Instance *> geometries;
 		Set<Instance *> users;
 
-<<<<<<< HEAD
-		InstanceLightmapData() {	}
-=======
 		InstanceLightmapData() {}
->>>>>>> f0b4ed30
 	};
 
 	uint64_t pair_pass = 1;
@@ -832,11 +800,7 @@
 
 	RID_PtrOwner<Instance> instance_owner;
 
-<<<<<<< HEAD
-	bool pair_volumes_to_mesh = false; // used in traditional forward, unnecesary on clustered
-=======
 	uint32_t geometry_instance_pair_mask; // used in traditional forward, unnecesary on clustered
->>>>>>> b72ad9d97b7d47fef925f48118ffbc4eb110f276
 
 	virtual RID instance_create();
 
@@ -913,29 +877,11 @@
 
 		struct SDFGI {
 			//have arrays here because SDFGI functions expects this, plus regions can have areas
-<<<<<<< HEAD
-<<<<<<< HEAD
-			PagedArray<RendererSceneRender::InstanceBase *> region_cull_result[SDFGI_MAX_CASCADES * SDFGI_MAX_REGIONS_PER_CASCADE] = {};
 			AABB region_aabb[SDFGI_MAX_CASCADES * SDFGI_MAX_REGIONS_PER_CASCADE] = {}; //max 3 regions per cascade
 			uint32_t region_cascade[SDFGI_MAX_CASCADES * SDFGI_MAX_REGIONS_PER_CASCADE] = {}; //max 3 regions per cascade
 			uint32_t region_count = 0;
 
-			PagedArray<RID> cascade_lights[SDFGI_MAX_CASCADES] = {};
 			uint32_t cascade_light_index[SDFGI_MAX_CASCADES] = {};
-=======
-			AABB region_aabb[SDFGI_MAX_CASCADES * SDFGI_MAX_REGIONS_PER_CASCADE]; //max 3 regions per cascade
-			uint32_t region_cascade[SDFGI_MAX_CASCADES * SDFGI_MAX_REGIONS_PER_CASCADE]; //max 3 regions per cascade
-			uint32_t region_count = 0;
-
-			uint32_t cascade_light_index[SDFGI_MAX_CASCADES];
->>>>>>> b72ad9d97b7d47fef925f48118ffbc4eb110f276
-=======
-			AABB region_aabb[SDFGI_MAX_CASCADES * SDFGI_MAX_REGIONS_PER_CASCADE] = {}; //max 3 regions per cascade
-			uint32_t region_cascade[SDFGI_MAX_CASCADES * SDFGI_MAX_REGIONS_PER_CASCADE] = {}; //max 3 regions per cascade
-			uint32_t region_count = 0;
-
-			uint32_t cascade_light_index[SDFGI_MAX_CASCADES] = {};
->>>>>>> f0b4ed30
 			uint32_t cascade_light_count = 0;
 
 		} sdfgi;
