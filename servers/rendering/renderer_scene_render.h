/**************************************************************************/
/*  renderer_scene_render.h                                               */
/**************************************************************************/
/*                         This file is part of:                          */
/*                             GODOT ENGINE                               */
/*                        https://godotengine.org                         */
/**************************************************************************/
/* Copyright (c) 2014-present Godot Engine contributors (see AUTHORS.md). */
/* Copyright (c) 2007-2014 Juan Linietsky, Ariel Manzur.                  */
/*                                                                        */
/* Permission is hereby granted, free of charge, to any person obtaining  */
/* a copy of this software and associated documentation files (the        */
/* "Software"), to deal in the Software without restriction, including    */
/* without limitation the rights to use, copy, modify, merge, publish,    */
/* distribute, sublicense, and/or sell copies of the Software, and to     */
/* permit persons to whom the Software is furnished to do so, subject to  */
/* the following conditions:                                              */
/*                                                                        */
/* The above copyright notice and this permission notice shall be         */
/* included in all copies or substantial portions of the Software.        */
/*                                                                        */
/* THE SOFTWARE IS PROVIDED "AS IS", WITHOUT WARRANTY OF ANY KIND,        */
/* EXPRESS OR IMPLIED, INCLUDING BUT NOT LIMITED TO THE WARRANTIES OF     */
/* MERCHANTABILITY, FITNESS FOR A PARTICULAR PURPOSE AND NONINFRINGEMENT. */
/* IN NO EVENT SHALL THE AUTHORS OR COPYRIGHT HOLDERS BE LIABLE FOR ANY   */
/* CLAIM, DAMAGES OR OTHER LIABILITY, WHETHER IN AN ACTION OF CONTRACT,   */
/* TORT OR OTHERWISE, ARISING FROM, OUT OF OR IN CONNECTION WITH THE      */
/* SOFTWARE OR THE USE OR OTHER DEALINGS IN THE SOFTWARE.                 */
/**************************************************************************/

#ifndef RENDERER_SCENE_RENDER_H
#define RENDERER_SCENE_RENDER_H

#include "core/math/projection.h"
#include "core/templates/paged_array.h"
#include "servers/rendering/renderer_geometry_instance.h"
#include "servers/rendering/rendering_method.h"
#include "servers/rendering/storage/compositor_storage.h"
#include "servers/rendering/storage/environment_storage.h"
#include "storage/render_scene_buffers.h"
#include "storage/utilities.h"
class RenderCallbackManager : public Object
{
	GDCLASS(RenderCallbackManager, Object)
	static void _bind_methods()
	{

	}
	static RenderCallbackManager *singleton;
public:
	enum ERenderPoint
	{
		RENDER_POINT_1,
		RENDER_POINT_2,
		RENDER_POINT_3,
		RENDER_POINT_4,
		RENDER_POINT_5,
		RENDER_POINT_6,
		RENDER_POINT_7,
		RENDER_POINT_8,
		RENDER_MAX,
	};
	static RenderCallbackManager* get_singleton() { return singleton; }
	// 深度相關
	Callable pre_depth;
	Callable post_depth;

	Callable pre_opaque;
	Callable post_opaque;

	Callable pre_transparent;
	Callable post_transparent;

	Callable pre_shadow;
	Callable post_shadow;

	Callable pre_sdfgi;
	Callable post_sdfgi;

	
	Callable pre_particle_heightfield;
	Callable post_particle_heightfield;

	void SetCallback(ERenderPoint point,Callable p_callback)
	{

	}
	RenderCallbackManager()
	{
		singleton = this;

	}
	~RenderCallbackManager()
	{
		singleton = nullptr;
	}
public:

};

class RendererSceneRender {
private:
	RendererEnvironmentStorage environment_storage;
	RendererCompositorStorage compositor_storage;

public:
	enum {
		MAX_DIRECTIONAL_LIGHTS = 8,
		MAX_DIRECTIONAL_LIGHT_CASCADES = 4,
		MAX_RENDER_VIEWS = 2
	};

	/* Geometry Instance */

	virtual RenderGeometryInstance *geometry_instance_create(RID p_base) = 0;
	virtual void geometry_instance_free(RenderGeometryInstance *p_geometry_instance) = 0;
	virtual uint32_t geometry_instance_get_pair_mask() = 0;

<<<<<<< HEAD
	/* HDDAGI UPDATE */
=======
	/* PIPELINES */

	virtual void mesh_generate_pipelines(RID p_mesh, bool p_background_compilation) = 0;
	virtual uint32_t get_pipeline_compilations(RS::PipelineSource p_source) = 0;

	/* SDFGI UPDATE */
>>>>>>> 8d2e8e5a

	virtual void hddagi_update(const Ref<RenderSceneBuffers> &p_render_buffers, RID p_environment, const Vector3 &p_world_position) = 0;
	virtual int hddagi_get_pending_region_count(const Ref<RenderSceneBuffers> &p_render_buffers) const = 0;
	virtual AABB hddagi_get_pending_region_bounds(const Ref<RenderSceneBuffers> &p_render_buffers, int p_region) const = 0;
	virtual uint32_t hddagi_get_pending_region_cascade(const Ref<RenderSceneBuffers> &p_render_buffers, int p_region) const = 0;

	/* SKY API */

	virtual RID sky_allocate() = 0;
	virtual void sky_initialize(RID p_rid) = 0;

	virtual void sky_set_radiance_size(RID p_sky, int p_radiance_size) = 0;
	virtual void sky_set_mode(RID p_sky, RS::SkyMode p_samples) = 0;
	virtual void sky_set_material(RID p_sky, RID p_material) = 0;
	virtual Ref<Image> sky_bake_panorama(RID p_sky, float p_energy, bool p_bake_irradiance, const Size2i &p_size) = 0;

	/* COMPOSITOR EFFECT API */

	RID compositor_effect_allocate();
	void compositor_effect_initialize(RID p_rid);
	void compositor_effect_free(RID p_rid);

	bool is_compositor_effect(RID p_compositor) const;
	void compositor_effect_set_enabled(RID p_compositor, bool p_enabled);
	void compositor_effect_set_callback(RID p_compositor, RS::CompositorEffectCallbackType p_callback_type, const Callable &p_callback);
	void compositor_effect_set_flag(RID p_compositor, RS::CompositorEffectFlags p_flag, bool p_set);

	/* COMPOSITOR API */

	RID compositor_allocate();
	void compositor_initialize(RID p_rid);
	void compositor_free(RID p_rid);

	bool is_compositor(RID p_compositor) const;

	void compositor_set_compositor_effects(RID p_compositor, const TypedArray<RID> &p_effects);

	/* ENVIRONMENT API */

	RID environment_allocate();
	void environment_initialize(RID p_rid);
	void environment_free(RID p_rid);

	bool is_environment(RID p_env) const;

	// Background
	void environment_set_background(RID p_env, RS::EnvironmentBG p_bg);
	void environment_set_sky(RID p_env, RID p_sky);
	void environment_set_sky_custom_fov(RID p_env, float p_scale);
	void environment_set_sky_orientation(RID p_env, const Basis &p_orientation);
	void environment_set_bg_color(RID p_env, const Color &p_color);
	void environment_set_bg_energy(RID p_env, float p_multiplier, float p_exposure_value);
	void environment_set_canvas_max_layer(RID p_env, int p_max_layer);
	void environment_set_ambient_light(RID p_env, const Color &p_color, RS::EnvironmentAmbientSource p_ambient = RS::ENV_AMBIENT_SOURCE_BG, float p_energy = 1.0, float p_sky_contribution = 0.0, RS::EnvironmentReflectionSource p_reflection_source = RS::ENV_REFLECTION_SOURCE_BG);
// FIXME: Disabled during Vulkan refactoring, should be ported.
#if 0
	void environment_set_camera_feed_id(RID p_env, int p_camera_feed_id);
#endif

	RS::EnvironmentBG environment_get_background(RID p_env) const;
	RID environment_get_sky(RID p_env) const;
	float environment_get_sky_custom_fov(RID p_env) const;
	Basis environment_get_sky_orientation(RID p_env) const;
	Color environment_get_bg_color(RID p_env) const;
	float environment_get_bg_energy_multiplier(RID p_env) const;
	float environment_get_bg_intensity(RID p_env) const;
	int environment_get_canvas_max_layer(RID p_env) const;
	RS::EnvironmentAmbientSource environment_get_ambient_source(RID p_env) const;
	Color environment_get_ambient_light(RID p_env) const;
	float environment_get_ambient_light_energy(RID p_env) const;
	float environment_get_ambient_sky_contribution(RID p_env) const;
	RS::EnvironmentReflectionSource environment_get_reflection_source(RID p_env) const;

	// Tonemap
	void environment_set_tonemap(RID p_env, RS::EnvironmentToneMapper p_tone_mapper, float p_exposure, float p_white);
	RS::EnvironmentToneMapper environment_get_tone_mapper(RID p_env) const;
	float environment_get_exposure(RID p_env) const;
	float environment_get_white(RID p_env) const;

	// Fog
	void environment_set_fog(RID p_env, bool p_enable, const Color &p_light_color, float p_light_energy, float p_sun_scatter, float p_density, float p_height, float p_height_density, float p_aerial_perspective, float p_sky_affect, RS::EnvironmentFogMode p_mode);
	bool environment_get_fog_enabled(RID p_env) const;
	RS::EnvironmentFogMode environment_get_fog_mode(RID p_env) const;
	Color environment_get_fog_light_color(RID p_env) const;
	float environment_get_fog_light_energy(RID p_env) const;
	float environment_get_fog_sun_scatter(RID p_env) const;
	float environment_get_fog_density(RID p_env) const;
	float environment_get_fog_sky_affect(RID p_env) const;
	float environment_get_fog_height(RID p_env) const;
	float environment_get_fog_height_density(RID p_env) const;
	float environment_get_fog_aerial_perspective(RID p_env) const;

	// Depth Fog
	void environment_set_fog_depth(RID p_env, float p_curve, float p_begin, float p_end);
	float environment_get_fog_depth_curve(RID p_env) const;
	float environment_get_fog_depth_begin(RID p_env) const;
	float environment_get_fog_depth_end(RID p_env) const;

	// Volumetric Fog
	void environment_set_volumetric_fog(RID p_env, bool p_enable, float p_density, const Color &p_albedo, const Color &p_emission, float p_emission_energy, float p_anisotropy, float p_length, float p_detail_spread, float p_gi_inject, bool p_temporal_reprojection, float p_temporal_reprojection_amount, float p_ambient_inject, float p_sky_affect);
	bool environment_get_volumetric_fog_enabled(RID p_env) const;
	float environment_get_volumetric_fog_density(RID p_env) const;
	Color environment_get_volumetric_fog_scattering(RID p_env) const;
	Color environment_get_volumetric_fog_emission(RID p_env) const;
	float environment_get_volumetric_fog_emission_energy(RID p_env) const;
	float environment_get_volumetric_fog_anisotropy(RID p_env) const;
	float environment_get_volumetric_fog_length(RID p_env) const;
	float environment_get_volumetric_fog_detail_spread(RID p_env) const;
	float environment_get_volumetric_fog_gi_inject(RID p_env) const;
	float environment_get_volumetric_fog_sky_affect(RID p_env) const;
	bool environment_get_volumetric_fog_temporal_reprojection(RID p_env) const;
	float environment_get_volumetric_fog_temporal_reprojection_amount(RID p_env) const;
	float environment_get_volumetric_fog_ambient_inject(RID p_env) const;

	virtual void environment_set_volumetric_fog_volume_size(int p_size, int p_depth) = 0;
	virtual void environment_set_volumetric_fog_filter_active(bool p_enable) = 0;

	// GLOW
	void environment_set_glow(RID p_env, bool p_enable, Vector<float> p_levels, float p_intensity, float p_strength, float p_mix, float p_bloom_threshold, RS::EnvironmentGlowBlendMode p_blend_mode, float p_hdr_bleed_threshold, float p_hdr_bleed_scale, float p_hdr_luminance_cap, float p_glow_map_strength, RID p_glow_map);
	bool environment_get_glow_enabled(RID p_env) const;
	Vector<float> environment_get_glow_levels(RID p_env) const;
	float environment_get_glow_intensity(RID p_env) const;
	float environment_get_glow_strength(RID p_env) const;
	float environment_get_glow_bloom(RID p_env) const;
	float environment_get_glow_mix(RID p_env) const;
	RS::EnvironmentGlowBlendMode environment_get_glow_blend_mode(RID p_env) const;
	float environment_get_glow_hdr_bleed_threshold(RID p_env) const;
	float environment_get_glow_hdr_luminance_cap(RID p_env) const;
	float environment_get_glow_hdr_bleed_scale(RID p_env) const;
	float environment_get_glow_map_strength(RID p_env) const;
	RID environment_get_glow_map(RID p_env) const;

	virtual void environment_glow_set_use_bicubic_upscale(bool p_enable) = 0;

	// SSR
	void environment_set_ssr(RID p_env, bool p_enable, int p_max_steps, float p_fade_int, float p_fade_out, float p_depth_tolerance);
	bool environment_get_ssr_enabled(RID p_env) const;
	int environment_get_ssr_max_steps(RID p_env) const;
	float environment_get_ssr_fade_in(RID p_env) const;
	float environment_get_ssr_fade_out(RID p_env) const;
	float environment_get_ssr_depth_tolerance(RID p_env) const;

	virtual void environment_set_ssr_roughness_quality(RS::EnvironmentSSRRoughnessQuality p_quality) = 0;

	// SSAO
	void environment_set_ssao(RID p_env, bool p_enable, float p_radius, float p_intensity, float p_power, float p_detail, float p_horizon, float p_sharpness, float p_light_affect, float p_ao_channel_affect);
	bool environment_get_ssao_enabled(RID p_env) const;
	float environment_get_ssao_radius(RID p_env) const;
	float environment_get_ssao_intensity(RID p_env) const;
	float environment_get_ssao_power(RID p_env) const;
	float environment_get_ssao_detail(RID p_env) const;
	float environment_get_ssao_horizon(RID p_env) const;
	float environment_get_ssao_sharpness(RID p_env) const;
	float environment_get_ssao_direct_light_affect(RID p_env) const;
	float environment_get_ssao_ao_channel_affect(RID p_env) const;

	virtual void environment_set_ssao_quality(RS::EnvironmentSSAOQuality p_quality, bool p_half_size, float p_adaptive_target, int p_blur_passes, float p_fadeout_from, float p_fadeout_to) = 0;

	// SSIL
	void environment_set_ssil(RID p_env, bool p_enable, float p_radius, float p_intensity, float p_sharpness, float p_normal_rejection);
	bool environment_get_ssil_enabled(RID p_env) const;
	float environment_get_ssil_radius(RID p_env) const;
	float environment_get_ssil_intensity(RID p_env) const;
	float environment_get_ssil_sharpness(RID p_env) const;
	float environment_get_ssil_normal_rejection(RID p_env) const;

	virtual void environment_set_ssil_quality(RS::EnvironmentSSILQuality p_quality, bool p_half_size, float p_adaptive_target, int p_blur_passes, float p_fadeout_from, float p_fadeout_to) = 0;

	// HDDAGI
	void environment_set_hddagi(RID p_env, bool p_enable, int p_cascades, RS::EnvironmentHDDAGICascadeFormat p_cascade_format, float p_min_cell_size, bool p_filter_probes, float p_bounce_feedback, bool p_read_sky, float p_energy, float p_normal_bias, float p_reflection_bias, float p_probe_bias, float p_occlusion_bias, bool p_filter_reflection, bool p_filter_ambient);
	bool environment_get_hddagi_enabled(RID p_env) const;
	int environment_get_hddagi_cascades(RID p_env) const;
	float environment_get_hddagi_min_cell_size(RID p_env) const;
	bool environment_get_hddagi_filter_probes(RID p_env) const;
	float environment_get_hddagi_bounce_feedback(RID p_env) const;
	bool environment_get_hddagi_read_sky_light(RID p_env) const;
	float environment_get_hddagi_energy(RID p_env) const;
	float environment_get_hddagi_normal_bias(RID p_env) const;
	float environment_get_hddagi_reflection_bias(RID p_env) const;
	float environment_get_hddagi_probe_bias(RID p_env) const;
	float environment_get_hddagi_occlusion_bias(RID p_env) const;
	RS::EnvironmentHDDAGICascadeFormat environment_get_hddagi_cascade_format(RID p_env) const;
	bool environment_get_hddagi_filter_ambient(RID p_env) const;
	bool environment_get_hddagi_filter_reflection(RID p_env) const;

	virtual void environment_set_hddagi_frames_to_converge(RS::EnvironmentHDDAGIFramesToConverge p_frames) = 0;
	virtual void environment_set_hddagi_frames_to_update_light(RS::EnvironmentHDDAGIFramesToUpdateLight p_update) = 0;

	virtual void environment_set_hddagi_inactive_probe_frames(RS::EnvironmentHDDAGIInactiveProbeFrames p_frames) = 0;

	// Adjustment
	void environment_set_adjustment(RID p_env, bool p_enable, float p_brightness, float p_contrast, float p_saturation, bool p_use_1d_color_correction, RID p_color_correction);
	bool environment_get_adjustments_enabled(RID p_env) const;
	float environment_get_adjustments_brightness(RID p_env) const;
	float environment_get_adjustments_contrast(RID p_env) const;
	float environment_get_adjustments_saturation(RID p_env) const;
	bool environment_get_use_1d_color_correction(RID p_env) const;
	RID environment_get_color_correction(RID p_env) const;

	virtual Ref<Image> environment_bake_panorama(RID p_env, bool p_bake_irradiance, const Size2i &p_size) = 0;

	virtual void positional_soft_shadow_filter_set_quality(RS::ShadowQuality p_quality) = 0;
	virtual void directional_soft_shadow_filter_set_quality(RS::ShadowQuality p_quality) = 0;

	virtual RID fog_volume_instance_create(RID p_fog_volume) = 0;
	virtual void fog_volume_instance_set_transform(RID p_fog_volume_instance, const Transform3D &p_transform) = 0;
	virtual void fog_volume_instance_set_active(RID p_fog_volume_instance, bool p_active) = 0;
	virtual RID fog_volume_instance_get_volume(RID p_fog_volume_instance) const = 0;
	virtual Vector3 fog_volume_instance_get_position(RID p_fog_volume_instance) const = 0;

	virtual RID voxel_gi_instance_create(RID p_voxel_gi) = 0;
	virtual void voxel_gi_instance_set_transform_to_data(RID p_probe, const Transform3D &p_xform) = 0;
	virtual bool voxel_gi_needs_update(RID p_probe) const = 0;
	virtual void voxel_gi_update(RID p_probe, bool p_update_light_instances, const Vector<RID> &p_light_instances, const PagedArray<RenderGeometryInstance *> &p_dynamic_objects) = 0;

	virtual void voxel_gi_set_quality(RS::VoxelGIQuality) = 0;

	struct RenderShadowData {
		RID light;
		int pass = 0;
		PagedArray<RenderGeometryInstance *> instances;
	};

	struct RenderHDDAGIData {
		int region = 0;
		PagedArray<RenderGeometryInstance *> instances;
	};

	struct RenderHDDAGIUpdateData {
		bool update_static = false;
		uint32_t static_cascade_count;
		uint32_t *static_cascade_indices = nullptr;
		PagedArray<RID> *static_positional_lights;

		const Vector<RID> *directional_lights;
		const RID *positional_light_instances;
		uint32_t positional_light_count;
	};

	struct CameraData {
		// flags
		uint32_t view_count;
		bool is_orthogonal;
		uint32_t visible_layers;
		bool vaspect;

		// Main/center projection
		Transform3D main_transform;
		Projection main_projection;

		Transform3D view_offset[RendererSceneRender::MAX_RENDER_VIEWS];
		Projection view_projection[RendererSceneRender::MAX_RENDER_VIEWS];
		Vector2 taa_jitter;
		float taa_frame_count = 0.0f;

		void set_camera(const Transform3D p_transform, const Projection p_projection, bool p_is_orthogonal, bool p_vaspect, const Vector2 &p_taa_jitter = Vector2(), float p_taa_frame_count = 0.0f, uint32_t p_visible_layers = 0xFFFFFFFF);
		void set_multiview_camera(uint32_t p_view_count, const Transform3D *p_transforms, const Projection *p_projections, bool p_is_orthogonal, bool p_vaspect);
	};

	virtual void render_scene(const Ref<RenderSceneBuffers> &p_render_buffers, const CameraData *p_camera_data, const CameraData *p_prev_camera_data, const PagedArray<RenderGeometryInstance *> &p_instances, const PagedArray<RID> &p_lights, const PagedArray<RID> &p_reflection_probes, const PagedArray<RID> &p_voxel_gi_instances, const PagedArray<RID> &p_decals, const PagedArray<RID> &p_lightmaps, const PagedArray<RID> &p_fog_volumes, RID p_environment, RID p_camera_attributes, RID p_compositor, RID p_shadow_atlas, RID p_occluder_debug_tex, RID p_reflection_atlas, RID p_reflection_probe, int p_reflection_probe_pass, float p_screen_mesh_lod_threshold, const RenderShadowData *p_render_shadows, int p_render_shadow_count, const RenderHDDAGIData *p_render_hddagi_regions, int p_render_hddagi_region_count, const RenderHDDAGIUpdateData *p_hddagi_update_data = nullptr, RenderingMethod::RenderInfo *r_render_info = nullptr) = 0;

	virtual void render_material(const Transform3D &p_cam_transform, const Projection &p_cam_projection, bool p_cam_orthogonal, const PagedArray<RenderGeometryInstance *> &p_instances, RID p_framebuffer, const Rect2i &p_region) = 0;
	virtual void render_particle_collider_heightfield(RID p_collider, const Transform3D &p_transform, const PagedArray<RenderGeometryInstance *> &p_instances) = 0;

	virtual void set_scene_pass(uint64_t p_pass) = 0;
	virtual void set_time(double p_time, double p_step) = 0;
	virtual void set_debug_draw_mode(RS::ViewportDebugDraw p_debug_draw) = 0;

	virtual Ref<RenderSceneBuffers> render_buffers_create() = 0;
	virtual void gi_set_use_half_resolution(bool p_enable) = 0;

	virtual void screen_space_roughness_limiter_set_active(bool p_enable, float p_amount, float p_limit) = 0;
	virtual bool screen_space_roughness_limiter_is_active() const = 0;

	virtual void sub_surface_scattering_set_quality(RS::SubSurfaceScatteringQuality p_quality) = 0;
	virtual void sub_surface_scattering_set_scale(float p_scale, float p_depth_scale) = 0;

	virtual TypedArray<Image> bake_render_uv2(RID p_base, const TypedArray<RID> &p_material_overrides, const Size2i &p_image_size) = 0;

	virtual bool free(RID p_rid) = 0;

	virtual void hddagi_set_debug_probe_select(const Vector3 &p_position, const Vector3 &p_dir) = 0;

	virtual void decals_set_filter(RS::DecalFilter p_filter) = 0;
	virtual void light_projectors_set_filter(RS::LightProjectorFilter p_filter) = 0;
	virtual void lightmaps_set_bicubic_filter(bool p_enable) = 0;

	virtual void update() = 0;
	virtual ~RendererSceneRender() {}
};

VARIANT_ENUM_CAST(RenderCallbackManager::ERenderPoint);
#endif // RENDERER_SCENE_RENDER_H<|MERGE_RESOLUTION|>--- conflicted
+++ resolved
@@ -116,16 +116,12 @@
 	virtual void geometry_instance_free(RenderGeometryInstance *p_geometry_instance) = 0;
 	virtual uint32_t geometry_instance_get_pair_mask() = 0;
 
-<<<<<<< HEAD
-	/* HDDAGI UPDATE */
-=======
 	/* PIPELINES */
 
 	virtual void mesh_generate_pipelines(RID p_mesh, bool p_background_compilation) = 0;
 	virtual uint32_t get_pipeline_compilations(RS::PipelineSource p_source) = 0;
 
 	/* SDFGI UPDATE */
->>>>>>> 8d2e8e5a
 
 	virtual void hddagi_update(const Ref<RenderSceneBuffers> &p_render_buffers, RID p_environment, const Vector3 &p_world_position) = 0;
 	virtual int hddagi_get_pending_region_count(const Ref<RenderSceneBuffers> &p_render_buffers) const = 0;
