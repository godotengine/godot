/*************************************************************************/
/*  renderer_scene_render.h                                              */
/*************************************************************************/
/*                       This file is part of:                           */
/*                           GODOT ENGINE                                */
/*                      https://godotengine.org                          */
/*************************************************************************/
/* Copyright (c) 2007-2021 Juan Linietsky, Ariel Manzur.                 */
/* Copyright (c) 2014-2021 Godot Engine contributors (cf. AUTHORS.md).   */
/*                                                                       */
/* Permission is hereby granted, free of charge, to any person obtaining */
/* a copy of this software and associated documentation files (the       */
/* "Software"), to deal in the Software without restriction, including   */
/* without limitation the rights to use, copy, modify, merge, publish,   */
/* distribute, sublicense, and/or sell copies of the Software, and to    */
/* permit persons to whom the Software is furnished to do so, subject to */
/* the following conditions:                                             */
/*                                                                       */
/* The above copyright notice and this permission notice shall be        */
/* included in all copies or substantial portions of the Software.       */
/*                                                                       */
/* THE SOFTWARE IS PROVIDED "AS IS", WITHOUT WARRANTY OF ANY KIND,       */
/* EXPRESS OR IMPLIED, INCLUDING BUT NOT LIMITED TO THE WARRANTIES OF    */
/* MERCHANTABILITY, FITNESS FOR A PARTICULAR PURPOSE AND NONINFRINGEMENT.*/
/* IN NO EVENT SHALL THE AUTHORS OR COPYRIGHT HOLDERS BE LIABLE FOR ANY  */
/* CLAIM, DAMAGES OR OTHER LIABILITY, WHETHER IN AN ACTION OF CONTRACT,  */
/* TORT OR OTHERWISE, ARISING FROM, OUT OF OR IN CONNECTION WITH THE     */
/* SOFTWARE OR THE USE OR OTHER DEALINGS IN THE SOFTWARE.                */
/*************************************************************************/

#ifndef RENDERINGSERVERSCENERENDER_H
#define RENDERINGSERVERSCENERENDER_H

#include "core/math/camera_matrix.h"
#include "core/templates/paged_array.h"
#include "servers/rendering/renderer_storage.h"

class RendererSceneRender {
public:
	enum {
		MAX_DIRECTIONAL_LIGHTS = 8,
		MAX_DIRECTIONAL_LIGHT_CASCADES = 4
	};

	struct GeometryInstance {
		virtual ~GeometryInstance() {}
	};

	virtual GeometryInstance *geometry_instance_create(RID p_base) = 0;
	virtual void geometry_instance_set_skeleton(GeometryInstance *p_geometry_instance, RID p_skeleton) = 0;
	virtual void geometry_instance_set_material_override(GeometryInstance *p_geometry_instance, RID p_override) = 0;
	virtual void geometry_instance_set_surface_materials(GeometryInstance *p_geometry_instance, const Vector<RID> &p_material) = 0;
	virtual void geometry_instance_set_mesh_instance(GeometryInstance *p_geometry_instance, RID p_mesh_instance) = 0;
	virtual void geometry_instance_set_transform(GeometryInstance *p_geometry_instance, const Transform &p_transform, const AABB &p_aabb, const AABB &p_transformed_aabbb) = 0;
	virtual void geometry_instance_set_layer_mask(GeometryInstance *p_geometry_instance, uint32_t p_layer_mask) = 0;
	virtual void geometry_instance_set_lod_bias(GeometryInstance *p_geometry_instance, float p_lod_bias) = 0;
	virtual void geometry_instance_set_use_baked_light(GeometryInstance *p_geometry_instance, bool p_enable) = 0;
	virtual void geometry_instance_set_use_dynamic_gi(GeometryInstance *p_geometry_instance, bool p_enable) = 0;
	virtual void geometry_instance_set_use_lightmap(GeometryInstance *p_geometry_instance, RID p_lightmap_instance, const Rect2 &p_lightmap_uv_scale, int p_lightmap_slice_index) = 0;
	virtual void geometry_instance_set_lightmap_capture(GeometryInstance *p_geometry_instance, const Color *p_sh9) = 0;
	virtual void geometry_instance_set_instance_shader_parameters_offset(GeometryInstance *p_geometry_instance, int32_t p_offset) = 0;
	virtual void geometry_instance_set_cast_double_sided_shadows(GeometryInstance *p_geometry_instance, bool p_enable) = 0;

	virtual uint32_t geometry_instance_get_pair_mask() = 0;
	virtual void geometry_instance_pair_light_instances(GeometryInstance *p_geometry_instance, const RID *p_light_instances, uint32_t p_light_instance_count) = 0;
	virtual void geometry_instance_pair_reflection_probe_instances(GeometryInstance *p_geometry_instance, const RID *p_reflection_probe_instances, uint32_t p_reflection_probe_instance_count) = 0;
	virtual void geometry_instance_pair_decal_instances(GeometryInstance *p_geometry_instance, const RID *p_decal_instances, uint32_t p_decal_instance_count) = 0;
	virtual void geometry_instance_pair_gi_probe_instances(GeometryInstance *p_geometry_instance, const RID *p_gi_probe_instances, uint32_t p_gi_probe_instance_count) = 0;

	virtual void geometry_instance_free(GeometryInstance *p_geometry_instance) = 0;

	/* SHADOW ATLAS API */

	virtual RID
	shadow_atlas_create() = 0;
	virtual void shadow_atlas_set_size(RID p_atlas, int p_size, bool p_16_bits = false) = 0;
	virtual void shadow_atlas_set_quadrant_subdivision(RID p_atlas, int p_quadrant, int p_subdivision) = 0;
	virtual bool shadow_atlas_update_light(RID p_atlas, RID p_light_intance, float p_coverage, uint64_t p_light_version) = 0;

	virtual void directional_shadow_atlas_set_size(int p_size, bool p_16_bits = false) = 0;
	virtual int get_directional_light_shadow_size(RID p_light_intance) = 0;
	virtual void set_directional_shadow_count(int p_count) = 0;

	/* SDFGI UPDATE */

	virtual void sdfgi_update(RID p_render_buffers, RID p_environment, const Vector3 &p_world_position) = 0;
	virtual int sdfgi_get_pending_region_count(RID p_render_buffers) const = 0;
	virtual AABB sdfgi_get_pending_region_bounds(RID p_render_buffers, int p_region) const = 0;
	virtual uint32_t sdfgi_get_pending_region_cascade(RID p_render_buffers, int p_region) const = 0;

	/* SKY API */

	virtual RID sky_create() = 0;
	virtual void sky_set_radiance_size(RID p_sky, int p_radiance_size) = 0;
	virtual void sky_set_mode(RID p_sky, RS::SkyMode p_samples) = 0;
	virtual void sky_set_material(RID p_sky, RID p_material) = 0;
	virtual Ref<Image> sky_bake_panorama(RID p_sky, float p_energy, bool p_bake_irradiance, const Size2i &p_size) = 0;

	/* ENVIRONMENT API */

	virtual RID environment_create() = 0;

	virtual void environment_set_background(RID p_env, RS::EnvironmentBG p_bg) = 0;
	virtual void environment_set_sky(RID p_env, RID p_sky) = 0;
	virtual void environment_set_sky_custom_fov(RID p_env, float p_scale) = 0;
	virtual void environment_set_sky_orientation(RID p_env, const Basis &p_orientation) = 0;
	virtual void environment_set_bg_color(RID p_env, const Color &p_color) = 0;
	virtual void environment_set_bg_energy(RID p_env, float p_energy) = 0;
	virtual void environment_set_canvas_max_layer(RID p_env, int p_max_layer) = 0;
	virtual void environment_set_ambient_light(RID p_env, const Color &p_color, RS::EnvironmentAmbientSource p_ambient = RS::ENV_AMBIENT_SOURCE_BG, float p_energy = 1.0, float p_sky_contribution = 0.0, RS::EnvironmentReflectionSource p_reflection_source = RS::ENV_REFLECTION_SOURCE_BG, const Color &p_ao_color = Color()) = 0;
// FIXME: Disabled during Vulkan refactoring, should be ported.
#if 0
	virtual void environment_set_camera_feed_id(RID p_env, int p_camera_feed_id) = 0;
#endif

	virtual void environment_set_glow(RID p_env, bool p_enable, Vector<float> p_levels, float p_intensity, float p_strength, float p_mix, float p_bloom_threshold, RS::EnvironmentGlowBlendMode p_blend_mode, float p_hdr_bleed_threshold, float p_hdr_bleed_scale, float p_hdr_luminance_cap) = 0;
	virtual void environment_glow_set_use_bicubic_upscale(bool p_enable) = 0;
	virtual void environment_glow_set_use_high_quality(bool p_enable) = 0;

	virtual void environment_set_volumetric_fog(RID p_env, bool p_enable, float p_density, const Color &p_light, float p_light_energy, float p_length, float p_detail_spread, float p_gi_inject, bool p_temporal_reprojection, float p_temporal_reprojection_amount) = 0;
	virtual void environment_set_volumetric_fog_volume_size(int p_size, int p_depth) = 0;
	virtual void environment_set_volumetric_fog_filter_active(bool p_enable) = 0;

	virtual void environment_set_ssr(RID p_env, bool p_enable, int p_max_steps, float p_fade_int, float p_fade_out, float p_depth_tolerance) = 0;
	virtual void environment_set_ssr_roughness_quality(RS::EnvironmentSSRRoughnessQuality p_quality) = 0;

	virtual void environment_set_ssao(RID p_env, bool p_enable, float p_radius, float p_intensity, float p_power, float p_detail, float p_horizon, float p_sharpness, float p_light_affect, float p_ao_channel_affect) = 0;

	virtual void environment_set_ssao_quality(RS::EnvironmentSSAOQuality p_quality, bool p_half_size, float p_adaptive_target, int p_blur_passes, float p_fadeout_from, float p_fadeout_to) = 0;

	virtual void environment_set_sdfgi(RID p_env, bool p_enable, RS::EnvironmentSDFGICascades p_cascades, float p_min_cell_size, RS::EnvironmentSDFGIYScale p_y_scale, bool p_use_occlusion, bool p_use_multibounce, bool p_read_sky, float p_energy, float p_normal_bias, float p_probe_bias) = 0;

	virtual void environment_set_sdfgi_ray_count(RS::EnvironmentSDFGIRayCount p_ray_count) = 0;
	virtual void environment_set_sdfgi_frames_to_converge(RS::EnvironmentSDFGIFramesToConverge p_frames) = 0;
	virtual void environment_set_sdfgi_frames_to_update_light(RS::EnvironmentSDFGIFramesToUpdateLight p_update) = 0;

	virtual void environment_set_tonemap(RID p_env, RS::EnvironmentToneMapper p_tone_mapper, float p_exposure, float p_white, bool p_auto_exposure, float p_min_luminance, float p_max_luminance, float p_auto_exp_speed, float p_auto_exp_scale) = 0;

	virtual void environment_set_adjustment(RID p_env, bool p_enable, float p_brightness, float p_contrast, float p_saturation, bool p_use_1d_color_correction, RID p_color_correction) = 0;

	virtual void environment_set_fog(RID p_env, bool p_enable, const Color &p_light_color, float p_light_energy, float p_sun_scatter, float p_density, float p_height, float p_height_density, float p_aerial_perspective) = 0;

	virtual Ref<Image> environment_bake_panorama(RID p_env, bool p_bake_irradiance, const Size2i &p_size) = 0;

	virtual bool is_environment(RID p_env) const = 0;
	virtual RS::EnvironmentBG environment_get_background(RID p_env) const = 0;
	virtual int environment_get_canvas_max_layer(RID p_env) const = 0;

	virtual RID camera_effects_create() = 0;

	virtual void camera_effects_set_dof_blur_quality(RS::DOFBlurQuality p_quality, bool p_use_jitter) = 0;
	virtual void camera_effects_set_dof_blur_bokeh_shape(RS::DOFBokehShape p_shape) = 0;

	virtual void camera_effects_set_dof_blur(RID p_camera_effects, bool p_far_enable, float p_far_distance, float p_far_transition, bool p_near_enable, float p_near_distance, float p_near_transition, float p_amount) = 0;
	virtual void camera_effects_set_custom_exposure(RID p_camera_effects, bool p_enable, float p_exposure) = 0;

	virtual void shadows_quality_set(RS::ShadowQuality p_quality) = 0;
	virtual void directional_shadow_quality_set(RS::ShadowQuality p_quality) = 0;

<<<<<<< HEAD
	struct InstanceBase : public RendererStorage::InstanceBaseDependency {
		RS::InstanceType base_type;
		RID base;

		RID skeleton;
		RID material_override;

		RID mesh_instance; //only used for meshes and when skeleton/blendshapes exist

		Transform transform;

		float lod_bias = 1.0;

		int depth_layer = 0;
		uint32_t layer_mask = 1;

		//RID sampled_light;

		Vector<RID> materials;
		Vector<RID> light_instances;
		Vector<RID> reflection_probe_instances;
		Vector<RID> gi_probe_instances;

		RS::ShadowCastingSetting cast_shadows;

		//fit in 32 bits
		bool mirror : 8;
		bool receive_shadows : 8;
		bool visible : 8;
		bool baked_light : 2; //this flag is only to know if it actually did use baked light
		bool dynamic_gi : 2; //this flag is only to know if it actually did use baked light
		bool redraw_if_visible : 4;

		float depth = 0.0; //used for sorting

		InstanceBase *lightmap = nullptr;
		Rect2 lightmap_uv_scale;
		int lightmap_slice_index = 0;
		uint32_t lightmap_cull_index = 0;
		Vector<Color> lightmap_sh; //spherical harmonic

		AABB aabb;
		AABB transformed_aabb;
		AABB prev_transformed_aabb;

		struct InstanceShaderParameter {
			int32_t index = -1;
			Variant value;
			Variant default_value;
			PropertyInfo info;
		};

		Map<StringName, InstanceShaderParameter> instance_shader_parameters;
		bool instance_allocated_shader_parameters = false;
		int32_t instance_allocated_shader_parameters_offset = -1;

		InstanceBase() {
			base_type = RS::INSTANCE_NONE;
			cast_shadows = RS::SHADOW_CASTING_SETTING_ON;
			receive_shadows = true;
			visible = true;
			instance_version = 0;
			baked_light = false;
			dynamic_gi = false;
			redraw_if_visible = false;
		}

		virtual ~InstanceBase() {
		}
	};

=======
>>>>>>> b72ad9d97b7d47fef925f48118ffbc4eb110f276
	virtual RID light_instance_create(RID p_light) = 0;
	virtual void light_instance_set_transform(RID p_light_instance, const Transform &p_transform) = 0;
	virtual void light_instance_set_aabb(RID p_light_instance, const AABB &p_aabb) = 0;
	virtual void light_instance_set_shadow_transform(RID p_light_instance, const CameraMatrix &p_projection, const Transform &p_transform, float p_far, float p_split, int p_pass, float p_shadow_texel_size, float p_bias_scale = 1.0, float p_range_begin = 0, const Vector2 &p_uv_scale = Vector2()) = 0;
	virtual void light_instance_mark_visible(RID p_light_instance) = 0;
	virtual bool light_instances_can_render_shadow_cube() const {
		return true;
	}

	virtual RID reflection_atlas_create() = 0;
	virtual void reflection_atlas_set_size(RID p_ref_atlas, int p_reflection_size, int p_reflection_count) = 0;
	virtual int reflection_atlas_get_size(RID p_ref_atlas) const = 0;

	virtual RID reflection_probe_instance_create(RID p_probe) = 0;
	virtual void reflection_probe_instance_set_transform(RID p_instance, const Transform &p_transform) = 0;
	virtual void reflection_probe_release_atlas_index(RID p_instance) = 0;
	virtual bool reflection_probe_instance_needs_redraw(RID p_instance) = 0;
	virtual bool reflection_probe_instance_has_reflection(RID p_instance) = 0;
	virtual bool reflection_probe_instance_begin_render(RID p_instance, RID p_reflection_atlas) = 0;
	virtual bool reflection_probe_instance_postprocess_step(RID p_instance) = 0;

	virtual RID decal_instance_create(RID p_decal) = 0;
	virtual void decal_instance_set_transform(RID p_decal, const Transform &p_transform) = 0;

	virtual RID lightmap_instance_create(RID p_lightmap) = 0;
	virtual void lightmap_instance_set_transform(RID p_lightmap, const Transform &p_transform) = 0;

	virtual RID gi_probe_instance_create(RID p_gi_probe) = 0;
	virtual void gi_probe_instance_set_transform_to_data(RID p_probe, const Transform &p_xform) = 0;
	virtual bool gi_probe_needs_update(RID p_probe) const = 0;
	virtual void gi_probe_update(RID p_probe, bool p_update_light_instances, const Vector<RID> &p_light_instances, const PagedArray<GeometryInstance *> &p_dynamic_objects) = 0;

	virtual void gi_probe_set_quality(RS::GIProbeQuality) = 0;

	struct RenderShadowData {
		RID light;
		int pass = 0;
		PagedArray<GeometryInstance *> instances;
	};

	struct RenderSDFGIData {
		int region = 0;
		PagedArray<GeometryInstance *> instances;
	};

	struct RenderSDFGIUpdateData {
		bool update_static = false;
		uint32_t static_cascade_count;
		uint32_t *static_cascade_indices;
		PagedArray<RID> *static_positional_lights;

		const Vector<RID> *directional_lights;
		const RID *positional_light_instances;
		uint32_t positional_light_count;
	};

	virtual void render_scene(RID p_render_buffers, const Transform &p_cam_transform, const CameraMatrix &p_cam_projection, bool p_cam_ortogonal, const PagedArray<GeometryInstance *> &p_instances, const PagedArray<RID> &p_lights, const PagedArray<RID> &p_reflection_probes, const PagedArray<RID> &p_gi_probes, const PagedArray<RID> &p_decals, const PagedArray<RID> &p_lightmaps, RID p_environment, RID p_camera_effects, RID p_shadow_atlas, RID p_reflection_atlas, RID p_reflection_probe, int p_reflection_probe_pass, float p_screen_lod_threshold, const RenderShadowData *p_render_shadows, int p_render_shadow_count, const RenderSDFGIData *p_render_sdfgi_regions, int p_render_sdfgi_region_count, const RenderSDFGIUpdateData *p_sdfgi_update_data = nullptr) = 0;

	virtual void render_material(const Transform &p_cam_transform, const CameraMatrix &p_cam_projection, bool p_cam_ortogonal, const PagedArray<GeometryInstance *> &p_instances, RID p_framebuffer, const Rect2i &p_region) = 0;
	virtual void render_particle_collider_heightfield(RID p_collider, const Transform &p_transform, const PagedArray<GeometryInstance *> &p_instances) = 0;

	virtual void set_scene_pass(uint64_t p_pass) = 0;
	virtual void set_time(double p_time, double p_step) = 0;
	virtual void set_debug_draw_mode(RS::ViewportDebugDraw p_debug_draw) = 0;

	virtual RID render_buffers_create() = 0;
	virtual void render_buffers_configure(RID p_render_buffers, RID p_render_target, int p_width, int p_height, RS::ViewportMSAA p_msaa, RS::ViewportScreenSpaceAA p_screen_space_aa, bool p_use_debanding) = 0;
	virtual void gi_set_use_half_resolution(bool p_enable) = 0;

	virtual void screen_space_roughness_limiter_set_active(bool p_enable, float p_amount, float p_limit) = 0;
	virtual bool screen_space_roughness_limiter_is_active() const = 0;

	virtual void sub_surface_scattering_set_quality(RS::SubSurfaceScatteringQuality p_quality) = 0;
	virtual void sub_surface_scattering_set_scale(float p_scale, float p_depth_scale) = 0;

	virtual TypedArray<Image> bake_render_uv2(RID p_base, const Vector<RID> &p_material_overrides, const Size2i &p_image_size) = 0;

	virtual bool free(RID p_rid) = 0;

	virtual void sdfgi_set_debug_probe_select(const Vector3 &p_position, const Vector3 &p_dir) = 0;

	virtual bool is_low_end() const = 0;

	virtual void update() = 0;
	virtual ~RendererSceneRender() {}
};

#endif // RENDERINGSERVERSCENERENDER_H<|MERGE_RESOLUTION|>--- conflicted
+++ resolved
@@ -157,80 +157,6 @@
 	virtual void shadows_quality_set(RS::ShadowQuality p_quality) = 0;
 	virtual void directional_shadow_quality_set(RS::ShadowQuality p_quality) = 0;
 
-<<<<<<< HEAD
-	struct InstanceBase : public RendererStorage::InstanceBaseDependency {
-		RS::InstanceType base_type;
-		RID base;
-
-		RID skeleton;
-		RID material_override;
-
-		RID mesh_instance; //only used for meshes and when skeleton/blendshapes exist
-
-		Transform transform;
-
-		float lod_bias = 1.0;
-
-		int depth_layer = 0;
-		uint32_t layer_mask = 1;
-
-		//RID sampled_light;
-
-		Vector<RID> materials;
-		Vector<RID> light_instances;
-		Vector<RID> reflection_probe_instances;
-		Vector<RID> gi_probe_instances;
-
-		RS::ShadowCastingSetting cast_shadows;
-
-		//fit in 32 bits
-		bool mirror : 8;
-		bool receive_shadows : 8;
-		bool visible : 8;
-		bool baked_light : 2; //this flag is only to know if it actually did use baked light
-		bool dynamic_gi : 2; //this flag is only to know if it actually did use baked light
-		bool redraw_if_visible : 4;
-
-		float depth = 0.0; //used for sorting
-
-		InstanceBase *lightmap = nullptr;
-		Rect2 lightmap_uv_scale;
-		int lightmap_slice_index = 0;
-		uint32_t lightmap_cull_index = 0;
-		Vector<Color> lightmap_sh; //spherical harmonic
-
-		AABB aabb;
-		AABB transformed_aabb;
-		AABB prev_transformed_aabb;
-
-		struct InstanceShaderParameter {
-			int32_t index = -1;
-			Variant value;
-			Variant default_value;
-			PropertyInfo info;
-		};
-
-		Map<StringName, InstanceShaderParameter> instance_shader_parameters;
-		bool instance_allocated_shader_parameters = false;
-		int32_t instance_allocated_shader_parameters_offset = -1;
-
-		InstanceBase() {
-			base_type = RS::INSTANCE_NONE;
-			cast_shadows = RS::SHADOW_CASTING_SETTING_ON;
-			receive_shadows = true;
-			visible = true;
-			instance_version = 0;
-			baked_light = false;
-			dynamic_gi = false;
-			redraw_if_visible = false;
-		}
-
-		virtual ~InstanceBase() {
-		}
-	};
-
-=======
->>>>>>> b72ad9d97b7d47fef925f48118ffbc4eb110f276
 	virtual RID light_instance_create(RID p_light) = 0;
 	virtual void light_instance_set_transform(RID p_light_instance, const Transform &p_transform) = 0;
 	virtual void light_instance_set_aabb(RID p_light_instance, const AABB &p_aabb) = 0;
