--- conflicted
+++ resolved
@@ -313,13 +313,7 @@
 
 	void handle_timestamp(String p_timestamp, uint64_t p_cpu_time, uint64_t p_gpu_time);
 
-<<<<<<< HEAD
 	void draw_viewports(bool p_swap_buffers);
-=======
-	void set_default_clear_color(const Color &p_color);
-	void draw_viewports();
-	uint64_t get_draw_viewports_pass() { return draw_viewports_pass; }
->>>>>>> 231dbcaa
 
 	bool free(RID p_rid);
 
