/**************************************************************************/
/*  environment_storage.cpp                                               */
/**************************************************************************/
/*                         This file is part of:                          */
/*                             GODOT ENGINE                               */
/*                        https://godotengine.org                         */
/**************************************************************************/
/* Copyright (c) 2014-present Godot Engine contributors (see AUTHORS.md). */
/* Copyright (c) 2007-2014 Juan Linietsky, Ariel Manzur.                  */
/*                                                                        */
/* Permission is hereby granted, free of charge, to any person obtaining  */
/* a copy of this software and associated documentation files (the        */
/* "Software"), to deal in the Software without restriction, including    */
/* without limitation the rights to use, copy, modify, merge, publish,    */
/* distribute, sublicense, and/or sell copies of the Software, and to     */
/* permit persons to whom the Software is furnished to do so, subject to  */
/* the following conditions:                                              */
/*                                                                        */
/* The above copyright notice and this permission notice shall be         */
/* included in all copies or substantial portions of the Software.        */
/*                                                                        */
/* THE SOFTWARE IS PROVIDED "AS IS", WITHOUT WARRANTY OF ANY KIND,        */
/* EXPRESS OR IMPLIED, INCLUDING BUT NOT LIMITED TO THE WARRANTIES OF     */
/* MERCHANTABILITY, FITNESS FOR A PARTICULAR PURPOSE AND NONINFRINGEMENT. */
/* IN NO EVENT SHALL THE AUTHORS OR COPYRIGHT HOLDERS BE LIABLE FOR ANY   */
/* CLAIM, DAMAGES OR OTHER LIABILITY, WHETHER IN AN ACTION OF CONTRACT,   */
/* TORT OR OTHERWISE, ARISING FROM, OUT OF OR IN CONNECTION WITH THE      */
/* SOFTWARE OR THE USE OR OTHER DEALINGS IN THE SOFTWARE.                 */
/**************************************************************************/

#include "environment_storage.h"

// Storage

RendererEnvironmentStorage *RendererEnvironmentStorage::singleton = nullptr;

RendererEnvironmentStorage::RendererEnvironmentStorage() {
	singleton = this;
}

RendererEnvironmentStorage::~RendererEnvironmentStorage() {
	singleton = nullptr;
}

// Environment

RID RendererEnvironmentStorage::environment_allocate() {
	return environment_owner.allocate_rid();
}

void RendererEnvironmentStorage::environment_initialize(RID p_rid) {
	environment_owner.initialize_rid(p_rid, Environment());
}

void RendererEnvironmentStorage::environment_free(RID p_rid) {
	environment_owner.free(p_rid);
}

// Background

void RendererEnvironmentStorage::environment_set_background(RID p_env, RS::EnvironmentBG p_bg) {
	Environment *env = environment_owner.get_or_null(p_env);
	ERR_FAIL_NULL(env);
	env->background = p_bg;
}

void RendererEnvironmentStorage::environment_set_sky(RID p_env, RID p_sky) {
	Environment *env = environment_owner.get_or_null(p_env);
	ERR_FAIL_NULL(env);
	env->sky = p_sky;
}

void RendererEnvironmentStorage::environment_set_sky_custom_fov(RID p_env, float p_scale) {
	Environment *env = environment_owner.get_or_null(p_env);
	ERR_FAIL_NULL(env);
	env->sky_custom_fov = p_scale;
}

void RendererEnvironmentStorage::environment_set_sky_orientation(RID p_env, const Basis &p_orientation) {
	Environment *env = environment_owner.get_or_null(p_env);
	ERR_FAIL_NULL(env);
	env->sky_orientation = p_orientation;
}

void RendererEnvironmentStorage::environment_set_bg_color(RID p_env, const Color &p_color) {
	Environment *env = environment_owner.get_or_null(p_env);
	ERR_FAIL_NULL(env);
	env->bg_color = p_color;
}

void RendererEnvironmentStorage::environment_set_bg_energy(RID p_env, float p_multiplier, float p_intensity) {
	Environment *env = environment_owner.get_or_null(p_env);
	ERR_FAIL_NULL(env);
	env->bg_energy_multiplier = p_multiplier;
	env->bg_intensity = p_intensity;
}

void RendererEnvironmentStorage::environment_set_canvas_max_layer(RID p_env, int p_max_layer) {
	Environment *env = environment_owner.get_or_null(p_env);
	ERR_FAIL_NULL(env);
	env->canvas_max_layer = p_max_layer;
}

void RendererEnvironmentStorage::environment_set_ambient_light(RID p_env, const Color &p_color, RS::EnvironmentAmbientSource p_ambient, float p_energy, float p_sky_contribution, RS::EnvironmentReflectionSource p_reflection_source) {
	Environment *env = environment_owner.get_or_null(p_env);
	ERR_FAIL_NULL(env);
	env->ambient_light = p_color;
	env->ambient_source = p_ambient;
	env->ambient_light_energy = p_energy;
	env->ambient_sky_contribution = p_sky_contribution;
	env->reflection_source = p_reflection_source;
}

RS::EnvironmentBG RendererEnvironmentStorage::environment_get_background(RID p_env) const {
	Environment *env = environment_owner.get_or_null(p_env);
	ERR_FAIL_NULL_V(env, RS::ENV_BG_CLEAR_COLOR);
	return env->background;
}

RID RendererEnvironmentStorage::environment_get_sky(RID p_env) const {
	Environment *env = environment_owner.get_or_null(p_env);
	ERR_FAIL_NULL_V(env, RID());
	return env->sky;
}

float RendererEnvironmentStorage::environment_get_sky_custom_fov(RID p_env) const {
	Environment *env = environment_owner.get_or_null(p_env);
	ERR_FAIL_NULL_V(env, 0.0);
	return env->sky_custom_fov;
}

Basis RendererEnvironmentStorage::environment_get_sky_orientation(RID p_env) const {
	Environment *env = environment_owner.get_or_null(p_env);
	ERR_FAIL_NULL_V(env, Basis());
	return env->sky_orientation;
}

Color RendererEnvironmentStorage::environment_get_bg_color(RID p_env) const {
	Environment *env = environment_owner.get_or_null(p_env);
	ERR_FAIL_NULL_V(env, Color());
	return env->bg_color;
}

float RendererEnvironmentStorage::environment_get_bg_energy_multiplier(RID p_env) const {
	Environment *env = environment_owner.get_or_null(p_env);
	ERR_FAIL_NULL_V(env, 1.0);
	return env->bg_energy_multiplier;
}

float RendererEnvironmentStorage::environment_get_bg_intensity(RID p_env) const {
	Environment *env = environment_owner.get_or_null(p_env);
	ERR_FAIL_NULL_V(env, 1.0);
	return env->bg_intensity;
}

int RendererEnvironmentStorage::environment_get_canvas_max_layer(RID p_env) const {
	Environment *env = environment_owner.get_or_null(p_env);
	ERR_FAIL_NULL_V(env, 0);
	return env->canvas_max_layer;
}

RS::EnvironmentAmbientSource RendererEnvironmentStorage::environment_get_ambient_source(RID p_env) const {
	Environment *env = environment_owner.get_or_null(p_env);
	ERR_FAIL_NULL_V(env, RS::ENV_AMBIENT_SOURCE_BG);
	return env->ambient_source;
}

Color RendererEnvironmentStorage::environment_get_ambient_light(RID p_env) const {
	Environment *env = environment_owner.get_or_null(p_env);
	ERR_FAIL_NULL_V(env, Color());
	return env->ambient_light;
}

float RendererEnvironmentStorage::environment_get_ambient_light_energy(RID p_env) const {
	Environment *env = environment_owner.get_or_null(p_env);
	ERR_FAIL_NULL_V(env, 1.0);
	return env->ambient_light_energy;
}

float RendererEnvironmentStorage::environment_get_ambient_sky_contribution(RID p_env) const {
	Environment *env = environment_owner.get_or_null(p_env);
	ERR_FAIL_NULL_V(env, 1.0);
	return env->ambient_sky_contribution;
}

RS::EnvironmentReflectionSource RendererEnvironmentStorage::environment_get_reflection_source(RID p_env) const {
	Environment *env = environment_owner.get_or_null(p_env);
	ERR_FAIL_NULL_V(env, RS::ENV_REFLECTION_SOURCE_BG);
	return env->reflection_source;
}

void RendererEnvironmentStorage::environment_set_camera_feed_id(RID p_env, int p_camera_feed_id) {
	Environment *env = environment_owner.get_or_null(p_env);
	ERR_FAIL_NULL(env);
	env->camera_feed_id = p_camera_feed_id;
}

int RendererEnvironmentStorage::environment_get_camera_feed_id(RID p_env) const {
	Environment *env = environment_owner.get_or_null(p_env);
	ERR_FAIL_NULL_V(env, -1);
	return env->camera_feed_id;
}

// Tonemap

void RendererEnvironmentStorage::environment_set_tonemap(RID p_env, RS::EnvironmentToneMapper p_tone_mapper, float p_exposure, float p_white) {
	Environment *env = environment_owner.get_or_null(p_env);
	ERR_FAIL_NULL(env);
	env->exposure = p_exposure;
	env->tone_mapper = p_tone_mapper;
	env->white = p_white;
}

RS::EnvironmentToneMapper RendererEnvironmentStorage::environment_get_tone_mapper(RID p_env) const {
	Environment *env = environment_owner.get_or_null(p_env);
	ERR_FAIL_NULL_V(env, RS::ENV_TONE_MAPPER_LINEAR);
	return env->tone_mapper;
}

float RendererEnvironmentStorage::environment_get_exposure(RID p_env) const {
	Environment *env = environment_owner.get_or_null(p_env);
	ERR_FAIL_NULL_V(env, 1.0);
	return env->exposure;
}

float RendererEnvironmentStorage::environment_get_white(RID p_env) const {
	Environment *env = environment_owner.get_or_null(p_env);
	ERR_FAIL_NULL_V(env, 1.0);
	return env->white;
}

// Fog

void RendererEnvironmentStorage::environment_set_fog(RID p_env, bool p_enable, const Color &p_light_color, float p_light_energy, float p_sun_scatter, float p_density, float p_height, float p_height_density, float p_fog_aerial_perspective, float p_sky_affect, RS::EnvironmentFogMode p_mode) {
	Environment *env = environment_owner.get_or_null(p_env);
	ERR_FAIL_NULL(env);
	env->fog_enabled = p_enable;
	env->fog_mode = p_mode;
	env->fog_light_color = p_light_color;
	env->fog_light_energy = p_light_energy;
	env->fog_sun_scatter = p_sun_scatter;
	env->fog_density = p_density;
	env->fog_height = p_height;
	env->fog_height_density = p_height_density;
	env->fog_aerial_perspective = p_fog_aerial_perspective;
	env->fog_sky_affect = p_sky_affect;
}

bool RendererEnvironmentStorage::environment_get_fog_enabled(RID p_env) const {
	Environment *env = environment_owner.get_or_null(p_env);
	ERR_FAIL_NULL_V(env, false);
	return env->fog_enabled;
}

RS::EnvironmentFogMode RendererEnvironmentStorage::environment_get_fog_mode(RID p_env) const {
	Environment *env = environment_owner.get_or_null(p_env);
	ERR_FAIL_NULL_V(env, RS::ENV_FOG_MODE_EXPONENTIAL);
	return env->fog_mode;
}

Color RendererEnvironmentStorage::environment_get_fog_light_color(RID p_env) const {
	Environment *env = environment_owner.get_or_null(p_env);
	ERR_FAIL_NULL_V(env, Color(0.5, 0.6, 0.7));
	return env->fog_light_color;
}

float RendererEnvironmentStorage::environment_get_fog_light_energy(RID p_env) const {
	Environment *env = environment_owner.get_or_null(p_env);
	ERR_FAIL_NULL_V(env, 1.0);
	return env->fog_light_energy;
}

float RendererEnvironmentStorage::environment_get_fog_sun_scatter(RID p_env) const {
	Environment *env = environment_owner.get_or_null(p_env);
	ERR_FAIL_NULL_V(env, 0.0);
	return env->fog_sun_scatter;
}

float RendererEnvironmentStorage::environment_get_fog_density(RID p_env) const {
	Environment *env = environment_owner.get_or_null(p_env);
	ERR_FAIL_NULL_V(env, 0.001);
	return env->fog_density;
}

float RendererEnvironmentStorage::environment_get_fog_height(RID p_env) const {
	Environment *env = environment_owner.get_or_null(p_env);
	ERR_FAIL_NULL_V(env, 0.0);
	return env->fog_height;
}

float RendererEnvironmentStorage::environment_get_fog_height_density(RID p_env) const {
	Environment *env = environment_owner.get_or_null(p_env);
	ERR_FAIL_NULL_V(env, 0.0);
	return env->fog_height_density;
}

float RendererEnvironmentStorage::environment_get_fog_aerial_perspective(RID p_env) const {
	Environment *env = environment_owner.get_or_null(p_env);
	ERR_FAIL_NULL_V(env, 0.0);
	return env->fog_aerial_perspective;
}

float RendererEnvironmentStorage::environment_get_fog_sky_affect(RID p_env) const {
	Environment *env = environment_owner.get_or_null(p_env);
	ERR_FAIL_NULL_V(env, 0.0);
	return env->fog_sky_affect;
}

// Depth Fog

void RendererEnvironmentStorage::environment_set_fog_depth(RID p_env, float p_curve, float p_begin, float p_end) {
	Environment *env = environment_owner.get_or_null(p_env);
	ERR_FAIL_NULL(env);
	env->fog_depth_curve = p_curve;
	env->fog_depth_begin = p_begin;
	env->fog_depth_end = p_end;
}

float RendererEnvironmentStorage::environment_get_fog_depth_curve(RID p_env) const {
	Environment *env = environment_owner.get_or_null(p_env);
	ERR_FAIL_NULL_V(env, 0.0);
	return env->fog_depth_curve;
}

float RendererEnvironmentStorage::environment_get_fog_depth_begin(RID p_env) const {
	Environment *env = environment_owner.get_or_null(p_env);
	ERR_FAIL_NULL_V(env, 0.0);
	return env->fog_depth_begin;
}

float RendererEnvironmentStorage::environment_get_fog_depth_end(RID p_env) const {
	Environment *env = environment_owner.get_or_null(p_env);
	ERR_FAIL_NULL_V(env, 0.0);
	return env->fog_depth_end;
}

// Volumetric Fog

void RendererEnvironmentStorage::environment_set_volumetric_fog(RID p_env, bool p_enable, float p_density, const Color &p_albedo, const Color &p_emission, float p_emission_energy, float p_anisotropy, float p_length, float p_detail_spread, float p_gi_inject, bool p_temporal_reprojection, float p_temporal_reprojection_amount, float p_ambient_inject, float p_sky_affect) {
	Environment *env = environment_owner.get_or_null(p_env);
	ERR_FAIL_NULL(env);
#ifdef DEBUG_ENABLED
	if (OS::get_singleton()->get_current_rendering_method() != "forward_plus" && p_enable) {
		WARN_PRINT_ONCE_ED("Volumetric fog can only be enabled when using the Forward+ renderer.");
	}
#endif
	env->volumetric_fog_enabled = p_enable;
	env->volumetric_fog_density = p_density;
	env->volumetric_fog_scattering = p_albedo;
	env->volumetric_fog_emission = p_emission;
	env->volumetric_fog_emission_energy = p_emission_energy;
	env->volumetric_fog_anisotropy = p_anisotropy;
	env->volumetric_fog_length = p_length;
	env->volumetric_fog_detail_spread = p_detail_spread;
	env->volumetric_fog_gi_inject = p_gi_inject;
	env->volumetric_fog_temporal_reprojection = p_temporal_reprojection;
	env->volumetric_fog_temporal_reprojection_amount = p_temporal_reprojection_amount;
	env->volumetric_fog_ambient_inject = p_ambient_inject;
	env->volumetric_fog_sky_affect = p_sky_affect;
}

bool RendererEnvironmentStorage::environment_get_volumetric_fog_enabled(RID p_env) const {
	Environment *env = environment_owner.get_or_null(p_env);
	ERR_FAIL_NULL_V(env, false);
	return env->volumetric_fog_enabled;
}

float RendererEnvironmentStorage::environment_get_volumetric_fog_density(RID p_env) const {
	Environment *env = environment_owner.get_or_null(p_env);
	ERR_FAIL_NULL_V(env, 0.01);
	return env->volumetric_fog_density;
}

Color RendererEnvironmentStorage::environment_get_volumetric_fog_scattering(RID p_env) const {
	Environment *env = environment_owner.get_or_null(p_env);
	ERR_FAIL_NULL_V(env, Color(1, 1, 1));
	return env->volumetric_fog_scattering;
}

Color RendererEnvironmentStorage::environment_get_volumetric_fog_emission(RID p_env) const {
	Environment *env = environment_owner.get_or_null(p_env);
	ERR_FAIL_NULL_V(env, Color(0, 0, 0));
	return env->volumetric_fog_emission;
}

float RendererEnvironmentStorage::environment_get_volumetric_fog_emission_energy(RID p_env) const {
	Environment *env = environment_owner.get_or_null(p_env);
	ERR_FAIL_NULL_V(env, 0.0);
	return env->volumetric_fog_emission_energy;
}

float RendererEnvironmentStorage::environment_get_volumetric_fog_anisotropy(RID p_env) const {
	Environment *env = environment_owner.get_or_null(p_env);
	ERR_FAIL_NULL_V(env, 0.2);
	return env->volumetric_fog_anisotropy;
}

float RendererEnvironmentStorage::environment_get_volumetric_fog_length(RID p_env) const {
	Environment *env = environment_owner.get_or_null(p_env);
	ERR_FAIL_NULL_V(env, 64.0);
	return env->volumetric_fog_length;
}

float RendererEnvironmentStorage::environment_get_volumetric_fog_detail_spread(RID p_env) const {
	Environment *env = environment_owner.get_or_null(p_env);
	ERR_FAIL_NULL_V(env, 2.0);
	return env->volumetric_fog_detail_spread;
}

float RendererEnvironmentStorage::environment_get_volumetric_fog_gi_inject(RID p_env) const {
	Environment *env = environment_owner.get_or_null(p_env);
	ERR_FAIL_NULL_V(env, 0.0);
	return env->volumetric_fog_gi_inject;
}

float RendererEnvironmentStorage::environment_get_volumetric_fog_sky_affect(RID p_env) const {
	Environment *env = environment_owner.get_or_null(p_env);
	ERR_FAIL_NULL_V(env, 0.0);
	return env->volumetric_fog_sky_affect;
}

bool RendererEnvironmentStorage::environment_get_volumetric_fog_temporal_reprojection(RID p_env) const {
	Environment *env = environment_owner.get_or_null(p_env);
	ERR_FAIL_NULL_V(env, true);
	return env->volumetric_fog_temporal_reprojection;
}

float RendererEnvironmentStorage::environment_get_volumetric_fog_temporal_reprojection_amount(RID p_env) const {
	Environment *env = environment_owner.get_or_null(p_env);
	ERR_FAIL_NULL_V(env, 0.9);
	return env->volumetric_fog_temporal_reprojection_amount;
}

float RendererEnvironmentStorage::environment_get_volumetric_fog_ambient_inject(RID p_env) const {
	Environment *env = environment_owner.get_or_null(p_env);
	ERR_FAIL_NULL_V(env, 0.0);
	return env->volumetric_fog_ambient_inject;
}

// GLOW

void RendererEnvironmentStorage::environment_set_glow(RID p_env, bool p_enable, Vector<float> p_levels, float p_intensity, float p_strength, float p_mix, float p_bloom_threshold, RS::EnvironmentGlowBlendMode p_blend_mode, float p_hdr_bleed_threshold, float p_hdr_bleed_scale, float p_hdr_luminance_cap, float p_glow_map_strength, RID p_glow_map) {
	Environment *env = environment_owner.get_or_null(p_env);
	ERR_FAIL_NULL(env);
	ERR_FAIL_COND_MSG(p_levels.size() != 7, "Size of array of glow levels must be 7");
	env->glow_enabled = p_enable;
	env->glow_levels = p_levels;
	env->glow_intensity = p_intensity;
	env->glow_strength = p_strength;
	env->glow_mix = p_mix;
	env->glow_bloom = p_bloom_threshold;
	env->glow_blend_mode = p_blend_mode;
	env->glow_hdr_bleed_threshold = p_hdr_bleed_threshold;
	env->glow_hdr_bleed_scale = p_hdr_bleed_scale;
	env->glow_hdr_luminance_cap = p_hdr_luminance_cap;
	env->glow_map_strength = p_glow_map_strength;
	env->glow_map = p_glow_map;
}

bool RendererEnvironmentStorage::environment_get_glow_enabled(RID p_env) const {
	Environment *env = environment_owner.get_or_null(p_env);
	ERR_FAIL_NULL_V(env, false);
	return env->glow_enabled;
}

Vector<float> RendererEnvironmentStorage::environment_get_glow_levels(RID p_env) const {
	Environment *env = environment_owner.get_or_null(p_env);
	ERR_FAIL_NULL_V(env, Vector<float>());
	return env->glow_levels;
}

float RendererEnvironmentStorage::environment_get_glow_intensity(RID p_env) const {
	Environment *env = environment_owner.get_or_null(p_env);
	ERR_FAIL_NULL_V(env, 0.8);
	return env->glow_intensity;
}

float RendererEnvironmentStorage::environment_get_glow_strength(RID p_env) const {
	Environment *env = environment_owner.get_or_null(p_env);
	ERR_FAIL_NULL_V(env, 1.0);
	return env->glow_strength;
}

float RendererEnvironmentStorage::environment_get_glow_bloom(RID p_env) const {
	Environment *env = environment_owner.get_or_null(p_env);
	ERR_FAIL_NULL_V(env, 0.0);
	return env->glow_bloom;
}

float RendererEnvironmentStorage::environment_get_glow_mix(RID p_env) const {
	Environment *env = environment_owner.get_or_null(p_env);
	ERR_FAIL_NULL_V(env, 0.01);
	return env->glow_mix;
}

RS::EnvironmentGlowBlendMode RendererEnvironmentStorage::environment_get_glow_blend_mode(RID p_env) const {
	Environment *env = environment_owner.get_or_null(p_env);
	ERR_FAIL_NULL_V(env, RS::ENV_GLOW_BLEND_MODE_SOFTLIGHT);
	return env->glow_blend_mode;
}

float RendererEnvironmentStorage::environment_get_glow_hdr_bleed_threshold(RID p_env) const {
	Environment *env = environment_owner.get_or_null(p_env);
	ERR_FAIL_NULL_V(env, 1.0);
	return env->glow_hdr_bleed_threshold;
}

float RendererEnvironmentStorage::environment_get_glow_hdr_luminance_cap(RID p_env) const {
	Environment *env = environment_owner.get_or_null(p_env);
	ERR_FAIL_NULL_V(env, 12.0);
	return env->glow_hdr_luminance_cap;
}

float RendererEnvironmentStorage::environment_get_glow_hdr_bleed_scale(RID p_env) const {
	Environment *env = environment_owner.get_or_null(p_env);
	ERR_FAIL_NULL_V(env, 2.0);
	return env->glow_hdr_bleed_scale;
}

float RendererEnvironmentStorage::environment_get_glow_map_strength(RID p_env) const {
	Environment *env = environment_owner.get_or_null(p_env);
	ERR_FAIL_NULL_V(env, 0.0);
	return env->glow_map_strength;
}

RID RendererEnvironmentStorage::environment_get_glow_map(RID p_env) const {
	Environment *env = environment_owner.get_or_null(p_env);
	ERR_FAIL_NULL_V(env, RID());
	return env->glow_map;
}

// SSR

void RendererEnvironmentStorage::environment_set_ssr(RID p_env, bool p_enable, int p_max_steps, float p_fade_int, float p_fade_out, float p_depth_tolerance) {
	Environment *env = environment_owner.get_or_null(p_env);
	ERR_FAIL_NULL(env);
#ifdef DEBUG_ENABLED
	if (OS::get_singleton()->get_current_rendering_method() != "forward_plus" && p_enable) {
		WARN_PRINT_ONCE_ED("Screen-space reflections (SSR) can only be enabled when using the Forward+ renderer.");
	}
#endif
	env->ssr_enabled = p_enable;
	env->ssr_max_steps = p_max_steps;
	env->ssr_fade_in = p_fade_int;
	env->ssr_fade_out = p_fade_out;
	env->ssr_depth_tolerance = p_depth_tolerance;
}

bool RendererEnvironmentStorage::environment_get_ssr_enabled(RID p_env) const {
	Environment *env = environment_owner.get_or_null(p_env);
	ERR_FAIL_NULL_V(env, false);
	return env->ssr_enabled;
}

int RendererEnvironmentStorage::environment_get_ssr_max_steps(RID p_env) const {
	Environment *env = environment_owner.get_or_null(p_env);
	ERR_FAIL_NULL_V(env, 64);
	return env->ssr_max_steps;
}

float RendererEnvironmentStorage::environment_get_ssr_fade_in(RID p_env) const {
	Environment *env = environment_owner.get_or_null(p_env);
	ERR_FAIL_NULL_V(env, 0.15);
	return env->ssr_fade_in;
}

float RendererEnvironmentStorage::environment_get_ssr_fade_out(RID p_env) const {
	Environment *env = environment_owner.get_or_null(p_env);
	ERR_FAIL_NULL_V(env, 2.0);
	return env->ssr_fade_out;
}

float RendererEnvironmentStorage::environment_get_ssr_depth_tolerance(RID p_env) const {
	Environment *env = environment_owner.get_or_null(p_env);
	ERR_FAIL_NULL_V(env, 0.2);
	return env->ssr_depth_tolerance;
}

// SSAO

void RendererEnvironmentStorage::environment_set_ssao(RID p_env, bool p_enable, float p_radius, float p_intensity, float p_power, float p_detail, float p_horizon, float p_sharpness, float p_light_affect, float p_ao_channel_affect) {
	Environment *env = environment_owner.get_or_null(p_env);
	ERR_FAIL_NULL(env);
#ifdef DEBUG_ENABLED
	if (OS::get_singleton()->get_current_rendering_method() != "forward_plus" && p_enable) {
		WARN_PRINT_ONCE_ED("Screen-space ambient occlusion (SSAO) can only be enabled when using the Forward+ renderer.");
	}
#endif
	env->ssao_enabled = p_enable;
	env->ssao_radius = p_radius;
	env->ssao_intensity = p_intensity;
	env->ssao_power = p_power;
	env->ssao_detail = p_detail;
	env->ssao_horizon = p_horizon;
	env->ssao_sharpness = p_sharpness;
	env->ssao_direct_light_affect = p_light_affect;
	env->ssao_ao_channel_affect = p_ao_channel_affect;
}

bool RendererEnvironmentStorage::environment_get_ssao_enabled(RID p_env) const {
	Environment *env = environment_owner.get_or_null(p_env);
	ERR_FAIL_NULL_V(env, false);
	return env->ssao_enabled;
}

float RendererEnvironmentStorage::environment_get_ssao_radius(RID p_env) const {
	Environment *env = environment_owner.get_or_null(p_env);
	ERR_FAIL_NULL_V(env, 1.0);
	return env->ssao_radius;
}

float RendererEnvironmentStorage::environment_get_ssao_intensity(RID p_env) const {
	Environment *env = environment_owner.get_or_null(p_env);
	ERR_FAIL_NULL_V(env, 2.0);
	return env->ssao_intensity;
}

float RendererEnvironmentStorage::environment_get_ssao_power(RID p_env) const {
	Environment *env = environment_owner.get_or_null(p_env);
	ERR_FAIL_NULL_V(env, 1.5);
	return env->ssao_power;
}

float RendererEnvironmentStorage::environment_get_ssao_detail(RID p_env) const {
	Environment *env = environment_owner.get_or_null(p_env);
	ERR_FAIL_NULL_V(env, 0.5);
	return env->ssao_detail;
}

float RendererEnvironmentStorage::environment_get_ssao_horizon(RID p_env) const {
	Environment *env = environment_owner.get_or_null(p_env);
	ERR_FAIL_NULL_V(env, 0.06);
	return env->ssao_horizon;
}

float RendererEnvironmentStorage::environment_get_ssao_sharpness(RID p_env) const {
	Environment *env = environment_owner.get_or_null(p_env);
	ERR_FAIL_NULL_V(env, 0.98);
	return env->ssao_sharpness;
}

float RendererEnvironmentStorage::environment_get_ssao_direct_light_affect(RID p_env) const {
	Environment *env = environment_owner.get_or_null(p_env);
	ERR_FAIL_NULL_V(env, 0.0);
	return env->ssao_direct_light_affect;
}

float RendererEnvironmentStorage::environment_get_ssao_ao_channel_affect(RID p_env) const {
	Environment *env = environment_owner.get_or_null(p_env);
	ERR_FAIL_NULL_V(env, 0.0);
	return env->ssao_ao_channel_affect;
}

// SSIL

void RendererEnvironmentStorage::environment_set_ssil(RID p_env, bool p_enable, float p_radius, float p_intensity, float p_sharpness, float p_normal_rejection) {
	Environment *env = environment_owner.get_or_null(p_env);
	ERR_FAIL_NULL(env);
#ifdef DEBUG_ENABLED
	if (OS::get_singleton()->get_current_rendering_method() != "forward_plus" && p_enable) {
		WARN_PRINT_ONCE_ED("Screen-space indirect lighting (SSIL) can only be enabled when using the Forward+ renderer.");
	}
#endif
	env->ssil_enabled = p_enable;
	env->ssil_radius = p_radius;
	env->ssil_intensity = p_intensity;
	env->ssil_sharpness = p_sharpness;
	env->ssil_normal_rejection = p_normal_rejection;
}

bool RendererEnvironmentStorage::environment_get_ssil_enabled(RID p_env) const {
	Environment *env = environment_owner.get_or_null(p_env);
	ERR_FAIL_NULL_V(env, false);
	return env->ssil_enabled;
}

float RendererEnvironmentStorage::environment_get_ssil_radius(RID p_env) const {
	Environment *env = environment_owner.get_or_null(p_env);
	ERR_FAIL_NULL_V(env, 5.0);
	return env->ssil_radius;
}

float RendererEnvironmentStorage::environment_get_ssil_intensity(RID p_env) const {
	Environment *env = environment_owner.get_or_null(p_env);
	ERR_FAIL_NULL_V(env, 1.0);
	return env->ssil_intensity;
}

float RendererEnvironmentStorage::environment_get_ssil_sharpness(RID p_env) const {
	Environment *env = environment_owner.get_or_null(p_env);
	ERR_FAIL_NULL_V(env, 0.98);
	return env->ssil_sharpness;
}

float RendererEnvironmentStorage::environment_get_ssil_normal_rejection(RID p_env) const {
	Environment *env = environment_owner.get_or_null(p_env);
	ERR_FAIL_NULL_V(env, 1.0);
	return env->ssil_normal_rejection;
}

// HDDAGI

void RendererEnvironmentStorage::environment_set_hddagi(RID p_env, bool p_enable, int p_cascades, RS::EnvironmentHDDAGICascadeFormat p_cascade_format, float p_min_cell_size, bool p_filter_probes, float p_bounce_feedback, bool p_read_sky, float p_energy, float p_normal_bias, float p_reflection_bias, float p_probe_bias, float p_occlusion_bias, bool p_filter_reflection, bool p_filter_ambient) {
	Environment *env = environment_owner.get_or_null(p_env);
	ERR_FAIL_NULL(env);
#ifdef DEBUG_ENABLED
	if (OS::get_singleton()->get_current_rendering_method() != "forward_plus" && p_enable) {
<<<<<<< HEAD
		WARN_PRINT_ONCE_ED("HDDAGI can only be enabled when using the Forward+ rendering backend.");
=======
		WARN_PRINT_ONCE_ED("SDFGI can only be enabled when using the Forward+ renderer.");
>>>>>>> 97b45ef2
	}
#endif
	env->hddagi_enabled = p_enable;
	env->hddagi_cascades = p_cascades;
	env->hddagi_cascade_format = p_cascade_format;
	env->hddagi_min_cell_size = p_min_cell_size;
	env->hddagi_filter_probes = p_filter_probes;
	env->hddagi_bounce_feedback = p_bounce_feedback;
	env->hddagi_read_sky_light = p_read_sky;
	env->hddagi_energy = p_energy;
	env->hddagi_normal_bias = p_normal_bias;
	env->hddagi_reflection_bias = p_reflection_bias;
	env->hddagi_probe_bias = p_probe_bias;
	env->hddagi_occlusion_bias = p_occlusion_bias;
	env->hddagi_filter_ambient = p_filter_ambient;
	env->hddagi_filter_reflection = p_filter_reflection;
}

bool RendererEnvironmentStorage::environment_get_hddagi_enabled(RID p_env) const {
	Environment *env = environment_owner.get_or_null(p_env);
	ERR_FAIL_NULL_V(env, false);
	return env->hddagi_enabled;
}

int RendererEnvironmentStorage::environment_get_hddagi_cascades(RID p_env) const {
	Environment *env = environment_owner.get_or_null(p_env);
	ERR_FAIL_NULL_V(env, 4);
	return env->hddagi_cascades;
}

float RendererEnvironmentStorage::environment_get_hddagi_min_cell_size(RID p_env) const {
	Environment *env = environment_owner.get_or_null(p_env);
	ERR_FAIL_NULL_V(env, 0.2);
	return env->hddagi_min_cell_size;
}

bool RendererEnvironmentStorage::environment_get_hddagi_filter_probes(RID p_env) const {
	Environment *env = environment_owner.get_or_null(p_env);
	ERR_FAIL_NULL_V(env, false);
	return env->hddagi_filter_probes;
}

bool RendererEnvironmentStorage::environment_get_hddagi_filter_reflection(RID p_env) const {
	Environment *env = environment_owner.get_or_null(p_env);
	ERR_FAIL_NULL_V(env, false);
	return env->hddagi_filter_reflection;
}

bool RendererEnvironmentStorage::environment_get_hddagi_filter_ambient(RID p_env) const {
	Environment *env = environment_owner.get_or_null(p_env);
	ERR_FAIL_NULL_V(env, false);
	return env->hddagi_filter_ambient;
}

float RendererEnvironmentStorage::environment_get_hddagi_bounce_feedback(RID p_env) const {
	Environment *env = environment_owner.get_or_null(p_env);
	ERR_FAIL_NULL_V(env, 0.5);
	return env->hddagi_bounce_feedback;
}

bool RendererEnvironmentStorage::environment_get_hddagi_read_sky_light(RID p_env) const {
	Environment *env = environment_owner.get_or_null(p_env);
	ERR_FAIL_NULL_V(env, true);
	return env->hddagi_read_sky_light;
}

float RendererEnvironmentStorage::environment_get_hddagi_energy(RID p_env) const {
	Environment *env = environment_owner.get_or_null(p_env);
	ERR_FAIL_NULL_V(env, 1.0);
	return env->hddagi_energy;
}

float RendererEnvironmentStorage::environment_get_hddagi_normal_bias(RID p_env) const {
	Environment *env = environment_owner.get_or_null(p_env);
	ERR_FAIL_NULL_V(env, 1.1);
	return env->hddagi_normal_bias;
}

float RendererEnvironmentStorage::environment_get_hddagi_reflection_bias(RID p_env) const {
	Environment *env = environment_owner.get_or_null(p_env);
	ERR_FAIL_NULL_V(env, 1.1);
	return env->hddagi_reflection_bias;
}

float RendererEnvironmentStorage::environment_get_hddagi_probe_bias(RID p_env) const {
	Environment *env = environment_owner.get_or_null(p_env);
	ERR_FAIL_NULL_V(env, 1.1);
	return env->hddagi_probe_bias;
}

float RendererEnvironmentStorage::environment_get_hddagi_occlusion_bias(RID p_env) const {
	Environment *env = environment_owner.get_or_null(p_env);
	ERR_FAIL_NULL_V(env, 1.1);
	return env->hddagi_occlusion_bias;
}

RS::EnvironmentHDDAGICascadeFormat RendererEnvironmentStorage::environment_get_hddagi_cascade_format(RID p_env) const {
	Environment *env = environment_owner.get_or_null(p_env);
	ERR_FAIL_NULL_V(env, RS::ENV_HDDAGI_CASCADE_FORMAT_16x8x16);
	return env->hddagi_cascade_format;
}

// Adjustments

void RendererEnvironmentStorage::environment_set_adjustment(RID p_env, bool p_enable, float p_brightness, float p_contrast, float p_saturation, bool p_use_1d_color_correction, RID p_color_correction) {
	Environment *env = environment_owner.get_or_null(p_env);
	ERR_FAIL_NULL(env);

	env->adjustments_enabled = p_enable;
	env->adjustments_brightness = p_brightness;
	env->adjustments_contrast = p_contrast;
	env->adjustments_saturation = p_saturation;
	env->use_1d_color_correction = p_use_1d_color_correction;
	env->color_correction = p_color_correction;
}

bool RendererEnvironmentStorage::environment_get_adjustments_enabled(RID p_env) const {
	Environment *env = environment_owner.get_or_null(p_env);
	ERR_FAIL_NULL_V(env, false);
	return env->adjustments_enabled;
}

float RendererEnvironmentStorage::environment_get_adjustments_brightness(RID p_env) const {
	Environment *env = environment_owner.get_or_null(p_env);
	ERR_FAIL_NULL_V(env, 1.0);
	return env->adjustments_brightness;
}

float RendererEnvironmentStorage::environment_get_adjustments_contrast(RID p_env) const {
	Environment *env = environment_owner.get_or_null(p_env);
	ERR_FAIL_NULL_V(env, 1.0);
	return env->adjustments_contrast;
}

float RendererEnvironmentStorage::environment_get_adjustments_saturation(RID p_env) const {
	Environment *env = environment_owner.get_or_null(p_env);
	ERR_FAIL_NULL_V(env, 1.0);
	return env->adjustments_saturation;
}

bool RendererEnvironmentStorage::environment_get_use_1d_color_correction(RID p_env) const {
	Environment *env = environment_owner.get_or_null(p_env);
	ERR_FAIL_NULL_V(env, false);
	return env->use_1d_color_correction;
}

RID RendererEnvironmentStorage::environment_get_color_correction(RID p_env) const {
	Environment *env = environment_owner.get_or_null(p_env);
	ERR_FAIL_NULL_V(env, RID());
	return env->color_correction;
}<|MERGE_RESOLUTION|>--- conflicted
+++ resolved
@@ -705,11 +705,7 @@
 	ERR_FAIL_NULL(env);
 #ifdef DEBUG_ENABLED
 	if (OS::get_singleton()->get_current_rendering_method() != "forward_plus" && p_enable) {
-<<<<<<< HEAD
 		WARN_PRINT_ONCE_ED("HDDAGI can only be enabled when using the Forward+ rendering backend.");
-=======
-		WARN_PRINT_ONCE_ED("SDFGI can only be enabled when using the Forward+ renderer.");
->>>>>>> 97b45ef2
 	}
 #endif
 	env->hddagi_enabled = p_enable;
