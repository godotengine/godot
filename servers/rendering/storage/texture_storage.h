--- conflicted
+++ resolved
@@ -72,11 +72,7 @@
 	virtual void texture_proxy_initialize(RID p_texture, RID p_base) = 0; //all slices, then all the mipmaps, must be coherent
 
 	virtual void texture_2d_update(RID p_texture, const Ref<Image> &p_image, int p_layer = 0) = 0;
-<<<<<<< HEAD
-	virtual void texture_update_partial(RID p_texture, const Ref<Image> &sub_image, int dst_x, int dst_y, int p_layer = 0) = 0;
-=======
 	virtual void texture_2d_update_partial(RID p_texture, const Ref<Image> &p_sub_image, int p_dst_x, int p_dst_y, int p_mipmap = 0, int p_layer = 0) = 0;
->>>>>>> ec456479
 	virtual void texture_3d_update(RID p_texture, const Vector<Ref<Image>> &p_data) = 0;
 	virtual void texture_proxy_update(RID p_proxy, RID p_base) = 0;
 
