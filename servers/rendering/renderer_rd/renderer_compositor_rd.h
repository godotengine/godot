/*************************************************************************/
/*  renderer_compositor_rd.h                                             */
/*************************************************************************/
/*                       This file is part of:                           */
/*                           GODOT ENGINE                                */
/*                      https://godotengine.org                          */
/*************************************************************************/
/* Copyright (c) 2007-2021 Juan Linietsky, Ariel Manzur.                 */
/* Copyright (c) 2014-2021 Godot Engine contributors (cf. AUTHORS.md).   */
/*                                                                       */
/* Permission is hereby granted, free of charge, to any person obtaining */
/* a copy of this software and associated documentation files (the       */
/* "Software"), to deal in the Software without restriction, including   */
/* without limitation the rights to use, copy, modify, merge, publish,   */
/* distribute, sublicense, and/or sell copies of the Software, and to    */
/* permit persons to whom the Software is furnished to do so, subject to */
/* the following conditions:                                             */
/*                                                                       */
/* The above copyright notice and this permission notice shall be        */
/* included in all copies or substantial portions of the Software.       */
/*                                                                       */
/* THE SOFTWARE IS PROVIDED "AS IS", WITHOUT WARRANTY OF ANY KIND,       */
/* EXPRESS OR IMPLIED, INCLUDING BUT NOT LIMITED TO THE WARRANTIES OF    */
/* MERCHANTABILITY, FITNESS FOR A PARTICULAR PURPOSE AND NONINFRINGEMENT.*/
/* IN NO EVENT SHALL THE AUTHORS OR COPYRIGHT HOLDERS BE LIABLE FOR ANY  */
/* CLAIM, DAMAGES OR OTHER LIABILITY, WHETHER IN AN ACTION OF CONTRACT,  */
/* TORT OR OTHERWISE, ARISING FROM, OUT OF OR IN CONNECTION WITH THE     */
/* SOFTWARE OR THE USE OR OTHER DEALINGS IN THE SOFTWARE.                */
/*************************************************************************/

#ifndef RENDERING_SERVER_COMPOSITOR_RD_H
#define RENDERING_SERVER_COMPOSITOR_RD_H

#include "core/os/os.h"
#include "core/templates/thread_work_pool.h"
#include "servers/rendering/renderer_compositor.h"
#include "servers/rendering/renderer_rd/forward_clustered/render_forward_clustered.h"
#include "servers/rendering/renderer_rd/forward_mobile/render_forward_mobile.h"
#include "servers/rendering/renderer_rd/renderer_canvas_render_rd.h"
#include "servers/rendering/renderer_rd/renderer_storage_rd.h"

class RendererCompositorRD : public RendererCompositor {
protected:
<<<<<<< HEAD
	RendererCanvasRenderRD *canvas = nullptr;
	RendererStorageRD *storage = nullptr;
	RendererSceneRenderForward *scene = nullptr;
=======
	RendererCanvasRenderRD *canvas;
	RendererStorageRD *storage;
	RendererSceneRenderRD *scene;
>>>>>>> d81ea631

	RID copy_viewports_rd_shader;
	RID copy_viewports_rd_pipeline;
	RID copy_viewports_rd_index_buffer;
	RID copy_viewports_rd_array;
	RID copy_viewports_sampler;

	Map<RID, RID> render_target_descriptors;

	double time = 0.0;
	float delta = 0.0;

	static uint64_t frame;

public:
	RendererStorage *get_storage() { return storage; }
	RendererCanvasRender *get_canvas() { return canvas; }
	RendererSceneRender *get_scene() { return scene; }

	void set_boot_image(const Ref<Image> &p_image, const Color &p_color, bool p_scale, bool p_use_filter) {}

	void initialize();
	void begin_frame(double frame_step);
	void prepare_for_blitting_render_targets();
	void blit_render_targets_to_screen(DisplayServer::WindowID p_screen, const BlitToScreen *p_render_targets, int p_amount);

	void end_frame(bool p_swap_buffers);
	void finalize();

	_ALWAYS_INLINE_ uint64_t get_frame_number() const { return frame; }
	_ALWAYS_INLINE_ float get_frame_delta_time() const { return delta; }
	_ALWAYS_INLINE_ double get_total_time() const { return time; }

	static Error is_viable() {
		return OK;
	}

	static RendererCompositor *_create_current() {
		return memnew(RendererCompositorRD);
	}

	static void make_current() {
		_create_func = _create_current;
	}

	virtual bool is_low_end() const { return false; }

	static RendererCompositorRD *singleton;
	RendererCompositorRD();
	~RendererCompositorRD() {}
};
#endif // RASTERIZER_RD_H<|MERGE_RESOLUTION|>--- conflicted
+++ resolved
@@ -41,15 +41,9 @@
 
 class RendererCompositorRD : public RendererCompositor {
 protected:
-<<<<<<< HEAD
-	RendererCanvasRenderRD *canvas = nullptr;
-	RendererStorageRD *storage = nullptr;
-	RendererSceneRenderForward *scene = nullptr;
-=======
 	RendererCanvasRenderRD *canvas;
 	RendererStorageRD *storage;
 	RendererSceneRenderRD *scene;
->>>>>>> d81ea631
 
 	RID copy_viewports_rd_shader;
 	RID copy_viewports_rd_pipeline;
