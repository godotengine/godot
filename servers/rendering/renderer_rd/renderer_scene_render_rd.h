--- conflicted
+++ resolved
@@ -48,58 +48,9 @@
 	friend RendererSceneGIRD;
 
 protected:
-<<<<<<< HEAD
-	double time = 0.0;
-
-	// Skys need less info from Directional Lights than the normal shaders
-	struct SkyDirectionalLightData {
-		float direction[3] = {};
-		float energy = 0.0;
-		float color[3] = {};
-		float size = 0.0;
-		uint32_t enabled = 0;
-		uint32_t pad[3] = {};
-	};
-
-	struct SkySceneState {
-		struct UBO {
-			uint32_t volumetric_fog_enabled = 0;
-			float volumetric_fog_inv_length = 0.0;
-			float volumetric_fog_detail_spread = 0.0;
-
-			float fog_aerial_perspective = 0.0;
-
-			float fog_light_color[3] = {};
-			float fog_sun_scatter = 0.0;
-
-			uint32_t fog_enabled = 0;
-			float fog_density = 0.0;
-
-			float z_far = 0.0;
-			uint32_t directional_light_count = 0;
-		};
-
-		UBO ubo;
-
-		SkyDirectionalLightData *directional_lights = nullptr;
-		SkyDirectionalLightData *last_frame_directional_lights = nullptr;
-		uint32_t max_directional_lights = 0;
-		uint32_t last_frame_directional_light_count = 0;
-		RID directional_light_buffer;
-		RID uniform_set;
-		RID uniform_buffer;
-		RID fog_uniform_set;
-		RID default_fog_uniform_set;
-
-		RID fog_shader;
-		RID fog_material;
-		RID fog_only_texture_uniform_set;
-	} sky_scene_state;
-=======
 	RendererStorageRD *storage;
 	double time;
 	double time_step = 0;
->>>>>>> d81ea631
 
 	struct RenderBufferData {
 		virtual void configure(RID p_color_buffer, RID p_depth_buffer, int p_width, int p_height, RS::ViewportMSAA p_msaa) = 0;
@@ -144,194 +95,10 @@
 	// needed for a single argument calls (material and uv2)
 	PagedArrayPool<GeometryInstance *> cull_argument_pool;
 	PagedArray<GeometryInstance *> cull_argument; //need this to exist
-<<<<<<< HEAD
-private:
-	RS::ViewportDebugDraw debug_draw = RS::VIEWPORT_DEBUG_DRAW_DISABLED;
-	double time_step = 0;
-	static RendererSceneRenderRD *singleton;
-
-	int roughness_layers = 0;
-
-	RendererStorageRD *storage = nullptr;
-
-	struct ReflectionData {
-		struct Layer {
-			struct Mipmap {
-				RID framebuffers[6] = {};
-				RID views[6] = {};
-				Size2i size;
-			};
-			Vector<Mipmap> mipmaps; //per-face view
-			Vector<RID> views; // per-cubemap view
-		};
-
-		struct DownsampleLayer {
-			struct Mipmap {
-				RID view;
-				Size2i size;
-			};
-			Vector<Mipmap> mipmaps;
-		};
-
-		RID radiance_base_cubemap; //cubemap for first layer, first cubemap
-		RID downsampled_radiance_cubemap;
-		DownsampleLayer downsampled_layer;
-		RID coefficient_buffer;
-
-		bool dirty = true;
-
-		Vector<Layer> layers;
-	};
-
-	void _clear_reflection_data(ReflectionData &rd);
-	void _update_reflection_data(ReflectionData &rd, int p_size, int p_mipmaps, bool p_use_array, RID p_base_cube, int p_base_layer, bool p_low_quality);
-	void _create_reflection_fast_filter(ReflectionData &rd, bool p_use_arrays);
-	void _create_reflection_importance_sample(ReflectionData &rd, bool p_use_arrays, int p_cube_side, int p_base_layer);
-	void _update_reflection_mipmaps(ReflectionData &rd, int p_start, int p_end);
-
-	/* Sky shader */
-
-	enum SkyVersion {
-		SKY_VERSION_BACKGROUND,
-		SKY_VERSION_HALF_RES,
-		SKY_VERSION_QUARTER_RES,
-		SKY_VERSION_CUBEMAP,
-		SKY_VERSION_CUBEMAP_HALF_RES,
-		SKY_VERSION_CUBEMAP_QUARTER_RES,
-		SKY_VERSION_MAX
-	};
-
-	struct SkyShader {
-		SkyShaderRD shader;
-		ShaderCompilerRD compiler;
-
-		RID default_shader;
-		RID default_material;
-		RID default_shader_rd;
-	} sky_shader;
-
-	struct SkyShaderData : public RendererStorageRD::ShaderData {
-		bool valid = false;
-		RID version;
-
-		PipelineCacheRD pipelines[SKY_VERSION_MAX];
-		Map<StringName, ShaderLanguage::ShaderNode::Uniform> uniforms;
-		Vector<ShaderCompilerRD::GeneratedCode::Texture> texture_uniforms;
-
-		Vector<uint32_t> ubo_offsets;
-		uint32_t ubo_size = 0;
-
-		String path;
-		String code;
-		Map<StringName, RID> default_texture_params;
-
-		bool uses_time = false;
-		bool uses_position = false;
-		bool uses_half_res = false;
-		bool uses_quarter_res = false;
-		bool uses_light = false;
-
-		virtual void set_code(const String &p_Code);
-		virtual void set_default_texture_param(const StringName &p_name, RID p_texture);
-		virtual void get_param_list(List<PropertyInfo> *p_param_list) const;
-		virtual void get_instance_param_list(List<RendererStorage::InstanceShaderParam> *p_param_list) const;
-		virtual bool is_param_texture(const StringName &p_param) const;
-		virtual bool is_animated() const;
-		virtual bool casts_shadows() const;
-		virtual Variant get_default_parameter(const StringName &p_parameter) const;
-		virtual RS::ShaderNativeSourceCode get_native_source_code() const;
-		SkyShaderData();
-		virtual ~SkyShaderData();
-	};
-
-	RendererStorageRD::ShaderData *_create_sky_shader_func();
-	static RendererStorageRD::ShaderData *_create_sky_shader_funcs() {
-		return static_cast<RendererSceneRenderRD *>(singleton)->_create_sky_shader_func();
-	};
-
-	struct SkyMaterialData : public RendererStorageRD::MaterialData {
-		uint64_t last_frame = 0;
-		SkyShaderData *shader_data = nullptr;
-		RID uniform_buffer;
-		RID uniform_set;
-		Vector<RID> texture_cache;
-		Vector<uint8_t> ubo_data;
-		bool uniform_set_updated = false;
-
-		virtual void set_render_priority(int p_priority) {}
-		virtual void set_next_pass(RID p_pass) {}
-		virtual void update_parameters(const Map<StringName, Variant> &p_parameters, bool p_uniform_dirty, bool p_textures_dirty);
-		virtual ~SkyMaterialData();
-	};
-
-	RendererStorageRD::MaterialData *_create_sky_material_func(SkyShaderData *p_shader);
-	static RendererStorageRD::MaterialData *_create_sky_material_funcs(RendererStorageRD::ShaderData *p_shader) {
-		return static_cast<RendererSceneRenderRD *>(singleton)->_create_sky_material_func(static_cast<SkyShaderData *>(p_shader));
-	};
-
-	enum SkyTextureSetVersion {
-		SKY_TEXTURE_SET_BACKGROUND,
-		SKY_TEXTURE_SET_HALF_RES,
-		SKY_TEXTURE_SET_QUARTER_RES,
-		SKY_TEXTURE_SET_CUBEMAP,
-		SKY_TEXTURE_SET_CUBEMAP_HALF_RES,
-		SKY_TEXTURE_SET_CUBEMAP_QUARTER_RES,
-		SKY_TEXTURE_SET_MAX
-	};
-
-	enum SkySet {
-		SKY_SET_UNIFORMS,
-		SKY_SET_MATERIAL,
-		SKY_SET_TEXTURES,
-		SKY_SET_FOG,
-		SKY_SET_MAX
-	};
-
-	/* SKY */
-	struct Sky {
-		RID radiance;
-		RID half_res_pass;
-		RID half_res_framebuffer;
-		RID quarter_res_pass;
-		RID quarter_res_framebuffer;
-		Size2i screen_size;
-
-		RID texture_uniform_sets[SKY_TEXTURE_SET_MAX] = {};
-		RID uniform_set;
-
-		RID material;
-		RID uniform_buffer;
-
-		int radiance_size = 256;
-
-		RS::SkyMode mode = RS::SKY_MODE_AUTOMATIC;
-
-		ReflectionData reflection;
-		bool dirty = false;
-		int processing_layer = 0;
-		Sky *dirty_list = nullptr;
-
-		//State to track when radiance cubemap needs updating
-		SkyMaterialData *prev_material = nullptr;
-		Vector3 prev_position;
-		float prev_time = 0.0;
-
-		RID sdfgi_integrate_sky_uniform_set;
-	};
-=======
->>>>>>> d81ea631
 
 	RendererSceneGIRD gi;
 	RendererSceneSkyRD sky;
 
-<<<<<<< HEAD
-	void _sky_invalidate(Sky *p_sky);
-	void _update_dirty_skys();
-	RID _get_sky_textures(Sky *p_sky, SkyTextureSetVersion p_version);
-
-	uint32_t sky_ggx_samples_quality = 0;
-	bool sky_use_cubemap_array = false;
-=======
 	RendererSceneEnvironmentRD *get_environment(RID p_environment) {
 		if (p_environment.is_valid()) {
 			return environment_owner.getornull(p_environment);
@@ -339,7 +106,6 @@
 			return nullptr;
 		}
 	}
->>>>>>> d81ea631
 
 private:
 	RS::ViewportDebugDraw debug_draw = RS::VIEWPORT_DEBUG_DRAW_DISABLED;
@@ -357,13 +123,8 @@
 
 		struct Reflection {
 			RID owner;
-<<<<<<< HEAD
-			ReflectionData data;
-			RID fbs[6] = {};
-=======
 			RendererSceneSkyRD::ReflectionData data;
 			RID fbs[6];
->>>>>>> d81ea631
 		};
 
 		Vector<Reflection> reflections;
@@ -415,154 +176,6 @@
 
 	mutable RID_Owner<LightmapInstance> lightmap_instance_owner;
 
-<<<<<<< HEAD
-	/* GIPROBE INSTANCE */
-
-	struct GIProbeLight {
-		uint32_t type = 0;
-		float energy = 0.0;
-		float radius = 0.0;
-		float attenuation = 0.0;
-
-		float color[3] = {};
-		float cos_spot_angle = 0.0;
-
-		float position[3] = {};
-		float inv_spot_attenuation = 0.0;
-
-		float direction[3] = {};
-		uint32_t has_shadow = 0;
-	};
-
-	struct GIProbePushConstant {
-		int32_t limits[3] = {};
-		uint32_t stack_size = 0;
-
-		float emission_scale = 0.0;
-		float propagation = 0.0;
-		float dynamic_range = 0.0;
-		uint32_t light_count = 0;
-
-		uint32_t cell_offset = 0;
-		uint32_t cell_count = 0;
-		float aniso_strength = 0.0;
-		uint32_t pad = 0;
-	};
-
-	struct GIProbeDynamicPushConstant {
-		int32_t limits[3];
-		uint32_t light_count;
-		int32_t x_dir[3];
-		float z_base;
-		int32_t y_dir[3];
-		float z_sign;
-		int32_t z_dir[3];
-		float pos_multiplier;
-		uint32_t rect_pos[2];
-		uint32_t rect_size[2];
-		uint32_t prev_rect_ofs[2];
-		uint32_t prev_rect_size[2];
-		uint32_t flip_x;
-		uint32_t flip_y;
-		float dynamic_range;
-		uint32_t on_mipmap;
-		float propagation;
-		float pad[3];
-	};
-
-	struct GIProbeInstance {
-		RID probe;
-		RID texture;
-		RID write_buffer;
-
-		struct Mipmap {
-			RID texture;
-			RID uniform_set;
-			RID second_bounce_uniform_set;
-			RID write_uniform_set;
-			uint32_t level = 0;
-			uint32_t cell_offset = 0;
-			uint32_t cell_count = 0;
-		};
-		Vector<Mipmap> mipmaps;
-
-		struct DynamicMap {
-			RID texture; //color normally, or emission on first pass
-			RID fb_depth; //actual depth buffer for the first pass, float depth for later passes
-			RID depth; //actual depth buffer for the first pass, float depth for later passes
-			RID normal; //normal buffer for the first pass
-			RID albedo; //emission buffer for the first pass
-			RID orm; //orm buffer for the first pass
-			RID fb; //used for rendering, only valid on first map
-			RID uniform_set;
-			uint32_t size = 0;
-			int mipmap = 0; // mipmap to write to, -1 if no mipmap assigned
-		};
-
-		Vector<DynamicMap> dynamic_maps;
-
-		int slot = -1;
-		uint32_t last_probe_version = 0;
-		uint32_t last_probe_data_version = 0;
-
-		//uint64_t last_pass = 0;
-		uint32_t render_index = 0;
-
-		bool has_dynamic_object_data = false;
-
-		Transform transform;
-	};
-
-	GIProbeLight *gi_probe_lights = nullptr;
-	uint32_t gi_probe_max_lights = 0;
-	RID gi_probe_lights_uniform;
-
-	enum {
-		GI_PROBE_SHADER_VERSION_COMPUTE_LIGHT,
-		GI_PROBE_SHADER_VERSION_COMPUTE_SECOND_BOUNCE,
-		GI_PROBE_SHADER_VERSION_COMPUTE_MIPMAP,
-		GI_PROBE_SHADER_VERSION_WRITE_TEXTURE,
-		GI_PROBE_SHADER_VERSION_DYNAMIC_OBJECT_LIGHTING,
-		GI_PROBE_SHADER_VERSION_DYNAMIC_SHRINK_WRITE,
-		GI_PROBE_SHADER_VERSION_DYNAMIC_SHRINK_PLOT,
-		GI_PROBE_SHADER_VERSION_DYNAMIC_SHRINK_WRITE_PLOT,
-		GI_PROBE_SHADER_VERSION_MAX
-	};
-	GiprobeShaderRD giprobe_shader;
-	RID giprobe_lighting_shader_version;
-	RID giprobe_lighting_shader_version_shaders[GI_PROBE_SHADER_VERSION_MAX];
-	RID giprobe_lighting_shader_version_pipelines[GI_PROBE_SHADER_VERSION_MAX];
-
-	mutable RID_Owner<GIProbeInstance> gi_probe_instance_owner;
-
-	RS::GIProbeQuality gi_probe_quality = RS::GI_PROBE_QUALITY_HIGH;
-
-	enum {
-		GI_PROBE_DEBUG_COLOR,
-		GI_PROBE_DEBUG_LIGHT,
-		GI_PROBE_DEBUG_EMISSION,
-		GI_PROBE_DEBUG_LIGHT_FULL,
-		GI_PROBE_DEBUG_MAX
-	};
-
-	struct GIProbeDebugPushConstant {
-		float projection[16] = {};
-		uint32_t cell_offset = 0;
-		float dynamic_range = 0.0;
-		float alpha = 0.0;
-		uint32_t level = 0;
-		int32_t bounds[3] = {};
-		uint32_t pad = 0;
-	};
-
-	GiprobeDebugShaderRD giprobe_debug_shader;
-	RID giprobe_debug_shader_version;
-	RID giprobe_debug_shader_version_shaders[GI_PROBE_DEBUG_MAX];
-	PipelineCacheRD giprobe_debug_shader_version_pipelines[GI_PROBE_DEBUG_MAX];
-	RID giprobe_debug_uniform_set;
-
-=======
->>>>>>> d81ea631
 	/* SHADOW ATLAS */
 
 	struct ShadowShrinkStage {
@@ -814,404 +427,7 @@
 		RID reflection_buffer;
 	};
 
-<<<<<<< HEAD
-	RID default_giprobe_buffer;
-
-	/* SDFGI */
-
-	struct SDFGI {
-		enum {
-			MAX_CASCADES = 8,
-			CASCADE_SIZE = 128,
-			PROBE_DIVISOR = 16,
-			ANISOTROPY_SIZE = 6,
-			MAX_DYNAMIC_LIGHTS = 128,
-			MAX_STATIC_LIGHTS = 1024,
-			LIGHTPROBE_OCT_SIZE = 6,
-			SH_SIZE = 16
-		};
-
-		struct Cascade {
-			struct UBO {
-				float offset[3] = {};
-				float to_cell = 0.0;
-				int32_t probe_offset[3] = {};
-				uint32_t pad = 0;
-			};
-
-			//cascade blocks are full-size for volume (128^3), half size for albedo/emission
-			RID sdf_tex;
-			RID light_tex;
-			RID light_aniso_0_tex;
-			RID light_aniso_1_tex;
-
-			RID light_data;
-			RID light_aniso_0_data;
-			RID light_aniso_1_data;
-
-			struct SolidCell { // this struct is unused, but remains as reference for size
-				uint32_t position = 0;
-				uint32_t albedo = 0;
-				uint32_t static_light = 0;
-				uint32_t static_light_aniso = 0;
-			};
-
-			RID solid_cell_dispatch_buffer; //buffer for indirect compute dispatch
-			RID solid_cell_buffer;
-
-			RID lightprobe_history_tex;
-			RID lightprobe_average_tex;
-
-			float cell_size = 0.0;
-			Vector3i position;
-
-			static const Vector3i DIRTY_ALL;
-			Vector3i dirty_regions; //(0,0,0 is not dirty, negative is refresh from the end, DIRTY_ALL is refresh all.
-
-			RID sdf_store_uniform_set;
-			RID sdf_direct_light_uniform_set;
-			RID scroll_uniform_set;
-			RID scroll_occlusion_uniform_set;
-			RID integrate_uniform_set;
-			RID lights_buffer;
-
-			bool all_dynamic_lights_dirty = true;
-		};
-
-		//used for rendering (voxelization)
-		RID render_albedo;
-		RID render_emission;
-		RID render_emission_aniso;
-		RID render_occlusion[8] = {};
-		RID render_geom_facing;
-
-		RID render_sdf[2] = {};
-		RID render_sdf_half[2] = {};
-
-		//used for ping pong processing in cascades
-		RID sdf_initialize_uniform_set;
-		RID sdf_initialize_half_uniform_set;
-		RID jump_flood_uniform_set[2];
-		RID jump_flood_half_uniform_set[2];
-		RID sdf_upscale_uniform_set;
-		int upscale_jfa_uniform_set_index;
-		RID occlusion_uniform_set;
-
-		uint32_t cascade_size = 128;
-
-		LocalVector<Cascade> cascades;
-
-		RID lightprobe_texture;
-		RID lightprobe_data;
-		RID occlusion_texture;
-		RID occlusion_data;
-		RID ambient_texture; //integrates with volumetric fog
-
-		RID lightprobe_history_scroll; //used for scrolling lightprobes
-		RID lightprobe_average_scroll; //used for scrolling lightprobes
-
-		uint32_t history_size = 0;
-		float solid_cell_ratio = 0;
-		uint32_t solid_cell_count = 0;
-
-		RS::EnvironmentSDFGICascades cascade_mode;
-		float min_cell_size = 0;
-		uint32_t probe_axis_count = 0; //amount of probes per axis, this is an odd number because it encloses endpoints
-
-		RID debug_uniform_set;
-		RID debug_probes_uniform_set;
-		RID cascades_ubo;
-
-		bool uses_occlusion = false;
-		bool uses_multibounce = false;
-		bool reads_sky = false;
-		float energy = 1.0;
-		float normal_bias = 1.1;
-		float probe_bias = 1.1;
-		RS::EnvironmentSDFGIYScale y_scale_mode = RS::ENV_SDFGI_Y_SCALE_DISABLED;
-
-		float y_mult = 1.0;
-
-		uint32_t render_pass = 0;
-
-		int32_t cascade_dynamic_light_count[SDFGI::MAX_CASCADES]; //used dynamically
-	};
-
-	void _sdfgi_update_light(RID p_render_buffers, RID p_environment);
-	void _sdfgi_update_probes(RID p_render_buffers, RID p_environment);
-	void _sdfgi_store_probes(RID p_render_buffers);
-
-	RS::EnvironmentSDFGIRayCount sdfgi_ray_count = RS::ENV_SDFGI_RAY_COUNT_16;
-	RS::EnvironmentSDFGIFramesToConverge sdfgi_frames_to_converge = RS::ENV_SDFGI_CONVERGE_IN_10_FRAMES;
-	RS::EnvironmentSDFGIFramesToUpdateLight sdfgi_frames_to_update_light = RS::ENV_SDFGI_UPDATE_LIGHT_IN_4_FRAMES;
-
-	float sdfgi_solid_cell_ratio = 0.25;
-	Vector3 sdfgi_debug_probe_pos;
-	Vector3 sdfgi_debug_probe_dir;
-	bool sdfgi_debug_probe_enabled = false;
-	Vector3i sdfgi_debug_probe_index;
-
-	struct SDGIShader {
-		enum SDFGIPreprocessShaderVersion {
-			PRE_PROCESS_SCROLL,
-			PRE_PROCESS_SCROLL_OCCLUSION,
-			PRE_PROCESS_JUMP_FLOOD_INITIALIZE,
-			PRE_PROCESS_JUMP_FLOOD_INITIALIZE_HALF,
-			PRE_PROCESS_JUMP_FLOOD,
-			PRE_PROCESS_JUMP_FLOOD_OPTIMIZED,
-			PRE_PROCESS_JUMP_FLOOD_UPSCALE,
-			PRE_PROCESS_OCCLUSION,
-			PRE_PROCESS_STORE,
-			PRE_PROCESS_MAX
-		};
-
-		struct PreprocessPushConstant {
-			int32_t scroll[3];
-			int32_t grid_size;
-
-			int32_t probe_offset[3];
-			int32_t step_size;
-
-			int32_t half_size;
-			uint32_t occlusion_index;
-			int32_t cascade;
-			uint32_t pad;
-		};
-
-		SdfgiPreprocessShaderRD preprocess;
-		RID preprocess_shader;
-		RID preprocess_pipeline[PRE_PROCESS_MAX] = {};
-
-		struct DebugPushConstant {
-			float grid_size[3] = {};
-			uint32_t max_cascades = 0;
-
-			int32_t screen_size[2] = {};
-			uint32_t use_occlusion = 0;
-			float y_mult = 0.0;
-
-			float cam_extent[3] = {};
-			uint32_t probe_axis_size = 0;
-
-			float cam_transform[16] = {};
-		};
-
-		SdfgiDebugShaderRD debug;
-		RID debug_shader;
-		RID debug_shader_version;
-		RID debug_pipeline;
-
-		enum ProbeDebugMode {
-			PROBE_DEBUG_PROBES,
-			PROBE_DEBUG_VISIBILITY,
-			PROBE_DEBUG_MAX
-		};
-
-		struct DebugProbesPushConstant {
-			float projection[16] = {};
-
-			uint32_t band_power = 0;
-			uint32_t sections_in_band = 0;
-			uint32_t band_mask = 0;
-			float section_arc = 0.0;
-
-			float grid_size[3] = {};
-			uint32_t cascade = 0;
-
-			uint32_t pad = 0;
-			float y_mult = 0;
-			int32_t probe_debug_index = 0;
-			int32_t probe_axis_size = 0;
-		};
-
-		SdfgiDebugProbesShaderRD debug_probes;
-		RID debug_probes_shader;
-		RID debug_probes_shader_version;
-
-		PipelineCacheRD debug_probes_pipeline[PROBE_DEBUG_MAX];
-
-		struct Light {
-			float color[3] = {};
-			float energy = 0.0;
-
-			float direction[3] = {};
-			uint32_t has_shadow = 0;
-
-			float position[3] = {};
-			float attenuation = 0.0;
-
-			uint32_t type = 0;
-			float cos_spot_angle = 0.0;
-			float inv_spot_attenuation = 0.0;
-			float radius = 0.0;
-
-			float shadow_color[4] = {};
-		};
-
-		struct DirectLightPushConstant {
-			float grid_size[3] = {};
-			uint32_t max_cascades = 0;
-
-			uint32_t cascade = 0;
-			uint32_t light_count = 0;
-			uint32_t process_offset = 0;
-			uint32_t process_increment = 0;
-
-			int32_t probe_axis_size = 0;
-			uint32_t multibounce = 0;
-			float y_mult = 0.0;
-			uint32_t pad = 0;
-		};
-
-		enum {
-			DIRECT_LIGHT_MODE_STATIC,
-			DIRECT_LIGHT_MODE_DYNAMIC,
-			DIRECT_LIGHT_MODE_MAX
-		};
-		SdfgiDirectLightShaderRD direct_light;
-		RID direct_light_shader;
-		RID direct_light_pipeline[DIRECT_LIGHT_MODE_MAX];
-
-		enum {
-			INTEGRATE_MODE_PROCESS,
-			INTEGRATE_MODE_STORE,
-			INTEGRATE_MODE_SCROLL,
-			INTEGRATE_MODE_SCROLL_STORE,
-			INTEGRATE_MODE_MAX
-		};
-		struct IntegratePushConstant {
-			enum {
-				SKY_MODE_DISABLED,
-				SKY_MODE_COLOR,
-				SKY_MODE_SKY,
-			};
-
-			float grid_size[3] = {};
-			uint32_t max_cascades = 0;
-
-			uint32_t probe_axis_size = 0;
-			uint32_t cascade = 0;
-			uint32_t history_index = 0;
-			uint32_t history_size = 0;
-
-			uint32_t ray_count = 0;
-			float ray_bias = 0.0;
-			int32_t image_size[2] = {};
-
-			int32_t world_offset[3] = {};
-			uint32_t sky_mode = 0;
-
-			int32_t scroll[3] = {};
-			float sky_energy = 0.0;
-
-			float sky_color[3] = {};
-			float y_mult = 0.0;
-
-			uint32_t store_ambient_texture = 0;
-			uint32_t pad[3] = {};
-		};
-
-		SdfgiIntegrateShaderRD integrate;
-		RID integrate_shader;
-		RID integrate_pipeline[INTEGRATE_MODE_MAX] = {};
-
-		RID integrate_default_sky_uniform_set;
-
-	} sdfgi_shader;
-
-	void _sdfgi_erase(RenderBuffers *rb);
-	int _sdfgi_get_pending_region_data(RID p_render_buffers, int p_region, Vector3i &r_local_offset, Vector3i &r_local_size, AABB &r_bounds) const;
-	void _sdfgi_update_cascades(RID p_render_buffers);
-
 	/* GI */
-
-	struct GI {
-		struct SDFGIData {
-			float grid_size[3] = {};
-			uint32_t max_cascades = 0;
-
-			uint32_t use_occlusion = 0;
-			int32_t probe_axis_size = 0;
-			float probe_to_uvw = 0.0;
-			float normal_bias = 0.0;
-
-			float lightprobe_tex_pixel_size[3] = {};
-			float energy = 0.0;
-
-			float lightprobe_uv_offset[3] = {};
-			float y_mult = 0.0;
-
-			float occlusion_clamp[3] = {};
-			uint32_t pad3 = 0;
-
-			float occlusion_renormalize[3] = {};
-			uint32_t pad4 = 0;
-
-			float cascade_probe_size[3] = {};
-			uint32_t pad5 = 0;
-
-			struct ProbeCascadeData {
-				float position[3] = {}; //offset of (0,0,0) in world coordinates
-				float to_probe = 0.0; // 1/bounds * grid_size
-				int32_t probe_world_offset[3] = {};
-				float to_cell = 0.0; // 1/bounds * grid_size
-			};
-
-			ProbeCascadeData cascades[SDFGI::MAX_CASCADES] = {};
-		};
-
-		struct GIProbeData {
-			float xform[16] = {};
-			float bounds[3] = {};
-			float dynamic_range = 0.0;
-
-			float bias = 0.0;
-			float normal_bias = 0.0;
-			uint32_t blend_ambient = 0;
-			uint32_t texture_slot = 0;
-
-			float anisotropy_strength = 0.0;
-			float ao = 0.0;
-			float ao_size = 0.0;
-			uint32_t mipmaps = 0;
-		};
-
-		struct PushConstant {
-			int32_t screen_size[2] = {};
-			float z_near = 0.0;
-			float z_far = 0.0;
-
-			float proj_info[4] = {};
-			float ao_color[3] = {};
-			uint32_t max_giprobes = 0;
-
-			uint32_t high_quality_vct = 0;
-			uint32_t orthogonal = 0;
-			uint32_t pad[2] = {};
-
-			float cam_rotation[12] = {};
-		};
-
-		RID sdfgi_ubo;
-		enum Mode {
-			MODE_GIPROBE,
-			MODE_SDFGI,
-			MODE_COMBINED,
-			MODE_HALF_RES_GIPROBE,
-			MODE_HALF_RES_SDFGI,
-			MODE_HALF_RES_COMBINED,
-			MODE_MAX
-		};
-
-		bool half_resolution = false;
-		GiShaderRD shader;
-		RID shader_version;
-		RID pipelines[MODE_MAX] = {};
-	} gi;
-
-=======
-	/* GI */
->>>>>>> d81ea631
 	bool screen_space_roughness_limiter = false;
 	float screen_space_roughness_limiter_amount = 0.25;
 	float screen_space_roughness_limiter_limit = 0.18;
@@ -1280,28 +496,6 @@
 		};
 
 		struct DirectionalLightData {
-<<<<<<< HEAD
-			float direction[3] = {};
-			float energy = 0.0;
-			float color[3] = {};
-			float size = 0.0;
-			float specular = 0.0;
-			uint32_t mask = 0;
-			float softshadow_angle = 0.0;
-			float soft_shadow_scale = 0.0;
-			uint32_t blend_splits = 0;
-			uint32_t shadow_enabled = 0;
-			float fade_from = 0.0;
-			float fade_to = 0.0;
-			uint32_t pad[3] = {};
-			float shadow_volumetric_fog_fade = 0.0;
-			float shadow_bias[4] = {};
-			float shadow_normal_bias[4] = {};
-			float shadow_transmittance_bias[4] = {};
-			float shadow_z_range[4] = {};
-			float shadow_range_begin[4] = {};
-			float shadow_split_offsets[4] = {};
-=======
 			float direction[3];
 			float energy;
 			float color[3];
@@ -1323,7 +517,6 @@
 			float shadow_z_range[4];
 			float shadow_range_begin[4];
 			float shadow_split_offsets[4];
->>>>>>> d81ea631
 			float shadow_matrices[4][16];
 			float shadow_color1[4] = {};
 			float shadow_color2[4] = {};
