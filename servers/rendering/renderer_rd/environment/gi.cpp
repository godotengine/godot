/**************************************************************************/
/*  gi.cpp                                                                */
/**************************************************************************/
/*                         This file is part of:                          */
/*                             GODOT ENGINE                               */
/*                        https://godotengine.org                         */
/**************************************************************************/
/* Copyright (c) 2014-present Godot Engine contributors (see AUTHORS.md). */
/* Copyright (c) 2007-2014 Juan Linietsky, Ariel Manzur.                  */
/*                                                                        */
/* Permission is hereby granted, free of charge, to any person obtaining  */
/* a copy of this software and associated documentation files (the        */
/* "Software"), to deal in the Software without restriction, including    */
/* without limitation the rights to use, copy, modify, merge, publish,    */
/* distribute, sublicense, and/or sell copies of the Software, and to     */
/* permit persons to whom the Software is furnished to do so, subject to  */
/* the following conditions:                                              */
/*                                                                        */
/* The above copyright notice and this permission notice shall be         */
/* included in all copies or substantial portions of the Software.        */
/*                                                                        */
/* THE SOFTWARE IS PROVIDED "AS IS", WITHOUT WARRANTY OF ANY KIND,        */
/* EXPRESS OR IMPLIED, INCLUDING BUT NOT LIMITED TO THE WARRANTIES OF     */
/* MERCHANTABILITY, FITNESS FOR A PARTICULAR PURPOSE AND NONINFRINGEMENT. */
/* IN NO EVENT SHALL THE AUTHORS OR COPYRIGHT HOLDERS BE LIABLE FOR ANY   */
/* CLAIM, DAMAGES OR OTHER LIABILITY, WHETHER IN AN ACTION OF CONTRACT,   */
/* TORT OR OTHERWISE, ARISING FROM, OUT OF OR IN CONNECTION WITH THE      */
/* SOFTWARE OR THE USE OR OTHER DEALINGS IN THE SOFTWARE.                 */
/**************************************************************************/

#include "gi.h"

#include "core/config/project_settings.h"
#include "servers/rendering/renderer_rd/renderer_compositor_rd.h"
#include "servers/rendering/renderer_rd/renderer_scene_render_rd.h"
#include "servers/rendering/renderer_rd/storage_rd/material_storage.h"
#include "servers/rendering/renderer_rd/storage_rd/render_scene_buffers_rd.h"
#include "servers/rendering/renderer_rd/storage_rd/texture_storage.h"
#include "servers/rendering/renderer_rd/uniform_set_cache_rd.h"
#include "servers/rendering/rendering_server_default.h"

// Debug recreating everything every frame.
//#define DIRTY_ALL_FRAMES

using namespace RendererRD;

const Vector3i GI::HDDAGI::Cascade::DIRTY_ALL = Vector3i(0x7FFFFFFF, 0x7FFFFFFF, 0x7FFFFFFF);

GI *GI::singleton = nullptr;

////////////////////////////////////////////////////////////////////////////////
// VOXEL GI STORAGE

RID GI::voxel_gi_allocate() {
	return voxel_gi_owner.allocate_rid();
}

void GI::voxel_gi_free(RID p_voxel_gi) {
	voxel_gi_allocate_data(p_voxel_gi, Transform3D(), AABB(), Vector3i(), Vector<uint8_t>(), Vector<uint8_t>(), Vector<uint8_t>(), Vector<int>()); //deallocate
	VoxelGI *voxel_gi = voxel_gi_owner.get_or_null(p_voxel_gi);
	voxel_gi->dependency.deleted_notify(p_voxel_gi);
	voxel_gi_owner.free(p_voxel_gi);
}

void GI::voxel_gi_initialize(RID p_voxel_gi) {
	voxel_gi_owner.initialize_rid(p_voxel_gi, VoxelGI());
}

void GI::voxel_gi_allocate_data(RID p_voxel_gi, const Transform3D &p_to_cell_xform, const AABB &p_aabb, const Vector3i &p_octree_size, const Vector<uint8_t> &p_octree_cells, const Vector<uint8_t> &p_data_cells, const Vector<uint8_t> &p_distance_field, const Vector<int> &p_level_counts) {
	VoxelGI *voxel_gi = voxel_gi_owner.get_or_null(p_voxel_gi);
	ERR_FAIL_NULL(voxel_gi);

	if (voxel_gi->octree_buffer.is_valid()) {
		RD::get_singleton()->free(voxel_gi->octree_buffer);
		RD::get_singleton()->free(voxel_gi->data_buffer);
		if (voxel_gi->sdf_texture.is_valid()) {
			RD::get_singleton()->free(voxel_gi->sdf_texture);
		}

		voxel_gi->sdf_texture = RID();
		voxel_gi->octree_buffer = RID();
		voxel_gi->data_buffer = RID();
		voxel_gi->octree_buffer_size = 0;
		voxel_gi->data_buffer_size = 0;
		voxel_gi->cell_count = 0;
	}

	voxel_gi->to_cell_xform = p_to_cell_xform;
	voxel_gi->bounds = p_aabb;
	voxel_gi->octree_size = p_octree_size;
	voxel_gi->level_counts = p_level_counts;

	if (p_octree_cells.size()) {
		ERR_FAIL_COND(p_octree_cells.size() % 32 != 0); //cells size must be a multiple of 32

		uint32_t cell_count = p_octree_cells.size() / 32;

		ERR_FAIL_COND(p_data_cells.size() != (int)cell_count * 16); //see that data size matches

		voxel_gi->cell_count = cell_count;
		voxel_gi->octree_buffer = RD::get_singleton()->storage_buffer_create(p_octree_cells.size(), p_octree_cells);
		voxel_gi->octree_buffer_size = p_octree_cells.size();
		voxel_gi->data_buffer = RD::get_singleton()->storage_buffer_create(p_data_cells.size(), p_data_cells);
		voxel_gi->data_buffer_size = p_data_cells.size();

		if (p_distance_field.size()) {
			RD::TextureFormat tf;
			tf.format = RD::DATA_FORMAT_R8_UNORM;
			tf.width = voxel_gi->octree_size.x;
			tf.height = voxel_gi->octree_size.y;
			tf.depth = voxel_gi->octree_size.z;
			tf.texture_type = RD::TEXTURE_TYPE_3D;
			tf.usage_bits = RD::TEXTURE_USAGE_SAMPLING_BIT | RD::TEXTURE_USAGE_CAN_UPDATE_BIT | RD::TEXTURE_USAGE_CAN_COPY_FROM_BIT;
			Vector<Vector<uint8_t>> s;
			s.push_back(p_distance_field);
			voxel_gi->sdf_texture = RD::get_singleton()->texture_create(tf, RD::TextureView(), s);
			RD::get_singleton()->set_resource_name(voxel_gi->sdf_texture, "VoxelGI SDF Texture");
		}
	}

	voxel_gi->version++;
	voxel_gi->data_version++;

	voxel_gi->dependency.changed_notify(Dependency::DEPENDENCY_CHANGED_AABB);
}

AABB GI::voxel_gi_get_bounds(RID p_voxel_gi) const {
	VoxelGI *voxel_gi = voxel_gi_owner.get_or_null(p_voxel_gi);
	ERR_FAIL_NULL_V(voxel_gi, AABB());

	return voxel_gi->bounds;
}

Vector3i GI::voxel_gi_get_octree_size(RID p_voxel_gi) const {
	VoxelGI *voxel_gi = voxel_gi_owner.get_or_null(p_voxel_gi);
	ERR_FAIL_NULL_V(voxel_gi, Vector3i());
	return voxel_gi->octree_size;
}

Vector<uint8_t> GI::voxel_gi_get_octree_cells(RID p_voxel_gi) const {
	VoxelGI *voxel_gi = voxel_gi_owner.get_or_null(p_voxel_gi);
	ERR_FAIL_NULL_V(voxel_gi, Vector<uint8_t>());

	if (voxel_gi->octree_buffer.is_valid()) {
		return RD::get_singleton()->buffer_get_data(voxel_gi->octree_buffer);
	}
	return Vector<uint8_t>();
}

Vector<uint8_t> GI::voxel_gi_get_data_cells(RID p_voxel_gi) const {
	VoxelGI *voxel_gi = voxel_gi_owner.get_or_null(p_voxel_gi);
	ERR_FAIL_NULL_V(voxel_gi, Vector<uint8_t>());

	if (voxel_gi->data_buffer.is_valid()) {
		return RD::get_singleton()->buffer_get_data(voxel_gi->data_buffer);
	}
	return Vector<uint8_t>();
}

Vector<uint8_t> GI::voxel_gi_get_distance_field(RID p_voxel_gi) const {
	VoxelGI *voxel_gi = voxel_gi_owner.get_or_null(p_voxel_gi);
	ERR_FAIL_NULL_V(voxel_gi, Vector<uint8_t>());

	if (voxel_gi->data_buffer.is_valid()) {
		return RD::get_singleton()->texture_get_data(voxel_gi->sdf_texture, 0);
	}
	return Vector<uint8_t>();
}

Vector<int> GI::voxel_gi_get_level_counts(RID p_voxel_gi) const {
	VoxelGI *voxel_gi = voxel_gi_owner.get_or_null(p_voxel_gi);
	ERR_FAIL_NULL_V(voxel_gi, Vector<int>());

	return voxel_gi->level_counts;
}

Transform3D GI::voxel_gi_get_to_cell_xform(RID p_voxel_gi) const {
	VoxelGI *voxel_gi = voxel_gi_owner.get_or_null(p_voxel_gi);
	ERR_FAIL_NULL_V(voxel_gi, Transform3D());

	return voxel_gi->to_cell_xform;
}

void GI::voxel_gi_set_dynamic_range(RID p_voxel_gi, float p_range) {
	VoxelGI *voxel_gi = voxel_gi_owner.get_or_null(p_voxel_gi);
	ERR_FAIL_NULL(voxel_gi);

	voxel_gi->dynamic_range = p_range;
	voxel_gi->version++;
}

float GI::voxel_gi_get_dynamic_range(RID p_voxel_gi) const {
	VoxelGI *voxel_gi = voxel_gi_owner.get_or_null(p_voxel_gi);
	ERR_FAIL_NULL_V(voxel_gi, 0);

	return voxel_gi->dynamic_range;
}

void GI::voxel_gi_set_propagation(RID p_voxel_gi, float p_range) {
	VoxelGI *voxel_gi = voxel_gi_owner.get_or_null(p_voxel_gi);
	ERR_FAIL_NULL(voxel_gi);

	voxel_gi->propagation = p_range;
	voxel_gi->version++;
}

float GI::voxel_gi_get_propagation(RID p_voxel_gi) const {
	VoxelGI *voxel_gi = voxel_gi_owner.get_or_null(p_voxel_gi);
	ERR_FAIL_NULL_V(voxel_gi, 0);
	return voxel_gi->propagation;
}

void GI::voxel_gi_set_energy(RID p_voxel_gi, float p_energy) {
	VoxelGI *voxel_gi = voxel_gi_owner.get_or_null(p_voxel_gi);
	ERR_FAIL_NULL(voxel_gi);

	voxel_gi->energy = p_energy;
}

float GI::voxel_gi_get_energy(RID p_voxel_gi) const {
	VoxelGI *voxel_gi = voxel_gi_owner.get_or_null(p_voxel_gi);
	ERR_FAIL_NULL_V(voxel_gi, 0);
	return voxel_gi->energy;
}

void GI::voxel_gi_set_baked_exposure_normalization(RID p_voxel_gi, float p_baked_exposure) {
	VoxelGI *voxel_gi = voxel_gi_owner.get_or_null(p_voxel_gi);
	ERR_FAIL_NULL(voxel_gi);

	voxel_gi->baked_exposure = p_baked_exposure;
}

float GI::voxel_gi_get_baked_exposure_normalization(RID p_voxel_gi) const {
	VoxelGI *voxel_gi = voxel_gi_owner.get_or_null(p_voxel_gi);
	ERR_FAIL_NULL_V(voxel_gi, 0);
	return voxel_gi->baked_exposure;
}

void GI::voxel_gi_set_bias(RID p_voxel_gi, float p_bias) {
	VoxelGI *voxel_gi = voxel_gi_owner.get_or_null(p_voxel_gi);
	ERR_FAIL_NULL(voxel_gi);

	voxel_gi->bias = p_bias;
}

float GI::voxel_gi_get_bias(RID p_voxel_gi) const {
	VoxelGI *voxel_gi = voxel_gi_owner.get_or_null(p_voxel_gi);
	ERR_FAIL_NULL_V(voxel_gi, 0);
	return voxel_gi->bias;
}

void GI::voxel_gi_set_normal_bias(RID p_voxel_gi, float p_normal_bias) {
	VoxelGI *voxel_gi = voxel_gi_owner.get_or_null(p_voxel_gi);
	ERR_FAIL_NULL(voxel_gi);

	voxel_gi->normal_bias = p_normal_bias;
}

float GI::voxel_gi_get_normal_bias(RID p_voxel_gi) const {
	VoxelGI *voxel_gi = voxel_gi_owner.get_or_null(p_voxel_gi);
	ERR_FAIL_NULL_V(voxel_gi, 0);
	return voxel_gi->normal_bias;
}

void GI::voxel_gi_set_interior(RID p_voxel_gi, bool p_enable) {
	VoxelGI *voxel_gi = voxel_gi_owner.get_or_null(p_voxel_gi);
	ERR_FAIL_NULL(voxel_gi);

	voxel_gi->interior = p_enable;
}

void GI::voxel_gi_set_use_two_bounces(RID p_voxel_gi, bool p_enable) {
	VoxelGI *voxel_gi = voxel_gi_owner.get_or_null(p_voxel_gi);
	ERR_FAIL_NULL(voxel_gi);

	voxel_gi->use_two_bounces = p_enable;
	voxel_gi->version++;
}

bool GI::voxel_gi_is_using_two_bounces(RID p_voxel_gi) const {
	VoxelGI *voxel_gi = voxel_gi_owner.get_or_null(p_voxel_gi);
	ERR_FAIL_NULL_V(voxel_gi, false);
	return voxel_gi->use_two_bounces;
}

bool GI::voxel_gi_is_interior(RID p_voxel_gi) const {
	VoxelGI *voxel_gi = voxel_gi_owner.get_or_null(p_voxel_gi);
	ERR_FAIL_NULL_V(voxel_gi, 0);
	return voxel_gi->interior;
}

uint32_t GI::voxel_gi_get_version(RID p_voxel_gi) const {
	VoxelGI *voxel_gi = voxel_gi_owner.get_or_null(p_voxel_gi);
	ERR_FAIL_NULL_V(voxel_gi, 0);
	return voxel_gi->version;
}

uint32_t GI::voxel_gi_get_data_version(RID p_voxel_gi) {
	VoxelGI *voxel_gi = voxel_gi_owner.get_or_null(p_voxel_gi);
	ERR_FAIL_NULL_V(voxel_gi, 0);
	return voxel_gi->data_version;
}

RID GI::voxel_gi_get_octree_buffer(RID p_voxel_gi) const {
	VoxelGI *voxel_gi = voxel_gi_owner.get_or_null(p_voxel_gi);
	ERR_FAIL_NULL_V(voxel_gi, RID());
	return voxel_gi->octree_buffer;
}

RID GI::voxel_gi_get_data_buffer(RID p_voxel_gi) const {
	VoxelGI *voxel_gi = voxel_gi_owner.get_or_null(p_voxel_gi);
	ERR_FAIL_NULL_V(voxel_gi, RID());
	return voxel_gi->data_buffer;
}

RID GI::voxel_gi_get_sdf_texture(RID p_voxel_gi) {
	VoxelGI *voxel_gi = voxel_gi_owner.get_or_null(p_voxel_gi);
	ERR_FAIL_NULL_V(voxel_gi, RID());

	return voxel_gi->sdf_texture;
}

Dependency *GI::voxel_gi_get_dependency(RID p_voxel_gi) const {
	VoxelGI *voxel_gi = voxel_gi_owner.get_or_null(p_voxel_gi);
	ERR_FAIL_NULL_V(voxel_gi, nullptr);

	return &voxel_gi->dependency;
}

void GI::hddagi_reset() {
	hddagi_current_version++;
}

////////////////////////////////////////////////////////////////////////////////
// HDDAGI

static RID create_clear_texture(const RD::TextureFormat &p_format, const String &p_name) {
	RID texture = RD::get_singleton()->texture_create(p_format, RD::TextureView());
	ERR_FAIL_COND_V_MSG(texture.is_null(), RID(), String("Cannot create texture: ") + p_name);

	RD::get_singleton()->set_resource_name(texture, p_name);
	RD::get_singleton()->texture_clear(texture, Color(0, 0, 0, 0), 0, p_format.mipmaps, 0, p_format.array_layers);

	return texture;
}

void GI::HDDAGI::create(RID p_env, const Vector3 &p_world_position, uint32_t p_requested_history_size, GI *p_gi) {
	//RendererRD::TextureStorage *texture_storage = RendererRD::TextureStorage::get_singleton();
	//RendererRD::MaterialStorage *material_storage = RendererRD::MaterialStorage::get_singleton();

	cascade_size.x = cascade_size.z = CASCADE_SIZE;

	cascade_format = RendererSceneRenderRD::get_singleton()->environment_get_hddagi_cascade_format(p_env);
	switch (cascade_format) {
		case RS::ENV_HDDAGI_CASCADE_FORMAT_16x16x16: {
			cascade_size.y = CASCADE_SIZE;
			y_mult = 1.0;
		} break;
		case RS::ENV_HDDAGI_CASCADE_FORMAT_16x16x16_50_PERCENT_HEIGHT: {
			cascade_size.y = CASCADE_SIZE;
			y_mult = 2.0;
		} break;
		case RS::ENV_HDDAGI_CASCADE_FORMAT_16x16x16_75_PERCENT_HEIGHT: {
			cascade_size.y = CASCADE_SIZE;
			y_mult = 1.5;
		} break;
		case RS::ENV_HDDAGI_CASCADE_FORMAT_16x8x16:
		default: {
			cascade_size.y = CASCADE_SIZE / 2;
			y_mult = 1.0;
		} break;
	}

	gi = p_gi;
	num_cascades = RendererSceneRenderRD::get_singleton()->environment_get_hddagi_cascades(p_env);
	min_cell_size = RendererSceneRenderRD::get_singleton()->environment_get_hddagi_min_cell_size(p_env);
	using_probe_filter = RendererSceneRenderRD::get_singleton()->environment_get_hddagi_filter_probes(p_env);
	using_reflection_filter = RendererSceneRenderRD::get_singleton()->environment_get_hddagi_filter_reflection(p_env);
	using_ambient_filter = RendererSceneRenderRD::get_singleton()->environment_get_hddagi_filter_ambient(p_env);
	reflection_bias = RendererSceneRenderRD::get_singleton()->environment_get_hddagi_reflection_bias(p_env);
	probe_bias = RendererSceneRenderRD::get_singleton()->environment_get_hddagi_probe_bias(p_env);
	occlusion_bias = RendererSceneRenderRD::get_singleton()->environment_get_hddagi_occlusion_bias(p_env);
	normal_bias = RendererSceneRenderRD::get_singleton()->environment_get_hddagi_normal_bias(p_env);
	frames_to_converge = p_requested_history_size;
	version = gi->hddagi_current_version;
	cascades.resize(num_cascades);

	solid_cell_ratio = gi->hddagi_solid_cell_ratio;
	solid_cell_count = uint32_t(float(cascade_size.x * cascade_size.y * cascade_size.z) * solid_cell_ratio);

	float base_cell_size = min_cell_size;

	RD::TextureFormat tf_base;
	tf_base.format = RD::DATA_FORMAT_R8_UNORM;
	tf_base.width = cascade_size.x;
	tf_base.height = cascade_size.y;
	tf_base.depth = cascade_size.z;
	tf_base.texture_type = RD::TEXTURE_TYPE_3D;
	tf_base.usage_bits = RD::TEXTURE_USAGE_SAMPLING_BIT | RD::TEXTURE_USAGE_STORAGE_BIT | RD::TEXTURE_USAGE_CAN_COPY_TO_BIT | RD::TEXTURE_USAGE_CAN_COPY_FROM_BIT;

	{
		RD::TextureFormat tf_voxel = tf_base;
		tf_voxel.format = RD::DATA_FORMAT_R32G32_UINT; // 4x4 region in a cache friendly format
		tf_voxel.width /= 4;
		tf_voxel.height /= 4;
		tf_voxel.depth /= 4;
		tf_voxel.texture_type = RD::TEXTURE_TYPE_3D;
		tf_voxel.usage_bits = RD::TEXTURE_USAGE_SAMPLING_BIT | RD::TEXTURE_USAGE_STORAGE_BIT | RD::TEXTURE_USAGE_CAN_COPY_TO_BIT | RD::TEXTURE_USAGE_CAN_COPY_FROM_BIT;

		tf_voxel.height *= cascades.size();
		voxel_bits_tex = create_clear_texture(tf_voxel, "HDDAGI Voxel Field");
	}

	{
		RD::TextureFormat tf_voxel = tf_base;
		tf_voxel.format = RD::DATA_FORMAT_R16_UINT; // 4x4 region in a cache friendly format
		tf_voxel.width /= REGION_CELLS;
		tf_voxel.height /= REGION_CELLS;
		tf_voxel.depth /= REGION_CELLS;
		tf_voxel.height *= cascades.size();
		tf_voxel.texture_type = RD::TEXTURE_TYPE_3D;
		tf_voxel.usage_bits = RD::TEXTURE_USAGE_SAMPLING_BIT | RD::TEXTURE_USAGE_STORAGE_BIT | RD::TEXTURE_USAGE_CAN_COPY_TO_BIT | RD::TEXTURE_USAGE_CAN_COPY_FROM_BIT;
		region_version_data = create_clear_texture(tf_voxel, "HDDAGI Region Version");
	}

	{
		RD::TextureFormat tf_disocc = tf_base;
		tf_disocc.format = RD::DATA_FORMAT_R8_UINT; // 4x4 region in a cache friendly format
		tf_disocc.texture_type = RD::TEXTURE_TYPE_3D;
		tf_disocc.usage_bits = RD::TEXTURE_USAGE_SAMPLING_BIT | RD::TEXTURE_USAGE_STORAGE_BIT | RD::TEXTURE_USAGE_CAN_COPY_TO_BIT | RD::TEXTURE_USAGE_CAN_COPY_FROM_BIT;
		tf_disocc.height *= cascades.size();
		voxel_disocclusion_tex = create_clear_texture(tf_disocc, "HDDAGI Voxel Disocclusion");
	}

	{
		RD::TextureFormat tf_voxel_region = tf_base;
		tf_voxel_region.format = RD::DATA_FORMAT_R8_UINT;
		tf_voxel_region.width /= REGION_CELLS;
		tf_voxel_region.height /= REGION_CELLS;
		tf_voxel_region.depth /= REGION_CELLS;
		tf_voxel_region.texture_type = RD::TEXTURE_TYPE_3D;
		tf_voxel_region.usage_bits = RD::TEXTURE_USAGE_SAMPLING_BIT | RD::TEXTURE_USAGE_STORAGE_BIT | RD::TEXTURE_USAGE_CAN_COPY_TO_BIT | RD::TEXTURE_USAGE_CAN_COPY_FROM_BIT;
		RD::TextureFormat tf_sdf = tf_base;

		tf_voxel_region.height *= cascades.size();
		voxel_region_tex = create_clear_texture(tf_voxel_region, "HDDAGI Voxel Regions");
	}

	{
		{
			RD::TextureFormat tf_light = tf_base;
			tf_light.format = RD::DATA_FORMAT_R32_UINT;
			tf_light.height *= cascades.size();
			tf_light.shareable_formats.push_back(RD::DATA_FORMAT_E5B9G9R9_UFLOAT_PACK32);
			tf_light.shareable_formats.push_back(RD::DATA_FORMAT_R32_UINT);

			voxel_light_tex_data = create_clear_texture(tf_light, "HDDAGI Cascade Light Data");

			RD::TextureView tv;
			tv.format_override = RD::DATA_FORMAT_E5B9G9R9_UFLOAT_PACK32;
			voxel_light_tex = RD::get_singleton()->texture_create_shared(tv, voxel_light_tex_data);
		}

		{
			RD::TextureFormat tf_neighbour = tf_base;
			tf_neighbour.format = RD::DATA_FORMAT_R32_UINT;
			tf_neighbour.height *= cascades.size();

			voxel_light_neighbour_data = create_clear_texture(tf_neighbour, "HDDAGI Cascade Light Neighbours");
		}

		{ // Albedo texture, this is anisotropic (x6).
			RD::TextureFormat tf_render_albedo = tf_base;
			tf_render_albedo.width /= 2; // Albedo is half size..
			tf_render_albedo.height /= 2;
			tf_render_albedo.depth /= 2;
			tf_render_albedo.depth *= 6; // ..but anisotropic.
			tf_render_albedo.format = RD::DATA_FORMAT_R16_UINT;
			render_albedo = create_clear_texture(tf_render_albedo, "HDDAGI Render Albedo");
		}

		{ // Emission texture, this is anisotropic but in a different way (main light, then x6 aniso weight) to save space.
			RD::TextureFormat tf_render_emission = tf_base;
			tf_render_emission.width /= 2; // Emission is half size..
			tf_render_emission.height /= 2;
			tf_render_emission.depth /= 2;
			tf_render_emission.format = RD::DATA_FORMAT_R32_UINT;
			render_emission = create_clear_texture(tf_render_emission, "HDDAGI Render Emission");
			render_emission_aniso = create_clear_texture(tf_render_emission, "HDDAGI Render Emission Aniso");
		}

		{ // Aniso normals
			RD::TextureFormat tf_render_aniso_normals = tf_base;
			tf_render_aniso_normals.format = RD::DATA_FORMAT_R32_UINT;
			render_aniso_normals = create_clear_texture(tf_render_aniso_normals, String("HDDAGI Render Solid Bits "));
		}
	}

	light_process_buffer_render = RD::get_singleton()->storage_buffer_create(sizeof(HDDAGI::Cascade::LightProcessCell) * solid_cell_count);
	light_process_dispatch_buffer_render = RD::get_singleton()->storage_buffer_create(sizeof(uint32_t) * 4, Vector<uint8_t>(), RD::STORAGE_BUFFER_USAGE_DISPATCH_INDIRECT);

	cascades_ubo = RD::get_singleton()->uniform_buffer_create(sizeof(HDDAGI::Cascade::UBO) * HDDAGI::MAX_CASCADES);

	// lightprobes
	Vector3i PROBE_DIVISOR = cascade_size / REGION_CELLS;

	{
		RD::TextureFormat tf_lightprobes;
		tf_lightprobes.texture_type = RD::TEXTURE_TYPE_2D_ARRAY;
		tf_lightprobes.format = RD::DATA_FORMAT_R32_UINT;
		tf_lightprobes.width = (PROBE_DIVISOR.x + 1) * (LIGHTPROBE_OCT_SIZE + 2); // Divisor +1 because need an extra one on the outside of the box for proper interpolation. This contains also the Z probes towards x+
		tf_lightprobes.height = (PROBE_DIVISOR.y + 1) * (PROBE_DIVISOR.z + 1) * (LIGHTPROBE_OCT_SIZE + 2); // OctSize +2 because it needs a border to interpolate properly
		tf_lightprobes.depth = 1;
		tf_lightprobes.array_layers = cascades.size();
		tf_lightprobes.usage_bits = RD::TEXTURE_USAGE_SAMPLING_BIT | RD::TEXTURE_USAGE_STORAGE_BIT | RD::TEXTURE_USAGE_CAN_COPY_TO_BIT | RD::TEXTURE_USAGE_CAN_COPY_FROM_BIT;
		tf_lightprobes.shareable_formats.push_back(RD::DATA_FORMAT_R32_UINT);
		tf_lightprobes.shareable_formats.push_back(RD::DATA_FORMAT_E5B9G9R9_UFLOAT_PACK32);

		lightprobe_specular_data = create_clear_texture(tf_lightprobes, String("HDDAGI Lighprobe Specular"));
		lightprobe_diffuse_data = create_clear_texture(tf_lightprobes, String("HDDAGI Lighprobe Diffuse"));
		lightprobe_diffuse_filter_data = create_clear_texture(tf_lightprobes, String("HDDAGI Lighprobe Diffuse Filtered"));

		RD::TextureView tv;
		tv.format_override = RD::DATA_FORMAT_E5B9G9R9_UFLOAT_PACK32;
		lightprobe_diffuse_tex = RD::get_singleton()->texture_create_shared(tv, lightprobe_diffuse_data);
		lightprobe_diffuse_filter_tex = RD::get_singleton()->texture_create_shared(tv, lightprobe_diffuse_filter_data);
		lightprobe_specular_tex = RD::get_singleton()->texture_create_shared(tv, lightprobe_specular_data);

		RD::TextureFormat tf_cache_data = tf_lightprobes;
		tf_cache_data.format = RD::DATA_FORMAT_R32_UINT;
		tf_cache_data.width = (PROBE_DIVISOR.x + 1) * LIGHTPROBE_OCT_SIZE;
		tf_cache_data.height = (PROBE_DIVISOR.y + 1) * (PROBE_DIVISOR.z + 1) * LIGHTPROBE_OCT_SIZE;
		tf_cache_data.array_layers *= frames_to_converge;
		tf_cache_data.shareable_formats.clear();
		lightprobe_hit_cache_data = create_clear_texture(tf_cache_data, String("HDDAGI Lighprobe Hit Cache"));

		tf_cache_data.format = RD::DATA_FORMAT_R16_UINT;
		lightprobe_hit_cache_version_data = create_clear_texture(tf_cache_data, String("HDDAGI Lighprobe Hit Cache Version"));

		{
			tf_cache_data.format = RD::DATA_FORMAT_R32_UINT;

			lightprobe_moving_average_history = create_clear_texture(tf_cache_data, String("HDDAGI Lighprobe Moving Average History"));

			RD::TextureFormat tf_moving_average = tf_cache_data;
			tf_moving_average.width *= 3; // no RGB32 UI so..
			tf_moving_average.array_layers = cascades.size(); // Return to just cascades, no history.
			lightprobe_moving_average = create_clear_texture(tf_moving_average, String("HDDAGI Lighprobe Moving Average"));
		}

		RD::TextureFormat tf_ambient = tf_lightprobes;
		tf_ambient.width = (PROBE_DIVISOR.x + 1);
		tf_ambient.height = (PROBE_DIVISOR.y + 1) * (PROBE_DIVISOR.z + 1);
		tf_ambient.format = RD::DATA_FORMAT_R16G16B16A16_SFLOAT;
		tf_ambient.shareable_formats.clear();
		lightprobe_ambient_tex = create_clear_texture(tf_ambient, String("HDDAGI Ambient Light Texture"));

		RD::TextureFormat tf_neighbours;
		tf_neighbours.texture_type = RD::TEXTURE_TYPE_2D_ARRAY;
		tf_neighbours.format = RD::DATA_FORMAT_R32_UINT;
		tf_neighbours.width = (PROBE_DIVISOR.x + 1);
		tf_neighbours.height = (PROBE_DIVISOR.y + 1) * (PROBE_DIVISOR.z + 1);
		tf_neighbours.depth = 1;
		tf_neighbours.array_layers = cascades.size();
		tf_neighbours.usage_bits = RD::TEXTURE_USAGE_STORAGE_BIT | RD::TEXTURE_USAGE_CAN_COPY_TO_BIT | RD::TEXTURE_USAGE_CAN_COPY_FROM_BIT;
		lightprobe_neighbour_visibility_map = create_clear_texture(tf_neighbours, String("HDDAGI Neighbour Visibility Map"));

		RD::TextureFormat tf_geometry_proximity = tf_neighbours;

		tf_geometry_proximity.format = RD::DATA_FORMAT_R8_UNORM;
		lightprobe_geometry_proximity_map = create_clear_texture(tf_geometry_proximity, String("HDDAGI Geometry Proximity Map"));
		lightprobe_camera_visibility_map = create_clear_texture(tf_geometry_proximity, String("HDDAGI Camera Visibility Map"));

		for (uint32_t i = 0; i < cascades.size(); i++) {
			for (int j = 0; j < 4; j++) {
				lightprobe_camera_buffers.push_back(RD::get_singleton()->uniform_buffer_create(sizeof(HDDAGIShader::IntegrateCameraUBO)));
			}
		}

		RD::TextureFormat tf_process_frame = tf_neighbours;
		tf_process_frame.format = RD::DATA_FORMAT_R32_UINT;
		lightprobe_process_frame = create_clear_texture(tf_process_frame, String("HDDAGI Lightprobe Frame"));
	}

	// Occlusion

	{
		RD::TextureFormat tf_occlusion = tf_base;
		tf_occlusion.format = RD::DATA_FORMAT_R16_UINT;
		tf_occlusion.width += 2; // Extra border for proper blending.
		tf_occlusion.height += 2; // Extra border for proper blending.
		tf_occlusion.depth += 2; // Extra border for proper blending.
		tf_occlusion.height *= cascades.size();
		tf_occlusion.shareable_formats.push_back(RD::DATA_FORMAT_R4G4B4A4_UNORM_PACK16);
		tf_occlusion.shareable_formats.push_back(RD::DATA_FORMAT_R16_UINT);
		tf_occlusion.usage_bits = RD::TEXTURE_USAGE_STORAGE_BIT | RD::TEXTURE_USAGE_SAMPLING_BIT | RD::TEXTURE_USAGE_CAN_COPY_TO_BIT | RD::TEXTURE_USAGE_CAN_COPY_FROM_BIT;

		for (int i = 0; i < 2; i++) {
			occlusion_data[i] = create_clear_texture(tf_occlusion, String("HDDAGI Occlusion ") + itos(i));
			RD::TextureView tv;
			tv.format_override = RD::DATA_FORMAT_R4G4B4A4_UNORM_PACK16;
			occlusion_tex[i] = RD::get_singleton()->texture_create_shared(tv, occlusion_data[i]);
		}
	}

	for (HDDAGI::Cascade &cascade : cascades) {
		/* 3D Textures */

		cascade.light_process_buffer = RD::get_singleton()->storage_buffer_create(sizeof(HDDAGI::Cascade::LightProcessCell) * solid_cell_count);
		cascade.light_process_dispatch_buffer = RD::get_singleton()->storage_buffer_create(sizeof(uint32_t) * 4, Vector<uint8_t>(), RD::STORAGE_BUFFER_USAGE_DISPATCH_INDIRECT);
		cascade.light_process_dispatch_buffer_copy = RD::get_singleton()->storage_buffer_create(sizeof(uint32_t) * 4, Vector<uint8_t>(), RD::STORAGE_BUFFER_USAGE_DISPATCH_INDIRECT);

		cascade.light_position_bufer = RD::get_singleton()->storage_buffer_create(sizeof(HDDAGIShader::Light) * MAX(HDDAGI::MAX_STATIC_LIGHTS, HDDAGI::MAX_DYNAMIC_LIGHTS));

		cascade.cell_size = base_cell_size;
		Vector3 world_position = p_world_position;
		world_position.y *= y_mult;
		Vector3i probe_cells = cascade_size / REGION_CELLS;
		Vector3 probe_size = Vector3(1, 1, 1) * cascade.cell_size * Vector3(probe_cells);
		Vector3i probe_pos = Vector3i((world_position / probe_size + Vector3(0.5, 0.5, 0.5)).floor());
		cascade.position = probe_pos * probe_cells;

		cascade.dirty_regions = HDDAGI::Cascade::DIRTY_ALL;

		// lightprobes

		base_cell_size *= 2.0;
	}

	bounce_feedback = RendererSceneRenderRD::get_singleton()->environment_get_hddagi_bounce_feedback(p_env);
	energy = RendererSceneRenderRD::get_singleton()->environment_get_hddagi_energy(p_env);
	normal_bias = RendererSceneRenderRD::get_singleton()->environment_get_hddagi_normal_bias(p_env);
	reflection_bias = RendererSceneRenderRD::get_singleton()->environment_get_hddagi_reflection_bias(p_env);
	probe_bias = RendererSceneRenderRD::get_singleton()->environment_get_hddagi_probe_bias(p_env);
	occlusion_bias = RendererSceneRenderRD::get_singleton()->environment_get_hddagi_occlusion_bias(p_env);
	reads_sky = RendererSceneRenderRD::get_singleton()->environment_get_hddagi_read_sky_light(p_env);
}

void GI::HDDAGI::render_region(Ref<RenderSceneBuffersRD> p_render_buffers, int p_region, const PagedArray<RenderGeometryInstance *> &p_instances, float p_exposure_normalization) {
	//print_line("rendering region " + itos(p_region));
	ERR_FAIL_COND(p_render_buffers.is_null()); // we wouldn't be here if this failed but...
	AABB bounds;
	Vector3i from;
	Vector3i size;
	Vector3i scroll;
	Vector3i region_ofs;

	int cascade = get_pending_region_data(p_region, from, size, bounds, scroll, region_ofs);
	ERR_FAIL_COND(cascade < 0);

	//initialize render
	//@TODO: Add a clear region to RenderingDevice to optimize this part
	RD::get_singleton()->texture_clear(render_albedo, Color(0, 0, 0, 0), 0, 1, 0, 1);
	RD::get_singleton()->texture_clear(render_emission, Color(0, 0, 0, 0), 0, 1, 0, 1);
	RD::get_singleton()->texture_clear(render_emission_aniso, Color(0, 0, 0, 0), 0, 1, 0, 1);
	RD::get_singleton()->texture_clear(render_aniso_normals, Color(0, 0, 0, 0), 0, 1, 0, 1);
	RD::get_singleton()->buffer_clear(light_process_dispatch_buffer_render, 0, sizeof(uint32_t) * 4);

	if (scroll == HDDAGI::Cascade::DIRTY_ALL) {
		RD::get_singleton()->buffer_clear(light_process_buffer_render, 0, sizeof(HDDAGI::Cascade::LightProcessCell) * solid_cell_count);

		RD::get_singleton()->texture_clear(lightprobe_hit_cache_data, Color(0, 0, 0, 0), 0, 1, cascade * frames_to_converge, frames_to_converge);
		RD::get_singleton()->texture_clear(lightprobe_hit_cache_version_data, Color(0, 0, 0, 0), 0, 1, cascade * frames_to_converge, frames_to_converge);
		RD::get_singleton()->texture_clear(lightprobe_moving_average_history, Color(0, 0, 0, 0), 0, 1, cascade * frames_to_converge, frames_to_converge);
		RD::get_singleton()->texture_clear(lightprobe_moving_average, Color(0, 0, 0, 0), 0, 1, cascade, 1);
		RD::get_singleton()->texture_clear(lightprobe_specular_data, Color(0, 0, 0, 0), 0, 1, cascade, 1);
		RD::get_singleton()->texture_clear(lightprobe_diffuse_data, Color(0, 0, 0, 0), 0, 1, cascade, 1);
		RD::get_singleton()->texture_clear(lightprobe_process_frame, Color(0, 0, 0, 0), 0, 1, cascade, 1);
	}

	//print_line("rendering cascade " + itos(p_region) + " objects: " + itos(p_cull_count) + " bounds: " + bounds + " from: " + from + " size: " + size + " cell size: " + rtos(cascades[cascade].cell_size));

	RendererSceneRenderRD::get_singleton()->_render_hddagi(p_render_buffers, from, size, bounds, p_instances, render_albedo, render_emission, render_emission_aniso, render_aniso_normals, p_exposure_normalization);

	RD::get_singleton()->draw_command_begin_label("HDDAGI Create Cascade SDF");

	RENDER_TIMESTAMP("> HDDAGI Update SDF");
	//done rendering! must update SDF
	//clear dispatch indirect data

	HDDAGIShader::PreprocessPushConstant push_constant;
	memset(&push_constant, 0, sizeof(HDDAGIShader::PreprocessPushConstant));

	Vector3i dispatch_size;
	//scroll
	if (scroll != HDDAGI::Cascade::DIRTY_ALL) {
		//for scroll
		push_constant.scroll[0] = scroll.x;
		push_constant.scroll[1] = scroll.y;
		push_constant.scroll[2] = scroll.z;

		for (int i = 0; i < 3; i++) {
			if (scroll[i] > 0) {
				push_constant.offset[i] = 0;
				push_constant.limit[i] = scroll[i];
				dispatch_size[i] = scroll[i];
			} else if (scroll[i] < 0) {
				push_constant.offset[i] = cascade_size[i] + scroll[i];
				push_constant.limit[i] = cascade_size[i];
				dispatch_size[i] = -scroll[i];
			} else {
				push_constant.offset[i] = 0;
				push_constant.limit[i] = cascade_size[i];
				dispatch_size[i] = cascade_size[i];
			}
		}

	} else {
		//for no scroll
		push_constant.scroll[0] = 0;
		push_constant.scroll[1] = 0;
		push_constant.scroll[2] = 0;

		push_constant.offset[0] = 0;
		push_constant.offset[1] = 0;
		push_constant.offset[2] = 0;

		push_constant.limit[0] = cascade_size[0];
		push_constant.limit[1] = cascade_size[1];
		push_constant.limit[2] = cascade_size[2];

		dispatch_size.x = cascade_size[0];
		dispatch_size.y = cascade_size[1];
		dispatch_size.z = cascade_size[2];
	}
	push_constant.grid_size[0] = cascade_size[0];
	push_constant.grid_size[1] = cascade_size[1];
	push_constant.grid_size[2] = cascade_size[2];

	Vector3i probe_axis_count = cascade_size / REGION_CELLS + Vector3i(1, 1, 1);

	push_constant.probe_axis_size[0] = probe_axis_count[0];
	push_constant.probe_axis_size[1] = probe_axis_count[1];
	push_constant.probe_axis_size[2] = probe_axis_count[2];

	push_constant.region_world_pos[0] = region_ofs[0];
	push_constant.region_world_pos[1] = region_ofs[1];
	push_constant.region_world_pos[2] = region_ofs[2];

	if (cascade < int(cascades.size() - 1) && scroll != HDDAGI::Cascade::DIRTY_ALL) {
		Vector3 upper_position = cascades[cascade + 1].position;

		// Get proper upper cascade position (before scroll)
		for (int k = 0; k < 3; k++) {
			if (cascades[cascade + 1].dirty_regions[k] != 0) {
				upper_position[k] -= cascades[cascade + 1].dirty_regions[k];
			}
		}

		push_constant.upper_region_world_pos[0] = upper_position[0] / REGION_CELLS;
		push_constant.upper_region_world_pos[1] = upper_position[1] / REGION_CELLS;
		push_constant.upper_region_world_pos[2] = upper_position[2] / REGION_CELLS;

	} else {
		push_constant.upper_region_world_pos[0] = 0;
		push_constant.upper_region_world_pos[1] = 0;
		push_constant.upper_region_world_pos[2] = 0;
	}

	push_constant.maximum_light_cells = solid_cell_count;
	push_constant.cascade_count = cascades.size();

	push_constant.ray_hit_cache_frames = frames_to_converge;

	static const uint32_t frames_to_update_table[RS::ENV_HDDAGI_INACTIVE_PROBE_MAX] = {
		1, 2, 4, 8
	};

	push_constant.probe_update_frames = frames_to_update_table[gi->inactive_probe_frames];

	push_constant.cascade = cascade;
	push_constant.occlusion_offset = 0;

	cascades[cascade].latest_version++;

	push_constant.region_version = cascades[cascade].latest_version;

	//full size jumpflood
	RENDER_TIMESTAMP("HDDAGI Scroll");

	RD::ComputeListID compute_list = RD::get_singleton()->compute_list_begin();

	if (scroll != HDDAGI::Cascade::DIRTY_ALL) {
		// Scroll happened

		{ // Light Scroll
			RD::get_singleton()->compute_list_bind_compute_pipeline(compute_list, gi->hddagi_shader.preprocess_pipeline[HDDAGIShader::PRE_PROCESS_LIGHT_SCROLL]);
			RID uniform_set = UniformSetCacheRD::get_singleton()->get_cache(
					gi->hddagi_shader.preprocess_shader_version[HDDAGIShader::PRE_PROCESS_LIGHT_SCROLL],
					0,
					RD::Uniform(RD::UNIFORM_TYPE_IMAGE, 1, voxel_light_tex_data),
					RD::Uniform(RD::UNIFORM_TYPE_STORAGE_BUFFER, 5, light_process_dispatch_buffer_render),
					RD::Uniform(RD::UNIFORM_TYPE_STORAGE_BUFFER, 6, light_process_buffer_render),
					RD::Uniform(RD::UNIFORM_TYPE_STORAGE_BUFFER, 7, cascades[cascade].light_process_dispatch_buffer_copy),
					RD::Uniform(RD::UNIFORM_TYPE_STORAGE_BUFFER, 8, cascades[cascade].light_process_buffer)

			);

			HDDAGIShader::PreprocessPushConstant push_constant_scroll = push_constant;

			for (int i = 0; i < 3; i++) {
				if (scroll[i] > 0) {
					push_constant_scroll.limit[i] = cascade_size[i] - scroll[i];
					push_constant_scroll.offset[i] = 1; //+1 because one extra is rendered below for consistency with neighbouring voxels.
				} else if (scroll[i] < 0) {
					push_constant_scroll.limit[i] = cascade_size[i] - 1; // -1 because one extra is rendered below for consistency with neighbouring voxels.
					push_constant_scroll.offset[i] = -scroll[i];
				} else {
					push_constant_scroll.limit[i] = cascade_size[i];
					push_constant_scroll.offset[i] = 0;
				}
			}

			RD::get_singleton()->compute_list_bind_uniform_set(compute_list, uniform_set, 0);
			RD::get_singleton()->compute_list_set_push_constant(compute_list, &push_constant_scroll, sizeof(HDDAGIShader::PreprocessPushConstant));
			RD::get_singleton()->compute_list_dispatch_indirect(compute_list, cascades[cascade].light_process_dispatch_buffer, 0);
		}

		{ // Probe Scroll
			RD::get_singleton()->compute_list_bind_compute_pipeline(compute_list, gi->hddagi_shader.preprocess_pipeline[HDDAGIShader::PRE_PROCESS_LIGHTPROBE_SCROLL]);

			RID uniform_set = UniformSetCacheRD::get_singleton()->get_cache(
					gi->hddagi_shader.preprocess_shader_version[HDDAGIShader::PRE_PROCESS_LIGHTPROBE_SCROLL],
					0,
					RD::Uniform(RD::UNIFORM_TYPE_IMAGE, 1, lightprobe_specular_data),
					RD::Uniform(RD::UNIFORM_TYPE_IMAGE, 2, lightprobe_diffuse_data),
					RD::Uniform(RD::UNIFORM_TYPE_IMAGE, 3, lightprobe_ambient_tex),
					RD::Uniform(RD::UNIFORM_TYPE_IMAGE, 4, lightprobe_hit_cache_data),
					RD::Uniform(RD::UNIFORM_TYPE_IMAGE, 5, lightprobe_moving_average_history),
					RD::Uniform(RD::UNIFORM_TYPE_IMAGE, 6, lightprobe_moving_average),
					RD::Uniform(RD::UNIFORM_TYPE_TEXTURE, 7, get_lightprobe_occlusion_textures()),
					RD::Uniform(RD::UNIFORM_TYPE_SAMPLER, 8, RendererRD::MaterialStorage::get_singleton()->sampler_rd_get_default(RS::CANVAS_ITEM_TEXTURE_FILTER_LINEAR, RS::CANVAS_ITEM_TEXTURE_REPEAT_DISABLED)));

			RD::get_singleton()->compute_list_bind_uniform_set(compute_list, uniform_set, 0);

			Vector3i dispatch_cells = dispatch_size / REGION_CELLS + Vector3i(1, 1, 1);

			HDDAGIShader::PreprocessPushConstant push_constant_scroll = push_constant;

			for (int i = 0; i < 3; i++) {
				if (scroll[i] < 0) {
					push_constant_scroll.offset[i] += REGION_CELLS;
					dispatch_cells[i]--;
				} else if (scroll[i] > 0) {
					dispatch_cells[i]--;
				}
			}

			RD::get_singleton()->compute_list_set_push_constant(compute_list, &push_constant_scroll, sizeof(HDDAGIShader::PreprocessPushConstant));
			RD::get_singleton()->compute_list_dispatch(compute_list, dispatch_cells.x, dispatch_cells.y, dispatch_cells.z);
		}

		RD::get_singleton()->compute_list_add_barrier(compute_list);
	}

	{ // Occlusion
		RD::get_singleton()->compute_list_bind_compute_pipeline(compute_list, gi->hddagi_shader.preprocess_pipeline[HDDAGIShader::PRE_PROCESS_OCCLUSION]);

		for (int i = 0; i < 2; i++) {
			RID uniform_set = UniformSetCacheRD::get_singleton()->get_cache(
					gi->hddagi_shader.preprocess_shader_version[HDDAGIShader::PRE_PROCESS_OCCLUSION],
					0,
					RD::Uniform(RD::UNIFORM_TYPE_IMAGE, 3, render_aniso_normals),
					RD::Uniform(RD::UNIFORM_TYPE_IMAGE, 4, occlusion_data[i]));

			push_constant.occlusion_offset = (i - 1) * 4; // Turns out Z needs to be swapped. I have no idea why. If you figure it out, let me know.
			RD::get_singleton()->compute_list_bind_uniform_set(compute_list, uniform_set, 0);
			RD::get_singleton()->compute_list_set_push_constant(compute_list, &push_constant, sizeof(HDDAGIShader::PreprocessPushConstant));
			RD::get_singleton()->compute_list_dispatch(compute_list, dispatch_size.x / REGION_CELLS, dispatch_size.y / REGION_CELLS, dispatch_size.z / REGION_CELLS);
		}
	}

	{ // Region Store
		RD::get_singleton()->compute_list_bind_compute_pipeline(compute_list, gi->hddagi_shader.preprocess_pipeline[HDDAGIShader::PRE_PROCESS_REGION_STORE]);

		RID uniform_set = UniformSetCacheRD::get_singleton()->get_cache(
				gi->hddagi_shader.preprocess_shader_version[HDDAGIShader::PRE_PROCESS_REGION_STORE],
				0,
				RD::Uniform(RD::UNIFORM_TYPE_IMAGE, 1, render_aniso_normals),
				RD::Uniform(RD::UNIFORM_TYPE_IMAGE, 2, voxel_bits_tex),
				RD::Uniform(RD::UNIFORM_TYPE_IMAGE, 3, voxel_region_tex),
				RD::Uniform(RD::UNIFORM_TYPE_IMAGE, 4, region_version_data));

		RD::get_singleton()->compute_list_bind_uniform_set(compute_list, uniform_set, 0);
		RD::get_singleton()->compute_list_set_push_constant(compute_list, &push_constant, sizeof(HDDAGIShader::PreprocessPushConstant));
		RD::get_singleton()->compute_list_dispatch_threads(compute_list, dispatch_size.x, dispatch_size.y, dispatch_size.z);
	}

	RD::get_singleton()->compute_list_add_barrier(compute_list); // store needs another barrier

	RENDER_TIMESTAMP("HDDAGI Store SDF");

	{
		// Storing light happens last (after barrier) because it needs occlusion information.
		RD::get_singleton()->compute_list_bind_compute_pipeline(compute_list, gi->hddagi_shader.preprocess_pipeline[HDDAGIShader::PRE_PROCESS_LIGHT_STORE]);
		RID uniform_set = UniformSetCacheRD::get_singleton()->get_cache(
				gi->hddagi_shader.preprocess_shader_version[HDDAGIShader::PRE_PROCESS_LIGHT_STORE],
				0,
				RD::Uniform(RD::UNIFORM_TYPE_IMAGE, 1, render_albedo),
				RD::Uniform(RD::UNIFORM_TYPE_IMAGE, 2, render_emission),
				RD::Uniform(RD::UNIFORM_TYPE_IMAGE, 3, render_emission_aniso),
				RD::Uniform(RD::UNIFORM_TYPE_IMAGE, 4, render_aniso_normals),
				RD::Uniform(RD::UNIFORM_TYPE_STORAGE_BUFFER, 5, light_process_dispatch_buffer_render),
				RD::Uniform(RD::UNIFORM_TYPE_STORAGE_BUFFER, 6, light_process_buffer_render),
				RD::Uniform(RD::UNIFORM_TYPE_IMAGE, 7, lightprobe_neighbour_visibility_map),
				RD::Uniform(RD::UNIFORM_TYPE_TEXTURE, 8, get_lightprobe_occlusion_textures()),
				RD::Uniform(RD::UNIFORM_TYPE_SAMPLER, 9, RendererRD::MaterialStorage::get_singleton()->sampler_rd_get_default(RS::CANVAS_ITEM_TEXTURE_FILTER_LINEAR, RS::CANVAS_ITEM_TEXTURE_REPEAT_DISABLED)),
				RD::Uniform(RD::UNIFORM_TYPE_IMAGE, 10, voxel_disocclusion_tex),
				RD::Uniform(RD::UNIFORM_TYPE_IMAGE, 11, voxel_light_neighbour_data),
				RD::Uniform(RD::UNIFORM_TYPE_IMAGE, 12, voxel_light_tex_data));

		RD::get_singleton()->compute_list_bind_uniform_set(compute_list, uniform_set, 0);

		Vector3i store_size = dispatch_size;

		if (scroll != HDDAGI::Cascade::DIRTY_ALL) {
			for (int i = 0; i < 3; i++) {
				if (scroll[i] > 0) {
					push_constant.offset[i] = 0;
					push_constant.limit[i] = scroll[i] + 1; //extra voxel to properly store light
					store_size[i] += 1;
				} else if (scroll[i] < 0) {
					push_constant.offset[i] = cascade_size[i] + scroll[i] - 1;
					push_constant.limit[i] = cascade_size[i];
					store_size[i] += 1;
				} else {
					push_constant.offset[i] = 0;
					push_constant.limit[i] = cascade_size[i];
				}
			}
		}

		RD::get_singleton()->compute_list_set_push_constant(compute_list, &push_constant, sizeof(HDDAGIShader::PreprocessPushConstant));
		RD::get_singleton()->compute_list_dispatch_threads(compute_list, store_size.x, store_size.y, store_size.z);
		// Store processed ones into cascade
		SWAP(light_process_dispatch_buffer_render, cascades[cascade].light_process_dispatch_buffer);
		SWAP(light_process_buffer_render, cascades[cascade].light_process_buffer);

		cascades[cascade].static_lights_dirty = true;
		cascades[cascade].dynamic_lights_dirty = true;
	}

	{ // Probe Neighbours (no barrier needed)
		RD::get_singleton()->compute_list_bind_compute_pipeline(compute_list, gi->hddagi_shader.preprocess_pipeline[HDDAGIShader::PRE_PROCESS_LIGHTPROBE_NEIGHBOURS]);

		RID uniform_set = UniformSetCacheRD::get_singleton()->get_cache(
				gi->hddagi_shader.preprocess_shader_version[HDDAGIShader::PRE_PROCESS_LIGHTPROBE_NEIGHBOURS],
				0,
				RD::Uniform(RD::UNIFORM_TYPE_TEXTURE, 1, get_lightprobe_occlusion_textures()),
				RD::Uniform(RD::UNIFORM_TYPE_SAMPLER, 2, RendererRD::MaterialStorage::get_singleton()->sampler_rd_get_default(RS::CANVAS_ITEM_TEXTURE_FILTER_LINEAR, RS::CANVAS_ITEM_TEXTURE_REPEAT_DISABLED)),
				RD::Uniform(RD::UNIFORM_TYPE_IMAGE, 3, lightprobe_neighbour_visibility_map)

		);

		RD::get_singleton()->compute_list_bind_uniform_set(compute_list, uniform_set, 0);

		Vector3i dispatch_cells = dispatch_size / REGION_CELLS + Vector3i(1, 1, 1);

		RD::get_singleton()->compute_list_set_push_constant(compute_list, &push_constant, sizeof(HDDAGIShader::PreprocessPushConstant));
		RD::get_singleton()->compute_list_dispatch_threads(compute_list, dispatch_cells.x, dispatch_cells.y, dispatch_cells.z);
	}

	{ // Probe geometry proximity (no barrier needed)
		RD::get_singleton()->compute_list_bind_compute_pipeline(compute_list, gi->hddagi_shader.preprocess_pipeline[HDDAGIShader::PRE_PROCESS_LIGHTPROBE_GEOMETRY_PROXIMITY]);

		RID uniform_set = UniformSetCacheRD::get_singleton()->get_cache(
				gi->hddagi_shader.preprocess_shader_version[HDDAGIShader::PRE_PROCESS_LIGHTPROBE_GEOMETRY_PROXIMITY],
				0,
				RD::Uniform(RD::UNIFORM_TYPE_IMAGE, 1, voxel_region_tex),
				RD::Uniform(RD::UNIFORM_TYPE_IMAGE, 2, lightprobe_geometry_proximity_map));

		RD::get_singleton()->compute_list_bind_uniform_set(compute_list, uniform_set, 0);

		Vector3i dispatch_cells = cascade_size / REGION_CELLS + Vector3i(1, 1, 1);

		RD::get_singleton()->compute_list_set_push_constant(compute_list, &push_constant, sizeof(HDDAGIShader::PreprocessPushConstant));
		RD::get_singleton()->compute_list_dispatch_threads(compute_list, dispatch_cells.x, dispatch_cells.y, dispatch_cells.z);
	}

	{ // Probe frames
		RD::get_singleton()->compute_list_bind_compute_pipeline(compute_list, gi->hddagi_shader.preprocess_pipeline[HDDAGIShader::PRE_PROCESS_LIGHTPROBE_UPDATE_FRAMES]);

		RID uniform_set = UniformSetCacheRD::get_singleton()->get_cache(
				gi->hddagi_shader.preprocess_shader_version[HDDAGIShader::PRE_PROCESS_LIGHTPROBE_UPDATE_FRAMES],
				0,
				RD::Uniform(RD::UNIFORM_TYPE_IMAGE, 1, lightprobe_process_frame));

		RD::get_singleton()->compute_list_bind_uniform_set(compute_list, uniform_set, 0);

		Vector3i dispatch_cells = cascade_size / REGION_CELLS + Vector3i(1, 1, 1);

		HDDAGIShader::PreprocessPushConstant push_constant_scroll = push_constant;

		if (scroll != HDDAGI::Cascade::DIRTY_ALL) {
			// Only edge if not all dirty
			for (int i = 0; i < 3; i++) {
				if (scroll[i] < 0) {
					push_constant_scroll.offset[i] += REGION_CELLS;
					dispatch_cells[i]--;
				} else if (scroll[i] > 0) {
					dispatch_cells[i]--;
				}
			}
		}

		RD::get_singleton()->compute_list_set_push_constant(compute_list, &push_constant_scroll, sizeof(HDDAGIShader::PreprocessPushConstant));
		RD::get_singleton()->compute_list_dispatch(compute_list, dispatch_cells.x, dispatch_cells.y, dispatch_cells.z);
	}

	RD::get_singleton()->compute_list_end();

	RD::get_singleton()->buffer_copy(cascades[cascade].light_process_dispatch_buffer, cascades[cascade].light_process_dispatch_buffer_copy, 0, 0, sizeof(uint32_t) * 4);

	cascades[cascade].baked_exposure_normalization = p_exposure_normalization;

	RD::get_singleton()->draw_command_end_label();
	RENDER_TIMESTAMP("< HDDAGI Update SDF");
}

void GI::HDDAGI::free_data() {
	// we don't free things here, we handle HDDAGI differently at the moment destructing the object when it needs to change.
}

GI::HDDAGI::~HDDAGI() {
	for (const HDDAGI::Cascade &c : cascades) {
		RD::get_singleton()->free(c.light_process_buffer);
		RD::get_singleton()->free(c.light_process_dispatch_buffer);
		RD::get_singleton()->free(c.light_process_dispatch_buffer_copy);
	}

	RD::get_singleton()->free(render_albedo);
	RD::get_singleton()->free(render_aniso_normals);
	RD::get_singleton()->free(render_emission);
	RD::get_singleton()->free(render_emission_aniso);

	RD::get_singleton()->free(voxel_bits_tex);
	RD::get_singleton()->free(voxel_region_tex);
	RD::get_singleton()->free(voxel_light_tex_data);
	RD::get_singleton()->free(voxel_light_neighbour_data);
	RD::get_singleton()->free(region_version_data);

	RD::get_singleton()->free(light_process_buffer_render);
	RD::get_singleton()->free(light_process_dispatch_buffer_render);

	RD::get_singleton()->free(cascades_ubo);

	RD::get_singleton()->free(lightprobe_specular_data);
	RD::get_singleton()->free(lightprobe_diffuse_data);
	RD::get_singleton()->free(lightprobe_ambient_tex);
	RD::get_singleton()->free(lightprobe_diffuse_filter_data);
	RD::get_singleton()->free(lightprobe_hit_cache_data);
	RD::get_singleton()->free(lightprobe_hit_cache_version_data);

	RD::get_singleton()->free(lightprobe_moving_average);
	RD::get_singleton()->free(lightprobe_moving_average_history);

	RD::get_singleton()->free(lightprobe_neighbour_visibility_map);
	RD::get_singleton()->free(lightprobe_geometry_proximity_map);
	RD::get_singleton()->free(lightprobe_camera_visibility_map);
	for (int i = 0; i < lightprobe_camera_buffers.size(); i++) {
		RD::get_singleton()->free(lightprobe_camera_buffers[i]);
	}
	lightprobe_camera_buffers.clear();
	RD::get_singleton()->free(lightprobe_process_frame);

	RD::get_singleton()->free(occlusion_data[0]);
	RD::get_singleton()->free(occlusion_data[1]);

	if (debug_probes_scene_data_ubo.is_valid()) {
		RD::get_singleton()->free(debug_probes_scene_data_ubo);
		debug_probes_scene_data_ubo = RID();
	}
}

void GI::HDDAGI::update(RID p_env, const Vector3 &p_world_position) {
	bounce_feedback = RendererSceneRenderRD::get_singleton()->environment_get_hddagi_bounce_feedback(p_env);
	energy = RendererSceneRenderRD::get_singleton()->environment_get_hddagi_energy(p_env);
	reads_sky = RendererSceneRenderRD::get_singleton()->environment_get_hddagi_read_sky_light(p_env);
	using_probe_filter = RendererSceneRenderRD::get_singleton()->environment_get_hddagi_filter_probes(p_env);
	using_reflection_filter = RendererSceneRenderRD::get_singleton()->environment_get_hddagi_filter_reflection(p_env);
	using_ambient_filter = RendererSceneRenderRD::get_singleton()->environment_get_hddagi_filter_ambient(p_env);
	reflection_bias = RendererSceneRenderRD::get_singleton()->environment_get_hddagi_reflection_bias(p_env);
	normal_bias = RendererSceneRenderRD::get_singleton()->environment_get_hddagi_normal_bias(p_env);
	probe_bias = RendererSceneRenderRD::get_singleton()->environment_get_hddagi_probe_bias(p_env);
	occlusion_bias = RendererSceneRenderRD::get_singleton()->environment_get_hddagi_occlusion_bias(p_env);

	int32_t drag_margin = REGION_CELLS / 2;

	int idx = 0;
	for (HDDAGI::Cascade &cascade : cascades) {
		cascade.dirty_regions = Vector3i();

		Vector3 probe_half_size = Vector3(1, 1, 1) * cascade.cell_size * float(REGION_CELLS) * 0.5;
		probe_half_size = Vector3(0, 0, 0);

		Vector3 world_position = p_world_position;
		world_position.y *= y_mult;
		Vector3i pos_in_cascade = Vector3i((world_position + probe_half_size) / cascade.cell_size);

		for (int j = 0; j < 3; j++) {
			if (pos_in_cascade[j] < cascade.position[j]) {
				while (pos_in_cascade[j] < (cascade.position[j] - drag_margin)) {
					cascade.position[j] -= drag_margin * 2;
					cascade.dirty_regions[j] += drag_margin * 2;
				}
			} else if (pos_in_cascade[j] > cascade.position[j]) {
				while (pos_in_cascade[j] > (cascade.position[j] + drag_margin)) {
					cascade.position[j] += drag_margin * 2;
					cascade.dirty_regions[j] -= drag_margin * 2;
				}
			}

			if (cascade.dirty_regions[j] == 0) {
				continue; // not dirty
			} else if (uint32_t(ABS(cascade.dirty_regions[j])) >= uint32_t(cascade_size[j])) {
				//moved too much, just redraw everything (make all dirty)
				cascade.dirty_regions = HDDAGI::Cascade::DIRTY_ALL;
				break;
			}
		}
#ifdef DIRTY_ALL_FRAMES
		// DEBUG
		cascade.dirty_regions = HDDAGI::Cascade::DIRTY_ALL;
		break;
#endif
		if (cascade.dirty_regions != Vector3i() && cascade.dirty_regions != HDDAGI::Cascade::DIRTY_ALL) {
			//see how much the total dirty volume represents from the total volume
			uint32_t total_volume = cascade_size.x * cascade_size.y * cascade_size.z;
			uint32_t safe_volume = 1;
			for (int j = 0; j < 3; j++) {
				safe_volume *= cascade_size[j] - ABS(cascade.dirty_regions[j]);
			}
			uint32_t dirty_volume = total_volume - safe_volume;
			if (dirty_volume > (safe_volume / 2)) {
				//more than half the volume is dirty, make all dirty so its only rendered once
				cascade.dirty_regions = HDDAGI::Cascade::DIRTY_ALL;
			}
		}

		if (cascade.dirty_regions != Vector3i()) {
			uint32_t dirty_mask = 0;
			for (int j = 0; j < 3; j++) {
				if (cascade.dirty_regions[j] != 0) {
					dirty_mask |= (1 << j);
				}
			}
			// Notify all cascades equal or smaller than this that some motion happened.
			// In an axis, which is used for light ray cache invalidation.

			for (int j = idx; j >= 0; j--) {
				cascades[j].motion_accum |= dirty_mask;
			}
		}

		idx++;
	}

	update_frame++;
}

void GI::HDDAGI::update_light() {
	RD::get_singleton()->draw_command_begin_label("HDDAGI Update dynamic Light");

	/* Update dynamic light */

	RD::ComputeListID compute_list = RD::get_singleton()->compute_list_begin();
	RD::get_singleton()->compute_list_bind_compute_pipeline(compute_list, gi->hddagi_shader.direct_light_pipeline[HDDAGIShader::DIRECT_LIGHT_MODE_DYNAMIC]);

	HDDAGIShader::DirectLightPushConstant push_constant;

	push_constant.grid_size[0] = cascade_size[0];
	push_constant.grid_size[1] = cascade_size[1];
	push_constant.grid_size[2] = cascade_size[2];
	push_constant.max_cascades = cascades.size();
	push_constant.probe_axis_size[0] = cascade_size[0] / REGION_CELLS + 1;
	push_constant.probe_axis_size[1] = cascade_size[1] / REGION_CELLS + 1;
	push_constant.probe_axis_size[2] = cascade_size[2] / REGION_CELLS + 1;

	push_constant.bounce_feedback = bounce_feedback;
	push_constant.y_mult = y_mult;
	push_constant.use_occlusion = uses_occlusion;
	push_constant.probe_cell_size = REGION_CELLS;

	for (uint32_t i = 0; i < cascades.size(); i++) {
		HDDAGI::Cascade &cascade = cascades[i];
		push_constant.light_count = cascade_dynamic_light_count[i];
		push_constant.cascade = i;
		push_constant.dirty_dynamic_update = cascades[i].dynamic_lights_dirty;

		cascades[i].dynamic_lights_dirty = false;

		if (gi->hddagi_frames_to_update_light == RS::ENV_HDDAGI_UPDATE_LIGHT_IN_1_FRAME) {
			push_constant.process_offset = 0;
			push_constant.process_increment = 1;
		} else {
			static const uint32_t frames_to_update_table[RS::ENV_HDDAGI_UPDATE_LIGHT_MAX] = {
				1, 2, 4, 8, 16
			};

			uint32_t frames_to_update = frames_to_update_table[gi->hddagi_frames_to_update_light];

			push_constant.process_offset = RSG::rasterizer->get_frame_number() % frames_to_update;
			push_constant.process_increment = frames_to_update;
		}

		RID uniform_set = UniformSetCacheRD::get_singleton()->get_cache(
				gi->hddagi_shader.direct_light_shader_version[HDDAGIShader::DIRECT_LIGHT_MODE_DYNAMIC],
				0,
				RD::Uniform(RD::UNIFORM_TYPE_IMAGE, 1, voxel_bits_tex),
				RD::Uniform(RD::UNIFORM_TYPE_IMAGE, 2, voxel_region_tex),
				RD::Uniform(RD::UNIFORM_TYPE_SAMPLER, 3, RendererRD::MaterialStorage::get_singleton()->sampler_rd_get_default(RS::CANVAS_ITEM_TEXTURE_FILTER_LINEAR, RS::CANVAS_ITEM_TEXTURE_REPEAT_DISABLED)),
				RD::Uniform(RD::UNIFORM_TYPE_STORAGE_BUFFER, 4, cascade.light_process_dispatch_buffer_copy),
				RD::Uniform(RD::UNIFORM_TYPE_STORAGE_BUFFER, 5, cascade.light_process_buffer),
				RD::Uniform(RD::UNIFORM_TYPE_IMAGE, 6, voxel_light_tex_data),
				RD::Uniform(RD::UNIFORM_TYPE_UNIFORM_BUFFER, 7, cascades_ubo),
				RD::Uniform(RD::UNIFORM_TYPE_STORAGE_BUFFER, 8, cascade.light_position_bufer),
				RD::Uniform(RD::UNIFORM_TYPE_TEXTURE, 9, lightprobe_diffuse_tex));

		RD::get_singleton()->compute_list_bind_uniform_set(compute_list, uniform_set, 0);

		RD::get_singleton()->compute_list_set_push_constant(compute_list, &push_constant, sizeof(HDDAGIShader::DirectLightPushConstant));
		RD::get_singleton()->compute_list_dispatch_indirect(compute_list, cascade.light_process_dispatch_buffer, 0);
	}

	RD::get_singleton()->compute_list_end();
	RD::get_singleton()->draw_command_end_label();
}

void GI::HDDAGI::update_probes(RID p_env, SkyRD::Sky *p_sky, uint32_t p_view_count, const Projection *p_projections, const Vector3 *p_eye_offsets, const Transform3D &p_cam_transform) {
	RD::get_singleton()->draw_command_begin_label("HDDAGI Update Probes");

	HDDAGIShader::IntegratePushConstant push_constant;
	push_constant.grid_size[0] = cascade_size[0];
	push_constant.grid_size[1] = cascade_size[1];
	push_constant.grid_size[2] = cascade_size[2];
	push_constant.max_cascades = cascades.size();
	push_constant.probe_axis_size[0] = cascade_size[0] / REGION_CELLS + 1;
	push_constant.probe_axis_size[1] = cascade_size[1] / REGION_CELLS + 1;
	push_constant.probe_axis_size[2] = cascade_size[2] / REGION_CELLS + 1;

	static const uint32_t frames_to_update_table[RS::ENV_HDDAGI_INACTIVE_PROBE_MAX] = {
		1, 2, 4, 8
	};
	push_constant.inactive_update_frames = frames_to_update_table[gi->inactive_probe_frames];
	push_constant.global_frame = RSG::rasterizer->get_frame_number();
	push_constant.history_size = frames_to_converge;
	push_constant.ray_bias = probe_bias;
	push_constant.store_ambient_texture = RendererSceneRenderRD::get_singleton()->environment_get_volumetric_fog_enabled(p_env);
	push_constant.sky_mode = HDDAGIShader::IntegratePushConstant::SKY_MODE_DISABLED;
	push_constant.y_mult = y_mult;

	RID integrate_sky_uniform_set;
	int32_t probe_divisor = REGION_CELLS;

	if (reads_sky && p_env.is_valid()) {
		push_constant.sky_energy = RendererSceneRenderRD::get_singleton()->environment_get_bg_energy_multiplier(p_env);

		if (RendererSceneRenderRD::get_singleton()->environment_get_background(p_env) == RS::ENV_BG_CLEAR_COLOR) {
			push_constant.sky_mode = HDDAGIShader::IntegratePushConstant::SKY_MODE_COLOR;
			Color c = RSG::texture_storage->get_default_clear_color().srgb_to_linear();
			push_constant.sky_color[0] = c.r;
			push_constant.sky_color[1] = c.g;
			push_constant.sky_color[2] = c.b;
		} else if (RendererSceneRenderRD::get_singleton()->environment_get_background(p_env) == RS::ENV_BG_COLOR) {
			push_constant.sky_mode = HDDAGIShader::IntegratePushConstant::SKY_MODE_COLOR;
			Color c = RendererSceneRenderRD::get_singleton()->environment_get_bg_color(p_env);
			push_constant.sky_color[0] = c.r;
			push_constant.sky_color[1] = c.g;
			push_constant.sky_color[2] = c.b;

		} else if (RendererSceneRenderRD::get_singleton()->environment_get_background(p_env) == RS::ENV_BG_SKY) {
			if (p_sky && p_sky->radiance.is_valid()) {
				integrate_sky_uniform_set = UniformSetCacheRD::get_singleton()->get_cache(
						gi->hddagi_shader.integrate.version_get_shader(gi->hddagi_shader.integrate_shader, 0),
						1,
						RD::Uniform(RD::UNIFORM_TYPE_TEXTURE, 0, p_sky->radiance),
						RD::Uniform(RD::UNIFORM_TYPE_SAMPLER, 1, RendererRD::MaterialStorage::get_singleton()->sampler_rd_get_default(RS::CANVAS_ITEM_TEXTURE_FILTER_LINEAR_WITH_MIPMAPS, RS::CANVAS_ITEM_TEXTURE_REPEAT_DISABLED)));

				push_constant.sky_mode = HDDAGIShader::IntegratePushConstant::SKY_MODE_SKY;
			}
		}
	}

	{
		RD::get_singleton()->texture_clear(lightprobe_camera_visibility_map, Color(0, 0, 0, 0), 0, 1, 0, cascades.size());

		// Setup buffers first (must be done outside compute list).
		for (uint32_t i = 0; i < cascades.size(); i++) {
			Vector3 cascade_pos = Vector3((Vector3i(1, 1, 1) * -(cascade_size >> 1) + cascades[i].position)) * cascades[i].cell_size;
			float cascade_to_cell = 1.0 / cascades[i].cell_size;
			Transform3D local_xform = p_cam_transform;
			local_xform.origin -= cascade_pos;
			local_xform.scale(Vector3(1, y_mult, 1) * cascade_to_cell);

			for (uint32_t j = 0; j < p_view_count; j++) {
				Vector<Plane> planes = p_projections[j].get_projection_planes(local_xform);
				HDDAGIShader::IntegrateCameraUBO camera_ubo;
				for (int k = 0; k < planes.size(); k++) {
					Plane plane = planes[k];
					camera_ubo.planes[k * 4 + 0] = plane.normal.x;
					camera_ubo.planes[k * 4 + 1] = plane.normal.y;
					camera_ubo.planes[k * 4 + 2] = plane.normal.z;
					camera_ubo.planes[k * 4 + 3] = plane.d;
				}
				Vector3 endpoints[8];
				p_projections[j].get_endpoints(local_xform, endpoints);
				for (int k = 0; k < 8; k++) {
					Vector3 p = endpoints[k];
					camera_ubo.points[k * 4 + 0] = p.x;
					camera_ubo.points[k * 4 + 1] = p.y;
					camera_ubo.points[k * 4 + 2] = p.z;
					camera_ubo.points[k * 4 + 3] = 1;
				}
				int buffer_index = j * cascades.size() + i;
				RD::get_singleton()->buffer_update(lightprobe_camera_buffers[buffer_index], 0, sizeof(HDDAGIShader::IntegrateCameraUBO), &camera_ubo);
			}
		}

		// Do visibility testing (all cascades and views in parallel).

		RD::ComputeListID compute_list = RD::get_singleton()->compute_list_begin();
		RD::get_singleton()->compute_list_bind_compute_pipeline(compute_list, gi->hddagi_shader.integrate_pipeline[HDDAGIShader::INTEGRATE_MODE_CAMERA_VISIBILITY]);

		for (uint32_t i = 0; i < cascades.size(); i++) {
			push_constant.cascade = i;
			push_constant.world_offset[0] = cascades[i].position.x / probe_divisor;
			push_constant.world_offset[1] = cascades[i].position.y / probe_divisor;
			push_constant.world_offset[2] = cascades[i].position.z / probe_divisor;

			for (uint32_t j = 0; j < p_view_count; j++) {
				int buffer_index = j * cascades.size() + i;

				RID uniform_set = UniformSetCacheRD::get_singleton()->get_cache(
						gi->hddagi_shader.integrate_shader_version[HDDAGIShader::INTEGRATE_MODE_CAMERA_VISIBILITY],
						0,
						RD::Uniform(RD::UNIFORM_TYPE_IMAGE, 1, lightprobe_camera_visibility_map),
						RD::Uniform(RD::UNIFORM_TYPE_UNIFORM_BUFFER, 2, lightprobe_camera_buffers[buffer_index]));

				RD::get_singleton()->compute_list_bind_uniform_set(compute_list, uniform_set, 0);

				RD::get_singleton()->compute_list_set_push_constant(compute_list, &push_constant, sizeof(HDDAGIShader::IntegratePushConstant));
				Vector3i dispatch_threads = cascade_size / REGION_CELLS;
				RD::get_singleton()->compute_list_dispatch_threads(compute_list, dispatch_threads.x, dispatch_threads.y, dispatch_threads.z);
			}
		}
		RD::get_singleton()->compute_list_end();
	}

	if (integrate_sky_uniform_set.is_null()) {
		integrate_sky_uniform_set = UniformSetCacheRD::get_singleton()->get_cache(
				gi->hddagi_shader.integrate.version_get_shader(gi->hddagi_shader.integrate_shader, 0),
				1,
				RD::Uniform(RD::UNIFORM_TYPE_TEXTURE, 0, RendererRD::TextureStorage::get_singleton()->texture_rd_get_default(RendererRD::TextureStorage::DEFAULT_RD_TEXTURE_CUBEMAP_WHITE)),
				RD::Uniform(RD::UNIFORM_TYPE_SAMPLER, 1, RendererRD::MaterialStorage::get_singleton()->sampler_rd_get_default(RS::CANVAS_ITEM_TEXTURE_FILTER_LINEAR_WITH_MIPMAPS, RS::CANVAS_ITEM_TEXTURE_REPEAT_DISABLED)));
	}

	render_pass++;

	RID integrate_unifom_set = UniformSetCacheRD::get_singleton()->get_cache(
			gi->hddagi_shader.integrate.version_get_shader(gi->hddagi_shader.integrate_shader, 0),
			0,
			RD::Uniform(RD::UNIFORM_TYPE_IMAGE, 1, voxel_bits_tex),
			RD::Uniform(RD::UNIFORM_TYPE_IMAGE, 2, voxel_region_tex),
			RD::Uniform(RD::UNIFORM_TYPE_TEXTURE, 3, voxel_light_tex),
			RD::Uniform(RD::UNIFORM_TYPE_SAMPLER, 4, RendererRD::MaterialStorage::get_singleton()->sampler_rd_get_default(RS::CANVAS_ITEM_TEXTURE_FILTER_LINEAR, RS::CANVAS_ITEM_TEXTURE_REPEAT_DISABLED)),
			RD::Uniform(RD::UNIFORM_TYPE_IMAGE, 5, lightprobe_specular_data),
			RD::Uniform(RD::UNIFORM_TYPE_IMAGE, 6, lightprobe_diffuse_data),
			RD::Uniform(RD::UNIFORM_TYPE_IMAGE, 7, lightprobe_ambient_tex),
			RD::Uniform(RD::UNIFORM_TYPE_IMAGE, 8, lightprobe_hit_cache_data),
			RD::Uniform(RD::UNIFORM_TYPE_IMAGE, 9, lightprobe_hit_cache_version_data),
			RD::Uniform(RD::UNIFORM_TYPE_IMAGE, 10, region_version_data),
			RD::Uniform(RD::UNIFORM_TYPE_IMAGE, 11, lightprobe_moving_average_history),
			RD::Uniform(RD::UNIFORM_TYPE_IMAGE, 12, lightprobe_moving_average),
			RD::Uniform(RD::UNIFORM_TYPE_UNIFORM_BUFFER, 13, cascades_ubo),
			RD::Uniform(RD::UNIFORM_TYPE_IMAGE, 14, lightprobe_process_frame),
			RD::Uniform(RD::UNIFORM_TYPE_IMAGE, 15, lightprobe_geometry_proximity_map),
			RD::Uniform(RD::UNIFORM_TYPE_IMAGE, 16, lightprobe_camera_visibility_map));

	RD::ComputeListID compute_list = RD::get_singleton()->compute_list_begin();
	RD::get_singleton()->compute_list_bind_compute_pipeline(compute_list, gi->hddagi_shader.integrate_pipeline[HDDAGIShader::INTEGRATE_MODE_PROCESS]);

	Vector3i probe_axis_count = cascade_size / REGION_CELLS + Vector3i(1, 1, 1);

	for (uint32_t i = 0; i < cascades.size(); i++) {
		push_constant.cascade = i;
		push_constant.motion_accum = cascades[i].motion_accum;
		cascades[i].motion_accum = 0; //clear after use.

		push_constant.world_offset[0] = cascades[i].position.x / probe_divisor;
		push_constant.world_offset[1] = cascades[i].position.y / probe_divisor;
		push_constant.world_offset[2] = cascades[i].position.z / probe_divisor;

		RD::get_singleton()->compute_list_bind_uniform_set(compute_list, integrate_unifom_set, 0);
		RD::get_singleton()->compute_list_bind_uniform_set(compute_list, integrate_sky_uniform_set, 1);

		RD::get_singleton()->compute_list_set_push_constant(compute_list, &push_constant, sizeof(HDDAGIShader::IntegratePushConstant));
		RD::get_singleton()->compute_list_dispatch_threads(compute_list, probe_axis_count.x * LIGHTPROBE_OCT_SIZE, probe_axis_count.y * probe_axis_count.z * LIGHTPROBE_OCT_SIZE, 1);
	}

	if (using_probe_filter) {
		RD::get_singleton()->compute_list_add_barrier(compute_list);

		RD::get_singleton()->compute_list_bind_compute_pipeline(compute_list, gi->hddagi_shader.integrate_pipeline[HDDAGIShader::INTEGRATE_MODE_FILTER]);

		integrate_unifom_set = UniformSetCacheRD::get_singleton()->get_cache(
				gi->hddagi_shader.integrate_shader_version[HDDAGIShader::INTEGRATE_MODE_FILTER],
				0,
				RD::Uniform(RD::UNIFORM_TYPE_IMAGE, 1, lightprobe_diffuse_data),
				RD::Uniform(RD::UNIFORM_TYPE_IMAGE, 2, lightprobe_diffuse_filter_data),
				RD::Uniform(RD::UNIFORM_TYPE_IMAGE, 3, lightprobe_neighbour_visibility_map),
				RD::Uniform(RD::UNIFORM_TYPE_IMAGE, 4, lightprobe_geometry_proximity_map),
				RD::Uniform(RD::UNIFORM_TYPE_IMAGE, 5, lightprobe_camera_visibility_map));

		RD::get_singleton()->compute_list_bind_uniform_set(compute_list, integrate_unifom_set, 0);

		for (uint32_t i = 0; i < cascades.size(); i++) {
			push_constant.cascade = i;
			RD::get_singleton()->compute_list_set_push_constant(compute_list, &push_constant, sizeof(HDDAGIShader::IntegratePushConstant));

			push_constant.world_offset[0] = cascades[i].position.x / probe_divisor;
			push_constant.world_offset[1] = cascades[i].position.y / probe_divisor;
			push_constant.world_offset[2] = cascades[i].position.z / probe_divisor;

			RD::get_singleton()->compute_list_set_push_constant(compute_list, &push_constant, sizeof(HDDAGIShader::IntegratePushConstant));
			RD::get_singleton()->compute_list_dispatch_threads(compute_list, probe_axis_count.x * LIGHTPROBE_OCT_SIZE, probe_axis_count.y * probe_axis_count.z * LIGHTPROBE_OCT_SIZE, 1);
		}
	}

	RD::get_singleton()->compute_list_end();

	RD::get_singleton()->draw_command_end_label();
}

void GI::HDDAGI::store_probes() {
}

int GI::HDDAGI::get_pending_region_count() const {
	int dirty_count = 0;
	for (const RendererRD::GI::HDDAGI::Cascade &c : cascades) {
		if (c.dirty_regions == RendererRD::GI::HDDAGI::Cascade::DIRTY_ALL) {
			dirty_count++;
		} else {
			for (int j = 0; j < 3; j++) {
				if (c.dirty_regions[j] != 0) {
					dirty_count++;
				}
			}
		}
	}

	return dirty_count;
}

int GI::HDDAGI::get_pending_region_data(int p_region, Vector3i &r_local_offset, Vector3i &r_local_size, AABB &r_bounds, Vector3i &r_scroll, Vector3i &r_region_world) const {
	// higher cascades need to be processed first
	int dirty_count = 0;
	for (uint32_t i = 0; i < cascades.size(); i++) {
		const HDDAGI::Cascade &c = cascades[i];

		if (c.dirty_regions == HDDAGI::Cascade::DIRTY_ALL) {
			if (dirty_count == p_region) {
				r_local_offset = Vector3i();
				r_local_size = cascade_size;
				r_scroll = HDDAGI::Cascade::DIRTY_ALL;
				r_region_world = c.position / REGION_CELLS;

				r_bounds.position = Vector3((Vector3i(1, 1, 1) * -(cascade_size >> 1) + c.position)) * c.cell_size * Vector3(1, 1.0 / y_mult, 1);
				r_bounds.size = Vector3(r_local_size) * c.cell_size * Vector3(1, 1.0 / y_mult, 1);
				return i;
			}
			dirty_count++;
		} else {
			for (int j = 0; j < 3; j++) {
				if (c.dirty_regions[j] != 0) {
					if (dirty_count == p_region) {
						Vector3i from = Vector3i(0, 0, 0);
						Vector3i to = cascade_size;

						r_scroll = Vector3i();
						r_scroll[j] = c.dirty_regions[j];

						if (c.dirty_regions[j] > 0) {
							//fill from the beginning
							to[j] = c.dirty_regions[j] + 2; // 2 extra voxels needed to rebuild light properly
						} else {
							//fill from the end
							from[j] = to[j] + c.dirty_regions[j] - 2; // 2 extra voxels needed to rebuild light properly
						}

						r_local_offset = from;
						r_local_size = to - from;

						Vector3i cascade_position = c.position;

						// Remove next axes positions so we don't voxelize the wrong region
						for (int k = j + 1; k < 3; k++) {
							if (c.dirty_regions[k] != 0) {
								cascade_position[k] += c.dirty_regions[k];
							}
						}

						r_region_world = cascade_position / REGION_CELLS;

						r_bounds.position = Vector3(from + Vector3i(1, 1, 1) * -Vector3(cascade_size >> 1) + cascade_position) * c.cell_size * Vector3(1, 1.0 / y_mult, 1);
						r_bounds.size = Vector3(r_local_size) * c.cell_size * Vector3(1, 1.0 / y_mult, 1);

						return i;
					}

					dirty_count++;
				}
			}
		}
	}
	return -1;
}

void GI::HDDAGI::update_cascades() {
	//update cascades
	HDDAGI::Cascade::UBO cascade_data[HDDAGI::MAX_CASCADES];

	for (uint32_t i = 0; i < cascades.size(); i++) {
		Vector3 pos = Vector3((Vector3i(1, 1, 1) * -(cascade_size >> 1) + cascades[i].position)) * cascades[i].cell_size;

		cascade_data[i].offset[0] = pos.x;
		cascade_data[i].offset[1] = pos.y;
		cascade_data[i].offset[2] = pos.z;
		cascade_data[i].to_cell = 1.0 / cascades[i].cell_size;
		cascade_data[i].region_world_offset[0] = cascades[i].position.x / REGION_CELLS;
		cascade_data[i].region_world_offset[1] = cascades[i].position.y / REGION_CELLS;
		cascade_data[i].region_world_offset[2] = cascades[i].position.z / REGION_CELLS;
		cascade_data[i].pad = 0;
	}

	RD::get_singleton()->buffer_update(cascades_ubo, 0, sizeof(HDDAGI::Cascade::UBO) * HDDAGI::MAX_CASCADES, cascade_data);
}

void GI::HDDAGI::debug_draw(uint32_t p_view_count, const Projection *p_projections, const Transform3D &p_transform, int p_width, int p_height, RID p_render_target, RID p_texture, const Vector<RID> &p_texture_views) {
	RendererRD::TextureStorage *texture_storage = RendererRD::TextureStorage::get_singleton();
	RendererRD::MaterialStorage *material_storage = RendererRD::MaterialStorage::get_singleton();
	RendererRD::CopyEffects *copy_effects = RendererRD::CopyEffects::get_singleton();

	for (uint32_t v = 0; v < p_view_count; v++) {
		RID uniform_set = UniformSetCacheRD::get_singleton()->get_cache(
				gi->hddagi_shader.debug_shader_version,
				0,
				RD::Uniform(RD::UNIFORM_TYPE_IMAGE, 1, voxel_bits_tex),
				RD::Uniform(RD::UNIFORM_TYPE_IMAGE, 2, voxel_region_tex),
				RD::Uniform(RD::UNIFORM_TYPE_TEXTURE, 3, voxel_light_tex),
				RD::Uniform(RD::UNIFORM_TYPE_SAMPLER, 4, material_storage->sampler_rd_get_default(RS::CANVAS_ITEM_TEXTURE_FILTER_LINEAR, RS::CANVAS_ITEM_TEXTURE_REPEAT_DISABLED)),
				RD::Uniform(RD::UNIFORM_TYPE_SAMPLER, 5, material_storage->sampler_rd_get_default(RS::CANVAS_ITEM_TEXTURE_FILTER_NEAREST, RS::CANVAS_ITEM_TEXTURE_REPEAT_DISABLED)),
				RD::Uniform(RD::UNIFORM_TYPE_TEXTURE, 6, lightprobe_diffuse_tex),
				RD::Uniform(RD::UNIFORM_TYPE_TEXTURE, 7, get_lightprobe_occlusion_textures()),
				RD::Uniform(RD::UNIFORM_TYPE_UNIFORM_BUFFER, 8, cascades_ubo),
				RD::Uniform(RD::UNIFORM_TYPE_IMAGE, 9, p_texture_views[v]),
				RD::Uniform(RD::UNIFORM_TYPE_IMAGE, 10, voxel_light_neighbour_data));

		RD::ComputeListID compute_list = RD::get_singleton()->compute_list_begin();
		RD::get_singleton()->compute_list_bind_compute_pipeline(compute_list, gi->hddagi_shader.debug_pipeline);
		RD::get_singleton()->compute_list_bind_uniform_set(compute_list, uniform_set, 0);

		HDDAGIShader::DebugPushConstant push_constant;
		push_constant.grid_size[0] = cascade_size[0];
		push_constant.grid_size[1] = cascade_size[1];
		push_constant.grid_size[2] = cascade_size[2];
		push_constant.max_cascades = cascades.size();
		push_constant.screen_size = p_width;
		push_constant.screen_size |= p_height << 16;
		push_constant.esm_strength = 1.0;
		push_constant.y_mult = y_mult;

		push_constant.z_near = -p_projections[v].get_z_near();

		for (int i = 0; i < 3; i++) {
			for (int j = 0; j < 3; j++) {
				push_constant.cam_basis[i][j] = p_transform.basis.rows[j][i];
			}
		}

		push_constant.cam_origin[0] = p_transform.origin[0];
		push_constant.cam_origin[1] = p_transform.origin[1];
		push_constant.cam_origin[2] = p_transform.origin[2];

		// need to properly unproject for asymmetric projection matrices in stereo..
		Projection inv_projection = p_projections[v].inverse();
		for (int i = 0; i < 4; i++) {
			for (int j = 0; j < 3; j++) {
				push_constant.inv_projection[j][i] = inv_projection.columns[i][j];
			}
		}

		RD::get_singleton()->compute_list_set_push_constant(compute_list, &push_constant, sizeof(HDDAGIShader::DebugPushConstant));

		RD::get_singleton()->compute_list_dispatch_threads(compute_list, p_width, p_height, 1);
		RD::get_singleton()->compute_list_end();
	}

	Size2i rtsize = texture_storage->render_target_get_size(p_render_target);
	copy_effects->copy_to_fb_rect(p_texture, texture_storage->render_target_get_rd_framebuffer(p_render_target), Rect2i(Point2i(), rtsize), true, false, false, false, RID(), p_view_count > 1);
}

void GI::HDDAGI::debug_probes(RID p_framebuffer, const uint32_t p_view_count, const Projection *p_camera_with_transforms) {
	// setup scene data
	{
		HDDAGIShader::DebugProbesSceneData scene_data;

		if (debug_probes_scene_data_ubo.is_null()) {
			debug_probes_scene_data_ubo = RD::get_singleton()->uniform_buffer_create(sizeof(HDDAGIShader::DebugProbesSceneData));
		}

		for (uint32_t v = 0; v < p_view_count; v++) {
			RendererRD::MaterialStorage::store_camera(p_camera_with_transforms[v], scene_data.projection[v]);
		}

		RD::get_singleton()->buffer_update(debug_probes_scene_data_ubo, 0, sizeof(HDDAGIShader::DebugProbesSceneData), &scene_data);
	}

	// setup push constant
	HDDAGIShader::DebugProbesPushConstant push_constant;

	//gen spheres from strips
	uint32_t band_points = 16;
	push_constant.band_power = 4;
	push_constant.sections_in_band = ((band_points / 2) - 1);
	push_constant.band_mask = band_points - 2;
	push_constant.section_arc = Math_TAU / float(push_constant.sections_in_band);
	push_constant.y_mult = y_mult;
	push_constant.oct_size = LIGHTPROBE_OCT_SIZE;

	Vector3i probe_axis_count = cascade_size / REGION_CELLS + Vector3i(1, 1, 1);
	uint32_t total_points = push_constant.sections_in_band * band_points;
	uint32_t total_probes = probe_axis_count.x * probe_axis_count.y * probe_axis_count.z;

	push_constant.grid_size[0] = cascade_size[0];
	push_constant.grid_size[1] = cascade_size[1];
	push_constant.grid_size[2] = cascade_size[2];
	push_constant.cascade = 0;

	push_constant.probe_axis_size[0] = probe_axis_count[0];
	push_constant.probe_axis_size[1] = probe_axis_count[1];
	push_constant.probe_axis_size[2] = probe_axis_count[2];

	HDDAGIShader::ProbeDebugMode mode = p_view_count > 1 ? HDDAGIShader::PROBE_DEBUG_PROBES_MULTIVIEW : HDDAGIShader::PROBE_DEBUG_PROBES;

	RID debug_probes_uniform_set = UniformSetCacheRD::get_singleton()->get_cache(
			gi->hddagi_shader.debug_probes_shader_version[mode],
			0,
			RD::Uniform(RD::UNIFORM_TYPE_UNIFORM_BUFFER, 1, cascades_ubo),
			RD::Uniform(RD::UNIFORM_TYPE_TEXTURE, 2, get_lightprobe_occlusion_textures()),
			RD::Uniform(RD::UNIFORM_TYPE_SAMPLER, 3, RendererRD::MaterialStorage::get_singleton()->sampler_rd_get_default(RS::CANVAS_ITEM_TEXTURE_FILTER_LINEAR, RS::CANVAS_ITEM_TEXTURE_REPEAT_DISABLED)),
			RD::Uniform(RD::UNIFORM_TYPE_UNIFORM_BUFFER, 4, debug_probes_scene_data_ubo),
			RD::Uniform(RD::UNIFORM_TYPE_TEXTURE, 5, lightprobe_diffuse_tex)

	);

	RD::DrawListID draw_list = RD::get_singleton()->draw_list_begin(p_framebuffer, RD::INITIAL_ACTION_LOAD, RD::FINAL_ACTION_STORE, RD::INITIAL_ACTION_LOAD, RD::FINAL_ACTION_STORE);
	RD::get_singleton()->draw_command_begin_label("Debug HDDAGI");

	RD::get_singleton()->draw_list_bind_render_pipeline(draw_list, gi->hddagi_shader.debug_probes_pipeline[mode].get_render_pipeline(RD::INVALID_FORMAT_ID, RD::get_singleton()->framebuffer_get_format(p_framebuffer)));
	RD::get_singleton()->draw_list_bind_uniform_set(draw_list, debug_probes_uniform_set, 0);
	RD::get_singleton()->draw_list_set_push_constant(draw_list, &push_constant, sizeof(HDDAGIShader::DebugProbesPushConstant));
	RD::get_singleton()->draw_list_draw(draw_list, false, total_probes, total_points);

	if (gi->hddagi_debug_probe_dir != Vector3()) {
		uint32_t cascade = 0;
		Vector3 offset = Vector3((Vector3i(1, 1, 1) * -(cascade_size >> 1) + cascades[cascade].position)) * cascades[cascade].cell_size * Vector3(1.0, 1.0 / y_mult, 1.0);
		Vector3 probe_size = cascades[cascade].cell_size * REGION_CELLS * Vector3(1.0, 1.0 / y_mult, 1.0);
		Vector3 ray_from = gi->hddagi_debug_probe_pos;
		Vector3 ray_to = gi->hddagi_debug_probe_pos + gi->hddagi_debug_probe_dir * cascades[cascade].cell_size * Math::sqrt(3.0) * cascade_size[0];
		float sphere_radius = 0.2;
		float closest_dist = 1e20;
		gi->hddagi_debug_probe_enabled = false;

		Vector3i probe_from = cascades[cascade].position / REGION_CELLS;
		for (int i = 0; i < (cascade_size[0] / REGION_CELLS + 1); i++) {
			for (int j = 0; j < (cascade_size[1] / REGION_CELLS + 1); j++) {
				for (int k = 0; k < (cascade_size[2] / REGION_CELLS + 1); k++) {
					Vector3 pos = offset + probe_size * Vector3(i, j, k);
					Vector3 res;
					if (Geometry3D::segment_intersects_sphere(ray_from, ray_to, pos, sphere_radius, &res)) {
						float d = ray_from.distance_to(res);
						if (d < closest_dist) {
							closest_dist = d;
							gi->hddagi_debug_probe_enabled = true;
							gi->hddagi_debug_probe_index = probe_from + Vector3i(i, j, k);
						}
					}
				}
			}
		}

		print_line("Pos: ", gi->hddagi_debug_probe_pos);
		print_line("Dir: ", gi->hddagi_debug_probe_dir);
		print_line("Select: ", gi->hddagi_debug_probe_index);

#if 0

		Vector3i offset3 = (gi->hddagi_debug_probe_index & probe_axis_count);
		Vector2i offset2(offset3.x, offset3.y + probe_axis_count.y * offset3.z);
		offset2 *= (OCCLUSION_OCT_SIZE + 2);

		Vector<uint8_t> data = RD::get_singleton()->texture_get_data(occlusion_process, 0);
		Ref<Image> image = Image::create_from_data((OCCLUSION_OCT_SIZE + 2) * probe_axis_count.x, ((OCCLUSION_OCT_SIZE + 2) * probe_axis_count.y * probe_axis_count.z), false, Image::FORMAT_R8, data);
		image->crop_from_point(offset2.x, offset2.y, OCCLUSION_OCT_SIZE + 2, OCCLUSION_OCT_SIZE + 2);
		image->save_png("occlusion_probe.png");

#endif

		gi->hddagi_debug_probe_dir = Vector3();
	}

	if (gi->hddagi_debug_probe_enabled) {
		uint32_t cascade = 0;
		Vector3i probe_cells = (cascade_size / HDDAGI::REGION_CELLS);
		Vector3i probe_from = cascades[cascade].position / REGION_CELLS;
		Vector3i ofs = gi->hddagi_debug_probe_index - probe_from;

		bool probe_valid = true;
		if (ofs.x < 0 || ofs.y < 0 || ofs.z < 0) {
			probe_valid = false;
		}
		if (ofs.x > probe_cells.x || ofs.y > probe_cells.y || ofs.z > probe_cells.z) {
			probe_valid = false;
		}

		if (probe_valid) {
			Vector3i mult = probe_cells + Vector3i(1, 1, 1);
			uint32_t index = ofs.z * mult.x * mult.y + ofs.y * mult.x + ofs.x;

			push_constant.probe_debug_index = index;

			uint32_t cell_count = HDDAGI::REGION_CELLS * 2 * HDDAGI::REGION_CELLS * 2 * HDDAGI::REGION_CELLS * 2;

			debug_probes_uniform_set = UniformSetCacheRD::get_singleton()->get_cache(
					gi->hddagi_shader.debug_probes_shader_version[p_view_count > 1 ? HDDAGIShader::PROBE_DEBUG_OCCLUSION_MULTIVIEW : HDDAGIShader::PROBE_DEBUG_OCCLUSION],
					0,
					RD::Uniform(RD::UNIFORM_TYPE_UNIFORM_BUFFER, 1, cascades_ubo),
					RD::Uniform(RD::UNIFORM_TYPE_TEXTURE, 2, get_lightprobe_occlusion_textures()),
					RD::Uniform(RD::UNIFORM_TYPE_SAMPLER, 3, RendererRD::MaterialStorage::get_singleton()->sampler_rd_get_default(RS::CANVAS_ITEM_TEXTURE_FILTER_LINEAR, RS::CANVAS_ITEM_TEXTURE_REPEAT_DISABLED)),
					RD::Uniform(RD::UNIFORM_TYPE_UNIFORM_BUFFER, 4, debug_probes_scene_data_ubo),
					RD::Uniform(RD::UNIFORM_TYPE_TEXTURE, 5, lightprobe_diffuse_tex)

			);
			RD::get_singleton()->draw_list_bind_render_pipeline(draw_list, gi->hddagi_shader.debug_probes_pipeline[p_view_count > 1 ? HDDAGIShader::PROBE_DEBUG_OCCLUSION_MULTIVIEW : HDDAGIShader::PROBE_DEBUG_OCCLUSION].get_render_pipeline(RD::INVALID_FORMAT_ID, RD::get_singleton()->framebuffer_get_format(p_framebuffer)));
			RD::get_singleton()->draw_list_bind_uniform_set(draw_list, debug_probes_uniform_set, 0);
			RD::get_singleton()->draw_list_set_push_constant(draw_list, &push_constant, sizeof(HDDAGIShader::DebugProbesPushConstant));
			RD::get_singleton()->draw_list_draw(draw_list, false, cell_count, total_points);
		}
	}

	RD::get_singleton()->draw_list_end();
	RD::get_singleton()->draw_command_end_label();
}

void GI::HDDAGI::pre_process_gi(const Transform3D &p_transform, RenderDataRD *p_render_data) {
	RendererRD::LightStorage *light_storage = RendererRD::LightStorage::get_singleton();
	/* Update general HDDAGI Buffer */

	HDDAGIData hddagi_data;

	hddagi_data.grid_size[0] = cascade_size[0];
	hddagi_data.grid_size[1] = cascade_size[1];
	hddagi_data.grid_size[2] = cascade_size[2];

	hddagi_data.max_cascades = cascades.size();

	hddagi_data.probe_axis_size[0] = cascade_size[0] / REGION_CELLS + 1;
	hddagi_data.probe_axis_size[1] = cascade_size[1] / REGION_CELLS + 1;
	hddagi_data.probe_axis_size[2] = cascade_size[2] / REGION_CELLS + 1;

	hddagi_data.y_mult = y_mult;
	hddagi_data.normal_bias = normal_bias;
	hddagi_data.reflection_bias = reflection_bias;
	hddagi_data.esm_strength = 1.0;

	hddagi_data.energy = energy;

	for (int32_t i = 0; i < hddagi_data.max_cascades; i++) {
		HDDAGIData::ProbeCascadeData &c = hddagi_data.cascades[i];
		Vector3 pos = Vector3((Vector3i(1, 1, 1) * -(cascade_size >> 1) + cascades[i].position)) * cascades[i].cell_size;
		Vector3 cam_origin = p_transform.origin;
		cam_origin.y *= y_mult;
		pos -= cam_origin; //make pos local to camera, to reduce numerical error
		c.position[0] = pos.x;
		c.position[1] = pos.y;
		c.position[2] = pos.z;
		c.to_probe = 1.0 / (float(cascade_size[0]) * cascades[i].cell_size / float(hddagi_data.probe_axis_size[0] - 1));

		c.region_world_offset[0] = cascades[i].position.x / REGION_CELLS;
		c.region_world_offset[1] = cascades[i].position.y / REGION_CELLS;
		c.region_world_offset[2] = cascades[i].position.z / REGION_CELLS;

		c.to_cell = 1.0 / cascades[i].cell_size;
		c.exposure_normalization = 1.0;
		if (p_render_data->camera_attributes.is_valid()) {
			float exposure_normalization = RSG::camera_attributes->camera_attributes_get_exposure_normalization_factor(p_render_data->camera_attributes);
			c.exposure_normalization = exposure_normalization / cascades[i].baked_exposure_normalization;
		}
	}

	RD::get_singleton()->buffer_update(gi->hddagi_ubo, 0, sizeof(HDDAGIData), &hddagi_data);

	/* Update dynamic lights in HDDAGI cascades */

	for (uint32_t i = 0; i < cascades.size(); i++) {
		HDDAGI::Cascade &cascade = cascades[i];

		HDDAGIShader::Light lights[HDDAGI::MAX_DYNAMIC_LIGHTS];
		uint32_t idx = 0;
		for (uint32_t j = 0; j < (uint32_t)p_render_data->hddagi_update_data->directional_lights->size(); j++) {
			if (idx == HDDAGI::MAX_DYNAMIC_LIGHTS) {
				break;
			}

			RID light_instance = p_render_data->hddagi_update_data->directional_lights->get(j);
			ERR_CONTINUE(!light_storage->owns_light_instance(light_instance));

			RID light = light_storage->light_instance_get_base_light(light_instance);
			Transform3D light_transform = light_storage->light_instance_get_base_transform(light_instance);

			if (RSG::light_storage->light_directional_get_sky_mode(light) == RS::LIGHT_DIRECTIONAL_SKY_MODE_SKY_ONLY) {
				continue;
			}

			Vector3 dir = -light_transform.basis.get_column(Vector3::AXIS_Z);
			dir.y *= y_mult;
			dir.normalize();
			lights[idx].direction[0] = dir.x;
			lights[idx].direction[1] = dir.y;
			lights[idx].direction[2] = dir.z;
			Color color = RSG::light_storage->light_get_color(light);
			color = color.srgb_to_linear();
			lights[idx].color[0] = color.r;
			lights[idx].color[1] = color.g;
			lights[idx].color[2] = color.b;
			lights[idx].type = RS::LIGHT_DIRECTIONAL;
			lights[idx].energy = RSG::light_storage->light_get_param(light, RS::LIGHT_PARAM_ENERGY) * RSG::light_storage->light_get_param(light, RS::LIGHT_PARAM_INDIRECT_ENERGY);
			if (RendererSceneRenderRD::get_singleton()->is_using_physical_light_units()) {
				lights[idx].energy *= RSG::light_storage->light_get_param(light, RS::LIGHT_PARAM_INTENSITY);
			}

			if (p_render_data->camera_attributes.is_valid()) {
				lights[idx].energy *= RSG::camera_attributes->camera_attributes_get_exposure_normalization_factor(p_render_data->camera_attributes);
			}

			lights[idx].has_shadow = RSG::light_storage->light_has_shadow(light);

			idx++;
		}

		AABB cascade_aabb;
		cascade_aabb.position = Vector3((Vector3i(1, 1, 1) * -(cascade_size >> 1) + cascade.position)) * cascade.cell_size;
		cascade_aabb.size = Vector3(1, 1, 1) * cascade_size * cascade.cell_size;

		for (uint32_t j = 0; j < p_render_data->hddagi_update_data->positional_light_count; j++) {
			if (idx == HDDAGI::MAX_DYNAMIC_LIGHTS) {
				break;
			}

			RID light_instance = p_render_data->hddagi_update_data->positional_light_instances[j];
			ERR_CONTINUE(!light_storage->owns_light_instance(light_instance));

			RID light = light_storage->light_instance_get_base_light(light_instance);
			AABB light_aabb = light_storage->light_instance_get_base_aabb(light_instance);
			Transform3D light_transform = light_storage->light_instance_get_base_transform(light_instance);

			uint32_t max_hddagi_cascade = RSG::light_storage->light_get_max_hddagi_cascade(light);
			if (i > max_hddagi_cascade) {
				continue;
			}

			if (!cascade_aabb.intersects(light_aabb)) {
				continue;
			}

			Vector3 dir = -light_transform.basis.get_column(Vector3::AXIS_Z);
			//faster to not do this here
			//dir.y *= y_mult;
			//dir.normalize();
			lights[idx].direction[0] = dir.x;
			lights[idx].direction[1] = dir.y;
			lights[idx].direction[2] = dir.z;
			Vector3 pos = light_transform.origin;
			pos.y *= y_mult;
			lights[idx].position[0] = pos.x;
			lights[idx].position[1] = pos.y;
			lights[idx].position[2] = pos.z;
			Color color = RSG::light_storage->light_get_color(light);
			color = color.srgb_to_linear();
			lights[idx].color[0] = color.r;
			lights[idx].color[1] = color.g;
			lights[idx].color[2] = color.b;
			lights[idx].type = RSG::light_storage->light_get_type(light);

			lights[idx].energy = RSG::light_storage->light_get_param(light, RS::LIGHT_PARAM_ENERGY) * RSG::light_storage->light_get_param(light, RS::LIGHT_PARAM_INDIRECT_ENERGY);
			if (RendererSceneRenderRD::get_singleton()->is_using_physical_light_units()) {
				lights[idx].energy *= RSG::light_storage->light_get_param(light, RS::LIGHT_PARAM_INTENSITY);

				// Convert from Luminous Power to Luminous Intensity
				if (lights[idx].type == RS::LIGHT_OMNI) {
					lights[idx].energy *= 1.0 / (Math_PI * 4.0);
				} else if (lights[idx].type == RS::LIGHT_SPOT) {
					// Spot Lights are not physically accurate, Luminous Intensity should change in relation to the cone angle.
					// We make this assumption to keep them easy to control.
					lights[idx].energy *= 1.0 / Math_PI;
				}
			}

			if (p_render_data->camera_attributes.is_valid()) {
				lights[idx].energy *= RSG::camera_attributes->camera_attributes_get_exposure_normalization_factor(p_render_data->camera_attributes);
			}

			lights[idx].has_shadow = RSG::light_storage->light_has_shadow(light);
			lights[idx].attenuation = RSG::light_storage->light_get_param(light, RS::LIGHT_PARAM_ATTENUATION);
			lights[idx].radius = RSG::light_storage->light_get_param(light, RS::LIGHT_PARAM_RANGE);
			lights[idx].cos_spot_angle = Math::cos(Math::deg_to_rad(RSG::light_storage->light_get_param(light, RS::LIGHT_PARAM_SPOT_ANGLE)));
			lights[idx].inv_spot_attenuation = 1.0f / RSG::light_storage->light_get_param(light, RS::LIGHT_PARAM_SPOT_ATTENUATION);

			idx++;
		}

		if (idx > 0) {
			RD::get_singleton()->buffer_update(cascade.light_position_bufer, 0, idx * sizeof(HDDAGIShader::Light), lights);
		}

		cascade_dynamic_light_count[i] = idx;
	}
}

void GI::HDDAGI::render_static_lights(RenderDataRD *p_render_data, Ref<RenderSceneBuffersRD> p_render_buffers, uint32_t p_cascade_count, const uint32_t *p_cascade_indices, const PagedArray<RID> *p_positional_light_cull_result) {
	ERR_FAIL_COND(p_render_buffers.is_null()); // we wouldn't be here if this failed but...

	RendererRD::LightStorage *light_storage = RendererRD::LightStorage::get_singleton();

	RD::get_singleton()->draw_command_begin_label("HDDAGI Render Static Lights");

	update_cascades();

	HDDAGIShader::Light lights[HDDAGI::MAX_STATIC_LIGHTS];
	uint32_t light_count[HDDAGI::MAX_STATIC_LIGHTS];

	for (uint32_t i = 0; i < p_cascade_count; i++) {
		ERR_CONTINUE(p_cascade_indices[i] >= cascades.size());

		HDDAGI::Cascade &cc = cascades[p_cascade_indices[i]];

		{ //fill light buffer

			AABB cascade_aabb;
			cascade_aabb.position = Vector3((Vector3i(1, 1, 1) * -(cascade_size >> 1) + cc.position)) * cc.cell_size;
			cascade_aabb.size = Vector3(1, 1, 1) * cascade_size * cc.cell_size;

			int idx = 0;

			for (uint32_t j = 0; j < (uint32_t)p_positional_light_cull_result[i].size(); j++) {
				if (idx == HDDAGI::MAX_STATIC_LIGHTS) {
					break;
				}

				RID light_instance = p_positional_light_cull_result[i][j];
				ERR_CONTINUE(!light_storage->owns_light_instance(light_instance));

				RID light = light_storage->light_instance_get_base_light(light_instance);
				AABB light_aabb = light_storage->light_instance_get_base_aabb(light_instance);
				Transform3D light_transform = light_storage->light_instance_get_base_transform(light_instance);

				uint32_t max_hddagi_cascade = RSG::light_storage->light_get_max_hddagi_cascade(light);
				if (p_cascade_indices[i] > max_hddagi_cascade) {
					continue;
				}

				if (!cascade_aabb.intersects(light_aabb)) {
					continue;
				}

				lights[idx].type = RSG::light_storage->light_get_type(light);

				Vector3 dir = -light_transform.basis.get_column(Vector3::AXIS_Z);
				if (lights[idx].type == RS::LIGHT_DIRECTIONAL) {
					dir.y *= y_mult; //only makes sense for directional
					dir.normalize();
				}
				lights[idx].direction[0] = dir.x;
				lights[idx].direction[1] = dir.y;
				lights[idx].direction[2] = dir.z;
				Vector3 pos = light_transform.origin;
				pos.y *= y_mult;
				lights[idx].position[0] = pos.x;
				lights[idx].position[1] = pos.y;
				lights[idx].position[2] = pos.z;
				Color color = RSG::light_storage->light_get_color(light);
				color = color.srgb_to_linear();
				lights[idx].color[0] = color.r;
				lights[idx].color[1] = color.g;
				lights[idx].color[2] = color.b;

				lights[idx].energy = RSG::light_storage->light_get_param(light, RS::LIGHT_PARAM_ENERGY) * RSG::light_storage->light_get_param(light, RS::LIGHT_PARAM_INDIRECT_ENERGY);
				if (RendererSceneRenderRD::get_singleton()->is_using_physical_light_units()) {
					lights[idx].energy *= RSG::light_storage->light_get_param(light, RS::LIGHT_PARAM_INTENSITY);

					// Convert from Luminous Power to Luminous Intensity
					if (lights[idx].type == RS::LIGHT_OMNI) {
						lights[idx].energy *= 1.0 / (Math_PI * 4.0);
					} else if (lights[idx].type == RS::LIGHT_SPOT) {
						// Spot Lights are not physically accurate, Luminous Intensity should change in relation to the cone angle.
						// We make this assumption to keep them easy to control.
						lights[idx].energy *= 1.0 / Math_PI;
					}
				}

				if (p_render_data->camera_attributes.is_valid()) {
					lights[idx].energy *= RSG::camera_attributes->camera_attributes_get_exposure_normalization_factor(p_render_data->camera_attributes);
				}

				lights[idx].has_shadow = RSG::light_storage->light_has_shadow(light);
				lights[idx].attenuation = RSG::light_storage->light_get_param(light, RS::LIGHT_PARAM_ATTENUATION);
				lights[idx].radius = RSG::light_storage->light_get_param(light, RS::LIGHT_PARAM_RANGE);
				lights[idx].cos_spot_angle = Math::cos(Math::deg_to_rad(RSG::light_storage->light_get_param(light, RS::LIGHT_PARAM_SPOT_ANGLE)));
				lights[idx].inv_spot_attenuation = 1.0f / RSG::light_storage->light_get_param(light, RS::LIGHT_PARAM_SPOT_ATTENUATION);

				idx++;
			}

			if (idx > 0) {
				RD::get_singleton()->buffer_update(cc.light_position_bufer, 0, idx * sizeof(HDDAGIShader::Light), lights);
			}

			light_count[i] = idx;
		}
	}

	/* Static Lights */
	RD::ComputeListID compute_list = RD::get_singleton()->compute_list_begin();

	RD::get_singleton()->compute_list_bind_compute_pipeline(compute_list, gi->hddagi_shader.direct_light_pipeline[HDDAGIShader::DIRECT_LIGHT_MODE_STATIC]);

	HDDAGIShader::DirectLightPushConstant dl_push_constant;

	Vector3i probe_axis_count = cascade_size / REGION_CELLS + Vector3i(1, 1, 1);

	dl_push_constant.grid_size[0] = cascade_size[0];
	dl_push_constant.grid_size[1] = cascade_size[1];
	dl_push_constant.grid_size[2] = cascade_size[2];
	dl_push_constant.max_cascades = cascades.size();
	dl_push_constant.probe_axis_size[0] = probe_axis_count[0];
	dl_push_constant.probe_axis_size[1] = probe_axis_count[1];
	dl_push_constant.probe_axis_size[2] = probe_axis_count[2];
	dl_push_constant.bounce_feedback = 0.0; // this is static light, do not multibounce yet
	dl_push_constant.y_mult = y_mult;
	dl_push_constant.use_occlusion = uses_occlusion;
	dl_push_constant.probe_cell_size = REGION_CELLS;

	//all must be processed
	dl_push_constant.process_offset = 0;
	dl_push_constant.process_increment = 1;

	for (uint32_t i = 0; i < p_cascade_count; i++) {
		ERR_CONTINUE(p_cascade_indices[i] >= cascades.size());

		HDDAGI::Cascade &cc = cascades[p_cascade_indices[i]];

		dl_push_constant.light_count = light_count[i];
		dl_push_constant.cascade = p_cascade_indices[i];

		if (dl_push_constant.light_count > 0) {
			RID uniform_set = UniformSetCacheRD::get_singleton()->get_cache(
					gi->hddagi_shader.direct_light_shader_version[HDDAGIShader::DIRECT_LIGHT_MODE_STATIC],
					0,
					RD::Uniform(RD::UNIFORM_TYPE_IMAGE, 1, voxel_bits_tex),
					RD::Uniform(RD::UNIFORM_TYPE_IMAGE, 2, voxel_region_tex),
					RD::Uniform(RD::UNIFORM_TYPE_SAMPLER, 3, RendererRD::MaterialStorage::get_singleton()->sampler_rd_get_default(RS::CANVAS_ITEM_TEXTURE_FILTER_LINEAR, RS::CANVAS_ITEM_TEXTURE_REPEAT_DISABLED)),
					RD::Uniform(RD::UNIFORM_TYPE_STORAGE_BUFFER, 4, cc.light_process_dispatch_buffer_copy),
					RD::Uniform(RD::UNIFORM_TYPE_STORAGE_BUFFER, 5, cc.light_process_buffer),
					RD::Uniform(RD::UNIFORM_TYPE_IMAGE, 6, voxel_light_tex_data),
					RD::Uniform(RD::UNIFORM_TYPE_UNIFORM_BUFFER, 7, cascades_ubo),
					RD::Uniform(RD::UNIFORM_TYPE_STORAGE_BUFFER, 8, cc.light_position_bufer));

			RD::get_singleton()->compute_list_bind_uniform_set(compute_list, uniform_set, 0);
			RD::get_singleton()->compute_list_set_push_constant(compute_list, &dl_push_constant, sizeof(HDDAGIShader::DirectLightPushConstant));
			RD::get_singleton()->compute_list_dispatch_indirect(compute_list, cc.light_process_dispatch_buffer, 0);
		}
	}

	RD::get_singleton()->compute_list_end();

	RD::get_singleton()->draw_command_end_label();
}

////////////////////////////////////////////////////////////////////////////////
// VoxelGIInstance

void GI::VoxelGIInstance::update(bool p_update_light_instances, const Vector<RID> &p_light_instances, const PagedArray<RenderGeometryInstance *> &p_dynamic_objects) {
	RendererRD::LightStorage *light_storage = RendererRD::LightStorage::get_singleton();
	RendererRD::MaterialStorage *material_storage = RendererRD::MaterialStorage::get_singleton();

	uint32_t data_version = gi->voxel_gi_get_data_version(probe);

	// (RE)CREATE IF NEEDED

	if (last_probe_data_version != data_version) {
		//need to re-create everything
		free_resources();

		Vector3i octree_size = gi->voxel_gi_get_octree_size(probe);

		if (octree_size != Vector3i()) {
			//can create a 3D texture
			Vector<int> levels = gi->voxel_gi_get_level_counts(probe);

			RD::TextureFormat tf;
			tf.format = RD::DATA_FORMAT_R8G8B8A8_UNORM;
			tf.width = octree_size.x;
			tf.height = octree_size.y;
			tf.depth = octree_size.z;
			tf.texture_type = RD::TEXTURE_TYPE_3D;
			tf.mipmaps = levels.size();

			tf.usage_bits = RD::TEXTURE_USAGE_SAMPLING_BIT | RD::TEXTURE_USAGE_STORAGE_BIT | RD::TEXTURE_USAGE_CAN_COPY_TO_BIT;

			texture = RD::get_singleton()->texture_create(tf, RD::TextureView());
			RD::get_singleton()->set_resource_name(texture, "VoxelGI Instance Texture");

			RD::get_singleton()->texture_clear(texture, Color(0, 0, 0, 0), 0, levels.size(), 0, 1);

			{
				int total_elements = 0;
				for (int i = 0; i < levels.size(); i++) {
					total_elements += levels[i];
				}

				write_buffer = RD::get_singleton()->storage_buffer_create(total_elements * 16);
			}

			for (int i = 0; i < levels.size(); i++) {
				VoxelGIInstance::Mipmap mipmap;
				mipmap.texture = RD::get_singleton()->texture_create_shared_from_slice(RD::TextureView(), texture, 0, i, 1, RD::TEXTURE_SLICE_3D);
				mipmap.level = levels.size() - i - 1;
				mipmap.cell_offset = 0;
				for (uint32_t j = 0; j < mipmap.level; j++) {
					mipmap.cell_offset += levels[j];
				}
				mipmap.cell_count = levels[mipmap.level];

				Vector<RD::Uniform> uniforms;
				{
					RD::Uniform u;
					u.uniform_type = RD::UNIFORM_TYPE_STORAGE_BUFFER;
					u.binding = 1;
					u.append_id(gi->voxel_gi_get_octree_buffer(probe));
					uniforms.push_back(u);
				}
				{
					RD::Uniform u;
					u.uniform_type = RD::UNIFORM_TYPE_STORAGE_BUFFER;
					u.binding = 2;
					u.append_id(gi->voxel_gi_get_data_buffer(probe));
					uniforms.push_back(u);
				}

				{
					RD::Uniform u;
					u.uniform_type = RD::UNIFORM_TYPE_STORAGE_BUFFER;
					u.binding = 4;
					u.append_id(write_buffer);
					uniforms.push_back(u);
				}
				{
					RD::Uniform u;
					u.uniform_type = RD::UNIFORM_TYPE_TEXTURE;
					u.binding = 9;
					u.append_id(gi->voxel_gi_get_sdf_texture(probe));
					uniforms.push_back(u);
				}
				{
					RD::Uniform u;
					u.uniform_type = RD::UNIFORM_TYPE_SAMPLER;
					u.binding = 10;
					u.append_id(material_storage->sampler_rd_get_default(RS::CANVAS_ITEM_TEXTURE_FILTER_LINEAR_WITH_MIPMAPS, RS::CANVAS_ITEM_TEXTURE_REPEAT_DISABLED));
					uniforms.push_back(u);
				}

				{
					Vector<RD::Uniform> copy_uniforms = uniforms;
					if (i == 0) {
						{
							RD::Uniform u;
							u.uniform_type = RD::UNIFORM_TYPE_UNIFORM_BUFFER;
							u.binding = 3;
							u.append_id(gi->voxel_gi_lights_uniform);
							copy_uniforms.push_back(u);
						}

						mipmap.uniform_set = RD::get_singleton()->uniform_set_create(copy_uniforms, gi->voxel_gi_lighting_shader_version_shaders[VOXEL_GI_SHADER_VERSION_COMPUTE_LIGHT], 0);

						copy_uniforms = uniforms; //restore

						{
							RD::Uniform u;
							u.uniform_type = RD::UNIFORM_TYPE_TEXTURE;
							u.binding = 5;
							u.append_id(texture);
							copy_uniforms.push_back(u);
						}
						mipmap.second_bounce_uniform_set = RD::get_singleton()->uniform_set_create(copy_uniforms, gi->voxel_gi_lighting_shader_version_shaders[VOXEL_GI_SHADER_VERSION_COMPUTE_SECOND_BOUNCE], 0);
					} else {
						mipmap.uniform_set = RD::get_singleton()->uniform_set_create(copy_uniforms, gi->voxel_gi_lighting_shader_version_shaders[VOXEL_GI_SHADER_VERSION_COMPUTE_MIPMAP], 0);
					}
				}

				{
					RD::Uniform u;
					u.uniform_type = RD::UNIFORM_TYPE_IMAGE;
					u.binding = 5;
					u.append_id(mipmap.texture);
					uniforms.push_back(u);
				}

				mipmap.write_uniform_set = RD::get_singleton()->uniform_set_create(uniforms, gi->voxel_gi_lighting_shader_version_shaders[VOXEL_GI_SHADER_VERSION_WRITE_TEXTURE], 0);

				mipmaps.push_back(mipmap);
			}

			{
				uint32_t dynamic_map_size = MAX(MAX(octree_size.x, octree_size.y), octree_size.z);
				uint32_t oversample = nearest_power_of_2_templated(4);
				int mipmap_index = 0;

				while (mipmap_index < mipmaps.size()) {
					VoxelGIInstance::DynamicMap dmap;

					if (oversample > 0) {
						dmap.size = dynamic_map_size * (1 << oversample);
						dmap.mipmap = -1;
						oversample--;
					} else {
						dmap.size = dynamic_map_size >> mipmap_index;
						dmap.mipmap = mipmap_index;
						mipmap_index++;
					}

					RD::TextureFormat dtf;
					dtf.width = dmap.size;
					dtf.height = dmap.size;
					dtf.format = RD::DATA_FORMAT_R16G16B16A16_SFLOAT;
					dtf.usage_bits = RD::TEXTURE_USAGE_STORAGE_BIT;

					if (dynamic_maps.size() == 0) {
						dtf.usage_bits |= RD::TEXTURE_USAGE_COLOR_ATTACHMENT_BIT;
					}
					dmap.texture = RD::get_singleton()->texture_create(dtf, RD::TextureView());
					RD::get_singleton()->set_resource_name(dmap.texture, "VoxelGI Instance DMap Texture");

					if (dynamic_maps.size() == 0) {
						// Render depth for first one.
						// Use 16-bit depth when supported to improve performance.
						dtf.format = RD::get_singleton()->texture_is_format_supported_for_usage(RD::DATA_FORMAT_D16_UNORM, RD::TEXTURE_USAGE_DEPTH_STENCIL_ATTACHMENT_BIT) ? RD::DATA_FORMAT_D16_UNORM : RD::DATA_FORMAT_X8_D24_UNORM_PACK32;
						dtf.usage_bits = RD::TEXTURE_USAGE_DEPTH_STENCIL_ATTACHMENT_BIT;
						dmap.fb_depth = RD::get_singleton()->texture_create(dtf, RD::TextureView());
						RD::get_singleton()->set_resource_name(dmap.fb_depth, "VoxelGI Instance DMap FB Depth");
					}

					//just use depth as-is
					dtf.format = RD::DATA_FORMAT_R32_SFLOAT;
					dtf.usage_bits = RD::TEXTURE_USAGE_STORAGE_BIT | RD::TEXTURE_USAGE_COLOR_ATTACHMENT_BIT;

					dmap.depth = RD::get_singleton()->texture_create(dtf, RD::TextureView());
					RD::get_singleton()->set_resource_name(dmap.depth, "VoxelGI Instance DMap Depth");

					if (dynamic_maps.size() == 0) {
						dtf.format = RD::DATA_FORMAT_R8G8B8A8_UNORM;
						dtf.usage_bits = RD::TEXTURE_USAGE_STORAGE_BIT | RD::TEXTURE_USAGE_COLOR_ATTACHMENT_BIT;
						dmap.albedo = RD::get_singleton()->texture_create(dtf, RD::TextureView());
						RD::get_singleton()->set_resource_name(dmap.albedo, "VoxelGI Instance DMap Albedo");
						dmap.normal = RD::get_singleton()->texture_create(dtf, RD::TextureView());
						RD::get_singleton()->set_resource_name(dmap.normal, "VoxelGI Instance DMap Normal");
						dmap.orm = RD::get_singleton()->texture_create(dtf, RD::TextureView());
						RD::get_singleton()->set_resource_name(dmap.orm, "VoxelGI Instance DMap ORM");

						Vector<RID> fb;
						fb.push_back(dmap.albedo);
						fb.push_back(dmap.normal);
						fb.push_back(dmap.orm);
						fb.push_back(dmap.texture); //emission
						fb.push_back(dmap.depth);
						fb.push_back(dmap.fb_depth);

						dmap.fb = RD::get_singleton()->framebuffer_create(fb);

						{
							Vector<RD::Uniform> uniforms;
							{
								RD::Uniform u;
								u.uniform_type = RD::UNIFORM_TYPE_UNIFORM_BUFFER;
								u.binding = 3;
								u.append_id(gi->voxel_gi_lights_uniform);
								uniforms.push_back(u);
							}

							{
								RD::Uniform u;
								u.uniform_type = RD::UNIFORM_TYPE_IMAGE;
								u.binding = 5;
								u.append_id(dmap.albedo);
								uniforms.push_back(u);
							}
							{
								RD::Uniform u;
								u.uniform_type = RD::UNIFORM_TYPE_IMAGE;
								u.binding = 6;
								u.append_id(dmap.normal);
								uniforms.push_back(u);
							}
							{
								RD::Uniform u;
								u.uniform_type = RD::UNIFORM_TYPE_IMAGE;
								u.binding = 7;
								u.append_id(dmap.orm);
								uniforms.push_back(u);
							}
							{
								RD::Uniform u;
								u.uniform_type = RD::UNIFORM_TYPE_TEXTURE;
								u.binding = 8;
								u.append_id(dmap.fb_depth);
								uniforms.push_back(u);
							}
							{
								RD::Uniform u;
								u.uniform_type = RD::UNIFORM_TYPE_TEXTURE;
								u.binding = 9;
								u.append_id(gi->voxel_gi_get_sdf_texture(probe));
								uniforms.push_back(u);
							}
							{
								RD::Uniform u;
								u.uniform_type = RD::UNIFORM_TYPE_SAMPLER;
								u.binding = 10;
								u.append_id(material_storage->sampler_rd_get_default(RS::CANVAS_ITEM_TEXTURE_FILTER_LINEAR_WITH_MIPMAPS, RS::CANVAS_ITEM_TEXTURE_REPEAT_DISABLED));
								uniforms.push_back(u);
							}
							{
								RD::Uniform u;
								u.uniform_type = RD::UNIFORM_TYPE_IMAGE;
								u.binding = 11;
								u.append_id(dmap.texture);
								uniforms.push_back(u);
							}
							{
								RD::Uniform u;
								u.uniform_type = RD::UNIFORM_TYPE_IMAGE;
								u.binding = 12;
								u.append_id(dmap.depth);
								uniforms.push_back(u);
							}

							dmap.uniform_set = RD::get_singleton()->uniform_set_create(uniforms, gi->voxel_gi_lighting_shader_version_shaders[VOXEL_GI_SHADER_VERSION_DYNAMIC_OBJECT_LIGHTING], 0);
						}
					} else {
						bool plot = dmap.mipmap >= 0;
						bool write = dmap.mipmap < (mipmaps.size() - 1);

						Vector<RD::Uniform> uniforms;

						{
							RD::Uniform u;
							u.uniform_type = RD::UNIFORM_TYPE_IMAGE;
							u.binding = 5;
							u.append_id(dynamic_maps[dynamic_maps.size() - 1].texture);
							uniforms.push_back(u);
						}
						{
							RD::Uniform u;
							u.uniform_type = RD::UNIFORM_TYPE_IMAGE;
							u.binding = 6;
							u.append_id(dynamic_maps[dynamic_maps.size() - 1].depth);
							uniforms.push_back(u);
						}

						if (write) {
							{
								RD::Uniform u;
								u.uniform_type = RD::UNIFORM_TYPE_IMAGE;
								u.binding = 7;
								u.append_id(dmap.texture);
								uniforms.push_back(u);
							}
							{
								RD::Uniform u;
								u.uniform_type = RD::UNIFORM_TYPE_IMAGE;
								u.binding = 8;
								u.append_id(dmap.depth);
								uniforms.push_back(u);
							}
						}

						{
							RD::Uniform u;
							u.uniform_type = RD::UNIFORM_TYPE_TEXTURE;
							u.binding = 9;
							u.append_id(gi->voxel_gi_get_sdf_texture(probe));
							uniforms.push_back(u);
						}
						{
							RD::Uniform u;
							u.uniform_type = RD::UNIFORM_TYPE_SAMPLER;
							u.binding = 10;
							u.append_id(material_storage->sampler_rd_get_default(RS::CANVAS_ITEM_TEXTURE_FILTER_LINEAR_WITH_MIPMAPS, RS::CANVAS_ITEM_TEXTURE_REPEAT_DISABLED));
							uniforms.push_back(u);
						}

						if (plot) {
							{
								RD::Uniform u;
								u.uniform_type = RD::UNIFORM_TYPE_IMAGE;
								u.binding = 11;
								u.append_id(mipmaps[dmap.mipmap].texture);
								uniforms.push_back(u);
							}
						}

						dmap.uniform_set = RD::get_singleton()->uniform_set_create(
								uniforms,
								gi->voxel_gi_lighting_shader_version_shaders[(write && plot) ? VOXEL_GI_SHADER_VERSION_DYNAMIC_SHRINK_WRITE_PLOT : (write ? VOXEL_GI_SHADER_VERSION_DYNAMIC_SHRINK_WRITE : VOXEL_GI_SHADER_VERSION_DYNAMIC_SHRINK_PLOT)],
								0);
					}

					dynamic_maps.push_back(dmap);
				}
			}
		}

		last_probe_data_version = data_version;
		p_update_light_instances = true; //just in case

		RendererSceneRenderRD::get_singleton()->base_uniforms_changed();
	}

	// UDPDATE TIME

	if (has_dynamic_object_data) {
		//if it has dynamic object data, it needs to be cleared
		RD::get_singleton()->texture_clear(texture, Color(0, 0, 0, 0), 0, mipmaps.size(), 0, 1);
	}

	uint32_t light_count = 0;

	if (p_update_light_instances || p_dynamic_objects.size() > 0) {
		light_count = MIN(gi->voxel_gi_max_lights, (uint32_t)p_light_instances.size());

		{
			Transform3D to_cell = gi->voxel_gi_get_to_cell_xform(probe);
			Transform3D to_probe_xform = to_cell * transform.affine_inverse();

			//update lights

			for (uint32_t i = 0; i < light_count; i++) {
				VoxelGILight &l = gi->voxel_gi_lights[i];
				RID light_instance = p_light_instances[i];
				RID light = light_storage->light_instance_get_base_light(light_instance);

				l.type = RSG::light_storage->light_get_type(light);
				if (l.type == RS::LIGHT_DIRECTIONAL && RSG::light_storage->light_directional_get_sky_mode(light) == RS::LIGHT_DIRECTIONAL_SKY_MODE_SKY_ONLY) {
					light_count--;
					continue;
				}

				l.attenuation = RSG::light_storage->light_get_param(light, RS::LIGHT_PARAM_ATTENUATION);
				l.energy = RSG::light_storage->light_get_param(light, RS::LIGHT_PARAM_ENERGY) * RSG::light_storage->light_get_param(light, RS::LIGHT_PARAM_INDIRECT_ENERGY);

				if (RendererSceneRenderRD::get_singleton()->is_using_physical_light_units()) {
					l.energy *= RSG::light_storage->light_get_param(light, RS::LIGHT_PARAM_INTENSITY);

					l.energy *= gi->voxel_gi_get_baked_exposure_normalization(probe);

					// Convert from Luminous Power to Luminous Intensity
					if (l.type == RS::LIGHT_OMNI) {
						l.energy *= 1.0 / (Math_PI * 4.0);
					} else if (l.type == RS::LIGHT_SPOT) {
						// Spot Lights are not physically accurate, Luminous Intensity should change in relation to the cone angle.
						// We make this assumption to keep them easy to control.
						l.energy *= 1.0 / Math_PI;
					}
				}

				l.radius = to_cell.basis.xform(Vector3(RSG::light_storage->light_get_param(light, RS::LIGHT_PARAM_RANGE), 0, 0)).length();
				Color color = RSG::light_storage->light_get_color(light).srgb_to_linear();
				l.color[0] = color.r;
				l.color[1] = color.g;
				l.color[2] = color.b;

				l.cos_spot_angle = Math::cos(Math::deg_to_rad(RSG::light_storage->light_get_param(light, RS::LIGHT_PARAM_SPOT_ANGLE)));
				l.inv_spot_attenuation = 1.0f / RSG::light_storage->light_get_param(light, RS::LIGHT_PARAM_SPOT_ATTENUATION);

				Transform3D xform = light_storage->light_instance_get_base_transform(light_instance);

				Vector3 pos = to_probe_xform.xform(xform.origin);
				Vector3 dir = to_probe_xform.basis.xform(-xform.basis.get_column(2)).normalized();

				l.position[0] = pos.x;
				l.position[1] = pos.y;
				l.position[2] = pos.z;

				l.direction[0] = dir.x;
				l.direction[1] = dir.y;
				l.direction[2] = dir.z;

				l.has_shadow = RSG::light_storage->light_has_shadow(light);
			}

			RD::get_singleton()->buffer_update(gi->voxel_gi_lights_uniform, 0, sizeof(VoxelGILight) * light_count, gi->voxel_gi_lights);
		}
	}

	if (has_dynamic_object_data || p_update_light_instances || p_dynamic_objects.size()) {
		// PROCESS MIPMAPS
		if (mipmaps.size()) {
			//can update mipmaps

			Vector3i probe_size = gi->voxel_gi_get_octree_size(probe);

			VoxelGIPushConstant push_constant;

			push_constant.limits[0] = probe_size.x;
			push_constant.limits[1] = probe_size.y;
			push_constant.limits[2] = probe_size.z;
			push_constant.stack_size = mipmaps.size();
			push_constant.emission_scale = 1.0;
			push_constant.propagation = gi->voxel_gi_get_propagation(probe);
			push_constant.dynamic_range = gi->voxel_gi_get_dynamic_range(probe);
			push_constant.light_count = light_count;
			push_constant.aniso_strength = 0;

			/*		print_line("probe update to version " + itos(last_probe_version));
			print_line("propagation " + rtos(push_constant.propagation));
			print_line("dynrange " + rtos(push_constant.dynamic_range));
	*/
			RD::ComputeListID compute_list = RD::get_singleton()->compute_list_begin();

			int passes;
			if (p_update_light_instances) {
				passes = gi->voxel_gi_is_using_two_bounces(probe) ? 2 : 1;
			} else {
				passes = 1; //only re-blitting is necessary
			}
			int wg_size = 64;
			int64_t wg_limit_x = (int64_t)RD::get_singleton()->limit_get(RD::LIMIT_MAX_COMPUTE_WORKGROUP_COUNT_X);

			for (int pass = 0; pass < passes; pass++) {
				if (p_update_light_instances) {
					for (int i = 0; i < mipmaps.size(); i++) {
						if (i == 0) {
							RD::get_singleton()->compute_list_bind_compute_pipeline(compute_list, gi->voxel_gi_lighting_shader_version_pipelines[pass == 0 ? VOXEL_GI_SHADER_VERSION_COMPUTE_LIGHT : VOXEL_GI_SHADER_VERSION_COMPUTE_SECOND_BOUNCE]);
						} else if (i == 1) {
							RD::get_singleton()->compute_list_bind_compute_pipeline(compute_list, gi->voxel_gi_lighting_shader_version_pipelines[VOXEL_GI_SHADER_VERSION_COMPUTE_MIPMAP]);
						}

						if (pass == 1 || i > 0) {
							RD::get_singleton()->compute_list_add_barrier(compute_list); //wait til previous step is done
						}
						if (pass == 0 || i > 0) {
							RD::get_singleton()->compute_list_bind_uniform_set(compute_list, mipmaps[i].uniform_set, 0);
						} else {
							RD::get_singleton()->compute_list_bind_uniform_set(compute_list, mipmaps[i].second_bounce_uniform_set, 0);
						}

						push_constant.cell_offset = mipmaps[i].cell_offset;
						push_constant.cell_count = mipmaps[i].cell_count;

						int64_t wg_todo = (mipmaps[i].cell_count + wg_size - 1) / wg_size;
						while (wg_todo) {
							int64_t wg_count = MIN(wg_todo, wg_limit_x);
							RD::get_singleton()->compute_list_set_push_constant(compute_list, &push_constant, sizeof(VoxelGIPushConstant));
							RD::get_singleton()->compute_list_dispatch(compute_list, wg_count, 1, 1);
							wg_todo -= wg_count;
							push_constant.cell_offset += wg_count * wg_size;
						}
					}

					RD::get_singleton()->compute_list_add_barrier(compute_list); //wait til previous step is done
				}

				RD::get_singleton()->compute_list_bind_compute_pipeline(compute_list, gi->voxel_gi_lighting_shader_version_pipelines[VOXEL_GI_SHADER_VERSION_WRITE_TEXTURE]);

				for (int i = 0; i < mipmaps.size(); i++) {
					RD::get_singleton()->compute_list_bind_uniform_set(compute_list, mipmaps[i].write_uniform_set, 0);

					push_constant.cell_offset = mipmaps[i].cell_offset;
					push_constant.cell_count = mipmaps[i].cell_count;

					int64_t wg_todo = (mipmaps[i].cell_count + wg_size - 1) / wg_size;
					while (wg_todo) {
						int64_t wg_count = MIN(wg_todo, wg_limit_x);
						RD::get_singleton()->compute_list_set_push_constant(compute_list, &push_constant, sizeof(VoxelGIPushConstant));
						RD::get_singleton()->compute_list_dispatch(compute_list, wg_count, 1, 1);
						wg_todo -= wg_count;
						push_constant.cell_offset += wg_count * wg_size;
					}
				}
			}

			RD::get_singleton()->compute_list_end();
		}
	}

	has_dynamic_object_data = false; //clear until dynamic object data is used again

	if (p_dynamic_objects.size() && dynamic_maps.size()) {
		Vector3i octree_size = gi->voxel_gi_get_octree_size(probe);
		int multiplier = dynamic_maps[0].size / MAX(MAX(octree_size.x, octree_size.y), octree_size.z);

		Transform3D oversample_scale;
		oversample_scale.basis.scale(Vector3(multiplier, multiplier, multiplier));

		Transform3D to_cell = oversample_scale * gi->voxel_gi_get_to_cell_xform(probe);
		Transform3D to_world_xform = transform * to_cell.affine_inverse();
		Transform3D to_probe_xform = to_world_xform.affine_inverse();

		AABB probe_aabb(Vector3(), octree_size);

		//this could probably be better parallelized in compute..
		for (int i = 0; i < (int)p_dynamic_objects.size(); i++) {
			RenderGeometryInstance *instance = p_dynamic_objects[i];

			//transform aabb to voxel_gi
			AABB aabb = (to_probe_xform * instance->get_transform()).xform(instance->get_aabb());

			//this needs to wrap to grid resolution to avoid jitter
			//also extend margin a bit just in case
			Vector3i begin = aabb.position - Vector3i(1, 1, 1);
			Vector3i end = aabb.position + aabb.size + Vector3i(1, 1, 1);

			for (int j = 0; j < 3; j++) {
				if ((end[j] - begin[j]) & 1) {
					end[j]++; //for half extents split, it needs to be even
				}
				begin[j] = MAX(begin[j], 0);
				end[j] = MIN(end[j], octree_size[j] * multiplier);
			}

			//aabb = aabb.intersection(probe_aabb); //intersect
			aabb.position = begin;
			aabb.size = end - begin;

			//print_line("aabb: " + aabb);

			for (int j = 0; j < 6; j++) {
				//if (j != 0 && j != 3) {
				//	continue;
				//}
				static const Vector3 render_z[6] = {
					Vector3(1, 0, 0),
					Vector3(0, 1, 0),
					Vector3(0, 0, 1),
					Vector3(-1, 0, 0),
					Vector3(0, -1, 0),
					Vector3(0, 0, -1),
				};
				static const Vector3 render_up[6] = {
					Vector3(0, 1, 0),
					Vector3(0, 0, 1),
					Vector3(0, 1, 0),
					Vector3(0, 1, 0),
					Vector3(0, 0, 1),
					Vector3(0, 1, 0),
				};

				Vector3 render_dir = render_z[j];
				Vector3 up_dir = render_up[j];

				Vector3 center = aabb.get_center();
				Transform3D xform;
				xform.set_look_at(center - aabb.size * 0.5 * render_dir, center, up_dir);

				Vector3 x_dir = xform.basis.get_column(0).abs();
				int x_axis = int(Vector3(0, 1, 2).dot(x_dir));
				Vector3 y_dir = xform.basis.get_column(1).abs();
				int y_axis = int(Vector3(0, 1, 2).dot(y_dir));
				Vector3 z_dir = -xform.basis.get_column(2);
				int z_axis = int(Vector3(0, 1, 2).dot(z_dir.abs()));

				Rect2i rect(aabb.position[x_axis], aabb.position[y_axis], aabb.size[x_axis], aabb.size[y_axis]);
				bool x_flip = bool(Vector3(1, 1, 1).dot(xform.basis.get_column(0)) < 0);
				bool y_flip = bool(Vector3(1, 1, 1).dot(xform.basis.get_column(1)) < 0);
				bool z_flip = bool(Vector3(1, 1, 1).dot(xform.basis.get_column(2)) > 0);

				Projection cm;
				cm.set_orthogonal(-rect.size.width / 2, rect.size.width / 2, -rect.size.height / 2, rect.size.height / 2, 0.0001, aabb.size[z_axis]);

				if (RendererSceneRenderRD::get_singleton()->cull_argument.size() == 0) {
					RendererSceneRenderRD::get_singleton()->cull_argument.push_back(nullptr);
				}
				RendererSceneRenderRD::get_singleton()->cull_argument[0] = instance;

				float exposure_normalization = 1.0;
				if (RendererSceneRenderRD::get_singleton()->is_using_physical_light_units()) {
					exposure_normalization = gi->voxel_gi_get_baked_exposure_normalization(probe);
				}

				RendererSceneRenderRD::get_singleton()->_render_material(to_world_xform * xform, cm, true, RendererSceneRenderRD::get_singleton()->cull_argument, dynamic_maps[0].fb, Rect2i(Vector2i(), rect.size), exposure_normalization);

				VoxelGIDynamicPushConstant push_constant;
				memset(&push_constant, 0, sizeof(VoxelGIDynamicPushConstant));
				push_constant.limits[0] = octree_size.x;
				push_constant.limits[1] = octree_size.y;
				push_constant.limits[2] = octree_size.z;
				push_constant.light_count = p_light_instances.size();
				push_constant.x_dir[0] = x_dir[0];
				push_constant.x_dir[1] = x_dir[1];
				push_constant.x_dir[2] = x_dir[2];
				push_constant.y_dir[0] = y_dir[0];
				push_constant.y_dir[1] = y_dir[1];
				push_constant.y_dir[2] = y_dir[2];
				push_constant.z_dir[0] = z_dir[0];
				push_constant.z_dir[1] = z_dir[1];
				push_constant.z_dir[2] = z_dir[2];
				push_constant.z_base = xform.origin[z_axis];
				push_constant.z_sign = (z_flip ? -1.0 : 1.0);
				push_constant.pos_multiplier = float(1.0) / multiplier;
				push_constant.dynamic_range = gi->voxel_gi_get_dynamic_range(probe);
				push_constant.flip_x = x_flip;
				push_constant.flip_y = y_flip;
				push_constant.rect_pos[0] = rect.position[0];
				push_constant.rect_pos[1] = rect.position[1];
				push_constant.rect_size[0] = rect.size[0];
				push_constant.rect_size[1] = rect.size[1];
				push_constant.prev_rect_ofs[0] = 0;
				push_constant.prev_rect_ofs[1] = 0;
				push_constant.prev_rect_size[0] = 0;
				push_constant.prev_rect_size[1] = 0;
				push_constant.on_mipmap = false;
				push_constant.propagation = gi->voxel_gi_get_propagation(probe);
				push_constant.pad[0] = 0;
				push_constant.pad[1] = 0;
				push_constant.pad[2] = 0;

				//process lighting
				RD::ComputeListID compute_list = RD::get_singleton()->compute_list_begin();
				RD::get_singleton()->compute_list_bind_compute_pipeline(compute_list, gi->voxel_gi_lighting_shader_version_pipelines[VOXEL_GI_SHADER_VERSION_DYNAMIC_OBJECT_LIGHTING]);
				RD::get_singleton()->compute_list_bind_uniform_set(compute_list, dynamic_maps[0].uniform_set, 0);
				RD::get_singleton()->compute_list_set_push_constant(compute_list, &push_constant, sizeof(VoxelGIDynamicPushConstant));
				RD::get_singleton()->compute_list_dispatch(compute_list, Math::division_round_up(rect.size.x, 8), Math::division_round_up(rect.size.y, 8), 1);
				//print_line("rect: " + itos(i) + ": " + rect);

				for (int k = 1; k < dynamic_maps.size(); k++) {
					// enlarge the rect if needed so all pixels fit when downscaled,
					// this ensures downsampling is smooth and optimal because no pixels are left behind

					//x
					if (rect.position.x & 1) {
						rect.size.x++;
						push_constant.prev_rect_ofs[0] = 1; //this is used to ensure reading is also optimal
					} else {
						push_constant.prev_rect_ofs[0] = 0;
					}
					if (rect.size.x & 1) {
						rect.size.x++;
					}

					rect.position.x >>= 1;
					rect.size.x = MAX(1, rect.size.x >> 1);

					//y
					if (rect.position.y & 1) {
						rect.size.y++;
						push_constant.prev_rect_ofs[1] = 1;
					} else {
						push_constant.prev_rect_ofs[1] = 0;
					}
					if (rect.size.y & 1) {
						rect.size.y++;
					}

					rect.position.y >>= 1;
					rect.size.y = MAX(1, rect.size.y >> 1);

					//shrink limits to ensure plot does not go outside map
					if (dynamic_maps[k].mipmap > 0) {
						for (int l = 0; l < 3; l++) {
							push_constant.limits[l] = MAX(1, push_constant.limits[l] >> 1);
						}
					}

					//print_line("rect: " + itos(i) + ": " + rect);
					push_constant.rect_pos[0] = rect.position[0];
					push_constant.rect_pos[1] = rect.position[1];
					push_constant.prev_rect_size[0] = push_constant.rect_size[0];
					push_constant.prev_rect_size[1] = push_constant.rect_size[1];
					push_constant.rect_size[0] = rect.size[0];
					push_constant.rect_size[1] = rect.size[1];
					push_constant.on_mipmap = dynamic_maps[k].mipmap > 0;

					RD::get_singleton()->compute_list_add_barrier(compute_list);

					if (dynamic_maps[k].mipmap < 0) {
						RD::get_singleton()->compute_list_bind_compute_pipeline(compute_list, gi->voxel_gi_lighting_shader_version_pipelines[VOXEL_GI_SHADER_VERSION_DYNAMIC_SHRINK_WRITE]);
					} else if (k < dynamic_maps.size() - 1) {
						RD::get_singleton()->compute_list_bind_compute_pipeline(compute_list, gi->voxel_gi_lighting_shader_version_pipelines[VOXEL_GI_SHADER_VERSION_DYNAMIC_SHRINK_WRITE_PLOT]);
					} else {
						RD::get_singleton()->compute_list_bind_compute_pipeline(compute_list, gi->voxel_gi_lighting_shader_version_pipelines[VOXEL_GI_SHADER_VERSION_DYNAMIC_SHRINK_PLOT]);
					}
					RD::get_singleton()->compute_list_bind_uniform_set(compute_list, dynamic_maps[k].uniform_set, 0);
					RD::get_singleton()->compute_list_set_push_constant(compute_list, &push_constant, sizeof(VoxelGIDynamicPushConstant));
					RD::get_singleton()->compute_list_dispatch(compute_list, Math::division_round_up(rect.size.x, 8), Math::division_round_up(rect.size.y, 8), 1);
				}

				RD::get_singleton()->compute_list_end();
			}
		}

		has_dynamic_object_data = true; //clear until dynamic object data is used again
	}

	last_probe_version = gi->voxel_gi_get_version(probe);
}

void GI::VoxelGIInstance::free_resources() {
	if (texture.is_valid()) {
		RD::get_singleton()->free(texture);
		RD::get_singleton()->free(write_buffer);

		texture = RID();
		write_buffer = RID();
		mipmaps.clear();
	}

	for (int i = 0; i < dynamic_maps.size(); i++) {
		RD::get_singleton()->free(dynamic_maps[i].texture);
		RD::get_singleton()->free(dynamic_maps[i].depth);

		// these only exist on the first level...
		if (dynamic_maps[i].fb_depth.is_valid()) {
			RD::get_singleton()->free(dynamic_maps[i].fb_depth);
		}
		if (dynamic_maps[i].albedo.is_valid()) {
			RD::get_singleton()->free(dynamic_maps[i].albedo);
		}
		if (dynamic_maps[i].normal.is_valid()) {
			RD::get_singleton()->free(dynamic_maps[i].normal);
		}
		if (dynamic_maps[i].orm.is_valid()) {
			RD::get_singleton()->free(dynamic_maps[i].orm);
		}
	}
	dynamic_maps.clear();
}

void GI::VoxelGIInstance::debug(RD::DrawListID p_draw_list, RID p_framebuffer, const Projection &p_camera_with_transform, bool p_lighting, bool p_emission, float p_alpha) {
	RendererRD::MaterialStorage *material_storage = RendererRD::MaterialStorage::get_singleton();

	if (mipmaps.size() == 0) {
		return;
	}

	Projection cam_transform = (p_camera_with_transform * Projection(transform)) * Projection(gi->voxel_gi_get_to_cell_xform(probe).affine_inverse());

	int level = 0;
	Vector3i octree_size = gi->voxel_gi_get_octree_size(probe);

	VoxelGIDebugPushConstant push_constant;
	push_constant.alpha = p_alpha;
	push_constant.dynamic_range = gi->voxel_gi_get_dynamic_range(probe);
	push_constant.cell_offset = mipmaps[level].cell_offset;
	push_constant.level = level;

	push_constant.bounds[0] = octree_size.x >> level;
	push_constant.bounds[1] = octree_size.y >> level;
	push_constant.bounds[2] = octree_size.z >> level;
	push_constant.pad = 0;

	for (int i = 0; i < 4; i++) {
		for (int j = 0; j < 4; j++) {
			push_constant.projection[i * 4 + j] = cam_transform.columns[i][j];
		}
	}

	if (gi->voxel_gi_debug_uniform_set.is_valid()) {
		RD::get_singleton()->free(gi->voxel_gi_debug_uniform_set);
	}
	Vector<RD::Uniform> uniforms;
	{
		RD::Uniform u;
		u.uniform_type = RD::UNIFORM_TYPE_STORAGE_BUFFER;
		u.binding = 1;
		u.append_id(gi->voxel_gi_get_data_buffer(probe));
		uniforms.push_back(u);
	}
	{
		RD::Uniform u;
		u.uniform_type = RD::UNIFORM_TYPE_TEXTURE;
		u.binding = 2;
		u.append_id(texture);
		uniforms.push_back(u);
	}
	{
		RD::Uniform u;
		u.uniform_type = RD::UNIFORM_TYPE_SAMPLER;
		u.binding = 3;
		u.append_id(material_storage->sampler_rd_get_default(RS::CANVAS_ITEM_TEXTURE_FILTER_NEAREST, RS::CANVAS_ITEM_TEXTURE_REPEAT_DISABLED));
		uniforms.push_back(u);
	}

	int cell_count;
	if (!p_emission && p_lighting && has_dynamic_object_data) {
		cell_count = push_constant.bounds[0] * push_constant.bounds[1] * push_constant.bounds[2];
	} else {
		cell_count = mipmaps[level].cell_count;
	}

	gi->voxel_gi_debug_uniform_set = RD::get_singleton()->uniform_set_create(uniforms, gi->voxel_gi_debug_shader_version_shaders[0], 0);

	int voxel_gi_debug_pipeline = VOXEL_GI_DEBUG_COLOR;
	if (p_emission) {
		voxel_gi_debug_pipeline = VOXEL_GI_DEBUG_EMISSION;
	} else if (p_lighting) {
		voxel_gi_debug_pipeline = has_dynamic_object_data ? VOXEL_GI_DEBUG_LIGHT_FULL : VOXEL_GI_DEBUG_LIGHT;
	}
	RD::get_singleton()->draw_list_bind_render_pipeline(
			p_draw_list,
			gi->voxel_gi_debug_shader_version_pipelines[voxel_gi_debug_pipeline].get_render_pipeline(RD::INVALID_ID, RD::get_singleton()->framebuffer_get_format(p_framebuffer)));
	RD::get_singleton()->draw_list_bind_uniform_set(p_draw_list, gi->voxel_gi_debug_uniform_set, 0);
	RD::get_singleton()->draw_list_set_push_constant(p_draw_list, &push_constant, sizeof(VoxelGIDebugPushConstant));
	RD::get_singleton()->draw_list_draw(p_draw_list, false, cell_count, 36);
}

////////////////////////////////////////////////////////////////////////////////
// GI

GI::GI() {
	singleton = this;

	hddagi_frames_to_converge = RS::EnvironmentHDDAGIFramesToConverge(CLAMP(int32_t(GLOBAL_GET("rendering/global_illumination/hddagi/frames_to_converge")), 0, int32_t(RS::ENV_HDDAGI_CONVERGE_MAX - 1)));
	hddagi_frames_to_update_light = RS::EnvironmentHDDAGIFramesToUpdateLight(CLAMP(int32_t(GLOBAL_GET("rendering/global_illumination/hddagi/frames_to_update_lights")), 0, int32_t(RS::ENV_HDDAGI_UPDATE_LIGHT_MAX - 1)));
}

GI::~GI() {
	singleton = nullptr;
}

void GI::init(SkyRD *p_sky) {
	/* GI */

	{
		//kinda complicated to compute the amount of slots, we try to use as many as we can

		voxel_gi_lights = memnew_arr(VoxelGILight, voxel_gi_max_lights);
		voxel_gi_lights_uniform = RD::get_singleton()->uniform_buffer_create(voxel_gi_max_lights * sizeof(VoxelGILight));
		voxel_gi_quality = RS::VoxelGIQuality(CLAMP(int(GLOBAL_GET("rendering/global_illumination/voxel_gi/quality")), 0, 1));

		String defines = "\n#define MAX_LIGHTS " + itos(voxel_gi_max_lights) + "\n";

		Vector<String> versions;
		versions.push_back("\n#define MODE_COMPUTE_LIGHT\n");
		versions.push_back("\n#define MODE_SECOND_BOUNCE\n");
		versions.push_back("\n#define MODE_UPDATE_MIPMAPS\n");
		versions.push_back("\n#define MODE_WRITE_TEXTURE\n");
		versions.push_back("\n#define MODE_DYNAMIC\n#define MODE_DYNAMIC_LIGHTING\n");
		versions.push_back("\n#define MODE_DYNAMIC\n#define MODE_DYNAMIC_SHRINK\n#define MODE_DYNAMIC_SHRINK_WRITE\n");
		versions.push_back("\n#define MODE_DYNAMIC\n#define MODE_DYNAMIC_SHRINK\n#define MODE_DYNAMIC_SHRINK_PLOT\n");
		versions.push_back("\n#define MODE_DYNAMIC\n#define MODE_DYNAMIC_SHRINK\n#define MODE_DYNAMIC_SHRINK_PLOT\n#define MODE_DYNAMIC_SHRINK_WRITE\n");

		voxel_gi_shader.initialize(versions, defines);
		voxel_gi_lighting_shader_version = voxel_gi_shader.version_create();
		for (int i = 0; i < VOXEL_GI_SHADER_VERSION_MAX; i++) {
			voxel_gi_lighting_shader_version_shaders[i] = voxel_gi_shader.version_get_shader(voxel_gi_lighting_shader_version, i);
			voxel_gi_lighting_shader_version_pipelines[i] = RD::get_singleton()->compute_pipeline_create(voxel_gi_lighting_shader_version_shaders[i]);
		}
	}

	{
		String defines;
		Vector<String> versions;
		versions.push_back("\n#define MODE_DEBUG_COLOR\n");
		versions.push_back("\n#define MODE_DEBUG_LIGHT\n");
		versions.push_back("\n#define MODE_DEBUG_EMISSION\n");
		versions.push_back("\n#define MODE_DEBUG_LIGHT\n#define MODE_DEBUG_LIGHT_FULL\n");

		voxel_gi_debug_shader.initialize(versions, defines);
		voxel_gi_debug_shader_version = voxel_gi_debug_shader.version_create();
		for (int i = 0; i < VOXEL_GI_DEBUG_MAX; i++) {
			voxel_gi_debug_shader_version_shaders[i] = voxel_gi_debug_shader.version_get_shader(voxel_gi_debug_shader_version, i);

			RD::PipelineRasterizationState rs;
			rs.cull_mode = RD::POLYGON_CULL_FRONT;
			RD::PipelineDepthStencilState ds;
			ds.enable_depth_test = true;
			ds.enable_depth_write = true;
			ds.depth_compare_operator = RD::COMPARE_OP_GREATER_OR_EQUAL;

			voxel_gi_debug_shader_version_pipelines[i].setup(voxel_gi_debug_shader_version_shaders[i], RD::RENDER_PRIMITIVE_TRIANGLES, rs, RD::PipelineMultisampleState(), ds, RD::PipelineColorBlendState::create_disabled(), 0);
		}
	}

	/* SDGFI */

	{
		Vector<String> preprocess_modes;
		preprocess_modes.push_back("\n#define MODE_REGION_STORE\n");
		preprocess_modes.push_back("\n#define MODE_LIGHT_STORE\n");
		preprocess_modes.push_back("\n#define MODE_LIGHT_SCROLL\n");
		preprocess_modes.push_back("\n#define MODE_OCCLUSION\n");
		preprocess_modes.push_back("\n#define MODE_OCCLUSION_STORE\n");
		preprocess_modes.push_back("\n#define MODE_LIGHTPROBE_SCROLL\n");
		preprocess_modes.push_back("\n#define MODE_LIGHTPROBE_NEIGHBOURS\n");
		preprocess_modes.push_back("\n#define MODE_LIGHTPROBE_GEOMETRY_PROXIMITY\n");
		preprocess_modes.push_back("\n#define MODE_LIGHTPROBE_UPDATE_FRAMES\n");

		String defines = "\n#define LIGHTPROBE_OCT_SIZE " + itos(HDDAGI::LIGHTPROBE_OCT_SIZE) + "\n#define OCCLUSION_OCT_SIZE " + itos(HDDAGI::OCCLUSION_OCT_SIZE) + "\n#define OCCLUSION_OCT_SIZE_HALF " + itos(HDDAGI::OCCLUSION_OCT_SIZE / 2) + "\n#define OCCLUSION_SUBPIXELS " + itos(HDDAGI::OCCLUSION_SUBPIXELS) + "\n";

		hddagi_shader.preprocess.initialize(preprocess_modes, defines);
		hddagi_shader.preprocess_shader = hddagi_shader.preprocess.version_create();
		for (int i = 0; i < HDDAGIShader::PRE_PROCESS_MAX; i++) {
			hddagi_shader.preprocess_shader_version[i] = hddagi_shader.preprocess.version_get_shader(hddagi_shader.preprocess_shader, i);
			hddagi_shader.preprocess_pipeline[i] = RD::get_singleton()->compute_pipeline_create(hddagi_shader.preprocess_shader_version[i]);
		}
	}

	{
		//calculate tables
		String defines = "\n#define LIGHTPROBE_OCT_SIZE " + itos(HDDAGI::LIGHTPROBE_OCT_SIZE) + "\n#define OCCLUSION_OCT_SIZE " + itos(HDDAGI::OCCLUSION_OCT_SIZE) + "\n";

		Vector<String> direct_light_modes;
		direct_light_modes.push_back("\n#define MODE_PROCESS_STATIC\n");
		direct_light_modes.push_back("\n#define MODE_PROCESS_DYNAMIC\n");
		hddagi_shader.direct_light.initialize(direct_light_modes, defines);
		hddagi_shader.direct_light_shader = hddagi_shader.direct_light.version_create();
		for (int i = 0; i < HDDAGIShader::DIRECT_LIGHT_MODE_MAX; i++) {
			hddagi_shader.direct_light_shader_version[i] = hddagi_shader.direct_light.version_get_shader(hddagi_shader.direct_light_shader, i);
			hddagi_shader.direct_light_pipeline[i] = RD::get_singleton()->compute_pipeline_create(hddagi_shader.direct_light_shader_version[i]);
		}
	}

	{
		//calculate tables
		String defines = "\n#define LIGHTPROBE_OCT_SIZE " + itos(HDDAGI::LIGHTPROBE_OCT_SIZE) + "\n#define OCCLUSION_OCT_SIZE " + itos(HDDAGI::OCCLUSION_OCT_SIZE) + "\n";

		defines += "\n#define SH_SIZE " + itos(HDDAGI::SH_SIZE) + "\n";
		if (p_sky->sky_use_cubemap_array) {
			defines += "\n#define USE_CUBEMAP_ARRAY\n";
		}

		Vector<String> integrate_modes;
		integrate_modes.push_back("\n#define MODE_PROCESS\n");
		integrate_modes.push_back("\n#define MODE_FILTER\n");
		integrate_modes.push_back("\n#define MODE_CAMERA_VISIBILITY\n");
		hddagi_shader.integrate.initialize(integrate_modes, defines);
		hddagi_shader.integrate_shader = hddagi_shader.integrate.version_create();

		for (int i = 0; i < HDDAGIShader::INTEGRATE_MODE_MAX; i++) {
			hddagi_shader.integrate_shader_version[i] = hddagi_shader.integrate.version_get_shader(hddagi_shader.integrate_shader, i);
			hddagi_shader.integrate_pipeline[i] = RD::get_singleton()->compute_pipeline_create(hddagi_shader.integrate_shader_version[i]);
		}
	}

	//GK
	{
		//calculate tables
		String defines = "\n#define LIGHTPROBE_OCT_SIZE " + itos(HDDAGI::LIGHTPROBE_OCT_SIZE) + "\n#define OCCLUSION_OCT_SIZE " + itos(HDDAGI::OCCLUSION_OCT_SIZE) + "\n";
		if (RendererSceneRenderRD::get_singleton()->is_vrs_supported()) {
			defines += "\n#define USE_VRS\n";
		}
		if (!RD::get_singleton()->sampler_is_format_supported_for_filter(RD::DATA_FORMAT_R8G8_UINT, RD::SAMPLER_FILTER_LINEAR)) {
			defines += "\n#define SAMPLE_VOXEL_GI_NEAREST\n";
		}

		Vector<String> gi_modes;

		gi_modes.push_back("\n#define USE_VOXEL_GI_INSTANCES\n"); // MODE_VOXEL_GI
		gi_modes.push_back("\n#define USE_HDDAGI\n"); // MODE_HDDAGI
		gi_modes.push_back("\n#define USE_HDDAGI\n\n#define USE_VOXEL_GI_INSTANCES\n"); // MODE_COMBINED
		gi_modes.push_back("\n#define USE_HDDAGI\n\n#define USE_AMBIENT_BLEND\n"); // MODE_HDDAGI
		gi_modes.push_back("\n#define USE_HDDAGI\n\n#define USE_VOXEL_GI_INSTANCES\n\n#define USE_AMBIENT_BLEND\n"); // MODE_COMBINED

		shader.initialize(gi_modes, defines);
		shader_version = shader.version_create();

		Vector<RD::PipelineSpecializationConstant> specialization_constants;

		{
			RD::PipelineSpecializationConstant sc;
			sc.type = RD::PIPELINE_SPECIALIZATION_CONSTANT_TYPE_BOOL;
			sc.constant_id = 0; // SHADER_SPECIALIZATION_HALF_RES
			sc.bool_value = false;
			specialization_constants.push_back(sc);

			sc.type = RD::PIPELINE_SPECIALIZATION_CONSTANT_TYPE_BOOL;
			sc.constant_id = 1; // SHADER_SPECIALIZATION_USE_FULL_PROJECTION_MATRIX
			sc.bool_value = false;
			specialization_constants.push_back(sc);

			sc.type = RD::PIPELINE_SPECIALIZATION_CONSTANT_TYPE_BOOL;
			sc.constant_id = 2; // SHADER_SPECIALIZATION_USE_VRS
			sc.bool_value = false;
			specialization_constants.push_back(sc);
		}

		for (int v = 0; v < SHADER_SPECIALIZATION_VARIATIONS; v++) {
			specialization_constants.ptrw()[0].bool_value = (v & SHADER_SPECIALIZATION_HALF_RES) ? true : false;
			specialization_constants.ptrw()[1].bool_value = (v & SHADER_SPECIALIZATION_USE_FULL_PROJECTION_MATRIX) ? true : false;
			specialization_constants.ptrw()[2].bool_value = (v & SHADER_SPECIALIZATION_USE_VRS) ? true : false;
			for (int i = 0; i < MODE_MAX; i++) {
				pipelines[v][i] = RD::get_singleton()->compute_pipeline_create(shader.version_get_shader(shader_version, i), specialization_constants);
			}
		}

		hddagi_ubo = RD::get_singleton()->uniform_buffer_create(sizeof(HDDAGIData));
	}
	{
		String defines;
		//calculate tables
		if (RendererSceneRenderRD::get_singleton()->is_vrs_supported()) {
			defines += "\n#define USE_VRS\n";
		}
		Vector<String> filter_modes;
		filter_modes.push_back("\n#define MODE_BILATERAL_FILTER\n");
		filter_modes.push_back("\n#define MODE_BILATERAL_FILTER\n#define HALF_SIZE\n");
		filter_shader.initialize(filter_modes, defines);
		filter_shader_version = filter_shader.version_create();

		Vector<RD::PipelineSpecializationConstant> specialization_constants;

		{
			RD::PipelineSpecializationConstant sc;
			sc.type = RD::PIPELINE_SPECIALIZATION_CONSTANT_TYPE_BOOL;
			sc.constant_id = 0; // FILTER_SHADER_SPECIALIZATION_HALF_RES
			sc.bool_value = false;
			specialization_constants.push_back(sc);

			sc.type = RD::PIPELINE_SPECIALIZATION_CONSTANT_TYPE_BOOL;
			sc.constant_id = 1; // FILTER_SHADER_SPECIALIZATION_USE_FULL_PROJECTION_MATRIX
			sc.bool_value = false;
			specialization_constants.push_back(sc);
		}

		for (int v = 0; v < FILTER_SHADER_SPECIALIZATION_VARIATIONS; v++) {
			specialization_constants.ptrw()[0].bool_value = (v & FILTER_SHADER_SPECIALIZATION_HALF_RES) ? true : false;
			specialization_constants.ptrw()[1].bool_value = (v & FILTER_SHADER_SPECIALIZATION_USE_FULL_PROJECTION_MATRIX) ? true : false;
			for (int i = 0; i < FILTER_MODE_MAX; i++) {
				filter_pipelines[v][i] = RD::get_singleton()->compute_pipeline_create(filter_shader.version_get_shader(filter_shader_version, i), specialization_constants);
			}
		}
	}

	{
		String defines = "\n#define LIGHTPROBE_OCT_SIZE " + itos(HDDAGI::LIGHTPROBE_OCT_SIZE) + "\n#define OCCLUSION_OCT_SIZE " + itos(HDDAGI::OCCLUSION_OCT_SIZE) + "\n";
		Vector<String> debug_modes;
		debug_modes.push_back("");
		hddagi_shader.debug.initialize(debug_modes, defines);
		hddagi_shader.debug_shader = hddagi_shader.debug.version_create();
		hddagi_shader.debug_shader_version = hddagi_shader.debug.version_get_shader(hddagi_shader.debug_shader, 0);
		hddagi_shader.debug_pipeline = RD::get_singleton()->compute_pipeline_create(hddagi_shader.debug_shader_version);
	}
	{
		String defines = "\n#define LIGHTPROBE_OCT_SIZE " + itos(HDDAGI::LIGHTPROBE_OCT_SIZE) + "\n#define OCCLUSION_OCT_SIZE " + itos(HDDAGI::OCCLUSION_OCT_SIZE) + "\n#define OCCLUSION_SUBPIXELS " + itos(HDDAGI::OCCLUSION_SUBPIXELS) + "\n";

		Vector<String> versions;
		versions.push_back("\n#define MODE_PROBES\n");
		versions.push_back("\n#define MODE_PROBES\n#define USE_MULTIVIEW\n");
		versions.push_back("\n#define MODE_OCCLUSION\n");
		versions.push_back("\n#define MODE_OCCLUSION\n#define USE_MULTIVIEW\n");

		hddagi_shader.debug_probes.initialize(versions, defines);

		// TODO disable multiview versions if turned off

		hddagi_shader.debug_probes_shader = hddagi_shader.debug_probes.version_create();

		{
			RD::PipelineRasterizationState rs;
			rs.cull_mode = RD::POLYGON_CULL_DISABLED;
			RD::PipelineDepthStencilState ds;
			ds.enable_depth_test = true;
			ds.enable_depth_write = true;
<<<<<<< HEAD
			ds.depth_compare_operator = RD::COMPARE_OP_GREATER_OR_EQUAL;
			for (int i = 0; i < SDFGIShader::PROBE_DEBUG_MAX; i++) {
=======
			ds.depth_compare_operator = RD::COMPARE_OP_LESS_OR_EQUAL;
			RD::PipelineColorBlendState cb = RD::PipelineColorBlendState::create_disabled();
			RD::RenderPrimitive rp = RD::RENDER_PRIMITIVE_TRIANGLE_STRIPS;

			for (int i = 0; i < HDDAGIShader::PROBE_DEBUG_MAX; i++) {
>>>>>>> adecddbd
				// TODO check if version is enabled

				hddagi_shader.debug_probes_shader_version[i] = hddagi_shader.debug_probes.version_get_shader(hddagi_shader.debug_probes_shader, i);
				hddagi_shader.debug_probes_pipeline[i].setup(hddagi_shader.debug_probes_shader_version[i], rp, rs, RD::PipelineMultisampleState(), ds, cb, 0);
			}
		}
	}
	default_voxel_gi_buffer = RD::get_singleton()->uniform_buffer_create(sizeof(VoxelGIData) * MAX_VOXEL_GI_INSTANCES);
	half_resolution = GLOBAL_GET("rendering/global_illumination/gi/use_half_resolution");
}

void GI::free() {
	if (default_voxel_gi_buffer.is_valid()) {
		RD::get_singleton()->free(default_voxel_gi_buffer);
	}
	if (voxel_gi_lights_uniform.is_valid()) {
		RD::get_singleton()->free(voxel_gi_lights_uniform);
	}
	if (hddagi_ubo.is_valid()) {
		RD::get_singleton()->free(hddagi_ubo);
	}

	if (voxel_gi_debug_shader_version.is_valid()) {
		voxel_gi_debug_shader.version_free(voxel_gi_debug_shader_version);
	}
	if (voxel_gi_lighting_shader_version.is_valid()) {
		voxel_gi_shader.version_free(voxel_gi_lighting_shader_version);
	}
	if (shader_version.is_valid()) {
		shader.version_free(shader_version);
	}
	if (hddagi_shader.debug_probes_shader.is_valid()) {
		hddagi_shader.debug_probes.version_free(hddagi_shader.debug_probes_shader);
	}
	if (hddagi_shader.debug_shader.is_valid()) {
		hddagi_shader.debug.version_free(hddagi_shader.debug_shader);
	}
	if (hddagi_shader.direct_light_shader.is_valid()) {
		hddagi_shader.direct_light.version_free(hddagi_shader.direct_light_shader);
	}
	if (hddagi_shader.integrate_shader.is_valid()) {
		hddagi_shader.integrate.version_free(hddagi_shader.integrate_shader);
	}
	if (hddagi_shader.preprocess_shader.is_valid()) {
		hddagi_shader.preprocess.version_free(hddagi_shader.preprocess_shader);
	}

	if (voxel_gi_lights) {
		memdelete_arr(voxel_gi_lights);
	}
}

Ref<GI::HDDAGI> GI::create_hddagi(RID p_env, const Vector3 &p_world_position, uint32_t p_requested_history_size) {
	Ref<HDDAGI> hddagi;
	hddagi.instantiate();

	hddagi->create(p_env, p_world_position, p_requested_history_size, this);

	return hddagi;
}

void GI::setup_voxel_gi_instances(RenderDataRD *p_render_data, Ref<RenderSceneBuffersRD> p_render_buffers, const Transform3D &p_transform, const PagedArray<RID> &p_voxel_gi_instances, uint32_t &r_voxel_gi_instances_used) {
	ERR_FAIL_COND(p_render_buffers.is_null());

	RendererRD::TextureStorage *texture_storage = RendererRD::TextureStorage::get_singleton();
	ERR_FAIL_NULL(texture_storage);

	r_voxel_gi_instances_used = 0;

	Ref<RenderBuffersGI> rbgi = p_render_buffers->get_custom_data(RB_SCOPE_GI);
	ERR_FAIL_COND(rbgi.is_null());

	RID voxel_gi_buffer = rbgi->get_voxel_gi_buffer();
	VoxelGIData voxel_gi_data[MAX_VOXEL_GI_INSTANCES];

	Transform3D to_camera;
	to_camera.origin = p_transform.origin; //only translation, make local

	for (int i = 0; i < MAX_VOXEL_GI_INSTANCES; i++) {
		RID texture;
		if (i < (int)p_voxel_gi_instances.size()) {
			VoxelGIInstance *gipi = voxel_gi_instance_owner.get_or_null(p_voxel_gi_instances[i]);

			if (gipi) {
				texture = gipi->texture;
				VoxelGIData &gipd = voxel_gi_data[i];

				RID base_probe = gipi->probe;

				Transform3D to_cell = voxel_gi_get_to_cell_xform(gipi->probe) * gipi->transform.affine_inverse() * to_camera;

				gipd.xform[0] = to_cell.basis.rows[0][0];
				gipd.xform[1] = to_cell.basis.rows[1][0];
				gipd.xform[2] = to_cell.basis.rows[2][0];
				gipd.xform[3] = 0;
				gipd.xform[4] = to_cell.basis.rows[0][1];
				gipd.xform[5] = to_cell.basis.rows[1][1];
				gipd.xform[6] = to_cell.basis.rows[2][1];
				gipd.xform[7] = 0;
				gipd.xform[8] = to_cell.basis.rows[0][2];
				gipd.xform[9] = to_cell.basis.rows[1][2];
				gipd.xform[10] = to_cell.basis.rows[2][2];
				gipd.xform[11] = 0;
				gipd.xform[12] = to_cell.origin.x;
				gipd.xform[13] = to_cell.origin.y;
				gipd.xform[14] = to_cell.origin.z;
				gipd.xform[15] = 1;

				Vector3 bounds = voxel_gi_get_octree_size(base_probe);

				gipd.bounds[0] = bounds.x;
				gipd.bounds[1] = bounds.y;
				gipd.bounds[2] = bounds.z;

				gipd.dynamic_range = voxel_gi_get_dynamic_range(base_probe) * voxel_gi_get_energy(base_probe);
				gipd.bias = voxel_gi_get_bias(base_probe);
				gipd.normal_bias = voxel_gi_get_normal_bias(base_probe);
				gipd.blend_ambient = !voxel_gi_is_interior(base_probe);
				gipd.mipmaps = gipi->mipmaps.size();
				gipd.exposure_normalization = 1.0;
				if (p_render_data->camera_attributes.is_valid()) {
					float exposure_normalization = RSG::camera_attributes->camera_attributes_get_exposure_normalization_factor(p_render_data->camera_attributes);
					gipd.exposure_normalization = exposure_normalization / voxel_gi_get_baked_exposure_normalization(base_probe);
				}
			}

			r_voxel_gi_instances_used++;
		}

		if (texture == RID()) {
			texture = texture_storage->texture_rd_get_default(RendererRD::TextureStorage::DEFAULT_RD_TEXTURE_3D_WHITE);
		}

		if (texture != rbgi->voxel_gi_textures[i]) {
			rbgi->voxel_gi_textures[i] = texture;
		}
	}

	if (p_voxel_gi_instances.size() > 0) {
		RD::get_singleton()->draw_command_begin_label("VoxelGIs Setup");

		RD::get_singleton()->buffer_update(voxel_gi_buffer, 0, sizeof(VoxelGIData) * MIN((uint64_t)MAX_VOXEL_GI_INSTANCES, p_voxel_gi_instances.size()), voxel_gi_data);

		RD::get_singleton()->draw_command_end_label();
	}
}

RID GI::RenderBuffersGI::get_voxel_gi_buffer() {
	if (voxel_gi_buffer.is_null()) {
		voxel_gi_buffer = RD::get_singleton()->uniform_buffer_create(sizeof(GI::VoxelGIData) * GI::MAX_VOXEL_GI_INSTANCES);
	}
	return voxel_gi_buffer;
}

void GI::RenderBuffersGI::free_data() {
	if (scene_data_ubo.is_valid()) {
		RD::get_singleton()->free(scene_data_ubo);
		scene_data_ubo = RID();
	}

	if (voxel_gi_buffer.is_valid()) {
		RD::get_singleton()->free(voxel_gi_buffer);
		voxel_gi_buffer = RID();
	}
}

void GI::process_gi(Ref<RenderSceneBuffersRD> p_render_buffers, const RID *p_normal_roughness_slices, RID p_voxel_gi_buffer, RID p_environment, uint32_t p_view_count, const Projection *p_projections, const Vector3 *p_eye_offsets, const Transform3D &p_cam_transform, const PagedArray<RID> &p_voxel_gi_instances) {
	RendererRD::TextureStorage *texture_storage = RendererRD::TextureStorage::get_singleton();

	ERR_FAIL_COND_MSG(p_view_count > 2, "Maximum of 2 views supported for Processing GI.");

	RD::get_singleton()->draw_command_begin_label("GI Render");

	ERR_FAIL_COND(p_render_buffers.is_null());

	Ref<RenderBuffersGI> rbgi = p_render_buffers->get_custom_data(RB_SCOPE_GI);
	ERR_FAIL_COND(rbgi.is_null());

	Size2i internal_size = p_render_buffers->get_internal_size();

	if (rbgi->using_half_size_gi != half_resolution) {
		p_render_buffers->clear_context(RB_SCOPE_GI);
	}

	if (!p_render_buffers->has_texture(RB_SCOPE_GI, RB_TEX_AMBIENT)) {
		Size2i size = internal_size;

		if (half_resolution) {
			size.x >>= 1;
			size.y >>= 1;
		}

		RD::TextureFormat tf;
		tf.format = RD::DATA_FORMAT_R32_UINT;
		tf.width = size.x;
		tf.height = size.y;
		tf.depth = 1;
		tf.array_layers = 1;
		tf.shareable_formats.push_back(RD::DATA_FORMAT_E5B9G9R9_UFLOAT_PACK32);
		tf.shareable_formats.push_back(RD::DATA_FORMAT_R32_UINT);
		tf.usage_bits = RD::TEXTURE_USAGE_SAMPLING_BIT | RD::TEXTURE_USAGE_STORAGE_BIT;

		RD::TextureFormat tf_blend;
		tf_blend.format = RD::DATA_FORMAT_R8G8_UNORM;

		tf_blend.width = size.x;
		tf_blend.height = size.y;
		tf_blend.depth = 1;
		tf_blend.array_layers = 1;
		tf_blend.usage_bits = RD::TEXTURE_USAGE_SAMPLING_BIT | RD::TEXTURE_USAGE_STORAGE_BIT;

		p_render_buffers->create_texture_from_format(RB_SCOPE_GI, RB_TEX_AMBIENT_U32, tf);
		p_render_buffers->create_texture_from_format(RB_SCOPE_GI, RB_TEX_REFLECTION_U32, tf);
		p_render_buffers->create_texture_from_format(RB_SCOPE_GI, RB_TEX_AMBIENT_REFLECTION_BLEND, tf_blend);

		p_render_buffers->create_texture_from_format(RB_SCOPE_GI, RB_TEX_REFLECTION_U32_FILTERED, tf);
		p_render_buffers->create_texture_from_format(RB_SCOPE_GI, RB_TEX_AMBIENT_REFLECTION_BLEND_FILTERED, tf_blend);

		RD::TextureView tv;
		tv.format_override = RD::DATA_FORMAT_E5B9G9R9_UFLOAT_PACK32;
		p_render_buffers->create_texture_view(RB_SCOPE_GI, RB_TEX_AMBIENT_U32, RB_TEX_AMBIENT, tv);
		p_render_buffers->create_texture_view(RB_SCOPE_GI, RB_TEX_REFLECTION_U32, RB_TEX_REFLECTION, tv);
		p_render_buffers->create_texture_view(RB_SCOPE_GI, RB_TEX_REFLECTION_U32_FILTERED, RB_TEX_REFLECTION_FILTERED, tv);

		rbgi->using_half_size_gi = half_resolution;
	}

	// Setup our scene data
	{
		SceneData scene_data;

		if (rbgi->scene_data_ubo.is_null()) {
			rbgi->scene_data_ubo = RD::get_singleton()->uniform_buffer_create(sizeof(SceneData));
		}

		Projection correction;
		correction.set_depth_correction(false);

		for (uint32_t v = 0; v < p_view_count; v++) {
			Projection temp = correction * p_projections[v];

			RendererRD::MaterialStorage::store_camera(temp.inverse(), scene_data.inv_projection[v]);
			scene_data.eye_offset[v][0] = p_eye_offsets[v].x;
			scene_data.eye_offset[v][1] = p_eye_offsets[v].y;
			scene_data.eye_offset[v][2] = p_eye_offsets[v].z;
			scene_data.eye_offset[v][3] = 0.0;
		}

		// Note that we will be ignoring the origin of this transform.
		RendererRD::MaterialStorage::store_transform(p_cam_transform, scene_data.cam_transform);

		scene_data.screen_size[0] = internal_size.x;
		scene_data.screen_size[1] = internal_size.y;

		RD::get_singleton()->buffer_update(rbgi->scene_data_ubo, 0, sizeof(SceneData), &scene_data);
	}

	// Now compute the contents of our buffers.
	RD::ComputeListID compute_list = RD::get_singleton()->compute_list_begin();

	// Render each eye separately.
	// We need to look into whether we can make our compute shader use Multiview but not sure that works or makes a difference..

	// setup our push constant

	PushConstant push_constant;

	push_constant.max_voxel_gi_instances = MIN((uint64_t)MAX_VOXEL_GI_INSTANCES, p_voxel_gi_instances.size());
	push_constant.high_quality_vct = voxel_gi_quality == RS::VOXEL_GI_QUALITY_HIGH;

	// these should be the same for all views
	push_constant.orthogonal = p_projections[0].is_orthogonal();
	push_constant.z_near = p_projections[0].get_z_near();
	push_constant.z_far = p_projections[0].get_z_far();

	// these are only used if we have 1 view, else we use the projections in our scene data
	push_constant.proj_info[0] = -2.0f / (internal_size.x * p_projections[0].columns[0][0]);
	push_constant.proj_info[1] = -2.0f / (internal_size.y * p_projections[0].columns[1][1]);
	push_constant.proj_info[2] = (1.0f - p_projections[0].columns[0][2]) / p_projections[0].columns[0][0];
	push_constant.proj_info[3] = (1.0f + p_projections[0].columns[1][2]) / p_projections[0].columns[1][1];

	bool use_hddagi = p_render_buffers->has_custom_data(RB_SCOPE_HDDAGI);
	bool use_voxel_gi_instances = push_constant.max_voxel_gi_instances > 0;

	Ref<HDDAGI> hddagi;
	if (use_hddagi) {
		hddagi = p_render_buffers->get_custom_data(RB_SCOPE_HDDAGI);
	}

	uint32_t pipeline_specialization = 0;
	if (rbgi->using_half_size_gi) {
		pipeline_specialization |= SHADER_SPECIALIZATION_HALF_RES;
	}
	if (p_view_count > 1) {
		pipeline_specialization |= SHADER_SPECIALIZATION_USE_FULL_PROJECTION_MATRIX;
	}
	bool has_vrs_texture = p_render_buffers->has_texture(RB_SCOPE_VRS, RB_TEXTURE);
	if (has_vrs_texture) {
		pipeline_specialization |= SHADER_SPECIALIZATION_USE_VRS;
	}

	Mode mode;

	if (use_hddagi) {
		if (use_voxel_gi_instances) {
			mode = hddagi->using_ambient_filter ? MODE_COMBINED_BLEND_AMBIENT : MODE_COMBINED;
		} else {
			mode = hddagi->using_ambient_filter ? MODE_HDDAGI_BLEND_AMBIENT : MODE_HDDAGI;
		}
		push_constant.occlusion_bias = hddagi->occlusion_bias;
	} else {
		mode = MODE_VOXEL_GI;
		push_constant.occlusion_bias = 0;
	}

	for (uint32_t v = 0; v < p_view_count; v++) {
		push_constant.view_index = v;

		// setup our uniform set
		RD::Uniform vgiu;
		vgiu.uniform_type = RD::UNIFORM_TYPE_TEXTURE;
		vgiu.binding = 17;
		for (int i = 0; i < MAX_VOXEL_GI_INSTANCES; i++) {
			vgiu.append_id(rbgi->voxel_gi_textures[i]);
		}

		RID uniform_set = UniformSetCacheRD::get_singleton()->get_cache(
				shader.version_get_shader(shader_version, 0),
				0,
				RD::Uniform(RD::UNIFORM_TYPE_IMAGE, 1, hddagi->voxel_bits_tex),
				RD::Uniform(RD::UNIFORM_TYPE_IMAGE, 2, hddagi->voxel_region_tex),
				RD::Uniform(RD::UNIFORM_TYPE_TEXTURE, 3, hddagi->voxel_light_tex),
				RD::Uniform(RD::UNIFORM_TYPE_TEXTURE, 4, hddagi->lightprobe_specular_tex),
				RD::Uniform(RD::UNIFORM_TYPE_TEXTURE, 5, hddagi->using_probe_filter ? hddagi->lightprobe_diffuse_filter_tex : hddagi->lightprobe_diffuse_tex),
				RD::Uniform(RD::UNIFORM_TYPE_TEXTURE, 6, hddagi->get_lightprobe_occlusion_textures()),
				RD::Uniform(RD::UNIFORM_TYPE_SAMPLER, 7, RendererRD::MaterialStorage::get_singleton()->sampler_rd_get_default(RS::CANVAS_ITEM_TEXTURE_FILTER_LINEAR, RS::CANVAS_ITEM_TEXTURE_REPEAT_DISABLED)),
				RD::Uniform(RD::UNIFORM_TYPE_SAMPLER, 8, RendererRD::MaterialStorage::get_singleton()->sampler_rd_get_default(RS::CANVAS_ITEM_TEXTURE_FILTER_LINEAR_WITH_MIPMAPS, RS::CANVAS_ITEM_TEXTURE_REPEAT_DISABLED)),
				RD::Uniform(RD::UNIFORM_TYPE_IMAGE, 9, hddagi->voxel_disocclusion_tex),
				RD::Uniform(RD::UNIFORM_TYPE_IMAGE, 10, hddagi->voxel_light_neighbour_data),

				RD::Uniform(RD::UNIFORM_TYPE_TEXTURE, 12, p_render_buffers->get_depth_texture(v)),
				RD::Uniform(RD::UNIFORM_TYPE_TEXTURE, 13, p_normal_roughness_slices[v]),
				RD::Uniform(RD::UNIFORM_TYPE_TEXTURE, 14, p_voxel_gi_buffer.is_valid() ? p_voxel_gi_buffer : texture_storage->texture_rd_get_default(RendererRD::TextureStorage::DEFAULT_RD_TEXTURE_BLACK)),

				RD::Uniform(RD::UNIFORM_TYPE_UNIFORM_BUFFER, 15, hddagi_ubo),
				RD::Uniform(RD::UNIFORM_TYPE_UNIFORM_BUFFER, 16, rbgi->get_voxel_gi_buffer()),
				vgiu, // 17
				RD::Uniform(RD::UNIFORM_TYPE_UNIFORM_BUFFER, 18, rbgi->scene_data_ubo),
				RD::Uniform(RD::UNIFORM_TYPE_IMAGE, 19, has_vrs_texture ? p_render_buffers->get_texture_slice(RB_SCOPE_VRS, RB_TEXTURE, v, 0) : texture_storage->texture_rd_get_default(RendererRD::TextureStorage::DEFAULT_RD_TEXTURE_VRS)),

				RD::Uniform(RD::UNIFORM_TYPE_IMAGE, 20, p_render_buffers->get_texture_slice(RB_SCOPE_GI, RB_TEX_AMBIENT_U32, v, 0)),
				RD::Uniform(RD::UNIFORM_TYPE_IMAGE, 21, p_render_buffers->get_texture_slice(RB_SCOPE_GI, RB_TEX_REFLECTION_U32, v, 0)),
				RD::Uniform(RD::UNIFORM_TYPE_IMAGE, 22, p_render_buffers->get_texture_slice(RB_SCOPE_GI, RB_TEX_AMBIENT_REFLECTION_BLEND, v, 0))

		);

		RD::get_singleton()->compute_list_bind_compute_pipeline(compute_list, pipelines[pipeline_specialization][mode]);
		RD::get_singleton()->compute_list_bind_uniform_set(compute_list, uniform_set, 0);
		RD::get_singleton()->compute_list_set_push_constant(compute_list, &push_constant, sizeof(PushConstant));

		if (rbgi->using_half_size_gi) {
			RD::get_singleton()->compute_list_dispatch_threads(compute_list, internal_size.x >> 1, internal_size.y >> 1, 1);
		} else {
			RD::get_singleton()->compute_list_dispatch_threads(compute_list, internal_size.x, internal_size.y, 1);
		}
	}

	if (hddagi->using_reflection_filter) {
		uint32_t filter_pipeline_specialization = 0;
		if (rbgi->using_half_size_gi) {
			filter_pipeline_specialization |= FILTER_SHADER_SPECIALIZATION_HALF_RES;
		}
		if (p_view_count > 1) {
			filter_pipeline_specialization |= FILTER_SHADER_SPECIALIZATION_USE_FULL_PROJECTION_MATRIX;
		}

		FilterPushConstant filter_push_constant;
		filter_push_constant.orthogonal = push_constant.orthogonal;
		filter_push_constant.z_near = push_constant.z_near;
		filter_push_constant.z_far = push_constant.z_far;
		filter_push_constant.proj_info[0] = push_constant.proj_info[0];
		filter_push_constant.proj_info[1] = push_constant.proj_info[1];
		filter_push_constant.proj_info[2] = push_constant.proj_info[2];
		filter_push_constant.proj_info[3] = push_constant.proj_info[3];

		RD::get_singleton()->compute_list_bind_compute_pipeline(compute_list, filter_pipelines[filter_pipeline_specialization][rbgi->using_half_size_gi ? FILTER_MODE_BILATERAL_HALF_SIZE : FILTER_MODE_BILATERAL]);

		for (int i = 0; i < 2; i++) {
			RD::get_singleton()->compute_list_add_barrier(compute_list);

			filter_push_constant.filter_dir[1] = i & 1;
			filter_push_constant.filter_dir[0] = (i + 1) & 1;

			for (uint32_t v = 0; v < p_view_count; v++) {
				RID uniform_set = UniformSetCacheRD::get_singleton()->get_cache(
						filter_shader.version_get_shader(filter_shader_version, 0),
						0,
						RD::Uniform(RD::UNIFORM_TYPE_TEXTURE, 0, p_render_buffers->get_depth_texture(v)),
						RD::Uniform(RD::UNIFORM_TYPE_TEXTURE, 1, p_normal_roughness_slices[v]),
						RD::Uniform(RD::UNIFORM_TYPE_TEXTURE, 2, p_render_buffers->get_texture_slice(RB_SCOPE_GI, i == 0 ? RB_TEX_REFLECTION : RB_TEX_REFLECTION_FILTERED, v, 0)),
						RD::Uniform(RD::UNIFORM_TYPE_TEXTURE, 3, p_render_buffers->get_texture_slice(RB_SCOPE_GI, i == 0 ? RB_TEX_AMBIENT_REFLECTION_BLEND : RB_TEX_AMBIENT_REFLECTION_BLEND_FILTERED, v, 0)),
						RD::Uniform(RD::UNIFORM_TYPE_IMAGE, 4, p_render_buffers->get_texture_slice(RB_SCOPE_GI, i == 0 ? RB_TEX_REFLECTION_U32_FILTERED : RB_TEX_REFLECTION_U32, v, 0)),
						RD::Uniform(RD::UNIFORM_TYPE_IMAGE, 5, p_render_buffers->get_texture_slice(RB_SCOPE_GI, i == 0 ? RB_TEX_AMBIENT_REFLECTION_BLEND_FILTERED : RB_TEX_AMBIENT_REFLECTION_BLEND, v, 0)),
						RD::Uniform(RD::UNIFORM_TYPE_SAMPLER, 6, RendererRD::MaterialStorage::get_singleton()->sampler_rd_get_default(RS::CANVAS_ITEM_TEXTURE_FILTER_LINEAR, RS::CANVAS_ITEM_TEXTURE_REPEAT_DISABLED)),
						RD::Uniform(RD::UNIFORM_TYPE_UNIFORM_BUFFER, 7, rbgi->scene_data_ubo));

				filter_push_constant.view_index = v;
				RD::get_singleton()->compute_list_set_push_constant(compute_list, &filter_push_constant, sizeof(FilterPushConstant));
				RD::get_singleton()->compute_list_bind_uniform_set(compute_list, uniform_set, 0);

				if (rbgi->using_half_size_gi) {
					RD::get_singleton()->compute_list_dispatch_threads(compute_list, internal_size.x >> 1, internal_size.y >> 1, 1);
				} else {
					RD::get_singleton()->compute_list_dispatch_threads(compute_list, internal_size.x, internal_size.y, 1);
				}
			}
		}
	}
	RD::get_singleton()->compute_list_end();
	RD::get_singleton()->draw_command_end_label();
}

RID GI::voxel_gi_instance_create(RID p_base) {
	VoxelGIInstance voxel_gi;
	voxel_gi.gi = this;
	voxel_gi.probe = p_base;
	RID rid = voxel_gi_instance_owner.make_rid(voxel_gi);
	return rid;
}

void GI::voxel_gi_instance_free(RID p_rid) {
	GI::VoxelGIInstance *voxel_gi = voxel_gi_instance_owner.get_or_null(p_rid);
	voxel_gi->free_resources();
	voxel_gi_instance_owner.free(p_rid);
}

void GI::voxel_gi_instance_set_transform_to_data(RID p_probe, const Transform3D &p_xform) {
	VoxelGIInstance *voxel_gi = voxel_gi_instance_owner.get_or_null(p_probe);
	ERR_FAIL_NULL(voxel_gi);

	voxel_gi->transform = p_xform;
}

bool GI::voxel_gi_needs_update(RID p_probe) const {
	VoxelGIInstance *voxel_gi = voxel_gi_instance_owner.get_or_null(p_probe);
	ERR_FAIL_NULL_V(voxel_gi, false);

	return voxel_gi->last_probe_version != voxel_gi_get_version(voxel_gi->probe);
}

void GI::voxel_gi_update(RID p_probe, bool p_update_light_instances, const Vector<RID> &p_light_instances, const PagedArray<RenderGeometryInstance *> &p_dynamic_objects) {
	VoxelGIInstance *voxel_gi = voxel_gi_instance_owner.get_or_null(p_probe);
	ERR_FAIL_NULL(voxel_gi);

	voxel_gi->update(p_update_light_instances, p_light_instances, p_dynamic_objects);
}

void GI::debug_voxel_gi(RID p_voxel_gi, RD::DrawListID p_draw_list, RID p_framebuffer, const Projection &p_camera_with_transform, bool p_lighting, bool p_emission, float p_alpha) {
	VoxelGIInstance *voxel_gi = voxel_gi_instance_owner.get_or_null(p_voxel_gi);
	ERR_FAIL_NULL(voxel_gi);

	voxel_gi->debug(p_draw_list, p_framebuffer, p_camera_with_transform, p_lighting, p_emission, p_alpha);
}<|MERGE_RESOLUTION|>--- conflicted
+++ resolved
@@ -3170,16 +3170,11 @@
 			RD::PipelineDepthStencilState ds;
 			ds.enable_depth_test = true;
 			ds.enable_depth_write = true;
-<<<<<<< HEAD
-			ds.depth_compare_operator = RD::COMPARE_OP_GREATER_OR_EQUAL;
-			for (int i = 0; i < SDFGIShader::PROBE_DEBUG_MAX; i++) {
-=======
 			ds.depth_compare_operator = RD::COMPARE_OP_LESS_OR_EQUAL;
 			RD::PipelineColorBlendState cb = RD::PipelineColorBlendState::create_disabled();
 			RD::RenderPrimitive rp = RD::RENDER_PRIMITIVE_TRIANGLE_STRIPS;
 
 			for (int i = 0; i < HDDAGIShader::PROBE_DEBUG_MAX; i++) {
->>>>>>> adecddbd
 				// TODO check if version is enabled
 
 				hddagi_shader.debug_probes_shader_version[i] = hddagi_shader.debug_probes.version_get_shader(hddagi_shader.debug_probes_shader, i);
