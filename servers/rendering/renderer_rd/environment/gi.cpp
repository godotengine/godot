--- conflicted
+++ resolved
@@ -714,19 +714,11 @@
 		push_constant.offset[0] = 0;
 		push_constant.offset[1] = 0;
 		push_constant.offset[2] = 0;
-<<<<<<< HEAD
 
 		push_constant.limit[0] = cascade_size[0];
 		push_constant.limit[1] = cascade_size[1];
 		push_constant.limit[2] = cascade_size[2];
 
-=======
-
-		push_constant.limit[0] = cascade_size[0];
-		push_constant.limit[1] = cascade_size[1];
-		push_constant.limit[2] = cascade_size[2];
-
->>>>>>> 404787a6
 		dispatch_size.x = cascade_size[0];
 		dispatch_size.y = cascade_size[1];
 		dispatch_size.z = cascade_size[2];
@@ -1046,7 +1038,6 @@
 	RD::get_singleton()->free(voxel_light_tex_data);
 	RD::get_singleton()->free(voxel_light_neighbour_data);
 	RD::get_singleton()->free(region_version_data);
-<<<<<<< HEAD
 
 	RD::get_singleton()->free(light_process_buffer_render);
 	RD::get_singleton()->free(light_process_dispatch_buffer_render);
@@ -1063,24 +1054,6 @@
 	RD::get_singleton()->free(lightprobe_moving_average);
 	RD::get_singleton()->free(lightprobe_moving_average_history);
 
-=======
-
-	RD::get_singleton()->free(light_process_buffer_render);
-	RD::get_singleton()->free(light_process_dispatch_buffer_render);
-
-	RD::get_singleton()->free(cascades_ubo);
-
-	RD::get_singleton()->free(lightprobe_specular_data);
-	RD::get_singleton()->free(lightprobe_diffuse_data);
-	RD::get_singleton()->free(lightprobe_ambient_tex);
-	RD::get_singleton()->free(lightprobe_diffuse_filter_data);
-	RD::get_singleton()->free(lightprobe_hit_cache_data);
-	RD::get_singleton()->free(lightprobe_hit_cache_version_data);
-
-	RD::get_singleton()->free(lightprobe_moving_average);
-	RD::get_singleton()->free(lightprobe_moving_average_history);
-
->>>>>>> 404787a6
 	RD::get_singleton()->free(lightprobe_neighbour_visibility_map);
 	RD::get_singleton()->free(lightprobe_geometry_proximity_map);
 	RD::get_singleton()->free(lightprobe_camera_visibility_map);
@@ -1328,7 +1301,6 @@
 					camera_ubo.planes[k * 4 + 1] = plane.normal.y;
 					camera_ubo.planes[k * 4 + 2] = plane.normal.z;
 					camera_ubo.planes[k * 4 + 3] = plane.d;
-<<<<<<< HEAD
 				}
 				Vector3 endpoints[8];
 				p_projections[j].get_endpoints(local_xform, endpoints);
@@ -1339,18 +1311,6 @@
 					camera_ubo.points[k * 4 + 2] = p.z;
 					camera_ubo.points[k * 4 + 3] = 1;
 				}
-=======
-				}
-				Vector3 endpoints[8];
-				p_projections[j].get_endpoints(local_xform, endpoints);
-				for (int k = 0; k < 8; k++) {
-					Vector3 p = endpoints[k];
-					camera_ubo.points[k * 4 + 0] = p.x;
-					camera_ubo.points[k * 4 + 1] = p.y;
-					camera_ubo.points[k * 4 + 2] = p.z;
-					camera_ubo.points[k * 4 + 3] = 1;
-				}
->>>>>>> 404787a6
 				int buffer_index = j * cascades.size() + i;
 				RD::get_singleton()->buffer_update(lightprobe_camera_buffers[buffer_index], 0, sizeof(HDDAGIShader::IntegrateCameraUBO), &camera_ubo);
 			}
@@ -1732,7 +1692,6 @@
 		print_line("Pos: ", gi->hddagi_debug_probe_pos);
 		print_line("Dir: ", gi->hddagi_debug_probe_dir);
 		print_line("Select: ", gi->hddagi_debug_probe_index);
-<<<<<<< HEAD
 
 #if 0
 
@@ -1793,68 +1752,6 @@
 	RD::get_singleton()->draw_command_end_label();
 }
 
-=======
-
-#if 0
-
-		Vector3i offset3 = (gi->hddagi_debug_probe_index & probe_axis_count);
-		Vector2i offset2(offset3.x, offset3.y + probe_axis_count.y * offset3.z);
-		offset2 *= (OCCLUSION_OCT_SIZE + 2);
-
-		Vector<uint8_t> data = RD::get_singleton()->texture_get_data(occlusion_process, 0);
-		Ref<Image> image = Image::create_from_data((OCCLUSION_OCT_SIZE + 2) * probe_axis_count.x, ((OCCLUSION_OCT_SIZE + 2) * probe_axis_count.y * probe_axis_count.z), false, Image::FORMAT_R8, data);
-		image->crop_from_point(offset2.x, offset2.y, OCCLUSION_OCT_SIZE + 2, OCCLUSION_OCT_SIZE + 2);
-		image->save_png("occlusion_probe.png");
-
-#endif
-
-		gi->hddagi_debug_probe_dir = Vector3();
-	}
-
-	if (gi->hddagi_debug_probe_enabled) {
-		uint32_t cascade = 0;
-		Vector3i probe_cells = (cascade_size / HDDAGI::REGION_CELLS);
-		Vector3i probe_from = cascades[cascade].position / REGION_CELLS;
-		Vector3i ofs = gi->hddagi_debug_probe_index - probe_from;
-
-		bool probe_valid = true;
-		if (ofs.x < 0 || ofs.y < 0 || ofs.z < 0) {
-			probe_valid = false;
-		}
-		if (ofs.x > probe_cells.x || ofs.y > probe_cells.y || ofs.z > probe_cells.z) {
-			probe_valid = false;
-		}
-
-		if (probe_valid) {
-			Vector3i mult = probe_cells + Vector3i(1, 1, 1);
-			uint32_t index = ofs.z * mult.x * mult.y + ofs.y * mult.x + ofs.x;
-
-			push_constant.probe_debug_index = index;
-
-			uint32_t cell_count = HDDAGI::REGION_CELLS * 2 * HDDAGI::REGION_CELLS * 2 * HDDAGI::REGION_CELLS * 2;
-
-			debug_probes_uniform_set = UniformSetCacheRD::get_singleton()->get_cache(
-					gi->hddagi_shader.debug_probes_shader_version[p_view_count > 1 ? HDDAGIShader::PROBE_DEBUG_OCCLUSION_MULTIVIEW : HDDAGIShader::PROBE_DEBUG_OCCLUSION],
-					0,
-					RD::Uniform(RD::UNIFORM_TYPE_UNIFORM_BUFFER, 1, cascades_ubo),
-					RD::Uniform(RD::UNIFORM_TYPE_TEXTURE, 2, get_lightprobe_occlusion_textures()),
-					RD::Uniform(RD::UNIFORM_TYPE_SAMPLER, 3, RendererRD::MaterialStorage::get_singleton()->sampler_rd_get_default(RS::CANVAS_ITEM_TEXTURE_FILTER_LINEAR, RS::CANVAS_ITEM_TEXTURE_REPEAT_DISABLED)),
-					RD::Uniform(RD::UNIFORM_TYPE_UNIFORM_BUFFER, 4, debug_probes_scene_data_ubo),
-					RD::Uniform(RD::UNIFORM_TYPE_TEXTURE, 5, lightprobe_diffuse_tex)
-
-			);
-			RD::get_singleton()->draw_list_bind_render_pipeline(draw_list, gi->hddagi_shader.debug_probes_pipeline[p_view_count > 1 ? HDDAGIShader::PROBE_DEBUG_OCCLUSION_MULTIVIEW : HDDAGIShader::PROBE_DEBUG_OCCLUSION].get_render_pipeline(RD::INVALID_FORMAT_ID, RD::get_singleton()->framebuffer_get_format(p_framebuffer)));
-			RD::get_singleton()->draw_list_bind_uniform_set(draw_list, debug_probes_uniform_set, 0);
-			RD::get_singleton()->draw_list_set_push_constant(draw_list, &push_constant, sizeof(HDDAGIShader::DebugProbesPushConstant));
-			RD::get_singleton()->draw_list_draw(draw_list, false, cell_count, total_points);
-		}
-	}
-
-	RD::get_singleton()->draw_list_end();
-	RD::get_singleton()->draw_command_end_label();
-}
-
->>>>>>> 404787a6
 void GI::HDDAGI::pre_process_gi(const Transform3D &p_transform, RenderDataRD *p_render_data) {
 	RendererRD::LightStorage *light_storage = RendererRD::LightStorage::get_singleton();
 	/* Update general HDDAGI Buffer */
@@ -2136,19 +2033,11 @@
 	RD::ComputeListID compute_list = RD::get_singleton()->compute_list_begin();
 
 	RD::get_singleton()->compute_list_bind_compute_pipeline(compute_list, gi->hddagi_shader.direct_light_pipeline[HDDAGIShader::DIRECT_LIGHT_MODE_STATIC]);
-<<<<<<< HEAD
 
 	HDDAGIShader::DirectLightPushConstant dl_push_constant;
 
 	Vector3i probe_axis_count = cascade_size / REGION_CELLS + Vector3i(1, 1, 1);
 
-=======
-
-	HDDAGIShader::DirectLightPushConstant dl_push_constant;
-
-	Vector3i probe_axis_count = cascade_size / REGION_CELLS + Vector3i(1, 1, 1);
-
->>>>>>> 404787a6
 	dl_push_constant.grid_size[0] = cascade_size[0];
 	dl_push_constant.grid_size[1] = cascade_size[1];
 	dl_push_constant.grid_size[2] = cascade_size[2];
@@ -3281,11 +3170,7 @@
 			RD::PipelineDepthStencilState ds;
 			ds.enable_depth_test = true;
 			ds.enable_depth_write = true;
-<<<<<<< HEAD
-			ds.depth_compare_operator = RD::COMPARE_OP_LESS_OR_EQUAL;
-=======
 			ds.depth_compare_operator = RD::COMPARE_OP_GREATER_OR_EQUAL;
->>>>>>> 404787a6
 			RD::PipelineColorBlendState cb = RD::PipelineColorBlendState::create_disabled();
 			RD::RenderPrimitive rp = RD::RENDER_PRIMITIVE_TRIANGLE_STRIPS;
 
