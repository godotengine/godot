--- conflicted
+++ resolved
@@ -470,11 +470,7 @@
 	virtual void texture_proxy_initialize(RID p_texture, RID p_base) override; //all slices, then all the mipmaps, must be coherent
 
 	virtual void texture_2d_update(RID p_texture, const Ref<Image> &p_image, int p_layer = 0) override;
-<<<<<<< HEAD
-	virtual void texture_update_partial(RID p_texture, const Ref<Image> &p_sub_image, int dst_x, int dst_y, int p_layer = 0) override;
-=======
 	virtual void texture_2d_update_partial(RID p_texture, const Ref<Image> &p_sub_image, int p_dst_x, int p_dst_y, int p_mipmap = 0, int p_layer = 0) override;
->>>>>>> ec456479
 	virtual void texture_3d_update(RID p_texture, const Vector<Ref<Image>> &p_data) override;
 	virtual void texture_proxy_update(RID p_proxy, RID p_base) override;
 
