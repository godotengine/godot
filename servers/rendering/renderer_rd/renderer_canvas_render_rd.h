/*************************************************************************/
/*  renderer_canvas_render_rd.h                                          */
/*************************************************************************/
/*                       This file is part of:                           */
/*                           GODOT ENGINE                                */
/*                      https://godotengine.org                          */
/*************************************************************************/
/* Copyright (c) 2007-2021 Juan Linietsky, Ariel Manzur.                 */
/* Copyright (c) 2014-2021 Godot Engine contributors (cf. AUTHORS.md).   */
/*                                                                       */
/* Permission is hereby granted, free of charge, to any person obtaining */
/* a copy of this software and associated documentation files (the       */
/* "Software"), to deal in the Software without restriction, including   */
/* without limitation the rights to use, copy, modify, merge, publish,   */
/* distribute, sublicense, and/or sell copies of the Software, and to    */
/* permit persons to whom the Software is furnished to do so, subject to */
/* the following conditions:                                             */
/*                                                                       */
/* The above copyright notice and this permission notice shall be        */
/* included in all copies or substantial portions of the Software.       */
/*                                                                       */
/* THE SOFTWARE IS PROVIDED "AS IS", WITHOUT WARRANTY OF ANY KIND,       */
/* EXPRESS OR IMPLIED, INCLUDING BUT NOT LIMITED TO THE WARRANTIES OF    */
/* MERCHANTABILITY, FITNESS FOR A PARTICULAR PURPOSE AND NONINFRINGEMENT.*/
/* IN NO EVENT SHALL THE AUTHORS OR COPYRIGHT HOLDERS BE LIABLE FOR ANY  */
/* CLAIM, DAMAGES OR OTHER LIABILITY, WHETHER IN AN ACTION OF CONTRACT,  */
/* TORT OR OTHERWISE, ARISING FROM, OUT OF OR IN CONNECTION WITH THE     */
/* SOFTWARE OR THE USE OR OTHER DEALINGS IN THE SOFTWARE.                */
/*************************************************************************/

#ifndef RENDERING_SERVER_CANVAS_RENDER_RD_H
#define RENDERING_SERVER_CANVAS_RENDER_RD_H

#include "servers/rendering/renderer_canvas_render.h"
#include "servers/rendering/renderer_compositor.h"
#include "servers/rendering/renderer_rd/pipeline_cache_rd.h"
#include "servers/rendering/renderer_rd/renderer_storage_rd.h"
#include "servers/rendering/renderer_rd/shader_compiler_rd.h"
#include "servers/rendering/renderer_rd/shaders/canvas.glsl.gen.h"
#include "servers/rendering/renderer_rd/shaders/canvas_occlusion.glsl.gen.h"
#include "servers/rendering/rendering_device.h"

class RendererCanvasRenderRD : public RendererCanvasRender {
	RendererStorageRD *storage = nullptr;

	enum {
		BASE_UNIFORM_SET = 0,
		MATERIAL_UNIFORM_SET = 1,
		TRANSFORMS_UNIFORM_SET = 2,
		CANVAS_TEXTURE_UNIFORM_SET = 3,
	};

	enum ShaderVariant {
		SHADER_VARIANT_QUAD,
		SHADER_VARIANT_NINEPATCH,
		SHADER_VARIANT_PRIMITIVE,
		SHADER_VARIANT_PRIMITIVE_POINTS,
		SHADER_VARIANT_ATTRIBUTES,
		SHADER_VARIANT_ATTRIBUTES_POINTS,
		SHADER_VARIANT_QUAD_LIGHT,
		SHADER_VARIANT_NINEPATCH_LIGHT,
		SHADER_VARIANT_PRIMITIVE_LIGHT,
		SHADER_VARIANT_PRIMITIVE_POINTS_LIGHT,
		SHADER_VARIANT_ATTRIBUTES_LIGHT,
		SHADER_VARIANT_ATTRIBUTES_POINTS_LIGHT,
		SHADER_VARIANT_MAX
	};

	enum {
		FLAGS_INSTANCING_STRIDE_MASK = 0xF,
		FLAGS_INSTANCING_ENABLED = (1 << 4),
		FLAGS_INSTANCING_HAS_COLORS = (1 << 5),
		FLAGS_INSTANCING_COLOR_8BIT = (1 << 6),
		FLAGS_INSTANCING_HAS_CUSTOM_DATA = (1 << 7),
		FLAGS_INSTANCING_CUSTOM_DATA_8_BIT = (1 << 8),

		FLAGS_CLIP_RECT_UV = (1 << 9),
		FLAGS_TRANSPOSE_RECT = (1 << 10),

		FLAGS_NINEPACH_DRAW_CENTER = (1 << 12),
		FLAGS_USING_PARTICLES = (1 << 13),

		FLAGS_USE_SKELETON = (1 << 15),
		FLAGS_NINEPATCH_H_MODE_SHIFT = 16,
		FLAGS_NINEPATCH_V_MODE_SHIFT = 18,
		FLAGS_LIGHT_COUNT_SHIFT = 20,

		FLAGS_DEFAULT_NORMAL_MAP_USED = (1 << 26),
		FLAGS_DEFAULT_SPECULAR_MAP_USED = (1 << 27)

	};

	enum {
		LIGHT_FLAGS_TEXTURE_MASK = 0xFFFF,
		LIGHT_FLAGS_BLEND_SHIFT = 16,
		LIGHT_FLAGS_BLEND_MASK = (3 << 16),
		LIGHT_FLAGS_BLEND_MODE_ADD = (0 << 16),
		LIGHT_FLAGS_BLEND_MODE_SUB = (1 << 16),
		LIGHT_FLAGS_BLEND_MODE_MIX = (2 << 16),
		LIGHT_FLAGS_BLEND_MODE_MASK = (3 << 16),
		LIGHT_FLAGS_HAS_SHADOW = (1 << 20),
		LIGHT_FLAGS_FILTER_SHIFT = 22

	};

	enum {
		MAX_RENDER_ITEMS = 256 * 1024,
		MAX_LIGHT_TEXTURES = 1024,
		MAX_LIGHTS_PER_ITEM = 16,
		DEFAULT_MAX_LIGHTS_PER_RENDER = 256
	};

	/****************/
	/**** SHADER ****/
	/****************/

	enum PipelineVariant {
		PIPELINE_VARIANT_QUAD,
		PIPELINE_VARIANT_NINEPATCH,
		PIPELINE_VARIANT_PRIMITIVE_TRIANGLES,
		PIPELINE_VARIANT_PRIMITIVE_LINES,
		PIPELINE_VARIANT_PRIMITIVE_POINTS,
		PIPELINE_VARIANT_ATTRIBUTE_TRIANGLES,
		PIPELINE_VARIANT_ATTRIBUTE_TRIANGLE_STRIP,
		PIPELINE_VARIANT_ATTRIBUTE_LINES,
		PIPELINE_VARIANT_ATTRIBUTE_LINES_STRIP,
		PIPELINE_VARIANT_ATTRIBUTE_POINTS,
		PIPELINE_VARIANT_MAX
	};
	enum PipelineLightMode {
		PIPELINE_LIGHT_MODE_DISABLED,
		PIPELINE_LIGHT_MODE_ENABLED,
		PIPELINE_LIGHT_MODE_MAX
	};

	struct PipelineVariants {
		PipelineCacheRD variants[PIPELINE_LIGHT_MODE_MAX][PIPELINE_VARIANT_MAX] = {};
	};

	struct {
		CanvasShaderRD canvas_shader;
		RID default_version;
		RID default_version_rd_shader;
		RID quad_index_buffer;
		RID quad_index_array;
		PipelineVariants pipeline_variants;

		// default_skeleton uniform set
		RID default_skeleton_uniform_buffer;
		RID default_skeleton_texture_buffer;

		ShaderCompilerRD compiler;
	} shader;

	struct ShaderData : public RendererStorageRD::ShaderData {
		enum BlendMode { //used internally
			BLEND_MODE_MIX,
			BLEND_MODE_ADD,
			BLEND_MODE_SUB,
			BLEND_MODE_MUL,
			BLEND_MODE_PMALPHA,
			BLEND_MODE_DISABLED,
		};

		bool valid = false;
		RID version;
		PipelineVariants pipeline_variants;
		String path = "";

		Map<StringName, ShaderLanguage::ShaderNode::Uniform> uniforms;
		Vector<ShaderCompilerRD::GeneratedCode::Texture> texture_uniforms;

		Vector<uint32_t> ubo_offsets;
		uint32_t ubo_size = 0;

		String code = "";
		Map<StringName, RID> default_texture_params;

		bool uses_screen_texture = false;
		bool uses_sdf = false;

		virtual void set_code(const String &p_Code);
		virtual void set_default_texture_param(const StringName &p_name, RID p_texture);
		virtual void get_param_list(List<PropertyInfo> *p_param_list) const;
		virtual void get_instance_param_list(List<RendererStorage::InstanceShaderParam> *p_param_list) const;

		virtual bool is_param_texture(const StringName &p_param) const;
		virtual bool is_animated() const;
		virtual bool casts_shadows() const;
		virtual Variant get_default_parameter(const StringName &p_parameter) const;
		virtual RS::ShaderNativeSourceCode get_native_source_code() const;

		ShaderData();
		virtual ~ShaderData();
	};

	RendererStorageRD::ShaderData *_create_shader_func();
	static RendererStorageRD::ShaderData *_create_shader_funcs() {
		return static_cast<RendererCanvasRenderRD *>(singleton)->_create_shader_func();
	}

	struct MaterialData : public RendererStorageRD::MaterialData {
		uint64_t last_frame = 0;
<<<<<<< HEAD
		ShaderData *shader_data = nulltpr;
=======
		ShaderData *shader_data = nullptr;
>>>>>>> f0b4ed30
		RID uniform_buffer;
		RID uniform_set;
		Vector<RID> texture_cache;
		Vector<uint8_t> ubo_data;

		virtual void set_render_priority(int p_priority) {}
		virtual void set_next_pass(RID p_pass) {}
		virtual void update_parameters(const Map<StringName, Variant> &p_parameters, bool p_uniform_dirty, bool p_textures_dirty);
		virtual ~MaterialData();
	};

	RendererStorageRD::MaterialData *_create_material_func(ShaderData *p_shader);
	static RendererStorageRD::MaterialData *_create_material_funcs(RendererStorageRD::ShaderData *p_shader) {
		return static_cast<RendererCanvasRenderRD *>(singleton)->_create_material_func(static_cast<ShaderData *>(p_shader));
	}

	/**************************/
	/**** CANVAS TEXTURES *****/
	/**************************/

	struct {
		RS::CanvasItemTextureFilter default_filter;
		RS::CanvasItemTextureRepeat default_repeat;
	} default_samplers;

	/******************/
	/**** POLYGONS ****/
	/******************/

	struct PolygonBuffers {
		RD::VertexFormatID vertex_format_id;
		RID vertex_buffer;
		RID vertex_array;
		RID index_buffer;
		RID indices;
	};

	struct {
		HashMap<PolygonID, PolygonBuffers> polygons;
		PolygonID last_id;
	} polygon_buffers;

	/********************/
	/**** PRIMITIVES ****/
	/********************/

	struct {
		RID index_array[4];
	} primitive_arrays;

	/*******************/
	/**** MATERIALS ****/
	/*******************/

	/******************/
	/**** LIGHTING ****/
	/******************/

	struct CanvasLight {
		RID texture;
		struct {
			bool enabled = false;
			float z_far = 0.0;
			float y_offset = 0.0;
			Transform2D directional_xform;
		} shadow;
	};

	RID_Owner<CanvasLight> canvas_light_owner;

	struct ShadowRenderPushConstant {
		float projection[16] = {};
		float modelview[8] = {};
		float direction[2] = {};
		float z_far = 0.0;
		float pad = 0.0;
	};

	struct OccluderPolygon {
		RS::CanvasOccluderPolygonCullMode cull_mode;
		int line_point_count = 0;
		RID vertex_buffer;
		RID vertex_array;
		RID index_buffer;
		RID index_array;

		int sdf_point_count = 0;
		int sdf_index_count = 0;
		RID sdf_vertex_buffer;
		RID sdf_vertex_array;
		RID sdf_index_buffer;
		RID sdf_index_array;
		bool sdf_is_lines = false;
	};

	struct LightUniform {
		float matrix[8] = {}; //light to texture coordinate matrix
		float shadow_matrix[8] = {}; //light to shadow coordinate matrix
		float color[4] = {};

		uint8_t shadow_color[4] = {};
		uint32_t flags = 0; //index to light texture
		float shadow_pixel_size = 0.0;
		float height = 0.0;

		float position[2] = {};
		float shadow_z_far_inv = 0.0;
		float shadow_y_ofs = 0.0;

		float atlas_rect[4] = {};
	};

	RID_Owner<OccluderPolygon> occluder_polygon_owner;

	enum ShadowRenderMode {
		SHADOW_RENDER_MODE_SHADOW,
		SHADOW_RENDER_MODE_SDF,
	};

	enum {
		SHADOW_RENDER_SDF_TRIANGLES,
		SHADOW_RENDER_SDF_LINES,
	};

	struct {
		CanvasOcclusionShaderRD shader;
		RID shader_version;
		RID render_pipelines[3] = {};
		RID sdf_render_pipelines[2] = {};
		RD::VertexFormatID vertex_format;
		RD::VertexFormatID sdf_vertex_format;
		RD::FramebufferFormatID framebuffer_format;
		RD::FramebufferFormatID sdf_framebuffer_format;
	} shadow_render;

	/***************/
	/**** STATE ****/
	/***************/

	//state that does not vary across rendering all items

	struct State {
		//state buffer
		struct Buffer {
			float canvas_transform[16] = {};
			float screen_transform[16] = {};
			float canvas_normal_transform[16] = {};
			float canvas_modulate[4] = {};

			float screen_pixel_size[2] = {};
			float time = 0.0;
			uint32_t use_pixel_snap = 0;

			float sdf_to_tex[4] = {};
			float sdf_to_screen[2] = {};
			float screen_to_sdf[2] = {};

			uint32_t directional_light_count = 0;
			float tex_to_sdf = 0.0;
			uint32_t pad1 = 0;
			uint32_t pad2 = 0;
		};

		LightUniform *light_uniforms = nullptr;

		RID lights_uniform_buffer;
		RID canvas_state_buffer;
		RID shadow_sampler;
		RID shadow_texture;
		RID shadow_depth_texture;
		RID shadow_fb;
		int shadow_texture_size = 2048;

		RID default_transforms_uniform_set;

		uint32_t max_lights_per_render = 0;
		uint32_t max_lights_per_item = 0;

		double time = 0.0;

	} state;

	struct PushConstant {
		float world[6] = {};
		uint32_t flags = 0;
		uint32_t specular_shininess = 0;
		union {
			//rect
			struct {
				float modulation[4] = {};
				float ninepatch_margins[4] = {};
				float dst_rect[4] = {};
				float src_rect[4] = {};
				float pad[2] = {};
			};
			//primitive
			struct {
				float points[6] = {}; // vec2 points[3]
				float uvs[6] = {}; // vec2 points[3]
				uint32_t colors[6] = {}; // colors encoded as half
			};
		};
		float color_texture_pixel_size[2] = {};
		uint32_t lights[4] = {};
	};

	struct SkeletonUniform {
		float skeleton_transform[16] = {};
		float skeleton_inverse[16] = {};
	};

	Item *items[MAX_RENDER_ITEMS] = {};

	bool using_directional_lights = false;
	RID default_canvas_texture;

	RID default_canvas_group_shader;
	RID default_canvas_group_material;

	RS::CanvasItemTextureFilter default_filter = RS::CANVAS_ITEM_TEXTURE_FILTER_LINEAR;
	RS::CanvasItemTextureRepeat default_repeat = RS::CANVAS_ITEM_TEXTURE_REPEAT_DISABLED;

	RID _create_base_uniform_set(RID p_to_render_target, bool p_backbuffer);

	inline void _bind_canvas_texture(RD::DrawListID p_draw_list, RID p_texture, RS::CanvasItemTextureFilter p_base_filter, RS::CanvasItemTextureRepeat p_base_repeat, RID &r_last_texture, PushConstant &push_constant, Size2 &r_texpixel_size); //recursive, so regular inline used instead.
	void _render_item(RenderingDevice::DrawListID p_draw_list, const Item *p_item, RenderingDevice::FramebufferFormatID p_framebuffer_format, const Transform2D &p_canvas_transform_inverse, Item *&current_clip, Light *p_lights, PipelineVariants *p_pipeline_variants);
	void _render_items(RID p_to_render_target, int p_item_count, const Transform2D &p_canvas_transform_inverse, Light *p_lights, bool p_to_backbuffer = false);

	_FORCE_INLINE_ void _update_transform_2d_to_mat2x4(const Transform2D &p_transform, float *p_mat2x4);
	_FORCE_INLINE_ void _update_transform_2d_to_mat2x3(const Transform2D &p_transform, float *p_mat2x3);

	_FORCE_INLINE_ void _update_transform_2d_to_mat4(const Transform2D &p_transform, float *p_mat4);
	_FORCE_INLINE_ void _update_transform_to_mat4(const Transform &p_transform, float *p_mat4);

	void _update_shadow_atlas();

public:
	PolygonID request_polygon(const Vector<int> &p_indices, const Vector<Point2> &p_points, const Vector<Color> &p_colors, const Vector<Point2> &p_uvs = Vector<Point2>(), const Vector<int> &p_bones = Vector<int>(), const Vector<float> &p_weights = Vector<float>());
	void free_polygon(PolygonID p_polygon);

	RID light_create();
	void light_set_texture(RID p_rid, RID p_texture);
	void light_set_use_shadow(RID p_rid, bool p_enable);
	void light_update_shadow(RID p_rid, int p_shadow_index, const Transform2D &p_light_xform, int p_light_mask, float p_near, float p_far, LightOccluderInstance *p_occluders);
	void light_update_directional_shadow(RID p_rid, int p_shadow_index, const Transform2D &p_light_xform, int p_light_mask, float p_cull_distance, const Rect2 &p_clip_rect, LightOccluderInstance *p_occluders);

	virtual void render_sdf(RID p_render_target, LightOccluderInstance *p_occluders);

	RID occluder_polygon_create();
	void occluder_polygon_set_shape(RID p_occluder, const Vector<Vector2> &p_points, bool p_closed);
	void occluder_polygon_set_cull_mode(RID p_occluder, RS::CanvasOccluderPolygonCullMode p_mode);

	void canvas_render_items(RID p_to_render_target, Item *p_item_list, const Color &p_modulate, Light *p_light_list, Light *p_directional_light_list, const Transform2D &p_canvas_transform, RS::CanvasItemTextureFilter p_default_filter, RS::CanvasItemTextureRepeat p_default_repeat, bool p_snap_2d_vertices_to_pixel, bool &r_sdf_used);

	void canvas_debug_viewport_shadows(Light *p_lights_with_shadow) {}

	void draw_window_margins(int *p_margins, RID *p_margin_textures) {}

	virtual void set_shadow_texture_size(int p_size);

	void set_time(double p_time);
	void update();
	bool free(RID p_rid);
	RendererCanvasRenderRD(RendererStorageRD *p_storage);
	~RendererCanvasRenderRD();
};

#endif // RASTERIZER_CANVAS_RD_H<|MERGE_RESOLUTION|>--- conflicted
+++ resolved
@@ -134,7 +134,7 @@
 	};
 
 	struct PipelineVariants {
-		PipelineCacheRD variants[PIPELINE_LIGHT_MODE_MAX][PIPELINE_VARIANT_MAX] = {};
+		PipelineCacheRD variants[PIPELINE_LIGHT_MODE_MAX][PIPELINE_VARIANT_MAX];
 	};
 
 	struct {
@@ -201,11 +201,7 @@
 
 	struct MaterialData : public RendererStorageRD::MaterialData {
 		uint64_t last_frame = 0;
-<<<<<<< HEAD
-		ShaderData *shader_data = nulltpr;
-=======
 		ShaderData *shader_data = nullptr;
->>>>>>> f0b4ed30
 		RID uniform_buffer;
 		RID uniform_set;
 		Vector<RID> texture_cache;
@@ -395,17 +391,17 @@
 		union {
 			//rect
 			struct {
-				float modulation[4] = {};
-				float ninepatch_margins[4] = {};
-				float dst_rect[4] = {};
-				float src_rect[4] = {};
-				float pad[2] = {};
+				float modulation[4];
+				float ninepatch_margins[4];
+				float dst_rect[4];
+				float src_rect[4];
+				float pad[2];
 			};
 			//primitive
 			struct {
-				float points[6] = {}; // vec2 points[3]
-				float uvs[6] = {}; // vec2 points[3]
-				uint32_t colors[6] = {}; // colors encoded as half
+				float points[6]; // vec2 points[3]
+				float uvs[6]; // vec2 points[3]
+				uint32_t colors[6]; // colors encoded as half
 			};
 		};
 		float color_texture_pixel_size[2] = {};
