--- conflicted
+++ resolved
@@ -96,17 +96,7 @@
 
 	bool is_compute = false;
 
-<<<<<<< HEAD
-	CharString compute_codev; //for version and extensions
-	CharString compute_code0;
-	CharString compute_code1;
-	CharString compute_code2;
-	CharString compute_code3;
-
-	const char *name = nullptr;
-=======
 	const char *name;
->>>>>>> d81ea631
 
 	CharString base_compute_defines;
 
