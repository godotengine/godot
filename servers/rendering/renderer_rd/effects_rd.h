/*************************************************************************/
/*  effects_rd.h                                                         */
/*************************************************************************/
/*                       This file is part of:                           */
/*                           GODOT ENGINE                                */
/*                      https://godotengine.org                          */
/*************************************************************************/
/* Copyright (c) 2007-2021 Juan Linietsky, Ariel Manzur.                 */
/* Copyright (c) 2014-2021 Godot Engine contributors (cf. AUTHORS.md).   */
/*                                                                       */
/* Permission is hereby granted, free of charge, to any person obtaining */
/* a copy of this software and associated documentation files (the       */
/* "Software"), to deal in the Software without restriction, including   */
/* without limitation the rights to use, copy, modify, merge, publish,   */
/* distribute, sublicense, and/or sell copies of the Software, and to    */
/* permit persons to whom the Software is furnished to do so, subject to */
/* the following conditions:                                             */
/*                                                                       */
/* The above copyright notice and this permission notice shall be        */
/* included in all copies or substantial portions of the Software.       */
/*                                                                       */
/* THE SOFTWARE IS PROVIDED "AS IS", WITHOUT WARRANTY OF ANY KIND,       */
/* EXPRESS OR IMPLIED, INCLUDING BUT NOT LIMITED TO THE WARRANTIES OF    */
/* MERCHANTABILITY, FITNESS FOR A PARTICULAR PURPOSE AND NONINFRINGEMENT.*/
/* IN NO EVENT SHALL THE AUTHORS OR COPYRIGHT HOLDERS BE LIABLE FOR ANY  */
/* CLAIM, DAMAGES OR OTHER LIABILITY, WHETHER IN AN ACTION OF CONTRACT,  */
/* TORT OR OTHERWISE, ARISING FROM, OUT OF OR IN CONNECTION WITH THE     */
/* SOFTWARE OR THE USE OR OTHER DEALINGS IN THE SOFTWARE.                */
/*************************************************************************/

#ifndef EFFECTS_RD_H
#define EFFECTS_RD_H

#include "core/math/camera_matrix.h"
#include "servers/rendering/renderer_rd/pipeline_cache_rd.h"
#include "servers/rendering/renderer_rd/shaders/bokeh_dof.glsl.gen.h"
#include "servers/rendering/renderer_rd/shaders/copy.glsl.gen.h"
#include "servers/rendering/renderer_rd/shaders/copy_to_fb.glsl.gen.h"
#include "servers/rendering/renderer_rd/shaders/cube_to_dp.glsl.gen.h"
#include "servers/rendering/renderer_rd/shaders/cubemap_downsampler.glsl.gen.h"
#include "servers/rendering/renderer_rd/shaders/cubemap_filter.glsl.gen.h"
#include "servers/rendering/renderer_rd/shaders/cubemap_roughness.glsl.gen.h"
#include "servers/rendering/renderer_rd/shaders/luminance_reduce.glsl.gen.h"
#include "servers/rendering/renderer_rd/shaders/resolve.glsl.gen.h"
#include "servers/rendering/renderer_rd/shaders/roughness_limiter.glsl.gen.h"
#include "servers/rendering/renderer_rd/shaders/screen_space_reflection.glsl.gen.h"
#include "servers/rendering/renderer_rd/shaders/screen_space_reflection_filter.glsl.gen.h"
#include "servers/rendering/renderer_rd/shaders/screen_space_reflection_scale.glsl.gen.h"
#include "servers/rendering/renderer_rd/shaders/sort.glsl.gen.h"
#include "servers/rendering/renderer_rd/shaders/specular_merge.glsl.gen.h"
#include "servers/rendering/renderer_rd/shaders/ssao.glsl.gen.h"
#include "servers/rendering/renderer_rd/shaders/ssao_blur.glsl.gen.h"
#include "servers/rendering/renderer_rd/shaders/ssao_downsample.glsl.gen.h"
#include "servers/rendering/renderer_rd/shaders/ssao_importance_map.glsl.gen.h"
#include "servers/rendering/renderer_rd/shaders/ssao_interleave.glsl.gen.h"
#include "servers/rendering/renderer_rd/shaders/subsurface_scattering.glsl.gen.h"
#include "servers/rendering/renderer_rd/shaders/tonemap.glsl.gen.h"

#include "servers/rendering_server.h"

class EffectsRD {
	enum CopyMode {
		COPY_MODE_GAUSSIAN_COPY,
		COPY_MODE_GAUSSIAN_COPY_8BIT,
		COPY_MODE_GAUSSIAN_GLOW,
		COPY_MODE_GAUSSIAN_GLOW_AUTO_EXPOSURE,
		COPY_MODE_SIMPLY_COPY,
		COPY_MODE_SIMPLY_COPY_8BIT,
		COPY_MODE_SIMPLY_COPY_DEPTH,
		COPY_MODE_SET_COLOR,
		COPY_MODE_SET_COLOR_8BIT,
		COPY_MODE_MIPMAP,
		COPY_MODE_LINEARIZE_DEPTH,
		COPY_MODE_CUBE_TO_PANORAMA,
		COPY_MODE_CUBE_ARRAY_TO_PANORAMA,
		COPY_MODE_MAX,

	};

	enum {
		COPY_FLAG_HORIZONTAL = (1 << 0),
		COPY_FLAG_USE_COPY_SECTION = (1 << 1),
		COPY_FLAG_USE_ORTHOGONAL_PROJECTION = (1 << 2),
		COPY_FLAG_DOF_NEAR_FIRST_TAP = (1 << 3),
		COPY_FLAG_GLOW_FIRST_PASS = (1 << 4),
		COPY_FLAG_FLIP_Y = (1 << 5),
		COPY_FLAG_FORCE_LUMINANCE = (1 << 6),
		COPY_FLAG_ALL_SOURCE = (1 << 7),
		COPY_FLAG_HIGH_QUALITY_GLOW = (1 << 8),
		COPY_FLAG_ALPHA_TO_ONE = (1 << 9),
	};

	struct CopyPushConstant {
		int32_t section[4] = {};
		int32_t target[2] = {};
		uint32_t flags = 0;
		uint32_t pad = 0;
		// Glow.
		float glow_strength = 0.0;
		float glow_bloom = 0.0;
		float glow_hdr_threshold = 0.0;
		float glow_hdr_scale = 0.0;

		float glow_exposure = 0.0;
		float glow_white = 0.0;
		float glow_luminance_cap = 0.0;
		float glow_auto_exposure_grey = 0.0;
		// DOF.
		float camera_z_far = 0.0;
		float camera_z_near = 0.0;
		uint32_t pad2[2] = {};
		//SET color
		float set_color[4] = {};
	};

	struct Copy {
		CopyPushConstant push_constant;
		CopyShaderRD shader;
		RID shader_version;
		RID pipelines[COPY_MODE_MAX] = {};

	} copy;

	enum CopyToFBMode {
		COPY_TO_FB_COPY,
		COPY_TO_FB_COPY_PANORAMA_TO_DP,
		COPY_TO_FB_COPY2,
		COPY_TO_FB_MAX,

	};

	struct CopyToFbPushConstant {
		float section[4] = {};
		float pixel_size[2] = {};
		uint32_t flip_y = 0;
		uint32_t use_section = 0;

		uint32_t force_luminance = 0;
		uint32_t alpha_to_zero = 0;
		uint32_t srgb = 0;
		uint32_t pad = 0;
	};

	struct CopyToFb {
		CopyToFbPushConstant push_constant;
		CopyToFbShaderRD shader;
		RID shader_version;
		PipelineCacheRD pipelines[COPY_TO_FB_MAX] = {};

	} copy_to_fb;

	struct CubemapRoughnessPushConstant {
		uint32_t face_id = 0;
		uint32_t sample_count = 0;
		float roughness = 0.0;
		uint32_t use_direct_write = 0;
		float face_size = 0.0;
		float pad[3] = {};
	};

	struct CubemapRoughness {
		CubemapRoughnessPushConstant push_constant;
		CubemapRoughnessShaderRD shader;
		RID shader_version;
		RID pipeline;
	} roughness;

	enum TonemapMode {
		TONEMAP_MODE_NORMAL,
		TONEMAP_MODE_BICUBIC_GLOW_FILTER,
		TONEMAP_MODE_1D_LUT,
		TONEMAP_MODE_BICUBIC_GLOW_FILTER_1D_LUT,
		TONEMAP_MODE_MAX
	};

	struct TonemapPushConstant {
		float bcs[3] = {};
		uint32_t use_bcs = 0;

		uint32_t use_glow = 0;
		uint32_t use_auto_exposure = 0;
		uint32_t use_color_correction = 0;
		uint32_t tonemapper = 0;

		uint32_t glow_texture_size[2] = {};
		float glow_intensity = 0.0;
		uint32_t pad3 = 0;

		uint32_t glow_mode = 0;
		float glow_levels[7] = {};

		float exposure = 0.0;
		float white = 0.0;
		float auto_exposure_grey = 0.0;
		uint32_t pad2 = 0;

		float pixel_size[2] = {};
		uint32_t use_fxaa = 0;
		uint32_t use_debanding = 0;
	};

	/* tonemap actually writes to a framebuffer, which is
	 * better to do using the raster pipeline rather than
	 * compute, as that framebuffer might be in different formats
	 */
	struct Tonemap {
		TonemapPushConstant push_constant;
		TonemapShaderRD shader;
		RID shader_version;
		PipelineCacheRD pipelines[TONEMAP_MODE_MAX] = {};
	} tonemap;

	enum LuminanceReduceMode {
		LUMINANCE_REDUCE_READ,
		LUMINANCE_REDUCE,
		LUMINANCE_REDUCE_WRITE,
		LUMINANCE_REDUCE_MAX
	};

	struct LuminanceReducePushConstant {
		int32_t source_size[2] = {};
		float max_luminance = 0.0;
		float min_luminance = 0.0;
		float exposure_adjust = 0.0;
		float pad[3] = {};
	};

	struct LuminanceReduce {
		LuminanceReducePushConstant push_constant;
		LuminanceReduceShaderRD shader;
		RID shader_version;
		RID pipelines[LUMINANCE_REDUCE_MAX] = {};
	} luminance_reduce;

	struct CopyToDPPushConstant {
<<<<<<< HEAD
		int32_t screen_size[2] = {};
		int32_t dest_offset[2] = {};
		float bias = 0.0;
		float z_far = 0.0;
		float z_near = 0.0;
		uint32_t z_flip = 0;
=======
		float z_far = 0.0;
		float z_near = 0.0;
		uint32_t z_flip = 0;
		uint32_t pad = 0;
		float screen_rect[4] = {;
>>>>>>> f0b4ed30
	};

	struct CoptToDP {
		CubeToDpShaderRD shader;
		RID shader_version;
		PipelineCacheRD pipeline;
	} cube_to_dp;

	struct BokehPushConstant {
		uint32_t size[2] = {};
		float z_far = 0.0;
		float z_near = 0.0;

		uint32_t orthogonal = 0;
		float blur_size = 0.0;
		float blur_scale = 0.0;
		uint32_t steps = 0;

		uint32_t blur_near_active = 0;
		float blur_near_begin = 0.0;
		float blur_near_end = 0.0;
		uint32_t blur_far_active = 0;

		float blur_far_begin = 0.0;
		float blur_far_end = 0.0;
		uint32_t second_pass = 0;
		uint32_t half_size = 0;

		uint32_t use_jitter = 0;
		float jitter_seed = 0.0;
		uint32_t pad[2] = {};
	};

	enum BokehMode {
		BOKEH_GEN_BLUR_SIZE,
		BOKEH_GEN_BOKEH_BOX,
		BOKEH_GEN_BOKEH_HEXAGONAL,
		BOKEH_GEN_BOKEH_CIRCULAR,
		BOKEH_COMPOSITE,
		BOKEH_MAX
	};

	struct Bokeh {
		BokehPushConstant push_constant;
		BokehDofShaderRD shader;
		RID shader_version;
		RID pipelines[BOKEH_MAX] = {};
	} bokeh;

	enum SSAOMode {
		SSAO_DOWNSAMPLE,
		SSAO_DOWNSAMPLE_HALF_RES,
		SSAO_DOWNSAMPLE_MIPMAP,
		SSAO_DOWNSAMPLE_MIPMAP_HALF_RES,
		SSAO_DOWNSAMPLE_HALF,
		SSAO_DOWNSAMPLE_HALF_RES_HALF,
		SSAO_GATHER,
		SSAO_GATHER_BASE,
		SSAO_GATHER_ADAPTIVE,
		SSAO_GENERATE_IMPORTANCE_MAP,
		SSAO_PROCESS_IMPORTANCE_MAPA,
		SSAO_PROCESS_IMPORTANCE_MAPB,
		SSAO_BLUR_PASS,
		SSAO_BLUR_PASS_SMART,
		SSAO_BLUR_PASS_WIDE,
		SSAO_INTERLEAVE,
		SSAO_INTERLEAVE_SMART,
		SSAO_INTERLEAVE_HALF,
		SSAO_MAX
	};

	struct SSAODownsamplePushConstant {
		float pixel_size[2] = {};
		float z_far = 0.0;
		float z_near = 0.0;
		uint32_t orthogonal = 0;
		float radius_sq = 0.0;
		uint32_t pad[2] = {};
	};

	struct SSAOGatherPushConstant {
		int32_t screen_size[2] = {};
		int pass = 0;
		int quality = 0;

		float half_screen_pixel_size[2] = {};
		int size_multiplier = 0;
		float detail_intensity = 0.0;

		float NDC_to_view_mul[2] = {};
		float NDC_to_view_add[2] = {};

		float pad[2] = {};
		float half_screen_pixel_size_x025[2] = {};

		float radius = 0.0;
		float intensity = 0.0;
		float shadow_power = 0.0;
		float shadow_clamp = 0.0;

		float fade_out_mul = 0.0;
		float fade_out_add = 0.0;
		float horizon_angle_threshold = 0.0;
		float inv_radius_near_limit = 0.0;

		bool is_orthogonal = false;
		float neg_inv_radius = 0.0;
		float load_counter_avg_div = 0.0;
		float adaptive_sample_limit = 0.0;

		int32_t pass_coord_offset[2] = {};
		float pass_uv_offset[2] = {};
	};

	struct SSAOGatherConstants {
		float rotation_matrices[80] = {}; //5 vec4s * 4
	};

	struct SSAOImportanceMapPushConstant {
		float half_screen_pixel_size[2] = {};
		float intensity = 0.0;
		float power = 0.0;
	};

	struct SSAOBlurPushConstant {
		float edge_sharpness = 0.0;
		float pad = 0.0;
		float half_screen_pixel_size[2] = {};
	};

	struct SSAOInterleavePushConstant {
		float inv_sharpness = 0.0;
		uint32_t size_modifier = 0;
		float pixel_size[2] = {};
	};

	struct SSAO {
		SSAODownsamplePushConstant downsample_push_constant;
		SsaoDownsampleShaderRD downsample_shader;
		RID downsample_shader_version;
		RID downsample_uniform_set;

		SSAOGatherPushConstant gather_push_constant;
		SsaoShaderRD gather_shader;
		RID gather_shader_version;
		RID gather_uniform_set;
		RID gather_constants_buffer;
		bool gather_initialized = false;

		SSAOImportanceMapPushConstant importance_map_push_constant;
		SsaoImportanceMapShaderRD importance_map_shader;
		RID importance_map_shader_version;
		RID importance_map_load_counter;
		RID importance_map_uniform_set;
		RID counter_uniform_set;

		SSAOBlurPushConstant blur_push_constant;
		SsaoBlurShaderRD blur_shader;
		RID blur_shader_version;

		SSAOInterleavePushConstant interleave_push_constant;
		SsaoInterleaveShaderRD interleave_shader;
		RID interleave_shader_version;

		RID mirror_sampler;
		RID pipelines[SSAO_MAX] = {};
	} ssao;

	struct RoughnessLimiterPushConstant {
		int32_t screen_size[2] = {};
		float curve = 0.0;
		uint32_t pad = 0;
	};

	struct RoughnessLimiter {
		RoughnessLimiterPushConstant push_constant;
		RoughnessLimiterShaderRD shader;
		RID shader_version;
		RID pipeline;

	} roughness_limiter;

	struct CubemapDownsamplerPushConstant {
		uint32_t face_size = 0;
		float pad[3] = {};
	};

	struct CubemapDownsampler {
		CubemapDownsamplerPushConstant push_constant;
		CubemapDownsamplerShaderRD shader;
		RID shader_version;
		RID pipeline;

	} cubemap_downsampler;

	enum CubemapFilterMode {
		FILTER_MODE_HIGH_QUALITY,
		FILTER_MODE_LOW_QUALITY,
		FILTER_MODE_HIGH_QUALITY_ARRAY,
		FILTER_MODE_LOW_QUALITY_ARRAY,
		FILTER_MODE_MAX,
	};

	struct CubemapFilter {
		CubemapFilterShaderRD shader;
		RID shader_version;
		RID pipelines[FILTER_MODE_MAX];
		RID uniform_set;
		RID image_uniform_set;
		RID coefficient_buffer;
		bool use_high_quality = false;

	} filter;

	struct SkyPushConstant {
		float orientation[12] = {};
		float proj[4] = {};
		float position[3] = {};
		float multiplier = 0.0;
		float time = 0.0;
		float pad[3] = {};
	};

	enum SpecularMergeMode {
		SPECULAR_MERGE_ADD,
		SPECULAR_MERGE_SSR,
		SPECULAR_MERGE_ADDITIVE_ADD,
		SPECULAR_MERGE_ADDITIVE_SSR,
		SPECULAR_MERGE_MAX
	};

	/* Specular merge must be done using raster, rather than compute
	 * because it must continue the existing color buffer
	 */

	struct SpecularMerge {
		SpecularMergeShaderRD shader;
		RID shader_version;
		PipelineCacheRD pipelines[SPECULAR_MERGE_MAX];

	} specular_merge;

	enum ScreenSpaceReflectionMode {
		SCREEN_SPACE_REFLECTION_NORMAL,
		SCREEN_SPACE_REFLECTION_ROUGH,
		SCREEN_SPACE_REFLECTION_MAX,
	};

	struct ScreenSpaceReflectionPushConstant {
		float proj_info[4] = {};

		int32_t screen_size[2] = {};
		float camera_z_near = 0.0;
		float camera_z_far = 0.0;

		int32_t num_steps = 0;
		float depth_tolerance = 0.0;
		float distance_fade = 0.0;
		float curve_fade_in = 0.0;

		uint32_t orthogonal = 0;
		float filter_mipmap_levels = 0.0;
		uint32_t use_half_res = 0;
		uint8_t metallic_mask[4] = {};

		float projection[16] = {};
	};

	struct ScreenSpaceReflection {
		ScreenSpaceReflectionPushConstant push_constant;
		ScreenSpaceReflectionShaderRD shader;
		RID shader_version;
		RID pipelines[SCREEN_SPACE_REFLECTION_MAX] = {};

	} ssr;

	struct ScreenSpaceReflectionFilterPushConstant {
		float proj_info[4] = {};

		uint32_t orthogonal = 0;
		float edge_tolerance = 0.0;
		int32_t increment = 0;
		uint32_t pad = 0;

		int32_t screen_size[2] = {};
		uint32_t vertical = 0;
		uint32_t steps = 0;
	};
	enum {
		SCREEN_SPACE_REFLECTION_FILTER_HORIZONTAL,
		SCREEN_SPACE_REFLECTION_FILTER_VERTICAL,
		SCREEN_SPACE_REFLECTION_FILTER_MAX,
	};

	struct ScreenSpaceReflectionFilter {
		ScreenSpaceReflectionFilterPushConstant push_constant;
		ScreenSpaceReflectionFilterShaderRD shader;
		RID shader_version;
		RID pipelines[SCREEN_SPACE_REFLECTION_FILTER_MAX] = {};
	} ssr_filter;

	struct ScreenSpaceReflectionScalePushConstant {
		int32_t screen_size[2] = {};
		float camera_z_near = 0.0;
		float camera_z_far = 0.0;

		uint32_t orthogonal = 0;
		uint32_t filter = 0;
		uint32_t pad[2] = {};
	};

	struct ScreenSpaceReflectionScale {
		ScreenSpaceReflectionScalePushConstant push_constant;
		ScreenSpaceReflectionScaleShaderRD shader;
		RID shader_version;
		RID pipeline;
	} ssr_scale;

	struct SubSurfaceScatteringPushConstant {
		int32_t screen_size[2] = {};
		float camera_z_far = 0.0;
		float camera_z_near = 0.0;

		uint32_t vertical = 0;
		uint32_t orthogonal = 0;
		float unit_size = 0.0;
		float scale = 0.0;

		float depth_scale = 0.0;
		uint32_t pad[3] = {};
	};

	struct SubSurfaceScattering {
		SubSurfaceScatteringPushConstant push_constant;
		SubsurfaceScatteringShaderRD shader;
		RID shader_version;
		RID pipelines[3]; //3 quality levels
	} sss;

	struct ResolvePushConstant {
		int32_t screen_size[2] = {};
		int32_t samples = 0;
		uint32_t pad = 0;
	};

	enum ResolveMode {
		RESOLVE_MODE_GI,
		RESOLVE_MODE_GI_GIPROBE,
		RESOLVE_MODE_MAX
	};

	struct Resolve {
		ResolvePushConstant push_constant;
		ResolveShaderRD shader;
		RID shader_version;
		RID pipelines[RESOLVE_MODE_MAX] = {}; //3 quality levels
	} resolve;

<<<<<<< HEAD
	enum ShadowReduceMode {
		SHADOW_REDUCE_REDUCE,
		SHADOW_REDUCE_FILTER,
		SHADOW_REDUCE_MAX
	};

	struct ShadowReduce {
		ShadowReduceShaderRD shader;
		RID shader_version;
		RID pipelines[SHADOW_REDUCE_MAX] = {};
	} shadow_reduce;

=======
>>>>>>> f0b4ed30
	enum SortMode {
		SORT_MODE_BLOCK,
		SORT_MODE_STEP,
		SORT_MODE_INNER,
		SORT_MODE_MAX
	};

	struct Sort {
		struct PushConstant {
			uint32_t total_elements = 0;
			uint32_t pad[3] = {};
			int32_t job_params[4] = {};
		};

		SortShaderRD shader;
		RID shader_version;
		RID pipelines[SORT_MODE_MAX] = {};
	} sort;

	RID default_sampler;
	RID default_mipmap_sampler;
	RID index_buffer;
	RID index_array;

	Map<RID, RID> texture_to_uniform_set_cache;

	Map<RID, RID> image_to_uniform_set_cache;

	struct TexturePair {
		RID texture1;
		RID texture2;
		_FORCE_INLINE_ bool operator<(const TexturePair &p_pair) const {
			if (texture1 == p_pair.texture1) {
				return texture2 < p_pair.texture2;
			} else {
				return texture1 < p_pair.texture1;
			}
		}
	};

	struct TextureSamplerPair {
		RID texture;
		RID sampler;
		_FORCE_INLINE_ bool operator<(const TextureSamplerPair &p_pair) const {
			if (texture == p_pair.texture) {
				return sampler < p_pair.sampler;
			} else {
				return texture < p_pair.texture;
			}
		}
	};

	Map<RID, RID> texture_to_compute_uniform_set_cache;
	Map<TexturePair, RID> texture_pair_to_compute_uniform_set_cache;
	Map<TexturePair, RID> image_pair_to_compute_uniform_set_cache;
	Map<TextureSamplerPair, RID> texture_sampler_to_compute_uniform_set_cache;

	RID _get_uniform_set_from_image(RID p_texture);
	RID _get_uniform_set_from_texture(RID p_texture, bool p_use_mipmaps = false);
	RID _get_compute_uniform_set_from_texture(RID p_texture, bool p_use_mipmaps = false);
	RID _get_compute_uniform_set_from_texture_and_sampler(RID p_texture, RID p_sampler);
	RID _get_compute_uniform_set_from_texture_pair(RID p_texture, RID p_texture2, bool p_use_mipmaps = false);
	RID _get_compute_uniform_set_from_image_pair(RID p_texture, RID p_texture2);

public:
	void copy_to_fb_rect(RID p_source_rd_texture, RID p_dest_framebuffer, const Rect2i &p_rect, bool p_flip_y = false, bool p_force_luminance = false, bool p_alpha_to_zero = false, bool p_srgb = false, RID p_secondary = RID());
	void copy_to_rect(RID p_source_rd_texture, RID p_dest_texture, const Rect2i &p_rect, bool p_flip_y = false, bool p_force_luminance = false, bool p_all_source = false, bool p_8_bit_dst = false, bool p_alpha_to_one = false);
	void copy_cubemap_to_panorama(RID p_source_cube, RID p_dest_panorama, const Size2i &p_panorama_size, float p_lod, bool p_is_array);
	void copy_depth_to_rect(RID p_source_rd_texture, RID p_dest_framebuffer, const Rect2i &p_rect, bool p_flip_y = false);
	void copy_depth_to_rect_and_linearize(RID p_source_rd_texture, RID p_dest_texture, const Rect2i &p_rect, bool p_flip_y, float p_z_near, float p_z_far);
	void copy_to_atlas_fb(RID p_source_rd_texture, RID p_dest_framebuffer, const Rect2 &p_uv_rect, RD::DrawListID p_draw_list, bool p_flip_y = false, bool p_panorama = false);
	void gaussian_blur(RID p_source_rd_texture, RID p_texture, RID p_back_texture, const Rect2i &p_region, bool p_8bit_dst = false);
	void set_color(RID p_dest_texture, const Color &p_color, const Rect2i &p_region, bool p_8bit_dst = false);
	void gaussian_glow(RID p_source_rd_texture, RID p_back_texture, const Size2i &p_size, float p_strength = 1.0, bool p_high_quality = false, bool p_first_pass = false, float p_luminance_cap = 16.0, float p_exposure = 1.0, float p_bloom = 0.0, float p_hdr_bleed_treshold = 1.0, float p_hdr_bleed_scale = 1.0, RID p_auto_exposure = RID(), float p_auto_exposure_grey = 1.0);

	void cubemap_roughness(RID p_source_rd_texture, RID p_dest_framebuffer, uint32_t p_face_id, uint32_t p_sample_count, float p_roughness, float p_size);
	void make_mipmap(RID p_source_rd_texture, RID p_dest_texture, const Size2i &p_size);
	void copy_cubemap_to_dp(RID p_source_rd_texture, RID p_dest_texture, const Rect2 &p_rect, float p_z_near, float p_z_far, bool p_dp_flip);
	void luminance_reduction(RID p_source_texture, const Size2i p_source_size, const Vector<RID> p_reduce, RID p_prev_luminance, float p_min_luminance, float p_max_luminance, float p_adjust, bool p_set = false);
	void bokeh_dof(RID p_base_texture, RID p_depth_texture, const Size2i &p_base_texture_size, RID p_secondary_texture, RID p_bokeh_texture1, RID p_bokeh_texture2, bool p_dof_far, float p_dof_far_begin, float p_dof_far_size, bool p_dof_near, float p_dof_near_begin, float p_dof_near_size, float p_bokeh_size, RS::DOFBokehShape p_bokeh_shape, RS::DOFBlurQuality p_quality, bool p_use_jitter, float p_cam_znear, float p_cam_zfar, bool p_cam_orthogonal);

	struct TonemapSettings {
		bool use_glow = false;
		enum GlowMode {
			GLOW_MODE_ADD,
			GLOW_MODE_SCREEN,
			GLOW_MODE_SOFTLIGHT,
			GLOW_MODE_REPLACE,
			GLOW_MODE_MIX
		};

		GlowMode glow_mode = GLOW_MODE_ADD;
		float glow_intensity = 1.0;
		float glow_levels[7] = { 0.0, 0.0, 1.0, 0.0, 1.0, 0.0, 0.0 };
		Vector2i glow_texture_size;
		bool glow_use_bicubic_upscale = false;
		RID glow_texture;

		RS::EnvironmentToneMapper tonemap_mode = RS::ENV_TONE_MAPPER_LINEAR;
		float exposure = 1.0;
		float white = 1.0;

		bool use_auto_exposure = false;
		float auto_exposure_grey = 0.5;
		RID exposure_texture;

		bool use_bcs = false;
		float brightness = 1.0;
		float contrast = 1.0;
		float saturation = 1.0;

		bool use_color_correction = false;
		bool use_1d_color_correction = false;
		RID color_correction_texture;

		bool use_fxaa = false;
		bool use_debanding = false;
		Vector2i texture_size;
	};

	struct SSAOSettings {
		float radius = 1.0;
		float intensity = 2.0;
		float power = 1.5;
		float detail = 0.5;
		float horizon = 0.06;
		float sharpness = 0.98;

		RS::EnvironmentSSAOQuality quality = RS::ENV_SSAO_QUALITY_MEDIUM;
		bool half_size = false;
		float adaptive_target = 0.5;
		int blur_passes = 2;
		float fadeout_from = 50.0;
		float fadeout_to = 300.0;

		Size2i full_screen_size = Size2i();
		Size2i half_screen_size = Size2i();
		Size2i quarter_screen_size = Size2i();
	};

	void tonemapper(RID p_source_color, RID p_dst_framebuffer, const TonemapSettings &p_settings);

	void gather_ssao(RD::ComputeListID p_compute_list, const Vector<RID> p_ao_slices, const SSAOSettings &p_settings, bool p_adaptive_base_pass);
	void generate_ssao(RID p_depth_buffer, RID p_normal_buffer, RID p_depth_mipmaps_texture, const Vector<RID> &depth_mipmaps, RID p_ao, const Vector<RID> p_ao_slices, RID p_ao_pong, const Vector<RID> p_ao_pong_slices, RID p_upscale_buffer, RID p_importance_map, RID p_importance_map_pong, const CameraMatrix &p_projection, const SSAOSettings &p_settings, bool p_invalidate_uniform_sets);

	void roughness_limit(RID p_source_normal, RID p_roughness, const Size2i &p_size, float p_curve);
	void cubemap_downsample(RID p_source_cubemap, RID p_dest_cubemap, const Size2i &p_size);
	void cubemap_filter(RID p_source_cubemap, Vector<RID> p_dest_cubemap, bool p_use_array);
	void render_sky(RD::DrawListID p_list, float p_time, RID p_fb, RID p_samplers, RID p_fog, PipelineCacheRD *p_pipeline, RID p_uniform_set, RID p_texture_set, const CameraMatrix &p_camera, const Basis &p_orientation, float p_multiplier, const Vector3 &p_position);

	void screen_space_reflection(RID p_diffuse, RID p_normal_roughness, RS::EnvironmentSSRRoughnessQuality p_roughness_quality, RID p_blur_radius, RID p_blur_radius2, RID p_metallic, const Color &p_metallic_mask, RID p_depth, RID p_scale_depth, RID p_scale_normal, RID p_output, RID p_output_blur, const Size2i &p_screen_size, int p_max_steps, float p_fade_in, float p_fade_out, float p_tolerance, const CameraMatrix &p_camera);
	void merge_specular(RID p_dest_framebuffer, RID p_specular, RID p_base, RID p_reflection);
	void sub_surface_scattering(RID p_diffuse, RID p_diffuse2, RID p_depth, const CameraMatrix &p_camera, const Size2i &p_screen_size, float p_scale, float p_depth_scale, RS::SubSurfaceScatteringQuality p_quality);

	void resolve_gi(RID p_source_depth, RID p_source_normal_roughness, RID p_source_giprobe, RID p_dest_depth, RID p_dest_normal_roughness, RID p_dest_giprobe, Vector2i p_screen_size, int p_samples, uint32_t p_barrier = RD::BARRIER_MASK_ALL);

	void sort_buffer(RID p_uniform_set, int p_size);

	EffectsRD();
	~EffectsRD();
};

#endif // !RASTERIZER_EFFECTS_RD_H<|MERGE_RESOLUTION|>--- conflicted
+++ resolved
@@ -91,26 +91,26 @@
 	};
 
 	struct CopyPushConstant {
-		int32_t section[4] = {};
-		int32_t target[2] = {};
-		uint32_t flags = 0;
-		uint32_t pad = 0;
+		int32_t section[4];
+		int32_t target[2];
+		uint32_t flags;
+		uint32_t pad;
 		// Glow.
-		float glow_strength = 0.0;
-		float glow_bloom = 0.0;
-		float glow_hdr_threshold = 0.0;
-		float glow_hdr_scale = 0.0;
-
-		float glow_exposure = 0.0;
-		float glow_white = 0.0;
-		float glow_luminance_cap = 0.0;
-		float glow_auto_exposure_grey = 0.0;
+		float glow_strength;
+		float glow_bloom;
+		float glow_hdr_threshold;
+		float glow_hdr_scale;
+
+		float glow_exposure;
+		float glow_white;
+		float glow_luminance_cap;
+		float glow_auto_exposure_grey;
 		// DOF.
-		float camera_z_far = 0.0;
-		float camera_z_near = 0.0;
-		uint32_t pad2[2] = {};
+		float camera_z_far;
+		float camera_z_near;
+		uint32_t pad2[2];
 		//SET color
-		float set_color[4] = {};
+		float set_color[4];
 	};
 
 	struct Copy {
@@ -130,32 +130,32 @@
 	};
 
 	struct CopyToFbPushConstant {
-		float section[4] = {};
-		float pixel_size[2] = {};
-		uint32_t flip_y = 0;
-		uint32_t use_section = 0;
-
-		uint32_t force_luminance = 0;
-		uint32_t alpha_to_zero = 0;
-		uint32_t srgb = 0;
-		uint32_t pad = 0;
+		float section[4];
+		float pixel_size[2];
+		uint32_t flip_y;
+		uint32_t use_section;
+
+		uint32_t force_luminance;
+		uint32_t alpha_to_zero;
+		uint32_t srgb;
+		uint32_t pad;
 	};
 
 	struct CopyToFb {
 		CopyToFbPushConstant push_constant;
 		CopyToFbShaderRD shader;
 		RID shader_version;
-		PipelineCacheRD pipelines[COPY_TO_FB_MAX] = {};
+		PipelineCacheRD pipelines[COPY_TO_FB_MAX];
 
 	} copy_to_fb;
 
 	struct CubemapRoughnessPushConstant {
-		uint32_t face_id = 0;
-		uint32_t sample_count = 0;
-		float roughness = 0.0;
-		uint32_t use_direct_write = 0;
-		float face_size = 0.0;
-		float pad[3] = {};
+		uint32_t face_id;
+		uint32_t sample_count;
+		float roughness;
+		uint32_t use_direct_write;
+		float face_size;
+		float pad[3];
 	};
 
 	struct CubemapRoughness {
@@ -174,29 +174,29 @@
 	};
 
 	struct TonemapPushConstant {
-		float bcs[3] = {};
-		uint32_t use_bcs = 0;
-
-		uint32_t use_glow = 0;
-		uint32_t use_auto_exposure = 0;
-		uint32_t use_color_correction = 0;
-		uint32_t tonemapper = 0;
-
-		uint32_t glow_texture_size[2] = {};
-		float glow_intensity = 0.0;
-		uint32_t pad3 = 0;
-
-		uint32_t glow_mode = 0;
-		float glow_levels[7] = {};
-
-		float exposure = 0.0;
-		float white = 0.0;
-		float auto_exposure_grey = 0.0;
-		uint32_t pad2 = 0;
-
-		float pixel_size[2] = {};
-		uint32_t use_fxaa = 0;
-		uint32_t use_debanding = 0;
+		float bcs[3];
+		uint32_t use_bcs;
+
+		uint32_t use_glow;
+		uint32_t use_auto_exposure;
+		uint32_t use_color_correction;
+		uint32_t tonemapper;
+
+		uint32_t glow_texture_size[2];
+		float glow_intensity;
+		uint32_t pad3;
+
+		uint32_t glow_mode;
+		float glow_levels[7];
+
+		float exposure;
+		float white;
+		float auto_exposure_grey;
+		uint32_t pad2;
+
+		float pixel_size[2];
+		uint32_t use_fxaa;
+		uint32_t use_debanding;
 	};
 
 	/* tonemap actually writes to a framebuffer, which is
@@ -207,7 +207,7 @@
 		TonemapPushConstant push_constant;
 		TonemapShaderRD shader;
 		RID shader_version;
-		PipelineCacheRD pipelines[TONEMAP_MODE_MAX] = {};
+		PipelineCacheRD pipelines[TONEMAP_MODE_MAX];
 	} tonemap;
 
 	enum LuminanceReduceMode {
@@ -233,20 +233,11 @@
 	} luminance_reduce;
 
 	struct CopyToDPPushConstant {
-<<<<<<< HEAD
-		int32_t screen_size[2] = {};
-		int32_t dest_offset[2] = {};
-		float bias = 0.0;
-		float z_far = 0.0;
-		float z_near = 0.0;
-		uint32_t z_flip = 0;
-=======
 		float z_far = 0.0;
 		float z_near = 0.0;
 		uint32_t z_flip = 0;
 		uint32_t pad = 0;
 		float screen_rect[4] = {;
->>>>>>> f0b4ed30
 	};
 
 	struct CoptToDP {
@@ -462,12 +453,12 @@
 	} filter;
 
 	struct SkyPushConstant {
-		float orientation[12] = {};
-		float proj[4] = {};
-		float position[3] = {};
-		float multiplier = 0.0;
-		float time = 0.0;
-		float pad[3] = {};
+		float orientation[12];
+		float proj[4];
+		float position[3];
+		float multiplier;
+		float time;
+		float pad[3];
 	};
 
 	enum SpecularMergeMode {
@@ -605,21 +596,6 @@
 		RID pipelines[RESOLVE_MODE_MAX] = {}; //3 quality levels
 	} resolve;
 
-<<<<<<< HEAD
-	enum ShadowReduceMode {
-		SHADOW_REDUCE_REDUCE,
-		SHADOW_REDUCE_FILTER,
-		SHADOW_REDUCE_MAX
-	};
-
-	struct ShadowReduce {
-		ShadowReduceShaderRD shader;
-		RID shader_version;
-		RID pipelines[SHADOW_REDUCE_MAX] = {};
-	} shadow_reduce;
-
-=======
->>>>>>> f0b4ed30
 	enum SortMode {
 		SORT_MODE_BLOCK,
 		SORT_MODE_STEP,
