--- conflicted
+++ resolved
@@ -652,11 +652,7 @@
 
 	/* Render shadows */
 
-<<<<<<< HEAD
 	void _render_shadow_pass(RID p_light, RID p_shadow_atlas, int p_pass, const PagedArray<RenderGeometryInstance *> &p_instances, float p_lod_distance_multiplier = 0, float p_screen_mesh_lod_threshold = 0.0, bool p_open_pass = true, bool p_close_pass = true, bool p_clear_region = true, RenderingMethod::RenderInfo *p_render_info = nullptr, const Size2i &p_viewport_size = Size2i(1, 1), const Transform3D &p_main_cam_transform = Transform3D());
-=======
-	void _render_shadow_pass(RID p_viewport, RID p_light, RID p_shadow_atlas, int p_pass, const PagedArray<RenderGeometryInstance *> &p_instances, const Plane &p_camera_plane, float p_lod_distance_multiplier, float p_screen_mesh_lod_threshold, bool p_open_pass, bool p_close_pass, bool p_clear_region, RenderingMethod::RenderInfo *p_render_info, Ref<RenderSceneBuffersRD> p_render_buffers);
->>>>>>> 231dbcaa
 	void _render_shadow_begin();
 	void _render_shadow_append(RID p_framebuffer, const PagedArray<RenderGeometryInstance *> &p_instances, const Projection &p_projection, const Transform3D &p_transform, float p_zfar, float p_bias, float p_normal_bias, bool p_reverse_cull_face, bool p_use_dp, bool p_use_dp_flip, bool p_use_pancake, float p_lod_distance_multiplier = 0.0, float p_screen_mesh_lod_threshold = 0.0, const Rect2i &p_rect = Rect2i(), bool p_flip_y = false, bool p_clear_region = true, bool p_begin = true, bool p_end = true, RenderingMethod::RenderInfo *p_render_info = nullptr, const Size2i &p_viewport_size = Size2i(1, 1), const Transform3D &p_main_cam_transform = Transform3D());
 	void _render_shadow_process();
@@ -689,11 +685,7 @@
 	/* Rendering */
 
 	virtual void _render_scene(RenderDataRD *p_render_data, const Color &p_default_bg_color) override;
-<<<<<<< HEAD
 	virtual void _render_buffers_debug_draw(const RenderDataRD *p_render_data) override;
-=======
-	virtual void _render_buffers_debug_draw(RenderDataRD *p_render_data) override;
->>>>>>> 231dbcaa
 
 	virtual void _render_material(const Transform3D &p_cam_transform, const Projection &p_cam_projection, bool p_cam_orthogonal, const PagedArray<RenderGeometryInstance *> &p_instances, RID p_framebuffer, const Rect2i &p_region, float p_exposure_normalization) override;
 	virtual void _render_uv2(const PagedArray<RenderGeometryInstance *> &p_instances, RID p_framebuffer, const Rect2i &p_region) override;
