--- conflicted
+++ resolved
@@ -1140,10 +1140,7 @@
 	}
 
 	if (rb.is_valid() && rb->has_custom_data(RB_SCOPE_HDDAGI)) {
-<<<<<<< HEAD
-=======
 		RENDER_TIMESTAMP("Render HDDAGI");
->>>>>>> 404787a6
 		Ref<RendererRD::GI::HDDAGI> hddagi = rb->get_custom_data(RB_SCOPE_HDDAGI);
 		float exposure_normalization = 1.0;
 
@@ -1716,11 +1713,7 @@
 		}
 
 		if (p_render_data->environment.is_valid()) {
-<<<<<<< HEAD
-			if (environment_get_hddagi_enabled(p_render_data->environment)) {
-=======
 			if (environment_get_hddagi_enabled(p_render_data->environment) && get_debug_draw_mode() != RS::VIEWPORT_DEBUG_DRAW_UNSHADED) {
->>>>>>> 404787a6
 				using_hddagi = true;
 			}
 			if (environment_get_ssr_enabled(p_render_data->environment)) {
