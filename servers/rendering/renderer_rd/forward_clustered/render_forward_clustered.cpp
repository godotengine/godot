--- conflicted
+++ resolved
@@ -1139,14 +1139,8 @@
 		rb = p_render_data->render_buffers;
 	}
 
-<<<<<<< HEAD
-	if (rb.is_valid() && rb->has_custom_data(RB_SCOPE_SDFGI)) {
-		RENDER_TIMESTAMP("Render SDFGI");
-		Ref<RendererRD::GI::SDFGI> sdfgi = rb->get_custom_data(RB_SCOPE_SDFGI);
-=======
 	if (rb.is_valid() && rb->has_custom_data(RB_SCOPE_HDDAGI)) {
 		Ref<RendererRD::GI::HDDAGI> hddagi = rb->get_custom_data(RB_SCOPE_HDDAGI);
->>>>>>> adecddbd
 		float exposure_normalization = 1.0;
 
 		if (p_render_data->camera_attributes.is_valid()) {
@@ -1718,13 +1712,8 @@
 		}
 
 		if (p_render_data->environment.is_valid()) {
-<<<<<<< HEAD
-			if (environment_get_sdfgi_enabled(p_render_data->environment) && get_debug_draw_mode() != RS::VIEWPORT_DEBUG_DRAW_UNSHADED) {
-				using_sdfgi = true;
-=======
 			if (environment_get_hddagi_enabled(p_render_data->environment)) {
 				using_hddagi = true;
->>>>>>> adecddbd
 			}
 			if (environment_get_ssr_enabled(p_render_data->environment)) {
 				using_separate_specular = true;
