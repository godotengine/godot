#[vertex]

#version 450

#VERSION_DEFINES

#include "scene_forward_clustered_inc.glsl"

#define SHADER_IS_SRGB false

/* INPUT ATTRIBS */

// Always contains vertex position in XYZ, can contain tangent angle in W.
layout(location = 0) in vec4 vertex_angle_attrib;

//only for pure render depth when normal is not used

#if defined(NORMAL_USED) || defined(TANGENT_USED)
// Contains Normal/Axis in RG, can contain tangent in BA.
layout(location = 1) in vec4 axis_tangent_attrib;
#endif

// Location 2 is unused.

#if defined(COLOR_USED)
layout(location = 3) in vec4 color_attrib;
#endif

#ifdef UV_USED
layout(location = 4) in vec2 uv_attrib;
#endif

#if defined(UV2_USED) || defined(USE_LIGHTMAP) || defined(MODE_RENDER_MATERIAL)
layout(location = 5) in vec2 uv2_attrib;
#endif

#if defined(CUSTOM0_USED)
layout(location = 6) in vec4 custom0_attrib;
#endif

#if defined(CUSTOM1_USED)
layout(location = 7) in vec4 custom1_attrib;
#endif

#if defined(CUSTOM2_USED)
layout(location = 8) in vec4 custom2_attrib;
#endif

#if defined(CUSTOM3_USED)
layout(location = 9) in vec4 custom3_attrib;
#endif

#if defined(BONES_USED) || defined(USE_PARTICLE_TRAILS)
layout(location = 10) in uvec4 bone_attrib;
#endif

#if defined(WEIGHTS_USED) || defined(USE_PARTICLE_TRAILS)
layout(location = 11) in vec4 weight_attrib;
#endif

#ifdef MOTION_VECTORS
layout(location = 12) in vec4 previous_vertex_attrib;

#if defined(NORMAL_USED) || defined(TANGENT_USED)
layout(location = 13) in vec4 previous_normal_attrib;
#endif

#endif // MOTION_VECTORS

vec3 oct_to_vec3(vec2 e) {
	vec3 v = vec3(e.xy, 1.0 - abs(e.x) - abs(e.y));
	float t = max(-v.z, 0.0);
	v.xy += t * -sign(v.xy);
	return normalize(v);
}

void axis_angle_to_tbn(vec3 axis, float angle, out vec3 tangent, out vec3 binormal, out vec3 normal) {
	float c = cos(angle);
	float s = sin(angle);
	vec3 omc_axis = (1.0 - c) * axis;
	vec3 s_axis = s * axis;
	tangent = omc_axis.xxx * axis + vec3(c, -s_axis.z, s_axis.y);
	binormal = omc_axis.yyy * axis + vec3(s_axis.z, c, -s_axis.x);
	normal = omc_axis.zzz * axis + vec3(-s_axis.y, s_axis.x, c);
}

/* Varyings */

layout(location = 0) out vec3 vertex_interp;

#ifdef NORMAL_USED
layout(location = 1) out vec3 normal_interp;
#endif

#if defined(COLOR_USED)
layout(location = 2) out vec4 color_interp;
#endif

#ifdef UV_USED
layout(location = 3) out vec2 uv_interp;
#endif

#if defined(UV2_USED) || defined(USE_LIGHTMAP)
layout(location = 4) out vec2 uv2_interp;
#endif

#ifdef TANGENT_USED
layout(location = 5) out vec3 tangent_interp;
layout(location = 6) out vec3 binormal_interp;
#endif

#ifdef MOTION_VECTORS
layout(location = 7) out vec4 screen_position;
layout(location = 8) out vec4 prev_screen_position;
#endif

#ifdef MATERIAL_UNIFORMS_USED
layout(set = MATERIAL_UNIFORM_SET, binding = 0, std140) uniform MaterialUniforms{
#MATERIAL_UNIFORMS
} material;
#endif

float global_time;

#ifdef MODE_DUAL_PARABOLOID

layout(location = 9) out float dp_clip;

#endif

layout(location = 10) out flat uint instance_index_interp;

#ifdef USE_MULTIVIEW
#ifdef has_VK_KHR_multiview
#define ViewIndex gl_ViewIndex
#else // has_VK_KHR_multiview
// !BAS! This needs to become an input once we implement our fallback!
#define ViewIndex 0
#endif // has_VK_KHR_multiview
vec3 multiview_uv(vec2 uv) {
	return vec3(uv, ViewIndex);
}
layout(location = 11) out vec4 combined_projected;
#else // USE_MULTIVIEW
// Set to zero, not supported in non stereo
#define ViewIndex 0
vec2 multiview_uv(vec2 uv) {
	return uv;
}
#endif //USE_MULTIVIEW

invariant gl_Position;

#GLOBALS

#ifdef USE_DOUBLE_PRECISION
// Helper functions for emulating double precision when adding floats.
vec3 quick_two_sum(vec3 a, vec3 b, out vec3 out_p) {
	vec3 s = a + b;
	out_p = b - (s - a);
	return s;
}

vec3 two_sum(vec3 a, vec3 b, out vec3 out_p) {
	vec3 s = a + b;
	vec3 v = s - a;
	out_p = (a - (s - v)) + (b - v);
	return s;
}

vec3 double_add_vec3(vec3 base_a, vec3 prec_a, vec3 base_b, vec3 prec_b, out vec3 out_precision) {
	vec3 s, t, se, te;
	s = two_sum(base_a, base_b, se);
	t = two_sum(prec_a, prec_b, te);
	se += t;
	s = quick_two_sum(s, se, se);
	se += te;
	s = quick_two_sum(s, se, out_precision);
	return s;
}
#endif

void vertex_shader(in bool prev_frame_switch, in uint instance_index, in bool is_multimesh, in SceneData scene_data, in mat4 model_matrix, out vec4 screen_pos) {
#ifdef MOTION_VECTORS
	vec3 vertex_input = prev_frame_switch ? previous_vertex_attrib : vertex_attrib;
#ifdef NORMAL_USED
	vec2 normal_input = prev_frame_switch ? previous_normal_attrib : normal_attrib;
#endif
#ifdef TANGENT_USED
	vec2 tangent_input = prev_frame_switch ? previous_tangent_attrib : tangent_attrib;
#endif
#else // !MOTION_VECTORS
	vec3 vertex_input = vertex_attrib;
#ifdef NORMAL_USED
<<<<<<< HEAD
	vec2 normal_input = normal_attrib;
#endif
#ifdef TANGENT_USED
	vec2 tangent_input = tangent_attrib;
=======
		in vec3 normal_input,
#endif
#ifdef TANGENT_USED
		in vec3 tangent_input,
		in vec3 binormal_input,
>>>>>>> a574c029
#endif
#endif // #ifdef MOTION_VECTORS

	vec4 instance_custom = vec4(0.0);
#if defined(COLOR_USED)
	color_interp = color_attrib;
#endif

	mat4 inv_view_matrix = scene_data.inv_view_matrix;

#ifdef USE_DOUBLE_PRECISION
	vec3 model_precision = vec3(model_matrix[0][3], model_matrix[1][3], model_matrix[2][3]);
	model_matrix[0][3] = 0.0;
	model_matrix[1][3] = 0.0;
	model_matrix[2][3] = 0.0;
	vec3 view_precision = vec3(inv_view_matrix[0][3], inv_view_matrix[1][3], inv_view_matrix[2][3]);
	inv_view_matrix[0][3] = 0.0;
	inv_view_matrix[1][3] = 0.0;
	inv_view_matrix[2][3] = 0.0;
#endif

	mat3 model_normal_matrix;
	if (bool(instances.data[instance_index].flags & INSTANCE_FLAGS_NON_UNIFORM_SCALE)) {
		model_normal_matrix = transpose(inverse(mat3(model_matrix)));
	} else {
		model_normal_matrix = mat3(model_matrix);
	}

	mat4 matrix;
	mat4 read_model_matrix = model_matrix;

	if (is_multimesh) {
		//multimesh, instances are for it

#ifdef MOTION_VECTORS
		const uint multimesh_offset = prev_frame_switch ? draw_call.multimesh_motion_vectors_previous_offset : draw_call.multimesh_motion_vectors_current_offset;
#else
		const uint multimesh_offset = draw_call.multimesh_motion_vectors_current_offset;
#endif

#ifdef USE_PARTICLE_TRAILS
		uint trail_size = (instances.data[instance_index].flags >> INSTANCE_FLAGS_PARTICLE_TRAIL_SHIFT) & INSTANCE_FLAGS_PARTICLE_TRAIL_MASK;
		uint stride = 3 + 1 + 1; //particles always uses this format

		uint offset = trail_size * stride * gl_InstanceIndex;

#ifdef COLOR_USED
		vec4 pcolor;
#endif
		{
			uint boffset = offset + bone_attrib.x * stride;
			matrix = mat4(transforms.data[boffset + 0], transforms.data[boffset + 1], transforms.data[boffset + 2], vec4(0.0, 0.0, 0.0, 1.0)) * weight_attrib.x;
#ifdef COLOR_USED
			pcolor = transforms.data[boffset + 3] * weight_attrib.x;
#endif
		}
		if (weight_attrib.y > 0.001) {
			uint boffset = offset + bone_attrib.y * stride;
			matrix += mat4(transforms.data[boffset + 0], transforms.data[boffset + 1], transforms.data[boffset + 2], vec4(0.0, 0.0, 0.0, 1.0)) * weight_attrib.y;
#ifdef COLOR_USED
			pcolor += transforms.data[boffset + 3] * weight_attrib.y;
#endif
		}
		if (weight_attrib.z > 0.001) {
			uint boffset = offset + bone_attrib.z * stride;
			matrix += mat4(transforms.data[boffset + 0], transforms.data[boffset + 1], transforms.data[boffset + 2], vec4(0.0, 0.0, 0.0, 1.0)) * weight_attrib.z;
#ifdef COLOR_USED
			pcolor += transforms.data[boffset + 3] * weight_attrib.z;
#endif
		}
		if (weight_attrib.w > 0.001) {
			uint boffset = offset + bone_attrib.w * stride;
			matrix += mat4(transforms.data[boffset + 0], transforms.data[boffset + 1], transforms.data[boffset + 2], vec4(0.0, 0.0, 0.0, 1.0)) * weight_attrib.w;
#ifdef COLOR_USED
			pcolor += transforms.data[boffset + 3] * weight_attrib.w;
#endif
		}

		instance_custom = transforms.data[offset + 4];

#ifdef COLOR_USED
		color_interp *= pcolor;
#endif

#else
		uint stride = 0;
		{
			//TODO implement a small lookup table for the stride
			if (bool(instances.data[instance_index].flags & INSTANCE_FLAGS_MULTIMESH_FORMAT_2D)) {
				stride += 2;
			} else {
				stride += 3;
			}
			if (bool(instances.data[instance_index].flags & INSTANCE_FLAGS_MULTIMESH_HAS_COLOR)) {
				stride += 1;
			}
			if (bool(instances.data[instance_index].flags & INSTANCE_FLAGS_MULTIMESH_HAS_CUSTOM_DATA)) {
				stride += 1;
			}
		}

		uint offset = stride * (gl_InstanceIndex + multimesh_offset);

		if (bool(instances.data[instance_index].flags & INSTANCE_FLAGS_MULTIMESH_FORMAT_2D)) {
			matrix = mat4(transforms.data[offset + 0], transforms.data[offset + 1], vec4(0.0, 0.0, 1.0, 0.0), vec4(0.0, 0.0, 0.0, 1.0));
			offset += 2;
		} else {
			matrix = mat4(transforms.data[offset + 0], transforms.data[offset + 1], transforms.data[offset + 2], vec4(0.0, 0.0, 0.0, 1.0));
			offset += 3;
		}

		if (bool(instances.data[instance_index].flags & INSTANCE_FLAGS_MULTIMESH_HAS_COLOR)) {
#ifdef COLOR_USED
			color_interp *= transforms.data[offset];
#endif
			offset += 1;
		}

		if (bool(instances.data[instance_index].flags & INSTANCE_FLAGS_MULTIMESH_HAS_CUSTOM_DATA)) {
			instance_custom = transforms.data[offset];
		}

#endif
		//transpose
		matrix = transpose(matrix);
#if !defined(USE_DOUBLE_PRECISION) || defined(SKIP_TRANSFORM_USED) || defined(VERTEX_WORLD_COORDS_USED) || defined(MODEL_MATRIX_USED)
		// Normally we can bake the multimesh transform into the model matrix, but when using double precision
		// we avoid baking it in so we can emulate high precision.
		read_model_matrix = model_matrix * matrix;
#if !defined(USE_DOUBLE_PRECISION) || defined(SKIP_TRANSFORM_USED) || defined(VERTEX_WORLD_COORDS_USED)
		model_matrix = read_model_matrix;
#endif // !defined(USE_DOUBLE_PRECISION) || defined(SKIP_TRANSFORM_USED) || defined(VERTEX_WORLD_COORDS_USED)
#endif // !defined(USE_DOUBLE_PRECISION) || defined(SKIP_TRANSFORM_USED) || defined(VERTEX_WORLD_COORDS_USED) || defined(MODEL_MATRIX_USED)
		model_normal_matrix = model_normal_matrix * mat3(matrix);
	}

	vec3 vertex = vertex_input;
#ifdef NORMAL_USED
	vec3 normal = normal_input;
#endif

#ifdef TANGENT_USED
	vec3 tangent = tangent_input;
	vec3 binormal = binormal_input;
#endif

#ifdef UV_USED
	uv_interp = uv_attrib;
#endif

#if defined(UV2_USED) || defined(USE_LIGHTMAP)
	uv2_interp = uv2_attrib;
#endif

	vec4 uv_scale = instances.data[instance_index].uv_scale;

	if (uv_scale != vec4(0.0)) { // Compression enabled
#ifdef UV_USED
		uv_interp = (uv_interp - 0.5) * uv_scale.xy;
#endif
#if defined(UV2_USED) || defined(USE_LIGHTMAP)
		uv2_interp = (uv2_interp - 0.5) * uv_scale.zw;
#endif
	}

#ifdef OVERRIDE_POSITION
	vec4 position;
#endif

#ifdef USE_MULTIVIEW
	mat4 combined_projection = scene_data.projection_matrix;
	mat4 projection_matrix = scene_data.projection_matrix_view[ViewIndex];
	mat4 inv_projection_matrix = scene_data.inv_projection_matrix_view[ViewIndex];
	vec3 eye_offset = scene_data.eye_offset[ViewIndex].xyz;
#else
	mat4 projection_matrix = scene_data.projection_matrix;
	mat4 inv_projection_matrix = scene_data.inv_projection_matrix;
	vec3 eye_offset = vec3(0.0, 0.0, 0.0);
#endif //USE_MULTIVIEW

//using world coordinates
#if !defined(SKIP_TRANSFORM_USED) && defined(VERTEX_WORLD_COORDS_USED)

	vertex = (model_matrix * vec4(vertex, 1.0)).xyz;

#ifdef NORMAL_USED
	normal = model_normal_matrix * normal;
#endif

#ifdef TANGENT_USED

	tangent = model_normal_matrix * tangent;
	binormal = model_normal_matrix * binormal;

#endif
#endif

	float roughness = 1.0;

	mat4 modelview = scene_data.view_matrix * model_matrix;
	mat3 modelview_normal = mat3(scene_data.view_matrix) * model_normal_matrix;
	mat4 read_view_matrix = scene_data.view_matrix;
	vec2 read_viewport_size = scene_data.viewport_size;

	{
#CODE : VERTEX
	}

// using local coordinates (default)
#if !defined(SKIP_TRANSFORM_USED) && !defined(VERTEX_WORLD_COORDS_USED)

#ifdef USE_DOUBLE_PRECISION
	// We separate the basis from the origin because the basis is fine with single point precision.
	// Then we combine the translations from the model matrix and the view matrix using emulated doubles.
	// We add the result to the vertex and ignore the final lost precision.
	vec3 model_origin = model_matrix[3].xyz;
	if (is_multimesh) {
		vertex = mat3(matrix) * vertex;
		model_origin = double_add_vec3(model_origin, model_precision, matrix[3].xyz, vec3(0.0), model_precision);
	}
	vertex = mat3(inv_view_matrix * modelview) * vertex;
	vec3 temp_precision; // Will be ignored.
	vertex += double_add_vec3(model_origin, model_precision, scene_data.inv_view_matrix[3].xyz, view_precision, temp_precision);
	vertex = mat3(scene_data.view_matrix) * vertex;
#else
	vertex = (modelview * vec4(vertex, 1.0)).xyz;
#endif
#ifdef NORMAL_USED
	normal = modelview_normal * normal;
#endif

#ifdef TANGENT_USED

	binormal = modelview_normal * binormal;
	tangent = modelview_normal * tangent;
#endif
#endif // !defined(SKIP_TRANSFORM_USED) && !defined(VERTEX_WORLD_COORDS_USED)

//using world coordinates
#if !defined(SKIP_TRANSFORM_USED) && defined(VERTEX_WORLD_COORDS_USED)

	vertex = (scene_data.view_matrix * vec4(vertex, 1.0)).xyz;
#ifdef NORMAL_USED
	normal = (scene_data.view_matrix * vec4(normal, 0.0)).xyz;
#endif

#ifdef TANGENT_USED
	binormal = (scene_data.view_matrix * vec4(binormal, 0.0)).xyz;
	tangent = (scene_data.view_matrix * vec4(tangent, 0.0)).xyz;
#endif
#endif

	vertex_interp = vertex;

#ifdef NORMAL_USED
	normal_interp = normal;
#endif

#ifdef TANGENT_USED
	tangent_interp = tangent;
	binormal_interp = binormal;
#endif

#ifdef MODE_RENDER_DEPTH

#ifdef MODE_DUAL_PARABOLOID

	vertex_interp.z *= scene_data.dual_paraboloid_side;

	dp_clip = vertex_interp.z; //this attempts to avoid noise caused by objects sent to the other parabolloid side due to bias

	//for dual paraboloid shadow mapping, this is the fastest but least correct way, as it curves straight edges

	vec3 vtx = vertex_interp;
	float distance = length(vtx);
	vtx = normalize(vtx);
	vtx.xy /= 1.0 - vtx.z;
	vtx.z = (distance / scene_data.z_far);
	vtx.z = vtx.z * 2.0 - 1.0;
	vertex_interp = vtx;

#endif

#endif //MODE_RENDER_DEPTH

#ifdef OVERRIDE_POSITION
	gl_Position = position;
#else
	gl_Position = projection_matrix * vec4(vertex_interp, 1.0);
#endif

#ifdef USE_MULTIVIEW
	combined_projected = combined_projection * vec4(vertex_interp, 1.0);
#endif

#ifdef MOTION_VECTORS
	screen_pos = gl_Position;
#endif

#ifdef MODE_RENDER_DEPTH
	if (scene_data.pancake_shadows) {
		if (gl_Position.z <= 0.00001) {
			gl_Position.z = 0.00001;
		}
	}
#endif
#ifdef MODE_RENDER_MATERIAL
	if (scene_data.material_uv2_mode) {
		vec2 uv_offset = unpackHalf2x16(draw_call.uv_offset);
		gl_Position.xy = (uv2_attrib.xy + uv_offset) * 2.0 - 1.0;
		gl_Position.z = 0.00001;
		gl_Position.w = 1.0;
	}
#endif
}

void _unpack_vertex_attributes(vec4 p_vertex_in, vec3 p_compressed_aabb_position, vec3 p_compressed_aabb_size,
#if defined(NORMAL_USED) || defined(TANGENT_USED)
		vec4 p_normal_in,
#ifdef NORMAL_USED
		out vec3 r_normal,
#endif
		out vec3 r_tangent,
		out vec3 r_binormal,
#endif
		out vec3 r_vertex) {

	r_vertex = p_vertex_in.xyz * p_compressed_aabb_size + p_compressed_aabb_position;
#ifdef NORMAL_USED
	r_normal = oct_to_vec3(p_normal_in.xy * 2.0 - 1.0);
#endif

#if defined(NORMAL_USED) || defined(TANGENT_USED)

	float binormal_sign;

	// This works because the oct value (0, 1) maps onto (0, 0, -1) which encodes to (1, 1).
	// Accordingly, if p_normal_in.z contains octahedral values, it won't equal (0, 1).
	if (p_normal_in.z > 0.0 || p_normal_in.w < 1.0) {
		// Uncompressed format.
		vec2 signed_tangent_attrib = p_normal_in.zw * 2.0 - 1.0;
		r_tangent = oct_to_vec3(vec2(signed_tangent_attrib.x, abs(signed_tangent_attrib.y) * 2.0 - 1.0));
		binormal_sign = sign(signed_tangent_attrib.y);
		r_binormal = normalize(cross(r_normal, r_tangent) * binormal_sign);
	} else {
		// Compressed format.
		float angle = p_vertex_in.w;
		binormal_sign = angle > 0.5 ? 1.0 : -1.0; // 0.5 does not exist in UNORM16, so values are either greater or smaller.
		angle = abs(angle * 2.0 - 1.0) * M_PI; // 0.5 is basically zero, allowing to encode both signs reliably.
		vec3 axis = r_normal;
		axis_angle_to_tbn(axis, angle, r_tangent, r_binormal, r_normal);
		r_binormal *= binormal_sign;
	}
#endif
}

void main() {
	uint instance_index = draw_call.instance_index;

	bool is_multimesh = bool(instances.data[instance_index].flags & INSTANCE_FLAGS_MULTIMESH);
	if (!is_multimesh) {
		instance_index += gl_InstanceIndex;
	}

	instance_index_interp = instance_index;

	mat4 model_matrix = instances.data[instance_index].transform;

#ifdef MOTION_VECTORS
	// Previous vertex.
<<<<<<< HEAD
	global_time = scene_data_block.prev_data.time;
	vertex_shader(/*prev_frame=*/true, instance_index, is_multimesh, scene_data_block.prev_data, instances.data[instance_index].prev_transform, prev_screen_position);
=======
	vec3 prev_vertex;
#ifdef NORMAL_USED
	vec3 prev_normal;
#endif
#if defined(NORMAL_USED) || defined(TANGENT_USED)
	vec3 prev_tangent;
	vec3 prev_binormal;
#endif

	_unpack_vertex_attributes(
			previous_vertex_attrib,
			instances.data[instance_index].compressed_aabb_position_pad.xyz,
			instances.data[instance_index].compressed_aabb_size_pad.xyz,

#if defined(NORMAL_USED) || defined(TANGENT_USED)
			previous_normal_attrib,
#ifdef NORMAL_USED
			prev_normal,
#endif
			prev_tangent,
			prev_binormal,
#endif
			prev_vertex);

	global_time = scene_data_block.prev_data.time;
	vertex_shader(prev_vertex,
#ifdef NORMAL_USED
			prev_normal,
#endif
#ifdef TANGENT_USED
			prev_tangent,
			prev_binormal,
#endif
			instance_index, is_multimesh, draw_call.multimesh_motion_vectors_previous_offset, scene_data_block.prev_data, instances.data[instance_index].prev_transform, prev_screen_position);
>>>>>>> a574c029
#else
	// Unused output.
	vec4 screen_position;
#endif

	vec3 vertex;
#ifdef NORMAL_USED
	vec3 normal;
#endif
#if defined(NORMAL_USED) || defined(TANGENT_USED)
	vec3 tangent;
	vec3 binormal;
#endif

	_unpack_vertex_attributes(
			vertex_angle_attrib,
			instances.data[instance_index].compressed_aabb_position_pad.xyz,
			instances.data[instance_index].compressed_aabb_size_pad.xyz,
#if defined(NORMAL_USED) || defined(TANGENT_USED)
			axis_tangent_attrib,
#ifdef NORMAL_USED
			normal,
#endif
			tangent,
			binormal,
#endif
			vertex);

	// Current vertex.
	global_time = scene_data_block.data.time;
<<<<<<< HEAD
	vertex_shader(/*prev_frame=*/false, instance_index, is_multimesh, scene_data_block.data, model_matrix, screen_position);
=======
	vertex_shader(vertex,
#ifdef NORMAL_USED
			normal,
#endif
#ifdef TANGENT_USED
			tangent,
			binormal,
#endif
			instance_index, is_multimesh, draw_call.multimesh_motion_vectors_current_offset, scene_data_block.data, model_matrix, screen_position);
>>>>>>> a574c029
}

#[fragment]

#version 450

#VERSION_DEFINES

#define SHADER_IS_SRGB false

/* Specialization Constants (Toggles) */

layout(constant_id = 0) const bool sc_use_forward_gi = false;
layout(constant_id = 1) const bool sc_use_light_projector = false;
layout(constant_id = 2) const bool sc_use_light_soft_shadows = false;
layout(constant_id = 3) const bool sc_use_directional_soft_shadows = false;

/* Specialization Constants (Values) */

layout(constant_id = 6) const uint sc_soft_shadow_samples = 4;
layout(constant_id = 7) const uint sc_penumbra_shadow_samples = 4;

layout(constant_id = 8) const uint sc_directional_soft_shadow_samples = 4;
layout(constant_id = 9) const uint sc_directional_penumbra_shadow_samples = 4;

layout(constant_id = 10) const bool sc_decal_use_mipmaps = true;
layout(constant_id = 11) const bool sc_projector_use_mipmaps = true;

// not used in clustered renderer but we share some code with the mobile renderer that requires this.
const float sc_luminance_multiplier = 1.0;

#include "scene_forward_clustered_inc.glsl"

/* Varyings */

layout(location = 0) in vec3 vertex_interp;

#ifdef NORMAL_USED
layout(location = 1) in vec3 normal_interp;
#endif

#if defined(COLOR_USED)
layout(location = 2) in vec4 color_interp;
#endif

#ifdef UV_USED
layout(location = 3) in vec2 uv_interp;
#endif

#if defined(UV2_USED) || defined(USE_LIGHTMAP)
layout(location = 4) in vec2 uv2_interp;
#endif

#ifdef TANGENT_USED
layout(location = 5) in vec3 tangent_interp;
layout(location = 6) in vec3 binormal_interp;
#endif

#ifdef MOTION_VECTORS
layout(location = 7) in vec4 screen_position;
layout(location = 8) in vec4 prev_screen_position;
#endif

#ifdef MODE_DUAL_PARABOLOID

layout(location = 9) in float dp_clip;

#endif

layout(location = 10) in flat uint instance_index_interp;

#ifdef USE_MULTIVIEW
#ifdef has_VK_KHR_multiview
#define ViewIndex gl_ViewIndex
#else // has_VK_KHR_multiview
// !BAS! This needs to become an input once we implement our fallback!
#define ViewIndex 0
#endif // has_VK_KHR_multiview
vec3 multiview_uv(vec2 uv) {
	return vec3(uv, ViewIndex);
}
layout(location = 11) in vec4 combined_projected;
#else // USE_MULTIVIEW
// Set to zero, not supported in non stereo
#define ViewIndex 0
vec2 multiview_uv(vec2 uv) {
	return uv;
}
#endif //USE_MULTIVIEW

//defines to keep compatibility with vertex

#ifdef USE_MULTIVIEW
#define projection_matrix scene_data.projection_matrix_view[ViewIndex]
#define inv_projection_matrix scene_data.inv_projection_matrix_view[ViewIndex]
#else
#define projection_matrix scene_data.projection_matrix
#define inv_projection_matrix scene_data.inv_projection_matrix
#endif

#define global_time scene_data_block.data.time

#if defined(ENABLE_SSS) && defined(ENABLE_TRANSMITTANCE)
//both required for transmittance to be enabled
#define LIGHT_TRANSMITTANCE_USED
#endif

#ifdef MATERIAL_UNIFORMS_USED
layout(set = MATERIAL_UNIFORM_SET, binding = 0, std140) uniform MaterialUniforms{

#MATERIAL_UNIFORMS

} material;
#endif

#GLOBALS

#ifdef MODE_RENDER_DEPTH

#ifdef MODE_RENDER_MATERIAL

layout(location = 0) out vec4 albedo_output_buffer;
layout(location = 1) out vec4 normal_output_buffer;
layout(location = 2) out vec4 orm_output_buffer;
layout(location = 3) out vec4 emission_output_buffer;
layout(location = 4) out float depth_output_buffer;

#endif // MODE_RENDER_MATERIAL

#ifdef MODE_RENDER_NORMAL_ROUGHNESS
layout(location = 0) out vec4 normal_roughness_output_buffer;

#ifdef MODE_RENDER_VOXEL_GI
layout(location = 1) out uvec2 voxel_gi_buffer;
#endif

#endif //MODE_RENDER_NORMAL
#else // RENDER DEPTH

#ifdef MODE_SEPARATE_SPECULAR

layout(location = 0) out vec4 diffuse_buffer; //diffuse (rgb) and roughness
layout(location = 1) out vec4 specular_buffer; //specular and SSS (subsurface scatter)
#else

layout(location = 0) out vec4 frag_color;
#endif // MODE_SEPARATE_SPECULAR

#endif // RENDER DEPTH

#ifdef MOTION_VECTORS
layout(location = 2) out vec2 motion_vector;
#endif

#include "../scene_forward_aa_inc.glsl"

#if !defined(MODE_RENDER_DEPTH) && !defined(MODE_UNSHADED)

// Default to SPECULAR_SCHLICK_GGX.
#if !defined(SPECULAR_DISABLED) && !defined(SPECULAR_SCHLICK_GGX) && !defined(SPECULAR_TOON)
#define SPECULAR_SCHLICK_GGX
#endif

#include "../scene_forward_lights_inc.glsl"

#include "../scene_forward_gi_inc.glsl"

#endif //!defined(MODE_RENDER_DEPTH) && !defined(MODE_UNSHADED)

#ifndef MODE_RENDER_DEPTH

vec4 volumetric_fog_process(vec2 screen_uv, float z) {
	vec3 fog_pos = vec3(screen_uv, z * implementation_data.volumetric_fog_inv_length);
	if (fog_pos.z < 0.0) {
		return vec4(0.0);
	} else if (fog_pos.z < 1.0) {
		fog_pos.z = pow(fog_pos.z, implementation_data.volumetric_fog_detail_spread);
	}

	return texture(sampler3D(volumetric_fog_texture, SAMPLER_LINEAR_CLAMP), fog_pos);
}

vec4 fog_process(vec3 vertex) {
	vec3 fog_color = scene_data_block.data.fog_light_color;

	if (scene_data_block.data.fog_aerial_perspective > 0.0) {
		vec3 sky_fog_color = vec3(0.0);
		vec3 cube_view = scene_data_block.data.radiance_inverse_xform * vertex;
		// mip_level always reads from the second mipmap and higher so the fog is always slightly blurred
		float mip_level = mix(1.0 / MAX_ROUGHNESS_LOD, 1.0, 1.0 - (abs(vertex.z) - scene_data_block.data.z_near) / (scene_data_block.data.z_far - scene_data_block.data.z_near));
#ifdef USE_RADIANCE_CUBEMAP_ARRAY
		float lod, blend;
		blend = modf(mip_level * MAX_ROUGHNESS_LOD, lod);
		sky_fog_color = texture(samplerCubeArray(radiance_cubemap, SAMPLER_LINEAR_WITH_MIPMAPS_CLAMP), vec4(cube_view, lod)).rgb;
		sky_fog_color = mix(sky_fog_color, texture(samplerCubeArray(radiance_cubemap, SAMPLER_LINEAR_WITH_MIPMAPS_CLAMP), vec4(cube_view, lod + 1)).rgb, blend);
#else
		sky_fog_color = textureLod(samplerCube(radiance_cubemap, SAMPLER_LINEAR_WITH_MIPMAPS_CLAMP), cube_view, mip_level * MAX_ROUGHNESS_LOD).rgb;
#endif //USE_RADIANCE_CUBEMAP_ARRAY
		fog_color = mix(fog_color, sky_fog_color, scene_data_block.data.fog_aerial_perspective);
	}

	if (scene_data_block.data.fog_sun_scatter > 0.001) {
		vec4 sun_scatter = vec4(0.0);
		float sun_total = 0.0;
		vec3 view = normalize(vertex);

		for (uint i = 0; i < scene_data_block.data.directional_light_count; i++) {
			vec3 light_color = directional_lights.data[i].color * directional_lights.data[i].energy;
			float light_amount = pow(max(dot(view, directional_lights.data[i].direction), 0.0), 8.0);
			fog_color += light_color * light_amount * scene_data_block.data.fog_sun_scatter;
		}
	}

	float fog_amount = 1.0 - exp(min(0.0, -length(vertex) * scene_data_block.data.fog_density));

	if (abs(scene_data_block.data.fog_height_density) >= 0.0001) {
		float y = (scene_data_block.data.inv_view_matrix * vec4(vertex, 1.0)).y;

		float y_dist = y - scene_data_block.data.fog_height;

		float vfog_amount = 1.0 - exp(min(0.0, y_dist * scene_data_block.data.fog_height_density));

		fog_amount = max(vfog_amount, fog_amount);
	}

	return vec4(fog_color, fog_amount);
}

void cluster_get_item_range(uint p_offset, out uint item_min, out uint item_max, out uint item_from, out uint item_to) {
	uint item_min_max = cluster_buffer.data[p_offset];
	item_min = item_min_max & 0xFFFFu;
	item_max = item_min_max >> 16;

	item_from = item_min >> 5;
	item_to = (item_max == 0) ? 0 : ((item_max - 1) >> 5) + 1; //side effect of how it is stored, as item_max 0 means no elements
}

uint cluster_get_range_clip_mask(uint i, uint z_min, uint z_max) {
	int local_min = clamp(int(z_min) - int(i) * 32, 0, 31);
	int mask_width = min(int(z_max) - int(z_min), 32 - local_min);
	return bitfieldInsert(uint(0), uint(0xFFFFFFFF), local_min, mask_width);
}

#endif //!MODE_RENDER DEPTH

void fragment_shader(in SceneData scene_data) {
	uint instance_index = instance_index_interp;

	//lay out everything, whatever is unused is optimized away anyway
	vec3 vertex = vertex_interp;
#ifdef USE_MULTIVIEW
	vec3 eye_offset = scene_data.eye_offset[ViewIndex].xyz;
	vec3 view = -normalize(vertex_interp - eye_offset);

	// UV in our combined frustum space is used for certain screen uv processes where it's
	// overkill to render separate left and right eye views
	vec2 combined_uv = (combined_projected.xy / combined_projected.w) * 0.5 + 0.5;
#else
	vec3 eye_offset = vec3(0.0, 0.0, 0.0);
	vec3 view = -normalize(vertex_interp);
#endif
	vec3 albedo = vec3(1.0);
	vec3 backlight = vec3(0.0);
	vec4 transmittance_color = vec4(0.0, 0.0, 0.0, 1.0);
	float transmittance_depth = 0.0;
	float transmittance_boost = 0.0;
	float metallic = 0.0;
	float specular = 0.5;
	vec3 emission = vec3(0.0);
	float roughness = 1.0;
	float rim = 0.0;
	float rim_tint = 0.0;
	float clearcoat = 0.0;
	float clearcoat_roughness = 0.0;
	float anisotropy = 0.0;
	vec2 anisotropy_flow = vec2(1.0, 0.0);
#ifndef FOG_DISABLED
	vec4 fog = vec4(0.0);
#endif // !FOG_DISABLED
#if defined(CUSTOM_RADIANCE_USED)
	vec4 custom_radiance = vec4(0.0);
#endif
#if defined(CUSTOM_IRRADIANCE_USED)
	vec4 custom_irradiance = vec4(0.0);
#endif

	float ao = 1.0;
	float ao_light_affect = 0.0;

	float alpha = float(instances.data[instance_index].flags >> INSTANCE_FLAGS_FADE_SHIFT) / float(255.0);

#ifdef TANGENT_USED
	vec3 binormal = normalize(binormal_interp);
	vec3 tangent = normalize(tangent_interp);
#else
	vec3 binormal = vec3(0.0);
	vec3 tangent = vec3(0.0);
#endif

#ifdef NORMAL_USED
	vec3 normal = normalize(normal_interp);

#if defined(DO_SIDE_CHECK)
	if (!gl_FrontFacing) {
		normal = -normal;
	}
#endif

#endif //NORMAL_USED

#ifdef UV_USED
	vec2 uv = uv_interp;
#endif

#if defined(UV2_USED) || defined(USE_LIGHTMAP)
	vec2 uv2 = uv2_interp;
#endif

#if defined(COLOR_USED)
	vec4 color = color_interp;
#endif

#if defined(NORMAL_MAP_USED)

	vec3 normal_map = vec3(0.5);
#endif

	float normal_map_depth = 1.0;

	vec2 screen_uv = gl_FragCoord.xy * scene_data.screen_pixel_size;

	float sss_strength = 0.0;

#ifdef ALPHA_SCISSOR_USED
	float alpha_scissor_threshold = 1.0;
#endif // ALPHA_SCISSOR_USED

#ifdef ALPHA_HASH_USED
	float alpha_hash_scale = 1.0;
#endif // ALPHA_HASH_USED

#ifdef ALPHA_ANTIALIASING_EDGE_USED
	float alpha_antialiasing_edge = 0.0;
	vec2 alpha_texture_coordinate = vec2(0.0, 0.0);
#endif // ALPHA_ANTIALIASING_EDGE_USED

	mat4 inv_view_matrix = scene_data.inv_view_matrix;
	mat4 read_model_matrix = instances.data[instance_index].transform;
#ifdef USE_DOUBLE_PRECISION
	read_model_matrix[0][3] = 0.0;
	read_model_matrix[1][3] = 0.0;
	read_model_matrix[2][3] = 0.0;
	inv_view_matrix[0][3] = 0.0;
	inv_view_matrix[1][3] = 0.0;
	inv_view_matrix[2][3] = 0.0;
#endif
	mat4 read_view_matrix = scene_data.view_matrix;
	vec2 read_viewport_size = scene_data.viewport_size;
	{
#CODE : FRAGMENT
	}

#ifdef LIGHT_TRANSMITTANCE_USED
	transmittance_color.a *= sss_strength;
#endif

#ifndef USE_SHADOW_TO_OPACITY

#ifdef ALPHA_SCISSOR_USED
	if (alpha < alpha_scissor_threshold) {
		discard;
	}
#endif // ALPHA_SCISSOR_USED

// alpha hash can be used in unison with alpha antialiasing
#ifdef ALPHA_HASH_USED
	vec3 object_pos = (inverse(read_model_matrix) * inv_view_matrix * vec4(vertex, 1.0)).xyz;
	if (alpha < compute_alpha_hash_threshold(object_pos, alpha_hash_scale)) {
		discard;
	}
#endif // ALPHA_HASH_USED

// If we are not edge antialiasing, we need to remove the output alpha channel from scissor and hash
#if (defined(ALPHA_SCISSOR_USED) || defined(ALPHA_HASH_USED)) && !defined(ALPHA_ANTIALIASING_EDGE_USED)
	alpha = 1.0;
#endif

#ifdef ALPHA_ANTIALIASING_EDGE_USED
// If alpha scissor is used, we must further the edge threshold, otherwise we won't get any edge feather
#ifdef ALPHA_SCISSOR_USED
	alpha_antialiasing_edge = clamp(alpha_scissor_threshold + alpha_antialiasing_edge, 0.0, 1.0);
#endif
	alpha = compute_alpha_antialiasing_edge(alpha, alpha_texture_coordinate, alpha_antialiasing_edge);
#endif // ALPHA_ANTIALIASING_EDGE_USED

#ifdef MODE_RENDER_DEPTH
#ifdef USE_OPAQUE_PREPASS
#ifndef ALPHA_SCISSOR_USED
	if (alpha < scene_data.opaque_prepass_threshold) {
		discard;
	}
#endif // !ALPHA_SCISSOR_USED
#endif // USE_OPAQUE_PREPASS
#endif // MODE_RENDER_DEPTH

#endif // !USE_SHADOW_TO_OPACITY

#ifdef NORMAL_MAP_USED

	normal_map.xy = normal_map.xy * 2.0 - 1.0;
	normal_map.z = sqrt(max(0.0, 1.0 - dot(normal_map.xy, normal_map.xy))); //always ignore Z, as it can be RG packed, Z may be pos/neg, etc.

	normal = normalize(mix(normal, tangent * normal_map.x + binormal * normal_map.y + normal * normal_map.z, normal_map_depth));

#endif

#ifdef LIGHT_ANISOTROPY_USED

	if (anisotropy > 0.01) {
		//rotation matrix
		mat3 rot = mat3(tangent, binormal, normal);
		//make local to space
		tangent = normalize(rot * vec3(anisotropy_flow.x, anisotropy_flow.y, 0.0));
		binormal = normalize(rot * vec3(-anisotropy_flow.y, anisotropy_flow.x, 0.0));
	}

#endif

#ifdef ENABLE_CLIP_ALPHA
	if (albedo.a < 0.99) {
		//used for doublepass and shadowmapping
		discard;
	}
#endif

	/////////////////////// FOG //////////////////////
#ifndef MODE_RENDER_DEPTH

#ifndef FOG_DISABLED
#ifndef CUSTOM_FOG_USED
	// fog must be processed as early as possible and then packed.
	// to maximize VGPR usage
	// Draw "fixed" fog before volumetric fog to ensure volumetric fog can appear in front of the sky.

	if (scene_data.fog_enabled) {
		fog = fog_process(vertex);
	}

	if (implementation_data.volumetric_fog_enabled) {
#ifdef USE_MULTIVIEW
		vec4 volumetric_fog = volumetric_fog_process(combined_uv, -vertex.z);
#else
		vec4 volumetric_fog = volumetric_fog_process(screen_uv, -vertex.z);
#endif
		if (scene_data.fog_enabled) {
			//must use the full blending equation here to blend fogs
			vec4 res;
			float sa = 1.0 - volumetric_fog.a;
			res.a = fog.a * sa + volumetric_fog.a;
			if (res.a == 0.0) {
				res.rgb = vec3(0.0);
			} else {
				res.rgb = (fog.rgb * fog.a * sa + volumetric_fog.rgb * volumetric_fog.a) / res.a;
			}
			fog = res;
		} else {
			fog = volumetric_fog;
		}
	}
#endif //!CUSTOM_FOG_USED

	uint fog_rg = packHalf2x16(fog.rg);
	uint fog_ba = packHalf2x16(fog.ba);

#endif //!FOG_DISABLED
#endif //!MODE_RENDER_DEPTH

	/////////////////////// DECALS ////////////////////////////////

#ifndef MODE_RENDER_DEPTH

#ifdef USE_MULTIVIEW
	uvec2 cluster_pos = uvec2(combined_uv.xy / scene_data.screen_pixel_size) >> implementation_data.cluster_shift;
#else
	uvec2 cluster_pos = uvec2(gl_FragCoord.xy) >> implementation_data.cluster_shift;
#endif
	uint cluster_offset = (implementation_data.cluster_width * cluster_pos.y + cluster_pos.x) * (implementation_data.max_cluster_element_count_div_32 + 32);

	uint cluster_z = uint(clamp((-vertex.z / scene_data.z_far) * 32.0, 0.0, 31.0));

	//used for interpolating anything cluster related
	vec3 vertex_ddx = dFdx(vertex);
	vec3 vertex_ddy = dFdy(vertex);

	{ // process decals

		uint cluster_decal_offset = cluster_offset + implementation_data.cluster_type_size * 2;

		uint item_min;
		uint item_max;
		uint item_from;
		uint item_to;

		cluster_get_item_range(cluster_decal_offset + implementation_data.max_cluster_element_count_div_32 + cluster_z, item_min, item_max, item_from, item_to);

#ifdef USE_SUBGROUPS
		item_from = subgroupBroadcastFirst(subgroupMin(item_from));
		item_to = subgroupBroadcastFirst(subgroupMax(item_to));
#endif

		for (uint i = item_from; i < item_to; i++) {
			uint mask = cluster_buffer.data[cluster_decal_offset + i];
			mask &= cluster_get_range_clip_mask(i, item_min, item_max);
#ifdef USE_SUBGROUPS
			uint merged_mask = subgroupBroadcastFirst(subgroupOr(mask));
#else
			uint merged_mask = mask;
#endif

			while (merged_mask != 0) {
				uint bit = findMSB(merged_mask);
				merged_mask &= ~(1u << bit);
#ifdef USE_SUBGROUPS
				if (((1u << bit) & mask) == 0) { //do not process if not originally here
					continue;
				}
#endif
				uint decal_index = 32 * i + bit;

				if (!bool(decals.data[decal_index].mask & instances.data[instance_index].layer_mask)) {
					continue; //not masked
				}

				vec3 uv_local = (decals.data[decal_index].xform * vec4(vertex, 1.0)).xyz;
				if (any(lessThan(uv_local, vec3(0.0, -1.0, 0.0))) || any(greaterThan(uv_local, vec3(1.0)))) {
					continue; //out of decal
				}

				float fade = pow(1.0 - (uv_local.y > 0.0 ? uv_local.y : -uv_local.y), uv_local.y > 0.0 ? decals.data[decal_index].upper_fade : decals.data[decal_index].lower_fade);

				if (decals.data[decal_index].normal_fade > 0.0) {
					fade *= smoothstep(decals.data[decal_index].normal_fade, 1.0, dot(normal_interp, decals.data[decal_index].normal) * 0.5 + 0.5);
				}

				//we need ddx/ddy for mipmaps, so simulate them
				vec2 ddx = (decals.data[decal_index].xform * vec4(vertex_ddx, 0.0)).xz;
				vec2 ddy = (decals.data[decal_index].xform * vec4(vertex_ddy, 0.0)).xz;

				if (decals.data[decal_index].albedo_rect != vec4(0.0)) {
					//has albedo
					vec4 decal_albedo;
					if (sc_decal_use_mipmaps) {
						decal_albedo = textureGrad(sampler2D(decal_atlas_srgb, decal_sampler), uv_local.xz * decals.data[decal_index].albedo_rect.zw + decals.data[decal_index].albedo_rect.xy, ddx * decals.data[decal_index].albedo_rect.zw, ddy * decals.data[decal_index].albedo_rect.zw);
					} else {
						decal_albedo = textureLod(sampler2D(decal_atlas_srgb, decal_sampler), uv_local.xz * decals.data[decal_index].albedo_rect.zw + decals.data[decal_index].albedo_rect.xy, 0.0);
					}
					decal_albedo *= decals.data[decal_index].modulate;
					decal_albedo.a *= fade;
					albedo = mix(albedo, decal_albedo.rgb, decal_albedo.a * decals.data[decal_index].albedo_mix);

					if (decals.data[decal_index].normal_rect != vec4(0.0)) {
						vec3 decal_normal;
						if (sc_decal_use_mipmaps) {
							decal_normal = textureGrad(sampler2D(decal_atlas, decal_sampler), uv_local.xz * decals.data[decal_index].normal_rect.zw + decals.data[decal_index].normal_rect.xy, ddx * decals.data[decal_index].normal_rect.zw, ddy * decals.data[decal_index].normal_rect.zw).xyz;
						} else {
							decal_normal = textureLod(sampler2D(decal_atlas, decal_sampler), uv_local.xz * decals.data[decal_index].normal_rect.zw + decals.data[decal_index].normal_rect.xy, 0.0).xyz;
						}
						decal_normal.xy = decal_normal.xy * vec2(2.0, -2.0) - vec2(1.0, -1.0); //users prefer flipped y normal maps in most authoring software
						decal_normal.z = sqrt(max(0.0, 1.0 - dot(decal_normal.xy, decal_normal.xy)));
						//convert to view space, use xzy because y is up
						decal_normal = (decals.data[decal_index].normal_xform * decal_normal.xzy).xyz;

						normal = normalize(mix(normal, decal_normal, decal_albedo.a));
					}

					if (decals.data[decal_index].orm_rect != vec4(0.0)) {
						vec3 decal_orm;
						if (sc_decal_use_mipmaps) {
							decal_orm = textureGrad(sampler2D(decal_atlas, decal_sampler), uv_local.xz * decals.data[decal_index].orm_rect.zw + decals.data[decal_index].orm_rect.xy, ddx * decals.data[decal_index].orm_rect.zw, ddy * decals.data[decal_index].orm_rect.zw).xyz;
						} else {
							decal_orm = textureLod(sampler2D(decal_atlas, decal_sampler), uv_local.xz * decals.data[decal_index].orm_rect.zw + decals.data[decal_index].orm_rect.xy, 0.0).xyz;
						}
						ao = mix(ao, decal_orm.r, decal_albedo.a);
						roughness = mix(roughness, decal_orm.g, decal_albedo.a);
						metallic = mix(metallic, decal_orm.b, decal_albedo.a);
					}
				}

				if (decals.data[decal_index].emission_rect != vec4(0.0)) {
					//emission is additive, so its independent from albedo
					if (sc_decal_use_mipmaps) {
						emission += textureGrad(sampler2D(decal_atlas_srgb, decal_sampler), uv_local.xz * decals.data[decal_index].emission_rect.zw + decals.data[decal_index].emission_rect.xy, ddx * decals.data[decal_index].emission_rect.zw, ddy * decals.data[decal_index].emission_rect.zw).xyz * decals.data[decal_index].modulate.rgb * decals.data[decal_index].emission_energy * fade;
					} else {
						emission += textureLod(sampler2D(decal_atlas_srgb, decal_sampler), uv_local.xz * decals.data[decal_index].emission_rect.zw + decals.data[decal_index].emission_rect.xy, 0.0).xyz * decals.data[decal_index].modulate.rgb * decals.data[decal_index].emission_energy * fade;
					}
				}
			}
		}
	}

	//pack albedo until needed again, saves 2 VGPRs in the meantime

#endif //not render depth
	/////////////////////// LIGHTING //////////////////////////////

#ifdef NORMAL_USED
	if (scene_data.roughness_limiter_enabled) {
		//https://www.jp.square-enix.com/tech/library/pdf/ImprovedGeometricSpecularAA.pdf
		float roughness2 = roughness * roughness;
		vec3 dndu = dFdx(normal), dndv = dFdy(normal);
		float variance = scene_data.roughness_limiter_amount * (dot(dndu, dndu) + dot(dndv, dndv));
		float kernelRoughness2 = min(2.0 * variance, scene_data.roughness_limiter_limit); //limit effect
		float filteredRoughness2 = min(1.0, roughness2 + kernelRoughness2);
		roughness = sqrt(filteredRoughness2);
	}
#endif
	//apply energy conservation

	vec3 specular_light = vec3(0.0, 0.0, 0.0);
	vec3 diffuse_light = vec3(0.0, 0.0, 0.0);
	vec3 ambient_light = vec3(0.0, 0.0, 0.0);

#ifndef MODE_UNSHADED
	// Used in regular draw pass and when drawing SDFs for SDFGI and materials for VoxelGI.
	emission *= scene_data.emissive_exposure_normalization;
#endif

#if !defined(MODE_RENDER_DEPTH) && !defined(MODE_UNSHADED)

	if (scene_data.use_reflection_cubemap) {
#ifdef LIGHT_ANISOTROPY_USED
		// https://google.github.io/filament/Filament.html#lighting/imagebasedlights/anisotropy
		vec3 anisotropic_direction = anisotropy >= 0.0 ? binormal : tangent;
		vec3 anisotropic_tangent = cross(anisotropic_direction, view);
		vec3 anisotropic_normal = cross(anisotropic_tangent, anisotropic_direction);
		vec3 bent_normal = normalize(mix(normal, anisotropic_normal, abs(anisotropy) * clamp(5.0 * roughness, 0.0, 1.0)));
		vec3 ref_vec = reflect(-view, bent_normal);
		ref_vec = mix(ref_vec, bent_normal, roughness * roughness);
#else
		vec3 ref_vec = reflect(-view, normal);
		ref_vec = mix(ref_vec, normal, roughness * roughness);
#endif

		float horizon = min(1.0 + dot(ref_vec, normal), 1.0);
		ref_vec = scene_data.radiance_inverse_xform * ref_vec;
#ifdef USE_RADIANCE_CUBEMAP_ARRAY

		float lod, blend;

		blend = modf(sqrt(roughness) * MAX_ROUGHNESS_LOD, lod);
		specular_light = texture(samplerCubeArray(radiance_cubemap, SAMPLER_LINEAR_WITH_MIPMAPS_CLAMP), vec4(ref_vec, lod)).rgb;
		specular_light = mix(specular_light, texture(samplerCubeArray(radiance_cubemap, SAMPLER_LINEAR_WITH_MIPMAPS_CLAMP), vec4(ref_vec, lod + 1)).rgb, blend);

#else
		specular_light = textureLod(samplerCube(radiance_cubemap, SAMPLER_LINEAR_WITH_MIPMAPS_CLAMP), ref_vec, sqrt(roughness) * MAX_ROUGHNESS_LOD).rgb;

#endif //USE_RADIANCE_CUBEMAP_ARRAY
		specular_light *= scene_data.IBL_exposure_normalization;
		specular_light *= horizon * horizon;
		specular_light *= scene_data.ambient_light_color_energy.a;
	}

#if defined(CUSTOM_RADIANCE_USED)
	specular_light = mix(specular_light, custom_radiance.rgb, custom_radiance.a);
#endif

#ifndef USE_LIGHTMAP
	//lightmap overrides everything
	if (scene_data.use_ambient_light) {
		ambient_light = scene_data.ambient_light_color_energy.rgb;

		if (scene_data.use_ambient_cubemap) {
			vec3 ambient_dir = scene_data.radiance_inverse_xform * normal;
#ifdef USE_RADIANCE_CUBEMAP_ARRAY
			vec3 cubemap_ambient = texture(samplerCubeArray(radiance_cubemap, SAMPLER_LINEAR_WITH_MIPMAPS_CLAMP), vec4(ambient_dir, MAX_ROUGHNESS_LOD)).rgb;
#else
			vec3 cubemap_ambient = textureLod(samplerCube(radiance_cubemap, SAMPLER_LINEAR_WITH_MIPMAPS_CLAMP), ambient_dir, MAX_ROUGHNESS_LOD).rgb;
#endif //USE_RADIANCE_CUBEMAP_ARRAY
			cubemap_ambient *= scene_data.IBL_exposure_normalization;
			ambient_light = mix(ambient_light, cubemap_ambient * scene_data.ambient_light_color_energy.a, scene_data.ambient_color_sky_mix);
		}
	}
#endif // USE_LIGHTMAP
#if defined(CUSTOM_IRRADIANCE_USED)
	ambient_light = mix(ambient_light, custom_irradiance.rgb, custom_irradiance.a);
#endif

#ifdef LIGHT_CLEARCOAT_USED

	if (scene_data.use_reflection_cubemap) {
		vec3 n = normalize(normal_interp); // We want to use geometric normal, not normal_map
		float NoV = max(dot(n, view), 0.0001);
		vec3 ref_vec = reflect(-view, n);
		// The clear coat layer assumes an IOR of 1.5 (4% reflectance)
		float Fc = clearcoat * (0.04 + 0.96 * SchlickFresnel(NoV));
		float attenuation = 1.0 - Fc;
		ambient_light *= attenuation;
		specular_light *= attenuation;

		ref_vec = mix(ref_vec, n, clearcoat_roughness * clearcoat_roughness);
		float horizon = min(1.0 + dot(ref_vec, normal), 1.0);
		ref_vec = scene_data.radiance_inverse_xform * ref_vec;
		float roughness_lod = mix(0.001, 0.1, sqrt(clearcoat_roughness)) * MAX_ROUGHNESS_LOD;
#ifdef USE_RADIANCE_CUBEMAP_ARRAY

		float lod, blend;
		blend = modf(roughness_lod, lod);
		vec3 clearcoat_light = texture(samplerCubeArray(radiance_cubemap, SAMPLER_LINEAR_WITH_MIPMAPS_CLAMP), vec4(ref_vec, lod)).rgb;
		clearcoat_light = mix(clearcoat_light, texture(samplerCubeArray(radiance_cubemap, SAMPLER_LINEAR_WITH_MIPMAPS_CLAMP), vec4(ref_vec, lod + 1)).rgb, blend);

#else
		vec3 clearcoat_light = textureLod(samplerCube(radiance_cubemap, SAMPLER_LINEAR_WITH_MIPMAPS_CLAMP), ref_vec, roughness_lod).rgb;

#endif //USE_RADIANCE_CUBEMAP_ARRAY
		specular_light += clearcoat_light * horizon * horizon * Fc * scene_data.ambient_light_color_energy.a;
	}
#endif
#endif //!defined(MODE_RENDER_DEPTH) && !defined(MODE_UNSHADED)

	//radiance

/// GI ///
#if !defined(MODE_RENDER_DEPTH) && !defined(MODE_UNSHADED)

#ifdef USE_LIGHTMAP

	//lightmap
	if (bool(instances.data[instance_index].flags & INSTANCE_FLAGS_USE_LIGHTMAP_CAPTURE)) { //has lightmap capture
		uint index = instances.data[instance_index].gi_offset;

		vec3 wnormal = mat3(scene_data.inv_view_matrix) * normal;
		const float c1 = 0.429043;
		const float c2 = 0.511664;
		const float c3 = 0.743125;
		const float c4 = 0.886227;
		const float c5 = 0.247708;
		ambient_light += (c1 * lightmap_captures.data[index].sh[8].rgb * (wnormal.x * wnormal.x - wnormal.y * wnormal.y) +
								 c3 * lightmap_captures.data[index].sh[6].rgb * wnormal.z * wnormal.z +
								 c4 * lightmap_captures.data[index].sh[0].rgb -
								 c5 * lightmap_captures.data[index].sh[6].rgb +
								 2.0 * c1 * lightmap_captures.data[index].sh[4].rgb * wnormal.x * wnormal.y +
								 2.0 * c1 * lightmap_captures.data[index].sh[7].rgb * wnormal.x * wnormal.z +
								 2.0 * c1 * lightmap_captures.data[index].sh[5].rgb * wnormal.y * wnormal.z +
								 2.0 * c2 * lightmap_captures.data[index].sh[3].rgb * wnormal.x +
								 2.0 * c2 * lightmap_captures.data[index].sh[1].rgb * wnormal.y +
								 2.0 * c2 * lightmap_captures.data[index].sh[2].rgb * wnormal.z) *
				scene_data.emissive_exposure_normalization;

	} else if (bool(instances.data[instance_index].flags & INSTANCE_FLAGS_USE_LIGHTMAP)) { // has actual lightmap
		bool uses_sh = bool(instances.data[instance_index].flags & INSTANCE_FLAGS_USE_SH_LIGHTMAP);
		uint ofs = instances.data[instance_index].gi_offset & 0xFFFF;
		uint slice = instances.data[instance_index].gi_offset >> 16;
		vec3 uvw;
		uvw.xy = uv2 * instances.data[instance_index].lightmap_uv_scale.zw + instances.data[instance_index].lightmap_uv_scale.xy;
		uvw.z = float(slice);

		if (uses_sh) {
			uvw.z *= 4.0; //SH textures use 4 times more data
			vec3 lm_light_l0 = textureLod(sampler2DArray(lightmap_textures[ofs], SAMPLER_LINEAR_CLAMP), uvw + vec3(0.0, 0.0, 0.0), 0.0).rgb;
			vec3 lm_light_l1n1 = textureLod(sampler2DArray(lightmap_textures[ofs], SAMPLER_LINEAR_CLAMP), uvw + vec3(0.0, 0.0, 1.0), 0.0).rgb;
			vec3 lm_light_l1_0 = textureLod(sampler2DArray(lightmap_textures[ofs], SAMPLER_LINEAR_CLAMP), uvw + vec3(0.0, 0.0, 2.0), 0.0).rgb;
			vec3 lm_light_l1p1 = textureLod(sampler2DArray(lightmap_textures[ofs], SAMPLER_LINEAR_CLAMP), uvw + vec3(0.0, 0.0, 3.0), 0.0).rgb;

			vec3 n = normalize(lightmaps.data[ofs].normal_xform * normal);
			float en = lightmaps.data[ofs].exposure_normalization;

			ambient_light += lm_light_l0 * 0.282095f * en;
			ambient_light += lm_light_l1n1 * 0.32573 * n.y * en;
			ambient_light += lm_light_l1_0 * 0.32573 * n.z * en;
			ambient_light += lm_light_l1p1 * 0.32573 * n.x * en;
			if (metallic > 0.01) { // since the more direct bounced light is lost, we can kind of fake it with this trick
				vec3 r = reflect(normalize(-vertex), normal);
				specular_light += lm_light_l1n1 * 0.32573 * r.y * en;
				specular_light += lm_light_l1_0 * 0.32573 * r.z * en;
				specular_light += lm_light_l1p1 * 0.32573 * r.x * en;
			}

		} else {
			ambient_light += textureLod(sampler2DArray(lightmap_textures[ofs], SAMPLER_LINEAR_CLAMP), uvw, 0.0).rgb * lightmaps.data[ofs].exposure_normalization;
		}
	}
#else

	if (sc_use_forward_gi && bool(instances.data[instance_index].flags & INSTANCE_FLAGS_USE_SDFGI)) { //has lightmap capture

		//make vertex orientation the world one, but still align to camera
		vec3 cam_pos = mat3(scene_data.inv_view_matrix) * vertex;
		vec3 cam_normal = mat3(scene_data.inv_view_matrix) * normal;
		vec3 cam_reflection = mat3(scene_data.inv_view_matrix) * reflect(-view, normal);

		//apply y-mult
		cam_pos.y *= sdfgi.y_mult;
		cam_normal.y *= sdfgi.y_mult;
		cam_normal = normalize(cam_normal);
		cam_reflection.y *= sdfgi.y_mult;
		cam_normal = normalize(cam_normal);
		cam_reflection = normalize(cam_reflection);

		vec4 light_accum = vec4(0.0);
		float weight_accum = 0.0;

		vec4 light_blend_accum = vec4(0.0);
		float weight_blend_accum = 0.0;

		float blend = -1.0;

		// helper constants, compute once

		uint cascade = 0xFFFFFFFF;
		vec3 cascade_pos;
		vec3 cascade_normal;

		for (uint i = 0; i < sdfgi.max_cascades; i++) {
			cascade_pos = (cam_pos - sdfgi.cascades[i].position) * sdfgi.cascades[i].to_probe;

			if (any(lessThan(cascade_pos, vec3(0.0))) || any(greaterThanEqual(cascade_pos, sdfgi.cascade_probe_size))) {
				continue; //skip cascade
			}

			cascade = i;
			break;
		}

		if (cascade < SDFGI_MAX_CASCADES) {
			bool use_specular = true;
			float blend;
			vec3 diffuse, specular;
			sdfgi_process(cascade, cascade_pos, cam_pos, cam_normal, cam_reflection, use_specular, roughness, diffuse, specular, blend);

			if (blend > 0.0) {
				//blend
				if (cascade == sdfgi.max_cascades - 1) {
					diffuse = mix(diffuse, ambient_light, blend);
					if (use_specular) {
						specular = mix(specular, specular_light, blend);
					}
				} else {
					vec3 diffuse2, specular2;
					float blend2;
					cascade_pos = (cam_pos - sdfgi.cascades[cascade + 1].position) * sdfgi.cascades[cascade + 1].to_probe;
					sdfgi_process(cascade + 1, cascade_pos, cam_pos, cam_normal, cam_reflection, use_specular, roughness, diffuse2, specular2, blend2);
					diffuse = mix(diffuse, diffuse2, blend);
					if (use_specular) {
						specular = mix(specular, specular2, blend);
					}
				}
			}

			ambient_light = diffuse;
			if (use_specular) {
				specular_light = specular;
			}
		}
	}

	if (sc_use_forward_gi && bool(instances.data[instance_index].flags & INSTANCE_FLAGS_USE_VOXEL_GI)) { // process voxel_gi_instances
		uint index1 = instances.data[instance_index].gi_offset & 0xFFFF;
		// Make vertex orientation the world one, but still align to camera.
		vec3 cam_pos = mat3(scene_data.inv_view_matrix) * vertex;
		vec3 cam_normal = mat3(scene_data.inv_view_matrix) * normal;
		vec3 ref_vec = mat3(scene_data.inv_view_matrix) * normalize(reflect(-view, normal));

		//find arbitrary tangent and bitangent, then build a matrix
		vec3 v0 = abs(cam_normal.z) < 0.999 ? vec3(0.0, 0.0, 1.0) : vec3(0.0, 1.0, 0.0);
		vec3 tangent = normalize(cross(v0, cam_normal));
		vec3 bitangent = normalize(cross(tangent, cam_normal));
		mat3 normal_mat = mat3(tangent, bitangent, cam_normal);

		vec4 amb_accum = vec4(0.0);
		vec4 spec_accum = vec4(0.0);
		voxel_gi_compute(index1, cam_pos, cam_normal, ref_vec, normal_mat, roughness * roughness, ambient_light, specular_light, spec_accum, amb_accum);

		uint index2 = instances.data[instance_index].gi_offset >> 16;

		if (index2 != 0xFFFF) {
			voxel_gi_compute(index2, cam_pos, cam_normal, ref_vec, normal_mat, roughness * roughness, ambient_light, specular_light, spec_accum, amb_accum);
		}

		if (amb_accum.a > 0.0) {
			amb_accum.rgb /= amb_accum.a;
		}

		if (spec_accum.a > 0.0) {
			spec_accum.rgb /= spec_accum.a;
		}

		specular_light = spec_accum.rgb;
		ambient_light = amb_accum.rgb;
	}

	if (!sc_use_forward_gi && bool(instances.data[instance_index].flags & INSTANCE_FLAGS_USE_GI_BUFFERS)) { //use GI buffers

		vec2 coord;

		if (implementation_data.gi_upscale_for_msaa) {
			vec2 base_coord = screen_uv;
			vec2 closest_coord = base_coord;
#ifdef USE_MULTIVIEW
			float closest_ang = dot(normal, textureLod(sampler2DArray(normal_roughness_buffer, SAMPLER_LINEAR_CLAMP), vec3(base_coord, ViewIndex), 0.0).xyz * 2.0 - 1.0);
#else // USE_MULTIVIEW
			float closest_ang = dot(normal, textureLod(sampler2D(normal_roughness_buffer, SAMPLER_LINEAR_CLAMP), base_coord, 0.0).xyz * 2.0 - 1.0);
#endif // USE_MULTIVIEW

			for (int i = 0; i < 4; i++) {
				const vec2 neighbors[4] = vec2[](vec2(-1, 0), vec2(1, 0), vec2(0, -1), vec2(0, 1));
				vec2 neighbour_coord = base_coord + neighbors[i] * scene_data.screen_pixel_size;
#ifdef USE_MULTIVIEW
				float neighbour_ang = dot(normal, textureLod(sampler2DArray(normal_roughness_buffer, SAMPLER_LINEAR_CLAMP), vec3(neighbour_coord, ViewIndex), 0.0).xyz * 2.0 - 1.0);
#else // USE_MULTIVIEW
				float neighbour_ang = dot(normal, textureLod(sampler2D(normal_roughness_buffer, SAMPLER_LINEAR_CLAMP), neighbour_coord, 0.0).xyz * 2.0 - 1.0);
#endif // USE_MULTIVIEW
				if (neighbour_ang > closest_ang) {
					closest_ang = neighbour_ang;
					closest_coord = neighbour_coord;
				}
			}

			coord = closest_coord;

		} else {
			coord = screen_uv;
		}

#ifdef USE_MULTIVIEW
		vec4 buffer_ambient = textureLod(sampler2DArray(ambient_buffer, SAMPLER_LINEAR_CLAMP), vec3(coord, ViewIndex), 0.0);
		vec4 buffer_reflection = textureLod(sampler2DArray(reflection_buffer, SAMPLER_LINEAR_CLAMP), vec3(coord, ViewIndex), 0.0);
#else // USE_MULTIVIEW
		vec4 buffer_ambient = textureLod(sampler2D(ambient_buffer, SAMPLER_LINEAR_CLAMP), coord, 0.0);
		vec4 buffer_reflection = textureLod(sampler2D(reflection_buffer, SAMPLER_LINEAR_CLAMP), coord, 0.0);
#endif // USE_MULTIVIEW

		ambient_light = mix(ambient_light, buffer_ambient.rgb, buffer_ambient.a);
		specular_light = mix(specular_light, buffer_reflection.rgb, buffer_reflection.a);
	}
#endif // !USE_LIGHTMAP

	if (bool(implementation_data.ss_effects_flags & SCREEN_SPACE_EFFECTS_FLAGS_USE_SSAO)) {
#ifdef USE_MULTIVIEW
		float ssao = texture(sampler2DArray(ao_buffer, SAMPLER_LINEAR_CLAMP), vec3(screen_uv, ViewIndex)).r;
#else
		float ssao = texture(sampler2D(ao_buffer, SAMPLER_LINEAR_CLAMP), screen_uv).r;
#endif
		ao = min(ao, ssao);
		ao_light_affect = mix(ao_light_affect, max(ao_light_affect, implementation_data.ssao_light_affect), implementation_data.ssao_ao_affect);
	}

	{ // process reflections

		vec4 reflection_accum = vec4(0.0, 0.0, 0.0, 0.0);
		vec4 ambient_accum = vec4(0.0, 0.0, 0.0, 0.0);

		uint cluster_reflection_offset = cluster_offset + implementation_data.cluster_type_size * 3;

		uint item_min;
		uint item_max;
		uint item_from;
		uint item_to;

		cluster_get_item_range(cluster_reflection_offset + implementation_data.max_cluster_element_count_div_32 + cluster_z, item_min, item_max, item_from, item_to);

#ifdef USE_SUBGROUPS
		item_from = subgroupBroadcastFirst(subgroupMin(item_from));
		item_to = subgroupBroadcastFirst(subgroupMax(item_to));
#endif

#ifdef LIGHT_ANISOTROPY_USED
		// https://google.github.io/filament/Filament.html#lighting/imagebasedlights/anisotropy
		vec3 anisotropic_direction = anisotropy >= 0.0 ? binormal : tangent;
		vec3 anisotropic_tangent = cross(anisotropic_direction, view);
		vec3 anisotropic_normal = cross(anisotropic_tangent, anisotropic_direction);
		vec3 bent_normal = normalize(mix(normal, anisotropic_normal, abs(anisotropy) * clamp(5.0 * roughness, 0.0, 1.0)));
#else
		vec3 bent_normal = normal;
#endif
		vec3 ref_vec = normalize(reflect(-view, bent_normal));
		ref_vec = mix(ref_vec, bent_normal, roughness * roughness);

		for (uint i = item_from; i < item_to; i++) {
			uint mask = cluster_buffer.data[cluster_reflection_offset + i];
			mask &= cluster_get_range_clip_mask(i, item_min, item_max);
#ifdef USE_SUBGROUPS
			uint merged_mask = subgroupBroadcastFirst(subgroupOr(mask));
#else
			uint merged_mask = mask;
#endif

			while (merged_mask != 0) {
				uint bit = findMSB(merged_mask);
				merged_mask &= ~(1u << bit);
#ifdef USE_SUBGROUPS
				if (((1u << bit) & mask) == 0) { //do not process if not originally here
					continue;
				}
#endif
				uint reflection_index = 32 * i + bit;

				if (!bool(reflections.data[reflection_index].mask & instances.data[instance_index].layer_mask)) {
					continue; //not masked
				}

				reflection_process(reflection_index, vertex, ref_vec, normal, roughness, ambient_light, specular_light, ambient_accum, reflection_accum);
			}
		}

		if (reflection_accum.a > 0.0) {
			specular_light = reflection_accum.rgb / reflection_accum.a;
		}

#if !defined(USE_LIGHTMAP)
		if (ambient_accum.a > 0.0) {
			ambient_light = ambient_accum.rgb / ambient_accum.a;
		}
#endif
	}

	//finalize ambient light here
	{
#if defined(AMBIENT_LIGHT_DISABLED)
		ambient_light = vec3(0.0, 0.0, 0.0);
#else
		ambient_light *= albedo.rgb;
		ambient_light *= ao;

		if (bool(implementation_data.ss_effects_flags & SCREEN_SPACE_EFFECTS_FLAGS_USE_SSIL)) {
#ifdef USE_MULTIVIEW
			vec4 ssil = textureLod(sampler2DArray(ssil_buffer, SAMPLER_LINEAR_CLAMP), vec3(screen_uv, ViewIndex), 0.0);
#else
			vec4 ssil = textureLod(sampler2D(ssil_buffer, SAMPLER_LINEAR_CLAMP), screen_uv, 0.0);
#endif // USE_MULTIVIEW
			ambient_light *= 1.0 - ssil.a;
			ambient_light += ssil.rgb * albedo.rgb;
		}
#endif // AMBIENT_LIGHT_DISABLED
	}

	// convert ao to direct light ao
	ao = mix(1.0, ao, ao_light_affect);

	//this saves some VGPRs
	vec3 f0 = F0(metallic, specular, albedo);

	{
#if defined(DIFFUSE_TOON)
		//simplify for toon, as
		specular_light *= specular * metallic * albedo * 2.0;
#else

		// scales the specular reflections, needs to be computed before lighting happens,
		// but after environment, GI, and reflection probes are added
		// Environment brdf approximation (Lazarov 2013)
		// see https://www.unrealengine.com/en-US/blog/physically-based-shading-on-mobile
		const vec4 c0 = vec4(-1.0, -0.0275, -0.572, 0.022);
		const vec4 c1 = vec4(1.0, 0.0425, 1.04, -0.04);
		vec4 r = roughness * c0 + c1;
		float ndotv = clamp(dot(normal, view), 0.0, 1.0);
		float a004 = min(r.x * r.x, exp2(-9.28 * ndotv)) * r.x + r.y;
		vec2 env = vec2(-1.04, 1.04) * a004 + r.zw;

		specular_light *= env.x * f0 + env.y * clamp(50.0 * f0.g, metallic, 1.0);
#endif
	}

#endif //GI !defined(MODE_RENDER_DEPTH) && !defined(MODE_UNSHADED)

#if !defined(MODE_RENDER_DEPTH)
	//this saves some VGPRs
	uint orms = packUnorm4x8(vec4(ao, roughness, metallic, specular));
#endif

// LIGHTING
#if !defined(MODE_RENDER_DEPTH) && !defined(MODE_UNSHADED)

	{ // Directional light.

		// Do shadow and lighting in two passes to reduce register pressure.
#ifndef SHADOWS_DISABLED
		uint shadow0 = 0;
		uint shadow1 = 0;

		for (uint i = 0; i < 8; i++) {
			if (i >= scene_data.directional_light_count) {
				break;
			}

			if (!bool(directional_lights.data[i].mask & instances.data[instance_index].layer_mask)) {
				continue; //not masked
			}

			if (directional_lights.data[i].bake_mode == LIGHT_BAKE_STATIC && bool(instances.data[instance_index].flags & INSTANCE_FLAGS_USE_LIGHTMAP)) {
				continue; // Statically baked light and object uses lightmap, skip
			}

			float shadow = 1.0;

			if (directional_lights.data[i].shadow_opacity > 0.001) {
				float depth_z = -vertex.z;
				vec3 light_dir = directional_lights.data[i].direction;
				vec3 base_normal_bias = normalize(normal_interp) * (1.0 - max(0.0, dot(light_dir, -normalize(normal_interp))));

#define BIAS_FUNC(m_var, m_idx)                                                                 \
	m_var.xyz += light_dir * directional_lights.data[i].shadow_bias[m_idx];                     \
	vec3 normal_bias = base_normal_bias * directional_lights.data[i].shadow_normal_bias[m_idx]; \
	normal_bias -= light_dir * dot(light_dir, normal_bias);                                     \
	m_var.xyz += normal_bias;

				//version with soft shadows, more expensive
				if (sc_use_directional_soft_shadows && directional_lights.data[i].softshadow_angle > 0) {
					uint blend_count = 0;
					const uint blend_max = directional_lights.data[i].blend_splits ? 2 : 1;

					if (depth_z < directional_lights.data[i].shadow_split_offsets.x) {
						vec4 v = vec4(vertex, 1.0);

						BIAS_FUNC(v, 0)

						vec4 pssm_coord = (directional_lights.data[i].shadow_matrix1 * v);
						pssm_coord /= pssm_coord.w;

						float range_pos = dot(directional_lights.data[i].direction, v.xyz);
						float range_begin = directional_lights.data[i].shadow_range_begin.x;
						float test_radius = (range_pos - range_begin) * directional_lights.data[i].softshadow_angle;
						vec2 tex_scale = directional_lights.data[i].uv_scale1 * test_radius;
						shadow = sample_directional_soft_shadow(directional_shadow_atlas, pssm_coord.xyz, tex_scale * directional_lights.data[i].soft_shadow_scale);
						blend_count++;
					}

					if (blend_count < blend_max && depth_z < directional_lights.data[i].shadow_split_offsets.y) {
						vec4 v = vec4(vertex, 1.0);

						BIAS_FUNC(v, 1)

						vec4 pssm_coord = (directional_lights.data[i].shadow_matrix2 * v);
						pssm_coord /= pssm_coord.w;

						float range_pos = dot(directional_lights.data[i].direction, v.xyz);
						float range_begin = directional_lights.data[i].shadow_range_begin.y;
						float test_radius = (range_pos - range_begin) * directional_lights.data[i].softshadow_angle;
						vec2 tex_scale = directional_lights.data[i].uv_scale2 * test_radius;
						float s = sample_directional_soft_shadow(directional_shadow_atlas, pssm_coord.xyz, tex_scale * directional_lights.data[i].soft_shadow_scale);

						if (blend_count == 0) {
							shadow = s;
						} else {
							//blend
							float blend = smoothstep(0.0, directional_lights.data[i].shadow_split_offsets.x, depth_z);
							shadow = mix(shadow, s, blend);
						}

						blend_count++;
					}

					if (blend_count < blend_max && depth_z < directional_lights.data[i].shadow_split_offsets.z) {
						vec4 v = vec4(vertex, 1.0);

						BIAS_FUNC(v, 2)

						vec4 pssm_coord = (directional_lights.data[i].shadow_matrix3 * v);
						pssm_coord /= pssm_coord.w;

						float range_pos = dot(directional_lights.data[i].direction, v.xyz);
						float range_begin = directional_lights.data[i].shadow_range_begin.z;
						float test_radius = (range_pos - range_begin) * directional_lights.data[i].softshadow_angle;
						vec2 tex_scale = directional_lights.data[i].uv_scale3 * test_radius;
						float s = sample_directional_soft_shadow(directional_shadow_atlas, pssm_coord.xyz, tex_scale * directional_lights.data[i].soft_shadow_scale);

						if (blend_count == 0) {
							shadow = s;
						} else {
							//blend
							float blend = smoothstep(directional_lights.data[i].shadow_split_offsets.x, directional_lights.data[i].shadow_split_offsets.y, depth_z);
							shadow = mix(shadow, s, blend);
						}

						blend_count++;
					}

					if (blend_count < blend_max) {
						vec4 v = vec4(vertex, 1.0);

						BIAS_FUNC(v, 3)

						vec4 pssm_coord = (directional_lights.data[i].shadow_matrix4 * v);
						pssm_coord /= pssm_coord.w;

						float range_pos = dot(directional_lights.data[i].direction, v.xyz);
						float range_begin = directional_lights.data[i].shadow_range_begin.w;
						float test_radius = (range_pos - range_begin) * directional_lights.data[i].softshadow_angle;
						vec2 tex_scale = directional_lights.data[i].uv_scale4 * test_radius;
						float s = sample_directional_soft_shadow(directional_shadow_atlas, pssm_coord.xyz, tex_scale * directional_lights.data[i].soft_shadow_scale);

						if (blend_count == 0) {
							shadow = s;
						} else {
							//blend
							float blend = smoothstep(directional_lights.data[i].shadow_split_offsets.y, directional_lights.data[i].shadow_split_offsets.z, depth_z);
							shadow = mix(shadow, s, blend);
						}
					}

				} else { //no soft shadows

					vec4 pssm_coord;
					float blur_factor;

					if (depth_z < directional_lights.data[i].shadow_split_offsets.x) {
						vec4 v = vec4(vertex, 1.0);

						BIAS_FUNC(v, 0)

						pssm_coord = (directional_lights.data[i].shadow_matrix1 * v);
						blur_factor = 1.0;
					} else if (depth_z < directional_lights.data[i].shadow_split_offsets.y) {
						vec4 v = vec4(vertex, 1.0);

						BIAS_FUNC(v, 1)

						pssm_coord = (directional_lights.data[i].shadow_matrix2 * v);
						// Adjust shadow blur with reference to the first split to reduce discrepancy between shadow splits.
						blur_factor = directional_lights.data[i].shadow_split_offsets.x / directional_lights.data[i].shadow_split_offsets.y;
					} else if (depth_z < directional_lights.data[i].shadow_split_offsets.z) {
						vec4 v = vec4(vertex, 1.0);

						BIAS_FUNC(v, 2)

						pssm_coord = (directional_lights.data[i].shadow_matrix3 * v);
						// Adjust shadow blur with reference to the first split to reduce discrepancy between shadow splits.
						blur_factor = directional_lights.data[i].shadow_split_offsets.x / directional_lights.data[i].shadow_split_offsets.z;
					} else {
						vec4 v = vec4(vertex, 1.0);

						BIAS_FUNC(v, 3)

						pssm_coord = (directional_lights.data[i].shadow_matrix4 * v);
						// Adjust shadow blur with reference to the first split to reduce discrepancy between shadow splits.
						blur_factor = directional_lights.data[i].shadow_split_offsets.x / directional_lights.data[i].shadow_split_offsets.w;
					}

					pssm_coord /= pssm_coord.w;

					shadow = sample_directional_pcf_shadow(directional_shadow_atlas, scene_data.directional_shadow_pixel_size * directional_lights.data[i].soft_shadow_scale * blur_factor, pssm_coord);

					if (directional_lights.data[i].blend_splits) {
						float pssm_blend;
						float blur_factor2;

						if (depth_z < directional_lights.data[i].shadow_split_offsets.x) {
							vec4 v = vec4(vertex, 1.0);
							BIAS_FUNC(v, 1)
							pssm_coord = (directional_lights.data[i].shadow_matrix2 * v);
							pssm_blend = smoothstep(0.0, directional_lights.data[i].shadow_split_offsets.x, depth_z);
							// Adjust shadow blur with reference to the first split to reduce discrepancy between shadow splits.
							blur_factor2 = directional_lights.data[i].shadow_split_offsets.x / directional_lights.data[i].shadow_split_offsets.y;
						} else if (depth_z < directional_lights.data[i].shadow_split_offsets.y) {
							vec4 v = vec4(vertex, 1.0);
							BIAS_FUNC(v, 2)
							pssm_coord = (directional_lights.data[i].shadow_matrix3 * v);
							pssm_blend = smoothstep(directional_lights.data[i].shadow_split_offsets.x, directional_lights.data[i].shadow_split_offsets.y, depth_z);
							// Adjust shadow blur with reference to the first split to reduce discrepancy between shadow splits.
							blur_factor2 = directional_lights.data[i].shadow_split_offsets.x / directional_lights.data[i].shadow_split_offsets.z;
						} else if (depth_z < directional_lights.data[i].shadow_split_offsets.z) {
							vec4 v = vec4(vertex, 1.0);
							BIAS_FUNC(v, 3)
							pssm_coord = (directional_lights.data[i].shadow_matrix4 * v);
							pssm_blend = smoothstep(directional_lights.data[i].shadow_split_offsets.y, directional_lights.data[i].shadow_split_offsets.z, depth_z);
							// Adjust shadow blur with reference to the first split to reduce discrepancy between shadow splits.
							blur_factor2 = directional_lights.data[i].shadow_split_offsets.x / directional_lights.data[i].shadow_split_offsets.w;
						} else {
							pssm_blend = 0.0; //if no blend, same coord will be used (divide by z will result in same value, and already cached)
							blur_factor2 = 1.0;
						}

						pssm_coord /= pssm_coord.w;

						float shadow2 = sample_directional_pcf_shadow(directional_shadow_atlas, scene_data.directional_shadow_pixel_size * directional_lights.data[i].soft_shadow_scale * blur_factor2, pssm_coord);
						shadow = mix(shadow, shadow2, pssm_blend);
					}
				}

				shadow = mix(shadow, 1.0, smoothstep(directional_lights.data[i].fade_from, directional_lights.data[i].fade_to, vertex.z)); //done with negative values for performance

#undef BIAS_FUNC
			} // shadows

			if (i < 4) {
				shadow0 |= uint(clamp(shadow * 255.0, 0.0, 255.0)) << (i * 8);
			} else {
				shadow1 |= uint(clamp(shadow * 255.0, 0.0, 255.0)) << ((i - 4) * 8);
			}
		}
#endif // SHADOWS_DISABLED

		for (uint i = 0; i < 8; i++) {
			if (i >= scene_data.directional_light_count) {
				break;
			}

			if (!bool(directional_lights.data[i].mask & instances.data[instance_index].layer_mask)) {
				continue; //not masked
			}

#ifdef LIGHT_TRANSMITTANCE_USED
			float transmittance_z = transmittance_depth;

			if (directional_lights.data[i].shadow_opacity > 0.001) {
				float depth_z = -vertex.z;

				if (depth_z < directional_lights.data[i].shadow_split_offsets.x) {
					vec4 trans_vertex = vec4(vertex - normalize(normal_interp) * directional_lights.data[i].shadow_transmittance_bias.x, 1.0);
					vec4 trans_coord = directional_lights.data[i].shadow_matrix1 * trans_vertex;
					trans_coord /= trans_coord.w;

					float shadow_z = textureLod(sampler2D(directional_shadow_atlas, SAMPLER_LINEAR_CLAMP), trans_coord.xy, 0.0).r;
					shadow_z *= directional_lights.data[i].shadow_z_range.x;
					float z = trans_coord.z * directional_lights.data[i].shadow_z_range.x;

					transmittance_z = z - shadow_z;
				} else if (depth_z < directional_lights.data[i].shadow_split_offsets.y) {
					vec4 trans_vertex = vec4(vertex - normalize(normal_interp) * directional_lights.data[i].shadow_transmittance_bias.y, 1.0);
					vec4 trans_coord = directional_lights.data[i].shadow_matrix2 * trans_vertex;
					trans_coord /= trans_coord.w;

					float shadow_z = textureLod(sampler2D(directional_shadow_atlas, SAMPLER_LINEAR_CLAMP), trans_coord.xy, 0.0).r;
					shadow_z *= directional_lights.data[i].shadow_z_range.y;
					float z = trans_coord.z * directional_lights.data[i].shadow_z_range.y;

					transmittance_z = z - shadow_z;
				} else if (depth_z < directional_lights.data[i].shadow_split_offsets.z) {
					vec4 trans_vertex = vec4(vertex - normalize(normal_interp) * directional_lights.data[i].shadow_transmittance_bias.z, 1.0);
					vec4 trans_coord = directional_lights.data[i].shadow_matrix3 * trans_vertex;
					trans_coord /= trans_coord.w;

					float shadow_z = textureLod(sampler2D(directional_shadow_atlas, SAMPLER_LINEAR_CLAMP), trans_coord.xy, 0.0).r;
					shadow_z *= directional_lights.data[i].shadow_z_range.z;
					float z = trans_coord.z * directional_lights.data[i].shadow_z_range.z;

					transmittance_z = z - shadow_z;

				} else {
					vec4 trans_vertex = vec4(vertex - normalize(normal_interp) * directional_lights.data[i].shadow_transmittance_bias.w, 1.0);
					vec4 trans_coord = directional_lights.data[i].shadow_matrix4 * trans_vertex;
					trans_coord /= trans_coord.w;

					float shadow_z = textureLod(sampler2D(directional_shadow_atlas, SAMPLER_LINEAR_CLAMP), trans_coord.xy, 0.0).r;
					shadow_z *= directional_lights.data[i].shadow_z_range.w;
					float z = trans_coord.z * directional_lights.data[i].shadow_z_range.w;

					transmittance_z = z - shadow_z;
				}
			}
#endif

			float shadow = 1.0;
#ifndef SHADOWS_DISABLED
			if (i < 4) {
				shadow = float(shadow0 >> (i * 8u) & 0xFFu) / 255.0;
			} else {
				shadow = float(shadow1 >> ((i - 4u) * 8u) & 0xFFu) / 255.0;
			}

			shadow = mix(1.0, shadow, directional_lights.data[i].shadow_opacity);
#endif

			blur_shadow(shadow);

#ifdef DEBUG_DRAW_PSSM_SPLITS
			vec3 tint = vec3(1.0);
			if (-vertex.z < directional_lights.data[i].shadow_split_offsets.x) {
				tint = vec3(1.0, 0.0, 0.0);
			} else if (-vertex.z < directional_lights.data[i].shadow_split_offsets.y) {
				tint = vec3(0.0, 1.0, 0.0);
			} else if (-vertex.z < directional_lights.data[i].shadow_split_offsets.z) {
				tint = vec3(0.0, 0.0, 1.0);
			} else {
				tint = vec3(1.0, 1.0, 0.0);
			}
			tint = mix(tint, vec3(1.0), shadow);
			shadow = 1.0;
#endif

			float size_A = sc_use_light_soft_shadows ? directional_lights.data[i].size : 0.0;

			light_compute(normal, directional_lights.data[i].direction, normalize(view), size_A,
#ifndef DEBUG_DRAW_PSSM_SPLITS
					directional_lights.data[i].color * directional_lights.data[i].energy,
#else
					directional_lights.data[i].color * directional_lights.data[i].energy * tint,
#endif
					true, shadow, f0, orms, 1.0, albedo, alpha,
#ifdef LIGHT_BACKLIGHT_USED
					backlight,
#endif
#ifdef LIGHT_TRANSMITTANCE_USED
					transmittance_color,
					transmittance_depth,
					transmittance_boost,
					transmittance_z,
#endif
#ifdef LIGHT_RIM_USED
					rim, rim_tint,
#endif
#ifdef LIGHT_CLEARCOAT_USED
					clearcoat, clearcoat_roughness, normalize(normal_interp),
#endif
#ifdef LIGHT_ANISOTROPY_USED
					binormal,
					tangent, anisotropy,
#endif
					diffuse_light,
					specular_light);
		}
	}

	{ //omni lights

		uint cluster_omni_offset = cluster_offset;

		uint item_min;
		uint item_max;
		uint item_from;
		uint item_to;

		cluster_get_item_range(cluster_omni_offset + implementation_data.max_cluster_element_count_div_32 + cluster_z, item_min, item_max, item_from, item_to);

#ifdef USE_SUBGROUPS
		item_from = subgroupBroadcastFirst(subgroupMin(item_from));
		item_to = subgroupBroadcastFirst(subgroupMax(item_to));
#endif

		for (uint i = item_from; i < item_to; i++) {
			uint mask = cluster_buffer.data[cluster_omni_offset + i];
			mask &= cluster_get_range_clip_mask(i, item_min, item_max);
#ifdef USE_SUBGROUPS
			uint merged_mask = subgroupBroadcastFirst(subgroupOr(mask));
#else
			uint merged_mask = mask;
#endif

			while (merged_mask != 0) {
				uint bit = findMSB(merged_mask);
				merged_mask &= ~(1u << bit);
#ifdef USE_SUBGROUPS
				if (((1u << bit) & mask) == 0) { //do not process if not originally here
					continue;
				}
#endif
				uint light_index = 32 * i + bit;

				if (!bool(omni_lights.data[light_index].mask & instances.data[instance_index].layer_mask)) {
					continue; //not masked
				}

				if (omni_lights.data[light_index].bake_mode == LIGHT_BAKE_STATIC && bool(instances.data[instance_index].flags & INSTANCE_FLAGS_USE_LIGHTMAP)) {
					continue; // Statically baked light and object uses lightmap, skip
				}

				float shadow = light_process_omni_shadow(light_index, vertex, normal);

				shadow = blur_shadow(shadow);

				light_process_omni(light_index, vertex, view, normal, vertex_ddx, vertex_ddy, f0, orms, shadow, albedo, alpha,
#ifdef LIGHT_BACKLIGHT_USED
						backlight,
#endif
#ifdef LIGHT_TRANSMITTANCE_USED
						transmittance_color,
						transmittance_depth,
						transmittance_boost,
#endif
#ifdef LIGHT_RIM_USED
						rim,
						rim_tint,
#endif
#ifdef LIGHT_CLEARCOAT_USED
						clearcoat, clearcoat_roughness, normalize(normal_interp),
#endif
#ifdef LIGHT_ANISOTROPY_USED
						tangent, binormal, anisotropy,
#endif
						diffuse_light, specular_light);
			}
		}
	}

	{ //spot lights

		uint cluster_spot_offset = cluster_offset + implementation_data.cluster_type_size;

		uint item_min;
		uint item_max;
		uint item_from;
		uint item_to;

		cluster_get_item_range(cluster_spot_offset + implementation_data.max_cluster_element_count_div_32 + cluster_z, item_min, item_max, item_from, item_to);

#ifdef USE_SUBGROUPS
		item_from = subgroupBroadcastFirst(subgroupMin(item_from));
		item_to = subgroupBroadcastFirst(subgroupMax(item_to));
#endif

		for (uint i = item_from; i < item_to; i++) {
			uint mask = cluster_buffer.data[cluster_spot_offset + i];
			mask &= cluster_get_range_clip_mask(i, item_min, item_max);
#ifdef USE_SUBGROUPS
			uint merged_mask = subgroupBroadcastFirst(subgroupOr(mask));
#else
			uint merged_mask = mask;
#endif

			while (merged_mask != 0) {
				uint bit = findMSB(merged_mask);
				merged_mask &= ~(1u << bit);
#ifdef USE_SUBGROUPS
				if (((1u << bit) & mask) == 0) { //do not process if not originally here
					continue;
				}
#endif

				uint light_index = 32 * i + bit;

				if (!bool(spot_lights.data[light_index].mask & instances.data[instance_index].layer_mask)) {
					continue; //not masked
				}

				if (spot_lights.data[light_index].bake_mode == LIGHT_BAKE_STATIC && bool(instances.data[instance_index].flags & INSTANCE_FLAGS_USE_LIGHTMAP)) {
					continue; // Statically baked light and object uses lightmap, skip
				}

				float shadow = light_process_spot_shadow(light_index, vertex, normal);

				shadow = blur_shadow(shadow);

				light_process_spot(light_index, vertex, view, normal, vertex_ddx, vertex_ddy, f0, orms, shadow, albedo, alpha,
#ifdef LIGHT_BACKLIGHT_USED
						backlight,
#endif
#ifdef LIGHT_TRANSMITTANCE_USED
						transmittance_color,
						transmittance_depth,
						transmittance_boost,
#endif
#ifdef LIGHT_RIM_USED
						rim,
						rim_tint,
#endif
#ifdef LIGHT_CLEARCOAT_USED
						clearcoat, clearcoat_roughness, normalize(normal_interp),
#endif
#ifdef LIGHT_ANISOTROPY_USED
						tangent,
						binormal, anisotropy,
#endif
						diffuse_light, specular_light);
			}
		}
	}

#ifdef USE_SHADOW_TO_OPACITY
	alpha = min(alpha, clamp(length(ambient_light), 0.0, 1.0));

#if defined(ALPHA_SCISSOR_USED)
	if (alpha < alpha_scissor) {
		discard;
	}
#else
#ifdef MODE_RENDER_DEPTH
#ifdef USE_OPAQUE_PREPASS

	if (alpha < scene_data.opaque_prepass_threshold) {
		discard;
	}

#endif // USE_OPAQUE_PREPASS
#endif // MODE_RENDER_DEPTH
#endif // ALPHA_SCISSOR_USED

#endif // USE_SHADOW_TO_OPACITY

#endif //!defined(MODE_RENDER_DEPTH) && !defined(MODE_UNSHADED)

#ifdef MODE_RENDER_DEPTH

#ifdef MODE_RENDER_SDF

	{
		vec3 local_pos = (implementation_data.sdf_to_bounds * vec4(vertex, 1.0)).xyz;
		ivec3 grid_pos = implementation_data.sdf_offset + ivec3(local_pos * vec3(implementation_data.sdf_size));

		uint albedo16 = 0x1; //solid flag
		albedo16 |= clamp(uint(albedo.r * 31.0), 0, 31) << 11;
		albedo16 |= clamp(uint(albedo.g * 31.0), 0, 31) << 6;
		albedo16 |= clamp(uint(albedo.b * 31.0), 0, 31) << 1;

		imageStore(albedo_volume_grid, grid_pos, uvec4(albedo16));

		uint facing_bits = 0;
		const vec3 aniso_dir[6] = vec3[](
				vec3(1, 0, 0),
				vec3(0, 1, 0),
				vec3(0, 0, 1),
				vec3(-1, 0, 0),
				vec3(0, -1, 0),
				vec3(0, 0, -1));

		vec3 cam_normal = mat3(scene_data.inv_view_matrix) * normalize(normal_interp);

		float closest_dist = -1e20;

		for (uint i = 0; i < 6; i++) {
			float d = dot(cam_normal, aniso_dir[i]);
			if (d > closest_dist) {
				closest_dist = d;
				facing_bits = (1 << i);
			}
		}

#ifdef MOLTENVK_USED
		imageStore(geom_facing_grid, grid_pos, uvec4(imageLoad(geom_facing_grid, grid_pos).r | facing_bits)); //store facing bits
#else
		imageAtomicOr(geom_facing_grid, grid_pos, facing_bits); //store facing bits
#endif

		if (length(emission) > 0.001) {
			float lumas[6];
			vec3 light_total = vec3(0);

			for (int i = 0; i < 6; i++) {
				float strength = max(0.0, dot(cam_normal, aniso_dir[i]));
				vec3 light = emission * strength;
				light_total += light;
				lumas[i] = max(light.r, max(light.g, light.b));
			}

			float luma_total = max(light_total.r, max(light_total.g, light_total.b));

			uint light_aniso = 0;

			for (int i = 0; i < 6; i++) {
				light_aniso |= min(31, uint((lumas[i] / luma_total) * 31.0)) << (i * 5);
			}

			//compress to RGBE9995 to save space

			const float pow2to9 = 512.0f;
			const float B = 15.0f;
			const float N = 9.0f;
			const float LN2 = 0.6931471805599453094172321215;

			float cRed = clamp(light_total.r, 0.0, 65408.0);
			float cGreen = clamp(light_total.g, 0.0, 65408.0);
			float cBlue = clamp(light_total.b, 0.0, 65408.0);

			float cMax = max(cRed, max(cGreen, cBlue));

			float expp = max(-B - 1.0f, floor(log(cMax) / LN2)) + 1.0f + B;

			float sMax = floor((cMax / pow(2.0f, expp - B - N)) + 0.5f);

			float exps = expp + 1.0f;

			if (0.0 <= sMax && sMax < pow2to9) {
				exps = expp;
			}

			float sRed = floor((cRed / pow(2.0f, exps - B - N)) + 0.5f);
			float sGreen = floor((cGreen / pow(2.0f, exps - B - N)) + 0.5f);
			float sBlue = floor((cBlue / pow(2.0f, exps - B - N)) + 0.5f);
			//store as 8985 to have 2 extra neighbor bits
			uint light_rgbe = ((uint(sRed) & 0x1FFu) >> 1) | ((uint(sGreen) & 0x1FFu) << 8) | (((uint(sBlue) & 0x1FFu) >> 1) << 17) | ((uint(exps) & 0x1Fu) << 25);

			imageStore(emission_grid, grid_pos, uvec4(light_rgbe));
			imageStore(emission_aniso_grid, grid_pos, uvec4(light_aniso));
		}
	}

#endif

#ifdef MODE_RENDER_MATERIAL

	albedo_output_buffer.rgb = albedo;
	albedo_output_buffer.a = alpha;

	normal_output_buffer.rgb = normal * 0.5 + 0.5;
	normal_output_buffer.a = 0.0;
	depth_output_buffer.r = -vertex.z;

	orm_output_buffer.r = ao;
	orm_output_buffer.g = roughness;
	orm_output_buffer.b = metallic;
	orm_output_buffer.a = sss_strength;

	emission_output_buffer.rgb = emission;
	emission_output_buffer.a = 0.0;
#endif

#ifdef MODE_RENDER_NORMAL_ROUGHNESS
	normal_roughness_output_buffer = vec4(normal * 0.5 + 0.5, roughness);

#ifdef MODE_RENDER_VOXEL_GI
	if (bool(instances.data[instance_index].flags & INSTANCE_FLAGS_USE_VOXEL_GI)) { // process voxel_gi_instances
		uint index1 = instances.data[instance_index].gi_offset & 0xFFFF;
		uint index2 = instances.data[instance_index].gi_offset >> 16;
		voxel_gi_buffer.x = index1 & 0xFFu;
		voxel_gi_buffer.y = index2 & 0xFFu;
	} else {
		voxel_gi_buffer.x = 0xFF;
		voxel_gi_buffer.y = 0xFF;
	}
#endif

#endif //MODE_RENDER_NORMAL_ROUGHNESS

//nothing happens, so a tree-ssa optimizer will result in no fragment shader :)
#else

	// multiply by albedo
	diffuse_light *= albedo; // ambient must be multiplied by albedo at the end

	// apply direct light AO
	ao = unpackUnorm4x8(orms).x;
	specular_light *= ao;
	diffuse_light *= ao;

	// apply metallic
	metallic = unpackUnorm4x8(orms).z;
	diffuse_light *= 1.0 - metallic;
	ambient_light *= 1.0 - metallic;

#ifndef FOG_DISABLED
	//restore fog
	fog = vec4(unpackHalf2x16(fog_rg), unpackHalf2x16(fog_ba));
#endif //!FOG_DISABLED

#ifdef MODE_SEPARATE_SPECULAR

#ifdef MODE_UNSHADED
	diffuse_buffer = vec4(albedo.rgb, 0.0);
	specular_buffer = vec4(0.0);

#else

#ifdef SSS_MODE_SKIN
	sss_strength = -sss_strength;
#endif
	diffuse_buffer = vec4(emission + diffuse_light + ambient_light, sss_strength);
	specular_buffer = vec4(specular_light, metallic);
#endif

#ifndef FOG_DISABLED
	diffuse_buffer.rgb = mix(diffuse_buffer.rgb, fog.rgb, fog.a);
	specular_buffer.rgb = mix(specular_buffer.rgb, vec3(0.0), fog.a);
#endif //!FOG_DISABLED

#else //MODE_SEPARATE_SPECULAR

	alpha *= scene_data.pass_alpha_multiplier;

#ifdef MODE_UNSHADED
	frag_color = vec4(albedo, alpha);
#else
	frag_color = vec4(emission + ambient_light + diffuse_light + specular_light, alpha);
//frag_color = vec4(1.0);
#endif //USE_NO_SHADING

#ifndef FOG_DISABLED
	// Draw "fixed" fog before volumetric fog to ensure volumetric fog can appear in front of the sky.
	frag_color.rgb = mix(frag_color.rgb, fog.rgb, fog.a);
#endif //!FOG_DISABLED

#endif //MODE_SEPARATE_SPECULAR

#endif //MODE_RENDER_DEPTH
#ifdef MOTION_VECTORS
	vec2 position_clip = (screen_position.xy / screen_position.w) - scene_data.taa_jitter;
	vec2 prev_position_clip = (prev_screen_position.xy / prev_screen_position.w) - scene_data_block.prev_data.taa_jitter;

	vec2 position_uv = position_clip * vec2(0.5, 0.5);
	vec2 prev_position_uv = prev_position_clip * vec2(0.5, 0.5);

	motion_vector = prev_position_uv - position_uv;
#endif
}

void main() {
#ifdef MODE_DUAL_PARABOLOID

	if (dp_clip > 0.0)
		discard;
#endif

	fragment_shader(scene_data_block.data);
}<|MERGE_RESOLUTION|>--- conflicted
+++ resolved
@@ -180,33 +180,15 @@
 }
 #endif
 
-void vertex_shader(in bool prev_frame_switch, in uint instance_index, in bool is_multimesh, in SceneData scene_data, in mat4 model_matrix, out vec4 screen_pos) {
-#ifdef MOTION_VECTORS
-	vec3 vertex_input = prev_frame_switch ? previous_vertex_attrib : vertex_attrib;
+void vertex_shader(in bool is_prev_frame, vec3 vertex_input,
 #ifdef NORMAL_USED
-	vec2 normal_input = prev_frame_switch ? previous_normal_attrib : normal_attrib;
-#endif
-#ifdef TANGENT_USED
-	vec2 tangent_input = prev_frame_switch ? previous_tangent_attrib : tangent_attrib;
-#endif
-#else // !MOTION_VECTORS
-	vec3 vertex_input = vertex_attrib;
-#ifdef NORMAL_USED
-<<<<<<< HEAD
-	vec2 normal_input = normal_attrib;
-#endif
-#ifdef TANGENT_USED
-	vec2 tangent_input = tangent_attrib;
-=======
 		in vec3 normal_input,
 #endif
 #ifdef TANGENT_USED
 		in vec3 tangent_input,
 		in vec3 binormal_input,
->>>>>>> a574c029
-#endif
-#endif // #ifdef MOTION_VECTORS
-
+#endif
+		in uint instance_index, in bool is_multimesh, in uint multimesh_offset, in SceneData scene_data, in mat4 model_matrix, out vec4 screen_pos) {
 	vec4 instance_custom = vec4(0.0);
 #if defined(COLOR_USED)
 	color_interp = color_attrib;
@@ -237,12 +219,6 @@
 
 	if (is_multimesh) {
 		//multimesh, instances are for it
-
-#ifdef MOTION_VECTORS
-		const uint multimesh_offset = prev_frame_switch ? draw_call.multimesh_motion_vectors_previous_offset : draw_call.multimesh_motion_vectors_current_offset;
-#else
-		const uint multimesh_offset = draw_call.multimesh_motion_vectors_current_offset;
-#endif
 
 #ifdef USE_PARTICLE_TRAILS
 		uint trail_size = (instances.data[instance_index].flags >> INSTANCE_FLAGS_PARTICLE_TRAIL_SHIFT) & INSTANCE_FLAGS_PARTICLE_TRAIL_MASK;
@@ -407,6 +383,8 @@
 	mat3 modelview_normal = mat3(scene_data.view_matrix) * model_normal_matrix;
 	mat4 read_view_matrix = scene_data.view_matrix;
 	vec2 read_viewport_size = scene_data.viewport_size;
+
+	const bool prev_frame_switch = is_prev_frame;
 
 	{
 #CODE : VERTEX
@@ -574,10 +552,6 @@
 
 #ifdef MOTION_VECTORS
 	// Previous vertex.
-<<<<<<< HEAD
-	global_time = scene_data_block.prev_data.time;
-	vertex_shader(/*prev_frame=*/true, instance_index, is_multimesh, scene_data_block.prev_data, instances.data[instance_index].prev_transform, prev_screen_position);
-=======
 	vec3 prev_vertex;
 #ifdef NORMAL_USED
 	vec3 prev_normal;
@@ -603,7 +577,7 @@
 			prev_vertex);
 
 	global_time = scene_data_block.prev_data.time;
-	vertex_shader(prev_vertex,
+	vertex_shader(/*is_prev_frame=*/true, prev_vertex,
 #ifdef NORMAL_USED
 			prev_normal,
 #endif
@@ -612,7 +586,6 @@
 			prev_binormal,
 #endif
 			instance_index, is_multimesh, draw_call.multimesh_motion_vectors_previous_offset, scene_data_block.prev_data, instances.data[instance_index].prev_transform, prev_screen_position);
->>>>>>> a574c029
 #else
 	// Unused output.
 	vec4 screen_position;
@@ -643,10 +616,7 @@
 
 	// Current vertex.
 	global_time = scene_data_block.data.time;
-<<<<<<< HEAD
-	vertex_shader(/*prev_frame=*/false, instance_index, is_multimesh, scene_data_block.data, model_matrix, screen_position);
-=======
-	vertex_shader(vertex,
+	vertex_shader(/*is_prev_frame=*/false, vertex,
 #ifdef NORMAL_USED
 			normal,
 #endif
@@ -655,7 +625,6 @@
 			binormal,
 #endif
 			instance_index, is_multimesh, draw_call.multimesh_motion_vectors_current_offset, scene_data_block.data, model_matrix, screen_position);
->>>>>>> a574c029
 }
 
 #[fragment]
