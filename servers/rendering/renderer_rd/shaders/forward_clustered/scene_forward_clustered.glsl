--- conflicted
+++ resolved
@@ -1690,11 +1690,7 @@
 	}
 #else
 
-<<<<<<< HEAD
-	if (sc_use_forward_gi && bool(instances.data[instance_index].flags & INSTANCE_FLAGS_USE_HDDAGI)) { //has lightmap capture
-=======
 	if (sc_use_forward_gi() && bool(instances.data[instance_index].flags & INSTANCE_FLAGS_USE_SDFGI)) { //has lightmap capture
->>>>>>> 8d2e8e5a
 
 		//make vertex orientation the world one, but still align to camera
 		vec3 cam_vertex = mat3(scene_data.inv_view_matrix) * vertex;
