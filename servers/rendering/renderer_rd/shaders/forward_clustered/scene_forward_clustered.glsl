#[vertex]

#version 450

#VERSION_DEFINES

#include "scene_forward_clustered_inc.glsl"

#define SHADER_IS_SRGB false

/* INPUT ATTRIBS */

// Always contains vertex position in XYZ, can contain tangent angle in W.
layout(location = 0) in vec4 vertex_angle_attrib;

//only for pure render depth when normal is not used

#if defined(NORMAL_USED) || defined(TANGENT_USED)
// Contains Normal/Axis in RG, can contain tangent in BA.
layout(location = 1) in vec4 axis_tangent_attrib;
#endif

// Location 2 is unused.

#if defined(COLOR_USED)
layout(location = 3) in vec4 color_attrib;
#endif

#ifdef UV_USED
layout(location = 4) in vec2 uv_attrib;
#endif

#if defined(UV2_USED) || defined(USE_LIGHTMAP) || defined(MODE_RENDER_MATERIAL)
layout(location = 5) in vec2 uv2_attrib;
#endif

#if defined(CUSTOM0_USED)
layout(location = 6) in vec4 custom0_attrib;
#endif

#if defined(CUSTOM1_USED)
layout(location = 7) in vec4 custom1_attrib;
#endif

#if defined(CUSTOM2_USED)
layout(location = 8) in vec4 custom2_attrib;
#endif

#if defined(CUSTOM3_USED)
layout(location = 9) in vec4 custom3_attrib;
#endif

#if defined(BONES_USED) || defined(USE_PARTICLE_TRAILS)
layout(location = 10) in uvec4 bone_attrib;
#endif

#if defined(WEIGHTS_USED) || defined(USE_PARTICLE_TRAILS)
layout(location = 11) in vec4 weight_attrib;
#endif

#ifdef MOTION_VECTORS
layout(location = 12) in vec4 previous_vertex_attrib;

#if defined(NORMAL_USED) || defined(TANGENT_USED)
layout(location = 13) in vec4 previous_normal_attrib;
#endif

#endif // MOTION_VECTORS

vec3 oct_to_vec3(vec2 e) {
	vec3 v = vec3(e.xy, 1.0 - abs(e.x) - abs(e.y));
	float t = max(-v.z, 0.0);
	v.xy += t * -sign(v.xy);
	return normalize(v);
}

void axis_angle_to_tbn(vec3 axis, float angle, out vec3 tangent, out vec3 binormal, out vec3 normal) {
	float c = cos(angle);
	float s = sin(angle);
	vec3 omc_axis = (1.0 - c) * axis;
	vec3 s_axis = s * axis;
	tangent = omc_axis.xxx * axis + vec3(c, -s_axis.z, s_axis.y);
	binormal = omc_axis.yyy * axis + vec3(s_axis.z, c, -s_axis.x);
	normal = omc_axis.zzz * axis + vec3(-s_axis.y, s_axis.x, c);
}

/* Varyings */

layout(location = 0) out vec3 vertex_interp;

#ifdef NORMAL_USED
layout(location = 1) out vec3 normal_interp;
#endif

#if defined(COLOR_USED)
layout(location = 2) out vec4 color_interp;
#endif

#ifdef UV_USED
layout(location = 3) out vec2 uv_interp;
#endif

#if defined(UV2_USED) || defined(USE_LIGHTMAP)
layout(location = 4) out vec2 uv2_interp;
#endif

#ifdef TANGENT_USED
layout(location = 5) out vec3 tangent_interp;
layout(location = 6) out vec3 binormal_interp;
#endif

#ifdef MOTION_VECTORS
layout(location = 7) out vec4 screen_position;
layout(location = 8) out vec4 prev_screen_position;
#endif

#ifdef MATERIAL_UNIFORMS_USED
layout(set = MATERIAL_UNIFORM_SET, binding = 0, std140) uniform MaterialUniforms{
#MATERIAL_UNIFORMS
} material;
#endif

float global_time;

#ifdef MODE_DUAL_PARABOLOID

layout(location = 9) out float dp_clip;

#endif

layout(location = 10) out flat uint instance_index_interp;

#ifdef USE_MULTIVIEW
#ifdef has_VK_KHR_multiview
#define ViewIndex gl_ViewIndex
#else // has_VK_KHR_multiview
// !BAS! This needs to become an input once we implement our fallback!
#define ViewIndex 0
#endif // has_VK_KHR_multiview
vec3 multiview_uv(vec2 uv) {
	return vec3(uv, ViewIndex);
}
layout(location = 11) out vec4 combined_projected;
#else // USE_MULTIVIEW
// Set to zero, not supported in non stereo
#define ViewIndex 0
vec2 multiview_uv(vec2 uv) {
	return uv;
}
#endif //USE_MULTIVIEW

invariant gl_Position;

#GLOBALS

#ifdef USE_DOUBLE_PRECISION
// Helper functions for emulating double precision when adding floats.
vec3 quick_two_sum(vec3 a, vec3 b, out vec3 out_p) {
	vec3 s = a + b;
	out_p = b - (s - a);
	return s;
}

vec3 two_sum(vec3 a, vec3 b, out vec3 out_p) {
	vec3 s = a + b;
	vec3 v = s - a;
	out_p = (a - (s - v)) + (b - v);
	return s;
}

vec3 double_add_vec3(vec3 base_a, vec3 prec_a, vec3 base_b, vec3 prec_b, out vec3 out_precision) {
	vec3 s, t, se, te;
	s = two_sum(base_a, base_b, se);
	t = two_sum(prec_a, prec_b, te);
	se += t;
	s = quick_two_sum(s, se, se);
	se += te;
	s = quick_two_sum(s, se, out_precision);
	return s;
}
#endif

void vertex_shader(vec3 vertex_input,
#ifdef NORMAL_USED
		in vec3 normal_input,
#endif
#ifdef TANGENT_USED
		in vec3 tangent_input,
		in vec3 binormal_input,
#endif
		in uint instance_index, in bool is_multimesh, in uint multimesh_offset, in SceneData scene_data, in mat4 model_matrix, out vec4 screen_pos) {
	vec4 instance_custom = vec4(0.0);
#if defined(COLOR_USED)
	color_interp = color_attrib;
#endif

	mat4 inv_view_matrix = scene_data.inv_view_matrix;

#ifdef USE_DOUBLE_PRECISION
	vec3 model_precision = vec3(model_matrix[0][3], model_matrix[1][3], model_matrix[2][3]);
	model_matrix[0][3] = 0.0;
	model_matrix[1][3] = 0.0;
	model_matrix[2][3] = 0.0;
	vec3 view_precision = vec3(inv_view_matrix[0][3], inv_view_matrix[1][3], inv_view_matrix[2][3]);
	inv_view_matrix[0][3] = 0.0;
	inv_view_matrix[1][3] = 0.0;
	inv_view_matrix[2][3] = 0.0;
#endif

	mat3 model_normal_matrix;
	if (bool(instances.data[instance_index].flags & INSTANCE_FLAGS_NON_UNIFORM_SCALE)) {
		model_normal_matrix = transpose(inverse(mat3(model_matrix)));
	} else {
		model_normal_matrix = mat3(model_matrix);
	}

	mat4 matrix;
	mat4 read_model_matrix = model_matrix;

	if (is_multimesh) {
		//multimesh, instances are for it

#ifdef USE_PARTICLE_TRAILS
		uint trail_size = (instances.data[instance_index].flags >> INSTANCE_FLAGS_PARTICLE_TRAIL_SHIFT) & INSTANCE_FLAGS_PARTICLE_TRAIL_MASK;
		uint stride = 3 + 1 + 1; //particles always uses this format

		uint offset = trail_size * stride * gl_InstanceIndex;

#ifdef COLOR_USED
		vec4 pcolor;
#endif
		{
			uint boffset = offset + bone_attrib.x * stride;
			matrix = mat4(transforms.data[boffset + 0], transforms.data[boffset + 1], transforms.data[boffset + 2], vec4(0.0, 0.0, 0.0, 1.0)) * weight_attrib.x;
#ifdef COLOR_USED
			pcolor = transforms.data[boffset + 3] * weight_attrib.x;
#endif
		}
		if (weight_attrib.y > 0.001) {
			uint boffset = offset + bone_attrib.y * stride;
			matrix += mat4(transforms.data[boffset + 0], transforms.data[boffset + 1], transforms.data[boffset + 2], vec4(0.0, 0.0, 0.0, 1.0)) * weight_attrib.y;
#ifdef COLOR_USED
			pcolor += transforms.data[boffset + 3] * weight_attrib.y;
#endif
		}
		if (weight_attrib.z > 0.001) {
			uint boffset = offset + bone_attrib.z * stride;
			matrix += mat4(transforms.data[boffset + 0], transforms.data[boffset + 1], transforms.data[boffset + 2], vec4(0.0, 0.0, 0.0, 1.0)) * weight_attrib.z;
#ifdef COLOR_USED
			pcolor += transforms.data[boffset + 3] * weight_attrib.z;
#endif
		}
		if (weight_attrib.w > 0.001) {
			uint boffset = offset + bone_attrib.w * stride;
			matrix += mat4(transforms.data[boffset + 0], transforms.data[boffset + 1], transforms.data[boffset + 2], vec4(0.0, 0.0, 0.0, 1.0)) * weight_attrib.w;
#ifdef COLOR_USED
			pcolor += transforms.data[boffset + 3] * weight_attrib.w;
#endif
		}

		instance_custom = transforms.data[offset + 4];

#ifdef COLOR_USED
		color_interp *= pcolor;
#endif

#else
		uint stride = 0;
		{
			//TODO implement a small lookup table for the stride
			if (bool(instances.data[instance_index].flags & INSTANCE_FLAGS_MULTIMESH_FORMAT_2D)) {
				stride += 2;
			} else {
				stride += 3;
			}
			if (bool(instances.data[instance_index].flags & INSTANCE_FLAGS_MULTIMESH_HAS_COLOR)) {
				stride += 1;
			}
			if (bool(instances.data[instance_index].flags & INSTANCE_FLAGS_MULTIMESH_HAS_CUSTOM_DATA)) {
				stride += 1;
			}
		}

		uint offset = stride * (gl_InstanceIndex + multimesh_offset);

		if (bool(instances.data[instance_index].flags & INSTANCE_FLAGS_MULTIMESH_FORMAT_2D)) {
			matrix = mat4(transforms.data[offset + 0], transforms.data[offset + 1], vec4(0.0, 0.0, 1.0, 0.0), vec4(0.0, 0.0, 0.0, 1.0));
			offset += 2;
		} else {
			matrix = mat4(transforms.data[offset + 0], transforms.data[offset + 1], transforms.data[offset + 2], vec4(0.0, 0.0, 0.0, 1.0));
			offset += 3;
		}

		if (bool(instances.data[instance_index].flags & INSTANCE_FLAGS_MULTIMESH_HAS_COLOR)) {
#ifdef COLOR_USED
			color_interp *= transforms.data[offset];
#endif
			offset += 1;
		}

		if (bool(instances.data[instance_index].flags & INSTANCE_FLAGS_MULTIMESH_HAS_CUSTOM_DATA)) {
			instance_custom = transforms.data[offset];
		}

#endif
		//transpose
		matrix = transpose(matrix);
#if !defined(USE_DOUBLE_PRECISION) || defined(SKIP_TRANSFORM_USED) || defined(VERTEX_WORLD_COORDS_USED) || defined(MODEL_MATRIX_USED)
		// Normally we can bake the multimesh transform into the model matrix, but when using double precision
		// we avoid baking it in so we can emulate high precision.
		read_model_matrix = model_matrix * matrix;
#if !defined(USE_DOUBLE_PRECISION) || defined(SKIP_TRANSFORM_USED) || defined(VERTEX_WORLD_COORDS_USED)
		model_matrix = read_model_matrix;
#endif // !defined(USE_DOUBLE_PRECISION) || defined(SKIP_TRANSFORM_USED) || defined(VERTEX_WORLD_COORDS_USED)
#endif // !defined(USE_DOUBLE_PRECISION) || defined(SKIP_TRANSFORM_USED) || defined(VERTEX_WORLD_COORDS_USED) || defined(MODEL_MATRIX_USED)
		model_normal_matrix = model_normal_matrix * mat3(matrix);
	}

	vec3 vertex = vertex_input;
#ifdef NORMAL_USED
	vec3 normal = normal_input;
#endif

#ifdef TANGENT_USED
	vec3 tangent = tangent_input;
	vec3 binormal = binormal_input;
#endif

#ifdef UV_USED
	uv_interp = uv_attrib;
#endif

#if defined(UV2_USED) || defined(USE_LIGHTMAP)
	uv2_interp = uv2_attrib;
#endif

	vec4 uv_scale = instances.data[instance_index].uv_scale;

	if (uv_scale != vec4(0.0)) { // Compression enabled
#ifdef UV_USED
		uv_interp = (uv_interp - 0.5) * uv_scale.xy;
#endif
#if defined(UV2_USED) || defined(USE_LIGHTMAP)
		uv2_interp = (uv2_interp - 0.5) * uv_scale.zw;
#endif
	}

#ifdef OVERRIDE_POSITION
	vec4 position;
#endif

#ifdef USE_MULTIVIEW
	mat4 combined_projection = scene_data.projection_matrix;
	mat4 projection_matrix = scene_data.projection_matrix_view[ViewIndex];
	mat4 inv_projection_matrix = scene_data.inv_projection_matrix_view[ViewIndex];
	vec3 eye_offset = scene_data.eye_offset[ViewIndex].xyz;
#else
	mat4 projection_matrix = scene_data.projection_matrix;
	mat4 inv_projection_matrix = scene_data.inv_projection_matrix;
	vec3 eye_offset = vec3(0.0, 0.0, 0.0);
#endif //USE_MULTIVIEW

//using world coordinates
#if !defined(SKIP_TRANSFORM_USED) && defined(VERTEX_WORLD_COORDS_USED)

	vertex = (model_matrix * vec4(vertex, 1.0)).xyz;

#ifdef NORMAL_USED
	normal = model_normal_matrix * normal;
#endif

#ifdef TANGENT_USED

	tangent = model_normal_matrix * tangent;
	binormal = model_normal_matrix * binormal;

#endif
#endif

	float roughness = 1.0;

	mat4 modelview = scene_data.view_matrix * model_matrix;
	mat3 modelview_normal = mat3(scene_data.view_matrix) * model_normal_matrix;
	mat4 read_view_matrix = scene_data.view_matrix;
	vec2 read_viewport_size = scene_data.viewport_size;

	{
#CODE : VERTEX
	}

// using local coordinates (default)
#if !defined(SKIP_TRANSFORM_USED) && !defined(VERTEX_WORLD_COORDS_USED)

#ifdef USE_DOUBLE_PRECISION
	// We separate the basis from the origin because the basis is fine with single point precision.
	// Then we combine the translations from the model matrix and the view matrix using emulated doubles.
	// We add the result to the vertex and ignore the final lost precision.
	vec3 model_origin = model_matrix[3].xyz;
	if (is_multimesh) {
		vertex = mat3(matrix) * vertex;
		model_origin = double_add_vec3(model_origin, model_precision, matrix[3].xyz, vec3(0.0), model_precision);
	}
	vertex = mat3(inv_view_matrix * modelview) * vertex;
	vec3 temp_precision; // Will be ignored.
	vertex += double_add_vec3(model_origin, model_precision, scene_data.inv_view_matrix[3].xyz, view_precision, temp_precision);
	vertex = mat3(scene_data.view_matrix) * vertex;
#else
	vertex = (modelview * vec4(vertex, 1.0)).xyz;
#endif
#ifdef NORMAL_USED
	normal = modelview_normal * normal;
#endif

#ifdef TANGENT_USED

	binormal = modelview_normal * binormal;
	tangent = modelview_normal * tangent;
#endif
#endif // !defined(SKIP_TRANSFORM_USED) && !defined(VERTEX_WORLD_COORDS_USED)

//using world coordinates
#if !defined(SKIP_TRANSFORM_USED) && defined(VERTEX_WORLD_COORDS_USED)

	vertex = (scene_data.view_matrix * vec4(vertex, 1.0)).xyz;
#ifdef NORMAL_USED
	normal = (scene_data.view_matrix * vec4(normal, 0.0)).xyz;
#endif

#ifdef TANGENT_USED
	binormal = (scene_data.view_matrix * vec4(binormal, 0.0)).xyz;
	tangent = (scene_data.view_matrix * vec4(tangent, 0.0)).xyz;
#endif
#endif

	vertex_interp = vertex;

#ifdef NORMAL_USED
	normal_interp = normal;
#endif

#ifdef TANGENT_USED
	tangent_interp = tangent;
	binormal_interp = binormal;
#endif

#ifdef MODE_RENDER_DEPTH

#ifdef MODE_DUAL_PARABOLOID

	vertex_interp.z *= scene_data.dual_paraboloid_side;

	dp_clip = vertex_interp.z; //this attempts to avoid noise caused by objects sent to the other parabolloid side due to bias

	//for dual paraboloid shadow mapping, this is the fastest but least correct way, as it curves straight edges

	vec3 vtx = vertex_interp;
	float distance = length(vtx);
	vtx = normalize(vtx);
	vtx.xy /= 1.0 - vtx.z;
	vtx.z = (distance / scene_data.z_far);
	vtx.z = vtx.z * 2.0 - 1.0;
	vertex_interp = vtx;

#endif

#endif //MODE_RENDER_DEPTH

#ifdef OVERRIDE_POSITION
	gl_Position = position;
#else
	gl_Position = projection_matrix * vec4(vertex_interp, 1.0);
#endif

#ifdef USE_MULTIVIEW
	combined_projected = combined_projection * vec4(vertex_interp, 1.0);
#endif

#ifdef MOTION_VECTORS
	screen_pos = gl_Position;
#endif

#ifdef MODE_RENDER_DEPTH
	if (scene_data.pancake_shadows) {
		if (gl_Position.z <= 0.00001) {
			gl_Position.z = 0.00001;
		}
	}
#endif
#ifdef MODE_RENDER_MATERIAL
	if (scene_data.material_uv2_mode) {
		vec2 uv_offset = unpackHalf2x16(draw_call.uv_offset);
		gl_Position.xy = (uv2_attrib.xy + uv_offset) * 2.0 - 1.0;
		gl_Position.z = 0.00001;
		gl_Position.w = 1.0;
	}
#endif
}

void _unpack_vertex_attributes(vec4 p_vertex_in, vec3 p_compressed_aabb_position, vec3 p_compressed_aabb_size,
#if defined(NORMAL_USED) || defined(TANGENT_USED)
		vec4 p_normal_in,
#ifdef NORMAL_USED
		out vec3 r_normal,
#endif
		out vec3 r_tangent,
		out vec3 r_binormal,
#endif
		out vec3 r_vertex) {

	r_vertex = p_vertex_in.xyz * p_compressed_aabb_size + p_compressed_aabb_position;
#ifdef NORMAL_USED
	r_normal = oct_to_vec3(p_normal_in.xy * 2.0 - 1.0);
#endif

#if defined(NORMAL_USED) || defined(TANGENT_USED)

	float binormal_sign;

	// This works because the oct value (0, 1) maps onto (0, 0, -1) which encodes to (1, 1).
	// Accordingly, if p_normal_in.z contains octahedral values, it won't equal (0, 1).
	if (p_normal_in.z > 0.0 || p_normal_in.w < 1.0) {
		// Uncompressed format.
		vec2 signed_tangent_attrib = p_normal_in.zw * 2.0 - 1.0;
		r_tangent = oct_to_vec3(vec2(signed_tangent_attrib.x, abs(signed_tangent_attrib.y) * 2.0 - 1.0));
		binormal_sign = sign(signed_tangent_attrib.y);
		r_binormal = normalize(cross(r_normal, r_tangent) * binormal_sign);
	} else {
		// Compressed format.
		float angle = p_vertex_in.w;
		binormal_sign = angle > 0.5 ? 1.0 : -1.0; // 0.5 does not exist in UNORM16, so values are either greater or smaller.
		angle = abs(angle * 2.0 - 1.0) * M_PI; // 0.5 is basically zero, allowing to encode both signs reliably.
		vec3 axis = r_normal;
		axis_angle_to_tbn(axis, angle, r_tangent, r_binormal, r_normal);
		r_binormal *= binormal_sign;
	}
#endif
}

void main() {
	uint instance_index = draw_call.instance_index;

	bool is_multimesh = bool(instances.data[instance_index].flags & INSTANCE_FLAGS_MULTIMESH);
	if (!is_multimesh) {
		instance_index += gl_InstanceIndex;
	}

	instance_index_interp = instance_index;

	mat4 model_matrix = instances.data[instance_index].transform;

#ifdef MOTION_VECTORS
	// Previous vertex.
	vec3 prev_vertex;
#ifdef NORMAL_USED
	vec3 prev_normal;
#endif
#if defined(NORMAL_USED) || defined(TANGENT_USED)
	vec3 prev_tangent;
	vec3 prev_binormal;
#endif

	_unpack_vertex_attributes(
			previous_vertex_attrib,
			instances.data[instance_index].compressed_aabb_position_pad.xyz,
			instances.data[instance_index].compressed_aabb_size_pad.xyz,

#if defined(NORMAL_USED) || defined(TANGENT_USED)
			previous_normal_attrib,
#ifdef NORMAL_USED
			prev_normal,
#endif
			prev_tangent,
			prev_binormal,
#endif
			prev_vertex);

	global_time = scene_data_block.prev_data.time;
	vertex_shader(prev_vertex,
#ifdef NORMAL_USED
			prev_normal,
#endif
#ifdef TANGENT_USED
			prev_tangent,
			prev_binormal,
#endif
			instance_index, is_multimesh, draw_call.multimesh_motion_vectors_previous_offset, scene_data_block.prev_data, instances.data[instance_index].prev_transform, prev_screen_position);
#else
	// Unused output.
	vec4 screen_position;
#endif

	vec3 vertex;
#ifdef NORMAL_USED
	vec3 normal;
#endif
#if defined(NORMAL_USED) || defined(TANGENT_USED)
	vec3 tangent;
	vec3 binormal;
#endif

	_unpack_vertex_attributes(
			vertex_angle_attrib,
			instances.data[instance_index].compressed_aabb_position_pad.xyz,
			instances.data[instance_index].compressed_aabb_size_pad.xyz,
#if defined(NORMAL_USED) || defined(TANGENT_USED)
			axis_tangent_attrib,
#ifdef NORMAL_USED
			normal,
#endif
			tangent,
			binormal,
#endif
			vertex);

	// Current vertex.
	global_time = scene_data_block.data.time;
	vertex_shader(vertex,
#ifdef NORMAL_USED
			normal,
#endif
#ifdef TANGENT_USED
			tangent,
			binormal,
#endif
			instance_index, is_multimesh, draw_call.multimesh_motion_vectors_current_offset, scene_data_block.data, model_matrix, screen_position);
}

#[fragment]

#version 450

#VERSION_DEFINES

#define SHADER_IS_SRGB false

/* Specialization Constants (Toggles) */

layout(constant_id = 0) const bool sc_use_forward_gi = false;
layout(constant_id = 1) const bool sc_use_light_projector = false;
layout(constant_id = 2) const bool sc_use_light_soft_shadows = false;
layout(constant_id = 3) const bool sc_use_directional_soft_shadows = false;

/* Specialization Constants (Values) */

layout(constant_id = 6) const uint sc_soft_shadow_samples = 4;
layout(constant_id = 7) const uint sc_penumbra_shadow_samples = 4;

layout(constant_id = 8) const uint sc_directional_soft_shadow_samples = 4;
layout(constant_id = 9) const uint sc_directional_penumbra_shadow_samples = 4;

layout(constant_id = 10) const bool sc_decal_use_mipmaps = true;
layout(constant_id = 11) const bool sc_projector_use_mipmaps = true;

// not used in clustered renderer but we share some code with the mobile renderer that requires this.
const float sc_luminance_multiplier = 1.0;

#include "scene_forward_clustered_inc.glsl"

/* Varyings */

layout(location = 0) in vec3 vertex_interp;

#ifdef NORMAL_USED
layout(location = 1) in vec3 normal_interp;
#endif

#if defined(COLOR_USED)
layout(location = 2) in vec4 color_interp;
#endif

#ifdef UV_USED
layout(location = 3) in vec2 uv_interp;
#endif

#if defined(UV2_USED) || defined(USE_LIGHTMAP)
layout(location = 4) in vec2 uv2_interp;
#endif

#ifdef TANGENT_USED
layout(location = 5) in vec3 tangent_interp;
layout(location = 6) in vec3 binormal_interp;
#endif

#ifdef MOTION_VECTORS
layout(location = 7) in vec4 screen_position;
layout(location = 8) in vec4 prev_screen_position;
#endif

#ifdef MODE_DUAL_PARABOLOID

layout(location = 9) in float dp_clip;

#endif

layout(location = 10) in flat uint instance_index_interp;

#ifdef USE_MULTIVIEW
#ifdef has_VK_KHR_multiview
#define ViewIndex gl_ViewIndex
#else // has_VK_KHR_multiview
// !BAS! This needs to become an input once we implement our fallback!
#define ViewIndex 0
#endif // has_VK_KHR_multiview
vec3 multiview_uv(vec2 uv) {
	return vec3(uv, ViewIndex);
}
layout(location = 11) in vec4 combined_projected;
#else // USE_MULTIVIEW
// Set to zero, not supported in non stereo
#define ViewIndex 0
vec2 multiview_uv(vec2 uv) {
	return uv;
}
#endif //USE_MULTIVIEW

//defines to keep compatibility with vertex

#ifdef USE_MULTIVIEW
#define projection_matrix scene_data.projection_matrix_view[ViewIndex]
#define inv_projection_matrix scene_data.inv_projection_matrix_view[ViewIndex]
#else
#define projection_matrix scene_data.projection_matrix
#define inv_projection_matrix scene_data.inv_projection_matrix
#endif

#define global_time scene_data_block.data.time

#if defined(ENABLE_SSS) && defined(ENABLE_TRANSMITTANCE)
//both required for transmittance to be enabled
#define LIGHT_TRANSMITTANCE_USED
#endif

#ifdef MATERIAL_UNIFORMS_USED
layout(set = MATERIAL_UNIFORM_SET, binding = 0, std140) uniform MaterialUniforms{

#MATERIAL_UNIFORMS

} material;
#endif

#GLOBALS

#ifdef MODE_RENDER_DEPTH

#ifdef MODE_RENDER_MATERIAL

layout(location = 0) out vec4 albedo_output_buffer;
layout(location = 1) out vec4 normal_output_buffer;
layout(location = 2) out vec4 orm_output_buffer;
layout(location = 3) out vec4 emission_output_buffer;
layout(location = 4) out float depth_output_buffer;

#endif // MODE_RENDER_MATERIAL

#ifdef MODE_RENDER_NORMAL_ROUGHNESS
layout(location = 0) out vec4 normal_roughness_output_buffer;

#ifdef MODE_RENDER_VOXEL_GI
layout(location = 1) out uvec2 voxel_gi_buffer;
#endif

#endif //MODE_RENDER_NORMAL
#else // RENDER DEPTH

#ifdef MODE_SEPARATE_SPECULAR

layout(location = 0) out vec4 diffuse_buffer; //diffuse (rgb) and roughness
layout(location = 1) out vec4 specular_buffer; //specular and SSS (subsurface scatter)
#else

layout(location = 0) out vec4 frag_color;
#endif // MODE_SEPARATE_SPECULAR

#endif // RENDER DEPTH

#ifdef MOTION_VECTORS
layout(location = 2) out vec2 motion_vector;
#endif

#include "../scene_forward_aa_inc.glsl"

#if !defined(MODE_RENDER_DEPTH) && !defined(MODE_UNSHADED)

// Default to SPECULAR_SCHLICK_GGX.
#if !defined(SPECULAR_DISABLED) && !defined(SPECULAR_SCHLICK_GGX) && !defined(SPECULAR_TOON)
#define SPECULAR_SCHLICK_GGX
#endif

#include "../scene_forward_lights_inc.glsl"

#include "../scene_forward_gi_inc.glsl"

#endif //!defined(MODE_RENDER_DEPTH) && !defined(MODE_UNSHADED)

#ifndef MODE_RENDER_DEPTH

vec4 volumetric_fog_process(vec2 screen_uv, float z) {
	vec3 fog_pos = vec3(screen_uv, z * implementation_data.volumetric_fog_inv_length);
	if (fog_pos.z < 0.0) {
		return vec4(0.0);
	} else if (fog_pos.z < 1.0) {
		fog_pos.z = pow(fog_pos.z, implementation_data.volumetric_fog_detail_spread);
	}

	return texture(sampler3D(volumetric_fog_texture, SAMPLER_LINEAR_CLAMP), fog_pos);
}

vec4 fog_process(vec3 vertex) {
	vec3 fog_color = scene_data_block.data.fog_light_color;

	if (scene_data_block.data.fog_aerial_perspective > 0.0) {
		vec3 sky_fog_color = vec3(0.0);
		vec3 cube_view = scene_data_block.data.radiance_inverse_xform * vertex;
		// mip_level always reads from the second mipmap and higher so the fog is always slightly blurred
		float mip_level = mix(1.0 / MAX_ROUGHNESS_LOD, 1.0, 1.0 - (abs(vertex.z) - scene_data_block.data.z_near) / (scene_data_block.data.z_far - scene_data_block.data.z_near));
#ifdef USE_RADIANCE_CUBEMAP_ARRAY
		float lod, blend;
		blend = modf(mip_level * MAX_ROUGHNESS_LOD, lod);
		sky_fog_color = texture(samplerCubeArray(radiance_cubemap, DEFAULT_SAMPLER_LINEAR_WITH_MIPMAPS_CLAMP), vec4(cube_view, lod)).rgb;
		sky_fog_color = mix(sky_fog_color, texture(samplerCubeArray(radiance_cubemap, DEFAULT_SAMPLER_LINEAR_WITH_MIPMAPS_CLAMP), vec4(cube_view, lod + 1)).rgb, blend);
#else
		sky_fog_color = textureLod(samplerCube(radiance_cubemap, DEFAULT_SAMPLER_LINEAR_WITH_MIPMAPS_CLAMP), cube_view, mip_level * MAX_ROUGHNESS_LOD).rgb;
#endif //USE_RADIANCE_CUBEMAP_ARRAY
		fog_color = mix(fog_color, sky_fog_color, scene_data_block.data.fog_aerial_perspective);
	}

	if (scene_data_block.data.fog_sun_scatter > 0.001) {
		vec4 sun_scatter = vec4(0.0);
		float sun_total = 0.0;
		vec3 view = normalize(vertex);

		for (uint i = 0; i < scene_data_block.data.directional_light_count; i++) {
			vec3 light_color = directional_lights.data[i].color * directional_lights.data[i].energy;
			float light_amount = pow(max(dot(view, directional_lights.data[i].direction), 0.0), 8.0);
			fog_color += light_color * light_amount * scene_data_block.data.fog_sun_scatter;
		}
	}

	float fog_amount = 1.0 - exp(min(0.0, -length(vertex) * scene_data_block.data.fog_density));

	if (abs(scene_data_block.data.fog_height_density) >= 0.0001) {
		float y = (scene_data_block.data.inv_view_matrix * vec4(vertex, 1.0)).y;

		float y_dist = y - scene_data_block.data.fog_height;

		float vfog_amount = 1.0 - exp(min(0.0, y_dist * scene_data_block.data.fog_height_density));

		fog_amount = max(vfog_amount, fog_amount);
	}

	return vec4(fog_color, fog_amount);
}

void cluster_get_item_range(uint p_offset, out uint item_min, out uint item_max, out uint item_from, out uint item_to) {
	uint item_min_max = cluster_buffer.data[p_offset];
	item_min = item_min_max & 0xFFFFu;
	item_max = item_min_max >> 16;

	item_from = item_min >> 5;
	item_to = (item_max == 0) ? 0 : ((item_max - 1) >> 5) + 1; //side effect of how it is stored, as item_max 0 means no elements
}

uint cluster_get_range_clip_mask(uint i, uint z_min, uint z_max) {
	int local_min = clamp(int(z_min) - int(i) * 32, 0, 31);
	int mask_width = min(int(z_max) - int(z_min), 32 - local_min);
	return bitfieldInsert(uint(0), uint(0xFFFFFFFF), local_min, mask_width);
}

#endif //!MODE_RENDER DEPTH

void fragment_shader(in SceneData scene_data) {
	uint instance_index = instance_index_interp;

	//lay out everything, whatever is unused is optimized away anyway
	vec3 vertex = vertex_interp;
#ifdef USE_MULTIVIEW
	vec3 eye_offset = scene_data.eye_offset[ViewIndex].xyz;
	vec3 view = -normalize(vertex_interp - eye_offset);

	// UV in our combined frustum space is used for certain screen uv processes where it's
	// overkill to render separate left and right eye views
	vec2 combined_uv = (combined_projected.xy / combined_projected.w) * 0.5 + 0.5;
#else
	vec3 eye_offset = vec3(0.0, 0.0, 0.0);
	vec3 view = -normalize(vertex_interp);
#endif
	vec3 albedo = vec3(1.0);
	vec3 backlight = vec3(0.0);
	vec4 transmittance_color = vec4(0.0, 0.0, 0.0, 1.0);
	float transmittance_depth = 0.0;
	float transmittance_boost = 0.0;
	float metallic = 0.0;
	float specular = 0.5;
	vec3 emission = vec3(0.0);
	float roughness = 1.0;
	float rim = 0.0;
	float rim_tint = 0.0;
	float clearcoat = 0.0;
	float clearcoat_roughness = 0.0;
	float anisotropy = 0.0;
	vec2 anisotropy_flow = vec2(1.0, 0.0);
#ifndef FOG_DISABLED
	vec4 fog = vec4(0.0);
#endif // !FOG_DISABLED
#if defined(CUSTOM_RADIANCE_USED)
	vec4 custom_radiance = vec4(0.0);
#endif
#if defined(CUSTOM_IRRADIANCE_USED)
	vec4 custom_irradiance = vec4(0.0);
#endif

	float ao = 1.0;
	float ao_light_affect = 0.0;

	float alpha = float(instances.data[instance_index].flags >> INSTANCE_FLAGS_FADE_SHIFT) / float(255.0);

#ifdef TANGENT_USED
	vec3 binormal = normalize(binormal_interp);
	vec3 tangent = normalize(tangent_interp);
#else
	vec3 binormal = vec3(0.0);
	vec3 tangent = vec3(0.0);
#endif

#ifdef NORMAL_USED
	vec3 normal = normalize(normal_interp);

#if defined(DO_SIDE_CHECK)
	if (!gl_FrontFacing) {
		normal = -normal;
	}
#endif

#endif //NORMAL_USED

#ifdef UV_USED
	vec2 uv = uv_interp;
#endif

#if defined(UV2_USED) || defined(USE_LIGHTMAP)
	vec2 uv2 = uv2_interp;
#endif

#if defined(COLOR_USED)
	vec4 color = color_interp;
#endif

#if defined(NORMAL_MAP_USED)

	vec3 normal_map = vec3(0.5);
#endif

	float normal_map_depth = 1.0;

	vec2 screen_uv = gl_FragCoord.xy * scene_data.screen_pixel_size;

	float sss_strength = 0.0;

#ifdef ALPHA_SCISSOR_USED
	float alpha_scissor_threshold = 1.0;
#endif // ALPHA_SCISSOR_USED

#ifdef ALPHA_HASH_USED
	float alpha_hash_scale = 1.0;
#endif // ALPHA_HASH_USED

#ifdef ALPHA_ANTIALIASING_EDGE_USED
	float alpha_antialiasing_edge = 0.0;
	vec2 alpha_texture_coordinate = vec2(0.0, 0.0);
#endif // ALPHA_ANTIALIASING_EDGE_USED

	mat4 inv_view_matrix = scene_data.inv_view_matrix;
	mat4 read_model_matrix = instances.data[instance_index].transform;
#ifdef USE_DOUBLE_PRECISION
	read_model_matrix[0][3] = 0.0;
	read_model_matrix[1][3] = 0.0;
	read_model_matrix[2][3] = 0.0;
	inv_view_matrix[0][3] = 0.0;
	inv_view_matrix[1][3] = 0.0;
	inv_view_matrix[2][3] = 0.0;
#endif
	mat4 read_view_matrix = scene_data.view_matrix;
	vec2 read_viewport_size = scene_data.viewport_size;
	{
#CODE : FRAGMENT
	}

#ifdef LIGHT_TRANSMITTANCE_USED
	transmittance_color.a *= sss_strength;
#endif

#ifndef USE_SHADOW_TO_OPACITY

#ifdef ALPHA_SCISSOR_USED
	if (alpha < alpha_scissor_threshold) {
		discard;
	}
#endif // ALPHA_SCISSOR_USED

// alpha hash can be used in unison with alpha antialiasing
#ifdef ALPHA_HASH_USED
	vec3 object_pos = (inverse(read_model_matrix) * inv_view_matrix * vec4(vertex, 1.0)).xyz;
	if (alpha < compute_alpha_hash_threshold(object_pos, alpha_hash_scale)) {
		discard;
	}
#endif // ALPHA_HASH_USED

// If we are not edge antialiasing, we need to remove the output alpha channel from scissor and hash
#if (defined(ALPHA_SCISSOR_USED) || defined(ALPHA_HASH_USED)) && !defined(ALPHA_ANTIALIASING_EDGE_USED)
	alpha = 1.0;
#endif

#ifdef ALPHA_ANTIALIASING_EDGE_USED
// If alpha scissor is used, we must further the edge threshold, otherwise we won't get any edge feather
#ifdef ALPHA_SCISSOR_USED
	alpha_antialiasing_edge = clamp(alpha_scissor_threshold + alpha_antialiasing_edge, 0.0, 1.0);
#endif
	alpha = compute_alpha_antialiasing_edge(alpha, alpha_texture_coordinate, alpha_antialiasing_edge);
#endif // ALPHA_ANTIALIASING_EDGE_USED

#ifdef MODE_RENDER_DEPTH
#if defined(USE_OPAQUE_PREPASS) || defined(ALPHA_ANTIALIASING_EDGE_USED)
	if (alpha < scene_data.opaque_prepass_threshold) {
		discard;
	}
#endif // USE_OPAQUE_PREPASS || ALPHA_ANTIALIASING_EDGE_USED
#endif // MODE_RENDER_DEPTH

#endif // !USE_SHADOW_TO_OPACITY

#ifdef NORMAL_MAP_USED

	normal_map.xy = normal_map.xy * 2.0 - 1.0;
	normal_map.z = sqrt(max(0.0, 1.0 - dot(normal_map.xy, normal_map.xy))); //always ignore Z, as it can be RG packed, Z may be pos/neg, etc.

	normal = normalize(mix(normal, tangent * normal_map.x + binormal * normal_map.y + normal * normal_map.z, normal_map_depth));

#endif

#ifdef LIGHT_ANISOTROPY_USED

	if (anisotropy > 0.01) {
		//rotation matrix
		mat3 rot = mat3(tangent, binormal, normal);
		//make local to space
		tangent = normalize(rot * vec3(anisotropy_flow.x, anisotropy_flow.y, 0.0));
		binormal = normalize(rot * vec3(-anisotropy_flow.y, anisotropy_flow.x, 0.0));
	}

#endif

#ifdef ENABLE_CLIP_ALPHA
	if (albedo.a < 0.99) {
		//used for doublepass and shadowmapping
		discard;
	}
#endif

	/////////////////////// FOG //////////////////////
#ifndef MODE_RENDER_DEPTH

#ifndef FOG_DISABLED
#ifndef CUSTOM_FOG_USED
	// fog must be processed as early as possible and then packed.
	// to maximize VGPR usage
	// Draw "fixed" fog before volumetric fog to ensure volumetric fog can appear in front of the sky.

	if (scene_data.fog_enabled) {
		fog = fog_process(vertex);
	}

	if (implementation_data.volumetric_fog_enabled) {
#ifdef USE_MULTIVIEW
		vec4 volumetric_fog = volumetric_fog_process(combined_uv, -vertex.z);
#else
		vec4 volumetric_fog = volumetric_fog_process(screen_uv, -vertex.z);
#endif
		if (scene_data.fog_enabled) {
			//must use the full blending equation here to blend fogs
			vec4 res;
			float sa = 1.0 - volumetric_fog.a;
			res.a = fog.a * sa + volumetric_fog.a;
			if (res.a == 0.0) {
				res.rgb = vec3(0.0);
			} else {
				res.rgb = (fog.rgb * fog.a * sa + volumetric_fog.rgb * volumetric_fog.a) / res.a;
			}
			fog = res;
		} else {
			fog = volumetric_fog;
		}
	}
#endif //!CUSTOM_FOG_USED

	uint fog_rg = packHalf2x16(fog.rg);
	uint fog_ba = packHalf2x16(fog.ba);

#endif //!FOG_DISABLED
#endif //!MODE_RENDER_DEPTH

	/////////////////////// DECALS ////////////////////////////////

#ifndef MODE_RENDER_DEPTH

#ifdef USE_MULTIVIEW
	uvec2 cluster_pos = uvec2(combined_uv.xy / scene_data.screen_pixel_size) >> implementation_data.cluster_shift;
#else
	uvec2 cluster_pos = uvec2(gl_FragCoord.xy) >> implementation_data.cluster_shift;
#endif
	uint cluster_offset = (implementation_data.cluster_width * cluster_pos.y + cluster_pos.x) * (implementation_data.max_cluster_element_count_div_32 + 32);

	uint cluster_z = uint(clamp((-vertex.z / scene_data.z_far) * 32.0, 0.0, 31.0));

	//used for interpolating anything cluster related
	vec3 vertex_ddx = dFdx(vertex);
	vec3 vertex_ddy = dFdy(vertex);

	{ // process decals

		uint cluster_decal_offset = cluster_offset + implementation_data.cluster_type_size * 2;

		uint item_min;
		uint item_max;
		uint item_from;
		uint item_to;

		cluster_get_item_range(cluster_decal_offset + implementation_data.max_cluster_element_count_div_32 + cluster_z, item_min, item_max, item_from, item_to);

#ifdef USE_SUBGROUPS
		item_from = subgroupBroadcastFirst(subgroupMin(item_from));
		item_to = subgroupBroadcastFirst(subgroupMax(item_to));
#endif

		for (uint i = item_from; i < item_to; i++) {
			uint mask = cluster_buffer.data[cluster_decal_offset + i];
			mask &= cluster_get_range_clip_mask(i, item_min, item_max);
#ifdef USE_SUBGROUPS
			uint merged_mask = subgroupBroadcastFirst(subgroupOr(mask));
#else
			uint merged_mask = mask;
#endif

			while (merged_mask != 0) {
				uint bit = findMSB(merged_mask);
				merged_mask &= ~(1u << bit);
#ifdef USE_SUBGROUPS
				if (((1u << bit) & mask) == 0) { //do not process if not originally here
					continue;
				}
#endif
				uint decal_index = 32 * i + bit;

				if (!bool(decals.data[decal_index].mask & instances.data[instance_index].layer_mask)) {
					continue; //not masked
				}

				vec3 uv_local = (decals.data[decal_index].xform * vec4(vertex, 1.0)).xyz;
				if (any(lessThan(uv_local, vec3(0.0, -1.0, 0.0))) || any(greaterThan(uv_local, vec3(1.0)))) {
					continue; //out of decal
				}

				float fade = pow(1.0 - (uv_local.y > 0.0 ? uv_local.y : -uv_local.y), uv_local.y > 0.0 ? decals.data[decal_index].upper_fade : decals.data[decal_index].lower_fade);

				if (decals.data[decal_index].normal_fade > 0.0) {
					fade *= smoothstep(decals.data[decal_index].normal_fade, 1.0, dot(normal_interp, decals.data[decal_index].normal) * 0.5 + 0.5);
				}

				//we need ddx/ddy for mipmaps, so simulate them
				vec2 ddx = (decals.data[decal_index].xform * vec4(vertex_ddx, 0.0)).xz;
				vec2 ddy = (decals.data[decal_index].xform * vec4(vertex_ddy, 0.0)).xz;

				if (decals.data[decal_index].albedo_rect != vec4(0.0)) {
					//has albedo
					vec4 decal_albedo;
					if (sc_decal_use_mipmaps) {
						decal_albedo = textureGrad(sampler2D(decal_atlas_srgb, decal_sampler), uv_local.xz * decals.data[decal_index].albedo_rect.zw + decals.data[decal_index].albedo_rect.xy, ddx * decals.data[decal_index].albedo_rect.zw, ddy * decals.data[decal_index].albedo_rect.zw);
					} else {
						decal_albedo = textureLod(sampler2D(decal_atlas_srgb, decal_sampler), uv_local.xz * decals.data[decal_index].albedo_rect.zw + decals.data[decal_index].albedo_rect.xy, 0.0);
					}
					decal_albedo *= decals.data[decal_index].modulate;
					decal_albedo.a *= fade;
					albedo = mix(albedo, decal_albedo.rgb, decal_albedo.a * decals.data[decal_index].albedo_mix);

					if (decals.data[decal_index].normal_rect != vec4(0.0)) {
						vec3 decal_normal;
						if (sc_decal_use_mipmaps) {
							decal_normal = textureGrad(sampler2D(decal_atlas, decal_sampler), uv_local.xz * decals.data[decal_index].normal_rect.zw + decals.data[decal_index].normal_rect.xy, ddx * decals.data[decal_index].normal_rect.zw, ddy * decals.data[decal_index].normal_rect.zw).xyz;
						} else {
							decal_normal = textureLod(sampler2D(decal_atlas, decal_sampler), uv_local.xz * decals.data[decal_index].normal_rect.zw + decals.data[decal_index].normal_rect.xy, 0.0).xyz;
						}
						decal_normal.xy = decal_normal.xy * vec2(2.0, -2.0) - vec2(1.0, -1.0); //users prefer flipped y normal maps in most authoring software
						decal_normal.z = sqrt(max(0.0, 1.0 - dot(decal_normal.xy, decal_normal.xy)));
						//convert to view space, use xzy because y is up
						decal_normal = (decals.data[decal_index].normal_xform * decal_normal.xzy).xyz;

						normal = normalize(mix(normal, decal_normal, decal_albedo.a));
					}

					if (decals.data[decal_index].orm_rect != vec4(0.0)) {
						vec3 decal_orm;
						if (sc_decal_use_mipmaps) {
							decal_orm = textureGrad(sampler2D(decal_atlas, decal_sampler), uv_local.xz * decals.data[decal_index].orm_rect.zw + decals.data[decal_index].orm_rect.xy, ddx * decals.data[decal_index].orm_rect.zw, ddy * decals.data[decal_index].orm_rect.zw).xyz;
						} else {
							decal_orm = textureLod(sampler2D(decal_atlas, decal_sampler), uv_local.xz * decals.data[decal_index].orm_rect.zw + decals.data[decal_index].orm_rect.xy, 0.0).xyz;
						}
						ao = mix(ao, decal_orm.r, decal_albedo.a);
						roughness = mix(roughness, decal_orm.g, decal_albedo.a);
						metallic = mix(metallic, decal_orm.b, decal_albedo.a);
					}
				}

				if (decals.data[decal_index].emission_rect != vec4(0.0)) {
					//emission is additive, so its independent from albedo
					if (sc_decal_use_mipmaps) {
						emission += textureGrad(sampler2D(decal_atlas_srgb, decal_sampler), uv_local.xz * decals.data[decal_index].emission_rect.zw + decals.data[decal_index].emission_rect.xy, ddx * decals.data[decal_index].emission_rect.zw, ddy * decals.data[decal_index].emission_rect.zw).xyz * decals.data[decal_index].modulate.rgb * decals.data[decal_index].emission_energy * fade;
					} else {
						emission += textureLod(sampler2D(decal_atlas_srgb, decal_sampler), uv_local.xz * decals.data[decal_index].emission_rect.zw + decals.data[decal_index].emission_rect.xy, 0.0).xyz * decals.data[decal_index].modulate.rgb * decals.data[decal_index].emission_energy * fade;
					}
				}
			}
		}
	}

	//pack albedo until needed again, saves 2 VGPRs in the meantime

#endif //not render depth
	/////////////////////// LIGHTING //////////////////////////////

#ifdef NORMAL_USED
	if (scene_data.roughness_limiter_enabled) {
		//https://www.jp.square-enix.com/tech/library/pdf/ImprovedGeometricSpecularAA.pdf
		float roughness2 = roughness * roughness;
		vec3 dndu = dFdx(normal), dndv = dFdy(normal);
		float variance = scene_data.roughness_limiter_amount * (dot(dndu, dndu) + dot(dndv, dndv));
		float kernelRoughness2 = min(2.0 * variance, scene_data.roughness_limiter_limit); //limit effect
		float filteredRoughness2 = min(1.0, roughness2 + kernelRoughness2);
		roughness = sqrt(filteredRoughness2);
	}
#endif
	//apply energy conservation

	vec3 specular_light = vec3(0.0, 0.0, 0.0);
	vec3 diffuse_light = vec3(0.0, 0.0, 0.0);
	vec3 ambient_light = vec3(0.0, 0.0, 0.0);

#ifndef MODE_UNSHADED
	// Used in regular draw pass and when drawing SDFs for HDDAGI and materials for VoxelGI.
	emission *= scene_data.emissive_exposure_normalization;
#endif

#if !defined(MODE_RENDER_DEPTH) && !defined(MODE_UNSHADED)

	if (scene_data.use_reflection_cubemap) {
#ifdef LIGHT_ANISOTROPY_USED
		// https://google.github.io/filament/Filament.html#lighting/imagebasedlights/anisotropy
		vec3 anisotropic_direction = anisotropy >= 0.0 ? binormal : tangent;
		vec3 anisotropic_tangent = cross(anisotropic_direction, view);
		vec3 anisotropic_normal = cross(anisotropic_tangent, anisotropic_direction);
		vec3 bent_normal = normalize(mix(normal, anisotropic_normal, abs(anisotropy) * clamp(5.0 * roughness, 0.0, 1.0)));
		vec3 ref_vec = reflect(-view, bent_normal);
		ref_vec = mix(ref_vec, bent_normal, roughness * roughness);
#else
		vec3 ref_vec = reflect(-view, normal);
		ref_vec = mix(ref_vec, normal, roughness * roughness);
#endif

		float horizon = min(1.0 + dot(ref_vec, normal), 1.0);
		ref_vec = scene_data.radiance_inverse_xform * ref_vec;
#ifdef USE_RADIANCE_CUBEMAP_ARRAY

		float lod, blend;

		blend = modf(sqrt(roughness) * MAX_ROUGHNESS_LOD, lod);
		specular_light = texture(samplerCubeArray(radiance_cubemap, DEFAULT_SAMPLER_LINEAR_WITH_MIPMAPS_CLAMP), vec4(ref_vec, lod)).rgb;
		specular_light = mix(specular_light, texture(samplerCubeArray(radiance_cubemap, DEFAULT_SAMPLER_LINEAR_WITH_MIPMAPS_CLAMP), vec4(ref_vec, lod + 1)).rgb, blend);

#else
		specular_light = textureLod(samplerCube(radiance_cubemap, DEFAULT_SAMPLER_LINEAR_WITH_MIPMAPS_CLAMP), ref_vec, sqrt(roughness) * MAX_ROUGHNESS_LOD).rgb;

#endif //USE_RADIANCE_CUBEMAP_ARRAY
		specular_light *= scene_data.IBL_exposure_normalization;
		specular_light *= horizon * horizon;
		specular_light *= scene_data.ambient_light_color_energy.a;
	}

#if defined(CUSTOM_RADIANCE_USED)
	specular_light = mix(specular_light, custom_radiance.rgb, custom_radiance.a);
#endif

#ifndef USE_LIGHTMAP
	//lightmap overrides everything
	if (scene_data.use_ambient_light) {
		ambient_light = scene_data.ambient_light_color_energy.rgb;

		if (scene_data.use_ambient_cubemap) {
			vec3 ambient_dir = scene_data.radiance_inverse_xform * normal;
#ifdef USE_RADIANCE_CUBEMAP_ARRAY
			vec3 cubemap_ambient = texture(samplerCubeArray(radiance_cubemap, DEFAULT_SAMPLER_LINEAR_WITH_MIPMAPS_CLAMP), vec4(ambient_dir, MAX_ROUGHNESS_LOD)).rgb;
#else
			vec3 cubemap_ambient = textureLod(samplerCube(radiance_cubemap, DEFAULT_SAMPLER_LINEAR_WITH_MIPMAPS_CLAMP), ambient_dir, MAX_ROUGHNESS_LOD).rgb;
#endif //USE_RADIANCE_CUBEMAP_ARRAY
			cubemap_ambient *= scene_data.IBL_exposure_normalization;
			ambient_light = mix(ambient_light, cubemap_ambient * scene_data.ambient_light_color_energy.a, scene_data.ambient_color_sky_mix);
		}
	}
#endif // USE_LIGHTMAP
#if defined(CUSTOM_IRRADIANCE_USED)
	ambient_light = mix(ambient_light, custom_irradiance.rgb, custom_irradiance.a);
#endif

#ifdef LIGHT_CLEARCOAT_USED

	if (scene_data.use_reflection_cubemap) {
		vec3 n = normalize(normal_interp); // We want to use geometric normal, not normal_map
		float NoV = max(dot(n, view), 0.0001);
		vec3 ref_vec = reflect(-view, n);
		// The clear coat layer assumes an IOR of 1.5 (4% reflectance)
		float Fc = clearcoat * (0.04 + 0.96 * SchlickFresnel(NoV));
		float attenuation = 1.0 - Fc;
		ambient_light *= attenuation;
		specular_light *= attenuation;

		ref_vec = mix(ref_vec, n, clearcoat_roughness * clearcoat_roughness);
		float horizon = min(1.0 + dot(ref_vec, normal), 1.0);
		ref_vec = scene_data.radiance_inverse_xform * ref_vec;
		float roughness_lod = mix(0.001, 0.1, sqrt(clearcoat_roughness)) * MAX_ROUGHNESS_LOD;
#ifdef USE_RADIANCE_CUBEMAP_ARRAY

		float lod, blend;
		blend = modf(roughness_lod, lod);
		vec3 clearcoat_light = texture(samplerCubeArray(radiance_cubemap, DEFAULT_SAMPLER_LINEAR_WITH_MIPMAPS_CLAMP), vec4(ref_vec, lod)).rgb;
		clearcoat_light = mix(clearcoat_light, texture(samplerCubeArray(radiance_cubemap, DEFAULT_SAMPLER_LINEAR_WITH_MIPMAPS_CLAMP), vec4(ref_vec, lod + 1)).rgb, blend);

#else
		vec3 clearcoat_light = textureLod(samplerCube(radiance_cubemap, DEFAULT_SAMPLER_LINEAR_WITH_MIPMAPS_CLAMP), ref_vec, roughness_lod).rgb;

#endif //USE_RADIANCE_CUBEMAP_ARRAY
		specular_light += clearcoat_light * horizon * horizon * Fc * scene_data.ambient_light_color_energy.a;
	}
#endif
#endif //!defined(MODE_RENDER_DEPTH) && !defined(MODE_UNSHADED)

	//radiance

/// GI ///
#if !defined(MODE_RENDER_DEPTH) && !defined(MODE_UNSHADED)

#ifdef USE_LIGHTMAP

	//lightmap
	if (bool(instances.data[instance_index].flags & INSTANCE_FLAGS_USE_LIGHTMAP_CAPTURE)) { //has lightmap capture
		uint index = instances.data[instance_index].gi_offset;

		vec3 wnormal = mat3(scene_data.inv_view_matrix) * normal;
		const float c1 = 0.429043;
		const float c2 = 0.511664;
		const float c3 = 0.743125;
		const float c4 = 0.886227;
		const float c5 = 0.247708;
		ambient_light += (c1 * lightmap_captures.data[index].sh[8].rgb * (wnormal.x * wnormal.x - wnormal.y * wnormal.y) +
								 c3 * lightmap_captures.data[index].sh[6].rgb * wnormal.z * wnormal.z +
								 c4 * lightmap_captures.data[index].sh[0].rgb -
								 c5 * lightmap_captures.data[index].sh[6].rgb +
								 2.0 * c1 * lightmap_captures.data[index].sh[4].rgb * wnormal.x * wnormal.y +
								 2.0 * c1 * lightmap_captures.data[index].sh[7].rgb * wnormal.x * wnormal.z +
								 2.0 * c1 * lightmap_captures.data[index].sh[5].rgb * wnormal.y * wnormal.z +
								 2.0 * c2 * lightmap_captures.data[index].sh[3].rgb * wnormal.x +
								 2.0 * c2 * lightmap_captures.data[index].sh[1].rgb * wnormal.y +
								 2.0 * c2 * lightmap_captures.data[index].sh[2].rgb * wnormal.z) *
				scene_data.emissive_exposure_normalization;

	} else if (bool(instances.data[instance_index].flags & INSTANCE_FLAGS_USE_LIGHTMAP)) { // has actual lightmap
		bool uses_sh = bool(instances.data[instance_index].flags & INSTANCE_FLAGS_USE_SH_LIGHTMAP);
		uint ofs = instances.data[instance_index].gi_offset & 0xFFFF;
		uint slice = instances.data[instance_index].gi_offset >> 16;
		vec3 uvw;
		uvw.xy = uv2 * instances.data[instance_index].lightmap_uv_scale.zw + instances.data[instance_index].lightmap_uv_scale.xy;
		uvw.z = float(slice);

		if (uses_sh) {
			uvw.z *= 4.0; //SH textures use 4 times more data
			vec3 lm_light_l0 = textureLod(sampler2DArray(lightmap_textures[ofs], SAMPLER_LINEAR_CLAMP), uvw + vec3(0.0, 0.0, 0.0), 0.0).rgb;
			vec3 lm_light_l1n1 = textureLod(sampler2DArray(lightmap_textures[ofs], SAMPLER_LINEAR_CLAMP), uvw + vec3(0.0, 0.0, 1.0), 0.0).rgb;
			vec3 lm_light_l1_0 = textureLod(sampler2DArray(lightmap_textures[ofs], SAMPLER_LINEAR_CLAMP), uvw + vec3(0.0, 0.0, 2.0), 0.0).rgb;
			vec3 lm_light_l1p1 = textureLod(sampler2DArray(lightmap_textures[ofs], SAMPLER_LINEAR_CLAMP), uvw + vec3(0.0, 0.0, 3.0), 0.0).rgb;

			vec3 n = normalize(lightmaps.data[ofs].normal_xform * normal);
			float en = lightmaps.data[ofs].exposure_normalization;

			ambient_light += lm_light_l0 * 0.282095f * en;
			ambient_light += lm_light_l1n1 * 0.32573 * n.y * en;
			ambient_light += lm_light_l1_0 * 0.32573 * n.z * en;
			ambient_light += lm_light_l1p1 * 0.32573 * n.x * en;
			if (metallic > 0.01) { // since the more direct bounced light is lost, we can kind of fake it with this trick
				vec3 r = reflect(normalize(-vertex), normal);
				specular_light += lm_light_l1n1 * 0.32573 * r.y * en;
				specular_light += lm_light_l1_0 * 0.32573 * r.z * en;
				specular_light += lm_light_l1p1 * 0.32573 * r.x * en;
			}

		} else {
			ambient_light += textureLod(sampler2DArray(lightmap_textures[ofs], SAMPLER_LINEAR_CLAMP), uvw, 0.0).rgb * lightmaps.data[ofs].exposure_normalization;
		}
	}
#else

	if (sc_use_forward_gi && bool(instances.data[instance_index].flags & INSTANCE_FLAGS_USE_HDDAGI)) { //has lightmap capture

		//make vertex orientation the world one, but still align to camera
		vec3 cam_vertex = mat3(scene_data.inv_view_matrix) * vertex;
		vec3 cam_normal = mat3(scene_data.inv_view_matrix) * normal;
		vec3 cam_reflection = mat3(scene_data.inv_view_matrix) * reflect(-view, normal);

		vec4 ret_ambient;
		vec4 ret_reflection;
		hddagi_process(cam_vertex, cam_normal, cam_reflection, roughness, ret_ambient, ret_reflection);

		ambient_light = mix(ambient_light, ret_ambient.rgb, ret_ambient.a);
		specular_light = mix(specular_light, ret_reflection.rgb, ret_reflection.a);
	}

	if (sc_use_forward_gi && bool(instances.data[instance_index].flags & INSTANCE_FLAGS_USE_VOXEL_GI)) { // process voxel_gi_instances
		uint index1 = instances.data[instance_index].gi_offset & 0xFFFF;
		// Make vertex orientation the world one, but still align to camera.
		vec3 cam_pos = mat3(scene_data.inv_view_matrix) * vertex;
		vec3 cam_normal = mat3(scene_data.inv_view_matrix) * normal;
		vec3 ref_vec = mat3(scene_data.inv_view_matrix) * normalize(reflect(-view, normal));

		//find arbitrary tangent and bitangent, then build a matrix
		vec3 v0 = abs(cam_normal.z) < 0.999 ? vec3(0.0, 0.0, 1.0) : vec3(0.0, 1.0, 0.0);
		vec3 tangent = normalize(cross(v0, cam_normal));
		vec3 bitangent = normalize(cross(tangent, cam_normal));
		mat3 normal_mat = mat3(tangent, bitangent, cam_normal);

		vec4 amb_accum = vec4(0.0);
		vec4 spec_accum = vec4(0.0);
		voxel_gi_compute(index1, cam_pos, cam_normal, ref_vec, normal_mat, roughness * roughness, ambient_light, specular_light, spec_accum, amb_accum);

		uint index2 = instances.data[instance_index].gi_offset >> 16;

		if (index2 != 0xFFFF) {
			voxel_gi_compute(index2, cam_pos, cam_normal, ref_vec, normal_mat, roughness * roughness, ambient_light, specular_light, spec_accum, amb_accum);
		}

		if (amb_accum.a > 0.0) {
			amb_accum.rgb /= amb_accum.a;
		}

		if (spec_accum.a > 0.0) {
			spec_accum.rgb /= spec_accum.a;
		}

		specular_light = spec_accum.rgb;
		ambient_light = amb_accum.rgb;
	}

	if (!sc_use_forward_gi && bool(instances.data[instance_index].flags & INSTANCE_FLAGS_USE_GI_BUFFERS)) { //use GI buffers

		ivec2 coord = ivec2(gl_FragCoord.xy);

		if (implementation_data.gi_upscale) {
			if (implementation_data.gi_upscale_shift > 0) {
				coord -= coord & 1;
			}

			ivec2 closest_coord = coord;

#ifdef USE_MULTIVIEW
<<<<<<< HEAD
			vec4 closest_nr = texelFetch(sampler2DArray(normal_roughness_buffer, DEFAULT_SAMPLER_LINEAR_CLAMP), ivec3(coord, ViewIndex), 0);
#else // USE_MULTIVIEW
			vec4 closest_nr = texelFetch(sampler2D(normal_roughness_buffer, DEFAULT_SAMPLER_LINEAR_CLAMP), coord, 0);
=======
			float closest_ang = dot(normal, textureLod(sampler2DArray(normal_roughness_buffer, SAMPLER_LINEAR_CLAMP), vec3(base_coord, ViewIndex), 0.0).xyz * 2.0 - 1.0);
#else // USE_MULTIVIEW
			float closest_ang = dot(normal, textureLod(sampler2D(normal_roughness_buffer, SAMPLER_LINEAR_CLAMP), base_coord, 0.0).xyz * 2.0 - 1.0);
>>>>>>> 2d0ee20f
#endif // USE_MULTIVIEW

			float closest_r = closest_nr.a;
			float closest_ang = dot(normal, closest_nr.xyz * 2.0 - 1.0);
			closest_ang -= abs(closest_r - roughness) * 0.5;

			for (int i = 0; i < 4; i++) {
				const ivec2 neighbours[4] = ivec2[](ivec2(1, 0), ivec2(0, 1), ivec2(-1, 0), ivec2(0, -1));
				ivec2 neighbour_coord = coord + (neighbours[i] << implementation_data.gi_upscale_shift);
#ifdef USE_MULTIVIEW
<<<<<<< HEAD
				closest_nr = texelFetch(sampler2DArray(normal_roughness_buffer, DEFAULT_SAMPLER_LINEAR_CLAMP), ivec3(neighbour_coord, ViewIndex), 0);
#else // USE_MULTIVIEW
				closest_nr = texelFetch(sampler2D(normal_roughness_buffer, DEFAULT_SAMPLER_LINEAR_CLAMP), neighbour_coord, 0);
=======
				float neighbour_ang = dot(normal, textureLod(sampler2DArray(normal_roughness_buffer, SAMPLER_LINEAR_CLAMP), vec3(neighbour_coord, ViewIndex), 0.0).xyz * 2.0 - 1.0);
#else // USE_MULTIVIEW
				float neighbour_ang = dot(normal, textureLod(sampler2D(normal_roughness_buffer, SAMPLER_LINEAR_CLAMP), neighbour_coord, 0.0).xyz * 2.0 - 1.0);
>>>>>>> 2d0ee20f
#endif // USE_MULTIVIEW

				float r = closest_nr.a;
				float ang = dot(normal, closest_nr.xyz * 2.0 - 1.0);
				ang -= abs(r - roughness) * 0.5;

				if (ang > closest_ang) {
					closest_ang = ang;
					closest_coord = neighbour_coord;
				}
			}

			coord = closest_coord >> implementation_data.gi_upscale_shift;
		}

#ifdef USE_MULTIVIEW
<<<<<<< HEAD
		vec3 buffer_ambient = texelFetch(sampler2DArray(ambient_buffer, DEFAULT_SAMPLER_LINEAR_CLAMP), ivec3(coord, ViewIndex), 0).rgb;
		vec3 buffer_reflection = texelFetch(sampler2DArray(reflection_buffer, DEFAULT_SAMPLER_LINEAR_CLAMP), ivec3(coord, ViewIndex), 0).rgb;
		vec2 buffer_blend = texelFetch(sampler2DArray(ambient_reflection_blend_buffer, DEFAULT_SAMPLER_LINEAR_CLAMP), ivec3(coord, ViewIndex), 0).rg;
#else // USE_MULTIVIEW
		vec3 buffer_ambient = texelFetch(sampler2D(ambient_buffer, DEFAULT_SAMPLER_LINEAR_CLAMP), coord, 0).rgb;
		vec3 buffer_reflection = texelFetch(sampler2D(reflection_buffer, DEFAULT_SAMPLER_LINEAR_CLAMP), coord, 0).rgb;
		vec2 buffer_blend = texelFetch(sampler2D(ambient_reflection_blend_buffer, DEFAULT_SAMPLER_LINEAR_CLAMP), coord, 0).rg;
=======
		vec4 buffer_ambient = textureLod(sampler2DArray(ambient_buffer, SAMPLER_LINEAR_CLAMP), vec3(coord, ViewIndex), 0.0);
		vec4 buffer_reflection = textureLod(sampler2DArray(reflection_buffer, SAMPLER_LINEAR_CLAMP), vec3(coord, ViewIndex), 0.0);
#else // USE_MULTIVIEW
		vec4 buffer_ambient = textureLod(sampler2D(ambient_buffer, SAMPLER_LINEAR_CLAMP), coord, 0.0);
		vec4 buffer_reflection = textureLod(sampler2D(reflection_buffer, SAMPLER_LINEAR_CLAMP), coord, 0.0);
>>>>>>> 2d0ee20f
#endif // USE_MULTIVIEW

		ambient_light = mix(ambient_light, buffer_ambient, buffer_blend.r);
		specular_light = mix(specular_light, buffer_reflection, buffer_blend.g);
	}
#endif // !USE_LIGHTMAP

	if (bool(implementation_data.ss_effects_flags & SCREEN_SPACE_EFFECTS_FLAGS_USE_SSAO)) {
#ifdef USE_MULTIVIEW
		float ssao = texture(sampler2DArray(ao_buffer, SAMPLER_LINEAR_CLAMP), vec3(screen_uv, ViewIndex)).r;
#else
		float ssao = texture(sampler2D(ao_buffer, SAMPLER_LINEAR_CLAMP), screen_uv).r;
#endif
		ao = min(ao, ssao);
		ao_light_affect = mix(ao_light_affect, max(ao_light_affect, implementation_data.ssao_light_affect), implementation_data.ssao_ao_affect);
	}

	{ // process reflections

		vec4 reflection_accum = vec4(0.0, 0.0, 0.0, 0.0);
		vec4 ambient_accum = vec4(0.0, 0.0, 0.0, 0.0);

		uint cluster_reflection_offset = cluster_offset + implementation_data.cluster_type_size * 3;

		uint item_min;
		uint item_max;
		uint item_from;
		uint item_to;

		cluster_get_item_range(cluster_reflection_offset + implementation_data.max_cluster_element_count_div_32 + cluster_z, item_min, item_max, item_from, item_to);

#ifdef USE_SUBGROUPS
		item_from = subgroupBroadcastFirst(subgroupMin(item_from));
		item_to = subgroupBroadcastFirst(subgroupMax(item_to));
#endif

#ifdef LIGHT_ANISOTROPY_USED
		// https://google.github.io/filament/Filament.html#lighting/imagebasedlights/anisotropy
		vec3 anisotropic_direction = anisotropy >= 0.0 ? binormal : tangent;
		vec3 anisotropic_tangent = cross(anisotropic_direction, view);
		vec3 anisotropic_normal = cross(anisotropic_tangent, anisotropic_direction);
		vec3 bent_normal = normalize(mix(normal, anisotropic_normal, abs(anisotropy) * clamp(5.0 * roughness, 0.0, 1.0)));
#else
		vec3 bent_normal = normal;
#endif
		vec3 ref_vec = normalize(reflect(-view, bent_normal));
		ref_vec = mix(ref_vec, bent_normal, roughness * roughness);

		for (uint i = item_from; i < item_to; i++) {
			uint mask = cluster_buffer.data[cluster_reflection_offset + i];
			mask &= cluster_get_range_clip_mask(i, item_min, item_max);
#ifdef USE_SUBGROUPS
			uint merged_mask = subgroupBroadcastFirst(subgroupOr(mask));
#else
			uint merged_mask = mask;
#endif

			while (merged_mask != 0) {
				uint bit = findMSB(merged_mask);
				merged_mask &= ~(1u << bit);
#ifdef USE_SUBGROUPS
				if (((1u << bit) & mask) == 0) { //do not process if not originally here
					continue;
				}
#endif
				uint reflection_index = 32 * i + bit;

				if (!bool(reflections.data[reflection_index].mask & instances.data[instance_index].layer_mask)) {
					continue; //not masked
				}

				reflection_process(reflection_index, vertex, ref_vec, normal, roughness, ambient_light, specular_light, ambient_accum, reflection_accum);
			}
		}

		if (reflection_accum.a > 0.0) {
			specular_light = reflection_accum.rgb / reflection_accum.a;
		}

#if !defined(USE_LIGHTMAP)
		if (ambient_accum.a > 0.0) {
			ambient_light = ambient_accum.rgb / ambient_accum.a;
		}
#endif
	}

	//finalize ambient light here
	{
#if defined(AMBIENT_LIGHT_DISABLED)
		ambient_light = vec3(0.0, 0.0, 0.0);
#else
		ambient_light *= albedo.rgb;
		ambient_light *= ao;

		if (bool(implementation_data.ss_effects_flags & SCREEN_SPACE_EFFECTS_FLAGS_USE_SSIL)) {
#ifdef USE_MULTIVIEW
			vec4 ssil = textureLod(sampler2DArray(ssil_buffer, SAMPLER_LINEAR_CLAMP), vec3(screen_uv, ViewIndex), 0.0);
#else
			vec4 ssil = textureLod(sampler2D(ssil_buffer, SAMPLER_LINEAR_CLAMP), screen_uv, 0.0);
#endif // USE_MULTIVIEW
			ambient_light *= 1.0 - ssil.a;
			ambient_light += ssil.rgb * albedo.rgb;
		}
#endif // AMBIENT_LIGHT_DISABLED
	}

	// convert ao to direct light ao
	ao = mix(1.0, ao, ao_light_affect);

	//this saves some VGPRs
	vec3 f0 = F0(metallic, specular, albedo);

	{
#if defined(DIFFUSE_TOON)
		//simplify for toon, as
		specular_light *= specular * metallic * albedo * 2.0;
#else

		// scales the specular reflections, needs to be computed before lighting happens,
		// but after environment, GI, and reflection probes are added
		// Environment brdf approximation (Lazarov 2013)
		// see https://www.unrealengine.com/en-US/blog/physically-based-shading-on-mobile
		const vec4 c0 = vec4(-1.0, -0.0275, -0.572, 0.022);
		const vec4 c1 = vec4(1.0, 0.0425, 1.04, -0.04);
		vec4 r = roughness * c0 + c1;
		float ndotv = clamp(dot(normal, view), 0.0, 1.0);
		float a004 = min(r.x * r.x, exp2(-9.28 * ndotv)) * r.x + r.y;
		vec2 env = vec2(-1.04, 1.04) * a004 + r.zw;

		specular_light *= env.x * f0 + env.y * clamp(50.0 * f0.g, metallic, 1.0);
#endif
	}

#endif //GI !defined(MODE_RENDER_DEPTH) && !defined(MODE_UNSHADED)

#if !defined(MODE_RENDER_DEPTH)
	//this saves some VGPRs
	uint orms = packUnorm4x8(vec4(ao, roughness, metallic, specular));
#endif

// LIGHTING
#if !defined(MODE_RENDER_DEPTH) && !defined(MODE_UNSHADED)

	{ // Directional light.

		// Do shadow and lighting in two passes to reduce register pressure.
#ifndef SHADOWS_DISABLED
		uint shadow0 = 0;
		uint shadow1 = 0;

		for (uint i = 0; i < 8; i++) {
			if (i >= scene_data.directional_light_count) {
				break;
			}

			if (!bool(directional_lights.data[i].mask & instances.data[instance_index].layer_mask)) {
				continue; //not masked
			}

			if (directional_lights.data[i].bake_mode == LIGHT_BAKE_STATIC && bool(instances.data[instance_index].flags & INSTANCE_FLAGS_USE_LIGHTMAP)) {
				continue; // Statically baked light and object uses lightmap, skip
			}

			float shadow = 1.0;

			if (directional_lights.data[i].shadow_opacity > 0.001) {
				float depth_z = -vertex.z;
				vec3 light_dir = directional_lights.data[i].direction;
				vec3 base_normal_bias = normalize(normal_interp) * (1.0 - max(0.0, dot(light_dir, -normalize(normal_interp))));

#define BIAS_FUNC(m_var, m_idx)                                                                 \
	m_var.xyz += light_dir * directional_lights.data[i].shadow_bias[m_idx];                     \
	vec3 normal_bias = base_normal_bias * directional_lights.data[i].shadow_normal_bias[m_idx]; \
	normal_bias -= light_dir * dot(light_dir, normal_bias);                                     \
	m_var.xyz += normal_bias;

				//version with soft shadows, more expensive
				if (sc_use_directional_soft_shadows && directional_lights.data[i].softshadow_angle > 0) {
					uint blend_count = 0;
					const uint blend_max = directional_lights.data[i].blend_splits ? 2 : 1;

					if (depth_z < directional_lights.data[i].shadow_split_offsets.x) {
						vec4 v = vec4(vertex, 1.0);

						BIAS_FUNC(v, 0)

						vec4 pssm_coord = (directional_lights.data[i].shadow_matrix1 * v);
						pssm_coord /= pssm_coord.w;

						float range_pos = dot(directional_lights.data[i].direction, v.xyz);
						float range_begin = directional_lights.data[i].shadow_range_begin.x;
						float test_radius = (range_pos - range_begin) * directional_lights.data[i].softshadow_angle;
						vec2 tex_scale = directional_lights.data[i].uv_scale1 * test_radius;
						shadow = sample_directional_soft_shadow(directional_shadow_atlas, pssm_coord.xyz, tex_scale * directional_lights.data[i].soft_shadow_scale);
						blend_count++;
					}

					if (blend_count < blend_max && depth_z < directional_lights.data[i].shadow_split_offsets.y) {
						vec4 v = vec4(vertex, 1.0);

						BIAS_FUNC(v, 1)

						vec4 pssm_coord = (directional_lights.data[i].shadow_matrix2 * v);
						pssm_coord /= pssm_coord.w;

						float range_pos = dot(directional_lights.data[i].direction, v.xyz);
						float range_begin = directional_lights.data[i].shadow_range_begin.y;
						float test_radius = (range_pos - range_begin) * directional_lights.data[i].softshadow_angle;
						vec2 tex_scale = directional_lights.data[i].uv_scale2 * test_radius;
						float s = sample_directional_soft_shadow(directional_shadow_atlas, pssm_coord.xyz, tex_scale * directional_lights.data[i].soft_shadow_scale);

						if (blend_count == 0) {
							shadow = s;
						} else {
							//blend
							float blend = smoothstep(0.0, directional_lights.data[i].shadow_split_offsets.x, depth_z);
							shadow = mix(shadow, s, blend);
						}

						blend_count++;
					}

					if (blend_count < blend_max && depth_z < directional_lights.data[i].shadow_split_offsets.z) {
						vec4 v = vec4(vertex, 1.0);

						BIAS_FUNC(v, 2)

						vec4 pssm_coord = (directional_lights.data[i].shadow_matrix3 * v);
						pssm_coord /= pssm_coord.w;

						float range_pos = dot(directional_lights.data[i].direction, v.xyz);
						float range_begin = directional_lights.data[i].shadow_range_begin.z;
						float test_radius = (range_pos - range_begin) * directional_lights.data[i].softshadow_angle;
						vec2 tex_scale = directional_lights.data[i].uv_scale3 * test_radius;
						float s = sample_directional_soft_shadow(directional_shadow_atlas, pssm_coord.xyz, tex_scale * directional_lights.data[i].soft_shadow_scale);

						if (blend_count == 0) {
							shadow = s;
						} else {
							//blend
							float blend = smoothstep(directional_lights.data[i].shadow_split_offsets.x, directional_lights.data[i].shadow_split_offsets.y, depth_z);
							shadow = mix(shadow, s, blend);
						}

						blend_count++;
					}

					if (blend_count < blend_max) {
						vec4 v = vec4(vertex, 1.0);

						BIAS_FUNC(v, 3)

						vec4 pssm_coord = (directional_lights.data[i].shadow_matrix4 * v);
						pssm_coord /= pssm_coord.w;

						float range_pos = dot(directional_lights.data[i].direction, v.xyz);
						float range_begin = directional_lights.data[i].shadow_range_begin.w;
						float test_radius = (range_pos - range_begin) * directional_lights.data[i].softshadow_angle;
						vec2 tex_scale = directional_lights.data[i].uv_scale4 * test_radius;
						float s = sample_directional_soft_shadow(directional_shadow_atlas, pssm_coord.xyz, tex_scale * directional_lights.data[i].soft_shadow_scale);

						if (blend_count == 0) {
							shadow = s;
						} else {
							//blend
							float blend = smoothstep(directional_lights.data[i].shadow_split_offsets.y, directional_lights.data[i].shadow_split_offsets.z, depth_z);
							shadow = mix(shadow, s, blend);
						}
					}

				} else { //no soft shadows

					vec4 pssm_coord;
					float blur_factor;

					if (depth_z < directional_lights.data[i].shadow_split_offsets.x) {
						vec4 v = vec4(vertex, 1.0);

						BIAS_FUNC(v, 0)

						pssm_coord = (directional_lights.data[i].shadow_matrix1 * v);
						blur_factor = 1.0;
					} else if (depth_z < directional_lights.data[i].shadow_split_offsets.y) {
						vec4 v = vec4(vertex, 1.0);

						BIAS_FUNC(v, 1)

						pssm_coord = (directional_lights.data[i].shadow_matrix2 * v);
						// Adjust shadow blur with reference to the first split to reduce discrepancy between shadow splits.
						blur_factor = directional_lights.data[i].shadow_split_offsets.x / directional_lights.data[i].shadow_split_offsets.y;
					} else if (depth_z < directional_lights.data[i].shadow_split_offsets.z) {
						vec4 v = vec4(vertex, 1.0);

						BIAS_FUNC(v, 2)

						pssm_coord = (directional_lights.data[i].shadow_matrix3 * v);
						// Adjust shadow blur with reference to the first split to reduce discrepancy between shadow splits.
						blur_factor = directional_lights.data[i].shadow_split_offsets.x / directional_lights.data[i].shadow_split_offsets.z;
					} else {
						vec4 v = vec4(vertex, 1.0);

						BIAS_FUNC(v, 3)

						pssm_coord = (directional_lights.data[i].shadow_matrix4 * v);
						// Adjust shadow blur with reference to the first split to reduce discrepancy between shadow splits.
						blur_factor = directional_lights.data[i].shadow_split_offsets.x / directional_lights.data[i].shadow_split_offsets.w;
					}

					pssm_coord /= pssm_coord.w;

					shadow = sample_directional_pcf_shadow(directional_shadow_atlas, scene_data.directional_shadow_pixel_size * directional_lights.data[i].soft_shadow_scale * blur_factor, pssm_coord);

					if (directional_lights.data[i].blend_splits) {
						float pssm_blend;
						float blur_factor2;

						if (depth_z < directional_lights.data[i].shadow_split_offsets.x) {
							vec4 v = vec4(vertex, 1.0);
							BIAS_FUNC(v, 1)
							pssm_coord = (directional_lights.data[i].shadow_matrix2 * v);
							pssm_blend = smoothstep(0.0, directional_lights.data[i].shadow_split_offsets.x, depth_z);
							// Adjust shadow blur with reference to the first split to reduce discrepancy between shadow splits.
							blur_factor2 = directional_lights.data[i].shadow_split_offsets.x / directional_lights.data[i].shadow_split_offsets.y;
						} else if (depth_z < directional_lights.data[i].shadow_split_offsets.y) {
							vec4 v = vec4(vertex, 1.0);
							BIAS_FUNC(v, 2)
							pssm_coord = (directional_lights.data[i].shadow_matrix3 * v);
							pssm_blend = smoothstep(directional_lights.data[i].shadow_split_offsets.x, directional_lights.data[i].shadow_split_offsets.y, depth_z);
							// Adjust shadow blur with reference to the first split to reduce discrepancy between shadow splits.
							blur_factor2 = directional_lights.data[i].shadow_split_offsets.x / directional_lights.data[i].shadow_split_offsets.z;
						} else if (depth_z < directional_lights.data[i].shadow_split_offsets.z) {
							vec4 v = vec4(vertex, 1.0);
							BIAS_FUNC(v, 3)
							pssm_coord = (directional_lights.data[i].shadow_matrix4 * v);
							pssm_blend = smoothstep(directional_lights.data[i].shadow_split_offsets.y, directional_lights.data[i].shadow_split_offsets.z, depth_z);
							// Adjust shadow blur with reference to the first split to reduce discrepancy between shadow splits.
							blur_factor2 = directional_lights.data[i].shadow_split_offsets.x / directional_lights.data[i].shadow_split_offsets.w;
						} else {
							pssm_blend = 0.0; //if no blend, same coord will be used (divide by z will result in same value, and already cached)
							blur_factor2 = 1.0;
						}

						pssm_coord /= pssm_coord.w;

						float shadow2 = sample_directional_pcf_shadow(directional_shadow_atlas, scene_data.directional_shadow_pixel_size * directional_lights.data[i].soft_shadow_scale * blur_factor2, pssm_coord);
						shadow = mix(shadow, shadow2, pssm_blend);
					}
				}

				shadow = mix(shadow, 1.0, smoothstep(directional_lights.data[i].fade_from, directional_lights.data[i].fade_to, vertex.z)); //done with negative values for performance

#undef BIAS_FUNC
			} // shadows

			if (i < 4) {
				shadow0 |= uint(clamp(shadow * 255.0, 0.0, 255.0)) << (i * 8);
			} else {
				shadow1 |= uint(clamp(shadow * 255.0, 0.0, 255.0)) << ((i - 4) * 8);
			}
		}
#endif // SHADOWS_DISABLED

		for (uint i = 0; i < 8; i++) {
			if (i >= scene_data.directional_light_count) {
				break;
			}

			if (!bool(directional_lights.data[i].mask & instances.data[instance_index].layer_mask)) {
				continue; //not masked
			}

#ifdef LIGHT_TRANSMITTANCE_USED
			float transmittance_z = transmittance_depth;

			if (directional_lights.data[i].shadow_opacity > 0.001) {
				float depth_z = -vertex.z;

				if (depth_z < directional_lights.data[i].shadow_split_offsets.x) {
					vec4 trans_vertex = vec4(vertex - normalize(normal_interp) * directional_lights.data[i].shadow_transmittance_bias.x, 1.0);
					vec4 trans_coord = directional_lights.data[i].shadow_matrix1 * trans_vertex;
					trans_coord /= trans_coord.w;

					float shadow_z = textureLod(sampler2D(directional_shadow_atlas, SAMPLER_LINEAR_CLAMP), trans_coord.xy, 0.0).r;
					shadow_z *= directional_lights.data[i].shadow_z_range.x;
					float z = trans_coord.z * directional_lights.data[i].shadow_z_range.x;

					transmittance_z = z - shadow_z;
				} else if (depth_z < directional_lights.data[i].shadow_split_offsets.y) {
					vec4 trans_vertex = vec4(vertex - normalize(normal_interp) * directional_lights.data[i].shadow_transmittance_bias.y, 1.0);
					vec4 trans_coord = directional_lights.data[i].shadow_matrix2 * trans_vertex;
					trans_coord /= trans_coord.w;

					float shadow_z = textureLod(sampler2D(directional_shadow_atlas, SAMPLER_LINEAR_CLAMP), trans_coord.xy, 0.0).r;
					shadow_z *= directional_lights.data[i].shadow_z_range.y;
					float z = trans_coord.z * directional_lights.data[i].shadow_z_range.y;

					transmittance_z = z - shadow_z;
				} else if (depth_z < directional_lights.data[i].shadow_split_offsets.z) {
					vec4 trans_vertex = vec4(vertex - normalize(normal_interp) * directional_lights.data[i].shadow_transmittance_bias.z, 1.0);
					vec4 trans_coord = directional_lights.data[i].shadow_matrix3 * trans_vertex;
					trans_coord /= trans_coord.w;

					float shadow_z = textureLod(sampler2D(directional_shadow_atlas, SAMPLER_LINEAR_CLAMP), trans_coord.xy, 0.0).r;
					shadow_z *= directional_lights.data[i].shadow_z_range.z;
					float z = trans_coord.z * directional_lights.data[i].shadow_z_range.z;

					transmittance_z = z - shadow_z;

				} else {
					vec4 trans_vertex = vec4(vertex - normalize(normal_interp) * directional_lights.data[i].shadow_transmittance_bias.w, 1.0);
					vec4 trans_coord = directional_lights.data[i].shadow_matrix4 * trans_vertex;
					trans_coord /= trans_coord.w;

					float shadow_z = textureLod(sampler2D(directional_shadow_atlas, SAMPLER_LINEAR_CLAMP), trans_coord.xy, 0.0).r;
					shadow_z *= directional_lights.data[i].shadow_z_range.w;
					float z = trans_coord.z * directional_lights.data[i].shadow_z_range.w;

					transmittance_z = z - shadow_z;
				}
			}
#endif

			float shadow = 1.0;
#ifndef SHADOWS_DISABLED
			if (i < 4) {
				shadow = float(shadow0 >> (i * 8u) & 0xFFu) / 255.0;
			} else {
				shadow = float(shadow1 >> ((i - 4u) * 8u) & 0xFFu) / 255.0;
			}

			shadow = mix(1.0, shadow, directional_lights.data[i].shadow_opacity);
#endif

			blur_shadow(shadow);

#ifdef DEBUG_DRAW_PSSM_SPLITS
			vec3 tint = vec3(1.0);
			if (-vertex.z < directional_lights.data[i].shadow_split_offsets.x) {
				tint = vec3(1.0, 0.0, 0.0);
			} else if (-vertex.z < directional_lights.data[i].shadow_split_offsets.y) {
				tint = vec3(0.0, 1.0, 0.0);
			} else if (-vertex.z < directional_lights.data[i].shadow_split_offsets.z) {
				tint = vec3(0.0, 0.0, 1.0);
			} else {
				tint = vec3(1.0, 1.0, 0.0);
			}
			tint = mix(tint, vec3(1.0), shadow);
			shadow = 1.0;
#endif

			float size_A = sc_use_light_soft_shadows ? directional_lights.data[i].size : 0.0;

			light_compute(normal, directional_lights.data[i].direction, normalize(view), size_A,
#ifndef DEBUG_DRAW_PSSM_SPLITS
					directional_lights.data[i].color * directional_lights.data[i].energy,
#else
					directional_lights.data[i].color * directional_lights.data[i].energy * tint,
#endif
					true, shadow, f0, orms, 1.0, albedo, alpha,
#ifdef LIGHT_BACKLIGHT_USED
					backlight,
#endif
#ifdef LIGHT_TRANSMITTANCE_USED
					transmittance_color,
					transmittance_depth,
					transmittance_boost,
					transmittance_z,
#endif
#ifdef LIGHT_RIM_USED
					rim, rim_tint,
#endif
#ifdef LIGHT_CLEARCOAT_USED
					clearcoat, clearcoat_roughness, normalize(normal_interp),
#endif
#ifdef LIGHT_ANISOTROPY_USED
					binormal,
					tangent, anisotropy,
#endif
					diffuse_light,
					specular_light);
		}
	}

	{ //omni lights

		uint cluster_omni_offset = cluster_offset;

		uint item_min;
		uint item_max;
		uint item_from;
		uint item_to;

		cluster_get_item_range(cluster_omni_offset + implementation_data.max_cluster_element_count_div_32 + cluster_z, item_min, item_max, item_from, item_to);

#ifdef USE_SUBGROUPS
		item_from = subgroupBroadcastFirst(subgroupMin(item_from));
		item_to = subgroupBroadcastFirst(subgroupMax(item_to));
#endif

		for (uint i = item_from; i < item_to; i++) {
			uint mask = cluster_buffer.data[cluster_omni_offset + i];
			mask &= cluster_get_range_clip_mask(i, item_min, item_max);
#ifdef USE_SUBGROUPS
			uint merged_mask = subgroupBroadcastFirst(subgroupOr(mask));
#else
			uint merged_mask = mask;
#endif

			while (merged_mask != 0) {
				uint bit = findMSB(merged_mask);
				merged_mask &= ~(1u << bit);
#ifdef USE_SUBGROUPS
				if (((1u << bit) & mask) == 0) { //do not process if not originally here
					continue;
				}
#endif
				uint light_index = 32 * i + bit;

				if (!bool(omni_lights.data[light_index].mask & instances.data[instance_index].layer_mask)) {
					continue; //not masked
				}

				if (omni_lights.data[light_index].bake_mode == LIGHT_BAKE_STATIC && bool(instances.data[instance_index].flags & INSTANCE_FLAGS_USE_LIGHTMAP)) {
					continue; // Statically baked light and object uses lightmap, skip
				}

				float shadow = light_process_omni_shadow(light_index, vertex, normal);

				shadow = blur_shadow(shadow);

				light_process_omni(light_index, vertex, view, normal, vertex_ddx, vertex_ddy, f0, orms, shadow, albedo, alpha,
#ifdef LIGHT_BACKLIGHT_USED
						backlight,
#endif
#ifdef LIGHT_TRANSMITTANCE_USED
						transmittance_color,
						transmittance_depth,
						transmittance_boost,
#endif
#ifdef LIGHT_RIM_USED
						rim,
						rim_tint,
#endif
#ifdef LIGHT_CLEARCOAT_USED
						clearcoat, clearcoat_roughness, normalize(normal_interp),
#endif
#ifdef LIGHT_ANISOTROPY_USED
						tangent, binormal, anisotropy,
#endif
						diffuse_light, specular_light);
			}
		}
	}

	{ //spot lights

		uint cluster_spot_offset = cluster_offset + implementation_data.cluster_type_size;

		uint item_min;
		uint item_max;
		uint item_from;
		uint item_to;

		cluster_get_item_range(cluster_spot_offset + implementation_data.max_cluster_element_count_div_32 + cluster_z, item_min, item_max, item_from, item_to);

#ifdef USE_SUBGROUPS
		item_from = subgroupBroadcastFirst(subgroupMin(item_from));
		item_to = subgroupBroadcastFirst(subgroupMax(item_to));
#endif

		for (uint i = item_from; i < item_to; i++) {
			uint mask = cluster_buffer.data[cluster_spot_offset + i];
			mask &= cluster_get_range_clip_mask(i, item_min, item_max);
#ifdef USE_SUBGROUPS
			uint merged_mask = subgroupBroadcastFirst(subgroupOr(mask));
#else
			uint merged_mask = mask;
#endif

			while (merged_mask != 0) {
				uint bit = findMSB(merged_mask);
				merged_mask &= ~(1u << bit);
#ifdef USE_SUBGROUPS
				if (((1u << bit) & mask) == 0) { //do not process if not originally here
					continue;
				}
#endif

				uint light_index = 32 * i + bit;

				if (!bool(spot_lights.data[light_index].mask & instances.data[instance_index].layer_mask)) {
					continue; //not masked
				}

				if (spot_lights.data[light_index].bake_mode == LIGHT_BAKE_STATIC && bool(instances.data[instance_index].flags & INSTANCE_FLAGS_USE_LIGHTMAP)) {
					continue; // Statically baked light and object uses lightmap, skip
				}

				float shadow = light_process_spot_shadow(light_index, vertex, normal);

				shadow = blur_shadow(shadow);

				light_process_spot(light_index, vertex, view, normal, vertex_ddx, vertex_ddy, f0, orms, shadow, albedo, alpha,
#ifdef LIGHT_BACKLIGHT_USED
						backlight,
#endif
#ifdef LIGHT_TRANSMITTANCE_USED
						transmittance_color,
						transmittance_depth,
						transmittance_boost,
#endif
#ifdef LIGHT_RIM_USED
						rim,
						rim_tint,
#endif
#ifdef LIGHT_CLEARCOAT_USED
						clearcoat, clearcoat_roughness, normalize(normal_interp),
#endif
#ifdef LIGHT_ANISOTROPY_USED
						tangent,
						binormal, anisotropy,
#endif
						diffuse_light, specular_light);
			}
		}
	}

#ifdef USE_SHADOW_TO_OPACITY
	alpha = min(alpha, clamp(length(ambient_light), 0.0, 1.0));

#if defined(ALPHA_SCISSOR_USED)
	if (alpha < alpha_scissor) {
		discard;
	}
#else
#ifdef MODE_RENDER_DEPTH
#ifdef USE_OPAQUE_PREPASS

	if (alpha < scene_data.opaque_prepass_threshold) {
		discard;
	}

#endif // USE_OPAQUE_PREPASS
#endif // MODE_RENDER_DEPTH
#endif // ALPHA_SCISSOR_USED

#endif // USE_SHADOW_TO_OPACITY

#endif //!defined(MODE_RENDER_DEPTH) && !defined(MODE_UNSHADED)

#ifdef MODE_RENDER_DEPTH

#ifdef MODE_RENDER_SDF

	{
		// Compute geometric normal
		vec3 ddx_vertex = dFdx(vertex);
		vec3 ddy_vertex = dFdy(vertex);
		vec3 geometric_normal = normalize(cross(ddx_vertex, ddy_vertex));

		/* This optimization needs more benchmark, does not seem to make a difference.
		if (abs(dot(vec3(0,0,1),geometric_normal)) < 0.55) {
			// Conservative value to discard this fragment if not belonging to this view
			discard;
		}*/

		/* This optimization breaks the image somehow, I have no idea why.
		if (gl_HelperInvocation) {
			return;
		}*/

		vec3 cam_normal = mat3(scene_data.inv_view_matrix) * normalize(normal_interp);
		vec3 cam_geom_normal = mat3(scene_data.inv_view_matrix) * normalize(geometric_normal);
		if (gl_FrontFacing) {
			cam_geom_normal = -cam_geom_normal;
		}

		vec3 local_pos = (implementation_data.sdf_to_bounds * vec4(vertex, 1.0)).xyz;
		vec3 grid_pos = vec3(implementation_data.sdf_offset) + local_pos * vec3(implementation_data.sdf_size);
		ivec3 igrid_pos = ivec3(grid_pos);

		// Compute solid bits

		// Compute normal bits.
		// Lower 6 are inclusive (depending on axis vector.

		// upper 26 are exclusive (With some margin), used to save something closer to the normal.

		const int facing_direction_count = 26;
		const vec3 facing_directions[26] = vec3[](vec3(-1.0, 0.0, 0.0), vec3(1.0, 0.0, 0.0), vec3(0.0, -1.0, 0.0), vec3(0.0, 1.0, 0.0), vec3(0.0, 0.0, -1.0), vec3(0.0, 0.0, 1.0), vec3(-0.5773502691896258, -0.5773502691896258, -0.5773502691896258), vec3(-0.7071067811865475, -0.7071067811865475, 0.0), vec3(-0.5773502691896258, -0.5773502691896258, 0.5773502691896258), vec3(-0.7071067811865475, 0.0, -0.7071067811865475), vec3(-0.7071067811865475, 0.0, 0.7071067811865475), vec3(-0.5773502691896258, 0.5773502691896258, -0.5773502691896258), vec3(-0.7071067811865475, 0.7071067811865475, 0.0), vec3(-0.5773502691896258, 0.5773502691896258, 0.5773502691896258), vec3(0.0, -0.7071067811865475, -0.7071067811865475), vec3(0.0, -0.7071067811865475, 0.7071067811865475), vec3(0.0, 0.7071067811865475, -0.7071067811865475), vec3(0.0, 0.7071067811865475, 0.7071067811865475), vec3(0.5773502691896258, -0.5773502691896258, -0.5773502691896258), vec3(0.7071067811865475, -0.7071067811865475, 0.0), vec3(0.5773502691896258, -0.5773502691896258, 0.5773502691896258), vec3(0.7071067811865475, 0.0, -0.7071067811865475), vec3(0.7071067811865475, 0.0, 0.7071067811865475), vec3(0.5773502691896258, 0.5773502691896258, -0.5773502691896258), vec3(0.7071067811865475, 0.7071067811865475, 0.0), vec3(0.5773502691896258, 0.5773502691896258, 0.5773502691896258));

		uint bit_normal = 0;

		//const float exclusive_threshold = 0.86; // given min cos is 0.70710676908493
		const float exclusive_threshold = 0.7; // given min cos is 0.70710676908493
		const float inclusive_threshold = 0.001;

		for (int i = 0; i < facing_direction_count; i++) {
			float dp = dot(cam_geom_normal, facing_directions[i]);

			if (i < 6 && dp > inclusive_threshold) {
				bit_normal |= uint(1 << i);
			}

			if (dp > exclusive_threshold) {
				bit_normal |= uint(1 << (i + 6));
			}
		}

		// Subgroup merge and store normal bits

		{
#ifdef MOLTENVK_USED
			imageStore(geom_normal_bits, igrid_pos, uvec4(imageLoad(geom_normal_bits, igrid_pos).r | (1 << bit_ofs))); //store solid bits
#else
			imageAtomicOr(geom_normal_bits, igrid_pos, bit_normal); //store solid bits
#endif
		}

		// Compute aniso albedo

		const vec3 aniso_dir[6] = vec3[](
				vec3(-1, 0, 0),
				vec3(1, 0, 0),
				vec3(0, -1, 0),
				vec3(0, 1, 0),
				vec3(0, 0, -1),
				vec3(0, 0, 1));

		for (int i = 0; i < 6; i++) {
			float d = dot(cam_normal, aniso_dir[i]);
			if (d > 0.0) {
				vec4 aniso_albedo = vec4(albedo, 1.0);

				uint albedo16 = 0;
				albedo16 |= clamp(uint(aniso_albedo.r * 31.0), 0, 31) << 0;
				albedo16 |= clamp(uint(aniso_albedo.g * 63.0), 0, 63) << 5;
				albedo16 |= clamp(uint(aniso_albedo.b * 31.0), 0, 31) << 11;
				ivec3 store_pos = igrid_pos >> 1;
				store_pos.z = store_pos.z * 6 + i;
				imageStore(albedo_volume_grid, store_pos, uvec4(albedo16));
			}
		}

		if (length(emission) > 0.001) {
			float lumas[6];
			vec3 light_total = vec3(0);

			for (int i = 0; i < 6; i++) {
				float strength = max(0.0, dot(cam_normal, aniso_dir[i]));
				vec3 light = emission * strength;
				light_total += light;
				lumas[i] = max(light.r, max(light.g, light.b));
			}

			float luma_total = max(light_total.r, max(light_total.g, light_total.b));

			uint light_aniso = 0;

			for (int i = 0; i < 6; i++) {
				light_aniso |= min(31, uint((lumas[i] / luma_total) * 31.0)) << (i * 5);
			}

			//compress to RGBE9995 to save space

			uint light_rgbe;

			{
				vec3 rgb = light_total.rgb;

				const float rgbe_max = uintBitsToFloat(0x477F8000);
				const float rgbe_min = uintBitsToFloat(0x37800000);

				rgb = clamp(rgb, 0, rgbe_max);

				float max_channel = max(max(rgbe_min, rgb.r), max(rgb.g, rgb.b));

				float bias = uintBitsToFloat((floatBitsToUint(max_channel) + 0x07804000) & 0x7F800000);

				uvec3 urgb = floatBitsToUint(rgb + bias);
				uint e = (floatBitsToUint(bias) << 4) + 0x10000000;
				light_rgbe = e | (urgb.b << 18) | (urgb.g << 9) | (urgb.r & 0x1FF);
			}

			imageStore(emission_grid, igrid_pos >> 1, uvec4(light_rgbe));
			imageStore(emission_aniso_grid, igrid_pos >> 1, uvec4(light_aniso));
		}
	}

#endif

#ifdef MODE_RENDER_MATERIAL

	albedo_output_buffer.rgb = albedo;
	albedo_output_buffer.a = alpha;

	normal_output_buffer.rgb = normal * 0.5 + 0.5;
	normal_output_buffer.a = 0.0;
	depth_output_buffer.r = -vertex.z;

	orm_output_buffer.r = ao;
	orm_output_buffer.g = roughness;
	orm_output_buffer.b = metallic;
	orm_output_buffer.a = sss_strength;

	emission_output_buffer.rgb = emission;
	emission_output_buffer.a = 0.0;
#endif

#ifdef MODE_RENDER_NORMAL_ROUGHNESS
	normal_roughness_output_buffer = vec4(normal * 0.5 + 0.5, roughness);

#ifdef MODE_RENDER_VOXEL_GI
	if (bool(instances.data[instance_index].flags & INSTANCE_FLAGS_USE_VOXEL_GI)) { // process voxel_gi_instances
		uint index1 = instances.data[instance_index].gi_offset & 0xFFFF;
		uint index2 = instances.data[instance_index].gi_offset >> 16;
		voxel_gi_buffer.x = index1 & 0xFFu;
		voxel_gi_buffer.y = index2 & 0xFFu;
	} else {
		voxel_gi_buffer.x = 0xFF;
		voxel_gi_buffer.y = 0xFF;
	}
#endif

#endif //MODE_RENDER_NORMAL_ROUGHNESS

//nothing happens, so a tree-ssa optimizer will result in no fragment shader :)
#else

	// multiply by albedo
	diffuse_light *= albedo; // ambient must be multiplied by albedo at the end

	// apply direct light AO
	ao = unpackUnorm4x8(orms).x;
	specular_light *= ao;
	diffuse_light *= ao;

	// apply metallic
	metallic = unpackUnorm4x8(orms).z;
	diffuse_light *= 1.0 - metallic;
	ambient_light *= 1.0 - metallic;

#ifndef FOG_DISABLED
	//restore fog
	fog = vec4(unpackHalf2x16(fog_rg), unpackHalf2x16(fog_ba));
#endif //!FOG_DISABLED

#ifdef MODE_SEPARATE_SPECULAR

#ifdef MODE_UNSHADED
	diffuse_buffer = vec4(albedo.rgb, 0.0);
	specular_buffer = vec4(0.0);

#else

#ifdef SSS_MODE_SKIN
	sss_strength = -sss_strength;
#endif
	diffuse_buffer = vec4(emission + diffuse_light + ambient_light, sss_strength);
	specular_buffer = vec4(specular_light, metallic);
#endif

#ifndef FOG_DISABLED
	diffuse_buffer.rgb = mix(diffuse_buffer.rgb, fog.rgb, fog.a);
	specular_buffer.rgb = mix(specular_buffer.rgb, vec3(0.0), fog.a);
#endif //!FOG_DISABLED

#else //MODE_SEPARATE_SPECULAR

	alpha *= scene_data.pass_alpha_multiplier;

#ifdef MODE_UNSHADED
	frag_color = vec4(albedo, alpha);
#else
	frag_color = vec4(emission + ambient_light + diffuse_light + specular_light, alpha);
//frag_color = vec4(1.0);
#endif //USE_NO_SHADING

#ifndef FOG_DISABLED
	// Draw "fixed" fog before volumetric fog to ensure volumetric fog can appear in front of the sky.
	frag_color.rgb = mix(frag_color.rgb, fog.rgb, fog.a);
#endif //!FOG_DISABLED

#endif //MODE_SEPARATE_SPECULAR

#endif //MODE_RENDER_DEPTH
#ifdef MOTION_VECTORS
	vec2 position_clip = (screen_position.xy / screen_position.w) - scene_data.taa_jitter;
	vec2 prev_position_clip = (prev_screen_position.xy / prev_screen_position.w) - scene_data_block.prev_data.taa_jitter;

	vec2 position_uv = position_clip * vec2(0.5, 0.5);
	vec2 prev_position_uv = prev_position_clip * vec2(0.5, 0.5);

	motion_vector = prev_position_uv - position_uv;
#endif
}

void main() {
#ifdef MODE_DUAL_PARABOLOID

	if (dp_clip > 0.0)
		discard;
#endif

	fragment_shader(scene_data_block.data);
}<|MERGE_RESOLUTION|>--- conflicted
+++ resolved
@@ -1466,15 +1466,9 @@
 			ivec2 closest_coord = coord;
 
 #ifdef USE_MULTIVIEW
-<<<<<<< HEAD
 			vec4 closest_nr = texelFetch(sampler2DArray(normal_roughness_buffer, DEFAULT_SAMPLER_LINEAR_CLAMP), ivec3(coord, ViewIndex), 0);
 #else // USE_MULTIVIEW
 			vec4 closest_nr = texelFetch(sampler2D(normal_roughness_buffer, DEFAULT_SAMPLER_LINEAR_CLAMP), coord, 0);
-=======
-			float closest_ang = dot(normal, textureLod(sampler2DArray(normal_roughness_buffer, SAMPLER_LINEAR_CLAMP), vec3(base_coord, ViewIndex), 0.0).xyz * 2.0 - 1.0);
-#else // USE_MULTIVIEW
-			float closest_ang = dot(normal, textureLod(sampler2D(normal_roughness_buffer, SAMPLER_LINEAR_CLAMP), base_coord, 0.0).xyz * 2.0 - 1.0);
->>>>>>> 2d0ee20f
 #endif // USE_MULTIVIEW
 
 			float closest_r = closest_nr.a;
@@ -1485,15 +1479,9 @@
 				const ivec2 neighbours[4] = ivec2[](ivec2(1, 0), ivec2(0, 1), ivec2(-1, 0), ivec2(0, -1));
 				ivec2 neighbour_coord = coord + (neighbours[i] << implementation_data.gi_upscale_shift);
 #ifdef USE_MULTIVIEW
-<<<<<<< HEAD
 				closest_nr = texelFetch(sampler2DArray(normal_roughness_buffer, DEFAULT_SAMPLER_LINEAR_CLAMP), ivec3(neighbour_coord, ViewIndex), 0);
 #else // USE_MULTIVIEW
 				closest_nr = texelFetch(sampler2D(normal_roughness_buffer, DEFAULT_SAMPLER_LINEAR_CLAMP), neighbour_coord, 0);
-=======
-				float neighbour_ang = dot(normal, textureLod(sampler2DArray(normal_roughness_buffer, SAMPLER_LINEAR_CLAMP), vec3(neighbour_coord, ViewIndex), 0.0).xyz * 2.0 - 1.0);
-#else // USE_MULTIVIEW
-				float neighbour_ang = dot(normal, textureLod(sampler2D(normal_roughness_buffer, SAMPLER_LINEAR_CLAMP), neighbour_coord, 0.0).xyz * 2.0 - 1.0);
->>>>>>> 2d0ee20f
 #endif // USE_MULTIVIEW
 
 				float r = closest_nr.a;
@@ -1510,7 +1498,6 @@
 		}
 
 #ifdef USE_MULTIVIEW
-<<<<<<< HEAD
 		vec3 buffer_ambient = texelFetch(sampler2DArray(ambient_buffer, DEFAULT_SAMPLER_LINEAR_CLAMP), ivec3(coord, ViewIndex), 0).rgb;
 		vec3 buffer_reflection = texelFetch(sampler2DArray(reflection_buffer, DEFAULT_SAMPLER_LINEAR_CLAMP), ivec3(coord, ViewIndex), 0).rgb;
 		vec2 buffer_blend = texelFetch(sampler2DArray(ambient_reflection_blend_buffer, DEFAULT_SAMPLER_LINEAR_CLAMP), ivec3(coord, ViewIndex), 0).rg;
@@ -1518,13 +1505,6 @@
 		vec3 buffer_ambient = texelFetch(sampler2D(ambient_buffer, DEFAULT_SAMPLER_LINEAR_CLAMP), coord, 0).rgb;
 		vec3 buffer_reflection = texelFetch(sampler2D(reflection_buffer, DEFAULT_SAMPLER_LINEAR_CLAMP), coord, 0).rgb;
 		vec2 buffer_blend = texelFetch(sampler2D(ambient_reflection_blend_buffer, DEFAULT_SAMPLER_LINEAR_CLAMP), coord, 0).rg;
-=======
-		vec4 buffer_ambient = textureLod(sampler2DArray(ambient_buffer, SAMPLER_LINEAR_CLAMP), vec3(coord, ViewIndex), 0.0);
-		vec4 buffer_reflection = textureLod(sampler2DArray(reflection_buffer, SAMPLER_LINEAR_CLAMP), vec3(coord, ViewIndex), 0.0);
-#else // USE_MULTIVIEW
-		vec4 buffer_ambient = textureLod(sampler2D(ambient_buffer, SAMPLER_LINEAR_CLAMP), coord, 0.0);
-		vec4 buffer_reflection = textureLod(sampler2D(reflection_buffer, SAMPLER_LINEAR_CLAMP), coord, 0.0);
->>>>>>> 2d0ee20f
 #endif // USE_MULTIVIEW
 
 		ambient_light = mix(ambient_light, buffer_ambient, buffer_blend.r);
