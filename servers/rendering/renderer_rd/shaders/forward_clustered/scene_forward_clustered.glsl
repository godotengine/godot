#[vertex]

#version 450

#VERSION_DEFINES

#include "scene_forward_clustered_inc.glsl"

#define SHADER_IS_SRGB false
#define SHADER_SPACE_FAR 0.0

/* INPUT ATTRIBS */

// Always contains vertex position in XYZ, can contain tangent angle in W.
layout(location = 0) in vec4 vertex_angle_attrib;

//only for pure render depth when normal is not used

#if defined(NORMAL_USED) || defined(TANGENT_USED)
// Contains Normal/Axis in RG, can contain tangent in BA.
layout(location = 1) in vec4 axis_tangent_attrib;
#endif

// Location 2 is unused.

#if defined(COLOR_USED)
layout(location = 3) in vec4 color_attrib;
#endif

#ifdef UV_USED
layout(location = 4) in vec2 uv_attrib;
#endif

#if defined(UV2_USED) || defined(USE_LIGHTMAP) || defined(MODE_RENDER_MATERIAL)
layout(location = 5) in vec2 uv2_attrib;
#endif

#if defined(CUSTOM0_USED)
layout(location = 6) in vec4 custom0_attrib;
#endif

#if defined(CUSTOM1_USED)
layout(location = 7) in vec4 custom1_attrib;
#endif

#if defined(CUSTOM2_USED)
layout(location = 8) in vec4 custom2_attrib;
#endif

#if defined(CUSTOM3_USED)
layout(location = 9) in vec4 custom3_attrib;
#endif

#if defined(BONES_USED) || defined(USE_PARTICLE_TRAILS)
layout(location = 10) in uvec4 bone_attrib;
#endif

#if defined(WEIGHTS_USED) || defined(USE_PARTICLE_TRAILS)
layout(location = 11) in vec4 weight_attrib;
#endif

#ifdef MOTION_VECTORS
layout(location = 12) in vec4 previous_vertex_attrib;

#if defined(NORMAL_USED) || defined(TANGENT_USED)
layout(location = 13) in vec4 previous_normal_attrib;
#endif

#endif // MOTION_VECTORS

vec3 oct_to_vec3(vec2 e) {
	vec3 v = vec3(e.xy, 1.0 - abs(e.x) - abs(e.y));
	float t = max(-v.z, 0.0);
	v.xy += t * -sign(v.xy);
	return normalize(v);
}

void axis_angle_to_tbn(vec3 axis, float angle, out vec3 tangent, out vec3 binormal, out vec3 normal) {
	float c = cos(angle);
	float s = sin(angle);
	vec3 omc_axis = (1.0 - c) * axis;
	vec3 s_axis = s * axis;
	tangent = omc_axis.xxx * axis + vec3(c, -s_axis.z, s_axis.y);
	binormal = omc_axis.yyy * axis + vec3(s_axis.z, c, -s_axis.x);
	normal = omc_axis.zzz * axis + vec3(-s_axis.y, s_axis.x, c);
}

/* Varyings */

layout(location = 0) out vec3 vertex_interp;

#ifdef NORMAL_USED
layout(location = 1) out vec3 normal_interp;
#endif

#if defined(COLOR_USED)
layout(location = 2) out vec4 color_interp;
#endif

#ifdef UV_USED
layout(location = 3) out vec2 uv_interp;
#endif

#if defined(UV2_USED) || defined(USE_LIGHTMAP)
layout(location = 4) out vec2 uv2_interp;
#endif

#ifdef TANGENT_USED
layout(location = 5) out vec3 tangent_interp;
layout(location = 6) out vec3 binormal_interp;
#endif

#ifdef MOTION_VECTORS
layout(location = 7) out vec4 screen_position;
layout(location = 8) out vec4 prev_screen_position;
#endif

#ifdef MATERIAL_UNIFORMS_USED
/* clang-format off */
layout(set = MATERIAL_UNIFORM_SET, binding = 0, std140) uniform MaterialUniforms {
#MATERIAL_UNIFORMS
} material;
/* clang-format on */
#endif

float global_time;

#ifdef MODE_DUAL_PARABOLOID

layout(location = 9) out float dp_clip;

#endif

layout(location = 10) out flat uint instance_index_interp;

#ifdef USE_MULTIVIEW
#ifdef has_VK_KHR_multiview
#define ViewIndex gl_ViewIndex
#else // has_VK_KHR_multiview
// !BAS! This needs to become an input once we implement our fallback!
#define ViewIndex 0
#endif // has_VK_KHR_multiview
vec3 multiview_uv(vec2 uv) {
	return vec3(uv, ViewIndex);
}
ivec3 multiview_uv(ivec2 uv) {
	return ivec3(uv, int(ViewIndex));
}
layout(location = 11) out vec4 combined_projected;
#else // USE_MULTIVIEW
// Set to zero, not supported in non stereo
#define ViewIndex 0
vec2 multiview_uv(vec2 uv) {
	return uv;
}
ivec2 multiview_uv(ivec2 uv) {
	return uv;
}
#endif //USE_MULTIVIEW

invariant gl_Position;

#GLOBALS

#ifdef USE_DOUBLE_PRECISION
// Helper functions for emulating double precision when adding floats.
vec3 quick_two_sum(vec3 a, vec3 b, out vec3 out_p) {
	vec3 s = a + b;
	out_p = b - (s - a);
	return s;
}

vec3 two_sum(vec3 a, vec3 b, out vec3 out_p) {
	vec3 s = a + b;
	vec3 v = s - a;
	out_p = (a - (s - v)) + (b - v);
	return s;
}

vec3 double_add_vec3(vec3 base_a, vec3 prec_a, vec3 base_b, vec3 prec_b, out vec3 out_precision) {
	vec3 s, t, se, te;
	s = two_sum(base_a, base_b, se);
	t = two_sum(prec_a, prec_b, te);
	se += t;
	s = quick_two_sum(s, se, se);
	se += te;
	s = quick_two_sum(s, se, out_precision);
	return s;
}
#endif

void vertex_shader(vec3 vertex_input,
#ifdef NORMAL_USED
		in vec3 normal_input,
#endif
#ifdef TANGENT_USED
		in vec3 tangent_input,
		in vec3 binormal_input,
#endif
		in uint instance_index, in bool is_multimesh, in uint multimesh_offset, in SceneData scene_data, in mat4 model_matrix, out vec4 screen_pos) {
	vec4 instance_custom = vec4(0.0);
#if defined(COLOR_USED)
	color_interp = color_attrib;
#endif

	mat4 inv_view_matrix = scene_data.inv_view_matrix;

#ifdef USE_DOUBLE_PRECISION
	vec3 model_precision = vec3(model_matrix[0][3], model_matrix[1][3], model_matrix[2][3]);
	model_matrix[0][3] = 0.0;
	model_matrix[1][3] = 0.0;
	model_matrix[2][3] = 0.0;
	vec3 view_precision = vec3(inv_view_matrix[0][3], inv_view_matrix[1][3], inv_view_matrix[2][3]);
	inv_view_matrix[0][3] = 0.0;
	inv_view_matrix[1][3] = 0.0;
	inv_view_matrix[2][3] = 0.0;
#endif

	mat3 model_normal_matrix;
	if (bool(instances.data[instance_index].flags & INSTANCE_FLAGS_NON_UNIFORM_SCALE)) {
		model_normal_matrix = transpose(inverse(mat3(model_matrix)));
	} else {
		model_normal_matrix = mat3(model_matrix);
	}

	mat4 matrix;
	mat4 read_model_matrix = model_matrix;

	if (is_multimesh) {
		//multimesh, instances are for it

#ifdef USE_PARTICLE_TRAILS
		uint trail_size = (instances.data[instance_index].flags >> INSTANCE_FLAGS_PARTICLE_TRAIL_SHIFT) & INSTANCE_FLAGS_PARTICLE_TRAIL_MASK;
		uint stride = 3 + 1 + 1; //particles always uses this format

		uint offset = trail_size * stride * gl_InstanceIndex;

#ifdef COLOR_USED
		vec4 pcolor;
#endif
		{
			uint boffset = offset + bone_attrib.x * stride;
			matrix = mat4(transforms.data[boffset + 0], transforms.data[boffset + 1], transforms.data[boffset + 2], vec4(0.0, 0.0, 0.0, 1.0)) * weight_attrib.x;
#ifdef COLOR_USED
			pcolor = transforms.data[boffset + 3] * weight_attrib.x;
#endif
		}
		if (weight_attrib.y > 0.001) {
			uint boffset = offset + bone_attrib.y * stride;
			matrix += mat4(transforms.data[boffset + 0], transforms.data[boffset + 1], transforms.data[boffset + 2], vec4(0.0, 0.0, 0.0, 1.0)) * weight_attrib.y;
#ifdef COLOR_USED
			pcolor += transforms.data[boffset + 3] * weight_attrib.y;
#endif
		}
		if (weight_attrib.z > 0.001) {
			uint boffset = offset + bone_attrib.z * stride;
			matrix += mat4(transforms.data[boffset + 0], transforms.data[boffset + 1], transforms.data[boffset + 2], vec4(0.0, 0.0, 0.0, 1.0)) * weight_attrib.z;
#ifdef COLOR_USED
			pcolor += transforms.data[boffset + 3] * weight_attrib.z;
#endif
		}
		if (weight_attrib.w > 0.001) {
			uint boffset = offset + bone_attrib.w * stride;
			matrix += mat4(transforms.data[boffset + 0], transforms.data[boffset + 1], transforms.data[boffset + 2], vec4(0.0, 0.0, 0.0, 1.0)) * weight_attrib.w;
#ifdef COLOR_USED
			pcolor += transforms.data[boffset + 3] * weight_attrib.w;
#endif
		}

		instance_custom = transforms.data[offset + 4];

#ifdef COLOR_USED
		color_interp *= pcolor;
#endif

#else
		uint stride = 0;
		{
			//TODO implement a small lookup table for the stride
			if (bool(instances.data[instance_index].flags & INSTANCE_FLAGS_MULTIMESH_FORMAT_2D)) {
				stride += 2;
			} else {
				stride += 3;
			}
			if (bool(instances.data[instance_index].flags & INSTANCE_FLAGS_MULTIMESH_HAS_COLOR)) {
				stride += 1;
			}
			if (bool(instances.data[instance_index].flags & INSTANCE_FLAGS_MULTIMESH_HAS_CUSTOM_DATA)) {
				stride += 1;
			}
		}

		uint offset = stride * (gl_InstanceIndex + multimesh_offset);

		if (bool(instances.data[instance_index].flags & INSTANCE_FLAGS_MULTIMESH_FORMAT_2D)) {
			matrix = mat4(transforms.data[offset + 0], transforms.data[offset + 1], vec4(0.0, 0.0, 1.0, 0.0), vec4(0.0, 0.0, 0.0, 1.0));
			offset += 2;
		} else {
			matrix = mat4(transforms.data[offset + 0], transforms.data[offset + 1], transforms.data[offset + 2], vec4(0.0, 0.0, 0.0, 1.0));
			offset += 3;
		}

		if (bool(instances.data[instance_index].flags & INSTANCE_FLAGS_MULTIMESH_HAS_COLOR)) {
#ifdef COLOR_USED
			color_interp *= transforms.data[offset];
#endif
			offset += 1;
		}

		if (bool(instances.data[instance_index].flags & INSTANCE_FLAGS_MULTIMESH_HAS_CUSTOM_DATA)) {
			instance_custom = transforms.data[offset];
		}

#endif
		//transpose
		matrix = transpose(matrix);
#if !defined(USE_DOUBLE_PRECISION) || defined(SKIP_TRANSFORM_USED) || defined(VERTEX_WORLD_COORDS_USED) || defined(MODEL_MATRIX_USED)
		// Normally we can bake the multimesh transform into the model matrix, but when using double precision
		// we avoid baking it in so we can emulate high precision.
		read_model_matrix = model_matrix * matrix;
#if !defined(USE_DOUBLE_PRECISION) || defined(SKIP_TRANSFORM_USED) || defined(VERTEX_WORLD_COORDS_USED)
		model_matrix = read_model_matrix;
#endif // !defined(USE_DOUBLE_PRECISION) || defined(SKIP_TRANSFORM_USED) || defined(VERTEX_WORLD_COORDS_USED)
#endif // !defined(USE_DOUBLE_PRECISION) || defined(SKIP_TRANSFORM_USED) || defined(VERTEX_WORLD_COORDS_USED) || defined(MODEL_MATRIX_USED)
		model_normal_matrix = model_normal_matrix * mat3(matrix);
	}

	vec3 vertex = vertex_input;
#ifdef NORMAL_USED
	vec3 normal = normal_input;
#endif

#ifdef TANGENT_USED
	vec3 tangent = tangent_input;
	vec3 binormal = binormal_input;
#endif

#ifdef UV_USED
	uv_interp = uv_attrib;
#endif

#if defined(UV2_USED) || defined(USE_LIGHTMAP)
	uv2_interp = uv2_attrib;
#endif

	vec4 uv_scale = instances.data[instance_index].uv_scale;

	if (uv_scale != vec4(0.0)) { // Compression enabled
#ifdef UV_USED
		uv_interp = (uv_interp - 0.5) * uv_scale.xy;
#endif
#if defined(UV2_USED) || defined(USE_LIGHTMAP)
		uv2_interp = (uv2_interp - 0.5) * uv_scale.zw;
#endif
	}

#ifdef OVERRIDE_POSITION
	vec4 position = vec4(1.0);
#endif

#ifdef USE_MULTIVIEW
	mat4 combined_projection = scene_data.projection_matrix;
	mat4 projection_matrix = scene_data.projection_matrix_view[ViewIndex];
	mat4 inv_projection_matrix = scene_data.inv_projection_matrix_view[ViewIndex];
	vec3 eye_offset = scene_data.eye_offset[ViewIndex].xyz;
#else
	mat4 projection_matrix = scene_data.projection_matrix;
	mat4 inv_projection_matrix = scene_data.inv_projection_matrix;
	vec3 eye_offset = vec3(0.0, 0.0, 0.0);
#endif //USE_MULTIVIEW

//using world coordinates
#if !defined(SKIP_TRANSFORM_USED) && defined(VERTEX_WORLD_COORDS_USED)

	vertex = (model_matrix * vec4(vertex, 1.0)).xyz;

#ifdef NORMAL_USED
	normal = model_normal_matrix * normal;
#endif

#ifdef TANGENT_USED

	tangent = model_normal_matrix * tangent;
	binormal = model_normal_matrix * binormal;

#endif
#endif

	float roughness = 1.0;

	mat4 modelview = scene_data.view_matrix * model_matrix;
	mat3 modelview_normal = mat3(scene_data.view_matrix) * model_normal_matrix;
	mat4 read_view_matrix = scene_data.view_matrix;
	vec2 read_viewport_size = scene_data.viewport_size;

	{
#CODE : VERTEX
	}

// using local coordinates (default)
#if !defined(SKIP_TRANSFORM_USED) && !defined(VERTEX_WORLD_COORDS_USED)

#ifdef USE_DOUBLE_PRECISION
	// We separate the basis from the origin because the basis is fine with single point precision.
	// Then we combine the translations from the model matrix and the view matrix using emulated doubles.
	// We add the result to the vertex and ignore the final lost precision.
	vec3 model_origin = model_matrix[3].xyz;
	if (is_multimesh) {
		vertex = mat3(matrix) * vertex;
		model_origin = double_add_vec3(model_origin, model_precision, matrix[3].xyz, vec3(0.0), model_precision);
	}
	vertex = mat3(inv_view_matrix * modelview) * vertex;
	vec3 temp_precision; // Will be ignored.
	vertex += double_add_vec3(model_origin, model_precision, scene_data.inv_view_matrix[3].xyz, view_precision, temp_precision);
	vertex = mat3(scene_data.view_matrix) * vertex;
#else
	vertex = (modelview * vec4(vertex, 1.0)).xyz;
#endif
#ifdef NORMAL_USED
	normal = modelview_normal * normal;
#endif

#ifdef TANGENT_USED

	binormal = modelview_normal * binormal;
	tangent = modelview_normal * tangent;
#endif
#endif // !defined(SKIP_TRANSFORM_USED) && !defined(VERTEX_WORLD_COORDS_USED)

//using world coordinates
#if !defined(SKIP_TRANSFORM_USED) && defined(VERTEX_WORLD_COORDS_USED)

	vertex = (scene_data.view_matrix * vec4(vertex, 1.0)).xyz;
#ifdef NORMAL_USED
	normal = (scene_data.view_matrix * vec4(normal, 0.0)).xyz;
#endif

#ifdef TANGENT_USED
	binormal = (scene_data.view_matrix * vec4(binormal, 0.0)).xyz;
	tangent = (scene_data.view_matrix * vec4(tangent, 0.0)).xyz;
#endif
#endif

	vertex_interp = vertex;

#ifdef NORMAL_USED
	normal_interp = normal;
#endif

#ifdef TANGENT_USED
	tangent_interp = tangent;
	binormal_interp = binormal;
#endif

#ifdef MODE_RENDER_DEPTH

#ifdef MODE_DUAL_PARABOLOID

	vertex_interp.z *= scene_data.dual_paraboloid_side;

	dp_clip = vertex_interp.z; //this attempts to avoid noise caused by objects sent to the other parabolloid side due to bias

	//for dual paraboloid shadow mapping, this is the fastest but least correct way, as it curves straight edges

	vec3 vtx = vertex_interp;
	float distance = length(vtx);
	vtx = normalize(vtx);
	vtx.xy /= 1.0 - vtx.z;
	vtx.z = (distance / scene_data.z_far);
	vtx.z = vtx.z * 2.0 - 1.0;
	vertex_interp = vtx;

#endif

#endif //MODE_RENDER_DEPTH

#ifdef OVERRIDE_POSITION
	gl_Position = position;
#else
	gl_Position = projection_matrix * vec4(vertex_interp, 1.0);
#endif

#ifdef USE_MULTIVIEW
	combined_projected = combined_projection * vec4(vertex_interp, 1.0);
#endif

#ifdef MOTION_VECTORS
	screen_pos = gl_Position;
#endif

#ifdef MODE_RENDER_DEPTH
	if (scene_data.pancake_shadows) {
		if (gl_Position.z >= 0.9999) {
			gl_Position.z = 0.9999;
		}
	}
#endif
#ifdef MODE_RENDER_MATERIAL
	if (scene_data.material_uv2_mode) {
		vec2 uv_offset = unpackHalf2x16(draw_call.uv_offset);
		gl_Position.xy = (uv2_attrib.xy + uv_offset) * 2.0 - 1.0;
		gl_Position.z = 0.00001;
		gl_Position.w = 1.0;
	}
#endif
}

void _unpack_vertex_attributes(vec4 p_vertex_in, vec3 p_compressed_aabb_position, vec3 p_compressed_aabb_size,
#if defined(NORMAL_USED) || defined(TANGENT_USED)
		vec4 p_normal_in,
#ifdef NORMAL_USED
		out vec3 r_normal,
#endif
		out vec3 r_tangent,
		out vec3 r_binormal,
#endif
		out vec3 r_vertex) {

	r_vertex = p_vertex_in.xyz * p_compressed_aabb_size + p_compressed_aabb_position;
#ifdef NORMAL_USED
	r_normal = oct_to_vec3(p_normal_in.xy * 2.0 - 1.0);
#endif

#if defined(NORMAL_USED) || defined(TANGENT_USED)

	float binormal_sign;

	// This works because the oct value (0, 1) maps onto (0, 0, -1) which encodes to (1, 1).
	// Accordingly, if p_normal_in.z contains octahedral values, it won't equal (0, 1).
	if (p_normal_in.z > 0.0 || p_normal_in.w < 1.0) {
		// Uncompressed format.
		vec2 signed_tangent_attrib = p_normal_in.zw * 2.0 - 1.0;
		r_tangent = oct_to_vec3(vec2(signed_tangent_attrib.x, abs(signed_tangent_attrib.y) * 2.0 - 1.0));
		binormal_sign = sign(signed_tangent_attrib.y);
		r_binormal = normalize(cross(r_normal, r_tangent) * binormal_sign);
	} else {
		// Compressed format.
		float angle = p_vertex_in.w;
		binormal_sign = angle > 0.5 ? 1.0 : -1.0; // 0.5 does not exist in UNORM16, so values are either greater or smaller.
		angle = abs(angle * 2.0 - 1.0) * M_PI; // 0.5 is basically zero, allowing to encode both signs reliably.
		vec3 axis = r_normal;
		axis_angle_to_tbn(axis, angle, r_tangent, r_binormal, r_normal);
		r_binormal *= binormal_sign;
	}
#endif
}

void main() {
	uint instance_index = draw_call.instance_index;

	bool is_multimesh = bool(instances.data[instance_index].flags & INSTANCE_FLAGS_MULTIMESH);
	if (!is_multimesh) {
		instance_index += gl_InstanceIndex;
	}

	instance_index_interp = instance_index;

	mat4 model_matrix = instances.data[instance_index].transform;

#ifdef MOTION_VECTORS
	// Previous vertex.
	vec3 prev_vertex;
#ifdef NORMAL_USED
	vec3 prev_normal;
#endif
#if defined(NORMAL_USED) || defined(TANGENT_USED)
	vec3 prev_tangent;
	vec3 prev_binormal;
#endif

	_unpack_vertex_attributes(
			previous_vertex_attrib,
			instances.data[instance_index].compressed_aabb_position_pad.xyz,
			instances.data[instance_index].compressed_aabb_size_pad.xyz,

#if defined(NORMAL_USED) || defined(TANGENT_USED)
			previous_normal_attrib,
#ifdef NORMAL_USED
			prev_normal,
#endif
			prev_tangent,
			prev_binormal,
#endif
			prev_vertex);

	global_time = scene_data_block.prev_data.time;
	vertex_shader(prev_vertex,
#ifdef NORMAL_USED
			prev_normal,
#endif
#ifdef TANGENT_USED
			prev_tangent,
			prev_binormal,
#endif
			instance_index, is_multimesh, draw_call.multimesh_motion_vectors_previous_offset, scene_data_block.prev_data, instances.data[instance_index].prev_transform, prev_screen_position);
#else
	// Unused output.
	vec4 screen_position;
#endif

	vec3 vertex;
#ifdef NORMAL_USED
	vec3 normal;
#endif
#if defined(NORMAL_USED) || defined(TANGENT_USED)
	vec3 tangent;
	vec3 binormal;
#endif

	_unpack_vertex_attributes(
			vertex_angle_attrib,
			instances.data[instance_index].compressed_aabb_position_pad.xyz,
			instances.data[instance_index].compressed_aabb_size_pad.xyz,
#if defined(NORMAL_USED) || defined(TANGENT_USED)
			axis_tangent_attrib,
#ifdef NORMAL_USED
			normal,
#endif
			tangent,
			binormal,
#endif
			vertex);

	// Current vertex.
	global_time = scene_data_block.data.time;
	vertex_shader(vertex,
#ifdef NORMAL_USED
			normal,
#endif
#ifdef TANGENT_USED
			tangent,
			binormal,
#endif
			instance_index, is_multimesh, draw_call.multimesh_motion_vectors_current_offset, scene_data_block.data, model_matrix, screen_position);
}

#[fragment]

#version 450

#VERSION_DEFINES

#define SHADER_IS_SRGB false
#define SHADER_SPACE_FAR 0.0

/* Specialization Constants (Toggles) */

layout(constant_id = 0) const bool sc_use_forward_gi = false;
layout(constant_id = 1) const bool sc_use_light_projector = false;
layout(constant_id = 2) const bool sc_use_light_soft_shadows = false;
layout(constant_id = 3) const bool sc_use_directional_soft_shadows = false;

/* Specialization Constants (Values) */

layout(constant_id = 6) const uint sc_soft_shadow_samples = 4;
layout(constant_id = 7) const uint sc_penumbra_shadow_samples = 4;

layout(constant_id = 8) const uint sc_directional_soft_shadow_samples = 4;
layout(constant_id = 9) const uint sc_directional_penumbra_shadow_samples = 4;

layout(constant_id = 10) const bool sc_decal_use_mipmaps = true;
layout(constant_id = 11) const bool sc_projector_use_mipmaps = true;
layout(constant_id = 12) const bool sc_use_depth_fog = false;
layout(constant_id = 13) const bool sc_use_lightmap_bicubic_filter = false;

// not used in clustered renderer but we share some code with the mobile renderer that requires this.
const float sc_luminance_multiplier = 1.0;

#include "scene_forward_clustered_inc.glsl"

/* Varyings */

layout(location = 0) in vec3 vertex_interp;

#ifdef NORMAL_USED
layout(location = 1) in vec3 normal_interp;
#endif

#if defined(COLOR_USED)
layout(location = 2) in vec4 color_interp;
#endif

#ifdef UV_USED
layout(location = 3) in vec2 uv_interp;
#endif

#if defined(UV2_USED) || defined(USE_LIGHTMAP)
layout(location = 4) in vec2 uv2_interp;
#endif

#ifdef TANGENT_USED
layout(location = 5) in vec3 tangent_interp;
layout(location = 6) in vec3 binormal_interp;
#endif

#ifdef MOTION_VECTORS
layout(location = 7) in vec4 screen_position;
layout(location = 8) in vec4 prev_screen_position;
#endif

#ifdef MODE_DUAL_PARABOLOID

layout(location = 9) in float dp_clip;

#endif

layout(location = 10) in flat uint instance_index_interp;

#ifdef USE_LIGHTMAP
// w0, w1, w2, and w3 are the four cubic B-spline basis functions
float w0(float a) {
	return (1.0 / 6.0) * (a * (a * (-a + 3.0) - 3.0) + 1.0);
}

float w1(float a) {
	return (1.0 / 6.0) * (a * a * (3.0 * a - 6.0) + 4.0);
}

float w2(float a) {
	return (1.0 / 6.0) * (a * (a * (-3.0 * a + 3.0) + 3.0) + 1.0);
}

float w3(float a) {
	return (1.0 / 6.0) * (a * a * a);
}

// g0 and g1 are the two amplitude functions
float g0(float a) {
	return w0(a) + w1(a);
}

float g1(float a) {
	return w2(a) + w3(a);
}

// h0 and h1 are the two offset functions
float h0(float a) {
	return -1.0 + w1(a) / (w0(a) + w1(a));
}

float h1(float a) {
	return 1.0 + w3(a) / (w2(a) + w3(a));
}

vec4 textureArray_bicubic(texture2DArray tex, vec3 uv, vec2 texture_size) {
	vec2 texel_size = vec2(1.0) / texture_size;

	uv.xy = uv.xy * texture_size + vec2(0.5);

	vec2 iuv = floor(uv.xy);
	vec2 fuv = fract(uv.xy);

	float g0x = g0(fuv.x);
	float g1x = g1(fuv.x);
	float h0x = h0(fuv.x);
	float h1x = h1(fuv.x);
	float h0y = h0(fuv.y);
	float h1y = h1(fuv.y);

	vec2 p0 = (vec2(iuv.x + h0x, iuv.y + h0y) - vec2(0.5)) * texel_size;
	vec2 p1 = (vec2(iuv.x + h1x, iuv.y + h0y) - vec2(0.5)) * texel_size;
	vec2 p2 = (vec2(iuv.x + h0x, iuv.y + h1y) - vec2(0.5)) * texel_size;
	vec2 p3 = (vec2(iuv.x + h1x, iuv.y + h1y) - vec2(0.5)) * texel_size;

	return (g0(fuv.y) * (g0x * texture(sampler2DArray(tex, SAMPLER_LINEAR_CLAMP), vec3(p0, uv.z)) + g1x * texture(sampler2DArray(tex, SAMPLER_LINEAR_CLAMP), vec3(p1, uv.z)))) +
			(g1(fuv.y) * (g0x * texture(sampler2DArray(tex, SAMPLER_LINEAR_CLAMP), vec3(p2, uv.z)) + g1x * texture(sampler2DArray(tex, SAMPLER_LINEAR_CLAMP), vec3(p3, uv.z))));
}
#endif //USE_LIGHTMAP

#ifdef USE_MULTIVIEW
#ifdef has_VK_KHR_multiview
#define ViewIndex gl_ViewIndex
#else // has_VK_KHR_multiview
// !BAS! This needs to become an input once we implement our fallback!
#define ViewIndex 0
#endif // has_VK_KHR_multiview
vec3 multiview_uv(vec2 uv) {
	return vec3(uv, ViewIndex);
}
ivec3 multiview_uv(ivec2 uv) {
	return ivec3(uv, int(ViewIndex));
}
layout(location = 11) in vec4 combined_projected;
#else // USE_MULTIVIEW
// Set to zero, not supported in non stereo
#define ViewIndex 0
vec2 multiview_uv(vec2 uv) {
	return uv;
}
ivec2 multiview_uv(ivec2 uv) {
	return uv;
}
#endif //USE_MULTIVIEW

//defines to keep compatibility with vertex

#ifdef USE_MULTIVIEW
#define projection_matrix scene_data.projection_matrix_view[ViewIndex]
#define inv_projection_matrix scene_data.inv_projection_matrix_view[ViewIndex]
#else
#define projection_matrix scene_data.projection_matrix
#define inv_projection_matrix scene_data.inv_projection_matrix
#endif

#define global_time scene_data_block.data.time

#if defined(ENABLE_SSS) && defined(ENABLE_TRANSMITTANCE)
//both required for transmittance to be enabled
#define LIGHT_TRANSMITTANCE_USED
#endif

#ifdef MATERIAL_UNIFORMS_USED
/* clang-format off */
layout(set = MATERIAL_UNIFORM_SET, binding = 0, std140) uniform MaterialUniforms {
#MATERIAL_UNIFORMS
} material;
/* clang-format on */
#endif

#GLOBALS

#ifdef MODE_RENDER_DEPTH

#ifdef MODE_RENDER_MATERIAL

layout(location = 0) out vec4 albedo_output_buffer;
layout(location = 1) out vec4 normal_output_buffer;
layout(location = 2) out vec4 orm_output_buffer;
layout(location = 3) out vec4 emission_output_buffer;
layout(location = 4) out float depth_output_buffer;

#endif // MODE_RENDER_MATERIAL

#ifdef MODE_RENDER_NORMAL_ROUGHNESS
layout(location = 0) out vec4 normal_roughness_output_buffer;

#ifdef MODE_RENDER_VOXEL_GI
layout(location = 1) out uvec2 voxel_gi_buffer;
#endif

#endif //MODE_RENDER_NORMAL
#else // RENDER DEPTH

#ifdef MODE_SEPARATE_SPECULAR

layout(location = 0) out vec4 diffuse_buffer; //diffuse (rgb) and roughness
layout(location = 1) out vec4 specular_buffer; //specular and SSS (subsurface scatter)
#else

layout(location = 0) out vec4 frag_color;
#endif // MODE_SEPARATE_SPECULAR

#endif // RENDER DEPTH

#ifdef MOTION_VECTORS
layout(location = 2) out vec2 motion_vector;
#endif

#include "../scene_forward_aa_inc.glsl"

#if !defined(MODE_RENDER_DEPTH) && !defined(MODE_UNSHADED)

// Default to SPECULAR_SCHLICK_GGX.
#if !defined(SPECULAR_DISABLED) && !defined(SPECULAR_SCHLICK_GGX) && !defined(SPECULAR_TOON)
#define SPECULAR_SCHLICK_GGX
#endif

#include "../scene_forward_lights_inc.glsl"

#include "../scene_forward_gi_inc.glsl"

#endif //!defined(MODE_RENDER_DEPTH) && !defined(MODE_UNSHADED)

#ifndef MODE_RENDER_DEPTH

vec4 volumetric_fog_process(vec2 screen_uv, float z) {
	vec3 fog_pos = vec3(screen_uv, z * implementation_data.volumetric_fog_inv_length);
	if (fog_pos.z < 0.0) {
		return vec4(0.0);
	} else if (fog_pos.z < 1.0) {
		fog_pos.z = pow(fog_pos.z, implementation_data.volumetric_fog_detail_spread);
	}

	return texture(sampler3D(volumetric_fog_texture, SAMPLER_LINEAR_CLAMP), fog_pos);
}

vec4 fog_process(vec3 vertex) {
	vec3 fog_color = scene_data_block.data.fog_light_color;

	if (scene_data_block.data.fog_aerial_perspective > 0.0) {
		vec3 sky_fog_color = vec3(0.0);
		vec3 cube_view = scene_data_block.data.radiance_inverse_xform * vertex;
		// mip_level always reads from the second mipmap and higher so the fog is always slightly blurred
		float mip_level = mix(1.0 / MAX_ROUGHNESS_LOD, 1.0, 1.0 - (abs(vertex.z) - scene_data_block.data.z_near) / (scene_data_block.data.z_far - scene_data_block.data.z_near));
#ifdef USE_RADIANCE_CUBEMAP_ARRAY
		float lod, blend;
		blend = modf(mip_level * MAX_ROUGHNESS_LOD, lod);
		sky_fog_color = texture(samplerCubeArray(radiance_cubemap, DEFAULT_SAMPLER_LINEAR_WITH_MIPMAPS_CLAMP), vec4(cube_view, lod)).rgb;
		sky_fog_color = mix(sky_fog_color, texture(samplerCubeArray(radiance_cubemap, DEFAULT_SAMPLER_LINEAR_WITH_MIPMAPS_CLAMP), vec4(cube_view, lod + 1)).rgb, blend);
#else
		sky_fog_color = textureLod(samplerCube(radiance_cubemap, DEFAULT_SAMPLER_LINEAR_WITH_MIPMAPS_CLAMP), cube_view, mip_level * MAX_ROUGHNESS_LOD).rgb;
#endif //USE_RADIANCE_CUBEMAP_ARRAY
		fog_color = mix(fog_color, sky_fog_color, scene_data_block.data.fog_aerial_perspective);
	}

	if (scene_data_block.data.fog_sun_scatter > 0.001) {
		vec4 sun_scatter = vec4(0.0);
		float sun_total = 0.0;
		vec3 view = normalize(vertex);

		for (uint i = 0; i < scene_data_block.data.directional_light_count; i++) {
			vec3 light_color = directional_lights.data[i].color * directional_lights.data[i].energy;
			float light_amount = pow(max(dot(view, directional_lights.data[i].direction), 0.0), 8.0);
			fog_color += light_color * light_amount * scene_data_block.data.fog_sun_scatter;
		}
	}

	float fog_amount = 0.0;

	if (sc_use_depth_fog) {
		float fog_z = smoothstep(scene_data_block.data.fog_depth_begin, scene_data_block.data.fog_depth_end, length(vertex));
		float fog_quad_amount = pow(fog_z, scene_data_block.data.fog_depth_curve) * scene_data_block.data.fog_density;
		fog_amount = fog_quad_amount;
	} else {
		fog_amount = 1 - exp(min(0.0, -length(vertex) * scene_data_block.data.fog_density));
	}

	if (abs(scene_data_block.data.fog_height_density) >= 0.0001) {
		float y = (scene_data_block.data.inv_view_matrix * vec4(vertex, 1.0)).y;

		float y_dist = y - scene_data_block.data.fog_height;

		float vfog_amount = 1.0 - exp(min(0.0, y_dist * scene_data_block.data.fog_height_density));

		fog_amount = max(vfog_amount, fog_amount);
	}

	return vec4(fog_color, fog_amount);
}

void cluster_get_item_range(uint p_offset, out uint item_min, out uint item_max, out uint item_from, out uint item_to) {
	uint item_min_max = cluster_buffer.data[p_offset];
	item_min = item_min_max & 0xFFFFu;
	item_max = item_min_max >> 16;

	item_from = item_min >> 5;
	item_to = (item_max == 0) ? 0 : ((item_max - 1) >> 5) + 1; //side effect of how it is stored, as item_max 0 means no elements
}

uint cluster_get_range_clip_mask(uint i, uint z_min, uint z_max) {
	int local_min = clamp(int(z_min) - int(i) * 32, 0, 31);
	int mask_width = min(int(z_max) - int(z_min), 32 - local_min);
	return bitfieldInsert(uint(0), uint(0xFFFFFFFF), local_min, mask_width);
}

#endif //!MODE_RENDER DEPTH

#if defined(MODE_RENDER_NORMAL_ROUGHNESS) || defined(MODE_RENDER_MATERIAL)
// https://advances.realtimerendering.com/s2010/Kaplanyan-CryEngine3(SIGGRAPH%202010%20Advanced%20RealTime%20Rendering%20Course).pdf
vec3 encode24(vec3 v) {
	// Unsigned normal (handles most symmetry)
	vec3 vNormalUns = abs(v);
	// Get the major axis for our collapsed cubemap lookup
	float maxNAbs = max(vNormalUns.z, max(vNormalUns.x, vNormalUns.y));
	// Get the collapsed cubemap texture coordinates
	vec2 vTexCoord = vNormalUns.z < maxNAbs ? (vNormalUns.y < maxNAbs ? vNormalUns.yz : vNormalUns.xz) : vNormalUns.xy;
	vTexCoord /= maxNAbs;
	vTexCoord = vTexCoord.x < vTexCoord.y ? vTexCoord.yx : vTexCoord.xy;
	// Stretch:
	vTexCoord.y /= vTexCoord.x;
	float fFittingScale = texture(sampler2D(best_fit_normal_texture, SAMPLER_NEAREST_CLAMP), vTexCoord).r;
	// Make vector touch unit cube
	vec3 result = v / maxNAbs;
	// scale the normal to get the best fit
	result *= fFittingScale;
	return result;
}
#endif // MODE_RENDER_NORMAL_ROUGHNESS

void fragment_shader(in SceneData scene_data) {
	uint instance_index = instance_index_interp;

#ifdef PREMUL_ALPHA_USED
	float premul_alpha = 1.0;
#endif // PREMUL_ALPHA_USED
	//lay out everything, whatever is unused is optimized away anyway
	vec3 vertex = vertex_interp;
#ifdef USE_MULTIVIEW
	vec3 eye_offset = scene_data.eye_offset[ViewIndex].xyz;
	vec3 view = -normalize(vertex_interp - eye_offset);

	// UV in our combined frustum space is used for certain screen uv processes where it's
	// overkill to render separate left and right eye views
	vec2 combined_uv = (combined_projected.xy / combined_projected.w) * 0.5 + 0.5;
#else
	vec3 eye_offset = vec3(0.0, 0.0, 0.0);
	vec3 view = -normalize(vertex_interp);
#endif
	vec3 albedo = vec3(1.0);
	vec3 backlight = vec3(0.0);
	vec4 transmittance_color = vec4(0.0, 0.0, 0.0, 1.0);
	float transmittance_depth = 0.0;
	float transmittance_boost = 0.0;
	float metallic = 0.0;
	float specular = 0.5;
	vec3 emission = vec3(0.0);
	float roughness = 1.0;
	float rim = 0.0;
	float rim_tint = 0.0;
	float clearcoat = 0.0;
	float clearcoat_roughness = 0.0;
	float anisotropy = 0.0;
	vec2 anisotropy_flow = vec2(1.0, 0.0);
#ifndef FOG_DISABLED
	vec4 fog = vec4(0.0);
#endif // !FOG_DISABLED
#if defined(CUSTOM_RADIANCE_USED)
	vec4 custom_radiance = vec4(0.0);
#endif
#if defined(CUSTOM_IRRADIANCE_USED)
	vec4 custom_irradiance = vec4(0.0);
#endif

	float ao = 1.0;
	float ao_light_affect = 0.0;

	float alpha = float(instances.data[instance_index].flags >> INSTANCE_FLAGS_FADE_SHIFT) / float(255.0);

#ifdef TANGENT_USED
	vec3 binormal = normalize(binormal_interp);
	vec3 tangent = normalize(tangent_interp);
#else
	vec3 binormal = vec3(0.0);
	vec3 tangent = vec3(0.0);
#endif

#ifdef NORMAL_USED
	vec3 normal = normalize(normal_interp);

#if defined(DO_SIDE_CHECK)
	if (!gl_FrontFacing) {
		normal = -normal;
	}
#endif

#endif //NORMAL_USED

#ifdef UV_USED
	vec2 uv = uv_interp;
#endif

#if defined(UV2_USED) || defined(USE_LIGHTMAP)
	vec2 uv2 = uv2_interp;
#endif

#if defined(COLOR_USED)
	vec4 color = color_interp;
#endif

#if defined(NORMAL_MAP_USED)

	vec3 normal_map = vec3(0.5);
#endif

	float normal_map_depth = 1.0;

	vec2 screen_uv = gl_FragCoord.xy * scene_data.screen_pixel_size;

	float sss_strength = 0.0;

#ifdef ALPHA_SCISSOR_USED
	float alpha_scissor_threshold = 1.0;
#endif // ALPHA_SCISSOR_USED

#ifdef ALPHA_HASH_USED
	float alpha_hash_scale = 1.0;
#endif // ALPHA_HASH_USED

#ifdef ALPHA_ANTIALIASING_EDGE_USED
	float alpha_antialiasing_edge = 0.0;
	vec2 alpha_texture_coordinate = vec2(0.0, 0.0);
#endif // ALPHA_ANTIALIASING_EDGE_USED

	mat4 inv_view_matrix = scene_data.inv_view_matrix;
	mat4 read_model_matrix = instances.data[instance_index].transform;
#ifdef USE_DOUBLE_PRECISION
	read_model_matrix[0][3] = 0.0;
	read_model_matrix[1][3] = 0.0;
	read_model_matrix[2][3] = 0.0;
	inv_view_matrix[0][3] = 0.0;
	inv_view_matrix[1][3] = 0.0;
	inv_view_matrix[2][3] = 0.0;
#endif

#ifdef LIGHT_VERTEX_USED
	vec3 light_vertex = vertex;
#endif //LIGHT_VERTEX_USED

	mat3 model_normal_matrix;
	if (bool(instances.data[instance_index].flags & INSTANCE_FLAGS_NON_UNIFORM_SCALE)) {
		model_normal_matrix = transpose(inverse(mat3(read_model_matrix)));
	} else {
		model_normal_matrix = mat3(read_model_matrix);
	}

	mat4 read_view_matrix = scene_data.view_matrix;
	vec2 read_viewport_size = scene_data.viewport_size;
	{
#CODE : FRAGMENT
	}

#ifdef LIGHT_TRANSMITTANCE_USED
	transmittance_color.a *= sss_strength;
#endif

#ifdef LIGHT_VERTEX_USED
	vertex = light_vertex;
#ifdef USE_MULTIVIEW
	view = -normalize(vertex - eye_offset);
#else
	view = -normalize(vertex);
#endif //USE_MULTIVIEW
#endif //LIGHT_VERTEX_USED

#ifndef USE_SHADOW_TO_OPACITY

#ifdef ALPHA_SCISSOR_USED
	if (alpha < alpha_scissor_threshold) {
		discard;
	}
#endif // ALPHA_SCISSOR_USED

// alpha hash can be used in unison with alpha antialiasing
#ifdef ALPHA_HASH_USED
	vec3 object_pos = (inverse(read_model_matrix) * inv_view_matrix * vec4(vertex, 1.0)).xyz;
	if (alpha < compute_alpha_hash_threshold(object_pos, alpha_hash_scale)) {
		discard;
	}
#endif // ALPHA_HASH_USED

// If we are not edge antialiasing, we need to remove the output alpha channel from scissor and hash
#if (defined(ALPHA_SCISSOR_USED) || defined(ALPHA_HASH_USED)) && !defined(ALPHA_ANTIALIASING_EDGE_USED)
	alpha = 1.0;
#endif

#ifdef ALPHA_ANTIALIASING_EDGE_USED
// If alpha scissor is used, we must further the edge threshold, otherwise we won't get any edge feather
#ifdef ALPHA_SCISSOR_USED
	alpha_antialiasing_edge = clamp(alpha_scissor_threshold + alpha_antialiasing_edge, 0.0, 1.0);
#endif
	alpha = compute_alpha_antialiasing_edge(alpha, alpha_texture_coordinate, alpha_antialiasing_edge);
#endif // ALPHA_ANTIALIASING_EDGE_USED

#ifdef MODE_RENDER_DEPTH
#if defined(USE_OPAQUE_PREPASS) || defined(ALPHA_ANTIALIASING_EDGE_USED)
	if (alpha < scene_data.opaque_prepass_threshold) {
		discard;
	}
#endif // USE_OPAQUE_PREPASS || ALPHA_ANTIALIASING_EDGE_USED
#endif // MODE_RENDER_DEPTH

#endif // !USE_SHADOW_TO_OPACITY

#ifdef NORMAL_MAP_USED

	normal_map.xy = normal_map.xy * 2.0 - 1.0;
	normal_map.z = sqrt(max(0.0, 1.0 - dot(normal_map.xy, normal_map.xy))); //always ignore Z, as it can be RG packed, Z may be pos/neg, etc.

	normal = normalize(mix(normal, tangent * normal_map.x + binormal * normal_map.y + normal * normal_map.z, normal_map_depth));

#endif

#ifdef LIGHT_ANISOTROPY_USED

	if (anisotropy > 0.01) {
		//rotation matrix
		mat3 rot = mat3(tangent, binormal, normal);
		//make local to space
		tangent = normalize(rot * vec3(anisotropy_flow.x, anisotropy_flow.y, 0.0));
		binormal = normalize(rot * vec3(-anisotropy_flow.y, anisotropy_flow.x, 0.0));
	}

#endif

#ifdef ENABLE_CLIP_ALPHA
	if (albedo.a < 0.99) {
		//used for doublepass and shadowmapping
		discard;
	}
#endif

	/////////////////////// FOG //////////////////////
#ifndef MODE_RENDER_DEPTH

#ifndef FOG_DISABLED
#ifndef CUSTOM_FOG_USED
	// fog must be processed as early as possible and then packed.
	// to maximize VGPR usage
	// Draw "fixed" fog before volumetric fog to ensure volumetric fog can appear in front of the sky.

	if (scene_data.fog_enabled) {
		fog = fog_process(vertex);
	}

	if (implementation_data.volumetric_fog_enabled) {
#ifdef USE_MULTIVIEW
		vec4 volumetric_fog = volumetric_fog_process(combined_uv, -vertex.z);
#else
		vec4 volumetric_fog = volumetric_fog_process(screen_uv, -vertex.z);
#endif
		if (scene_data.fog_enabled) {
			//must use the full blending equation here to blend fogs
			vec4 res;
			float sa = 1.0 - volumetric_fog.a;
			res.a = fog.a * sa + volumetric_fog.a;
			if (res.a == 0.0) {
				res.rgb = vec3(0.0);
			} else {
				res.rgb = (fog.rgb * fog.a * sa + volumetric_fog.rgb * volumetric_fog.a) / res.a;
			}
			fog = res;
		} else {
			fog = volumetric_fog;
		}
	}
#endif //!CUSTOM_FOG_USED

	uint fog_rg = packHalf2x16(fog.rg);
	uint fog_ba = packHalf2x16(fog.ba);

#endif //!FOG_DISABLED
#endif //!MODE_RENDER_DEPTH

	/////////////////////// DECALS ////////////////////////////////

#ifndef MODE_RENDER_DEPTH

#ifdef USE_MULTIVIEW
	uvec2 cluster_pos = uvec2(combined_uv.xy / scene_data.screen_pixel_size) >> implementation_data.cluster_shift;
#else
	uvec2 cluster_pos = uvec2(gl_FragCoord.xy) >> implementation_data.cluster_shift;
#endif
	uint cluster_offset = (implementation_data.cluster_width * cluster_pos.y + cluster_pos.x) * (implementation_data.max_cluster_element_count_div_32 + 32);

	uint cluster_z = uint(clamp((-vertex.z / scene_data.z_far) * 32.0, 0.0, 31.0));

	//used for interpolating anything cluster related
	vec3 vertex_ddx = dFdx(vertex);
	vec3 vertex_ddy = dFdy(vertex);

	{ // process decals

		uint cluster_decal_offset = cluster_offset + implementation_data.cluster_type_size * 2;

		uint item_min;
		uint item_max;
		uint item_from;
		uint item_to;

		cluster_get_item_range(cluster_decal_offset + implementation_data.max_cluster_element_count_div_32 + cluster_z, item_min, item_max, item_from, item_to);

#ifdef USE_SUBGROUPS
		item_from = subgroupBroadcastFirst(subgroupMin(item_from));
		item_to = subgroupBroadcastFirst(subgroupMax(item_to));
#endif

		for (uint i = item_from; i < item_to; i++) {
			uint mask = cluster_buffer.data[cluster_decal_offset + i];
			mask &= cluster_get_range_clip_mask(i, item_min, item_max);
#ifdef USE_SUBGROUPS
			uint merged_mask = subgroupBroadcastFirst(subgroupOr(mask));
#else
			uint merged_mask = mask;
#endif

			while (merged_mask != 0) {
				uint bit = findMSB(merged_mask);
				merged_mask &= ~(1u << bit);
#ifdef USE_SUBGROUPS
				if (((1u << bit) & mask) == 0) { //do not process if not originally here
					continue;
				}
#endif
				uint decal_index = 32 * i + bit;

				if (!bool(decals.data[decal_index].mask & instances.data[instance_index].layer_mask)) {
					continue; //not masked
				}

				vec3 uv_local = (decals.data[decal_index].xform * vec4(vertex, 1.0)).xyz;
				if (any(lessThan(uv_local, vec3(0.0, -1.0, 0.0))) || any(greaterThan(uv_local, vec3(1.0)))) {
					continue; //out of decal
				}

				float fade = pow(1.0 - (uv_local.y > 0.0 ? uv_local.y : -uv_local.y), uv_local.y > 0.0 ? decals.data[decal_index].upper_fade : decals.data[decal_index].lower_fade);

				if (decals.data[decal_index].normal_fade > 0.0) {
					fade *= smoothstep(decals.data[decal_index].normal_fade, 1.0, dot(normal_interp, decals.data[decal_index].normal) * 0.5 + 0.5);
				}

				//we need ddx/ddy for mipmaps, so simulate them
				vec2 ddx = (decals.data[decal_index].xform * vec4(vertex_ddx, 0.0)).xz;
				vec2 ddy = (decals.data[decal_index].xform * vec4(vertex_ddy, 0.0)).xz;

				if (decals.data[decal_index].albedo_rect != vec4(0.0)) {
					//has albedo
					vec4 decal_albedo;
					if (sc_decal_use_mipmaps) {
						decal_albedo = textureGrad(sampler2D(decal_atlas_srgb, decal_sampler), uv_local.xz * decals.data[decal_index].albedo_rect.zw + decals.data[decal_index].albedo_rect.xy, ddx * decals.data[decal_index].albedo_rect.zw, ddy * decals.data[decal_index].albedo_rect.zw);
					} else {
						decal_albedo = textureLod(sampler2D(decal_atlas_srgb, decal_sampler), uv_local.xz * decals.data[decal_index].albedo_rect.zw + decals.data[decal_index].albedo_rect.xy, 0.0);
					}
					decal_albedo *= decals.data[decal_index].modulate;
					decal_albedo.a *= fade;
					albedo = mix(albedo, decal_albedo.rgb, decal_albedo.a * decals.data[decal_index].albedo_mix);

					if (decals.data[decal_index].normal_rect != vec4(0.0)) {
						vec3 decal_normal;
						if (sc_decal_use_mipmaps) {
							decal_normal = textureGrad(sampler2D(decal_atlas, decal_sampler), uv_local.xz * decals.data[decal_index].normal_rect.zw + decals.data[decal_index].normal_rect.xy, ddx * decals.data[decal_index].normal_rect.zw, ddy * decals.data[decal_index].normal_rect.zw).xyz;
						} else {
							decal_normal = textureLod(sampler2D(decal_atlas, decal_sampler), uv_local.xz * decals.data[decal_index].normal_rect.zw + decals.data[decal_index].normal_rect.xy, 0.0).xyz;
						}
						decal_normal.xy = decal_normal.xy * vec2(2.0, -2.0) - vec2(1.0, -1.0); //users prefer flipped y normal maps in most authoring software
						decal_normal.z = sqrt(max(0.0, 1.0 - dot(decal_normal.xy, decal_normal.xy)));
						//convert to view space, use xzy because y is up
						decal_normal = (decals.data[decal_index].normal_xform * decal_normal.xzy).xyz;

						normal = normalize(mix(normal, decal_normal, decal_albedo.a));
					}

					if (decals.data[decal_index].orm_rect != vec4(0.0)) {
						vec3 decal_orm;
						if (sc_decal_use_mipmaps) {
							decal_orm = textureGrad(sampler2D(decal_atlas, decal_sampler), uv_local.xz * decals.data[decal_index].orm_rect.zw + decals.data[decal_index].orm_rect.xy, ddx * decals.data[decal_index].orm_rect.zw, ddy * decals.data[decal_index].orm_rect.zw).xyz;
						} else {
							decal_orm = textureLod(sampler2D(decal_atlas, decal_sampler), uv_local.xz * decals.data[decal_index].orm_rect.zw + decals.data[decal_index].orm_rect.xy, 0.0).xyz;
						}
						ao = mix(ao, decal_orm.r, decal_albedo.a);
						roughness = mix(roughness, decal_orm.g, decal_albedo.a);
						metallic = mix(metallic, decal_orm.b, decal_albedo.a);
					}
				}

				if (decals.data[decal_index].emission_rect != vec4(0.0)) {
					//emission is additive, so its independent from albedo
					if (sc_decal_use_mipmaps) {
						emission += textureGrad(sampler2D(decal_atlas_srgb, decal_sampler), uv_local.xz * decals.data[decal_index].emission_rect.zw + decals.data[decal_index].emission_rect.xy, ddx * decals.data[decal_index].emission_rect.zw, ddy * decals.data[decal_index].emission_rect.zw).xyz * decals.data[decal_index].modulate.rgb * decals.data[decal_index].emission_energy * fade;
					} else {
						emission += textureLod(sampler2D(decal_atlas_srgb, decal_sampler), uv_local.xz * decals.data[decal_index].emission_rect.zw + decals.data[decal_index].emission_rect.xy, 0.0).xyz * decals.data[decal_index].modulate.rgb * decals.data[decal_index].emission_energy * fade;
					}
				}
			}
		}
	}

	//pack albedo until needed again, saves 2 VGPRs in the meantime

#endif //not render depth
	/////////////////////// LIGHTING //////////////////////////////

#ifdef NORMAL_USED
	if (scene_data.roughness_limiter_enabled) {
		//https://www.jp.square-enix.com/tech/library/pdf/ImprovedGeometricSpecularAA.pdf
		float roughness2 = roughness * roughness;
		vec3 dndu = dFdx(normal), dndv = dFdy(normal);
		float variance = scene_data.roughness_limiter_amount * (dot(dndu, dndu) + dot(dndv, dndv));
		float kernelRoughness2 = min(2.0 * variance, scene_data.roughness_limiter_limit); //limit effect
		float filteredRoughness2 = min(1.0, roughness2 + kernelRoughness2);
		roughness = sqrt(filteredRoughness2);
	}
#endif
	//apply energy conservation

	vec3 specular_light = vec3(0.0, 0.0, 0.0);
	vec3 diffuse_light = vec3(0.0, 0.0, 0.0);
	vec3 ambient_light = vec3(0.0, 0.0, 0.0);

#ifndef MODE_UNSHADED
	// Used in regular draw pass and when drawing SDFs for HDDAGI and materials for VoxelGI.
	emission *= scene_data.emissive_exposure_normalization;
#endif

#if !defined(MODE_RENDER_DEPTH) && !defined(MODE_UNSHADED)

#ifndef AMBIENT_LIGHT_DISABLED

	if (scene_data.use_reflection_cubemap) {
#ifdef LIGHT_ANISOTROPY_USED
		// https://google.github.io/filament/Filament.html#lighting/imagebasedlights/anisotropy
		vec3 anisotropic_direction = anisotropy >= 0.0 ? binormal : tangent;
		vec3 anisotropic_tangent = cross(anisotropic_direction, view);
		vec3 anisotropic_normal = cross(anisotropic_tangent, anisotropic_direction);
		vec3 bent_normal = normalize(mix(normal, anisotropic_normal, abs(anisotropy) * clamp(5.0 * roughness, 0.0, 1.0)));
		vec3 ref_vec = reflect(-view, bent_normal);
		ref_vec = mix(ref_vec, bent_normal, roughness * roughness);
#else
		vec3 ref_vec = reflect(-view, normal);
		ref_vec = mix(ref_vec, normal, roughness * roughness);
#endif

		float horizon = min(1.0 + dot(ref_vec, normal), 1.0);
		ref_vec = scene_data.radiance_inverse_xform * ref_vec;
#ifdef USE_RADIANCE_CUBEMAP_ARRAY

		float lod, blend;

		blend = modf(sqrt(roughness) * MAX_ROUGHNESS_LOD, lod);
		specular_light = texture(samplerCubeArray(radiance_cubemap, DEFAULT_SAMPLER_LINEAR_WITH_MIPMAPS_CLAMP), vec4(ref_vec, lod)).rgb;
		specular_light = mix(specular_light, texture(samplerCubeArray(radiance_cubemap, DEFAULT_SAMPLER_LINEAR_WITH_MIPMAPS_CLAMP), vec4(ref_vec, lod + 1)).rgb, blend);

#else
		specular_light = textureLod(samplerCube(radiance_cubemap, DEFAULT_SAMPLER_LINEAR_WITH_MIPMAPS_CLAMP), ref_vec, sqrt(roughness) * MAX_ROUGHNESS_LOD).rgb;

#endif //USE_RADIANCE_CUBEMAP_ARRAY
		specular_light *= scene_data.IBL_exposure_normalization;
		specular_light *= horizon * horizon;
		specular_light *= scene_data.ambient_light_color_energy.a;
	}

#if defined(CUSTOM_RADIANCE_USED)
	specular_light = mix(specular_light, custom_radiance.rgb, custom_radiance.a);
#endif

#ifndef USE_LIGHTMAP
	//lightmap overrides everything
	if (scene_data.use_ambient_light) {
		ambient_light = scene_data.ambient_light_color_energy.rgb;

		if (scene_data.use_ambient_cubemap) {
			vec3 ambient_dir = scene_data.radiance_inverse_xform * normal;
#ifdef USE_RADIANCE_CUBEMAP_ARRAY
			vec3 cubemap_ambient = texture(samplerCubeArray(radiance_cubemap, DEFAULT_SAMPLER_LINEAR_WITH_MIPMAPS_CLAMP), vec4(ambient_dir, MAX_ROUGHNESS_LOD)).rgb;
#else
			vec3 cubemap_ambient = textureLod(samplerCube(radiance_cubemap, DEFAULT_SAMPLER_LINEAR_WITH_MIPMAPS_CLAMP), ambient_dir, MAX_ROUGHNESS_LOD).rgb;
#endif //USE_RADIANCE_CUBEMAP_ARRAY
			cubemap_ambient *= scene_data.IBL_exposure_normalization;
			ambient_light = mix(ambient_light, cubemap_ambient * scene_data.ambient_light_color_energy.a, scene_data.ambient_color_sky_mix);
		}
	}
#endif // USE_LIGHTMAP
#if defined(CUSTOM_IRRADIANCE_USED)
	ambient_light = mix(ambient_light, custom_irradiance.rgb, custom_irradiance.a);
#endif

#ifdef LIGHT_CLEARCOAT_USED

	if (scene_data.use_reflection_cubemap) {
		vec3 n = normalize(normal_interp); // We want to use geometric normal, not normal_map
		float NoV = max(dot(n, view), 0.0001);
		vec3 ref_vec = reflect(-view, n);
		// The clear coat layer assumes an IOR of 1.5 (4% reflectance)
		float Fc = clearcoat * (0.04 + 0.96 * SchlickFresnel(NoV));
		float attenuation = 1.0 - Fc;
		ambient_light *= attenuation;
		specular_light *= attenuation;

		ref_vec = mix(ref_vec, n, clearcoat_roughness * clearcoat_roughness);
		float horizon = min(1.0 + dot(ref_vec, normal), 1.0);
		ref_vec = scene_data.radiance_inverse_xform * ref_vec;
		float roughness_lod = mix(0.001, 0.1, sqrt(clearcoat_roughness)) * MAX_ROUGHNESS_LOD;
#ifdef USE_RADIANCE_CUBEMAP_ARRAY

		float lod, blend;
		blend = modf(roughness_lod, lod);
		vec3 clearcoat_light = texture(samplerCubeArray(radiance_cubemap, DEFAULT_SAMPLER_LINEAR_WITH_MIPMAPS_CLAMP), vec4(ref_vec, lod)).rgb;
		clearcoat_light = mix(clearcoat_light, texture(samplerCubeArray(radiance_cubemap, DEFAULT_SAMPLER_LINEAR_WITH_MIPMAPS_CLAMP), vec4(ref_vec, lod + 1)).rgb, blend);

#else
		vec3 clearcoat_light = textureLod(samplerCube(radiance_cubemap, DEFAULT_SAMPLER_LINEAR_WITH_MIPMAPS_CLAMP), ref_vec, roughness_lod).rgb;

#endif //USE_RADIANCE_CUBEMAP_ARRAY
		specular_light += clearcoat_light * horizon * horizon * Fc * scene_data.ambient_light_color_energy.a;
	}
#endif // LIGHT_CLEARCOAT_USED
#endif // !AMBIENT_LIGHT_DISABLED
#endif //!defined(MODE_RENDER_DEPTH) && !defined(MODE_UNSHADED)

	//radiance

/// GI ///
#if !defined(MODE_RENDER_DEPTH) && !defined(MODE_UNSHADED)
#ifndef AMBIENT_LIGHT_DISABLED
#ifdef USE_LIGHTMAP

	//lightmap
	if (bool(instances.data[instance_index].flags & INSTANCE_FLAGS_USE_LIGHTMAP_CAPTURE)) { //has lightmap capture
		uint index = instances.data[instance_index].gi_offset;

		vec3 wnormal = mat3(scene_data.inv_view_matrix) * normal;
		const float c1 = 0.429043;
		const float c2 = 0.511664;
		const float c3 = 0.743125;
		const float c4 = 0.886227;
		const float c5 = 0.247708;
		ambient_light += (c1 * lightmap_captures.data[index].sh[8].rgb * (wnormal.x * wnormal.x - wnormal.y * wnormal.y) +
								 c3 * lightmap_captures.data[index].sh[6].rgb * wnormal.z * wnormal.z +
								 c4 * lightmap_captures.data[index].sh[0].rgb -
								 c5 * lightmap_captures.data[index].sh[6].rgb +
								 2.0 * c1 * lightmap_captures.data[index].sh[4].rgb * wnormal.x * wnormal.y +
								 2.0 * c1 * lightmap_captures.data[index].sh[7].rgb * wnormal.x * wnormal.z +
								 2.0 * c1 * lightmap_captures.data[index].sh[5].rgb * wnormal.y * wnormal.z +
								 2.0 * c2 * lightmap_captures.data[index].sh[3].rgb * wnormal.x +
								 2.0 * c2 * lightmap_captures.data[index].sh[1].rgb * wnormal.y +
								 2.0 * c2 * lightmap_captures.data[index].sh[2].rgb * wnormal.z) *
				scene_data.emissive_exposure_normalization;

	} else if (bool(instances.data[instance_index].flags & INSTANCE_FLAGS_USE_LIGHTMAP)) { // has actual lightmap
		bool uses_sh = bool(instances.data[instance_index].flags & INSTANCE_FLAGS_USE_SH_LIGHTMAP);
		uint ofs = instances.data[instance_index].gi_offset & 0xFFFF;
		uint slice = instances.data[instance_index].gi_offset >> 16;
		vec3 uvw;
		uvw.xy = uv2 * instances.data[instance_index].lightmap_uv_scale.zw + instances.data[instance_index].lightmap_uv_scale.xy;
		uvw.z = float(slice);

		if (uses_sh) {
			uvw.z *= 4.0; //SH textures use 4 times more data
			vec3 lm_light_l0;
			vec3 lm_light_l1n1;
			vec3 lm_light_l1_0;
			vec3 lm_light_l1p1;

			if (sc_use_lightmap_bicubic_filter) {
				lm_light_l0 = textureArray_bicubic(lightmap_textures[ofs], uvw + vec3(0.0, 0.0, 0.0), lightmaps.data[ofs].light_texture_size).rgb;
				lm_light_l1n1 = (textureArray_bicubic(lightmap_textures[ofs], uvw + vec3(0.0, 0.0, 1.0), lightmaps.data[ofs].light_texture_size).rgb - vec3(0.5)) * 2.0;
				lm_light_l1_0 = (textureArray_bicubic(lightmap_textures[ofs], uvw + vec3(0.0, 0.0, 2.0), lightmaps.data[ofs].light_texture_size).rgb - vec3(0.5)) * 2.0;
				lm_light_l1p1 = (textureArray_bicubic(lightmap_textures[ofs], uvw + vec3(0.0, 0.0, 3.0), lightmaps.data[ofs].light_texture_size).rgb - vec3(0.5)) * 2.0;
			} else {
				lm_light_l0 = textureLod(sampler2DArray(lightmap_textures[ofs], SAMPLER_LINEAR_CLAMP), uvw + vec3(0.0, 0.0, 0.0), 0.0).rgb;
				lm_light_l1n1 = (textureLod(sampler2DArray(lightmap_textures[ofs], SAMPLER_LINEAR_CLAMP), uvw + vec3(0.0, 0.0, 1.0), 0.0).rgb - vec3(0.5)) * 2.0;
				lm_light_l1_0 = (textureLod(sampler2DArray(lightmap_textures[ofs], SAMPLER_LINEAR_CLAMP), uvw + vec3(0.0, 0.0, 2.0), 0.0).rgb - vec3(0.5)) * 2.0;
				lm_light_l1p1 = (textureLod(sampler2DArray(lightmap_textures[ofs], SAMPLER_LINEAR_CLAMP), uvw + vec3(0.0, 0.0, 3.0), 0.0).rgb - vec3(0.5)) * 2.0;
			}

			vec3 n = normalize(lightmaps.data[ofs].normal_xform * normal);
			float en = lightmaps.data[ofs].exposure_normalization;

			ambient_light += lm_light_l0 * en;
			ambient_light += lm_light_l1n1 * n.y * (lm_light_l0 * en * 4.0);
			ambient_light += lm_light_l1_0 * n.z * (lm_light_l0 * en * 4.0);
			ambient_light += lm_light_l1p1 * n.x * (lm_light_l0 * en * 4.0);

		} else {
			if (sc_use_lightmap_bicubic_filter) {
				ambient_light += textureArray_bicubic(lightmap_textures[ofs], uvw, lightmaps.data[ofs].light_texture_size).rgb * lightmaps.data[ofs].exposure_normalization;
			} else {
				ambient_light += textureLod(sampler2DArray(lightmap_textures[ofs], SAMPLER_LINEAR_CLAMP), uvw, 0.0).rgb * lightmaps.data[ofs].exposure_normalization;
			}
		}
	}
#else

	if (sc_use_forward_gi && bool(instances.data[instance_index].flags & INSTANCE_FLAGS_USE_HDDAGI)) { //has lightmap capture

		//make vertex orientation the world one, but still align to camera
		vec3 cam_vertex = mat3(scene_data.inv_view_matrix) * vertex;
		vec3 cam_normal = mat3(scene_data.inv_view_matrix) * normal;
		vec3 cam_reflection = mat3(scene_data.inv_view_matrix) * reflect(-view, normal);

		vec4 ret_ambient;
		vec4 ret_reflection;
		hddagi_process(cam_vertex, cam_normal, cam_reflection, roughness, ret_ambient, ret_reflection);

		ambient_light = mix(ambient_light, ret_ambient.rgb, ret_ambient.a);
		specular_light = mix(specular_light, ret_reflection.rgb, ret_reflection.a);
	}

	if (sc_use_forward_gi && bool(instances.data[instance_index].flags & INSTANCE_FLAGS_USE_VOXEL_GI)) { // process voxel_gi_instances
		uint index1 = instances.data[instance_index].gi_offset & 0xFFFF;
		// Make vertex orientation the world one, but still align to camera.
		vec3 cam_pos = mat3(scene_data.inv_view_matrix) * vertex;
		vec3 cam_normal = mat3(scene_data.inv_view_matrix) * normal;
		vec3 ref_vec = mat3(scene_data.inv_view_matrix) * normalize(reflect(-view, normal));

		//find arbitrary tangent and bitangent, then build a matrix
		vec3 v0 = abs(cam_normal.z) < 0.999 ? vec3(0.0, 0.0, 1.0) : vec3(0.0, 1.0, 0.0);
		vec3 tangent = normalize(cross(v0, cam_normal));
		vec3 bitangent = normalize(cross(tangent, cam_normal));
		mat3 normal_mat = mat3(tangent, bitangent, cam_normal);

		vec4 amb_accum = vec4(0.0);
		vec4 spec_accum = vec4(0.0);
		voxel_gi_compute(index1, cam_pos, cam_normal, ref_vec, normal_mat, roughness * roughness, ambient_light, specular_light, spec_accum, amb_accum);

		uint index2 = instances.data[instance_index].gi_offset >> 16;

		if (index2 != 0xFFFF) {
			voxel_gi_compute(index2, cam_pos, cam_normal, ref_vec, normal_mat, roughness * roughness, ambient_light, specular_light, spec_accum, amb_accum);
		}

		if (amb_accum.a > 0.0) {
			amb_accum.rgb /= amb_accum.a;
		}

		if (spec_accum.a > 0.0) {
			spec_accum.rgb /= spec_accum.a;
		}

		specular_light = spec_accum.rgb;
		ambient_light = amb_accum.rgb;
	}

	if (!sc_use_forward_gi && bool(instances.data[instance_index].flags & INSTANCE_FLAGS_USE_GI_BUFFERS)) { //use GI buffers

		ivec2 coord = ivec2(gl_FragCoord.xy);

		if (implementation_data.gi_upscale) {
			if (implementation_data.gi_upscale_shift > 0) {
				coord -= coord & 1;
			}

			ivec2 closest_coord = coord;

#ifdef USE_MULTIVIEW
			vec4 closest_nr = texelFetch(sampler2DArray(normal_roughness_buffer, SAMPLER_LINEAR_CLAMP), ivec3(coord, ViewIndex), 0);			
#else // USE_MULTIVIEW
			vec4 closest_nr = texelFetch(sampler2D(normal_roughness_buffer, SAMPLER_LINEAR_CLAMP), coord, 0);
#endif // USE_MULTIVIEW

			float closest_r = closest_nr.a;
			bool dynamic_object = closest_r > 0.5;
			if (dynamic_object) {
				closest_r = 1.0 - closest_r;
			}
			closest_r /= (127.0 / 255.0);	
			
			float closest_ang = dot(normal, normalize(closest_nr.xyz * 2.0 - 1.0));
			closest_ang -= abs(closest_r - roughness) * 0.5;

			for (int i = 0; i < 4; i++) {
				const ivec2 neighbours[4] = ivec2[](ivec2(1, 0), ivec2(0, 1), ivec2(-1, 0), ivec2(0, -1));
				ivec2 neighbour_coord = coord + (neighbours[i] << implementation_data.gi_upscale_shift);
#ifdef USE_MULTIVIEW
				closest_nr = texelFetch(sampler2DArray(normal_roughness_buffer, SAMPLER_LINEAR_CLAMP), ivec3(neighbour_coord, ViewIndex), 0);
#else // USE_MULTIVIEW
				closest_nr = texelFetch(sampler2D(normal_roughness_buffer, SAMPLER_LINEAR_CLAMP), neighbour_coord, 0);
#endif // USE_MULTIVIEW

				float r = closest_nr.a;
				dynamic_object = r > 0.5;
				if (dynamic_object) {
					r = 1.0 - r;
				}
				r /= (127.0 / 255.0);	
											
				float ang = dot(normal, normalize(closest_nr.xyz * 2.0 - 1.0));
				ang -= abs(r - roughness) * 0.5;

				if (ang > closest_ang) {
					closest_ang = ang;
					closest_coord = neighbour_coord;
				}
			}

			coord = closest_coord >> implementation_data.gi_upscale_shift;
		}

#ifdef USE_MULTIVIEW
		vec3 buffer_ambient = texelFetch(sampler2DArray(ambient_buffer, SAMPLER_LINEAR_CLAMP), ivec3(coord, ViewIndex), 0).rgb;
		vec3 buffer_reflection = texelFetch(sampler2DArray(reflection_buffer, SAMPLER_LINEAR_CLAMP), ivec3(coord, ViewIndex), 0).rgb;
		vec2 buffer_blend = texelFetch(sampler2DArray(ambient_reflection_blend_buffer, SAMPLER_LINEAR_CLAMP), ivec3(coord, ViewIndex), 0).rg;
#else // USE_MULTIVIEW
		vec3 buffer_ambient = texelFetch(sampler2D(ambient_buffer, SAMPLER_LINEAR_CLAMP), coord, 0).rgb;
		vec3 buffer_reflection = texelFetch(sampler2D(reflection_buffer, SAMPLER_LINEAR_CLAMP), coord, 0).rgb;
		vec2 buffer_blend = texelFetch(sampler2D(ambient_reflection_blend_buffer, SAMPLER_LINEAR_CLAMP), coord, 0).rg;
#endif // USE_MULTIVIEW

		ambient_light = mix(ambient_light, buffer_ambient, buffer_blend.r);
		specular_light = mix(specular_light, buffer_reflection, buffer_blend.g);
	}
#endif // !USE_LIGHTMAP

	if (bool(implementation_data.ss_effects_flags & SCREEN_SPACE_EFFECTS_FLAGS_USE_SSAO)) {
#ifdef USE_MULTIVIEW
		float ssao = texture(sampler2DArray(ao_buffer, SAMPLER_LINEAR_CLAMP), vec3(screen_uv, ViewIndex)).r;
#else
		float ssao = texture(sampler2D(ao_buffer, SAMPLER_LINEAR_CLAMP), screen_uv).r;
#endif
		ao = min(ao, ssao);
		ao_light_affect = mix(ao_light_affect, max(ao_light_affect, implementation_data.ssao_light_affect), implementation_data.ssao_ao_affect);
	}

	{ // process reflections

		vec4 reflection_accum = vec4(0.0, 0.0, 0.0, 0.0);
		vec4 ambient_accum = vec4(0.0, 0.0, 0.0, 0.0);

		uint cluster_reflection_offset = cluster_offset + implementation_data.cluster_type_size * 3;

		uint item_min;
		uint item_max;
		uint item_from;
		uint item_to;

		cluster_get_item_range(cluster_reflection_offset + implementation_data.max_cluster_element_count_div_32 + cluster_z, item_min, item_max, item_from, item_to);

#ifdef USE_SUBGROUPS
		item_from = subgroupBroadcastFirst(subgroupMin(item_from));
		item_to = subgroupBroadcastFirst(subgroupMax(item_to));
#endif

#ifdef LIGHT_ANISOTROPY_USED
		// https://google.github.io/filament/Filament.html#lighting/imagebasedlights/anisotropy
		vec3 anisotropic_direction = anisotropy >= 0.0 ? binormal : tangent;
		vec3 anisotropic_tangent = cross(anisotropic_direction, view);
		vec3 anisotropic_normal = cross(anisotropic_tangent, anisotropic_direction);
		vec3 bent_normal = normalize(mix(normal, anisotropic_normal, abs(anisotropy) * clamp(5.0 * roughness, 0.0, 1.0)));
#else
		vec3 bent_normal = normal;
#endif
		vec3 ref_vec = normalize(reflect(-view, bent_normal));
		ref_vec = mix(ref_vec, bent_normal, roughness * roughness);

		for (uint i = item_from; i < item_to; i++) {
			uint mask = cluster_buffer.data[cluster_reflection_offset + i];
			mask &= cluster_get_range_clip_mask(i, item_min, item_max);
#ifdef USE_SUBGROUPS
			uint merged_mask = subgroupBroadcastFirst(subgroupOr(mask));
#else
			uint merged_mask = mask;
#endif

			while (merged_mask != 0) {
				uint bit = findMSB(merged_mask);
				merged_mask &= ~(1u << bit);
#ifdef USE_SUBGROUPS
				if (((1u << bit) & mask) == 0) { //do not process if not originally here
					continue;
				}
#endif
				uint reflection_index = 32 * i + bit;

				if (!bool(reflections.data[reflection_index].mask & instances.data[instance_index].layer_mask)) {
					continue; //not masked
				}

				reflection_process(reflection_index, vertex, ref_vec, normal, roughness, ambient_light, specular_light, ambient_accum, reflection_accum);
			}
		}

		if (reflection_accum.a > 0.0) {
			specular_light = reflection_accum.rgb / reflection_accum.a;
		}

#if !defined(USE_LIGHTMAP)
		if (ambient_accum.a > 0.0) {
			ambient_light = ambient_accum.rgb / ambient_accum.a;
		}
#endif
	}

	//finalize ambient light here
	{
		ambient_light *= albedo.rgb;
		ambient_light *= ao;

		if (bool(implementation_data.ss_effects_flags & SCREEN_SPACE_EFFECTS_FLAGS_USE_SSIL)) {
#ifdef USE_MULTIVIEW
			vec4 ssil = textureLod(sampler2DArray(ssil_buffer, SAMPLER_LINEAR_CLAMP), vec3(screen_uv, ViewIndex), 0.0);
#else
			vec4 ssil = textureLod(sampler2D(ssil_buffer, SAMPLER_LINEAR_CLAMP), screen_uv, 0.0);
#endif // USE_MULTIVIEW
			ambient_light *= 1.0 - ssil.a;
			ambient_light += ssil.rgb * albedo.rgb;
		}
	}
#endif // AMBIENT_LIGHT_DISABLED
	// convert ao to direct light ao
	ao = mix(1.0, ao, ao_light_affect);

	//this saves some VGPRs
	vec3 f0 = F0(metallic, specular, albedo);
#ifndef AMBIENT_LIGHT_DISABLED
	{
#if defined(DIFFUSE_TOON)
		//simplify for toon, as
		specular_light *= specular * metallic * albedo * 2.0;
#else

		// scales the specular reflections, needs to be computed before lighting happens,
		// but after environment, GI, and reflection probes are added
		// Environment brdf approximation (Lazarov 2013)
		// see https://www.unrealengine.com/en-US/blog/physically-based-shading-on-mobile
		const vec4 c0 = vec4(-1.0, -0.0275, -0.572, 0.022);
		const vec4 c1 = vec4(1.0, 0.0425, 1.04, -0.04);
		vec4 r = roughness * c0 + c1;
		float ndotv = clamp(dot(normal, view), 0.0, 1.0);
		float a004 = min(r.x * r.x, exp2(-9.28 * ndotv)) * r.x + r.y;
		vec2 env = vec2(-1.04, 1.04) * a004 + r.zw;

		specular_light *= env.x * f0 + env.y * clamp(50.0 * f0.g, metallic, 1.0);
#endif
	}

#endif // !AMBIENT_LIGHT_DISABLED
#endif //GI !defined(MODE_RENDER_DEPTH) && !defined(MODE_UNSHADED)

#if !defined(MODE_RENDER_DEPTH)
	//this saves some VGPRs
	uint orms = packUnorm4x8(vec4(ao, roughness, metallic, specular));
#endif

// LIGHTING
#if !defined(MODE_RENDER_DEPTH) && !defined(MODE_UNSHADED)

	{ // Directional light.
		uint shadow0 = 0;
		uint shadow1 = 0;

		// Do shadow and lighting in two passes to reduce register pressure.
#ifndef SHADOWS_DISABLED


		for (uint i = 0; i < 8; i++) {
			if (i >= scene_data.directional_light_count) {
				break;
			}

			if (!bool(directional_lights.data[i].mask & instances.data[draw_call.instance_index].layer_mask)) {
				continue; //not masked
			}

			float shadow = 1.0;

			// Directional light shadow code is basically the same as forward clustered at this point in time minus `LIGHT_TRANSMITTANCE_USED` support.
			// Not sure if there is a reason to change this seeing directional lights are part of our global data
			// Should think about whether we may want to move this code into an include file or function??

#ifdef USE_SOFT_SHADOWS
			//version with soft shadows, more expensive
			if (directional_lights.data[i].shadow_opacity > 0.001) {
				float depth_z = -vertex.z;

				vec4 pssm_coord;
				vec3 light_dir = directional_lights.data[i].direction;

#define BIAS_FUNC(m_var, m_idx)                                                                                                                                       \
	m_var.xyz += light_dir * directional_lights.data[i].shadow_bias[m_idx];                                                                                           \
	vec3 normal_bias = normalize(normal_interp) * (1.0 - max(0.0, dot(light_dir, -normalize(normal_interp)))) * directional_lights.data[i].shadow_normal_bias[m_idx]; \
	normal_bias -= light_dir * dot(light_dir, normal_bias);                                                                                                           \
	m_var.xyz += normal_bias;

				if (depth_z < directional_lights.data[i].shadow_split_offsets.x) {
					vec4 v = vec4(vertex, 1.0);

					BIAS_FUNC(v, 0)

					pssm_coord = (directional_lights.data[i].shadow_matrix1 * v);
					pssm_coord /= pssm_coord.w;

					if (directional_lights.data[i].softshadow_angle > 0) {
						float range_pos = dot(directional_lights.data[i].direction, v.xyz);
						float range_begin = directional_lights.data[i].shadow_range_begin.x;
						float test_radius = (range_pos - range_begin) * directional_lights.data[i].softshadow_angle;
						vec2 tex_scale = directional_lights.data[i].uv_scale1 * test_radius;
<<<<<<< HEAD
						shadow = sample_directional_soft_shadow(directional_shadow_atlas, pssm_coord.xyz, tex_scale * directional_lights.data[i].soft_shadow_scale);
					} else {
						shadow = sample_directional_pcf_shadow(directional_shadow_atlas, scene_data.directional_shadow_pixel_size * directional_lights.data[i].soft_shadow_scale, pssm_coord);
=======
						shadow = sample_directional_soft_shadow(directional_shadow_atlas, pssm_coord.xyz, tex_scale * directional_lights.data[i].soft_shadow_scale, scene_data.taa_frame_count);
						blend_count++;
>>>>>>> a878f719
					}
				} else if (depth_z < directional_lights.data[i].shadow_split_offsets.y) {
					vec4 v = vec4(vertex, 1.0);

					BIAS_FUNC(v, 1)

					pssm_coord = (directional_lights.data[i].shadow_matrix2 * v);
					pssm_coord /= pssm_coord.w;

					if (directional_lights.data[i].softshadow_angle > 0) {
						float range_pos = dot(directional_lights.data[i].direction, v.xyz);
						float range_begin = directional_lights.data[i].shadow_range_begin.y;
						float test_radius = (range_pos - range_begin) * directional_lights.data[i].softshadow_angle;
						vec2 tex_scale = directional_lights.data[i].uv_scale2 * test_radius;
<<<<<<< HEAD
						shadow = sample_directional_soft_shadow(directional_shadow_atlas, pssm_coord.xyz, tex_scale * directional_lights.data[i].soft_shadow_scale);
					} else {
						shadow = sample_directional_pcf_shadow(directional_shadow_atlas, scene_data.directional_shadow_pixel_size * directional_lights.data[i].soft_shadow_scale, pssm_coord);
=======
						float s = sample_directional_soft_shadow(directional_shadow_atlas, pssm_coord.xyz, tex_scale * directional_lights.data[i].soft_shadow_scale, scene_data.taa_frame_count);

						if (blend_count == 0) {
							shadow = s;
						} else {
							//blend
							float blend = smoothstep(0.0, directional_lights.data[i].shadow_split_offsets.x, depth_z);
							shadow = mix(shadow, s, blend);
						}

						blend_count++;
>>>>>>> a878f719
					}
				} else if (depth_z < directional_lights.data[i].shadow_split_offsets.z) {
					vec4 v = vec4(vertex, 1.0);

					BIAS_FUNC(v, 2)

					pssm_coord = (directional_lights.data[i].shadow_matrix3 * v);
					pssm_coord /= pssm_coord.w;

					if (directional_lights.data[i].softshadow_angle > 0) {
						float range_pos = dot(directional_lights.data[i].direction, v.xyz);
						float range_begin = directional_lights.data[i].shadow_range_begin.z;
						float test_radius = (range_pos - range_begin) * directional_lights.data[i].softshadow_angle;
						vec2 tex_scale = directional_lights.data[i].uv_scale3 * test_radius;
<<<<<<< HEAD
						shadow = sample_directional_soft_shadow(directional_shadow_atlas, pssm_coord.xyz, tex_scale * directional_lights.data[i].soft_shadow_scale);
					} else {
						shadow = sample_directional_pcf_shadow(directional_shadow_atlas, scene_data.directional_shadow_pixel_size * directional_lights.data[i].soft_shadow_scale, pssm_coord);
					}
				} else {
					vec4 v = vec4(vertex, 1.0);
=======
						float s = sample_directional_soft_shadow(directional_shadow_atlas, pssm_coord.xyz, tex_scale * directional_lights.data[i].soft_shadow_scale, scene_data.taa_frame_count);
>>>>>>> a878f719

					BIAS_FUNC(v, 3)

					pssm_coord = (directional_lights.data[i].shadow_matrix4 * v);
					pssm_coord /= pssm_coord.w;

					if (directional_lights.data[i].softshadow_angle > 0) {
						float range_pos = dot(directional_lights.data[i].direction, v.xyz);
						float range_begin = directional_lights.data[i].shadow_range_begin.w;
						float test_radius = (range_pos - range_begin) * directional_lights.data[i].softshadow_angle;
						vec2 tex_scale = directional_lights.data[i].uv_scale4 * test_radius;
						shadow = sample_directional_soft_shadow(directional_shadow_atlas, pssm_coord.xyz, tex_scale * directional_lights.data[i].soft_shadow_scale);
					} else {
						shadow = sample_directional_pcf_shadow(directional_shadow_atlas, scene_data.directional_shadow_pixel_size * directional_lights.data[i].soft_shadow_scale, pssm_coord);
					}
				}

				if (directional_lights.data[i].blend_splits) {
					float pssm_blend;
					float shadow2;

					if (depth_z < directional_lights.data[i].shadow_split_offsets.x) {
						vec4 v = vec4(vertex, 1.0);
						BIAS_FUNC(v, 1)
						pssm_coord = (directional_lights.data[i].shadow_matrix2 * v);
						pssm_coord /= pssm_coord.w;

						if (directional_lights.data[i].softshadow_angle > 0) {
							float range_pos = dot(directional_lights.data[i].direction, v.xyz);
							float range_begin = directional_lights.data[i].shadow_range_begin.y;
							float test_radius = (range_pos - range_begin) * directional_lights.data[i].softshadow_angle;
							vec2 tex_scale = directional_lights.data[i].uv_scale2 * test_radius;
							shadow2 = sample_directional_soft_shadow(directional_shadow_atlas, pssm_coord.xyz, tex_scale * directional_lights.data[i].soft_shadow_scale);
						} else {
							shadow2 = sample_directional_pcf_shadow(directional_shadow_atlas, scene_data.directional_shadow_pixel_size * directional_lights.data[i].soft_shadow_scale, pssm_coord);
						}

						pssm_blend = smoothstep(0.0, directional_lights.data[i].shadow_split_offsets.x, depth_z);
					} else if (depth_z < directional_lights.data[i].shadow_split_offsets.y) {
						vec4 v = vec4(vertex, 1.0);
						BIAS_FUNC(v, 2)
						pssm_coord = (directional_lights.data[i].shadow_matrix3 * v);
						pssm_coord /= pssm_coord.w;

<<<<<<< HEAD
						if (directional_lights.data[i].softshadow_angle > 0) {
							float range_pos = dot(directional_lights.data[i].direction, v.xyz);
							float range_begin = directional_lights.data[i].shadow_range_begin.z;
							float test_radius = (range_pos - range_begin) * directional_lights.data[i].softshadow_angle;
							vec2 tex_scale = directional_lights.data[i].uv_scale3 * test_radius;
							shadow2 = sample_directional_soft_shadow(directional_shadow_atlas, pssm_coord.xyz, tex_scale * directional_lights.data[i].soft_shadow_scale);
						} else {
							shadow2 = sample_directional_pcf_shadow(directional_shadow_atlas, scene_data.directional_shadow_pixel_size * directional_lights.data[i].soft_shadow_scale, pssm_coord);
						}
=======
						float range_pos = dot(directional_lights.data[i].direction, v.xyz);
						float range_begin = directional_lights.data[i].shadow_range_begin.w;
						float test_radius = (range_pos - range_begin) * directional_lights.data[i].softshadow_angle;
						vec2 tex_scale = directional_lights.data[i].uv_scale4 * test_radius;
						float s = sample_directional_soft_shadow(directional_shadow_atlas, pssm_coord.xyz, tex_scale * directional_lights.data[i].soft_shadow_scale, scene_data.taa_frame_count);
>>>>>>> a878f719

						pssm_blend = smoothstep(directional_lights.data[i].shadow_split_offsets.x, directional_lights.data[i].shadow_split_offsets.y, depth_z);
					} else if (depth_z < directional_lights.data[i].shadow_split_offsets.z) {
						vec4 v = vec4(vertex, 1.0);
						BIAS_FUNC(v, 3)
						pssm_coord = (directional_lights.data[i].shadow_matrix4 * v);
						pssm_coord /= pssm_coord.w;
						if (directional_lights.data[i].softshadow_angle > 0) {
							float range_pos = dot(directional_lights.data[i].direction, v.xyz);
							float range_begin = directional_lights.data[i].shadow_range_begin.w;
							float test_radius = (range_pos - range_begin) * directional_lights.data[i].softshadow_angle;
							vec2 tex_scale = directional_lights.data[i].uv_scale4 * test_radius;
							shadow2 = sample_directional_soft_shadow(directional_shadow_atlas, pssm_coord.xyz, tex_scale * directional_lights.data[i].soft_shadow_scale);
						} else {
							shadow2 = sample_directional_pcf_shadow(directional_shadow_atlas, scene_data.directional_shadow_pixel_size * directional_lights.data[i].soft_shadow_scale, pssm_coord);
						}

						pssm_blend = smoothstep(directional_lights.data[i].shadow_split_offsets.y, directional_lights.data[i].shadow_split_offsets.z, depth_z);
					} else {
						pssm_blend = 0.0; //if no blend, same coord will be used (divide by z will result in same value, and already cached)
					}

					pssm_blend = sqrt(pssm_blend);

					shadow = mix(shadow, shadow2, pssm_blend);
				}

				shadow = mix(shadow, 1.0, smoothstep(directional_lights.data[i].fade_from, directional_lights.data[i].fade_to, vertex.z)); //done with negative values for performance

#undef BIAS_FUNC
			}
#else
			// Soft shadow disabled version

			if (directional_lights.data[i].shadow_opacity > 0.001) {
				float depth_z = -vertex.z;

				vec4 pssm_coord;
				float blur_factor;
				vec3 light_dir = directional_lights.data[i].direction;
				vec3 base_normal_bias = normalize(normal_interp) * (1.0 - max(0.0, dot(light_dir, -normalize(normal_interp))));

#define BIAS_FUNC(m_var, m_idx)                                                                 \
	m_var.xyz += light_dir * directional_lights.data[i].shadow_bias[m_idx];                     \
	vec3 normal_bias = base_normal_bias * directional_lights.data[i].shadow_normal_bias[m_idx]; \
	normal_bias -= light_dir * dot(light_dir, normal_bias);                                     \
	m_var.xyz += normal_bias;

				if (depth_z < directional_lights.data[i].shadow_split_offsets.x) {
					vec4 v = vec4(vertex, 1.0);

					BIAS_FUNC(v, 0)

					pssm_coord = (directional_lights.data[i].shadow_matrix1 * v);
					blur_factor = 1.0;
				} else if (depth_z < directional_lights.data[i].shadow_split_offsets.y) {
					vec4 v = vec4(vertex, 1.0);

					BIAS_FUNC(v, 1)

					pssm_coord = (directional_lights.data[i].shadow_matrix2 * v);
					// Adjust shadow blur with reference to the first split to reduce discrepancy between shadow splits.
					blur_factor = directional_lights.data[i].shadow_split_offsets.x / directional_lights.data[i].shadow_split_offsets.y;
					;
				} else if (depth_z < directional_lights.data[i].shadow_split_offsets.z) {
					vec4 v = vec4(vertex, 1.0);

					BIAS_FUNC(v, 2)

					pssm_coord = (directional_lights.data[i].shadow_matrix3 * v);
					// Adjust shadow blur with reference to the first split to reduce discrepancy between shadow splits.
					blur_factor = directional_lights.data[i].shadow_split_offsets.x / directional_lights.data[i].shadow_split_offsets.z;
				} else {
					vec4 v = vec4(vertex, 1.0);

					BIAS_FUNC(v, 3)

					pssm_coord = (directional_lights.data[i].shadow_matrix4 * v);
					// Adjust shadow blur with reference to the first split to reduce discrepancy between shadow splits.
					blur_factor = directional_lights.data[i].shadow_split_offsets.x / directional_lights.data[i].shadow_split_offsets.w;
				}

				pssm_coord /= pssm_coord.w;

				shadow = sample_directional_pcf_shadow(directional_shadow_atlas, scene_data.directional_shadow_pixel_size * directional_lights.data[i].soft_shadow_scale * (blur_factor + (1.0 - blur_factor) * float(directional_lights.data[i].blend_splits)), pssm_coord);

				if (directional_lights.data[i].blend_splits) {
					float pssm_blend;
					float blur_factor2;

					if (depth_z < directional_lights.data[i].shadow_split_offsets.x) {
						vec4 v = vec4(vertex, 1.0);
						BIAS_FUNC(v, 1)
						pssm_coord = (directional_lights.data[i].shadow_matrix2 * v);
						pssm_blend = smoothstep(directional_lights.data[i].shadow_split_offsets.x - directional_lights.data[i].shadow_split_offsets.x * 0.1, directional_lights.data[i].shadow_split_offsets.x, depth_z);
						// Adjust shadow blur with reference to the first split to reduce discrepancy between shadow splits.
						blur_factor2 = directional_lights.data[i].shadow_split_offsets.x / directional_lights.data[i].shadow_split_offsets.y;
					} else if (depth_z < directional_lights.data[i].shadow_split_offsets.y) {
						vec4 v = vec4(vertex, 1.0);
						BIAS_FUNC(v, 2)
						pssm_coord = (directional_lights.data[i].shadow_matrix3 * v);
						pssm_blend = smoothstep(directional_lights.data[i].shadow_split_offsets.y - directional_lights.data[i].shadow_split_offsets.y * 0.1, directional_lights.data[i].shadow_split_offsets.y, depth_z);
						// Adjust shadow blur with reference to the first split to reduce discrepancy between shadow splits.
						blur_factor2 = directional_lights.data[i].shadow_split_offsets.x / directional_lights.data[i].shadow_split_offsets.z;
					} else if (depth_z < directional_lights.data[i].shadow_split_offsets.z) {
						vec4 v = vec4(vertex, 1.0);
						BIAS_FUNC(v, 3)
						pssm_coord = (directional_lights.data[i].shadow_matrix4 * v);
						pssm_blend = smoothstep(directional_lights.data[i].shadow_split_offsets.z - directional_lights.data[i].shadow_split_offsets.z * 0.1, directional_lights.data[i].shadow_split_offsets.z, depth_z);
						// Adjust shadow blur with reference to the first split to reduce discrepancy between shadow splits.
						blur_factor2 = directional_lights.data[i].shadow_split_offsets.x / directional_lights.data[i].shadow_split_offsets.w;
					} else {
						pssm_blend = 0.0; //if no blend, same coord will be used (divide by z will result in same value, and already cached)
						blur_factor2 = 1.0;
					}

					pssm_coord /= pssm_coord.w;

<<<<<<< HEAD
					float shadow2 = sample_directional_pcf_shadow(directional_shadow_atlas, scene_data.directional_shadow_pixel_size * directional_lights.data[i].soft_shadow_scale * (blur_factor2 + (1.0 - blur_factor2) * float(directional_lights.data[i].blend_splits)), pssm_coord);
					shadow = mix(shadow, shadow2, pssm_blend);
=======
					shadow = sample_directional_pcf_shadow(directional_shadow_atlas, scene_data.directional_shadow_pixel_size * directional_lights.data[i].soft_shadow_scale * (blur_factor + (1.0 - blur_factor) * float(directional_lights.data[i].blend_splits)), pssm_coord, scene_data.taa_frame_count);

					if (directional_lights.data[i].blend_splits) {
						float pssm_blend;
						float blur_factor2;

						if (depth_z < directional_lights.data[i].shadow_split_offsets.x) {
							vec4 v = vec4(vertex, 1.0);
							BIAS_FUNC(v, 1)
							pssm_coord = (directional_lights.data[i].shadow_matrix2 * v);
							pssm_blend = smoothstep(directional_lights.data[i].shadow_split_offsets.x - directional_lights.data[i].shadow_split_offsets.x * 0.1, directional_lights.data[i].shadow_split_offsets.x, depth_z);
							// Adjust shadow blur with reference to the first split to reduce discrepancy between shadow splits.
							blur_factor2 = directional_lights.data[i].shadow_split_offsets.x / directional_lights.data[i].shadow_split_offsets.y;
						} else if (depth_z < directional_lights.data[i].shadow_split_offsets.y) {
							vec4 v = vec4(vertex, 1.0);
							BIAS_FUNC(v, 2)
							pssm_coord = (directional_lights.data[i].shadow_matrix3 * v);
							pssm_blend = smoothstep(directional_lights.data[i].shadow_split_offsets.y - directional_lights.data[i].shadow_split_offsets.y * 0.1, directional_lights.data[i].shadow_split_offsets.y, depth_z);
							// Adjust shadow blur with reference to the first split to reduce discrepancy between shadow splits.
							blur_factor2 = directional_lights.data[i].shadow_split_offsets.x / directional_lights.data[i].shadow_split_offsets.z;
						} else if (depth_z < directional_lights.data[i].shadow_split_offsets.z) {
							vec4 v = vec4(vertex, 1.0);
							BIAS_FUNC(v, 3)
							pssm_coord = (directional_lights.data[i].shadow_matrix4 * v);
							pssm_blend = smoothstep(directional_lights.data[i].shadow_split_offsets.z - directional_lights.data[i].shadow_split_offsets.z * 0.1, directional_lights.data[i].shadow_split_offsets.z, depth_z);
							// Adjust shadow blur with reference to the first split to reduce discrepancy between shadow splits.
							blur_factor2 = directional_lights.data[i].shadow_split_offsets.x / directional_lights.data[i].shadow_split_offsets.w;
						} else {
							pssm_blend = 0.0; //if no blend, same coord will be used (divide by z will result in same value, and already cached)
							blur_factor2 = 1.0;
						}

						pssm_coord /= pssm_coord.w;

						float shadow2 = sample_directional_pcf_shadow(directional_shadow_atlas, scene_data.directional_shadow_pixel_size * directional_lights.data[i].soft_shadow_scale * (blur_factor2 + (1.0 - blur_factor2) * float(directional_lights.data[i].blend_splits)), pssm_coord, scene_data.taa_frame_count);
						shadow = mix(shadow, shadow2, pssm_blend);
					}
>>>>>>> a878f719
				}

				shadow = mix(shadow, 1.0, smoothstep(directional_lights.data[i].fade_from, directional_lights.data[i].fade_to, vertex.z)); //done with negative values for performance

#undef BIAS_FUNC
			}
#endif

			if (i < 4) {
				shadow0 |= uint(clamp(shadow * 255.0, 0.0, 255.0)) << (i * 8);
			} else {
				shadow1 |= uint(clamp(shadow * 255.0, 0.0, 255.0)) << ((i - 4) * 8);
			}
		}

#endif // SHADOWS_DISABLED

		for (uint i = 0; i < 8; i++) {
			if (i >= scene_data.directional_light_count) {
				break;
			}

			if (!bool(directional_lights.data[i].mask & instances.data[instance_index].layer_mask)) {
				continue; //not masked
			}

#ifdef LIGHT_TRANSMITTANCE_USED
			float transmittance_z = transmittance_depth;
#ifndef SHADOWS_DISABLED
			if (directional_lights.data[i].shadow_opacity > 0.001) {
				float depth_z = -vertex.z;

				if (depth_z < directional_lights.data[i].shadow_split_offsets.x) {
					vec4 trans_vertex = vec4(vertex - normalize(normal_interp) * directional_lights.data[i].shadow_transmittance_bias.x, 1.0);
					vec4 trans_coord = directional_lights.data[i].shadow_matrix1 * trans_vertex;
					trans_coord /= trans_coord.w;

					float shadow_z = textureLod(sampler2D(directional_shadow_atlas, SAMPLER_LINEAR_CLAMP), trans_coord.xy, 0.0).r;
					shadow_z *= directional_lights.data[i].shadow_z_range.x;
					float z = trans_coord.z * directional_lights.data[i].shadow_z_range.x;

					transmittance_z = z - shadow_z;
				} else if (depth_z < directional_lights.data[i].shadow_split_offsets.y) {
					vec4 trans_vertex = vec4(vertex - normalize(normal_interp) * directional_lights.data[i].shadow_transmittance_bias.y, 1.0);
					vec4 trans_coord = directional_lights.data[i].shadow_matrix2 * trans_vertex;
					trans_coord /= trans_coord.w;

					float shadow_z = textureLod(sampler2D(directional_shadow_atlas, SAMPLER_LINEAR_CLAMP), trans_coord.xy, 0.0).r;
					shadow_z *= directional_lights.data[i].shadow_z_range.y;
					float z = trans_coord.z * directional_lights.data[i].shadow_z_range.y;

					transmittance_z = z - shadow_z;
				} else if (depth_z < directional_lights.data[i].shadow_split_offsets.z) {
					vec4 trans_vertex = vec4(vertex - normalize(normal_interp) * directional_lights.data[i].shadow_transmittance_bias.z, 1.0);
					vec4 trans_coord = directional_lights.data[i].shadow_matrix3 * trans_vertex;
					trans_coord /= trans_coord.w;

					float shadow_z = textureLod(sampler2D(directional_shadow_atlas, SAMPLER_LINEAR_CLAMP), trans_coord.xy, 0.0).r;
					shadow_z *= directional_lights.data[i].shadow_z_range.z;
					float z = trans_coord.z * directional_lights.data[i].shadow_z_range.z;

					transmittance_z = z - shadow_z;

				} else {
					vec4 trans_vertex = vec4(vertex - normalize(normal_interp) * directional_lights.data[i].shadow_transmittance_bias.w, 1.0);
					vec4 trans_coord = directional_lights.data[i].shadow_matrix4 * trans_vertex;
					trans_coord /= trans_coord.w;

					float shadow_z = textureLod(sampler2D(directional_shadow_atlas, SAMPLER_LINEAR_CLAMP), trans_coord.xy, 0.0).r;
					shadow_z *= directional_lights.data[i].shadow_z_range.w;
					float z = trans_coord.z * directional_lights.data[i].shadow_z_range.w;

					transmittance_z = z - shadow_z;
				}
			}
#endif // !SHADOWS_DISABLED
#endif // LIGHT_TRANSMITTANCE_USED

			float shadow = 1.0;
#ifndef SHADOWS_DISABLED
			if (i < 4) {
				shadow = float(shadow0 >> (i * 8u) & 0xFFu) / 255.0;
			} else {
				shadow = float(shadow1 >> ((i - 4u) * 8u) & 0xFFu) / 255.0;
			}

			shadow = mix(1.0, shadow, directional_lights.data[i].shadow_opacity);
#endif

			blur_shadow(shadow);

#ifdef DEBUG_DRAW_PSSM_SPLITS
			vec3 tint = vec3(1.0);
			if (-vertex.z < directional_lights.data[i].shadow_split_offsets.x) {
				tint = vec3(1.0, 0.0, 0.0);
			} else if (-vertex.z < directional_lights.data[i].shadow_split_offsets.y) {
				tint = vec3(0.0, 1.0, 0.0);
			} else if (-vertex.z < directional_lights.data[i].shadow_split_offsets.z) {
				tint = vec3(0.0, 0.0, 1.0);
			} else {
				tint = vec3(1.0, 1.0, 0.0);
			}
			tint = mix(tint, vec3(1.0), shadow);
			shadow = 1.0;
#endif

			float size_A = sc_use_directional_soft_shadows ? directional_lights.data[i].size : 0.0;

			light_compute(normal, directional_lights.data[i].direction, normalize(view), size_A,
#ifndef DEBUG_DRAW_PSSM_SPLITS
					directional_lights.data[i].color * directional_lights.data[i].energy,
#else
					directional_lights.data[i].color * directional_lights.data[i].energy * tint,
#endif
					true, shadow, f0, orms, 1.0, albedo, alpha,
#ifdef LIGHT_BACKLIGHT_USED
					backlight,
#endif
#ifdef LIGHT_TRANSMITTANCE_USED
					transmittance_color,
					transmittance_depth,
					transmittance_boost,
					transmittance_z,
#endif
#ifdef LIGHT_RIM_USED
					rim, rim_tint,
#endif
#ifdef LIGHT_CLEARCOAT_USED
					clearcoat, clearcoat_roughness, normalize(normal_interp),
#endif
#ifdef LIGHT_ANISOTROPY_USED
					binormal,
					tangent, anisotropy,
#endif
					diffuse_light,
					specular_light);
		}
	}

	{ //omni lights

		uint cluster_omni_offset = cluster_offset;

		uint item_min;
		uint item_max;
		uint item_from;
		uint item_to;

		cluster_get_item_range(cluster_omni_offset + implementation_data.max_cluster_element_count_div_32 + cluster_z, item_min, item_max, item_from, item_to);

#ifdef USE_SUBGROUPS
		item_from = subgroupBroadcastFirst(subgroupMin(item_from));
		item_to = subgroupBroadcastFirst(subgroupMax(item_to));
#endif

		for (uint i = item_from; i < item_to; i++) {
			uint mask = cluster_buffer.data[cluster_omni_offset + i];
			mask &= cluster_get_range_clip_mask(i, item_min, item_max);
#ifdef USE_SUBGROUPS
			uint merged_mask = subgroupBroadcastFirst(subgroupOr(mask));
#else
			uint merged_mask = mask;
#endif

			while (merged_mask != 0) {
				uint bit = findMSB(merged_mask);
				merged_mask &= ~(1u << bit);
#ifdef USE_SUBGROUPS
				if (((1u << bit) & mask) == 0) { //do not process if not originally here
					continue;
				}
#endif
				uint light_index = 32 * i + bit;

				if (!bool(omni_lights.data[light_index].mask & instances.data[instance_index].layer_mask)) {
					continue; //not masked
				}

				if (omni_lights.data[light_index].bake_mode == LIGHT_BAKE_STATIC && bool(instances.data[instance_index].flags & INSTANCE_FLAGS_USE_LIGHTMAP)) {
					continue; // Statically baked light and object uses lightmap, skip
				}

				float shadow = light_process_omni_shadow(light_index, vertex, normal, scene_data.taa_frame_count);

				shadow = blur_shadow(shadow);

				light_process_omni(light_index, vertex, view, normal, vertex_ddx, vertex_ddy, f0, orms, shadow, albedo, alpha,
#ifdef LIGHT_BACKLIGHT_USED
						backlight,
#endif
#ifdef LIGHT_TRANSMITTANCE_USED
						transmittance_color,
						transmittance_depth,
						transmittance_boost,
#endif
#ifdef LIGHT_RIM_USED
						rim,
						rim_tint,
#endif
#ifdef LIGHT_CLEARCOAT_USED
						clearcoat, clearcoat_roughness, normalize(normal_interp),
#endif
#ifdef LIGHT_ANISOTROPY_USED
						tangent, binormal, anisotropy,
#endif
						diffuse_light, specular_light);
			}
		}
	}

	{ //spot lights

		uint cluster_spot_offset = cluster_offset + implementation_data.cluster_type_size;

		uint item_min;
		uint item_max;
		uint item_from;
		uint item_to;

		cluster_get_item_range(cluster_spot_offset + implementation_data.max_cluster_element_count_div_32 + cluster_z, item_min, item_max, item_from, item_to);

#ifdef USE_SUBGROUPS
		item_from = subgroupBroadcastFirst(subgroupMin(item_from));
		item_to = subgroupBroadcastFirst(subgroupMax(item_to));
#endif

		for (uint i = item_from; i < item_to; i++) {
			uint mask = cluster_buffer.data[cluster_spot_offset + i];
			mask &= cluster_get_range_clip_mask(i, item_min, item_max);
#ifdef USE_SUBGROUPS
			uint merged_mask = subgroupBroadcastFirst(subgroupOr(mask));
#else
			uint merged_mask = mask;
#endif

			while (merged_mask != 0) {
				uint bit = findMSB(merged_mask);
				merged_mask &= ~(1u << bit);
#ifdef USE_SUBGROUPS
				if (((1u << bit) & mask) == 0) { //do not process if not originally here
					continue;
				}
#endif

				uint light_index = 32 * i + bit;

				if (!bool(spot_lights.data[light_index].mask & instances.data[instance_index].layer_mask)) {
					continue; //not masked
				}

				if (spot_lights.data[light_index].bake_mode == LIGHT_BAKE_STATIC && bool(instances.data[instance_index].flags & INSTANCE_FLAGS_USE_LIGHTMAP)) {
					continue; // Statically baked light and object uses lightmap, skip
				}

				float shadow = light_process_spot_shadow(light_index, vertex, normal, scene_data.taa_frame_count);

				shadow = blur_shadow(shadow);

				light_process_spot(light_index, vertex, view, normal, vertex_ddx, vertex_ddy, f0, orms, shadow, albedo, alpha,
#ifdef LIGHT_BACKLIGHT_USED
						backlight,
#endif
#ifdef LIGHT_TRANSMITTANCE_USED
						transmittance_color,
						transmittance_depth,
						transmittance_boost,
#endif
#ifdef LIGHT_RIM_USED
						rim,
						rim_tint,
#endif
#ifdef LIGHT_CLEARCOAT_USED
						clearcoat, clearcoat_roughness, normalize(normal_interp),
#endif
#ifdef LIGHT_ANISOTROPY_USED
						tangent,
						binormal, anisotropy,
#endif
						diffuse_light, specular_light);
			}
		}
	}

#ifdef USE_SHADOW_TO_OPACITY
#ifndef MODE_RENDER_DEPTH
	alpha = min(alpha, clamp(length(ambient_light), 0.0, 1.0));

#if defined(ALPHA_SCISSOR_USED)
	if (alpha < alpha_scissor_threshold) {
		discard;
	}
#endif // ALPHA_SCISSOR_USED

#endif // !MODE_RENDER_DEPTH
#endif // USE_SHADOW_TO_OPACITY

#endif //!defined(MODE_RENDER_DEPTH) && !defined(MODE_UNSHADED)

#ifdef MODE_RENDER_DEPTH

#ifdef MODE_RENDER_SDF

	{
		// Compute geometric normal
		vec3 ddx_vertex = dFdx(vertex);
		vec3 ddy_vertex = dFdy(vertex);
		vec3 geometric_normal = normalize(cross(ddx_vertex, ddy_vertex));

		/* This optimization needs more benchmark, does not seem to make a difference.
		if (abs(dot(vec3(0,0,1),geometric_normal)) < 0.55) {
			// Conservative value to discard this fragment if not belonging to this view
			discard;
		}*/

		/* This optimization breaks the image somehow, I have no idea why.
		if (gl_HelperInvocation) {
			return;
		}*/

		vec3 cam_normal = mat3(scene_data.inv_view_matrix) * normalize(normal_interp);
		vec3 cam_geom_normal = mat3(scene_data.inv_view_matrix) * normalize(geometric_normal);
		if (gl_FrontFacing) {
			cam_geom_normal = -cam_geom_normal;
		}

		vec3 local_pos = (implementation_data.sdf_to_bounds * vec4(vertex, 1.0)).xyz;
		vec3 grid_pos = vec3(implementation_data.sdf_offset) + local_pos * vec3(implementation_data.sdf_size);
		ivec3 igrid_pos = ivec3(grid_pos);

		// Compute solid bits

		// Compute normal bits.
		// Lower 6 are inclusive (depending on axis vector.

		// upper 26 are exclusive (With some margin), used to save something closer to the normal.

		const int facing_direction_count = 26;
		const vec3 facing_directions[26] = vec3[](vec3(-1.0, 0.0, 0.0), vec3(1.0, 0.0, 0.0), vec3(0.0, -1.0, 0.0), vec3(0.0, 1.0, 0.0), vec3(0.0, 0.0, -1.0), vec3(0.0, 0.0, 1.0), vec3(-0.5773502691896258, -0.5773502691896258, -0.5773502691896258), vec3(-0.7071067811865475, -0.7071067811865475, 0.0), vec3(-0.5773502691896258, -0.5773502691896258, 0.5773502691896258), vec3(-0.7071067811865475, 0.0, -0.7071067811865475), vec3(-0.7071067811865475, 0.0, 0.7071067811865475), vec3(-0.5773502691896258, 0.5773502691896258, -0.5773502691896258), vec3(-0.7071067811865475, 0.7071067811865475, 0.0), vec3(-0.5773502691896258, 0.5773502691896258, 0.5773502691896258), vec3(0.0, -0.7071067811865475, -0.7071067811865475), vec3(0.0, -0.7071067811865475, 0.7071067811865475), vec3(0.0, 0.7071067811865475, -0.7071067811865475), vec3(0.0, 0.7071067811865475, 0.7071067811865475), vec3(0.5773502691896258, -0.5773502691896258, -0.5773502691896258), vec3(0.7071067811865475, -0.7071067811865475, 0.0), vec3(0.5773502691896258, -0.5773502691896258, 0.5773502691896258), vec3(0.7071067811865475, 0.0, -0.7071067811865475), vec3(0.7071067811865475, 0.0, 0.7071067811865475), vec3(0.5773502691896258, 0.5773502691896258, -0.5773502691896258), vec3(0.7071067811865475, 0.7071067811865475, 0.0), vec3(0.5773502691896258, 0.5773502691896258, 0.5773502691896258));

		uint bit_normal = 0;

		//const float exclusive_threshold = 0.86; // given min cos is 0.70710676908493
		const float exclusive_threshold = 0.7; // given min cos is 0.70710676908493
		const float inclusive_threshold = 0.001;

		for (int i = 0; i < facing_direction_count; i++) {
			float dp = dot(cam_geom_normal, facing_directions[i]);

			if (i < 6 && dp > inclusive_threshold) {
				bit_normal |= uint(1 << i);
			}

			if (dp > exclusive_threshold) {
				bit_normal |= uint(1 << (i + 6));
			}
		}

#ifdef NO_IMAGE_ATOMICS
		imageStore(geom_facing_grid, grid_pos, uvec4(imageLoad(geom_facing_grid, grid_pos).r | facing_bits)); //store facing bits
#else
		imageAtomicOr(geom_normal_bits, igrid_pos, bit_normal); //store solid bits
#endif
		

		// Compute aniso albedo

		const vec3 aniso_dir[6] = vec3[](
				vec3(-1, 0, 0),
				vec3(1, 0, 0),
				vec3(0, -1, 0),
				vec3(0, 1, 0),
				vec3(0, 0, -1),
				vec3(0, 0, 1));

		for (int i = 0; i < 6; i++) {
			float d = dot(cam_normal, aniso_dir[i]);
			if (d > 0.0) {
				vec4 aniso_albedo = vec4(albedo, 1.0);

				uint albedo16 = 0;
				albedo16 |= clamp(uint(aniso_albedo.r * 31.0), 0, 31) << 0;
				albedo16 |= clamp(uint(aniso_albedo.g * 63.0), 0, 63) << 5;
				albedo16 |= clamp(uint(aniso_albedo.b * 31.0), 0, 31) << 11;
				ivec3 store_pos = igrid_pos >> 1;
				store_pos.z = store_pos.z * 6 + i;
				imageStore(albedo_volume_grid, store_pos, uvec4(albedo16));
			}
		}

		if (length(emission) > 0.001) {
			float lumas[6];
			vec3 light_total = vec3(0);

			for (int i = 0; i < 6; i++) {
				float strength = max(0.0, dot(cam_normal, aniso_dir[i]));
				vec3 light = emission * strength;
				light_total += light;
				lumas[i] = max(light.r, max(light.g, light.b));
			}

			float luma_total = max(light_total.r, max(light_total.g, light_total.b));

			uint light_aniso = 0;

			for (int i = 0; i < 6; i++) {
				light_aniso |= min(31, uint((lumas[i] / luma_total) * 31.0)) << (i * 5);
			}

			//compress to RGBE9995 to save space

			uint light_rgbe;

			{
				vec3 rgb = light_total.rgb;

				const float rgbe_max = uintBitsToFloat(0x477F8000);
				const float rgbe_min = uintBitsToFloat(0x37800000);

				rgb = clamp(rgb, 0, rgbe_max);

				float max_channel = max(max(rgbe_min, rgb.r), max(rgb.g, rgb.b));

				float bias = uintBitsToFloat((floatBitsToUint(max_channel) + 0x07804000) & 0x7F800000);

				uvec3 urgb = floatBitsToUint(rgb + bias);
				uint e = (floatBitsToUint(bias) << 4) + 0x10000000;
				light_rgbe = e | (urgb.b << 18) | (urgb.g << 9) | (urgb.r & 0x1FF);
			}

			imageStore(emission_grid, igrid_pos >> 1, uvec4(light_rgbe));
			imageStore(emission_aniso_grid, igrid_pos >> 1, uvec4(light_aniso));
		}
	}

#endif

#ifdef MODE_RENDER_MATERIAL

	albedo_output_buffer.rgb = albedo;
	albedo_output_buffer.a = alpha;

	normal_output_buffer.rgb = encode24(normal) * 0.5 + 0.5;
	normal_output_buffer.a = 0.0;
	depth_output_buffer.r = -vertex.z;

	orm_output_buffer.r = ao;
	orm_output_buffer.g = roughness;
	orm_output_buffer.b = metallic;
	orm_output_buffer.a = sss_strength;

	emission_output_buffer.rgb = emission;
	emission_output_buffer.a = 0.0;
#endif

#ifdef MODE_RENDER_NORMAL_ROUGHNESS
	normal_roughness_output_buffer = vec4(encode24(normal) * 0.5 + 0.5, roughness);

	// We encode the dynamic static into roughness.
	// Values over 0.5 are dynamic, under 0.5 are static.
	normal_roughness_output_buffer.w = normal_roughness_output_buffer.w * (127.0 / 255.0);
	if (bool(instances.data[instance_index].flags & INSTANCE_FLAGS_DYNAMIC)) {
		normal_roughness_output_buffer.w = 1.0 - normal_roughness_output_buffer.w;
	}
	normal_roughness_output_buffer.w = normal_roughness_output_buffer.w;

#ifdef MODE_RENDER_VOXEL_GI
	if (bool(instances.data[instance_index].flags & INSTANCE_FLAGS_USE_VOXEL_GI)) { // process voxel_gi_instances
		uint index1 = instances.data[instance_index].gi_offset & 0xFFFF;
		uint index2 = instances.data[instance_index].gi_offset >> 16;
		voxel_gi_buffer.x = index1 & 0xFFu;
		voxel_gi_buffer.y = index2 & 0xFFu;
	} else {
		voxel_gi_buffer.x = 0xFF;
		voxel_gi_buffer.y = 0xFF;
	}
#endif

#endif //MODE_RENDER_NORMAL_ROUGHNESS

//nothing happens, so a tree-ssa optimizer will result in no fragment shader :)
#else

	// multiply by albedo
	diffuse_light *= albedo; // ambient must be multiplied by albedo at the end

	// apply direct light AO
	ao = unpackUnorm4x8(orms).x;
	specular_light *= ao;
	diffuse_light *= ao;

	// apply metallic
	metallic = unpackUnorm4x8(orms).z;
	diffuse_light *= 1.0 - metallic;
	ambient_light *= 1.0 - metallic;

#ifndef FOG_DISABLED
	//restore fog
	fog = vec4(unpackHalf2x16(fog_rg), unpackHalf2x16(fog_ba));
#endif //!FOG_DISABLED

#ifdef MODE_SEPARATE_SPECULAR

#ifdef MODE_UNSHADED
	diffuse_buffer = vec4(albedo.rgb, 0.0);
	specular_buffer = vec4(0.0);

#else

#ifdef SSS_MODE_SKIN
	sss_strength = -sss_strength;
#endif
	diffuse_buffer = vec4(emission + diffuse_light + ambient_light, sss_strength);
	specular_buffer = vec4(specular_light, metallic);
#endif

#ifndef FOG_DISABLED
	diffuse_buffer.rgb = mix(diffuse_buffer.rgb, fog.rgb, fog.a);
	specular_buffer.rgb = mix(specular_buffer.rgb, vec3(0.0), fog.a);
#endif //!FOG_DISABLED

#else //MODE_SEPARATE_SPECULAR

	alpha *= scene_data.pass_alpha_multiplier;

#ifdef MODE_UNSHADED
	frag_color = vec4(albedo, alpha);
#else
	frag_color = vec4(emission + ambient_light + diffuse_light + specular_light, alpha);
//frag_color = vec4(1.0);
#endif //USE_NO_SHADING

#ifndef FOG_DISABLED
	// Draw "fixed" fog before volumetric fog to ensure volumetric fog can appear in front of the sky.
	frag_color.rgb = mix(frag_color.rgb, fog.rgb, fog.a);
#endif //!FOG_DISABLED

#endif //MODE_SEPARATE_SPECULAR

#endif //MODE_RENDER_DEPTH
#ifdef MOTION_VECTORS
	vec2 position_clip = (screen_position.xy / screen_position.w) - scene_data.taa_jitter;
	vec2 prev_position_clip = (prev_screen_position.xy / prev_screen_position.w) - scene_data_block.prev_data.taa_jitter;

	vec2 position_uv = position_clip * vec2(0.5, 0.5);
	vec2 prev_position_uv = prev_position_clip * vec2(0.5, 0.5);

	motion_vector = prev_position_uv - position_uv;
#endif

#if defined(PREMUL_ALPHA_USED) && !defined(MODE_RENDER_DEPTH)
	frag_color.rgb *= premul_alpha;
#endif //PREMUL_ALPHA_USED
}

void main() {
#ifdef MODE_DUAL_PARABOLOID

	if (dp_clip > 0.0)
		discard;
#endif

	fragment_shader(scene_data_block.data);
}<|MERGE_RESOLUTION|>--- conflicted
+++ resolved
@@ -1853,14 +1853,9 @@
 						float range_begin = directional_lights.data[i].shadow_range_begin.x;
 						float test_radius = (range_pos - range_begin) * directional_lights.data[i].softshadow_angle;
 						vec2 tex_scale = directional_lights.data[i].uv_scale1 * test_radius;
-<<<<<<< HEAD
 						shadow = sample_directional_soft_shadow(directional_shadow_atlas, pssm_coord.xyz, tex_scale * directional_lights.data[i].soft_shadow_scale);
 					} else {
 						shadow = sample_directional_pcf_shadow(directional_shadow_atlas, scene_data.directional_shadow_pixel_size * directional_lights.data[i].soft_shadow_scale, pssm_coord);
-=======
-						shadow = sample_directional_soft_shadow(directional_shadow_atlas, pssm_coord.xyz, tex_scale * directional_lights.data[i].soft_shadow_scale, scene_data.taa_frame_count);
-						blend_count++;
->>>>>>> a878f719
 					}
 				} else if (depth_z < directional_lights.data[i].shadow_split_offsets.y) {
 					vec4 v = vec4(vertex, 1.0);
@@ -1875,23 +1870,9 @@
 						float range_begin = directional_lights.data[i].shadow_range_begin.y;
 						float test_radius = (range_pos - range_begin) * directional_lights.data[i].softshadow_angle;
 						vec2 tex_scale = directional_lights.data[i].uv_scale2 * test_radius;
-<<<<<<< HEAD
 						shadow = sample_directional_soft_shadow(directional_shadow_atlas, pssm_coord.xyz, tex_scale * directional_lights.data[i].soft_shadow_scale);
 					} else {
 						shadow = sample_directional_pcf_shadow(directional_shadow_atlas, scene_data.directional_shadow_pixel_size * directional_lights.data[i].soft_shadow_scale, pssm_coord);
-=======
-						float s = sample_directional_soft_shadow(directional_shadow_atlas, pssm_coord.xyz, tex_scale * directional_lights.data[i].soft_shadow_scale, scene_data.taa_frame_count);
-
-						if (blend_count == 0) {
-							shadow = s;
-						} else {
-							//blend
-							float blend = smoothstep(0.0, directional_lights.data[i].shadow_split_offsets.x, depth_z);
-							shadow = mix(shadow, s, blend);
-						}
-
-						blend_count++;
->>>>>>> a878f719
 					}
 				} else if (depth_z < directional_lights.data[i].shadow_split_offsets.z) {
 					vec4 v = vec4(vertex, 1.0);
@@ -1906,16 +1887,12 @@
 						float range_begin = directional_lights.data[i].shadow_range_begin.z;
 						float test_radius = (range_pos - range_begin) * directional_lights.data[i].softshadow_angle;
 						vec2 tex_scale = directional_lights.data[i].uv_scale3 * test_radius;
-<<<<<<< HEAD
 						shadow = sample_directional_soft_shadow(directional_shadow_atlas, pssm_coord.xyz, tex_scale * directional_lights.data[i].soft_shadow_scale);
 					} else {
 						shadow = sample_directional_pcf_shadow(directional_shadow_atlas, scene_data.directional_shadow_pixel_size * directional_lights.data[i].soft_shadow_scale, pssm_coord);
 					}
 				} else {
 					vec4 v = vec4(vertex, 1.0);
-=======
-						float s = sample_directional_soft_shadow(directional_shadow_atlas, pssm_coord.xyz, tex_scale * directional_lights.data[i].soft_shadow_scale, scene_data.taa_frame_count);
->>>>>>> a878f719
 
 					BIAS_FUNC(v, 3)
 
@@ -1960,7 +1937,6 @@
 						pssm_coord = (directional_lights.data[i].shadow_matrix3 * v);
 						pssm_coord /= pssm_coord.w;
 
-<<<<<<< HEAD
 						if (directional_lights.data[i].softshadow_angle > 0) {
 							float range_pos = dot(directional_lights.data[i].direction, v.xyz);
 							float range_begin = directional_lights.data[i].shadow_range_begin.z;
@@ -1970,13 +1946,6 @@
 						} else {
 							shadow2 = sample_directional_pcf_shadow(directional_shadow_atlas, scene_data.directional_shadow_pixel_size * directional_lights.data[i].soft_shadow_scale, pssm_coord);
 						}
-=======
-						float range_pos = dot(directional_lights.data[i].direction, v.xyz);
-						float range_begin = directional_lights.data[i].shadow_range_begin.w;
-						float test_radius = (range_pos - range_begin) * directional_lights.data[i].softshadow_angle;
-						vec2 tex_scale = directional_lights.data[i].uv_scale4 * test_radius;
-						float s = sample_directional_soft_shadow(directional_shadow_atlas, pssm_coord.xyz, tex_scale * directional_lights.data[i].soft_shadow_scale, scene_data.taa_frame_count);
->>>>>>> a878f719
 
 						pssm_blend = smoothstep(directional_lights.data[i].shadow_split_offsets.x, directional_lights.data[i].shadow_split_offsets.y, depth_z);
 					} else if (depth_z < directional_lights.data[i].shadow_split_offsets.z) {
@@ -2069,11 +2038,105 @@
 
 					if (depth_z < directional_lights.data[i].shadow_split_offsets.x) {
 						vec4 v = vec4(vertex, 1.0);
+
+						BIAS_FUNC(v, 0)
+
+						vec4 pssm_coord = (directional_lights.data[i].shadow_matrix1 * v);
+						pssm_coord /= pssm_coord.w;
+
+						float range_pos = dot(directional_lights.data[i].direction, v.xyz);
+						float range_begin = directional_lights.data[i].shadow_range_begin.x;
+						float test_radius = (range_pos - range_begin) * directional_lights.data[i].softshadow_angle;
+						vec2 tex_scale = directional_lights.data[i].uv_scale1 * test_radius;
+						shadow = sample_directional_soft_shadow(directional_shadow_atlas, pssm_coord.xyz, tex_scale * directional_lights.data[i].soft_shadow_scale, scene_data.taa_frame_count);
+						blend_count++;
+					}
+
+					if (blend_count < blend_max && depth_z < directional_lights.data[i].shadow_split_offsets.y) {
+						vec4 v = vec4(vertex, 1.0);
+
 						BIAS_FUNC(v, 1)
-						pssm_coord = (directional_lights.data[i].shadow_matrix2 * v);
-						pssm_blend = smoothstep(directional_lights.data[i].shadow_split_offsets.x - directional_lights.data[i].shadow_split_offsets.x * 0.1, directional_lights.data[i].shadow_split_offsets.x, depth_z);
-						// Adjust shadow blur with reference to the first split to reduce discrepancy between shadow splits.
-						blur_factor2 = directional_lights.data[i].shadow_split_offsets.x / directional_lights.data[i].shadow_split_offsets.y;
+
+						vec4 pssm_coord = (directional_lights.data[i].shadow_matrix2 * v);
+						pssm_coord /= pssm_coord.w;
+
+						float range_pos = dot(directional_lights.data[i].direction, v.xyz);
+						float range_begin = directional_lights.data[i].shadow_range_begin.y;
+						float test_radius = (range_pos - range_begin) * directional_lights.data[i].softshadow_angle;
+						vec2 tex_scale = directional_lights.data[i].uv_scale2 * test_radius;
+						float s = sample_directional_soft_shadow(directional_shadow_atlas, pssm_coord.xyz, tex_scale * directional_lights.data[i].soft_shadow_scale, scene_data.taa_frame_count);
+
+						if (blend_count == 0) {
+							shadow = s;
+						} else {
+							//blend
+							float blend = smoothstep(0.0, directional_lights.data[i].shadow_split_offsets.x, depth_z);
+							shadow = mix(shadow, s, blend);
+						}
+
+						blend_count++;
+					}
+
+					if (blend_count < blend_max && depth_z < directional_lights.data[i].shadow_split_offsets.z) {
+						vec4 v = vec4(vertex, 1.0);
+
+						BIAS_FUNC(v, 2)
+
+						vec4 pssm_coord = (directional_lights.data[i].shadow_matrix3 * v);
+						pssm_coord /= pssm_coord.w;
+
+						float range_pos = dot(directional_lights.data[i].direction, v.xyz);
+						float range_begin = directional_lights.data[i].shadow_range_begin.z;
+						float test_radius = (range_pos - range_begin) * directional_lights.data[i].softshadow_angle;
+						vec2 tex_scale = directional_lights.data[i].uv_scale3 * test_radius;
+						float s = sample_directional_soft_shadow(directional_shadow_atlas, pssm_coord.xyz, tex_scale * directional_lights.data[i].soft_shadow_scale, scene_data.taa_frame_count);
+
+						if (blend_count == 0) {
+							shadow = s;
+						} else {
+							//blend
+							float blend = smoothstep(directional_lights.data[i].shadow_split_offsets.x, directional_lights.data[i].shadow_split_offsets.y, depth_z);
+							shadow = mix(shadow, s, blend);
+						}
+
+						blend_count++;
+					}
+
+					if (blend_count < blend_max) {
+						vec4 v = vec4(vertex, 1.0);
+
+						BIAS_FUNC(v, 3)
+
+						vec4 pssm_coord = (directional_lights.data[i].shadow_matrix4 * v);
+						pssm_coord /= pssm_coord.w;
+
+						float range_pos = dot(directional_lights.data[i].direction, v.xyz);
+						float range_begin = directional_lights.data[i].shadow_range_begin.w;
+						float test_radius = (range_pos - range_begin) * directional_lights.data[i].softshadow_angle;
+						vec2 tex_scale = directional_lights.data[i].uv_scale4 * test_radius;
+						float s = sample_directional_soft_shadow(directional_shadow_atlas, pssm_coord.xyz, tex_scale * directional_lights.data[i].soft_shadow_scale, scene_data.taa_frame_count);
+
+						if (blend_count == 0) {
+							shadow = s;
+						} else {
+							//blend
+							float blend = smoothstep(directional_lights.data[i].shadow_split_offsets.y, directional_lights.data[i].shadow_split_offsets.z, depth_z);
+							shadow = mix(shadow, s, blend);
+						}
+					}
+
+				} else { //no soft shadows
+
+					vec4 pssm_coord;
+					float blur_factor;
+
+					if (depth_z < directional_lights.data[i].shadow_split_offsets.x) {
+						vec4 v = vec4(vertex, 1.0);
+
+						BIAS_FUNC(v, 0)
+
+						pssm_coord = (directional_lights.data[i].shadow_matrix1 * v);
+						blur_factor = 1.0;
 					} else if (depth_z < directional_lights.data[i].shadow_split_offsets.y) {
 						vec4 v = vec4(vertex, 1.0);
 						BIAS_FUNC(v, 2)
@@ -2095,10 +2158,6 @@
 
 					pssm_coord /= pssm_coord.w;
 
-<<<<<<< HEAD
-					float shadow2 = sample_directional_pcf_shadow(directional_shadow_atlas, scene_data.directional_shadow_pixel_size * directional_lights.data[i].soft_shadow_scale * (blur_factor2 + (1.0 - blur_factor2) * float(directional_lights.data[i].blend_splits)), pssm_coord);
-					shadow = mix(shadow, shadow2, pssm_blend);
-=======
 					shadow = sample_directional_pcf_shadow(directional_shadow_atlas, scene_data.directional_shadow_pixel_size * directional_lights.data[i].soft_shadow_scale * (blur_factor + (1.0 - blur_factor) * float(directional_lights.data[i].blend_splits)), pssm_coord, scene_data.taa_frame_count);
 
 					if (directional_lights.data[i].blend_splits) {
@@ -2136,7 +2195,6 @@
 						float shadow2 = sample_directional_pcf_shadow(directional_shadow_atlas, scene_data.directional_shadow_pixel_size * directional_lights.data[i].soft_shadow_scale * (blur_factor2 + (1.0 - blur_factor2) * float(directional_lights.data[i].blend_splits)), pssm_coord, scene_data.taa_frame_count);
 						shadow = mix(shadow, shadow2, pssm_blend);
 					}
->>>>>>> a878f719
 				}
 
 				shadow = mix(shadow, 1.0, smoothstep(directional_lights.data[i].fade_from, directional_lights.data[i].fade_to, vertex.z)); //done with negative values for performance
