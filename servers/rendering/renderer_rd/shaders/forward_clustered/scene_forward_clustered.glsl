#[vertex]

#version 450

#VERSION_DEFINES

#include "scene_forward_clustered_inc.glsl"

#define SHADER_IS_SRGB false

/* INPUT ATTRIBS */

// Always contains vertex position in XYZ, can contain tangent angle in W.
layout(location = 0) in vec4 vertex_angle_attrib;

//only for pure render depth when normal is not used

#if defined(NORMAL_USED) || defined(TANGENT_USED)
// Contains Normal/Axis in RG, can contain tangent in BA.
layout(location = 1) in vec4 axis_tangent_attrib;
#endif

// Location 2 is unused.

#if defined(COLOR_USED)
layout(location = 3) in vec4 color_attrib;
#endif

#ifdef UV_USED
layout(location = 4) in vec2 uv_attrib;
#endif

#if defined(UV2_USED) || defined(USE_LIGHTMAP) || defined(MODE_RENDER_MATERIAL)
layout(location = 5) in vec2 uv2_attrib;
#endif

#if defined(CUSTOM0_USED)
layout(location = 6) in vec4 custom0_attrib;
#endif

#if defined(CUSTOM1_USED)
layout(location = 7) in vec4 custom1_attrib;
#endif

#if defined(CUSTOM2_USED)
layout(location = 8) in vec4 custom2_attrib;
#endif

#if defined(CUSTOM3_USED)
layout(location = 9) in vec4 custom3_attrib;
#endif

#if defined(BONES_USED) || defined(USE_PARTICLE_TRAILS)
layout(location = 10) in uvec4 bone_attrib;
#endif

#if defined(WEIGHTS_USED) || defined(USE_PARTICLE_TRAILS)
layout(location = 11) in vec4 weight_attrib;
#endif

#ifdef MOTION_VECTORS
layout(location = 12) in vec4 previous_vertex_attrib;

#if defined(NORMAL_USED) || defined(TANGENT_USED)
layout(location = 13) in vec4 previous_normal_attrib;
#endif

#endif // MOTION_VECTORS

vec3 oct_to_vec3(vec2 e) {
	vec3 v = vec3(e.xy, 1.0 - abs(e.x) - abs(e.y));
	float t = max(-v.z, 0.0);
	v.xy += t * -sign(v.xy);
	return normalize(v);
}

void axis_angle_to_tbn(vec3 axis, float angle, out vec3 tangent, out vec3 binormal, out vec3 normal) {
	float c = cos(angle);
	float s = sin(angle);
	vec3 omc_axis = (1.0 - c) * axis;
	vec3 s_axis = s * axis;
	tangent = omc_axis.xxx * axis + vec3(c, -s_axis.z, s_axis.y);
	binormal = omc_axis.yyy * axis + vec3(s_axis.z, c, -s_axis.x);
	normal = omc_axis.zzz * axis + vec3(-s_axis.y, s_axis.x, c);
}

/* Varyings */

layout(location = 0) out vec3 vertex_interp;

#ifdef NORMAL_USED
layout(location = 1) out vec3 normal_interp;
#endif

#if defined(COLOR_USED)
layout(location = 2) out vec4 color_interp;
#endif

#ifdef UV_USED
layout(location = 3) out vec2 uv_interp;
#endif

#if defined(UV2_USED) || defined(USE_LIGHTMAP)
layout(location = 4) out vec2 uv2_interp;
#endif

#ifdef TANGENT_USED
layout(location = 5) out vec3 tangent_interp;
layout(location = 6) out vec3 binormal_interp;
#endif

#ifdef MOTION_VECTORS
layout(location = 7) out vec4 screen_position;
layout(location = 8) out vec4 prev_screen_position;
#endif

#ifdef MATERIAL_UNIFORMS_USED
layout(set = MATERIAL_UNIFORM_SET, binding = 0, std140) uniform MaterialUniforms{
#MATERIAL_UNIFORMS
} material;
#endif

float global_time;

#ifdef MODE_DUAL_PARABOLOID

layout(location = 9) out float dp_clip;

#endif

layout(location = 10) out flat uint instance_index_interp;

#ifdef USE_MULTIVIEW
#ifdef has_VK_KHR_multiview
#define ViewIndex gl_ViewIndex
#else // has_VK_KHR_multiview
// !BAS! This needs to become an input once we implement our fallback!
#define ViewIndex 0
#endif // has_VK_KHR_multiview
vec3 multiview_uv(vec2 uv) {
	return vec3(uv, ViewIndex);
}
ivec3 multiview_uv(ivec2 uv) {
	return ivec3(uv, int(ViewIndex));
}
layout(location = 11) out vec4 combined_projected;
#else // USE_MULTIVIEW
// Set to zero, not supported in non stereo
#define ViewIndex 0
vec2 multiview_uv(vec2 uv) {
	return uv;
}
ivec2 multiview_uv(ivec2 uv) {
	return uv;
}
#endif //USE_MULTIVIEW

invariant gl_Position;

#GLOBALS

#ifdef USE_DOUBLE_PRECISION
// Helper functions for emulating double precision when adding floats.
vec3 quick_two_sum(vec3 a, vec3 b, out vec3 out_p) {
	vec3 s = a + b;
	out_p = b - (s - a);
	return s;
}

vec3 two_sum(vec3 a, vec3 b, out vec3 out_p) {
	vec3 s = a + b;
	vec3 v = s - a;
	out_p = (a - (s - v)) + (b - v);
	return s;
}

vec3 double_add_vec3(vec3 base_a, vec3 prec_a, vec3 base_b, vec3 prec_b, out vec3 out_precision) {
	vec3 s, t, se, te;
	s = two_sum(base_a, base_b, se);
	t = two_sum(prec_a, prec_b, te);
	se += t;
	s = quick_two_sum(s, se, se);
	se += te;
	s = quick_two_sum(s, se, out_precision);
	return s;
}
#endif

void vertex_shader(vec3 vertex_input,
#ifdef NORMAL_USED
		in vec3 normal_input,
#endif
#ifdef TANGENT_USED
		in vec3 tangent_input,
		in vec3 binormal_input,
#endif
		in uint instance_index, in bool is_multimesh, in uint multimesh_offset, in SceneData scene_data, in mat4 model_matrix, out vec4 screen_pos) {
	vec4 instance_custom = vec4(0.0);
#if defined(COLOR_USED)
	color_interp = color_attrib;
#endif

	mat4 inv_view_matrix = scene_data.inv_view_matrix;

#ifdef USE_DOUBLE_PRECISION
	vec3 model_precision = vec3(model_matrix[0][3], model_matrix[1][3], model_matrix[2][3]);
	model_matrix[0][3] = 0.0;
	model_matrix[1][3] = 0.0;
	model_matrix[2][3] = 0.0;
	vec3 view_precision = vec3(inv_view_matrix[0][3], inv_view_matrix[1][3], inv_view_matrix[2][3]);
	inv_view_matrix[0][3] = 0.0;
	inv_view_matrix[1][3] = 0.0;
	inv_view_matrix[2][3] = 0.0;
#endif

	mat3 model_normal_matrix;
	if (bool(instances.data[instance_index].flags & INSTANCE_FLAGS_NON_UNIFORM_SCALE)) {
		model_normal_matrix = transpose(inverse(mat3(model_matrix)));
	} else {
		model_normal_matrix = mat3(model_matrix);
	}

	mat4 matrix;
	mat4 read_model_matrix = model_matrix;

	if (is_multimesh) {
		//multimesh, instances are for it

#ifdef USE_PARTICLE_TRAILS
		uint trail_size = (instances.data[instance_index].flags >> INSTANCE_FLAGS_PARTICLE_TRAIL_SHIFT) & INSTANCE_FLAGS_PARTICLE_TRAIL_MASK;
		uint stride = 3 + 1 + 1; //particles always uses this format

		uint offset = trail_size * stride * gl_InstanceIndex;

#ifdef COLOR_USED
		vec4 pcolor;
#endif
		{
			uint boffset = offset + bone_attrib.x * stride;
			matrix = mat4(transforms.data[boffset + 0], transforms.data[boffset + 1], transforms.data[boffset + 2], vec4(0.0, 0.0, 0.0, 1.0)) * weight_attrib.x;
#ifdef COLOR_USED
			pcolor = transforms.data[boffset + 3] * weight_attrib.x;
#endif
		}
		if (weight_attrib.y > 0.001) {
			uint boffset = offset + bone_attrib.y * stride;
			matrix += mat4(transforms.data[boffset + 0], transforms.data[boffset + 1], transforms.data[boffset + 2], vec4(0.0, 0.0, 0.0, 1.0)) * weight_attrib.y;
#ifdef COLOR_USED
			pcolor += transforms.data[boffset + 3] * weight_attrib.y;
#endif
		}
		if (weight_attrib.z > 0.001) {
			uint boffset = offset + bone_attrib.z * stride;
			matrix += mat4(transforms.data[boffset + 0], transforms.data[boffset + 1], transforms.data[boffset + 2], vec4(0.0, 0.0, 0.0, 1.0)) * weight_attrib.z;
#ifdef COLOR_USED
			pcolor += transforms.data[boffset + 3] * weight_attrib.z;
#endif
		}
		if (weight_attrib.w > 0.001) {
			uint boffset = offset + bone_attrib.w * stride;
			matrix += mat4(transforms.data[boffset + 0], transforms.data[boffset + 1], transforms.data[boffset + 2], vec4(0.0, 0.0, 0.0, 1.0)) * weight_attrib.w;
#ifdef COLOR_USED
			pcolor += transforms.data[boffset + 3] * weight_attrib.w;
#endif
		}

		instance_custom = transforms.data[offset + 4];

#ifdef COLOR_USED
		color_interp *= pcolor;
#endif

#else
		uint stride = 0;
		{
			//TODO implement a small lookup table for the stride
			if (bool(instances.data[instance_index].flags & INSTANCE_FLAGS_MULTIMESH_FORMAT_2D)) {
				stride += 2;
			} else {
				stride += 3;
			}
			if (bool(instances.data[instance_index].flags & INSTANCE_FLAGS_MULTIMESH_HAS_COLOR)) {
				stride += 1;
			}
			if (bool(instances.data[instance_index].flags & INSTANCE_FLAGS_MULTIMESH_HAS_CUSTOM_DATA)) {
				stride += 1;
			}
		}

		uint offset = stride * (gl_InstanceIndex + multimesh_offset);

		if (bool(instances.data[instance_index].flags & INSTANCE_FLAGS_MULTIMESH_FORMAT_2D)) {
			matrix = mat4(transforms.data[offset + 0], transforms.data[offset + 1], vec4(0.0, 0.0, 1.0, 0.0), vec4(0.0, 0.0, 0.0, 1.0));
			offset += 2;
		} else {
			matrix = mat4(transforms.data[offset + 0], transforms.data[offset + 1], transforms.data[offset + 2], vec4(0.0, 0.0, 0.0, 1.0));
			offset += 3;
		}

		if (bool(instances.data[instance_index].flags & INSTANCE_FLAGS_MULTIMESH_HAS_COLOR)) {
#ifdef COLOR_USED
			color_interp *= transforms.data[offset];
#endif
			offset += 1;
		}

		if (bool(instances.data[instance_index].flags & INSTANCE_FLAGS_MULTIMESH_HAS_CUSTOM_DATA)) {
			instance_custom = transforms.data[offset];
		}

#endif
		//transpose
		matrix = transpose(matrix);
#if !defined(USE_DOUBLE_PRECISION) || defined(SKIP_TRANSFORM_USED) || defined(VERTEX_WORLD_COORDS_USED) || defined(MODEL_MATRIX_USED)
		// Normally we can bake the multimesh transform into the model matrix, but when using double precision
		// we avoid baking it in so we can emulate high precision.
		read_model_matrix = model_matrix * matrix;
#if !defined(USE_DOUBLE_PRECISION) || defined(SKIP_TRANSFORM_USED) || defined(VERTEX_WORLD_COORDS_USED)
		model_matrix = read_model_matrix;
#endif // !defined(USE_DOUBLE_PRECISION) || defined(SKIP_TRANSFORM_USED) || defined(VERTEX_WORLD_COORDS_USED)
#endif // !defined(USE_DOUBLE_PRECISION) || defined(SKIP_TRANSFORM_USED) || defined(VERTEX_WORLD_COORDS_USED) || defined(MODEL_MATRIX_USED)
		model_normal_matrix = model_normal_matrix * mat3(matrix);
	}

	vec3 vertex = vertex_input;
#ifdef NORMAL_USED
	vec3 normal = normal_input;
#endif

#ifdef TANGENT_USED
	vec3 tangent = tangent_input;
	vec3 binormal = binormal_input;
#endif

#ifdef UV_USED
	uv_interp = uv_attrib;
#endif

#if defined(UV2_USED) || defined(USE_LIGHTMAP)
	uv2_interp = uv2_attrib;
#endif

	vec4 uv_scale = instances.data[instance_index].uv_scale;

	if (uv_scale != vec4(0.0)) { // Compression enabled
#ifdef UV_USED
		uv_interp = (uv_interp - 0.5) * uv_scale.xy;
#endif
#if defined(UV2_USED) || defined(USE_LIGHTMAP)
		uv2_interp = (uv2_interp - 0.5) * uv_scale.zw;
#endif
	}

#ifdef OVERRIDE_POSITION
	vec4 position = vec4(1.0);
#endif

#ifdef USE_MULTIVIEW
	mat4 combined_projection = scene_data.projection_matrix;
	mat4 projection_matrix = scene_data.projection_matrix_view[ViewIndex];
	mat4 inv_projection_matrix = scene_data.inv_projection_matrix_view[ViewIndex];
	vec3 eye_offset = scene_data.eye_offset[ViewIndex].xyz;
#else
	mat4 projection_matrix = scene_data.projection_matrix;
	mat4 inv_projection_matrix = scene_data.inv_projection_matrix;
	vec3 eye_offset = vec3(0.0, 0.0, 0.0);
#endif //USE_MULTIVIEW

//using world coordinates
#if !defined(SKIP_TRANSFORM_USED) && defined(VERTEX_WORLD_COORDS_USED)

	vertex = (model_matrix * vec4(vertex, 1.0)).xyz;

#ifdef NORMAL_USED
	normal = model_normal_matrix * normal;
#endif

#ifdef TANGENT_USED

	tangent = model_normal_matrix * tangent;
	binormal = model_normal_matrix * binormal;

#endif
#endif

	float roughness = 1.0;

	mat4 modelview = scene_data.view_matrix * model_matrix;
	mat3 modelview_normal = mat3(scene_data.view_matrix) * model_normal_matrix;
	mat4 read_view_matrix = scene_data.view_matrix;
	vec2 read_viewport_size = scene_data.viewport_size;

	{
#CODE : VERTEX
	}

// using local coordinates (default)
#if !defined(SKIP_TRANSFORM_USED) && !defined(VERTEX_WORLD_COORDS_USED)

#ifdef USE_DOUBLE_PRECISION
	// We separate the basis from the origin because the basis is fine with single point precision.
	// Then we combine the translations from the model matrix and the view matrix using emulated doubles.
	// We add the result to the vertex and ignore the final lost precision.
	vec3 model_origin = model_matrix[3].xyz;
	if (is_multimesh) {
		vertex = mat3(matrix) * vertex;
		model_origin = double_add_vec3(model_origin, model_precision, matrix[3].xyz, vec3(0.0), model_precision);
	}
	vertex = mat3(inv_view_matrix * modelview) * vertex;
	vec3 temp_precision; // Will be ignored.
	vertex += double_add_vec3(model_origin, model_precision, scene_data.inv_view_matrix[3].xyz, view_precision, temp_precision);
	vertex = mat3(scene_data.view_matrix) * vertex;
#else
	vertex = (modelview * vec4(vertex, 1.0)).xyz;
#endif
#ifdef NORMAL_USED
	normal = modelview_normal * normal;
#endif

#ifdef TANGENT_USED

	binormal = modelview_normal * binormal;
	tangent = modelview_normal * tangent;
#endif
#endif // !defined(SKIP_TRANSFORM_USED) && !defined(VERTEX_WORLD_COORDS_USED)

//using world coordinates
#if !defined(SKIP_TRANSFORM_USED) && defined(VERTEX_WORLD_COORDS_USED)

	vertex = (scene_data.view_matrix * vec4(vertex, 1.0)).xyz;
#ifdef NORMAL_USED
	normal = (scene_data.view_matrix * vec4(normal, 0.0)).xyz;
#endif

#ifdef TANGENT_USED
	binormal = (scene_data.view_matrix * vec4(binormal, 0.0)).xyz;
	tangent = (scene_data.view_matrix * vec4(tangent, 0.0)).xyz;
#endif
#endif

	vertex_interp = vertex;

#ifdef NORMAL_USED
	normal_interp = normal;
#endif

#ifdef TANGENT_USED
	tangent_interp = tangent;
	binormal_interp = binormal;
#endif

#ifdef MODE_RENDER_DEPTH

#ifdef MODE_DUAL_PARABOLOID

	vertex_interp.z *= scene_data.dual_paraboloid_side;

	dp_clip = vertex_interp.z; //this attempts to avoid noise caused by objects sent to the other parabolloid side due to bias

	//for dual paraboloid shadow mapping, this is the fastest but least correct way, as it curves straight edges

	vec3 vtx = vertex_interp;
	float distance = length(vtx);
	vtx = normalize(vtx);
	vtx.xy /= 1.0 - vtx.z;
	vtx.z = (distance / scene_data.z_far);
	vtx.z = vtx.z * 2.0 - 1.0;
	vertex_interp = vtx;

#endif

#endif //MODE_RENDER_DEPTH

#ifdef OVERRIDE_POSITION
	gl_Position = position;
#else
	gl_Position = projection_matrix * vec4(vertex_interp, 1.0);
#endif

#ifdef USE_MULTIVIEW
	combined_projected = combined_projection * vec4(vertex_interp, 1.0);
#endif

#ifdef MOTION_VECTORS
	screen_pos = gl_Position;
#endif

#ifdef MODE_RENDER_DEPTH
	if (scene_data.pancake_shadows) {
		if (gl_Position.z >= 0.9999) {
			gl_Position.z = 0.9999;
		}
	}
#endif
#ifdef MODE_RENDER_MATERIAL
	if (scene_data.material_uv2_mode) {
		vec2 uv_offset = unpackHalf2x16(draw_call.uv_offset);
		gl_Position.xy = (uv2_attrib.xy + uv_offset) * 2.0 - 1.0;
		gl_Position.z = 0.00001;
		gl_Position.w = 1.0;
	}
#endif
}

void _unpack_vertex_attributes(vec4 p_vertex_in, vec3 p_compressed_aabb_position, vec3 p_compressed_aabb_size,
#if defined(NORMAL_USED) || defined(TANGENT_USED)
		vec4 p_normal_in,
#ifdef NORMAL_USED
		out vec3 r_normal,
#endif
		out vec3 r_tangent,
		out vec3 r_binormal,
#endif
		out vec3 r_vertex) {

	r_vertex = p_vertex_in.xyz * p_compressed_aabb_size + p_compressed_aabb_position;
#ifdef NORMAL_USED
	r_normal = oct_to_vec3(p_normal_in.xy * 2.0 - 1.0);
#endif

#if defined(NORMAL_USED) || defined(TANGENT_USED)

	float binormal_sign;

	// This works because the oct value (0, 1) maps onto (0, 0, -1) which encodes to (1, 1).
	// Accordingly, if p_normal_in.z contains octahedral values, it won't equal (0, 1).
	if (p_normal_in.z > 0.0 || p_normal_in.w < 1.0) {
		// Uncompressed format.
		vec2 signed_tangent_attrib = p_normal_in.zw * 2.0 - 1.0;
		r_tangent = oct_to_vec3(vec2(signed_tangent_attrib.x, abs(signed_tangent_attrib.y) * 2.0 - 1.0));
		binormal_sign = sign(signed_tangent_attrib.y);
		r_binormal = normalize(cross(r_normal, r_tangent) * binormal_sign);
	} else {
		// Compressed format.
		float angle = p_vertex_in.w;
		binormal_sign = angle > 0.5 ? 1.0 : -1.0; // 0.5 does not exist in UNORM16, so values are either greater or smaller.
		angle = abs(angle * 2.0 - 1.0) * M_PI; // 0.5 is basically zero, allowing to encode both signs reliably.
		vec3 axis = r_normal;
		axis_angle_to_tbn(axis, angle, r_tangent, r_binormal, r_normal);
		r_binormal *= binormal_sign;
	}
#endif
}

void main() {
	uint instance_index = draw_call.instance_index;

	bool is_multimesh = bool(instances.data[instance_index].flags & INSTANCE_FLAGS_MULTIMESH);
	if (!is_multimesh) {
		instance_index += gl_InstanceIndex;
	}

	instance_index_interp = instance_index;

	mat4 model_matrix = instances.data[instance_index].transform;

#ifdef MOTION_VECTORS
	// Previous vertex.
	vec3 prev_vertex;
#ifdef NORMAL_USED
	vec3 prev_normal;
#endif
#if defined(NORMAL_USED) || defined(TANGENT_USED)
	vec3 prev_tangent;
	vec3 prev_binormal;
#endif

	_unpack_vertex_attributes(
			previous_vertex_attrib,
			instances.data[instance_index].compressed_aabb_position_pad.xyz,
			instances.data[instance_index].compressed_aabb_size_pad.xyz,

#if defined(NORMAL_USED) || defined(TANGENT_USED)
			previous_normal_attrib,
#ifdef NORMAL_USED
			prev_normal,
#endif
			prev_tangent,
			prev_binormal,
#endif
			prev_vertex);

	global_time = scene_data_block.prev_data.time;
	vertex_shader(prev_vertex,
#ifdef NORMAL_USED
			prev_normal,
#endif
#ifdef TANGENT_USED
			prev_tangent,
			prev_binormal,
#endif
			instance_index, is_multimesh, draw_call.multimesh_motion_vectors_previous_offset, scene_data_block.prev_data, instances.data[instance_index].prev_transform, prev_screen_position);
#else
	// Unused output.
	vec4 screen_position;
#endif

	vec3 vertex;
#ifdef NORMAL_USED
	vec3 normal;
#endif
#if defined(NORMAL_USED) || defined(TANGENT_USED)
	vec3 tangent;
	vec3 binormal;
#endif

	_unpack_vertex_attributes(
			vertex_angle_attrib,
			instances.data[instance_index].compressed_aabb_position_pad.xyz,
			instances.data[instance_index].compressed_aabb_size_pad.xyz,
#if defined(NORMAL_USED) || defined(TANGENT_USED)
			axis_tangent_attrib,
#ifdef NORMAL_USED
			normal,
#endif
			tangent,
			binormal,
#endif
			vertex);

	// Current vertex.
	global_time = scene_data_block.data.time;
	vertex_shader(vertex,
#ifdef NORMAL_USED
			normal,
#endif
#ifdef TANGENT_USED
			tangent,
			binormal,
#endif
			instance_index, is_multimesh, draw_call.multimesh_motion_vectors_current_offset, scene_data_block.data, model_matrix, screen_position);
}

#[fragment]

#version 450

#VERSION_DEFINES

#define SHADER_IS_SRGB false

/* Specialization Constants (Toggles) */

layout(constant_id = 0) const bool sc_use_forward_gi = false;
layout(constant_id = 1) const bool sc_use_light_projector = false;
layout(constant_id = 2) const bool sc_use_light_soft_shadows = false;
layout(constant_id = 3) const bool sc_use_directional_soft_shadows = false;

/* Specialization Constants (Values) */

layout(constant_id = 6) const uint sc_soft_shadow_samples = 4;
layout(constant_id = 7) const uint sc_penumbra_shadow_samples = 4;

layout(constant_id = 8) const uint sc_directional_soft_shadow_samples = 4;
layout(constant_id = 9) const uint sc_directional_penumbra_shadow_samples = 4;

layout(constant_id = 10) const bool sc_decal_use_mipmaps = true;
layout(constant_id = 11) const bool sc_projector_use_mipmaps = true;
layout(constant_id = 12) const bool sc_use_depth_fog = false;
layout(constant_id = 13) const bool sc_use_lightmap_bicubic_filter = false;

// not used in clustered renderer but we share some code with the mobile renderer that requires this.
const float sc_luminance_multiplier = 1.0;

#include "scene_forward_clustered_inc.glsl"

/* Varyings */

layout(location = 0) in vec3 vertex_interp;

#ifdef NORMAL_USED
layout(location = 1) in vec3 normal_interp;
#endif

#if defined(COLOR_USED)
layout(location = 2) in vec4 color_interp;
#endif

#ifdef UV_USED
layout(location = 3) in vec2 uv_interp;
#endif

#if defined(UV2_USED) || defined(USE_LIGHTMAP)
layout(location = 4) in vec2 uv2_interp;
#endif

#ifdef TANGENT_USED
layout(location = 5) in vec3 tangent_interp;
layout(location = 6) in vec3 binormal_interp;
#endif

#ifdef MOTION_VECTORS
layout(location = 7) in vec4 screen_position;
layout(location = 8) in vec4 prev_screen_position;
#endif

#ifdef MODE_DUAL_PARABOLOID

layout(location = 9) in float dp_clip;

#endif

layout(location = 10) in flat uint instance_index_interp;

#ifdef USE_LIGHTMAP
// w0, w1, w2, and w3 are the four cubic B-spline basis functions
float w0(float a) {
	return (1.0 / 6.0) * (a * (a * (-a + 3.0) - 3.0) + 1.0);
}

float w1(float a) {
	return (1.0 / 6.0) * (a * a * (3.0 * a - 6.0) + 4.0);
}

float w2(float a) {
	return (1.0 / 6.0) * (a * (a * (-3.0 * a + 3.0) + 3.0) + 1.0);
}

float w3(float a) {
	return (1.0 / 6.0) * (a * a * a);
}

// g0 and g1 are the two amplitude functions
float g0(float a) {
	return w0(a) + w1(a);
}

float g1(float a) {
	return w2(a) + w3(a);
}

// h0 and h1 are the two offset functions
float h0(float a) {
	return -1.0 + w1(a) / (w0(a) + w1(a));
}

float h1(float a) {
	return 1.0 + w3(a) / (w2(a) + w3(a));
}

vec4 textureArray_bicubic(texture2DArray tex, vec3 uv, vec2 texture_size) {
	vec2 texel_size = vec2(1.0) / texture_size;

	uv.xy = uv.xy * texture_size + vec2(0.5);

	vec2 iuv = floor(uv.xy);
	vec2 fuv = fract(uv.xy);

	float g0x = g0(fuv.x);
	float g1x = g1(fuv.x);
	float h0x = h0(fuv.x);
	float h1x = h1(fuv.x);
	float h0y = h0(fuv.y);
	float h1y = h1(fuv.y);

	vec2 p0 = (vec2(iuv.x + h0x, iuv.y + h0y) - vec2(0.5)) * texel_size;
	vec2 p1 = (vec2(iuv.x + h1x, iuv.y + h0y) - vec2(0.5)) * texel_size;
	vec2 p2 = (vec2(iuv.x + h0x, iuv.y + h1y) - vec2(0.5)) * texel_size;
	vec2 p3 = (vec2(iuv.x + h1x, iuv.y + h1y) - vec2(0.5)) * texel_size;

	return (g0(fuv.y) * (g0x * texture(sampler2DArray(tex, SAMPLER_LINEAR_CLAMP), vec3(p0, uv.z)) + g1x * texture(sampler2DArray(tex, SAMPLER_LINEAR_CLAMP), vec3(p1, uv.z)))) +
			(g1(fuv.y) * (g0x * texture(sampler2DArray(tex, SAMPLER_LINEAR_CLAMP), vec3(p2, uv.z)) + g1x * texture(sampler2DArray(tex, SAMPLER_LINEAR_CLAMP), vec3(p3, uv.z))));
}
#endif //USE_LIGHTMAP

#ifdef USE_MULTIVIEW
#ifdef has_VK_KHR_multiview
#define ViewIndex gl_ViewIndex
#else // has_VK_KHR_multiview
// !BAS! This needs to become an input once we implement our fallback!
#define ViewIndex 0
#endif // has_VK_KHR_multiview
vec3 multiview_uv(vec2 uv) {
	return vec3(uv, ViewIndex);
}
ivec3 multiview_uv(ivec2 uv) {
	return ivec3(uv, int(ViewIndex));
}
layout(location = 11) in vec4 combined_projected;
#else // USE_MULTIVIEW
// Set to zero, not supported in non stereo
#define ViewIndex 0
vec2 multiview_uv(vec2 uv) {
	return uv;
}
ivec2 multiview_uv(ivec2 uv) {
	return uv;
}
#endif //USE_MULTIVIEW

//defines to keep compatibility with vertex

#ifdef USE_MULTIVIEW
#define projection_matrix scene_data.projection_matrix_view[ViewIndex]
#define inv_projection_matrix scene_data.inv_projection_matrix_view[ViewIndex]
#else
#define projection_matrix scene_data.projection_matrix
#define inv_projection_matrix scene_data.inv_projection_matrix
#endif

#define global_time scene_data_block.data.time

#if defined(ENABLE_SSS) && defined(ENABLE_TRANSMITTANCE)
//both required for transmittance to be enabled
#define LIGHT_TRANSMITTANCE_USED
#endif

#ifdef MATERIAL_UNIFORMS_USED
layout(set = MATERIAL_UNIFORM_SET, binding = 0, std140) uniform MaterialUniforms{

#MATERIAL_UNIFORMS

} material;
#endif

#GLOBALS

#ifdef MODE_RENDER_DEPTH

#ifdef MODE_RENDER_MATERIAL

layout(location = 0) out vec4 albedo_output_buffer;
layout(location = 1) out vec4 normal_output_buffer;
layout(location = 2) out vec4 orm_output_buffer;
layout(location = 3) out vec4 emission_output_buffer;
layout(location = 4) out float depth_output_buffer;

#endif // MODE_RENDER_MATERIAL

#ifdef MODE_RENDER_NORMAL_ROUGHNESS
layout(location = 0) out vec4 normal_roughness_output_buffer;

#ifdef MODE_RENDER_VOXEL_GI
layout(location = 1) out uvec2 voxel_gi_buffer;
#endif

#endif //MODE_RENDER_NORMAL
#else // RENDER DEPTH

#ifdef MODE_SEPARATE_SPECULAR

layout(location = 0) out vec4 diffuse_buffer; //diffuse (rgb) and roughness
layout(location = 1) out vec4 specular_buffer; //specular and SSS (subsurface scatter)
#else

layout(location = 0) out vec4 frag_color;
#endif // MODE_SEPARATE_SPECULAR

#endif // RENDER DEPTH

#ifdef MOTION_VECTORS
layout(location = 2) out vec2 motion_vector;
#endif

#include "../scene_forward_aa_inc.glsl"

#if !defined(MODE_RENDER_DEPTH) && !defined(MODE_UNSHADED)

// Default to SPECULAR_SCHLICK_GGX.
#if !defined(SPECULAR_DISABLED) && !defined(SPECULAR_SCHLICK_GGX) && !defined(SPECULAR_TOON)
#define SPECULAR_SCHLICK_GGX
#endif

#include "../scene_forward_lights_inc.glsl"

#include "../scene_forward_gi_inc.glsl"

#endif //!defined(MODE_RENDER_DEPTH) && !defined(MODE_UNSHADED)

#ifndef MODE_RENDER_DEPTH

vec4 volumetric_fog_process(vec2 screen_uv, float z) {
	vec3 fog_pos = vec3(screen_uv, z * implementation_data.volumetric_fog_inv_length);
	if (fog_pos.z < 0.0) {
		return vec4(0.0);
	} else if (fog_pos.z < 1.0) {
		fog_pos.z = pow(fog_pos.z, implementation_data.volumetric_fog_detail_spread);
	}

	return texture(sampler3D(volumetric_fog_texture, SAMPLER_LINEAR_CLAMP), fog_pos);
}

vec4 fog_process(vec3 vertex) {
	vec3 fog_color = scene_data_block.data.fog_light_color;

	if (scene_data_block.data.fog_aerial_perspective > 0.0) {
		vec3 sky_fog_color = vec3(0.0);
		vec3 cube_view = scene_data_block.data.radiance_inverse_xform * vertex;
		// mip_level always reads from the second mipmap and higher so the fog is always slightly blurred
		float mip_level = mix(1.0 / MAX_ROUGHNESS_LOD, 1.0, 1.0 - (abs(vertex.z) - scene_data_block.data.z_near) / (scene_data_block.data.z_far - scene_data_block.data.z_near));
#ifdef USE_RADIANCE_CUBEMAP_ARRAY
		float lod, blend;
		blend = modf(mip_level * MAX_ROUGHNESS_LOD, lod);
		sky_fog_color = texture(samplerCubeArray(radiance_cubemap, DEFAULT_SAMPLER_LINEAR_WITH_MIPMAPS_CLAMP), vec4(cube_view, lod)).rgb;
		sky_fog_color = mix(sky_fog_color, texture(samplerCubeArray(radiance_cubemap, DEFAULT_SAMPLER_LINEAR_WITH_MIPMAPS_CLAMP), vec4(cube_view, lod + 1)).rgb, blend);
#else
		sky_fog_color = textureLod(samplerCube(radiance_cubemap, DEFAULT_SAMPLER_LINEAR_WITH_MIPMAPS_CLAMP), cube_view, mip_level * MAX_ROUGHNESS_LOD).rgb;
#endif //USE_RADIANCE_CUBEMAP_ARRAY
		fog_color = mix(fog_color, sky_fog_color, scene_data_block.data.fog_aerial_perspective);
	}

	if (scene_data_block.data.fog_sun_scatter > 0.001) {
		vec4 sun_scatter = vec4(0.0);
		float sun_total = 0.0;
		vec3 view = normalize(vertex);

		for (uint i = 0; i < scene_data_block.data.directional_light_count; i++) {
			vec3 light_color = directional_lights.data[i].color * directional_lights.data[i].energy;
			float light_amount = pow(max(dot(view, directional_lights.data[i].direction), 0.0), 8.0);
			fog_color += light_color * light_amount * scene_data_block.data.fog_sun_scatter;
		}
	}

	float fog_amount = 0.0;

	if (sc_use_depth_fog) {
		float fog_z = smoothstep(scene_data_block.data.fog_depth_begin, scene_data_block.data.fog_depth_end, length(vertex));
		float fog_quad_amount = pow(fog_z, scene_data_block.data.fog_depth_curve) * scene_data_block.data.fog_density;
		fog_amount = fog_quad_amount;
	} else {
		fog_amount = 1 - exp(min(0.0, -length(vertex) * scene_data_block.data.fog_density));
	}

	if (abs(scene_data_block.data.fog_height_density) >= 0.0001) {
		float y = (scene_data_block.data.inv_view_matrix * vec4(vertex, 1.0)).y;

		float y_dist = y - scene_data_block.data.fog_height;

		float vfog_amount = 1.0 - exp(min(0.0, y_dist * scene_data_block.data.fog_height_density));

		fog_amount = max(vfog_amount, fog_amount);
	}

	return vec4(fog_color, fog_amount);
}

void cluster_get_item_range(uint p_offset, out uint item_min, out uint item_max, out uint item_from, out uint item_to) {
	uint item_min_max = cluster_buffer.data[p_offset];
	item_min = item_min_max & 0xFFFFu;
	item_max = item_min_max >> 16;

	item_from = item_min >> 5;
	item_to = (item_max == 0) ? 0 : ((item_max - 1) >> 5) + 1; //side effect of how it is stored, as item_max 0 means no elements
}

uint cluster_get_range_clip_mask(uint i, uint z_min, uint z_max) {
	int local_min = clamp(int(z_min) - int(i) * 32, 0, 31);
	int mask_width = min(int(z_max) - int(z_min), 32 - local_min);
	return bitfieldInsert(uint(0), uint(0xFFFFFFFF), local_min, mask_width);
}

#endif //!MODE_RENDER DEPTH

#if defined(MODE_RENDER_NORMAL_ROUGHNESS) || defined(MODE_RENDER_MATERIAL)
// https://advances.realtimerendering.com/s2010/Kaplanyan-CryEngine3(SIGGRAPH%202010%20Advanced%20RealTime%20Rendering%20Course).pdf
vec3 encode24(vec3 v) {
	// Unsigned normal (handles most symmetry)
	vec3 vNormalUns = abs(v);
	// Get the major axis for our collapsed cubemap lookup
	float maxNAbs = max(vNormalUns.z, max(vNormalUns.x, vNormalUns.y));
	// Get the collapsed cubemap texture coordinates
	vec2 vTexCoord = vNormalUns.z < maxNAbs ? (vNormalUns.y < maxNAbs ? vNormalUns.yz : vNormalUns.xz) : vNormalUns.xy;
	vTexCoord /= maxNAbs;
	vTexCoord = vTexCoord.x < vTexCoord.y ? vTexCoord.yx : vTexCoord.xy;
	// Stretch:
	vTexCoord.y /= vTexCoord.x;
	float fFittingScale = texture(sampler2D(best_fit_normal_texture, SAMPLER_NEAREST_CLAMP), vTexCoord).r;
	// Make vector touch unit cube
	vec3 result = v / maxNAbs;
	// scale the normal to get the best fit
	result *= fFittingScale;
	return result;
}
#endif // MODE_RENDER_NORMAL_ROUGHNESS

void fragment_shader(in SceneData scene_data) {
	uint instance_index = instance_index_interp;

#ifdef PREMUL_ALPHA_USED
	float premul_alpha = 1.0;
#endif // PREMUL_ALPHA_USED
	//lay out everything, whatever is unused is optimized away anyway
	vec3 vertex = vertex_interp;
#ifdef USE_MULTIVIEW
	vec3 eye_offset = scene_data.eye_offset[ViewIndex].xyz;
	vec3 view = -normalize(vertex_interp - eye_offset);

	// UV in our combined frustum space is used for certain screen uv processes where it's
	// overkill to render separate left and right eye views
	vec2 combined_uv = (combined_projected.xy / combined_projected.w) * 0.5 + 0.5;
#else
	vec3 eye_offset = vec3(0.0, 0.0, 0.0);
	vec3 view = -normalize(vertex_interp);
#endif
	vec3 albedo = vec3(1.0);
	vec3 backlight = vec3(0.0);
	vec4 transmittance_color = vec4(0.0, 0.0, 0.0, 1.0);
	float transmittance_depth = 0.0;
	float transmittance_boost = 0.0;
	float metallic = 0.0;
	float specular = 0.5;
	vec3 emission = vec3(0.0);
	float roughness = 1.0;
	float rim = 0.0;
	float rim_tint = 0.0;
	float clearcoat = 0.0;
	float clearcoat_roughness = 0.0;
	float anisotropy = 0.0;
	vec2 anisotropy_flow = vec2(1.0, 0.0);
#ifndef FOG_DISABLED
	vec4 fog = vec4(0.0);
#endif // !FOG_DISABLED
#if defined(CUSTOM_RADIANCE_USED)
	vec4 custom_radiance = vec4(0.0);
#endif
#if defined(CUSTOM_IRRADIANCE_USED)
	vec4 custom_irradiance = vec4(0.0);
#endif

	float ao = 1.0;
	float ao_light_affect = 0.0;

	float alpha = float(instances.data[instance_index].flags >> INSTANCE_FLAGS_FADE_SHIFT) / float(255.0);

#ifdef TANGENT_USED
	vec3 binormal = normalize(binormal_interp);
	vec3 tangent = normalize(tangent_interp);
#else
	vec3 binormal = vec3(0.0);
	vec3 tangent = vec3(0.0);
#endif

#ifdef NORMAL_USED
	vec3 normal = normalize(normal_interp);

#if defined(DO_SIDE_CHECK)
	if (!gl_FrontFacing) {
		normal = -normal;
	}
#endif

#endif //NORMAL_USED

#ifdef UV_USED
	vec2 uv = uv_interp;
#endif

#if defined(UV2_USED) || defined(USE_LIGHTMAP)
	vec2 uv2 = uv2_interp;
#endif

#if defined(COLOR_USED)
	vec4 color = color_interp;
#endif

#if defined(NORMAL_MAP_USED)

	vec3 normal_map = vec3(0.5);
#endif

	float normal_map_depth = 1.0;

	vec2 screen_uv = gl_FragCoord.xy * scene_data.screen_pixel_size;

	float sss_strength = 0.0;

#ifdef ALPHA_SCISSOR_USED
	float alpha_scissor_threshold = 1.0;
#endif // ALPHA_SCISSOR_USED

#ifdef ALPHA_HASH_USED
	float alpha_hash_scale = 1.0;
#endif // ALPHA_HASH_USED

#ifdef ALPHA_ANTIALIASING_EDGE_USED
	float alpha_antialiasing_edge = 0.0;
	vec2 alpha_texture_coordinate = vec2(0.0, 0.0);
#endif // ALPHA_ANTIALIASING_EDGE_USED

	mat4 inv_view_matrix = scene_data.inv_view_matrix;
	mat4 read_model_matrix = instances.data[instance_index].transform;
#ifdef USE_DOUBLE_PRECISION
	read_model_matrix[0][3] = 0.0;
	read_model_matrix[1][3] = 0.0;
	read_model_matrix[2][3] = 0.0;
	inv_view_matrix[0][3] = 0.0;
	inv_view_matrix[1][3] = 0.0;
	inv_view_matrix[2][3] = 0.0;
#endif

#ifdef LIGHT_VERTEX_USED
	vec3 light_vertex = vertex;
#endif //LIGHT_VERTEX_USED

	mat3 model_normal_matrix;
	if (bool(instances.data[instance_index].flags & INSTANCE_FLAGS_NON_UNIFORM_SCALE)) {
		model_normal_matrix = transpose(inverse(mat3(read_model_matrix)));
	} else {
		model_normal_matrix = mat3(read_model_matrix);
	}

	mat4 read_view_matrix = scene_data.view_matrix;
	vec2 read_viewport_size = scene_data.viewport_size;
	{
#CODE : FRAGMENT
	}

#ifdef LIGHT_TRANSMITTANCE_USED
	transmittance_color.a *= sss_strength;
#endif

#ifdef LIGHT_VERTEX_USED
	vertex = light_vertex;
#ifdef USE_MULTIVIEW
	view = -normalize(vertex - eye_offset);
#else
	view = -normalize(vertex);
#endif //USE_MULTIVIEW
#endif //LIGHT_VERTEX_USED

#ifndef USE_SHADOW_TO_OPACITY

#ifdef ALPHA_SCISSOR_USED
	if (alpha < alpha_scissor_threshold) {
		discard;
	}
#endif // ALPHA_SCISSOR_USED

// alpha hash can be used in unison with alpha antialiasing
#ifdef ALPHA_HASH_USED
	vec3 object_pos = (inverse(read_model_matrix) * inv_view_matrix * vec4(vertex, 1.0)).xyz;
	if (alpha < compute_alpha_hash_threshold(object_pos, alpha_hash_scale)) {
		discard;
	}
#endif // ALPHA_HASH_USED

// If we are not edge antialiasing, we need to remove the output alpha channel from scissor and hash
#if (defined(ALPHA_SCISSOR_USED) || defined(ALPHA_HASH_USED)) && !defined(ALPHA_ANTIALIASING_EDGE_USED)
	alpha = 1.0;
#endif

#ifdef ALPHA_ANTIALIASING_EDGE_USED
// If alpha scissor is used, we must further the edge threshold, otherwise we won't get any edge feather
#ifdef ALPHA_SCISSOR_USED
	alpha_antialiasing_edge = clamp(alpha_scissor_threshold + alpha_antialiasing_edge, 0.0, 1.0);
#endif
	alpha = compute_alpha_antialiasing_edge(alpha, alpha_texture_coordinate, alpha_antialiasing_edge);
#endif // ALPHA_ANTIALIASING_EDGE_USED

#ifdef MODE_RENDER_DEPTH
#if defined(USE_OPAQUE_PREPASS) || defined(ALPHA_ANTIALIASING_EDGE_USED)
	if (alpha < scene_data.opaque_prepass_threshold) {
		discard;
	}
#endif // USE_OPAQUE_PREPASS || ALPHA_ANTIALIASING_EDGE_USED
#endif // MODE_RENDER_DEPTH

#endif // !USE_SHADOW_TO_OPACITY

#ifdef NORMAL_MAP_USED

	normal_map.xy = normal_map.xy * 2.0 - 1.0;
	normal_map.z = sqrt(max(0.0, 1.0 - dot(normal_map.xy, normal_map.xy))); //always ignore Z, as it can be RG packed, Z may be pos/neg, etc.

	normal = normalize(mix(normal, tangent * normal_map.x + binormal * normal_map.y + normal * normal_map.z, normal_map_depth));

#endif

#ifdef LIGHT_ANISOTROPY_USED

	if (anisotropy > 0.01) {
		//rotation matrix
		mat3 rot = mat3(tangent, binormal, normal);
		//make local to space
		tangent = normalize(rot * vec3(anisotropy_flow.x, anisotropy_flow.y, 0.0));
		binormal = normalize(rot * vec3(-anisotropy_flow.y, anisotropy_flow.x, 0.0));
	}

#endif

#ifdef ENABLE_CLIP_ALPHA
	if (albedo.a < 0.99) {
		//used for doublepass and shadowmapping
		discard;
	}
#endif

	/////////////////////// FOG //////////////////////
#ifndef MODE_RENDER_DEPTH

#ifndef FOG_DISABLED
#ifndef CUSTOM_FOG_USED
	// fog must be processed as early as possible and then packed.
	// to maximize VGPR usage
	// Draw "fixed" fog before volumetric fog to ensure volumetric fog can appear in front of the sky.

	if (scene_data.fog_enabled) {
		fog = fog_process(vertex);
	}

	if (implementation_data.volumetric_fog_enabled) {
#ifdef USE_MULTIVIEW
		vec4 volumetric_fog = volumetric_fog_process(combined_uv, -vertex.z);
#else
		vec4 volumetric_fog = volumetric_fog_process(screen_uv, -vertex.z);
#endif
		if (scene_data.fog_enabled) {
			//must use the full blending equation here to blend fogs
			vec4 res;
			float sa = 1.0 - volumetric_fog.a;
			res.a = fog.a * sa + volumetric_fog.a;
			if (res.a == 0.0) {
				res.rgb = vec3(0.0);
			} else {
				res.rgb = (fog.rgb * fog.a * sa + volumetric_fog.rgb * volumetric_fog.a) / res.a;
			}
			fog = res;
		} else {
			fog = volumetric_fog;
		}
	}
#endif //!CUSTOM_FOG_USED

	uint fog_rg = packHalf2x16(fog.rg);
	uint fog_ba = packHalf2x16(fog.ba);

#endif //!FOG_DISABLED
#endif //!MODE_RENDER_DEPTH

	/////////////////////// DECALS ////////////////////////////////

#ifndef MODE_RENDER_DEPTH

#ifdef USE_MULTIVIEW
	uvec2 cluster_pos = uvec2(combined_uv.xy / scene_data.screen_pixel_size) >> implementation_data.cluster_shift;
#else
	uvec2 cluster_pos = uvec2(gl_FragCoord.xy) >> implementation_data.cluster_shift;
#endif
	uint cluster_offset = (implementation_data.cluster_width * cluster_pos.y + cluster_pos.x) * (implementation_data.max_cluster_element_count_div_32 + 32);

	uint cluster_z = uint(clamp((-vertex.z / scene_data.z_far) * 32.0, 0.0, 31.0));

	//used for interpolating anything cluster related
	vec3 vertex_ddx = dFdx(vertex);
	vec3 vertex_ddy = dFdy(vertex);

	{ // process decals

		uint cluster_decal_offset = cluster_offset + implementation_data.cluster_type_size * 2;

		uint item_min;
		uint item_max;
		uint item_from;
		uint item_to;

		cluster_get_item_range(cluster_decal_offset + implementation_data.max_cluster_element_count_div_32 + cluster_z, item_min, item_max, item_from, item_to);

#ifdef USE_SUBGROUPS
		item_from = subgroupBroadcastFirst(subgroupMin(item_from));
		item_to = subgroupBroadcastFirst(subgroupMax(item_to));
#endif

		for (uint i = item_from; i < item_to; i++) {
			uint mask = cluster_buffer.data[cluster_decal_offset + i];
			mask &= cluster_get_range_clip_mask(i, item_min, item_max);
#ifdef USE_SUBGROUPS
			uint merged_mask = subgroupBroadcastFirst(subgroupOr(mask));
#else
			uint merged_mask = mask;
#endif

			while (merged_mask != 0) {
				uint bit = findMSB(merged_mask);
				merged_mask &= ~(1u << bit);
#ifdef USE_SUBGROUPS
				if (((1u << bit) & mask) == 0) { //do not process if not originally here
					continue;
				}
#endif
				uint decal_index = 32 * i + bit;

				if (!bool(decals.data[decal_index].mask & instances.data[instance_index].layer_mask)) {
					continue; //not masked
				}

				vec3 uv_local = (decals.data[decal_index].xform * vec4(vertex, 1.0)).xyz;
				if (any(lessThan(uv_local, vec3(0.0, -1.0, 0.0))) || any(greaterThan(uv_local, vec3(1.0)))) {
					continue; //out of decal
				}

				float fade = pow(1.0 - (uv_local.y > 0.0 ? uv_local.y : -uv_local.y), uv_local.y > 0.0 ? decals.data[decal_index].upper_fade : decals.data[decal_index].lower_fade);

				if (decals.data[decal_index].normal_fade > 0.0) {
					fade *= smoothstep(decals.data[decal_index].normal_fade, 1.0, dot(normal_interp, decals.data[decal_index].normal) * 0.5 + 0.5);
				}

				//we need ddx/ddy for mipmaps, so simulate them
				vec2 ddx = (decals.data[decal_index].xform * vec4(vertex_ddx, 0.0)).xz;
				vec2 ddy = (decals.data[decal_index].xform * vec4(vertex_ddy, 0.0)).xz;

				if (decals.data[decal_index].albedo_rect != vec4(0.0)) {
					//has albedo
					vec4 decal_albedo;
					if (sc_decal_use_mipmaps) {
						decal_albedo = textureGrad(sampler2D(decal_atlas_srgb, decal_sampler), uv_local.xz * decals.data[decal_index].albedo_rect.zw + decals.data[decal_index].albedo_rect.xy, ddx * decals.data[decal_index].albedo_rect.zw, ddy * decals.data[decal_index].albedo_rect.zw);
					} else {
						decal_albedo = textureLod(sampler2D(decal_atlas_srgb, decal_sampler), uv_local.xz * decals.data[decal_index].albedo_rect.zw + decals.data[decal_index].albedo_rect.xy, 0.0);
					}
					decal_albedo *= decals.data[decal_index].modulate;
					decal_albedo.a *= fade;
					albedo = mix(albedo, decal_albedo.rgb, decal_albedo.a * decals.data[decal_index].albedo_mix);

					if (decals.data[decal_index].normal_rect != vec4(0.0)) {
						vec3 decal_normal;
						if (sc_decal_use_mipmaps) {
							decal_normal = textureGrad(sampler2D(decal_atlas, decal_sampler), uv_local.xz * decals.data[decal_index].normal_rect.zw + decals.data[decal_index].normal_rect.xy, ddx * decals.data[decal_index].normal_rect.zw, ddy * decals.data[decal_index].normal_rect.zw).xyz;
						} else {
							decal_normal = textureLod(sampler2D(decal_atlas, decal_sampler), uv_local.xz * decals.data[decal_index].normal_rect.zw + decals.data[decal_index].normal_rect.xy, 0.0).xyz;
						}
						decal_normal.xy = decal_normal.xy * vec2(2.0, -2.0) - vec2(1.0, -1.0); //users prefer flipped y normal maps in most authoring software
						decal_normal.z = sqrt(max(0.0, 1.0 - dot(decal_normal.xy, decal_normal.xy)));
						//convert to view space, use xzy because y is up
						decal_normal = (decals.data[decal_index].normal_xform * decal_normal.xzy).xyz;

						normal = normalize(mix(normal, decal_normal, decal_albedo.a));
					}

					if (decals.data[decal_index].orm_rect != vec4(0.0)) {
						vec3 decal_orm;
						if (sc_decal_use_mipmaps) {
							decal_orm = textureGrad(sampler2D(decal_atlas, decal_sampler), uv_local.xz * decals.data[decal_index].orm_rect.zw + decals.data[decal_index].orm_rect.xy, ddx * decals.data[decal_index].orm_rect.zw, ddy * decals.data[decal_index].orm_rect.zw).xyz;
						} else {
							decal_orm = textureLod(sampler2D(decal_atlas, decal_sampler), uv_local.xz * decals.data[decal_index].orm_rect.zw + decals.data[decal_index].orm_rect.xy, 0.0).xyz;
						}
						ao = mix(ao, decal_orm.r, decal_albedo.a);
						roughness = mix(roughness, decal_orm.g, decal_albedo.a);
						metallic = mix(metallic, decal_orm.b, decal_albedo.a);
					}
				}

				if (decals.data[decal_index].emission_rect != vec4(0.0)) {
					//emission is additive, so its independent from albedo
					if (sc_decal_use_mipmaps) {
						emission += textureGrad(sampler2D(decal_atlas_srgb, decal_sampler), uv_local.xz * decals.data[decal_index].emission_rect.zw + decals.data[decal_index].emission_rect.xy, ddx * decals.data[decal_index].emission_rect.zw, ddy * decals.data[decal_index].emission_rect.zw).xyz * decals.data[decal_index].modulate.rgb * decals.data[decal_index].emission_energy * fade;
					} else {
						emission += textureLod(sampler2D(decal_atlas_srgb, decal_sampler), uv_local.xz * decals.data[decal_index].emission_rect.zw + decals.data[decal_index].emission_rect.xy, 0.0).xyz * decals.data[decal_index].modulate.rgb * decals.data[decal_index].emission_energy * fade;
					}
				}
			}
		}
	}

	//pack albedo until needed again, saves 2 VGPRs in the meantime

#endif //not render depth
	/////////////////////// LIGHTING //////////////////////////////

#ifdef NORMAL_USED
	if (scene_data.roughness_limiter_enabled) {
		//https://www.jp.square-enix.com/tech/library/pdf/ImprovedGeometricSpecularAA.pdf
		float roughness2 = roughness * roughness;
		vec3 dndu = dFdx(normal), dndv = dFdy(normal);
		float variance = scene_data.roughness_limiter_amount * (dot(dndu, dndu) + dot(dndv, dndv));
		float kernelRoughness2 = min(2.0 * variance, scene_data.roughness_limiter_limit); //limit effect
		float filteredRoughness2 = min(1.0, roughness2 + kernelRoughness2);
		roughness = sqrt(filteredRoughness2);
	}
#endif
	//apply energy conservation

	vec3 specular_light = vec3(0.0, 0.0, 0.0);
	vec3 diffuse_light = vec3(0.0, 0.0, 0.0);
	vec3 ambient_light = vec3(0.0, 0.0, 0.0);

#ifndef MODE_UNSHADED
	// Used in regular draw pass and when drawing SDFs for HDDAGI and materials for VoxelGI.
	emission *= scene_data.emissive_exposure_normalization;
#endif

#if !defined(MODE_RENDER_DEPTH) && !defined(MODE_UNSHADED)

#ifndef AMBIENT_LIGHT_DISABLED

	if (scene_data.use_reflection_cubemap) {
#ifdef LIGHT_ANISOTROPY_USED
		// https://google.github.io/filament/Filament.html#lighting/imagebasedlights/anisotropy
		vec3 anisotropic_direction = anisotropy >= 0.0 ? binormal : tangent;
		vec3 anisotropic_tangent = cross(anisotropic_direction, view);
		vec3 anisotropic_normal = cross(anisotropic_tangent, anisotropic_direction);
		vec3 bent_normal = normalize(mix(normal, anisotropic_normal, abs(anisotropy) * clamp(5.0 * roughness, 0.0, 1.0)));
		vec3 ref_vec = reflect(-view, bent_normal);
		ref_vec = mix(ref_vec, bent_normal, roughness * roughness);
#else
		vec3 ref_vec = reflect(-view, normal);
		ref_vec = mix(ref_vec, normal, roughness * roughness);
#endif

		float horizon = min(1.0 + dot(ref_vec, normal), 1.0);
		ref_vec = scene_data.radiance_inverse_xform * ref_vec;
#ifdef USE_RADIANCE_CUBEMAP_ARRAY

		float lod, blend;

		blend = modf(sqrt(roughness) * MAX_ROUGHNESS_LOD, lod);
		specular_light = texture(samplerCubeArray(radiance_cubemap, DEFAULT_SAMPLER_LINEAR_WITH_MIPMAPS_CLAMP), vec4(ref_vec, lod)).rgb;
		specular_light = mix(specular_light, texture(samplerCubeArray(radiance_cubemap, DEFAULT_SAMPLER_LINEAR_WITH_MIPMAPS_CLAMP), vec4(ref_vec, lod + 1)).rgb, blend);

#else
		specular_light = textureLod(samplerCube(radiance_cubemap, DEFAULT_SAMPLER_LINEAR_WITH_MIPMAPS_CLAMP), ref_vec, sqrt(roughness) * MAX_ROUGHNESS_LOD).rgb;

#endif //USE_RADIANCE_CUBEMAP_ARRAY
		specular_light *= scene_data.IBL_exposure_normalization;
		specular_light *= horizon * horizon;
		specular_light *= scene_data.ambient_light_color_energy.a;
	}

#if defined(CUSTOM_RADIANCE_USED)
	specular_light = mix(specular_light, custom_radiance.rgb, custom_radiance.a);
#endif

#ifndef USE_LIGHTMAP
	//lightmap overrides everything
	if (scene_data.use_ambient_light) {
		ambient_light = scene_data.ambient_light_color_energy.rgb;

		if (scene_data.use_ambient_cubemap) {
			vec3 ambient_dir = scene_data.radiance_inverse_xform * normal;
#ifdef USE_RADIANCE_CUBEMAP_ARRAY
			vec3 cubemap_ambient = texture(samplerCubeArray(radiance_cubemap, DEFAULT_SAMPLER_LINEAR_WITH_MIPMAPS_CLAMP), vec4(ambient_dir, MAX_ROUGHNESS_LOD)).rgb;
#else
			vec3 cubemap_ambient = textureLod(samplerCube(radiance_cubemap, DEFAULT_SAMPLER_LINEAR_WITH_MIPMAPS_CLAMP), ambient_dir, MAX_ROUGHNESS_LOD).rgb;
#endif //USE_RADIANCE_CUBEMAP_ARRAY
			cubemap_ambient *= scene_data.IBL_exposure_normalization;
			ambient_light = mix(ambient_light, cubemap_ambient * scene_data.ambient_light_color_energy.a, scene_data.ambient_color_sky_mix);
		}
	}
#endif // USE_LIGHTMAP
#if defined(CUSTOM_IRRADIANCE_USED)
	ambient_light = mix(ambient_light, custom_irradiance.rgb, custom_irradiance.a);
#endif

#ifdef LIGHT_CLEARCOAT_USED

	if (scene_data.use_reflection_cubemap) {
		vec3 n = normalize(normal_interp); // We want to use geometric normal, not normal_map
		float NoV = max(dot(n, view), 0.0001);
		vec3 ref_vec = reflect(-view, n);
		// The clear coat layer assumes an IOR of 1.5 (4% reflectance)
		float Fc = clearcoat * (0.04 + 0.96 * SchlickFresnel(NoV));
		float attenuation = 1.0 - Fc;
		ambient_light *= attenuation;
		specular_light *= attenuation;

		ref_vec = mix(ref_vec, n, clearcoat_roughness * clearcoat_roughness);
		float horizon = min(1.0 + dot(ref_vec, normal), 1.0);
		ref_vec = scene_data.radiance_inverse_xform * ref_vec;
		float roughness_lod = mix(0.001, 0.1, sqrt(clearcoat_roughness)) * MAX_ROUGHNESS_LOD;
#ifdef USE_RADIANCE_CUBEMAP_ARRAY

		float lod, blend;
		blend = modf(roughness_lod, lod);
		vec3 clearcoat_light = texture(samplerCubeArray(radiance_cubemap, DEFAULT_SAMPLER_LINEAR_WITH_MIPMAPS_CLAMP), vec4(ref_vec, lod)).rgb;
		clearcoat_light = mix(clearcoat_light, texture(samplerCubeArray(radiance_cubemap, DEFAULT_SAMPLER_LINEAR_WITH_MIPMAPS_CLAMP), vec4(ref_vec, lod + 1)).rgb, blend);

#else
		vec3 clearcoat_light = textureLod(samplerCube(radiance_cubemap, DEFAULT_SAMPLER_LINEAR_WITH_MIPMAPS_CLAMP), ref_vec, roughness_lod).rgb;

#endif //USE_RADIANCE_CUBEMAP_ARRAY
		specular_light += clearcoat_light * horizon * horizon * Fc * scene_data.ambient_light_color_energy.a;
	}
#endif // LIGHT_CLEARCOAT_USED
#endif // !AMBIENT_LIGHT_DISABLED
#endif //!defined(MODE_RENDER_DEPTH) && !defined(MODE_UNSHADED)

	//radiance

/// GI ///
#if !defined(MODE_RENDER_DEPTH) && !defined(MODE_UNSHADED)
#ifndef AMBIENT_LIGHT_DISABLED
#ifdef USE_LIGHTMAP

	//lightmap
	if (bool(instances.data[instance_index].flags & INSTANCE_FLAGS_USE_LIGHTMAP_CAPTURE)) { //has lightmap capture
		uint index = instances.data[instance_index].gi_offset;

		vec3 wnormal = mat3(scene_data.inv_view_matrix) * normal;
		const float c1 = 0.429043;
		const float c2 = 0.511664;
		const float c3 = 0.743125;
		const float c4 = 0.886227;
		const float c5 = 0.247708;
		ambient_light += (c1 * lightmap_captures.data[index].sh[8].rgb * (wnormal.x * wnormal.x - wnormal.y * wnormal.y) +
								 c3 * lightmap_captures.data[index].sh[6].rgb * wnormal.z * wnormal.z +
								 c4 * lightmap_captures.data[index].sh[0].rgb -
								 c5 * lightmap_captures.data[index].sh[6].rgb +
								 2.0 * c1 * lightmap_captures.data[index].sh[4].rgb * wnormal.x * wnormal.y +
								 2.0 * c1 * lightmap_captures.data[index].sh[7].rgb * wnormal.x * wnormal.z +
								 2.0 * c1 * lightmap_captures.data[index].sh[5].rgb * wnormal.y * wnormal.z +
								 2.0 * c2 * lightmap_captures.data[index].sh[3].rgb * wnormal.x +
								 2.0 * c2 * lightmap_captures.data[index].sh[1].rgb * wnormal.y +
								 2.0 * c2 * lightmap_captures.data[index].sh[2].rgb * wnormal.z) *
				scene_data.emissive_exposure_normalization;

	} else if (bool(instances.data[instance_index].flags & INSTANCE_FLAGS_USE_LIGHTMAP)) { // has actual lightmap
		bool uses_sh = bool(instances.data[instance_index].flags & INSTANCE_FLAGS_USE_SH_LIGHTMAP);
		uint ofs = instances.data[instance_index].gi_offset & 0xFFFF;
		uint slice = instances.data[instance_index].gi_offset >> 16;
		vec3 uvw;
		uvw.xy = uv2 * instances.data[instance_index].lightmap_uv_scale.zw + instances.data[instance_index].lightmap_uv_scale.xy;
		uvw.z = float(slice);

		if (uses_sh) {
			uvw.z *= 4.0; //SH textures use 4 times more data

			vec3 lm_light_l0;
			vec3 lm_light_l1n1;
			vec3 lm_light_l1_0;
			vec3 lm_light_l1p1;

			if (sc_use_lightmap_bicubic_filter) {
				lm_light_l0 = textureArray_bicubic(lightmap_textures[ofs], uvw + vec3(0.0, 0.0, 0.0), lightmaps.data[ofs].light_texture_size).rgb;
				lm_light_l1n1 = textureArray_bicubic(lightmap_textures[ofs], uvw + vec3(0.0, 0.0, 1.0), lightmaps.data[ofs].light_texture_size).rgb;
				lm_light_l1_0 = textureArray_bicubic(lightmap_textures[ofs], uvw + vec3(0.0, 0.0, 2.0), lightmaps.data[ofs].light_texture_size).rgb;
				lm_light_l1p1 = textureArray_bicubic(lightmap_textures[ofs], uvw + vec3(0.0, 0.0, 3.0), lightmaps.data[ofs].light_texture_size).rgb;
			} else {
				lm_light_l0 = textureLod(sampler2DArray(lightmap_textures[ofs], SAMPLER_LINEAR_CLAMP), uvw + vec3(0.0, 0.0, 0.0), 0.0).rgb;
				lm_light_l1n1 = textureLod(sampler2DArray(lightmap_textures[ofs], SAMPLER_LINEAR_CLAMP), uvw + vec3(0.0, 0.0, 1.0), 0.0).rgb;
				lm_light_l1_0 = textureLod(sampler2DArray(lightmap_textures[ofs], SAMPLER_LINEAR_CLAMP), uvw + vec3(0.0, 0.0, 2.0), 0.0).rgb;
				lm_light_l1p1 = textureLod(sampler2DArray(lightmap_textures[ofs], SAMPLER_LINEAR_CLAMP), uvw + vec3(0.0, 0.0, 3.0), 0.0).rgb;
			}

			vec3 n = normalize(lightmaps.data[ofs].normal_xform * normal);
			float en = lightmaps.data[ofs].exposure_normalization;

			ambient_light += lm_light_l0 * 0.282095f * en;
			ambient_light += lm_light_l1n1 * 0.32573 * n.y * en;
			ambient_light += lm_light_l1_0 * 0.32573 * n.z * en;
			ambient_light += lm_light_l1p1 * 0.32573 * n.x * en;
			if (metallic > 0.01) { // since the more direct bounced light is lost, we can kind of fake it with this trick
				vec3 r = reflect(normalize(-vertex), normal);
				specular_light += lm_light_l1n1 * 0.32573 * r.y * en;
				specular_light += lm_light_l1_0 * 0.32573 * r.z * en;
				specular_light += lm_light_l1p1 * 0.32573 * r.x * en;
			}

		} else {
			if (sc_use_lightmap_bicubic_filter) {
				ambient_light += textureArray_bicubic(lightmap_textures[ofs], uvw, lightmaps.data[ofs].light_texture_size).rgb * lightmaps.data[ofs].exposure_normalization;
			} else {
				ambient_light += textureLod(sampler2DArray(lightmap_textures[ofs], SAMPLER_LINEAR_CLAMP), uvw, 0.0).rgb * lightmaps.data[ofs].exposure_normalization;
			}
		}
	}
#else

	if (sc_use_forward_gi && bool(instances.data[instance_index].flags & INSTANCE_FLAGS_USE_HDDAGI)) { //has lightmap capture

		//make vertex orientation the world one, but still align to camera
		vec3 cam_vertex = mat3(scene_data.inv_view_matrix) * vertex;
		vec3 cam_normal = mat3(scene_data.inv_view_matrix) * normal;
		vec3 cam_reflection = mat3(scene_data.inv_view_matrix) * reflect(-view, normal);

		vec4 ret_ambient;
		vec4 ret_reflection;
		hddagi_process(cam_vertex, cam_normal, cam_reflection, roughness, ret_ambient, ret_reflection);

		ambient_light = mix(ambient_light, ret_ambient.rgb, ret_ambient.a);
		specular_light = mix(specular_light, ret_reflection.rgb, ret_reflection.a);
	}

	if (sc_use_forward_gi && bool(instances.data[instance_index].flags & INSTANCE_FLAGS_USE_VOXEL_GI)) { // process voxel_gi_instances
		uint index1 = instances.data[instance_index].gi_offset & 0xFFFF;
		// Make vertex orientation the world one, but still align to camera.
		vec3 cam_pos = mat3(scene_data.inv_view_matrix) * vertex;
		vec3 cam_normal = mat3(scene_data.inv_view_matrix) * normal;
		vec3 ref_vec = mat3(scene_data.inv_view_matrix) * normalize(reflect(-view, normal));

		//find arbitrary tangent and bitangent, then build a matrix
		vec3 v0 = abs(cam_normal.z) < 0.999 ? vec3(0.0, 0.0, 1.0) : vec3(0.0, 1.0, 0.0);
		vec3 tangent = normalize(cross(v0, cam_normal));
		vec3 bitangent = normalize(cross(tangent, cam_normal));
		mat3 normal_mat = mat3(tangent, bitangent, cam_normal);

		vec4 amb_accum = vec4(0.0);
		vec4 spec_accum = vec4(0.0);
		voxel_gi_compute(index1, cam_pos, cam_normal, ref_vec, normal_mat, roughness * roughness, ambient_light, specular_light, spec_accum, amb_accum);

		uint index2 = instances.data[instance_index].gi_offset >> 16;

		if (index2 != 0xFFFF) {
			voxel_gi_compute(index2, cam_pos, cam_normal, ref_vec, normal_mat, roughness * roughness, ambient_light, specular_light, spec_accum, amb_accum);
		}

		if (amb_accum.a > 0.0) {
			amb_accum.rgb /= amb_accum.a;
		}

		if (spec_accum.a > 0.0) {
			spec_accum.rgb /= spec_accum.a;
		}

		specular_light = spec_accum.rgb;
		ambient_light = amb_accum.rgb;
	}

	if (!sc_use_forward_gi && bool(instances.data[instance_index].flags & INSTANCE_FLAGS_USE_GI_BUFFERS)) { //use GI buffers

		ivec2 coord = ivec2(gl_FragCoord.xy);

		if (implementation_data.gi_upscale) {
			if (implementation_data.gi_upscale_shift > 0) {
				coord -= coord & 1;
			}

			ivec2 closest_coord = coord;

#ifdef USE_MULTIVIEW
			vec4 closest_nr = texelFetch(sampler2DArray(normal_roughness_buffer, SAMPLER_LINEAR_CLAMP), ivec3(coord, ViewIndex), 0);			
#else // USE_MULTIVIEW
			vec4 closest_nr = texelFetch(sampler2D(normal_roughness_buffer, SAMPLER_LINEAR_CLAMP), coord, 0);
#endif // USE_MULTIVIEW

			float closest_r = closest_nr.a;
			bool dynamic_object = closest_r > 0.5;
			if (dynamic_object) {
				closest_r = 1.0 - closest_r;
			}
			closest_r /= (127.0 / 255.0);	
			
			float closest_ang = dot(normal, normalize(closest_nr.xyz * 2.0 - 1.0));
			closest_ang -= abs(closest_r - roughness) * 0.5;

			for (int i = 0; i < 4; i++) {
				const ivec2 neighbours[4] = ivec2[](ivec2(1, 0), ivec2(0, 1), ivec2(-1, 0), ivec2(0, -1));
				ivec2 neighbour_coord = coord + (neighbours[i] << implementation_data.gi_upscale_shift);
#ifdef USE_MULTIVIEW
				closest_nr = texelFetch(sampler2DArray(normal_roughness_buffer, SAMPLER_LINEAR_CLAMP), ivec3(neighbour_coord, ViewIndex), 0);
#else // USE_MULTIVIEW
				closest_nr = texelFetch(sampler2D(normal_roughness_buffer, SAMPLER_LINEAR_CLAMP), neighbour_coord, 0);
#endif // USE_MULTIVIEW

				float r = closest_nr.a;
				dynamic_object = r > 0.5;
				if (dynamic_object) {
					r = 1.0 - r;
				}
				r /= (127.0 / 255.0);	
											
				float ang = dot(normal, normalize(closest_nr.xyz * 2.0 - 1.0));
				ang -= abs(r - roughness) * 0.5;

				if (ang > closest_ang) {
					closest_ang = ang;
					closest_coord = neighbour_coord;
				}
			}

			coord = closest_coord >> implementation_data.gi_upscale_shift;
		}

#ifdef USE_MULTIVIEW
		vec3 buffer_ambient = texelFetch(sampler2DArray(ambient_buffer, SAMPLER_LINEAR_CLAMP), ivec3(coord, ViewIndex), 0).rgb;
		vec3 buffer_reflection = texelFetch(sampler2DArray(reflection_buffer, SAMPLER_LINEAR_CLAMP), ivec3(coord, ViewIndex), 0).rgb;
		vec2 buffer_blend = texelFetch(sampler2DArray(ambient_reflection_blend_buffer, SAMPLER_LINEAR_CLAMP), ivec3(coord, ViewIndex), 0).rg;
#else // USE_MULTIVIEW
		vec3 buffer_ambient = texelFetch(sampler2D(ambient_buffer, SAMPLER_LINEAR_CLAMP), coord, 0).rgb;
		vec3 buffer_reflection = texelFetch(sampler2D(reflection_buffer, SAMPLER_LINEAR_CLAMP), coord, 0).rgb;
		vec2 buffer_blend = texelFetch(sampler2D(ambient_reflection_blend_buffer, SAMPLER_LINEAR_CLAMP), coord, 0).rg;
#endif // USE_MULTIVIEW

		ambient_light = mix(ambient_light, buffer_ambient, buffer_blend.r);
		specular_light = mix(specular_light, buffer_reflection, buffer_blend.g);
	}
#endif // !USE_LIGHTMAP

	if (bool(implementation_data.ss_effects_flags & SCREEN_SPACE_EFFECTS_FLAGS_USE_SSAO)) {
#ifdef USE_MULTIVIEW
		float ssao = texture(sampler2DArray(ao_buffer, SAMPLER_LINEAR_CLAMP), vec3(screen_uv, ViewIndex)).r;
#else
		float ssao = texture(sampler2D(ao_buffer, SAMPLER_LINEAR_CLAMP), screen_uv).r;
#endif
		ao = min(ao, ssao);
		ao_light_affect = mix(ao_light_affect, max(ao_light_affect, implementation_data.ssao_light_affect), implementation_data.ssao_ao_affect);
	}

	{ // process reflections

		vec4 reflection_accum = vec4(0.0, 0.0, 0.0, 0.0);
		vec4 ambient_accum = vec4(0.0, 0.0, 0.0, 0.0);

		uint cluster_reflection_offset = cluster_offset + implementation_data.cluster_type_size * 3;

		uint item_min;
		uint item_max;
		uint item_from;
		uint item_to;

		cluster_get_item_range(cluster_reflection_offset + implementation_data.max_cluster_element_count_div_32 + cluster_z, item_min, item_max, item_from, item_to);

#ifdef USE_SUBGROUPS
		item_from = subgroupBroadcastFirst(subgroupMin(item_from));
		item_to = subgroupBroadcastFirst(subgroupMax(item_to));
#endif

#ifdef LIGHT_ANISOTROPY_USED
		// https://google.github.io/filament/Filament.html#lighting/imagebasedlights/anisotropy
		vec3 anisotropic_direction = anisotropy >= 0.0 ? binormal : tangent;
		vec3 anisotropic_tangent = cross(anisotropic_direction, view);
		vec3 anisotropic_normal = cross(anisotropic_tangent, anisotropic_direction);
		vec3 bent_normal = normalize(mix(normal, anisotropic_normal, abs(anisotropy) * clamp(5.0 * roughness, 0.0, 1.0)));
#else
		vec3 bent_normal = normal;
#endif
		vec3 ref_vec = normalize(reflect(-view, bent_normal));
		ref_vec = mix(ref_vec, bent_normal, roughness * roughness);

		for (uint i = item_from; i < item_to; i++) {
			uint mask = cluster_buffer.data[cluster_reflection_offset + i];
			mask &= cluster_get_range_clip_mask(i, item_min, item_max);
#ifdef USE_SUBGROUPS
			uint merged_mask = subgroupBroadcastFirst(subgroupOr(mask));
#else
			uint merged_mask = mask;
#endif

			while (merged_mask != 0) {
				uint bit = findMSB(merged_mask);
				merged_mask &= ~(1u << bit);
#ifdef USE_SUBGROUPS
				if (((1u << bit) & mask) == 0) { //do not process if not originally here
					continue;
				}
#endif
				uint reflection_index = 32 * i + bit;

				if (!bool(reflections.data[reflection_index].mask & instances.data[instance_index].layer_mask)) {
					continue; //not masked
				}

				reflection_process(reflection_index, vertex, ref_vec, normal, roughness, ambient_light, specular_light, ambient_accum, reflection_accum);
			}
		}

		if (reflection_accum.a > 0.0) {
			specular_light = reflection_accum.rgb / reflection_accum.a;
		}

#if !defined(USE_LIGHTMAP)
		if (ambient_accum.a > 0.0) {
			ambient_light = ambient_accum.rgb / ambient_accum.a;
		}
#endif
	}

	//finalize ambient light here
	{
		ambient_light *= albedo.rgb;
		ambient_light *= ao;

		if (bool(implementation_data.ss_effects_flags & SCREEN_SPACE_EFFECTS_FLAGS_USE_SSIL)) {
#ifdef USE_MULTIVIEW
			vec4 ssil = textureLod(sampler2DArray(ssil_buffer, SAMPLER_LINEAR_CLAMP), vec3(screen_uv, ViewIndex), 0.0);
#else
			vec4 ssil = textureLod(sampler2D(ssil_buffer, SAMPLER_LINEAR_CLAMP), screen_uv, 0.0);
#endif // USE_MULTIVIEW
			ambient_light *= 1.0 - ssil.a;
			ambient_light += ssil.rgb * albedo.rgb;
		}
	}
#endif // AMBIENT_LIGHT_DISABLED
	// convert ao to direct light ao
	ao = mix(1.0, ao, ao_light_affect);

	//this saves some VGPRs
	vec3 f0 = F0(metallic, specular, albedo);
#ifndef AMBIENT_LIGHT_DISABLED
	{
#if defined(DIFFUSE_TOON)
		//simplify for toon, as
		specular_light *= specular * metallic * albedo * 2.0;
#else

		// scales the specular reflections, needs to be computed before lighting happens,
		// but after environment, GI, and reflection probes are added
		// Environment brdf approximation (Lazarov 2013)
		// see https://www.unrealengine.com/en-US/blog/physically-based-shading-on-mobile
		const vec4 c0 = vec4(-1.0, -0.0275, -0.572, 0.022);
		const vec4 c1 = vec4(1.0, 0.0425, 1.04, -0.04);
		vec4 r = roughness * c0 + c1;
		float ndotv = clamp(dot(normal, view), 0.0, 1.0);
		float a004 = min(r.x * r.x, exp2(-9.28 * ndotv)) * r.x + r.y;
		vec2 env = vec2(-1.04, 1.04) * a004 + r.zw;

		specular_light *= env.x * f0 + env.y * clamp(50.0 * f0.g, metallic, 1.0);
#endif
	}

#endif // !AMBIENT_LIGHT_DISABLED
#endif //GI !defined(MODE_RENDER_DEPTH) && !defined(MODE_UNSHADED)

#if !defined(MODE_RENDER_DEPTH)
	//this saves some VGPRs
	uint orms = packUnorm4x8(vec4(ao, roughness, metallic, specular));
#endif

// LIGHTING
#if !defined(MODE_RENDER_DEPTH) && !defined(MODE_UNSHADED)

	{ // Directional light.
		uint shadow0 = 0;
		uint shadow1 = 0;

		// Do shadow and lighting in two passes to reduce register pressure.
#ifndef SHADOWS_DISABLED


		for (uint i = 0; i < 8; i++) {
			if (i >= scene_data.directional_light_count) {
				break;
			}

			if (!bool(directional_lights.data[i].mask & instances.data[draw_call.instance_index].layer_mask)) {
				continue; //not masked
			}

			float shadow = 1.0;

			// Directional light shadow code is basically the same as forward clustered at this point in time minus `LIGHT_TRANSMITTANCE_USED` support.
			// Not sure if there is a reason to change this seeing directional lights are part of our global data
			// Should think about whether we may want to move this code into an include file or function??

#ifdef USE_SOFT_SHADOWS
			//version with soft shadows, more expensive
			if (directional_lights.data[i].shadow_opacity > 0.001) {
				float depth_z = -vertex.z;

				vec4 pssm_coord;
				vec3 light_dir = directional_lights.data[i].direction;

#define BIAS_FUNC(m_var, m_idx)                                                                                                                                       \
	m_var.xyz += light_dir * directional_lights.data[i].shadow_bias[m_idx];                                                                                           \
	vec3 normal_bias = normalize(normal_interp) * (1.0 - max(0.0, dot(light_dir, -normalize(normal_interp)))) * directional_lights.data[i].shadow_normal_bias[m_idx]; \
	normal_bias -= light_dir * dot(light_dir, normal_bias);                                                                                                           \
	m_var.xyz += normal_bias;

				if (depth_z < directional_lights.data[i].shadow_split_offsets.x) {
					vec4 v = vec4(vertex, 1.0);

					BIAS_FUNC(v, 0)

					pssm_coord = (directional_lights.data[i].shadow_matrix1 * v);
					pssm_coord /= pssm_coord.w;

					if (directional_lights.data[i].softshadow_angle > 0) {
						float range_pos = dot(directional_lights.data[i].direction, v.xyz);
						float range_begin = directional_lights.data[i].shadow_range_begin.x;
						float test_radius = (range_pos - range_begin) * directional_lights.data[i].softshadow_angle;
						vec2 tex_scale = directional_lights.data[i].uv_scale1 * test_radius;
						shadow = sample_directional_soft_shadow(directional_shadow_atlas, pssm_coord.xyz, tex_scale * directional_lights.data[i].soft_shadow_scale);
					} else {
						shadow = sample_directional_pcf_shadow(directional_shadow_atlas, scene_data.directional_shadow_pixel_size * directional_lights.data[i].soft_shadow_scale, pssm_coord);
					}
				} else if (depth_z < directional_lights.data[i].shadow_split_offsets.y) {
					vec4 v = vec4(vertex, 1.0);

					BIAS_FUNC(v, 1)

					pssm_coord = (directional_lights.data[i].shadow_matrix2 * v);
					pssm_coord /= pssm_coord.w;

					if (directional_lights.data[i].softshadow_angle > 0) {
						float range_pos = dot(directional_lights.data[i].direction, v.xyz);
						float range_begin = directional_lights.data[i].shadow_range_begin.y;
						float test_radius = (range_pos - range_begin) * directional_lights.data[i].softshadow_angle;
						vec2 tex_scale = directional_lights.data[i].uv_scale2 * test_radius;
						shadow = sample_directional_soft_shadow(directional_shadow_atlas, pssm_coord.xyz, tex_scale * directional_lights.data[i].soft_shadow_scale);
					} else {
						shadow = sample_directional_pcf_shadow(directional_shadow_atlas, scene_data.directional_shadow_pixel_size * directional_lights.data[i].soft_shadow_scale, pssm_coord);
					}
				} else if (depth_z < directional_lights.data[i].shadow_split_offsets.z) {
					vec4 v = vec4(vertex, 1.0);

					BIAS_FUNC(v, 2)

					pssm_coord = (directional_lights.data[i].shadow_matrix3 * v);
					pssm_coord /= pssm_coord.w;

					if (directional_lights.data[i].softshadow_angle > 0) {
						float range_pos = dot(directional_lights.data[i].direction, v.xyz);
						float range_begin = directional_lights.data[i].shadow_range_begin.z;
						float test_radius = (range_pos - range_begin) * directional_lights.data[i].softshadow_angle;
						vec2 tex_scale = directional_lights.data[i].uv_scale3 * test_radius;
						shadow = sample_directional_soft_shadow(directional_shadow_atlas, pssm_coord.xyz, tex_scale * directional_lights.data[i].soft_shadow_scale);
					} else {
						shadow = sample_directional_pcf_shadow(directional_shadow_atlas, scene_data.directional_shadow_pixel_size * directional_lights.data[i].soft_shadow_scale, pssm_coord);
					}
				} else {
					vec4 v = vec4(vertex, 1.0);

					BIAS_FUNC(v, 3)

					pssm_coord = (directional_lights.data[i].shadow_matrix4 * v);
					pssm_coord /= pssm_coord.w;

					if (directional_lights.data[i].softshadow_angle > 0) {
						float range_pos = dot(directional_lights.data[i].direction, v.xyz);
						float range_begin = directional_lights.data[i].shadow_range_begin.w;
						float test_radius = (range_pos - range_begin) * directional_lights.data[i].softshadow_angle;
						vec2 tex_scale = directional_lights.data[i].uv_scale4 * test_radius;
						shadow = sample_directional_soft_shadow(directional_shadow_atlas, pssm_coord.xyz, tex_scale * directional_lights.data[i].soft_shadow_scale);
					} else {
						shadow = sample_directional_pcf_shadow(directional_shadow_atlas, scene_data.directional_shadow_pixel_size * directional_lights.data[i].soft_shadow_scale, pssm_coord);
					}
				}

				if (directional_lights.data[i].blend_splits) {
					float pssm_blend;
					float shadow2;

					if (depth_z < directional_lights.data[i].shadow_split_offsets.x) {
						vec4 v = vec4(vertex, 1.0);
						BIAS_FUNC(v, 1)
						pssm_coord = (directional_lights.data[i].shadow_matrix2 * v);
						pssm_coord /= pssm_coord.w;

						if (directional_lights.data[i].softshadow_angle > 0) {
							float range_pos = dot(directional_lights.data[i].direction, v.xyz);
							float range_begin = directional_lights.data[i].shadow_range_begin.y;
							float test_radius = (range_pos - range_begin) * directional_lights.data[i].softshadow_angle;
							vec2 tex_scale = directional_lights.data[i].uv_scale2 * test_radius;
							shadow2 = sample_directional_soft_shadow(directional_shadow_atlas, pssm_coord.xyz, tex_scale * directional_lights.data[i].soft_shadow_scale);
						} else {
							shadow2 = sample_directional_pcf_shadow(directional_shadow_atlas, scene_data.directional_shadow_pixel_size * directional_lights.data[i].soft_shadow_scale, pssm_coord);
						}

						pssm_blend = smoothstep(0.0, directional_lights.data[i].shadow_split_offsets.x, depth_z);
					} else if (depth_z < directional_lights.data[i].shadow_split_offsets.y) {
						vec4 v = vec4(vertex, 1.0);
						BIAS_FUNC(v, 2)
						pssm_coord = (directional_lights.data[i].shadow_matrix3 * v);
						pssm_coord /= pssm_coord.w;

						if (directional_lights.data[i].softshadow_angle > 0) {
							float range_pos = dot(directional_lights.data[i].direction, v.xyz);
							float range_begin = directional_lights.data[i].shadow_range_begin.z;
							float test_radius = (range_pos - range_begin) * directional_lights.data[i].softshadow_angle;
							vec2 tex_scale = directional_lights.data[i].uv_scale3 * test_radius;
							shadow2 = sample_directional_soft_shadow(directional_shadow_atlas, pssm_coord.xyz, tex_scale * directional_lights.data[i].soft_shadow_scale);
						} else {
							shadow2 = sample_directional_pcf_shadow(directional_shadow_atlas, scene_data.directional_shadow_pixel_size * directional_lights.data[i].soft_shadow_scale, pssm_coord);
						}

						pssm_blend = smoothstep(directional_lights.data[i].shadow_split_offsets.x, directional_lights.data[i].shadow_split_offsets.y, depth_z);
					} else if (depth_z < directional_lights.data[i].shadow_split_offsets.z) {
						vec4 v = vec4(vertex, 1.0);
						BIAS_FUNC(v, 3)
						pssm_coord = (directional_lights.data[i].shadow_matrix4 * v);
						pssm_coord /= pssm_coord.w;
						if (directional_lights.data[i].softshadow_angle > 0) {
							float range_pos = dot(directional_lights.data[i].direction, v.xyz);
							float range_begin = directional_lights.data[i].shadow_range_begin.w;
							float test_radius = (range_pos - range_begin) * directional_lights.data[i].softshadow_angle;
							vec2 tex_scale = directional_lights.data[i].uv_scale4 * test_radius;
							shadow2 = sample_directional_soft_shadow(directional_shadow_atlas, pssm_coord.xyz, tex_scale * directional_lights.data[i].soft_shadow_scale);
						} else {
							shadow2 = sample_directional_pcf_shadow(directional_shadow_atlas, scene_data.directional_shadow_pixel_size * directional_lights.data[i].soft_shadow_scale, pssm_coord);
						}

						pssm_blend = smoothstep(directional_lights.data[i].shadow_split_offsets.y, directional_lights.data[i].shadow_split_offsets.z, depth_z);
					} else {
						pssm_blend = 0.0; //if no blend, same coord will be used (divide by z will result in same value, and already cached)
					}

					pssm_blend = sqrt(pssm_blend);

					shadow = mix(shadow, shadow2, pssm_blend);
				}

				shadow = mix(shadow, 1.0, smoothstep(directional_lights.data[i].fade_from, directional_lights.data[i].fade_to, vertex.z)); //done with negative values for performance

#undef BIAS_FUNC
			}
#else
			// Soft shadow disabled version

			if (directional_lights.data[i].shadow_opacity > 0.001) {
				float depth_z = -vertex.z;

				vec4 pssm_coord;
				float blur_factor;
				vec3 light_dir = directional_lights.data[i].direction;
				vec3 base_normal_bias = normalize(normal_interp) * (1.0 - max(0.0, dot(light_dir, -normalize(normal_interp))));

#define BIAS_FUNC(m_var, m_idx)                                                                 \
	m_var.xyz += light_dir * directional_lights.data[i].shadow_bias[m_idx];                     \
	vec3 normal_bias = base_normal_bias * directional_lights.data[i].shadow_normal_bias[m_idx]; \
	normal_bias -= light_dir * dot(light_dir, normal_bias);                                     \
	m_var.xyz += normal_bias;

				if (depth_z < directional_lights.data[i].shadow_split_offsets.x) {
					vec4 v = vec4(vertex, 1.0);

					BIAS_FUNC(v, 0)

					pssm_coord = (directional_lights.data[i].shadow_matrix1 * v);
					blur_factor = 1.0;
				} else if (depth_z < directional_lights.data[i].shadow_split_offsets.y) {
					vec4 v = vec4(vertex, 1.0);

					BIAS_FUNC(v, 1)

					pssm_coord = (directional_lights.data[i].shadow_matrix2 * v);
					// Adjust shadow blur with reference to the first split to reduce discrepancy between shadow splits.
					blur_factor = directional_lights.data[i].shadow_split_offsets.x / directional_lights.data[i].shadow_split_offsets.y;
					;
				} else if (depth_z < directional_lights.data[i].shadow_split_offsets.z) {
					vec4 v = vec4(vertex, 1.0);

					BIAS_FUNC(v, 2)

					pssm_coord = (directional_lights.data[i].shadow_matrix3 * v);
					// Adjust shadow blur with reference to the first split to reduce discrepancy between shadow splits.
					blur_factor = directional_lights.data[i].shadow_split_offsets.x / directional_lights.data[i].shadow_split_offsets.z;
				} else {
					vec4 v = vec4(vertex, 1.0);

					BIAS_FUNC(v, 3)

					pssm_coord = (directional_lights.data[i].shadow_matrix4 * v);
					// Adjust shadow blur with reference to the first split to reduce discrepancy between shadow splits.
					blur_factor = directional_lights.data[i].shadow_split_offsets.x / directional_lights.data[i].shadow_split_offsets.w;
				}

				pssm_coord /= pssm_coord.w;

				shadow = sample_directional_pcf_shadow(directional_shadow_atlas, scene_data.directional_shadow_pixel_size * directional_lights.data[i].soft_shadow_scale * (blur_factor + (1.0 - blur_factor) * float(directional_lights.data[i].blend_splits)), pssm_coord);

				if (directional_lights.data[i].blend_splits) {
					float pssm_blend;
					float blur_factor2;

					if (depth_z < directional_lights.data[i].shadow_split_offsets.x) {
						vec4 v = vec4(vertex, 1.0);
						BIAS_FUNC(v, 1)
						pssm_coord = (directional_lights.data[i].shadow_matrix2 * v);
						pssm_blend = smoothstep(directional_lights.data[i].shadow_split_offsets.x - directional_lights.data[i].shadow_split_offsets.x * 0.1, directional_lights.data[i].shadow_split_offsets.x, depth_z);
						// Adjust shadow blur with reference to the first split to reduce discrepancy between shadow splits.
						blur_factor2 = directional_lights.data[i].shadow_split_offsets.x / directional_lights.data[i].shadow_split_offsets.y;
					} else if (depth_z < directional_lights.data[i].shadow_split_offsets.y) {
						vec4 v = vec4(vertex, 1.0);
						BIAS_FUNC(v, 2)
						pssm_coord = (directional_lights.data[i].shadow_matrix3 * v);
						pssm_blend = smoothstep(directional_lights.data[i].shadow_split_offsets.y - directional_lights.data[i].shadow_split_offsets.y * 0.1, directional_lights.data[i].shadow_split_offsets.y, depth_z);
						// Adjust shadow blur with reference to the first split to reduce discrepancy between shadow splits.
						blur_factor2 = directional_lights.data[i].shadow_split_offsets.x / directional_lights.data[i].shadow_split_offsets.z;
					} else if (depth_z < directional_lights.data[i].shadow_split_offsets.z) {
						vec4 v = vec4(vertex, 1.0);
						BIAS_FUNC(v, 3)
						pssm_coord = (directional_lights.data[i].shadow_matrix4 * v);
						pssm_blend = smoothstep(directional_lights.data[i].shadow_split_offsets.z - directional_lights.data[i].shadow_split_offsets.z * 0.1, directional_lights.data[i].shadow_split_offsets.z, depth_z);
						// Adjust shadow blur with reference to the first split to reduce discrepancy between shadow splits.
						blur_factor2 = directional_lights.data[i].shadow_split_offsets.x / directional_lights.data[i].shadow_split_offsets.w;
					} else {
						pssm_blend = 0.0; //if no blend, same coord will be used (divide by z will result in same value, and already cached)
						blur_factor2 = 1.0;
					}

					pssm_coord /= pssm_coord.w;

					float shadow2 = sample_directional_pcf_shadow(directional_shadow_atlas, scene_data.directional_shadow_pixel_size * directional_lights.data[i].soft_shadow_scale * (blur_factor2 + (1.0 - blur_factor2) * float(directional_lights.data[i].blend_splits)), pssm_coord);
					shadow = mix(shadow, shadow2, pssm_blend);
				}

				shadow = mix(shadow, 1.0, smoothstep(directional_lights.data[i].fade_from, directional_lights.data[i].fade_to, vertex.z)); //done with negative values for performance

#undef BIAS_FUNC
			}
#endif

			if (i < 4) {
				shadow0 |= uint(clamp(shadow * 255.0, 0.0, 255.0)) << (i * 8);
			} else {
				shadow1 |= uint(clamp(shadow * 255.0, 0.0, 255.0)) << ((i - 4) * 8);
			}
		}

#endif // SHADOWS_DISABLED

		for (uint i = 0; i < 8; i++) {
			if (i >= scene_data.directional_light_count) {
				break;
			}

			if (!bool(directional_lights.data[i].mask & instances.data[instance_index].layer_mask)) {
				continue; //not masked
			}

#ifdef LIGHT_TRANSMITTANCE_USED
			float transmittance_z = transmittance_depth;

			if (directional_lights.data[i].shadow_opacity > 0.001) {
				float depth_z = -vertex.z;

				if (depth_z < directional_lights.data[i].shadow_split_offsets.x) {
					vec4 trans_vertex = vec4(vertex - normalize(normal_interp) * directional_lights.data[i].shadow_transmittance_bias.x, 1.0);
					vec4 trans_coord = directional_lights.data[i].shadow_matrix1 * trans_vertex;
					trans_coord /= trans_coord.w;

					float shadow_z = textureLod(sampler2D(directional_shadow_atlas, SAMPLER_LINEAR_CLAMP), trans_coord.xy, 0.0).r;
					shadow_z *= directional_lights.data[i].shadow_z_range.x;
					float z = trans_coord.z * directional_lights.data[i].shadow_z_range.x;

					transmittance_z = z - shadow_z;
				} else if (depth_z < directional_lights.data[i].shadow_split_offsets.y) {
					vec4 trans_vertex = vec4(vertex - normalize(normal_interp) * directional_lights.data[i].shadow_transmittance_bias.y, 1.0);
					vec4 trans_coord = directional_lights.data[i].shadow_matrix2 * trans_vertex;
					trans_coord /= trans_coord.w;

					float shadow_z = textureLod(sampler2D(directional_shadow_atlas, SAMPLER_LINEAR_CLAMP), trans_coord.xy, 0.0).r;
					shadow_z *= directional_lights.data[i].shadow_z_range.y;
					float z = trans_coord.z * directional_lights.data[i].shadow_z_range.y;

					transmittance_z = z - shadow_z;
				} else if (depth_z < directional_lights.data[i].shadow_split_offsets.z) {
					vec4 trans_vertex = vec4(vertex - normalize(normal_interp) * directional_lights.data[i].shadow_transmittance_bias.z, 1.0);
					vec4 trans_coord = directional_lights.data[i].shadow_matrix3 * trans_vertex;
					trans_coord /= trans_coord.w;

					float shadow_z = textureLod(sampler2D(directional_shadow_atlas, SAMPLER_LINEAR_CLAMP), trans_coord.xy, 0.0).r;
					shadow_z *= directional_lights.data[i].shadow_z_range.z;
					float z = trans_coord.z * directional_lights.data[i].shadow_z_range.z;

					transmittance_z = z - shadow_z;

				} else {
					vec4 trans_vertex = vec4(vertex - normalize(normal_interp) * directional_lights.data[i].shadow_transmittance_bias.w, 1.0);
					vec4 trans_coord = directional_lights.data[i].shadow_matrix4 * trans_vertex;
					trans_coord /= trans_coord.w;

					float shadow_z = textureLod(sampler2D(directional_shadow_atlas, SAMPLER_LINEAR_CLAMP), trans_coord.xy, 0.0).r;
					shadow_z *= directional_lights.data[i].shadow_z_range.w;
					float z = trans_coord.z * directional_lights.data[i].shadow_z_range.w;

					transmittance_z = z - shadow_z;
				}
			}
#endif

			float shadow = 1.0;
#ifndef SHADOWS_DISABLED
			if (i < 4) {
				shadow = float(shadow0 >> (i * 8u) & 0xFFu) / 255.0;
			} else {
				shadow = float(shadow1 >> ((i - 4u) * 8u) & 0xFFu) / 255.0;
			}

			shadow = mix(1.0, shadow, directional_lights.data[i].shadow_opacity);
#endif

			blur_shadow(shadow);

#ifdef DEBUG_DRAW_PSSM_SPLITS
			vec3 tint = vec3(1.0);
			if (-vertex.z < directional_lights.data[i].shadow_split_offsets.x) {
				tint = vec3(1.0, 0.0, 0.0);
			} else if (-vertex.z < directional_lights.data[i].shadow_split_offsets.y) {
				tint = vec3(0.0, 1.0, 0.0);
			} else if (-vertex.z < directional_lights.data[i].shadow_split_offsets.z) {
				tint = vec3(0.0, 0.0, 1.0);
			} else {
				tint = vec3(1.0, 1.0, 0.0);
			}
			tint = mix(tint, vec3(1.0), shadow);
			shadow = 1.0;
#endif

			float size_A = sc_use_directional_soft_shadows ? directional_lights.data[i].size : 0.0;

			light_compute(normal, directional_lights.data[i].direction, normalize(view), size_A,
#ifndef DEBUG_DRAW_PSSM_SPLITS
					directional_lights.data[i].color * directional_lights.data[i].energy,
#else
					directional_lights.data[i].color * directional_lights.data[i].energy * tint,
#endif
					true, shadow, f0, orms, 1.0, albedo, alpha,
#ifdef LIGHT_BACKLIGHT_USED
					backlight,
#endif
#ifdef LIGHT_TRANSMITTANCE_USED
					transmittance_color,
					transmittance_depth,
					transmittance_boost,
					transmittance_z,
#endif
#ifdef LIGHT_RIM_USED
					rim, rim_tint,
#endif
#ifdef LIGHT_CLEARCOAT_USED
					clearcoat, clearcoat_roughness, normalize(normal_interp),
#endif
#ifdef LIGHT_ANISOTROPY_USED
					binormal,
					tangent, anisotropy,
#endif
					diffuse_light,
					specular_light);
		}
	}

	{ //omni lights

		uint cluster_omni_offset = cluster_offset;

		uint item_min;
		uint item_max;
		uint item_from;
		uint item_to;

		cluster_get_item_range(cluster_omni_offset + implementation_data.max_cluster_element_count_div_32 + cluster_z, item_min, item_max, item_from, item_to);

#ifdef USE_SUBGROUPS
		item_from = subgroupBroadcastFirst(subgroupMin(item_from));
		item_to = subgroupBroadcastFirst(subgroupMax(item_to));
#endif

		for (uint i = item_from; i < item_to; i++) {
			uint mask = cluster_buffer.data[cluster_omni_offset + i];
			mask &= cluster_get_range_clip_mask(i, item_min, item_max);
#ifdef USE_SUBGROUPS
			uint merged_mask = subgroupBroadcastFirst(subgroupOr(mask));
#else
			uint merged_mask = mask;
#endif

			while (merged_mask != 0) {
				uint bit = findMSB(merged_mask);
				merged_mask &= ~(1u << bit);
#ifdef USE_SUBGROUPS
				if (((1u << bit) & mask) == 0) { //do not process if not originally here
					continue;
				}
#endif
				uint light_index = 32 * i + bit;

				if (!bool(omni_lights.data[light_index].mask & instances.data[instance_index].layer_mask)) {
					continue; //not masked
				}

				if (omni_lights.data[light_index].bake_mode == LIGHT_BAKE_STATIC && bool(instances.data[instance_index].flags & INSTANCE_FLAGS_USE_LIGHTMAP)) {
					continue; // Statically baked light and object uses lightmap, skip
				}

				float shadow = light_process_omni_shadow(light_index, vertex, normal);

				shadow = blur_shadow(shadow);

				light_process_omni(light_index, vertex, view, normal, vertex_ddx, vertex_ddy, f0, orms, shadow, albedo, alpha,
#ifdef LIGHT_BACKLIGHT_USED
						backlight,
#endif
#ifdef LIGHT_TRANSMITTANCE_USED
						transmittance_color,
						transmittance_depth,
						transmittance_boost,
#endif
#ifdef LIGHT_RIM_USED
						rim,
						rim_tint,
#endif
#ifdef LIGHT_CLEARCOAT_USED
						clearcoat, clearcoat_roughness, normalize(normal_interp),
#endif
#ifdef LIGHT_ANISOTROPY_USED
						tangent, binormal, anisotropy,
#endif
						diffuse_light, specular_light);
			}
		}
	}

	{ //spot lights

		uint cluster_spot_offset = cluster_offset + implementation_data.cluster_type_size;

		uint item_min;
		uint item_max;
		uint item_from;
		uint item_to;

		cluster_get_item_range(cluster_spot_offset + implementation_data.max_cluster_element_count_div_32 + cluster_z, item_min, item_max, item_from, item_to);

#ifdef USE_SUBGROUPS
		item_from = subgroupBroadcastFirst(subgroupMin(item_from));
		item_to = subgroupBroadcastFirst(subgroupMax(item_to));
#endif

		for (uint i = item_from; i < item_to; i++) {
			uint mask = cluster_buffer.data[cluster_spot_offset + i];
			mask &= cluster_get_range_clip_mask(i, item_min, item_max);
#ifdef USE_SUBGROUPS
			uint merged_mask = subgroupBroadcastFirst(subgroupOr(mask));
#else
			uint merged_mask = mask;
#endif

			while (merged_mask != 0) {
				uint bit = findMSB(merged_mask);
				merged_mask &= ~(1u << bit);
#ifdef USE_SUBGROUPS
				if (((1u << bit) & mask) == 0) { //do not process if not originally here
					continue;
				}
#endif

				uint light_index = 32 * i + bit;

				if (!bool(spot_lights.data[light_index].mask & instances.data[instance_index].layer_mask)) {
					continue; //not masked
				}

				if (spot_lights.data[light_index].bake_mode == LIGHT_BAKE_STATIC && bool(instances.data[instance_index].flags & INSTANCE_FLAGS_USE_LIGHTMAP)) {
					continue; // Statically baked light and object uses lightmap, skip
				}

				float shadow = light_process_spot_shadow(light_index, vertex, normal);

				shadow = blur_shadow(shadow);

				light_process_spot(light_index, vertex, view, normal, vertex_ddx, vertex_ddy, f0, orms, shadow, albedo, alpha,
#ifdef LIGHT_BACKLIGHT_USED
						backlight,
#endif
#ifdef LIGHT_TRANSMITTANCE_USED
						transmittance_color,
						transmittance_depth,
						transmittance_boost,
#endif
#ifdef LIGHT_RIM_USED
						rim,
						rim_tint,
#endif
#ifdef LIGHT_CLEARCOAT_USED
						clearcoat, clearcoat_roughness, normalize(normal_interp),
#endif
#ifdef LIGHT_ANISOTROPY_USED
						tangent,
						binormal, anisotropy,
#endif
						diffuse_light, specular_light);
			}
		}
	}

#ifdef USE_SHADOW_TO_OPACITY
#ifndef MODE_RENDER_DEPTH
	alpha = min(alpha, clamp(length(ambient_light), 0.0, 1.0));

#if defined(ALPHA_SCISSOR_USED)
	if (alpha < alpha_scissor_threshold) {
		discard;
	}
#endif // ALPHA_SCISSOR_USED

#endif // !MODE_RENDER_DEPTH
#endif // USE_SHADOW_TO_OPACITY

#endif //!defined(MODE_RENDER_DEPTH) && !defined(MODE_UNSHADED)

#ifdef MODE_RENDER_DEPTH

#ifdef MODE_RENDER_SDF

	{
		// Compute geometric normal
		vec3 ddx_vertex = dFdx(vertex);
		vec3 ddy_vertex = dFdy(vertex);
		vec3 geometric_normal = normalize(cross(ddx_vertex, ddy_vertex));

		/* This optimization needs more benchmark, does not seem to make a difference.
		if (abs(dot(vec3(0,0,1),geometric_normal)) < 0.55) {
			// Conservative value to discard this fragment if not belonging to this view
			discard;
		}*/

		/* This optimization breaks the image somehow, I have no idea why.
		if (gl_HelperInvocation) {
			return;
		}*/

		vec3 cam_normal = mat3(scene_data.inv_view_matrix) * normalize(normal_interp);
		vec3 cam_geom_normal = mat3(scene_data.inv_view_matrix) * normalize(geometric_normal);
		if (gl_FrontFacing) {
			cam_geom_normal = -cam_geom_normal;
		}

		vec3 local_pos = (implementation_data.sdf_to_bounds * vec4(vertex, 1.0)).xyz;
		vec3 grid_pos = vec3(implementation_data.sdf_offset) + local_pos * vec3(implementation_data.sdf_size);
		ivec3 igrid_pos = ivec3(grid_pos);

		// Compute solid bits

		// Compute normal bits.
		// Lower 6 are inclusive (depending on axis vector.

		// upper 26 are exclusive (With some margin), used to save something closer to the normal.

		const int facing_direction_count = 26;
		const vec3 facing_directions[26] = vec3[](vec3(-1.0, 0.0, 0.0), vec3(1.0, 0.0, 0.0), vec3(0.0, -1.0, 0.0), vec3(0.0, 1.0, 0.0), vec3(0.0, 0.0, -1.0), vec3(0.0, 0.0, 1.0), vec3(-0.5773502691896258, -0.5773502691896258, -0.5773502691896258), vec3(-0.7071067811865475, -0.7071067811865475, 0.0), vec3(-0.5773502691896258, -0.5773502691896258, 0.5773502691896258), vec3(-0.7071067811865475, 0.0, -0.7071067811865475), vec3(-0.7071067811865475, 0.0, 0.7071067811865475), vec3(-0.5773502691896258, 0.5773502691896258, -0.5773502691896258), vec3(-0.7071067811865475, 0.7071067811865475, 0.0), vec3(-0.5773502691896258, 0.5773502691896258, 0.5773502691896258), vec3(0.0, -0.7071067811865475, -0.7071067811865475), vec3(0.0, -0.7071067811865475, 0.7071067811865475), vec3(0.0, 0.7071067811865475, -0.7071067811865475), vec3(0.0, 0.7071067811865475, 0.7071067811865475), vec3(0.5773502691896258, -0.5773502691896258, -0.5773502691896258), vec3(0.7071067811865475, -0.7071067811865475, 0.0), vec3(0.5773502691896258, -0.5773502691896258, 0.5773502691896258), vec3(0.7071067811865475, 0.0, -0.7071067811865475), vec3(0.7071067811865475, 0.0, 0.7071067811865475), vec3(0.5773502691896258, 0.5773502691896258, -0.5773502691896258), vec3(0.7071067811865475, 0.7071067811865475, 0.0), vec3(0.5773502691896258, 0.5773502691896258, 0.5773502691896258));

		uint bit_normal = 0;

		//const float exclusive_threshold = 0.86; // given min cos is 0.70710676908493
		const float exclusive_threshold = 0.7; // given min cos is 0.70710676908493
		const float inclusive_threshold = 0.001;

		for (int i = 0; i < facing_direction_count; i++) {
			float dp = dot(cam_geom_normal, facing_directions[i]);

			if (i < 6 && dp > inclusive_threshold) {
				bit_normal |= uint(1 << i);
			}

			if (dp > exclusive_threshold) {
				bit_normal |= uint(1 << (i + 6));
			}
		}

<<<<<<< HEAD
		// Subgroup merge and store normal bits

		{
#ifdef MOLTENVK_USED
			imageStore(geom_normal_bits, igrid_pos, uvec4(imageLoad(geom_normal_bits, igrid_pos).r | (1 << bit_ofs))); //store solid bits
=======
#ifdef NO_IMAGE_ATOMICS
		imageStore(geom_facing_grid, grid_pos, uvec4(imageLoad(geom_facing_grid, grid_pos).r | facing_bits)); //store facing bits
>>>>>>> 81c0a76f
#else
			imageAtomicOr(geom_normal_bits, igrid_pos, bit_normal); //store solid bits
#endif
		}

		// Compute aniso albedo

		const vec3 aniso_dir[6] = vec3[](
				vec3(-1, 0, 0),
				vec3(1, 0, 0),
				vec3(0, -1, 0),
				vec3(0, 1, 0),
				vec3(0, 0, -1),
				vec3(0, 0, 1));

		for (int i = 0; i < 6; i++) {
			float d = dot(cam_normal, aniso_dir[i]);
			if (d > 0.0) {
				vec4 aniso_albedo = vec4(albedo, 1.0);

				uint albedo16 = 0;
				albedo16 |= clamp(uint(aniso_albedo.r * 31.0), 0, 31) << 0;
				albedo16 |= clamp(uint(aniso_albedo.g * 63.0), 0, 63) << 5;
				albedo16 |= clamp(uint(aniso_albedo.b * 31.0), 0, 31) << 11;
				ivec3 store_pos = igrid_pos >> 1;
				store_pos.z = store_pos.z * 6 + i;
				imageStore(albedo_volume_grid, store_pos, uvec4(albedo16));
			}
		}

		if (length(emission) > 0.001) {
			float lumas[6];
			vec3 light_total = vec3(0);

			for (int i = 0; i < 6; i++) {
				float strength = max(0.0, dot(cam_normal, aniso_dir[i]));
				vec3 light = emission * strength;
				light_total += light;
				lumas[i] = max(light.r, max(light.g, light.b));
			}

			float luma_total = max(light_total.r, max(light_total.g, light_total.b));

			uint light_aniso = 0;

			for (int i = 0; i < 6; i++) {
				light_aniso |= min(31, uint((lumas[i] / luma_total) * 31.0)) << (i * 5);
			}

			//compress to RGBE9995 to save space

			uint light_rgbe;

			{
				vec3 rgb = light_total.rgb;

				const float rgbe_max = uintBitsToFloat(0x477F8000);
				const float rgbe_min = uintBitsToFloat(0x37800000);

				rgb = clamp(rgb, 0, rgbe_max);

				float max_channel = max(max(rgbe_min, rgb.r), max(rgb.g, rgb.b));

				float bias = uintBitsToFloat((floatBitsToUint(max_channel) + 0x07804000) & 0x7F800000);

				uvec3 urgb = floatBitsToUint(rgb + bias);
				uint e = (floatBitsToUint(bias) << 4) + 0x10000000;
				light_rgbe = e | (urgb.b << 18) | (urgb.g << 9) | (urgb.r & 0x1FF);
			}

			imageStore(emission_grid, igrid_pos >> 1, uvec4(light_rgbe));
			imageStore(emission_aniso_grid, igrid_pos >> 1, uvec4(light_aniso));
		}
	}

#endif

#ifdef MODE_RENDER_MATERIAL

	albedo_output_buffer.rgb = albedo;
	albedo_output_buffer.a = alpha;

	normal_output_buffer.rgb = encode24(normal) * 0.5 + 0.5;
	normal_output_buffer.a = 0.0;
	depth_output_buffer.r = -vertex.z;

	orm_output_buffer.r = ao;
	orm_output_buffer.g = roughness;
	orm_output_buffer.b = metallic;
	orm_output_buffer.a = sss_strength;

	emission_output_buffer.rgb = emission;
	emission_output_buffer.a = 0.0;
#endif

#ifdef MODE_RENDER_NORMAL_ROUGHNESS
	normal_roughness_output_buffer = vec4(encode24(normal) * 0.5 + 0.5, roughness);

	// We encode the dynamic static into roughness.
	// Values over 0.5 are dynamic, under 0.5 are static.
	normal_roughness_output_buffer.w = normal_roughness_output_buffer.w * (127.0 / 255.0);
	if (bool(instances.data[instance_index].flags & INSTANCE_FLAGS_DYNAMIC)) {
		normal_roughness_output_buffer.w = 1.0 - normal_roughness_output_buffer.w;
	}
	normal_roughness_output_buffer.w = normal_roughness_output_buffer.w;

#ifdef MODE_RENDER_VOXEL_GI
	if (bool(instances.data[instance_index].flags & INSTANCE_FLAGS_USE_VOXEL_GI)) { // process voxel_gi_instances
		uint index1 = instances.data[instance_index].gi_offset & 0xFFFF;
		uint index2 = instances.data[instance_index].gi_offset >> 16;
		voxel_gi_buffer.x = index1 & 0xFFu;
		voxel_gi_buffer.y = index2 & 0xFFu;
	} else {
		voxel_gi_buffer.x = 0xFF;
		voxel_gi_buffer.y = 0xFF;
	}
#endif

#endif //MODE_RENDER_NORMAL_ROUGHNESS

//nothing happens, so a tree-ssa optimizer will result in no fragment shader :)
#else

	// multiply by albedo
	diffuse_light *= albedo; // ambient must be multiplied by albedo at the end

	// apply direct light AO
	ao = unpackUnorm4x8(orms).x;
	specular_light *= ao;
	diffuse_light *= ao;

	// apply metallic
	metallic = unpackUnorm4x8(orms).z;
	diffuse_light *= 1.0 - metallic;
	ambient_light *= 1.0 - metallic;

#ifndef FOG_DISABLED
	//restore fog
	fog = vec4(unpackHalf2x16(fog_rg), unpackHalf2x16(fog_ba));
#endif //!FOG_DISABLED

#ifdef MODE_SEPARATE_SPECULAR

#ifdef MODE_UNSHADED
	diffuse_buffer = vec4(albedo.rgb, 0.0);
	specular_buffer = vec4(0.0);

#else

#ifdef SSS_MODE_SKIN
	sss_strength = -sss_strength;
#endif
	diffuse_buffer = vec4(emission + diffuse_light + ambient_light, sss_strength);
	specular_buffer = vec4(specular_light, metallic);
#endif

#ifndef FOG_DISABLED
	diffuse_buffer.rgb = mix(diffuse_buffer.rgb, fog.rgb, fog.a);
	specular_buffer.rgb = mix(specular_buffer.rgb, vec3(0.0), fog.a);
#endif //!FOG_DISABLED

#else //MODE_SEPARATE_SPECULAR

	alpha *= scene_data.pass_alpha_multiplier;

#ifdef MODE_UNSHADED
	frag_color = vec4(albedo, alpha);
#else
	frag_color = vec4(emission + ambient_light + diffuse_light + specular_light, alpha);
//frag_color = vec4(1.0);
#endif //USE_NO_SHADING

#ifndef FOG_DISABLED
	// Draw "fixed" fog before volumetric fog to ensure volumetric fog can appear in front of the sky.
	frag_color.rgb = mix(frag_color.rgb, fog.rgb, fog.a);
#endif //!FOG_DISABLED

#endif //MODE_SEPARATE_SPECULAR

#endif //MODE_RENDER_DEPTH
#ifdef MOTION_VECTORS
	vec2 position_clip = (screen_position.xy / screen_position.w) - scene_data.taa_jitter;
	vec2 prev_position_clip = (prev_screen_position.xy / prev_screen_position.w) - scene_data_block.prev_data.taa_jitter;

	vec2 position_uv = position_clip * vec2(0.5, 0.5);
	vec2 prev_position_uv = prev_position_clip * vec2(0.5, 0.5);

	motion_vector = prev_position_uv - position_uv;
#endif

#if defined(PREMUL_ALPHA_USED) && !defined(MODE_RENDER_DEPTH)
	frag_color.rgb *= premul_alpha;
#endif //PREMUL_ALPHA_USED
}

void main() {
#ifdef MODE_DUAL_PARABOLOID

	if (dp_clip > 0.0)
		discard;
#endif

	fragment_shader(scene_data_block.data);
}<|MERGE_RESOLUTION|>--- conflicted
+++ resolved
@@ -2425,16 +2425,8 @@
 			}
 		}
 
-<<<<<<< HEAD
-		// Subgroup merge and store normal bits
-
-		{
-#ifdef MOLTENVK_USED
-			imageStore(geom_normal_bits, igrid_pos, uvec4(imageLoad(geom_normal_bits, igrid_pos).r | (1 << bit_ofs))); //store solid bits
-=======
 #ifdef NO_IMAGE_ATOMICS
 		imageStore(geom_facing_grid, grid_pos, uvec4(imageLoad(geom_facing_grid, grid_pos).r | facing_bits)); //store facing bits
->>>>>>> 81c0a76f
 #else
 			imageAtomicOr(geom_normal_bits, igrid_pos, bit_normal); //store solid bits
 #endif
