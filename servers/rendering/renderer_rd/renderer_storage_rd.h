--- conflicted
+++ resolved
@@ -660,12 +660,6 @@
 		float time = 0.0;
 		float delta = 0.0;
 
-<<<<<<< HEAD
-		uint32_t random_seed = 0;
-		uint32_t attractor_count = 0;
-		uint32_t collider_count = 0;
-		float particle_size = 0.0;
-=======
 		uint32_t frame;
 		uint32_t pad0;
 		uint32_t pad1;
@@ -675,7 +669,6 @@
 		uint32_t attractor_count;
 		uint32_t collider_count;
 		float particle_size;
->>>>>>> d81ea631
 
 		float emission_transform[16] = {};
 
@@ -757,16 +750,10 @@
 
 		float speed_scale = 1.0;
 
-<<<<<<< HEAD
-		int fixed_fps = 0;
-		bool fractional_delta = false;
-		float frame_remainder = 0.0;
-=======
 		int fixed_fps = 30;
 		bool interpolate = true;
 		bool fractional_delta = false;
 		float frame_remainder = 0;
->>>>>>> d81ea631
 		float collision_base_size = 0.01;
 
 		bool clear = true;
@@ -782,11 +769,6 @@
 
 		Set<RID> collisions;
 
-<<<<<<< HEAD
-		Particles() {}
-
-=======
->>>>>>> d81ea631
 		Dependency dependency;
 
 		float trail_length = 1.0;
@@ -805,17 +787,6 @@
 
 	struct ParticlesShader {
 		struct PushConstant {
-<<<<<<< HEAD
-			float lifetime = 0.0;
-			uint32_t clear = 0;
-			uint32_t total_particles = 0;
-			uint32_t trail_size = 0;
-
-			uint32_t use_fractional_delta = 0;
-			uint32_t sub_emitter_mode = 0;
-			uint32_t can_emit = 0;
-			uint32_t pad = 0;
-=======
 			float lifetime;
 			uint32_t clear;
 			uint32_t total_particles;
@@ -825,7 +796,6 @@
 			uint32_t sub_emitter_mode;
 			uint32_t can_emit;
 			uint32_t trail_pass;
->>>>>>> d81ea631
 		};
 
 		ParticlesShaderRD shader;
@@ -838,10 +808,6 @@
 		RID base_uniform_set;
 
 		struct CopyPushConstant {
-<<<<<<< HEAD
-			float sort_direction[3] = {};
-			uint32_t total_particles = 0;
-=======
 			float sort_direction[3];
 			uint32_t total_particles;
 
@@ -852,7 +818,6 @@
 
 			float align_up[3];
 			uint32_t align_mode;
->>>>>>> d81ea631
 		};
 
 		enum {
