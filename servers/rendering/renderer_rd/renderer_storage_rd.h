/*************************************************************************/
/*  renderer_storage_rd.h                                                */
/*************************************************************************/
/*                       This file is part of:                           */
/*                           GODOT ENGINE                                */
/*                      https://godotengine.org                          */
/*************************************************************************/
/* Copyright (c) 2007-2021 Juan Linietsky, Ariel Manzur.                 */
/* Copyright (c) 2014-2021 Godot Engine contributors (cf. AUTHORS.md).   */
/*                                                                       */
/* Permission is hereby granted, free of charge, to any person obtaining */
/* a copy of this software and associated documentation files (the       */
/* "Software"), to deal in the Software without restriction, including   */
/* without limitation the rights to use, copy, modify, merge, publish,   */
/* distribute, sublicense, and/or sell copies of the Software, and to    */
/* permit persons to whom the Software is furnished to do so, subject to */
/* the following conditions:                                             */
/*                                                                       */
/* The above copyright notice and this permission notice shall be        */
/* included in all copies or substantial portions of the Software.       */
/*                                                                       */
/* THE SOFTWARE IS PROVIDED "AS IS", WITHOUT WARRANTY OF ANY KIND,       */
/* EXPRESS OR IMPLIED, INCLUDING BUT NOT LIMITED TO THE WARRANTIES OF    */
/* MERCHANTABILITY, FITNESS FOR A PARTICULAR PURPOSE AND NONINFRINGEMENT.*/
/* IN NO EVENT SHALL THE AUTHORS OR COPYRIGHT HOLDERS BE LIABLE FOR ANY  */
/* CLAIM, DAMAGES OR OTHER LIABILITY, WHETHER IN AN ACTION OF CONTRACT,  */
/* TORT OR OTHERWISE, ARISING FROM, OUT OF OR IN CONNECTION WITH THE     */
/* SOFTWARE OR THE USE OR OTHER DEALINGS IN THE SOFTWARE.                */
/*************************************************************************/

#ifndef RENDERING_SERVER_STORAGE_RD_H
#define RENDERING_SERVER_STORAGE_RD_H

#include "core/templates/list.h"
#include "core/templates/local_vector.h"
#include "core/templates/rid_owner.h"
#include "servers/rendering/renderer_compositor.h"
#include "servers/rendering/renderer_rd/effects_rd.h"
#include "servers/rendering/renderer_rd/shader_compiler_rd.h"
#include "servers/rendering/renderer_rd/shaders/canvas_sdf.glsl.gen.h"
#include "servers/rendering/renderer_rd/shaders/giprobe_sdf.glsl.gen.h"
#include "servers/rendering/renderer_rd/shaders/particles.glsl.gen.h"
#include "servers/rendering/renderer_rd/shaders/particles_copy.glsl.gen.h"
#include "servers/rendering/renderer_rd/shaders/skeleton.glsl.gen.h"
#include "servers/rendering/renderer_scene_render.h"
#include "servers/rendering/rendering_device.h"
class RendererStorageRD : public RendererStorage {
public:
	static _FORCE_INLINE_ void store_transform(const Transform &p_mtx, float *p_array) {
		p_array[0] = p_mtx.basis.elements[0][0];
		p_array[1] = p_mtx.basis.elements[1][0];
		p_array[2] = p_mtx.basis.elements[2][0];
		p_array[3] = 0;
		p_array[4] = p_mtx.basis.elements[0][1];
		p_array[5] = p_mtx.basis.elements[1][1];
		p_array[6] = p_mtx.basis.elements[2][1];
		p_array[7] = 0;
		p_array[8] = p_mtx.basis.elements[0][2];
		p_array[9] = p_mtx.basis.elements[1][2];
		p_array[10] = p_mtx.basis.elements[2][2];
		p_array[11] = 0;
		p_array[12] = p_mtx.origin.x;
		p_array[13] = p_mtx.origin.y;
		p_array[14] = p_mtx.origin.z;
		p_array[15] = 1;
	}

	static _FORCE_INLINE_ void store_basis_3x4(const Basis &p_mtx, float *p_array) {
		p_array[0] = p_mtx.elements[0][0];
		p_array[1] = p_mtx.elements[1][0];
		p_array[2] = p_mtx.elements[2][0];
		p_array[3] = 0;
		p_array[4] = p_mtx.elements[0][1];
		p_array[5] = p_mtx.elements[1][1];
		p_array[6] = p_mtx.elements[2][1];
		p_array[7] = 0;
		p_array[8] = p_mtx.elements[0][2];
		p_array[9] = p_mtx.elements[1][2];
		p_array[10] = p_mtx.elements[2][2];
		p_array[11] = 0;
	}

	static _FORCE_INLINE_ void store_transform_3x3(const Basis &p_mtx, float *p_array) {
		p_array[0] = p_mtx.elements[0][0];
		p_array[1] = p_mtx.elements[1][0];
		p_array[2] = p_mtx.elements[2][0];
		p_array[3] = 0;
		p_array[4] = p_mtx.elements[0][1];
		p_array[5] = p_mtx.elements[1][1];
		p_array[6] = p_mtx.elements[2][1];
		p_array[7] = 0;
		p_array[8] = p_mtx.elements[0][2];
		p_array[9] = p_mtx.elements[1][2];
		p_array[10] = p_mtx.elements[2][2];
		p_array[11] = 0;
	}

	static _FORCE_INLINE_ void store_transform_transposed_3x4(const Transform &p_mtx, float *p_array) {
		p_array[0] = p_mtx.basis.elements[0][0];
		p_array[1] = p_mtx.basis.elements[0][1];
		p_array[2] = p_mtx.basis.elements[0][2];
		p_array[3] = p_mtx.origin.x;
		p_array[4] = p_mtx.basis.elements[1][0];
		p_array[5] = p_mtx.basis.elements[1][1];
		p_array[6] = p_mtx.basis.elements[1][2];
		p_array[7] = p_mtx.origin.y;
		p_array[8] = p_mtx.basis.elements[2][0];
		p_array[9] = p_mtx.basis.elements[2][1];
		p_array[10] = p_mtx.basis.elements[2][2];
		p_array[11] = p_mtx.origin.z;
	}

	static _FORCE_INLINE_ void store_camera(const CameraMatrix &p_mtx, float *p_array) {
		for (int i = 0; i < 4; i++) {
			for (int j = 0; j < 4; j++) {
				p_array[i * 4 + j] = p_mtx.matrix[i][j];
			}
		}
	}

	static _FORCE_INLINE_ void store_soft_shadow_kernel(const float *p_kernel, float *p_array) {
		for (int i = 0; i < 128; i++) {
			p_array[i] = p_kernel[i];
		}
	}

	enum ShaderType {
		SHADER_TYPE_2D,
		SHADER_TYPE_3D,
		SHADER_TYPE_PARTICLES,
		SHADER_TYPE_SKY,
		SHADER_TYPE_MAX
	};

	struct ShaderData {
		virtual void set_code(const String &p_Code) = 0;
		virtual void set_default_texture_param(const StringName &p_name, RID p_texture) = 0;
		virtual void get_param_list(List<PropertyInfo> *p_param_list) const = 0;

		virtual void get_instance_param_list(List<InstanceShaderParam> *p_param_list) const = 0;
		virtual bool is_param_texture(const StringName &p_param) const = 0;
		virtual bool is_animated() const = 0;
		virtual bool casts_shadows() const = 0;
		virtual Variant get_default_parameter(const StringName &p_parameter) const = 0;
		virtual RS::ShaderNativeSourceCode get_native_source_code() const { return RS::ShaderNativeSourceCode(); }

		virtual ~ShaderData() {}
	};

	typedef ShaderData *(*ShaderDataRequestFunction)();

	struct MaterialData {
		void update_uniform_buffer(const Map<StringName, ShaderLanguage::ShaderNode::Uniform> &p_uniforms, const uint32_t *p_uniform_offsets, const Map<StringName, Variant> &p_parameters, uint8_t *p_buffer, uint32_t p_buffer_size, bool p_use_linear_color);
		void update_textures(const Map<StringName, Variant> &p_parameters, const Map<StringName, RID> &p_default_textures, const Vector<ShaderCompilerRD::GeneratedCode::Texture> &p_texture_uniforms, RID *p_textures, bool p_use_linear_color);

		virtual void set_render_priority(int p_priority) = 0;
		virtual void set_next_pass(RID p_pass) = 0;
		virtual void update_parameters(const Map<StringName, Variant> &p_parameters, bool p_uniform_dirty, bool p_textures_dirty) = 0;
		virtual ~MaterialData();

	private:
		friend class RendererStorageRD;
		RID self;
		List<RID>::Element *global_buffer_E = nullptr;
		List<RID>::Element *global_texture_E = nullptr;
		uint64_t global_textures_pass = 0;
		Map<StringName, uint64_t> used_global_textures;
	};
	typedef MaterialData *(*MaterialDataRequestFunction)(ShaderData *);

	enum DefaultRDTexture {
		DEFAULT_RD_TEXTURE_WHITE,
		DEFAULT_RD_TEXTURE_BLACK,
		DEFAULT_RD_TEXTURE_NORMAL,
		DEFAULT_RD_TEXTURE_ANISO,
		DEFAULT_RD_TEXTURE_MULTIMESH_BUFFER,
		DEFAULT_RD_TEXTURE_CUBEMAP_BLACK,
		DEFAULT_RD_TEXTURE_CUBEMAP_ARRAY_BLACK,
		DEFAULT_RD_TEXTURE_CUBEMAP_WHITE,
		DEFAULT_RD_TEXTURE_3D_WHITE,
		DEFAULT_RD_TEXTURE_2D_ARRAY_WHITE,
		DEFAULT_RD_TEXTURE_2D_UINT,
		DEFAULT_RD_TEXTURE_MAX
	};

	enum DefaultRDBuffer {
		DEFAULT_RD_BUFFER_VERTEX,
		DEFAULT_RD_BUFFER_NORMAL,
		DEFAULT_RD_BUFFER_TANGENT,
		DEFAULT_RD_BUFFER_COLOR,
		DEFAULT_RD_BUFFER_TEX_UV,
		DEFAULT_RD_BUFFER_TEX_UV2,
		DEFAULT_RD_BUFFER_CUSTOM0,
		DEFAULT_RD_BUFFER_CUSTOM1,
		DEFAULT_RD_BUFFER_CUSTOM2,
		DEFAULT_RD_BUFFER_CUSTOM3,
		DEFAULT_RD_BUFFER_BONES,
		DEFAULT_RD_BUFFER_WEIGHTS,
		DEFAULT_RD_BUFFER_MAX,
	};

private:
	/* CANVAS TEXTURE API (2D) */

	struct CanvasTexture {
		RID diffuse;
		RID normal_map;
		RID specular;
		Color specular_color = Color(1, 1, 1, 1);
		float shininess = 1.0;

		RS::CanvasItemTextureFilter texture_filter = RS::CANVAS_ITEM_TEXTURE_FILTER_DEFAULT;
		RS::CanvasItemTextureRepeat texture_repeat = RS::CANVAS_ITEM_TEXTURE_REPEAT_DEFAULT;
		RID uniform_sets[RS::CANVAS_ITEM_TEXTURE_FILTER_MAX][RS::CANVAS_ITEM_TEXTURE_REPEAT_MAX];

		Size2i size_cache = Size2i(1, 1);
		bool use_normal_cache = false;
		bool use_specular_cache = false;
		bool cleared_cache = true;
		void clear_sets();
		~CanvasTexture();
	};

	RID_PtrOwner<CanvasTexture> canvas_texture_owner;

	/* TEXTURE API */
	struct Texture {
		enum Type {
			TYPE_2D,
			TYPE_LAYERED,
			TYPE_3D
		};

		Type type;
		RS::TextureLayeredType layered_type = RS::TEXTURE_LAYERED_2D_ARRAY;

		RenderingDevice::TextureType rd_type;
		RID rd_texture;
		RID rd_texture_srgb;
		RenderingDevice::DataFormat rd_format;
		RenderingDevice::DataFormat rd_format_srgb;

		RD::TextureView rd_view;

		Image::Format format;
		Image::Format validated_format;

		int width = 0;
		int height = 0;
		int depth = 0;
		int layers = 0;
		int mipmaps = 0;

		int height_2d = 0;
		int width_2d = 0;

		struct BufferSlice3D {
			Size2i size;
			uint32_t offset = 0;
			uint32_t buffer_size = 0;
		};
		Vector<BufferSlice3D> buffer_slices_3d;
		uint32_t buffer_size_3d = 0;

		bool is_render_target = false;
		bool is_proxy = false;

		Ref<Image> image_cache_2d;
		String path;

		RID proxy_to;
		Vector<RID> proxies;
		Set<RID> lightmap_users;

		RS::TextureDetectCallback detect_3d_callback = nullptr;
		void *detect_3d_callback_ud = nullptr;

		RS::TextureDetectCallback detect_normal_callback = nullptr;
		void *detect_normal_callback_ud = nullptr;

		RS::TextureDetectRoughnessCallback detect_roughness_callback = nullptr;
		void *detect_roughness_callback_ud = nullptr;

		CanvasTexture *canvas_texture = nullptr;
	};

	struct TextureToRDFormat {
		RD::DataFormat format;
		RD::DataFormat format_srgb;
		RD::TextureSwizzle swizzle_r;
		RD::TextureSwizzle swizzle_g;
		RD::TextureSwizzle swizzle_b;
		RD::TextureSwizzle swizzle_a;
		TextureToRDFormat() {
			format = RD::DATA_FORMAT_MAX;
			format_srgb = RD::DATA_FORMAT_MAX;
			swizzle_r = RD::TEXTURE_SWIZZLE_R;
			swizzle_g = RD::TEXTURE_SWIZZLE_G;
			swizzle_b = RD::TEXTURE_SWIZZLE_B;
			swizzle_a = RD::TEXTURE_SWIZZLE_A;
		}
	};

	//textures can be created from threads, so this RID_Owner is thread safe
	mutable RID_Owner<Texture, true> texture_owner;

	Ref<Image> _validate_texture_format(const Ref<Image> &p_image, TextureToRDFormat &r_format);

	RID default_rd_textures[DEFAULT_RD_TEXTURE_MAX];
	RID default_rd_samplers[RS::CANVAS_ITEM_TEXTURE_FILTER_MAX][RS::CANVAS_ITEM_TEXTURE_REPEAT_MAX];
	RID default_rd_storage_buffer;

	/* DECAL ATLAS */

	struct DecalAtlas {
		struct Texture {
			int panorama_to_dp_users = 0;
			int users = 0;
			Rect2 uv_rect;
		};

		struct SortItem {
			RID texture;
			Size2i pixel_size;
			Size2i size;
			Point2i pos;

			bool operator<(const SortItem &p_item) const {
				//sort larger to smaller
				if (size.height == p_item.size.height) {
					return size.width > p_item.size.width;
				} else {
					return size.height > p_item.size.height;
				}
			}
		};

		HashMap<RID, Texture> textures;
		bool dirty = true;
		int mipmaps = 5;

		RID texture;
		RID texture_srgb;
		struct MipMap {
			RID fb;
			RID texture;
			Size2i size;
		};
		Vector<MipMap> texture_mipmaps;

		Size2i size;

	} decal_atlas;

	void _update_decal_atlas();

	/* SHADER */

	struct Material;

	struct Shader {
		ShaderData *data = nullptr;
		String code;
		ShaderType type;
		Map<StringName, RID> default_texture_parameter;
		Set<Material *> owners;
	};

	ShaderDataRequestFunction shader_data_request_func[SHADER_TYPE_MAX];
	mutable RID_Owner<Shader> shader_owner;

	/* Material */

	struct Material {
		RID self;
		MaterialData *data = nullptr;
		Shader *shader = nullptr;
		//shortcut to shader data and type
		ShaderType shader_type;
<<<<<<< HEAD
		bool update_requested = false;
		bool uniform_dirty = false;
		bool texture_dirty = false;
		Material *update_next = nullptr;
=======
		uint32_t shader_id = 0;
<<<<<<< HEAD
		bool update_requested;
		bool uniform_dirty;
		bool texture_dirty;
		Material *update_next;
>>>>>>> b72ad9d97b7d47fef925f48118ffbc4eb110f276
=======
		bool update_requested = false;
		bool uniform_dirty = false;
		bool texture_dirty = false;
		Material *update_next = nullptr;
>>>>>>> f0b4ed30
		Map<StringName, Variant> params;
		int32_t priority = 0;
		RID next_pass;
		Dependency dependency;
	};

	MaterialDataRequestFunction material_data_request_func[SHADER_TYPE_MAX];
	mutable RID_Owner<Material> material_owner;

	Material *material_update_list = nullptr;
	void _material_queue_update(Material *material, bool p_uniform, bool p_texture);
	void _update_queued_materials();

	/* Mesh */

	struct MeshInstance;

	struct Mesh {
		struct Surface {
			RS::PrimitiveType primitive = RS::PRIMITIVE_POINTS;
			uint32_t format = 0;

			RID vertex_buffer;
			RID attribute_buffer;
			RID skin_buffer;
			uint32_t vertex_count = 0;
			uint32_t vertex_buffer_size = 0;
			uint32_t skin_buffer_size = 0;

			// A different pipeline needs to be allocated
			// depending on the inputs available in the
			// material.
			// There are never that many geometry/material
			// combinations, so a simple array is the most
			// cache-efficient structure.

			struct Version {
				uint32_t input_mask = 0;
				RD::VertexFormatID vertex_format = 0;
				RID vertex_array;
			};

			SpinLock version_lock; //needed to access versions
			Version *versions = nullptr; //allocated on demand
			uint32_t version_count = 0;

			RID index_buffer;
			RID index_array;
			uint32_t index_count = 0;

			struct LOD {
				float edge_length = 0.0;
				RID index_buffer;
				RID index_array;
			};

			LOD *lods = nullptr;
			uint32_t lod_count = 0;

			AABB aabb;

			Vector<AABB> bone_aabbs;

			RID blend_shape_buffer;

			RID material;

			uint32_t render_index = 0;
			uint64_t render_pass = 0;

			uint32_t multimesh_render_index = 0;
			uint64_t multimesh_render_pass = 0;

			uint32_t particles_render_index = 0;
			uint64_t particles_render_pass = 0;

			RID uniform_set;
		};

		uint32_t blend_shape_count = 0;
		RS::BlendShapeMode blend_shape_mode = RS::BLEND_SHAPE_MODE_NORMALIZED;

		Surface **surfaces = nullptr;
		uint32_t surface_count = 0;

		Vector<AABB> bone_aabbs;

		bool has_bone_weights = false;

		AABB aabb;
		AABB custom_aabb;

		Vector<RID> material_cache;

		List<MeshInstance *> instances;

		RID shadow_mesh;
		Set<Mesh *> shadow_owners;

		Dependency dependency;
	};

	mutable RID_Owner<Mesh> mesh_owner;

	struct MeshInstance {
		Mesh *mesh = nullptr;
		RID skeleton;
		struct Surface {
			RID vertex_buffer;
			RID uniform_set;

			Mesh::Surface::Version *versions = nullptr; //allocated on demand
			uint32_t version_count = 0;
		};
		LocalVector<Surface> surfaces;
		LocalVector<float> blend_weights;

		RID blend_weights_buffer;
		List<MeshInstance *>::Element *I = nullptr; //used to erase itself
		uint64_t skeleton_version = 0;
		bool dirty = false;
		bool weights_dirty = false;
		SelfList<MeshInstance> weight_update_list;
		SelfList<MeshInstance> array_update_list;
		MeshInstance() :
				weight_update_list(this), array_update_list(this) {}
	};

	void _mesh_instance_clear(MeshInstance *mi);
	void _mesh_instance_add_surface(MeshInstance *mi, Mesh *mesh, uint32_t p_surface);

	mutable RID_PtrOwner<MeshInstance> mesh_instance_owner;

	SelfList<MeshInstance>::List dirty_mesh_instance_weights;
	SelfList<MeshInstance>::List dirty_mesh_instance_arrays;

	struct SkeletonShader {
		struct PushConstant {
			uint32_t has_normal = 0;
			uint32_t has_tangent = 0;
			uint32_t has_skeleton = 0;
			uint32_t has_blend_shape = 0;

			uint32_t vertex_count = 0;
			uint32_t vertex_stride = 0;
			uint32_t skin_stride = 0;
			uint32_t skin_weight_offset = 0;

			uint32_t blend_shape_count = 0;
			uint32_t normalized_blend_shapes = 0;
			uint32_t pad0 = 0;
			uint32_t pad1 = 0;
		};

		enum {
			UNIFORM_SET_INSTANCE = 0,
			UNIFORM_SET_SURFACE = 1,
			UNIFORM_SET_SKELETON = 2,
		};
		enum {
			SHADER_MODE_2D,
			SHADER_MODE_3D,
			SHADER_MODE_MAX
		};

		SkeletonShaderRD shader;
		RID version;
		RID version_shader[SHADER_MODE_MAX];
		RID pipeline[SHADER_MODE_MAX];

		RID default_skeleton_uniform_set;
	} skeleton_shader;

	void _mesh_surface_generate_version_for_input_mask(Mesh::Surface::Version &v, Mesh::Surface *s, uint32_t p_input_mask, MeshInstance::Surface *mis = nullptr);

	RID mesh_default_rd_buffers[DEFAULT_RD_BUFFER_MAX];

	/* MultiMesh */
	struct MultiMesh {
		RID mesh;
		int instances = 0;
		RS::MultimeshTransformFormat xform_format = RS::MULTIMESH_TRANSFORM_3D;
		bool uses_colors = false;
		bool uses_custom_data = false;
		int visible_instances = -1;
		AABB aabb;
		bool aabb_dirty = false;
		bool buffer_set = false;
		uint32_t stride_cache = 0;
		uint32_t color_offset_cache = 0;
		uint32_t custom_data_offset_cache = 0;

		Vector<float> data_cache; //used if individual setting is used
		bool *data_cache_dirty_regions = nullptr;
		uint32_t data_cache_used_dirty_regions = 0;

		RID buffer; //storage buffer
		RID uniform_set_3d;

		bool dirty = false;
		MultiMesh *dirty_list = nullptr;

		Dependency dependency;
	};

	mutable RID_Owner<MultiMesh> multimesh_owner;

	MultiMesh *multimesh_dirty_list = nullptr;

	_FORCE_INLINE_ void _multimesh_make_local(MultiMesh *multimesh) const;
	_FORCE_INLINE_ void _multimesh_mark_dirty(MultiMesh *multimesh, int p_index, bool p_aabb);
	_FORCE_INLINE_ void _multimesh_mark_all_dirty(MultiMesh *multimesh, bool p_data, bool p_aabb);
	_FORCE_INLINE_ void _multimesh_re_create_aabb(MultiMesh *multimesh, const float *p_data, int p_instances);
	void _update_dirty_multimeshes();

	/* PARTICLES */

	struct ParticleData {
		float xform[16] = {};
		float velocity[3] = {};
		uint32_t active = 0;
		float color[4] = {};
		float custom[3] = {};
		float lifetime = 0.0;
		uint32_t pad[3] = {};
	};

	struct ParticlesFrameParams {
		enum {
			MAX_ATTRACTORS = 32,
			MAX_COLLIDERS = 32,
			MAX_3D_TEXTURES = 7
		};

		enum AttractorType {
			ATTRACTOR_TYPE_SPHERE,
			ATTRACTOR_TYPE_BOX,
			ATTRACTOR_TYPE_VECTOR_FIELD,
		};

		struct Attractor {
			float transform[16] = {};
			float extents[3] = {}; //exents or radius
			uint32_t type = 0;

			uint32_t texture_index = 0; //texture index for vector field
			float strength = 0.0;
			float attenuation = 0.0;
			float directionality = 0.0;
		};

		enum CollisionType {
			COLLISION_TYPE_SPHERE,
			COLLISION_TYPE_BOX,
			COLLISION_TYPE_SDF,
			COLLISION_TYPE_HEIGHT_FIELD
		};

		struct Collider {
			float transform[16] = {};
			float extents[3] = {}; //exents or radius
			uint32_t type = 0;

			uint32_t texture_index = 0; //texture index for vector field
			float scale = 0.0;
			uint32_t pad[2] = {};
		};

		uint32_t emitting = 0;
		float system_phase = 0.0;
		float prev_system_phase = 0.0;
		uint32_t cycle = 0;

		float explosiveness = 0.0;
		float randomness = 0.0;
		float time = 0.0;
		float delta = 0.0;

		uint32_t random_seed = 0;
		uint32_t attractor_count = 0;
		uint32_t collider_count = 0;
		float particle_size = 0.0;

		float emission_transform[16] = {};

		Attractor attractors[MAX_ATTRACTORS] = {};
		Collider colliders[MAX_COLLIDERS] = {};
	};

	struct ParticleEmissionBufferData {
	};

	struct ParticleEmissionBuffer {
		struct Data {
			float xform[16] = {};
			float velocity[3] = {};
			uint32_t flags = 0;
			float color[4] = {};
			float custom[4] = {};
		};

		int32_t particle_count = 0;
		int32_t particle_max = 0;
		uint32_t pad1 = 0;
		uint32_t pad2 = 0;
		Data data[1] = {}; //its 2020 and empty arrays are still non standard in C++
	};

	struct Particles {
		bool inactive = true;
		float inactive_time = 0.0;
		bool emitting = false;
		bool one_shot = false;
		int amount = 0;
		float lifetime = 1.0;
		float pre_process_time = 0.0;
		float explosiveness = 0.0;
		float randomness = 0.0;
		bool restart_request = false;
<<<<<<< HEAD
		AABB custom_aabb = AABB(Vector3(-4, -4, -4), Vector3(8, 8, 8))
=======
		AABB custom_aabb = AABB(Vector3(-4, -4, -4), Vector3(8, 8, 8));
>>>>>>> f0b4ed30
		bool use_local_coords = true;
		RID process_material;

		RS::ParticlesDrawOrder draw_order = RS::PARTICLES_DRAW_ORDER_INDEX;

		Vector<RID> draw_passes;

		RID particle_buffer;
		RID particle_instance_buffer;
		RID frame_params_buffer;

		RID particles_material_uniform_set;
		RID particles_copy_uniform_set;
		RID particles_transforms_buffer_uniform_set;
		RID collision_textures_uniform_set;

		RID collision_3d_textures[ParticlesFrameParams::MAX_3D_TEXTURES] = {};
		uint32_t collision_3d_textures_used = 0;
		RID collision_heightmap_texture;

		RID particles_sort_buffer;
		RID particles_sort_uniform_set;

		bool dirty = false;
		Particles *update_list = nullptr;

		RID sub_emitter;

		float phase = 0.0;
		float prev_phase = 0.0;
		uint64_t prev_ticks = 0;
		uint32_t random_seed = 0;

		uint32_t cycle_number = 0;

		float speed_scale = 1.0;

		int fixed_fps = 0;
		bool fractional_delta = false;
		float frame_remainder = 0.0;
		float collision_base_size = 0.01;

		bool clear = true;

		bool force_sub_emit = false;

		Transform emission_transform;

		Vector<uint8_t> emission_buffer_data;

		ParticleEmissionBuffer *emission_buffer = nullptr;
		RID emission_storage_buffer;

		Set<RID> collisions;

<<<<<<< HEAD
		Particles() {	}
=======
		Particles() {}
>>>>>>> f0b4ed30

		Dependency dependency;

		ParticlesFrameParams frame_params;
	};

	void _particles_process(Particles *p_particles, float p_delta);
	void _particles_allocate_emission_buffer(Particles *particles);
	void _particles_free_data(Particles *particles);

	struct ParticlesShader {
		struct PushConstant {
			float lifetime = 0.0;
			uint32_t clear = 0;
			uint32_t total_particles = 0;
			uint32_t trail_size = 0;

			uint32_t use_fractional_delta = 0;
			uint32_t sub_emitter_mode = 0;
			uint32_t can_emit = 0;
			uint32_t pad = 0;
		};

		ParticlesShaderRD shader;
		ShaderCompilerRD compiler;

		RID default_shader;
		RID default_material;
		RID default_shader_rd;

		RID base_uniform_set;

		struct CopyPushConstant {
			float sort_direction[3] = {};
			uint32_t total_particles = 0;
		};

		enum {
			COPY_MODE_FILL_INSTANCES,
			COPY_MODE_FILL_SORT_BUFFER,
			COPY_MODE_FILL_INSTANCES_WITH_SORT_BUFFER,
			COPY_MODE_MAX,
		};

		ParticlesCopyShaderRD copy_shader;
		RID copy_shader_version;
		RID copy_pipelines[COPY_MODE_MAX] = {};

	} particles_shader;

	Particles *particle_update_list = nullptr;

	struct ParticlesShaderData : public ShaderData {
		bool valid = false;
		RID version;

		//PipelineCacheRD pipelines[SKY_VERSION_MAX];
		Map<StringName, ShaderLanguage::ShaderNode::Uniform> uniforms;
		Vector<ShaderCompilerRD::GeneratedCode::Texture> texture_uniforms;

		Vector<uint32_t> ubo_offsets;
		uint32_t ubo_size = 0;

		String path;
		String code;
		Map<StringName, RID> default_texture_params;

		RID pipeline;

		bool uses_time = false;

		virtual void set_code(const String &p_Code);
		virtual void set_default_texture_param(const StringName &p_name, RID p_texture);
		virtual void get_param_list(List<PropertyInfo> *p_param_list) const;
		virtual void get_instance_param_list(List<RendererStorage::InstanceShaderParam> *p_param_list) const;
		virtual bool is_param_texture(const StringName &p_param) const;
		virtual bool is_animated() const;
		virtual bool casts_shadows() const;
		virtual Variant get_default_parameter(const StringName &p_parameter) const;
		virtual RS::ShaderNativeSourceCode get_native_source_code() const;

		ParticlesShaderData();
		virtual ~ParticlesShaderData();
	};

	ShaderData *_create_particles_shader_func();
	static RendererStorageRD::ShaderData *_create_particles_shader_funcs() {
		return base_singleton->_create_particles_shader_func();
	}

	struct ParticlesMaterialData : public MaterialData {
		uint64_t last_frame = 0;
		ParticlesShaderData *shader_data = nullptr;
		RID uniform_buffer;
		RID uniform_set;
		Vector<RID> texture_cache;
		Vector<uint8_t> ubo_data;
		bool uniform_set_updated = false;

		virtual void set_render_priority(int p_priority) {}
		virtual void set_next_pass(RID p_pass) {}
		virtual void update_parameters(const Map<StringName, Variant> &p_parameters, bool p_uniform_dirty, bool p_textures_dirty);
		virtual ~ParticlesMaterialData();
	};

	MaterialData *_create_particles_material_func(ParticlesShaderData *p_shader);
	static RendererStorageRD::MaterialData *_create_particles_material_funcs(ShaderData *p_shader) {
		return base_singleton->_create_particles_material_func(static_cast<ParticlesShaderData *>(p_shader));
	}

	void update_particles();

	mutable RID_Owner<Particles> particles_owner;

	/* Particles Collision */

	struct ParticlesCollision {
		RS::ParticlesCollisionType type = RS::PARTICLES_COLLISION_TYPE_SPHERE_ATTRACT;
		uint32_t cull_mask = 0xFFFFFFFF;
		float radius = 1.0;
		Vector3 extents = Vector3(1, 1, 1);
		float attractor_strength = 1.0;
		float attractor_attenuation = 1.0;
		float attractor_directionality = 0.0;
		RID field_texture;
		RID heightfield_texture;
		RID heightfield_fb;
		Size2i heightfield_fb_size;

		RS::ParticlesCollisionHeightfieldResolution heightfield_resolution = RS::PARTICLES_COLLISION_HEIGHTFIELD_RESOLUTION_1024;

		Dependency dependency;
	};

	mutable RID_Owner<ParticlesCollision> particles_collision_owner;

	struct ParticlesCollisionInstance {
		RID collision;
		Transform transform;
		bool active = false;
	};

	mutable RID_Owner<ParticlesCollisionInstance> particles_collision_instance_owner;

	/* Skeleton */

	struct Skeleton {
		bool use_2d = false;
		int size = 0;
		Vector<float> data;
		RID buffer;

		bool dirty = false;
		Skeleton *dirty_list = nullptr;
		Transform2D base_transform_2d;

		RID uniform_set_3d;
		RID uniform_set_mi;

		uint64_t version = 1;

		Dependency dependency;
	};

	mutable RID_Owner<Skeleton> skeleton_owner;

	_FORCE_INLINE_ void _skeleton_make_dirty(Skeleton *skeleton);

	Skeleton *skeleton_dirty_list = nullptr;

	void _update_dirty_skeletons();

	/* LIGHT */

	struct Light {
		RS::LightType type;
		float param[RS::LIGHT_PARAM_MAX] = {};
		Color color = Color(1, 1, 1, 1);
		Color shadow_color;
		RID projector;
		bool shadow = false;
		bool negative = false;
		bool reverse_cull = false;
		RS::LightBakeMode bake_mode = RS::LIGHT_BAKE_DYNAMIC;
		uint32_t max_sdfgi_cascade = 2;
		uint32_t cull_mask = 0xFFFFFFFF;
		RS::LightOmniShadowMode omni_shadow_mode = RS::LIGHT_OMNI_SHADOW_DUAL_PARABOLOID;
		RS::LightDirectionalShadowMode directional_shadow_mode = RS::LIGHT_DIRECTIONAL_SHADOW_ORTHOGONAL;
		RS::LightDirectionalShadowDepthRangeMode directional_range_mode = RS::LIGHT_DIRECTIONAL_SHADOW_DEPTH_RANGE_STABLE;
		bool directional_blend_splits = false;
		bool directional_sky_only = false;
		uint64_t version = 0;

		Dependency dependency;
	};

	mutable RID_Owner<Light> light_owner;

	/* REFLECTION PROBE */

	struct ReflectionProbe {
		RS::ReflectionProbeUpdateMode update_mode = RS::REFLECTION_PROBE_UPDATE_ONCE;
		int resolution = 256;
		float intensity = 1.0;
		RS::ReflectionProbeAmbientMode ambient_mode = RS::REFLECTION_PROBE_AMBIENT_ENVIRONMENT;
		Color ambient_color;
		float ambient_color_energy = 1.0;
		float max_distance = 0;
		Vector3 extents = Vector3(1, 1, 1);
		Vector3 origin_offset;
		bool interior = false;
		bool box_projection = false;
		bool enable_shadows = false;
		uint32_t cull_mask = (1 << 20) - 1;
		float lod_threshold = 0.01;

		Dependency dependency;
	};

	mutable RID_Owner<ReflectionProbe> reflection_probe_owner;

	/* DECAL */

	struct Decal {
		Vector3 extents = Vector3(1, 1, 1);
		RID textures[RS::DECAL_TEXTURE_MAX];
		float emission_energy = 1.0;
		float albedo_mix = 1.0;
		Color modulate = Color(1, 1, 1, 1);
		uint32_t cull_mask = (1 << 20) - 1;
		float upper_fade = 0.3;
		float lower_fade = 0.3;
		bool distance_fade = false;
		float distance_fade_begin = 10;
		float distance_fade_length = 1;
		float normal_fade = 0.0;

		Dependency dependency;
	};

	mutable RID_Owner<Decal> decal_owner;

	/* GI PROBE */

	struct GIProbe {
		RID octree_buffer;
		RID data_buffer;
		RID sdf_texture;

		uint32_t octree_buffer_size = 0;
		uint32_t data_buffer_size = 0;

		Vector<int> level_counts;

		int cell_count = 0;

		Transform to_cell_xform;
		AABB bounds;
		Vector3i octree_size;

		float dynamic_range = 4.0;
		float energy = 1.0;
		float ao = 0.0;
		float ao_size = 0.5;
		float bias = 1.4;
		float normal_bias = 0.0;
		float propagation = 0.7;
		bool interior = false;
		bool use_two_bounces = false;

		float anisotropy_strength = 0.5;

		uint32_t version = 1;
		uint32_t data_version = 1;

		Dependency dependency;
	};

	GiprobeSdfShaderRD giprobe_sdf_shader;
	RID giprobe_sdf_shader_version;
	RID giprobe_sdf_shader_version_shader;
	RID giprobe_sdf_shader_pipeline;

	mutable RID_Owner<GIProbe> gi_probe_owner;

	/* REFLECTION PROBE */

	struct Lightmap {
		RID light_texture;
		bool uses_spherical_harmonics = false;
		bool interior = false;
		AABB bounds = AABB(Vector3(), Vector3(1, 1, 1));
		int32_t array_index = -1; //unassigned
		PackedVector3Array points;
		PackedColorArray point_sh;
		PackedInt32Array tetrahedra;
		PackedInt32Array bsp_tree;

		struct BSP {
<<<<<<< HEAD
			static const int32_t EMPTY_LEAF = INT32_MIN;
=======
			static const int32_t EMPTY_LEAF = 0;
>>>>>>> f0b4ed30
			float plane[4] = {};
			int32_t over = EMPTY_LEAF, under = EMPTY_LEAF;
		};

		Dependency dependency;
	};

	bool using_lightmap_array = false; //high end uses this
	/* for high end */

	Vector<RID> lightmap_textures;

	uint64_t lightmap_array_version = 0;

	mutable RID_Owner<Lightmap> lightmap_owner;

	float lightmap_probe_capture_update_speed = 4;

	/* RENDER TARGET */

	struct RenderTarget {
		Size2i size;
		RID framebuffer;
		RID color;

		//used for retrieving from CPU
		RD::DataFormat color_format = RD::DATA_FORMAT_R4G4_UNORM_PACK8;
		RD::DataFormat color_format_srgb = RD::DATA_FORMAT_R4G4_UNORM_PACK8;
		Image::Format image_format = Image::FORMAT_L8;

		bool flags[RENDER_TARGET_FLAG_MAX] = {};

		RID backbuffer; //used for effects
		RID backbuffer_fb;
		RID backbuffer_mipmap0;

		struct BackbufferMipmap {
			RID mipmap;
			RID mipmap_copy;
		};

		Vector<BackbufferMipmap> backbuffer_mipmaps;

		RID framebuffer_uniform_set;
		RID backbuffer_uniform_set;

		RID sdf_buffer_write;
		RID sdf_buffer_write_fb;
		RID sdf_buffer_process[2] = {};
		RID sdf_buffer_read;
		RID sdf_buffer_process_uniform_sets[2] = {};
		RS::ViewportSDFOversize sdf_oversize = RS::VIEWPORT_SDF_OVERSIZE_120_PERCENT;
		RS::ViewportSDFScale sdf_scale = RS::VIEWPORT_SDF_SCALE_50_PERCENT;
		Size2i process_size;

		//texture generated for this owner (nor RD).
		RID texture;
		bool was_used = false;

		//clear request
		bool clear_requested = false;
		Color clear_color;
	};

	mutable RID_Owner<RenderTarget> render_target_owner;

	void _clear_render_target(RenderTarget *rt);
	void _update_render_target(RenderTarget *rt);
	void _create_render_target_backbuffer(RenderTarget *rt);
	void _render_target_allocate_sdf(RenderTarget *rt);
	void _render_target_clear_sdf(RenderTarget *rt);
	Rect2i _render_target_get_sdf_rect(const RenderTarget *rt) const;

	struct RenderTargetSDF {
		enum {
			SHADER_LOAD,
			SHADER_LOAD_SHRINK,
			SHADER_PROCESS,
			SHADER_PROCESS_OPTIMIZED,
			SHADER_STORE,
			SHADER_STORE_SHRINK,
			SHADER_MAX
		};

		struct PushConstant {
			int32_t size[2] = {};
			int32_t stride = 0;
			int32_t shift = 0;
			int32_t base_size[2] = {};
			int32_t pad[2] = {};
		};

		CanvasSdfShaderRD shader;
		RID shader_version;
		RID pipelines[SHADER_MAX] = {};
	} rt_sdf;

	/* GLOBAL SHADER VARIABLES */

	struct GlobalVariables {
		enum {
			BUFFER_DIRTY_REGION_SIZE = 1024
		};
		struct Variable {
			Set<RID> texture_materials; // materials using this

			RS::GlobalVariableType type;
			Variant value;
			Variant override;
			int32_t buffer_index = 0; //for vectors
			int32_t buffer_elements = 0; //for vectors
		};

		HashMap<StringName, Variable> variables;

		struct Value {
			float x = 0.0;
			float y = 0.0;
			float z = 0.0;
			float w = 0.0;
		};

		struct ValueInt {
			int32_t x = 0;
			int32_t y = 0;
			int32_t z = 0;
			int32_t w = 0;
		};

		struct ValueUInt {
			uint32_t x = 0;
			uint32_t y = 0;
			uint32_t z = 0;
			uint32_t w = 0;
		};

		struct ValueUsage {
			uint32_t elements = 0;
		};

		List<RID> materials_using_buffer;
		List<RID> materials_using_texture;

		RID buffer;
		Value *buffer_values = nullptr;
		ValueUsage *buffer_usage = nullptr;
		bool *buffer_dirty_regions = nullptr;
		uint32_t buffer_dirty_region_count = 0;

		uint32_t buffer_size = 0;

		bool must_update_texture_materials = false;
		bool must_update_buffer_materials = false;

		HashMap<RID, int32_t> instance_buffer_pos;

	} global_variables;

	int32_t _global_variable_allocate(uint32_t p_elements);
	void _global_variable_store_in_buffer(int32_t p_index, RS::GlobalVariableType p_type, const Variant &p_value);
	void _global_variable_mark_buffer_dirty(int32_t p_index, int32_t p_elements);

	void _update_global_variables();
	/* EFFECTS */

	EffectsRD effects;

public:
	/* TEXTURE API */

	virtual RID texture_2d_create(const Ref<Image> &p_image);
	virtual RID texture_2d_layered_create(const Vector<Ref<Image>> &p_layers, RS::TextureLayeredType p_layered_type);
	virtual RID texture_3d_create(Image::Format p_format, int p_width, int p_height, int p_depth, bool p_mipmaps, const Vector<Ref<Image>> &p_data); //all slices, then all the mipmaps, must be coherent
	virtual RID texture_proxy_create(RID p_base);

	virtual void _texture_2d_update(RID p_texture, const Ref<Image> &p_image, int p_layer, bool p_immediate);

	virtual void texture_2d_update_immediate(RID p_texture, const Ref<Image> &p_image, int p_layer = 0); //mostly used for video and streaming
	virtual void texture_2d_update(RID p_texture, const Ref<Image> &p_image, int p_layer = 0);
	virtual void texture_3d_update(RID p_texture, const Vector<Ref<Image>> &p_data);
	virtual void texture_proxy_update(RID p_texture, RID p_proxy_to);

	//these two APIs can be used together or in combination with the others.
	virtual RID texture_2d_placeholder_create();
	virtual RID texture_2d_layered_placeholder_create(RenderingServer::TextureLayeredType p_layered_type);
	virtual RID texture_3d_placeholder_create();

	virtual Ref<Image> texture_2d_get(RID p_texture) const;
	virtual Ref<Image> texture_2d_layer_get(RID p_texture, int p_layer) const;
	virtual Vector<Ref<Image>> texture_3d_get(RID p_texture) const;

	virtual void texture_replace(RID p_texture, RID p_by_texture);
	virtual void texture_set_size_override(RID p_texture, int p_width, int p_height);

	virtual void texture_set_path(RID p_texture, const String &p_path);
	virtual String texture_get_path(RID p_texture) const;

	virtual void texture_set_detect_3d_callback(RID p_texture, RS::TextureDetectCallback p_callback, void *p_userdata);
	virtual void texture_set_detect_normal_callback(RID p_texture, RS::TextureDetectCallback p_callback, void *p_userdata);
	virtual void texture_set_detect_roughness_callback(RID p_texture, RS::TextureDetectRoughnessCallback p_callback, void *p_userdata);

	virtual void texture_debug_usage(List<RS::TextureInfo> *r_info);

	virtual void texture_set_proxy(RID p_proxy, RID p_base);
	virtual void texture_set_force_redraw_if_visible(RID p_texture, bool p_enable);

	virtual Size2 texture_size_with_proxy(RID p_proxy);

	virtual void texture_add_to_decal_atlas(RID p_texture, bool p_panorama_to_dp = false);
	virtual void texture_remove_from_decal_atlas(RID p_texture, bool p_panorama_to_dp = false);

	RID decal_atlas_get_texture() const;
	RID decal_atlas_get_texture_srgb() const;
	_FORCE_INLINE_ Rect2 decal_atlas_get_texture_rect(RID p_texture) {
		DecalAtlas::Texture *t = decal_atlas.textures.getptr(p_texture);
		if (!t) {
			return Rect2();
		}

		return t->uv_rect;
	}

	//internal usage

	_FORCE_INLINE_ RID texture_get_rd_texture(RID p_texture, bool p_srgb = false) {
		if (p_texture.is_null()) {
			return RID();
		}
		Texture *tex = texture_owner.getornull(p_texture);

		if (!tex) {
			return RID();
		}
		return (p_srgb && tex->rd_texture_srgb.is_valid()) ? tex->rd_texture_srgb : tex->rd_texture;
	}

	_FORCE_INLINE_ Size2i texture_2d_get_size(RID p_texture) {
		if (p_texture.is_null()) {
			return Size2i();
		}
		Texture *tex = texture_owner.getornull(p_texture);

		if (!tex) {
			return Size2i();
		}
		return Size2i(tex->width_2d, tex->height_2d);
	}

	_FORCE_INLINE_ RID texture_rd_get_default(DefaultRDTexture p_texture) {
		return default_rd_textures[p_texture];
	}
	_FORCE_INLINE_ RID sampler_rd_get_default(RS::CanvasItemTextureFilter p_filter, RS::CanvasItemTextureRepeat p_repeat) {
		return default_rd_samplers[p_filter][p_repeat];
	}

	/* CANVAS TEXTURE API */

	virtual RID canvas_texture_create();

	virtual void canvas_texture_set_channel(RID p_canvas_texture, RS::CanvasTextureChannel p_channel, RID p_texture);
	virtual void canvas_texture_set_shading_parameters(RID p_canvas_texture, const Color &p_specular_color, float p_shininess);

	virtual void canvas_texture_set_texture_filter(RID p_canvas_texture, RS::CanvasItemTextureFilter p_filter);
	virtual void canvas_texture_set_texture_repeat(RID p_canvas_texture, RS::CanvasItemTextureRepeat p_repeat);

	bool canvas_texture_get_uniform_set(RID p_texture, RS::CanvasItemTextureFilter p_base_filter, RS::CanvasItemTextureRepeat p_base_repeat, RID p_base_shader, int p_base_set, RID &r_uniform_set, Size2i &r_size, Color &r_specular_shininess, bool &r_use_normal, bool &r_use_specular);

	/* SHADER API */

	RID shader_create();

	void shader_set_code(RID p_shader, const String &p_code);
	String shader_get_code(RID p_shader) const;
	void shader_get_param_list(RID p_shader, List<PropertyInfo> *p_param_list) const;

	void shader_set_default_texture_param(RID p_shader, const StringName &p_name, RID p_texture);
	RID shader_get_default_texture_param(RID p_shader, const StringName &p_name) const;
	Variant shader_get_param_default(RID p_shader, const StringName &p_param) const;
	void shader_set_data_request_function(ShaderType p_shader_type, ShaderDataRequestFunction p_function);

	virtual RS::ShaderNativeSourceCode shader_get_native_source_code(RID p_shader) const;

	/* COMMON MATERIAL API */

	RID material_create();

	void material_set_shader(RID p_material, RID p_shader);

	void material_set_param(RID p_material, const StringName &p_param, const Variant &p_value);
	Variant material_get_param(RID p_material, const StringName &p_param) const;

	void material_set_next_pass(RID p_material, RID p_next_material);
	void material_set_render_priority(RID p_material, int priority);

	bool material_is_animated(RID p_material);
	bool material_casts_shadows(RID p_material);

	void material_get_instance_shader_parameters(RID p_material, List<InstanceShaderParam> *r_parameters);

	void material_update_dependency(RID p_material, DependencyTracker *p_instance);
	void material_force_update_textures(RID p_material, ShaderType p_shader_type);

	void material_set_data_request_function(ShaderType p_shader_type, MaterialDataRequestFunction p_function);

	_FORCE_INLINE_ uint32_t material_get_shader_id(RID p_material) {
		Material *material = material_owner.getornull(p_material);
		return material->shader_id;
	}

	_FORCE_INLINE_ MaterialData *material_get_data(RID p_material, ShaderType p_shader_type) {
		Material *material = material_owner.getornull(p_material);
		if (!material || material->shader_type != p_shader_type) {
			return nullptr;
		} else {
			return material->data;
		}
	}

	/* MESH API */

	virtual RID mesh_create();

	virtual void mesh_set_blend_shape_count(RID p_mesh, int p_blend_shape_count);

	/// Return stride
	virtual void mesh_add_surface(RID p_mesh, const RS::SurfaceData &p_surface);

	virtual int mesh_get_blend_shape_count(RID p_mesh) const;

	virtual void mesh_set_blend_shape_mode(RID p_mesh, RS::BlendShapeMode p_mode);
	virtual RS::BlendShapeMode mesh_get_blend_shape_mode(RID p_mesh) const;

	virtual void mesh_surface_update_region(RID p_mesh, int p_surface, int p_offset, const Vector<uint8_t> &p_data);

	virtual void mesh_surface_set_material(RID p_mesh, int p_surface, RID p_material);
	virtual RID mesh_surface_get_material(RID p_mesh, int p_surface) const;

	virtual RS::SurfaceData mesh_get_surface(RID p_mesh, int p_surface) const;

	virtual int mesh_get_surface_count(RID p_mesh) const;

	virtual void mesh_set_custom_aabb(RID p_mesh, const AABB &p_aabb);
	virtual AABB mesh_get_custom_aabb(RID p_mesh) const;

	virtual AABB mesh_get_aabb(RID p_mesh, RID p_skeleton = RID());
	virtual void mesh_set_shadow_mesh(RID p_mesh, RID p_shadow_mesh);

	virtual void mesh_clear(RID p_mesh);

	virtual bool mesh_needs_instance(RID p_mesh, bool p_has_skeleton);

	/* MESH INSTANCE */

	virtual RID mesh_instance_create(RID p_base);
	virtual void mesh_instance_set_skeleton(RID p_mesh_instance, RID p_skeleton);
	virtual void mesh_instance_set_blend_shape_weight(RID p_mesh_instance, int p_shape, float p_weight);
	virtual void mesh_instance_check_for_update(RID p_mesh_instance);
	virtual void update_mesh_instances();

	_FORCE_INLINE_ const RID *mesh_get_surface_count_and_materials(RID p_mesh, uint32_t &r_surface_count) {
		Mesh *mesh = mesh_owner.getornull(p_mesh);
		ERR_FAIL_COND_V(!mesh, nullptr);
		r_surface_count = mesh->surface_count;
		if (r_surface_count == 0) {
			return nullptr;
		}
		if (mesh->material_cache.is_empty()) {
			mesh->material_cache.resize(mesh->surface_count);
			for (uint32_t i = 0; i < r_surface_count; i++) {
				mesh->material_cache.write[i] = mesh->surfaces[i]->material;
			}
		}

		return mesh->material_cache.ptr();
	}

	_FORCE_INLINE_ void *mesh_get_surface(RID p_mesh, uint32_t p_surface_index) {
		Mesh *mesh = mesh_owner.getornull(p_mesh);
		ERR_FAIL_COND_V(!mesh, nullptr);
		ERR_FAIL_UNSIGNED_INDEX_V(p_surface_index, mesh->surface_count, nullptr);

		return mesh->surfaces[p_surface_index];
	}

	_FORCE_INLINE_ RID mesh_get_shadow_mesh(RID p_mesh) {
		Mesh *mesh = mesh_owner.getornull(p_mesh);
		ERR_FAIL_COND_V(!mesh, RID());

		return mesh->shadow_mesh;
	}

	_FORCE_INLINE_ RS::PrimitiveType mesh_surface_get_primitive(void *p_surface) {
		Mesh::Surface *surface = reinterpret_cast<Mesh::Surface *>(p_surface);
		return surface->primitive;
	}

	_FORCE_INLINE_ bool mesh_surface_has_lod(void *p_surface) const {
		Mesh::Surface *s = reinterpret_cast<Mesh::Surface *>(p_surface);
		return s->lod_count > 0;
	}

	_FORCE_INLINE_ uint32_t mesh_surface_get_lod(void *p_surface, float p_model_scale, float p_distance_threshold, float p_lod_threshold) const {
		Mesh::Surface *s = reinterpret_cast<Mesh::Surface *>(p_surface);

		int32_t current_lod = -1;
		for (uint32_t i = 0; i < s->lod_count; i++) {
			float screen_size = s->lods[i].edge_length * p_model_scale / p_distance_threshold;
			if (screen_size > p_lod_threshold) {
				break;
			}
			current_lod = i;
		}
		if (current_lod == -1) {
			return 0;
		} else {
			return current_lod + 1;
		}
	}

	_FORCE_INLINE_ RID mesh_surface_get_index_array(void *p_surface, uint32_t p_lod) const {
		Mesh::Surface *s = reinterpret_cast<Mesh::Surface *>(p_surface);

		if (p_lod == 0) {
			return s->index_array;
		} else {
			return s->lods[p_lod - 1].index_array;
		}
	}

	_FORCE_INLINE_ void mesh_surface_get_vertex_arrays_and_format(void *p_surface, uint32_t p_input_mask, RID &r_vertex_array_rd, RD::VertexFormatID &r_vertex_format) {
		Mesh::Surface *s = reinterpret_cast<Mesh::Surface *>(p_surface);

		s->version_lock.lock();

		//there will never be more than, at much, 3 or 4 versions, so iterating is the fastest way

		for (uint32_t i = 0; i < s->version_count; i++) {
			if (s->versions[i].input_mask != p_input_mask) {
				continue;
			}
			//we have this version, hooray
			r_vertex_format = s->versions[i].vertex_format;
			r_vertex_array_rd = s->versions[i].vertex_array;
			s->version_lock.unlock();
			return;
		}

		uint32_t version = s->version_count;
		s->version_count++;
		s->versions = (Mesh::Surface::Version *)memrealloc(s->versions, sizeof(Mesh::Surface::Version) * s->version_count);

		_mesh_surface_generate_version_for_input_mask(s->versions[version], s, p_input_mask);

		r_vertex_format = s->versions[version].vertex_format;
		r_vertex_array_rd = s->versions[version].vertex_array;

		s->version_lock.unlock();
	}

	_FORCE_INLINE_ void mesh_instance_surface_get_vertex_arrays_and_format(RID p_mesh_instance, uint32_t p_surface_index, uint32_t p_input_mask, RID &r_vertex_array_rd, RD::VertexFormatID &r_vertex_format) {
		MeshInstance *mi = mesh_instance_owner.getornull(p_mesh_instance);
		ERR_FAIL_COND(!mi);
		Mesh *mesh = mi->mesh;
		ERR_FAIL_UNSIGNED_INDEX(p_surface_index, mesh->surface_count);

		MeshInstance::Surface *mis = &mi->surfaces[p_surface_index];
		Mesh::Surface *s = mesh->surfaces[p_surface_index];

		s->version_lock.lock();

		//there will never be more than, at much, 3 or 4 versions, so iterating is the fastest way

		for (uint32_t i = 0; i < mis->version_count; i++) {
			if (mis->versions[i].input_mask != p_input_mask) {
				continue;
			}
			//we have this version, hooray
			r_vertex_format = mis->versions[i].vertex_format;
			r_vertex_array_rd = mis->versions[i].vertex_array;
			s->version_lock.unlock();
			return;
		}

		uint32_t version = mis->version_count;
		mis->version_count++;
		mis->versions = (Mesh::Surface::Version *)memrealloc(mis->versions, sizeof(Mesh::Surface::Version) * mis->version_count);

		_mesh_surface_generate_version_for_input_mask(mis->versions[version], s, p_input_mask, mis);

		r_vertex_format = mis->versions[version].vertex_format;
		r_vertex_array_rd = mis->versions[version].vertex_array;

		s->version_lock.unlock();
	}

	_FORCE_INLINE_ RID mesh_get_default_rd_buffer(DefaultRDBuffer p_buffer) {
		ERR_FAIL_INDEX_V(p_buffer, DEFAULT_RD_BUFFER_MAX, RID());
		return mesh_default_rd_buffers[p_buffer];
	}

	_FORCE_INLINE_ uint32_t mesh_surface_get_render_pass_index(RID p_mesh, uint32_t p_surface_index, uint64_t p_render_pass, uint32_t *r_index) {
		Mesh *mesh = mesh_owner.getornull(p_mesh);
		Mesh::Surface *s = mesh->surfaces[p_surface_index];

		if (s->render_pass != p_render_pass) {
			(*r_index)++;
			s->render_pass = p_render_pass;
			s->render_index = *r_index;
		}

		return s->render_index;
	}

	_FORCE_INLINE_ uint32_t mesh_surface_get_multimesh_render_pass_index(RID p_mesh, uint32_t p_surface_index, uint64_t p_render_pass, uint32_t *r_index) {
		Mesh *mesh = mesh_owner.getornull(p_mesh);
		Mesh::Surface *s = mesh->surfaces[p_surface_index];

		if (s->multimesh_render_pass != p_render_pass) {
			(*r_index)++;
			s->multimesh_render_pass = p_render_pass;
			s->multimesh_render_index = *r_index;
		}

		return s->multimesh_render_index;
	}

	_FORCE_INLINE_ uint32_t mesh_surface_get_particles_render_pass_index(RID p_mesh, uint32_t p_surface_index, uint64_t p_render_pass, uint32_t *r_index) {
		Mesh *mesh = mesh_owner.getornull(p_mesh);
		Mesh::Surface *s = mesh->surfaces[p_surface_index];

		if (s->particles_render_pass != p_render_pass) {
			(*r_index)++;
			s->particles_render_pass = p_render_pass;
			s->particles_render_index = *r_index;
		}

		return s->particles_render_index;
	}

	/* MULTIMESH API */

	RID multimesh_create();

	void multimesh_allocate(RID p_multimesh, int p_instances, RS::MultimeshTransformFormat p_transform_format, bool p_use_colors = false, bool p_use_custom_data = false);
	int multimesh_get_instance_count(RID p_multimesh) const;

	void multimesh_set_mesh(RID p_multimesh, RID p_mesh);
	void multimesh_instance_set_transform(RID p_multimesh, int p_index, const Transform &p_transform);
	void multimesh_instance_set_transform_2d(RID p_multimesh, int p_index, const Transform2D &p_transform);
	void multimesh_instance_set_color(RID p_multimesh, int p_index, const Color &p_color);
	void multimesh_instance_set_custom_data(RID p_multimesh, int p_index, const Color &p_color);

	RID multimesh_get_mesh(RID p_multimesh) const;

	Transform multimesh_instance_get_transform(RID p_multimesh, int p_index) const;
	Transform2D multimesh_instance_get_transform_2d(RID p_multimesh, int p_index) const;
	Color multimesh_instance_get_color(RID p_multimesh, int p_index) const;
	Color multimesh_instance_get_custom_data(RID p_multimesh, int p_index) const;

	void multimesh_set_buffer(RID p_multimesh, const Vector<float> &p_buffer);
	Vector<float> multimesh_get_buffer(RID p_multimesh) const;

	void multimesh_set_visible_instances(RID p_multimesh, int p_visible);
	int multimesh_get_visible_instances(RID p_multimesh) const;

	AABB multimesh_get_aabb(RID p_multimesh) const;

	_FORCE_INLINE_ RS::MultimeshTransformFormat multimesh_get_transform_format(RID p_multimesh) const {
		MultiMesh *multimesh = multimesh_owner.getornull(p_multimesh);
		return multimesh->xform_format;
	}

	_FORCE_INLINE_ bool multimesh_uses_colors(RID p_multimesh) const {
		MultiMesh *multimesh = multimesh_owner.getornull(p_multimesh);
		return multimesh->uses_colors;
	}

	_FORCE_INLINE_ bool multimesh_uses_custom_data(RID p_multimesh) const {
		MultiMesh *multimesh = multimesh_owner.getornull(p_multimesh);
		return multimesh->uses_custom_data;
	}

	_FORCE_INLINE_ uint32_t multimesh_get_instances_to_draw(RID p_multimesh) const {
		MultiMesh *multimesh = multimesh_owner.getornull(p_multimesh);
		if (multimesh->visible_instances >= 0) {
			return multimesh->visible_instances;
		}
		return multimesh->instances;
	}

	_FORCE_INLINE_ RID multimesh_get_3d_uniform_set(RID p_multimesh, RID p_shader, uint32_t p_set) const {
		MultiMesh *multimesh = multimesh_owner.getornull(p_multimesh);
		if (!multimesh->uniform_set_3d.is_valid()) {
			Vector<RD::Uniform> uniforms;
			RD::Uniform u;
			u.uniform_type = RD::UNIFORM_TYPE_STORAGE_BUFFER;
			u.binding = 0;
			u.ids.push_back(multimesh->buffer);
			uniforms.push_back(u);
			multimesh->uniform_set_3d = RD::get_singleton()->uniform_set_create(uniforms, p_shader, p_set);
		}

		return multimesh->uniform_set_3d;
	}

	/* IMMEDIATE API */

	RID immediate_create() { return RID(); }
	void immediate_begin(RID p_immediate, RS::PrimitiveType p_rimitive, RID p_texture = RID()) {}
	void immediate_vertex(RID p_immediate, const Vector3 &p_vertex) {}
	void immediate_normal(RID p_immediate, const Vector3 &p_normal) {}
	void immediate_tangent(RID p_immediate, const Plane &p_tangent) {}
	void immediate_color(RID p_immediate, const Color &p_color) {}
	void immediate_uv(RID p_immediate, const Vector2 &tex_uv) {}
	void immediate_uv2(RID p_immediate, const Vector2 &tex_uv) {}
	void immediate_end(RID p_immediate) {}
	void immediate_clear(RID p_immediate) {}
	void immediate_set_material(RID p_immediate, RID p_material) {}
	RID immediate_get_material(RID p_immediate) const { return RID(); }
	AABB immediate_get_aabb(RID p_immediate) const { return AABB(); }

	/* SKELETON API */

	RID skeleton_create();
	void skeleton_allocate(RID p_skeleton, int p_bones, bool p_2d_skeleton = false);
	void skeleton_set_base_transform_2d(RID p_skeleton, const Transform2D &p_base_transform);
	void skeleton_set_world_transform(RID p_skeleton, bool p_enable, const Transform &p_world_transform);
	int skeleton_get_bone_count(RID p_skeleton) const;
	void skeleton_bone_set_transform(RID p_skeleton, int p_bone, const Transform &p_transform);
	Transform skeleton_bone_get_transform(RID p_skeleton, int p_bone) const;
	void skeleton_bone_set_transform_2d(RID p_skeleton, int p_bone, const Transform2D &p_transform);
	Transform2D skeleton_bone_get_transform_2d(RID p_skeleton, int p_bone) const;

	_FORCE_INLINE_ bool skeleton_is_valid(RID p_skeleton) {
		return skeleton_owner.getornull(p_skeleton) != nullptr;
	}

	_FORCE_INLINE_ RID skeleton_get_3d_uniform_set(RID p_skeleton, RID p_shader, uint32_t p_set) const {
		Skeleton *skeleton = skeleton_owner.getornull(p_skeleton);
		ERR_FAIL_COND_V(!skeleton, RID());
		ERR_FAIL_COND_V(skeleton->size == 0, RID());
		if (skeleton->use_2d) {
			return RID();
		}
		if (!skeleton->uniform_set_3d.is_valid()) {
			Vector<RD::Uniform> uniforms;
			RD::Uniform u;
			u.uniform_type = RD::UNIFORM_TYPE_STORAGE_BUFFER;
			u.binding = 0;
			u.ids.push_back(skeleton->buffer);
			uniforms.push_back(u);
			skeleton->uniform_set_3d = RD::get_singleton()->uniform_set_create(uniforms, p_shader, p_set);
		}

		return skeleton->uniform_set_3d;
	}
	/* Light API */

	RID light_create(RS::LightType p_type);

	RID directional_light_create() { return light_create(RS::LIGHT_DIRECTIONAL); }
	RID omni_light_create() { return light_create(RS::LIGHT_OMNI); }
	RID spot_light_create() { return light_create(RS::LIGHT_SPOT); }

	void light_set_color(RID p_light, const Color &p_color);
	void light_set_param(RID p_light, RS::LightParam p_param, float p_value);
	void light_set_shadow(RID p_light, bool p_enabled);
	void light_set_shadow_color(RID p_light, const Color &p_color);
	void light_set_projector(RID p_light, RID p_texture);
	void light_set_negative(RID p_light, bool p_enable);
	void light_set_cull_mask(RID p_light, uint32_t p_mask);
	void light_set_reverse_cull_face_mode(RID p_light, bool p_enabled);
	void light_set_bake_mode(RID p_light, RS::LightBakeMode p_bake_mode);
	void light_set_max_sdfgi_cascade(RID p_light, uint32_t p_cascade);

	void light_omni_set_shadow_mode(RID p_light, RS::LightOmniShadowMode p_mode);

	void light_directional_set_shadow_mode(RID p_light, RS::LightDirectionalShadowMode p_mode);
	void light_directional_set_blend_splits(RID p_light, bool p_enable);
	bool light_directional_get_blend_splits(RID p_light) const;
	void light_directional_set_sky_only(RID p_light, bool p_sky_only);
	bool light_directional_is_sky_only(RID p_light) const;
	void light_directional_set_shadow_depth_range_mode(RID p_light, RS::LightDirectionalShadowDepthRangeMode p_range_mode);
	RS::LightDirectionalShadowDepthRangeMode light_directional_get_shadow_depth_range_mode(RID p_light) const;

	RS::LightDirectionalShadowMode light_directional_get_shadow_mode(RID p_light);
	RS::LightOmniShadowMode light_omni_get_shadow_mode(RID p_light);

	_FORCE_INLINE_ RS::LightType light_get_type(RID p_light) const {
		const Light *light = light_owner.getornull(p_light);
		ERR_FAIL_COND_V(!light, RS::LIGHT_DIRECTIONAL);

		return light->type;
	}
	AABB light_get_aabb(RID p_light) const;

	_FORCE_INLINE_ float light_get_param(RID p_light, RS::LightParam p_param) {
		const Light *light = light_owner.getornull(p_light);
		ERR_FAIL_COND_V(!light, 0);

		return light->param[p_param];
	}

	_FORCE_INLINE_ RID light_get_projector(RID p_light) {
		const Light *light = light_owner.getornull(p_light);
		ERR_FAIL_COND_V(!light, RID());

		return light->projector;
	}

	_FORCE_INLINE_ Color light_get_color(RID p_light) {
		const Light *light = light_owner.getornull(p_light);
		ERR_FAIL_COND_V(!light, Color());

		return light->color;
	}

	_FORCE_INLINE_ Color light_get_shadow_color(RID p_light) {
		const Light *light = light_owner.getornull(p_light);
		ERR_FAIL_COND_V(!light, Color());

		return light->shadow_color;
	}

	_FORCE_INLINE_ uint32_t light_get_cull_mask(RID p_light) {
		const Light *light = light_owner.getornull(p_light);
		ERR_FAIL_COND_V(!light, 0);

		return light->cull_mask;
	}

	_FORCE_INLINE_ bool light_has_shadow(RID p_light) const {
		const Light *light = light_owner.getornull(p_light);
		ERR_FAIL_COND_V(!light, RS::LIGHT_DIRECTIONAL);

		return light->shadow;
	}

	_FORCE_INLINE_ bool light_is_negative(RID p_light) const {
		const Light *light = light_owner.getornull(p_light);
		ERR_FAIL_COND_V(!light, RS::LIGHT_DIRECTIONAL);

		return light->negative;
	}

	_FORCE_INLINE_ float light_get_transmittance_bias(RID p_light) const {
		const Light *light = light_owner.getornull(p_light);
		ERR_FAIL_COND_V(!light, 0.0);

		return light->param[RS::LIGHT_PARAM_TRANSMITTANCE_BIAS];
	}

	_FORCE_INLINE_ float light_get_shadow_volumetric_fog_fade(RID p_light) const {
		const Light *light = light_owner.getornull(p_light);
		ERR_FAIL_COND_V(!light, 0.0);

		return light->param[RS::LIGHT_PARAM_SHADOW_VOLUMETRIC_FOG_FADE];
	}

	RS::LightBakeMode light_get_bake_mode(RID p_light);
	uint32_t light_get_max_sdfgi_cascade(RID p_light);
	uint64_t light_get_version(RID p_light) const;

	/* PROBE API */

	RID reflection_probe_create();

	void reflection_probe_set_update_mode(RID p_probe, RS::ReflectionProbeUpdateMode p_mode);
	void reflection_probe_set_intensity(RID p_probe, float p_intensity);
	void reflection_probe_set_ambient_mode(RID p_probe, RS::ReflectionProbeAmbientMode p_mode);
	void reflection_probe_set_ambient_color(RID p_probe, const Color &p_color);
	void reflection_probe_set_ambient_energy(RID p_probe, float p_energy);
	void reflection_probe_set_max_distance(RID p_probe, float p_distance);
	void reflection_probe_set_extents(RID p_probe, const Vector3 &p_extents);
	void reflection_probe_set_origin_offset(RID p_probe, const Vector3 &p_offset);
	void reflection_probe_set_as_interior(RID p_probe, bool p_enable);
	void reflection_probe_set_enable_box_projection(RID p_probe, bool p_enable);
	void reflection_probe_set_enable_shadows(RID p_probe, bool p_enable);
	void reflection_probe_set_cull_mask(RID p_probe, uint32_t p_layers);
	void reflection_probe_set_resolution(RID p_probe, int p_resolution);
	void reflection_probe_set_lod_threshold(RID p_probe, float p_ratio);

	AABB reflection_probe_get_aabb(RID p_probe) const;
	RS::ReflectionProbeUpdateMode reflection_probe_get_update_mode(RID p_probe) const;
	uint32_t reflection_probe_get_cull_mask(RID p_probe) const;
	Vector3 reflection_probe_get_extents(RID p_probe) const;
	Vector3 reflection_probe_get_origin_offset(RID p_probe) const;
	float reflection_probe_get_origin_max_distance(RID p_probe) const;
	float reflection_probe_get_lod_threshold(RID p_probe) const;

	int reflection_probe_get_resolution(RID p_probe) const;
	bool reflection_probe_renders_shadows(RID p_probe) const;

	float reflection_probe_get_intensity(RID p_probe) const;
	bool reflection_probe_is_interior(RID p_probe) const;
	bool reflection_probe_is_box_projection(RID p_probe) const;
	RS::ReflectionProbeAmbientMode reflection_probe_get_ambient_mode(RID p_probe) const;
	Color reflection_probe_get_ambient_color(RID p_probe) const;
	float reflection_probe_get_ambient_color_energy(RID p_probe) const;

	void base_update_dependency(RID p_base, DependencyTracker *p_instance);
	void skeleton_update_dependency(RID p_skeleton, DependencyTracker *p_instance);

	/* DECAL API */

	virtual RID decal_create();
	virtual void decal_set_extents(RID p_decal, const Vector3 &p_extents);
	virtual void decal_set_texture(RID p_decal, RS::DecalTexture p_type, RID p_texture);
	virtual void decal_set_emission_energy(RID p_decal, float p_energy);
	virtual void decal_set_albedo_mix(RID p_decal, float p_mix);
	virtual void decal_set_modulate(RID p_decal, const Color &p_modulate);
	virtual void decal_set_cull_mask(RID p_decal, uint32_t p_layers);
	virtual void decal_set_distance_fade(RID p_decal, bool p_enabled, float p_begin, float p_length);
	virtual void decal_set_fade(RID p_decal, float p_above, float p_below);
	virtual void decal_set_normal_fade(RID p_decal, float p_fade);

	_FORCE_INLINE_ Vector3 decal_get_extents(RID p_decal) {
		const Decal *decal = decal_owner.getornull(p_decal);
		return decal->extents;
	}

	_FORCE_INLINE_ RID decal_get_texture(RID p_decal, RS::DecalTexture p_texture) {
		const Decal *decal = decal_owner.getornull(p_decal);
		return decal->textures[p_texture];
	}

	_FORCE_INLINE_ Color decal_get_modulate(RID p_decal) {
		const Decal *decal = decal_owner.getornull(p_decal);
		return decal->modulate;
	}

	_FORCE_INLINE_ float decal_get_emission_energy(RID p_decal) {
		const Decal *decal = decal_owner.getornull(p_decal);
		return decal->emission_energy;
	}

	_FORCE_INLINE_ float decal_get_albedo_mix(RID p_decal) {
		const Decal *decal = decal_owner.getornull(p_decal);
		return decal->albedo_mix;
	}

	_FORCE_INLINE_ uint32_t decal_get_cull_mask(RID p_decal) {
		const Decal *decal = decal_owner.getornull(p_decal);
		return decal->cull_mask;
	}

	_FORCE_INLINE_ float decal_get_upper_fade(RID p_decal) {
		const Decal *decal = decal_owner.getornull(p_decal);
		return decal->upper_fade;
	}

	_FORCE_INLINE_ float decal_get_lower_fade(RID p_decal) {
		const Decal *decal = decal_owner.getornull(p_decal);
		return decal->lower_fade;
	}

	_FORCE_INLINE_ float decal_get_normal_fade(RID p_decal) {
		const Decal *decal = decal_owner.getornull(p_decal);
		return decal->normal_fade;
	}

	_FORCE_INLINE_ bool decal_is_distance_fade_enabled(RID p_decal) {
		const Decal *decal = decal_owner.getornull(p_decal);
		return decal->distance_fade;
	}

	_FORCE_INLINE_ float decal_get_distance_fade_begin(RID p_decal) {
		const Decal *decal = decal_owner.getornull(p_decal);
		return decal->distance_fade_begin;
	}

	_FORCE_INLINE_ float decal_get_distance_fade_length(RID p_decal) {
		const Decal *decal = decal_owner.getornull(p_decal);
		return decal->distance_fade_length;
	}

	virtual AABB decal_get_aabb(RID p_decal) const;

	/* GI PROBE API */

	RID gi_probe_create();

	void gi_probe_allocate(RID p_gi_probe, const Transform &p_to_cell_xform, const AABB &p_aabb, const Vector3i &p_octree_size, const Vector<uint8_t> &p_octree_cells, const Vector<uint8_t> &p_data_cells, const Vector<uint8_t> &p_distance_field, const Vector<int> &p_level_counts);

	AABB gi_probe_get_bounds(RID p_gi_probe) const;
	Vector3i gi_probe_get_octree_size(RID p_gi_probe) const;
	Vector<uint8_t> gi_probe_get_octree_cells(RID p_gi_probe) const;
	Vector<uint8_t> gi_probe_get_data_cells(RID p_gi_probe) const;
	Vector<uint8_t> gi_probe_get_distance_field(RID p_gi_probe) const;

	Vector<int> gi_probe_get_level_counts(RID p_gi_probe) const;
	Transform gi_probe_get_to_cell_xform(RID p_gi_probe) const;

	void gi_probe_set_dynamic_range(RID p_gi_probe, float p_range);
	float gi_probe_get_dynamic_range(RID p_gi_probe) const;

	void gi_probe_set_propagation(RID p_gi_probe, float p_range);
	float gi_probe_get_propagation(RID p_gi_probe) const;

	void gi_probe_set_energy(RID p_gi_probe, float p_energy);
	float gi_probe_get_energy(RID p_gi_probe) const;

	void gi_probe_set_ao(RID p_gi_probe, float p_ao);
	float gi_probe_get_ao(RID p_gi_probe) const;

	void gi_probe_set_ao_size(RID p_gi_probe, float p_strength);
	float gi_probe_get_ao_size(RID p_gi_probe) const;

	void gi_probe_set_bias(RID p_gi_probe, float p_bias);
	float gi_probe_get_bias(RID p_gi_probe) const;

	void gi_probe_set_normal_bias(RID p_gi_probe, float p_range);
	float gi_probe_get_normal_bias(RID p_gi_probe) const;

	void gi_probe_set_interior(RID p_gi_probe, bool p_enable);
	bool gi_probe_is_interior(RID p_gi_probe) const;

	void gi_probe_set_use_two_bounces(RID p_gi_probe, bool p_enable);
	bool gi_probe_is_using_two_bounces(RID p_gi_probe) const;

	void gi_probe_set_anisotropy_strength(RID p_gi_probe, float p_strength);
	float gi_probe_get_anisotropy_strength(RID p_gi_probe) const;

	uint32_t gi_probe_get_version(RID p_probe);
	uint32_t gi_probe_get_data_version(RID p_probe);

	RID gi_probe_get_octree_buffer(RID p_gi_probe) const;
	RID gi_probe_get_data_buffer(RID p_gi_probe) const;

	RID gi_probe_get_sdf_texture(RID p_gi_probe);

	/* LIGHTMAP CAPTURE */

	virtual RID lightmap_create();

	virtual void lightmap_set_textures(RID p_lightmap, RID p_light, bool p_uses_spherical_haromics);
	virtual void lightmap_set_probe_bounds(RID p_lightmap, const AABB &p_bounds);
	virtual void lightmap_set_probe_interior(RID p_lightmap, bool p_interior);
	virtual void lightmap_set_probe_capture_data(RID p_lightmap, const PackedVector3Array &p_points, const PackedColorArray &p_point_sh, const PackedInt32Array &p_tetrahedra, const PackedInt32Array &p_bsp_tree);
	virtual PackedVector3Array lightmap_get_probe_capture_points(RID p_lightmap) const;
	virtual PackedColorArray lightmap_get_probe_capture_sh(RID p_lightmap) const;
	virtual PackedInt32Array lightmap_get_probe_capture_tetrahedra(RID p_lightmap) const;
	virtual PackedInt32Array lightmap_get_probe_capture_bsp_tree(RID p_lightmap) const;
	virtual AABB lightmap_get_aabb(RID p_lightmap) const;
	virtual bool lightmap_is_interior(RID p_lightmap) const;
	virtual void lightmap_tap_sh_light(RID p_lightmap, const Vector3 &p_point, Color *r_sh);
	virtual void lightmap_set_probe_capture_update_speed(float p_speed);
	_FORCE_INLINE_ float lightmap_get_probe_capture_update_speed() const {
		return lightmap_probe_capture_update_speed;
	}
	_FORCE_INLINE_ RID lightmap_get_texture(RID p_lightmap) const {
		const Lightmap *lm = lightmap_owner.getornull(p_lightmap);
		ERR_FAIL_COND_V(!lm, RID());
		return lm->light_texture;
	}
	_FORCE_INLINE_ int32_t lightmap_get_array_index(RID p_lightmap) const {
		ERR_FAIL_COND_V(!using_lightmap_array, -1); //only for arrays
		const Lightmap *lm = lightmap_owner.getornull(p_lightmap);
		return lm->array_index;
	}
	_FORCE_INLINE_ bool lightmap_uses_spherical_harmonics(RID p_lightmap) const {
		ERR_FAIL_COND_V(!using_lightmap_array, false); //only for arrays
		const Lightmap *lm = lightmap_owner.getornull(p_lightmap);
		return lm->uses_spherical_harmonics;
	}
	_FORCE_INLINE_ uint64_t lightmap_array_get_version() const {
		ERR_FAIL_COND_V(!using_lightmap_array, 0); //only for arrays
		return lightmap_array_version;
	}

	_FORCE_INLINE_ int lightmap_array_get_size() const {
		ERR_FAIL_COND_V(!using_lightmap_array, 0); //only for arrays
		return lightmap_textures.size();
	}

	_FORCE_INLINE_ const Vector<RID> &lightmap_array_get_textures() const {
		ERR_FAIL_COND_V(!using_lightmap_array, lightmap_textures); //only for arrays
		return lightmap_textures;
	}

	/* PARTICLES */

	RID particles_create();

	void particles_set_emitting(RID p_particles, bool p_emitting);
	void particles_set_amount(RID p_particles, int p_amount);
	void particles_set_lifetime(RID p_particles, float p_lifetime);
	void particles_set_one_shot(RID p_particles, bool p_one_shot);
	void particles_set_pre_process_time(RID p_particles, float p_time);
	void particles_set_explosiveness_ratio(RID p_particles, float p_ratio);
	void particles_set_randomness_ratio(RID p_particles, float p_ratio);
	void particles_set_custom_aabb(RID p_particles, const AABB &p_aabb);
	void particles_set_speed_scale(RID p_particles, float p_scale);
	void particles_set_use_local_coordinates(RID p_particles, bool p_enable);
	void particles_set_process_material(RID p_particles, RID p_material);
	void particles_set_fixed_fps(RID p_particles, int p_fps);
	void particles_set_fractional_delta(RID p_particles, bool p_enable);
	void particles_set_collision_base_size(RID p_particles, float p_size);
	void particles_restart(RID p_particles);
	void particles_emit(RID p_particles, const Transform &p_transform, const Vector3 &p_velocity, const Color &p_color, const Color &p_custom, uint32_t p_emit_flags);
	void particles_set_subemitter(RID p_particles, RID p_subemitter_particles);

	void particles_set_draw_order(RID p_particles, RS::ParticlesDrawOrder p_order);

	void particles_set_draw_passes(RID p_particles, int p_count);
	void particles_set_draw_pass_mesh(RID p_particles, int p_pass, RID p_mesh);

	void particles_request_process(RID p_particles);
	AABB particles_get_current_aabb(RID p_particles);
	AABB particles_get_aabb(RID p_particles) const;

	void particles_set_emission_transform(RID p_particles, const Transform &p_transform);

	bool particles_get_emitting(RID p_particles);
	int particles_get_draw_passes(RID p_particles) const;
	RID particles_get_draw_pass_mesh(RID p_particles, int p_pass) const;

	void particles_set_view_axis(RID p_particles, const Vector3 &p_axis);

	virtual bool particles_is_inactive(RID p_particles) const;

	_FORCE_INLINE_ uint32_t particles_get_amount(RID p_particles) {
		Particles *particles = particles_owner.getornull(p_particles);
		ERR_FAIL_COND_V(!particles, 0);

		return particles->amount;
	}

	_FORCE_INLINE_ uint32_t particles_is_using_local_coords(RID p_particles) {
		Particles *particles = particles_owner.getornull(p_particles);
		ERR_FAIL_COND_V(!particles, false);

		return particles->use_local_coords;
	}

	_FORCE_INLINE_ RID particles_get_instance_buffer_uniform_set(RID p_particles, RID p_shader, uint32_t p_set) {
		Particles *particles = particles_owner.getornull(p_particles);
		ERR_FAIL_COND_V(!particles, RID());
		if (particles->particles_transforms_buffer_uniform_set.is_null()) {
			Vector<RD::Uniform> uniforms;

			{
				RD::Uniform u;
				u.uniform_type = RD::UNIFORM_TYPE_STORAGE_BUFFER;
				u.binding = 0;
				u.ids.push_back(particles->particle_instance_buffer);
				uniforms.push_back(u);
			}

			particles->particles_transforms_buffer_uniform_set = RD::get_singleton()->uniform_set_create(uniforms, p_shader, p_set);
		}

		return particles->particles_transforms_buffer_uniform_set;
	}

	virtual void particles_add_collision(RID p_particles, RID p_particles_collision_instance);
	virtual void particles_remove_collision(RID p_particles, RID p_particles_collision_instance);

	/* PARTICLES COLLISION */

	virtual RID particles_collision_create();
	virtual void particles_collision_set_collision_type(RID p_particles_collision, RS::ParticlesCollisionType p_type);
	virtual void particles_collision_set_cull_mask(RID p_particles_collision, uint32_t p_cull_mask);
	virtual void particles_collision_set_sphere_radius(RID p_particles_collision, float p_radius); //for spheres
	virtual void particles_collision_set_box_extents(RID p_particles_collision, const Vector3 &p_extents); //for non-spheres
	virtual void particles_collision_set_attractor_strength(RID p_particles_collision, float p_strength);
	virtual void particles_collision_set_attractor_directionality(RID p_particles_collision, float p_directionality);
	virtual void particles_collision_set_attractor_attenuation(RID p_particles_collision, float p_curve);
	virtual void particles_collision_set_field_texture(RID p_particles_collision, RID p_texture); //for SDF and vector field, heightfield is dynamic
	virtual void particles_collision_height_field_update(RID p_particles_collision); //for SDF and vector field
	virtual void particles_collision_set_height_field_resolution(RID p_particles_collision, RS::ParticlesCollisionHeightfieldResolution p_resolution); //for SDF and vector field
	virtual AABB particles_collision_get_aabb(RID p_particles_collision) const;
	virtual Vector3 particles_collision_get_extents(RID p_particles_collision) const;
	virtual bool particles_collision_is_heightfield(RID p_particles_collision) const;
	RID particles_collision_get_heightfield_framebuffer(RID p_particles_collision) const;

	//used from 2D and 3D
	virtual RID particles_collision_instance_create(RID p_collision);
	virtual void particles_collision_instance_set_transform(RID p_collision_instance, const Transform &p_transform);
	virtual void particles_collision_instance_set_active(RID p_collision_instance, bool p_active);

	/* GLOBAL VARIABLES API */

	virtual void global_variable_add(const StringName &p_name, RS::GlobalVariableType p_type, const Variant &p_value);
	virtual void global_variable_remove(const StringName &p_name);
	virtual Vector<StringName> global_variable_get_list() const;

	virtual void global_variable_set(const StringName &p_name, const Variant &p_value);
	virtual void global_variable_set_override(const StringName &p_name, const Variant &p_value);
	virtual Variant global_variable_get(const StringName &p_name) const;
	virtual RS::GlobalVariableType global_variable_get_type(const StringName &p_name) const;
	RS::GlobalVariableType global_variable_get_type_internal(const StringName &p_name) const;

	virtual void global_variables_load_settings(bool p_load_textures = true);
	virtual void global_variables_clear();

	virtual int32_t global_variables_instance_allocate(RID p_instance);
	virtual void global_variables_instance_free(RID p_instance);
	virtual void global_variables_instance_update(RID p_instance, int p_index, const Variant &p_value);

	RID global_variables_get_storage_buffer() const;

	/* RENDER TARGET API */

	RID render_target_create();
	void render_target_set_position(RID p_render_target, int p_x, int p_y);
	void render_target_set_size(RID p_render_target, int p_width, int p_height);
	RID render_target_get_texture(RID p_render_target);
	void render_target_set_external_texture(RID p_render_target, unsigned int p_texture_id);
	void render_target_set_flag(RID p_render_target, RenderTargetFlags p_flag, bool p_value);
	bool render_target_was_used(RID p_render_target);
	void render_target_set_as_unused(RID p_render_target);
	void render_target_copy_to_back_buffer(RID p_render_target, const Rect2i &p_region, bool p_gen_mipmaps);
	void render_target_clear_back_buffer(RID p_render_target, const Rect2i &p_region, const Color &p_color);
	void render_target_gen_back_buffer_mipmaps(RID p_render_target, const Rect2i &p_region);

	RID render_target_get_back_buffer_uniform_set(RID p_render_target, RID p_base_shader);

	virtual void render_target_request_clear(RID p_render_target, const Color &p_clear_color);
	virtual bool render_target_is_clear_requested(RID p_render_target);
	virtual Color render_target_get_clear_request_color(RID p_render_target);
	virtual void render_target_disable_clear_request(RID p_render_target);
	virtual void render_target_do_clear_request(RID p_render_target);

	virtual void render_target_set_sdf_size_and_scale(RID p_render_target, RS::ViewportSDFOversize p_size, RS::ViewportSDFScale p_scale);
	RID render_target_get_sdf_texture(RID p_render_target);
	RID render_target_get_sdf_framebuffer(RID p_render_target);
	void render_target_sdf_process(RID p_render_target);
	virtual Rect2i render_target_get_sdf_rect(RID p_render_target) const;

	Size2 render_target_get_size(RID p_render_target);
	RID render_target_get_rd_framebuffer(RID p_render_target);
	RID render_target_get_rd_texture(RID p_render_target);
	RID render_target_get_rd_backbuffer(RID p_render_target);
	RID render_target_get_rd_backbuffer_framebuffer(RID p_render_target);

	RID render_target_get_framebuffer_uniform_set(RID p_render_target);
	RID render_target_get_backbuffer_uniform_set(RID p_render_target);

	void render_target_set_framebuffer_uniform_set(RID p_render_target, RID p_uniform_set);
	void render_target_set_backbuffer_uniform_set(RID p_render_target, RID p_uniform_set);

	RS::InstanceType get_base_type(RID p_rid) const;

	bool free(RID p_rid);

	bool has_os_feature(const String &p_feature) const;

	void update_dirty_resources();

	void set_debug_generate_wireframes(bool p_generate) {}

	void render_info_begin_capture() {}
	void render_info_end_capture() {}
	int get_captured_render_info(RS::RenderInfo p_info) { return 0; }

	int get_render_info(RS::RenderInfo p_info) { return 0; }
	String get_video_adapter_name() const { return String(); }
	String get_video_adapter_vendor() const { return String(); }

	virtual void capture_timestamps_begin();
	virtual void capture_timestamp(const String &p_name);
	virtual uint32_t get_captured_timestamps_count() const;
	virtual uint64_t get_captured_timestamps_frame() const;
	virtual uint64_t get_captured_timestamp_gpu_time(uint32_t p_index) const;
	virtual uint64_t get_captured_timestamp_cpu_time(uint32_t p_index) const;
	virtual String get_captured_timestamp_name(uint32_t p_index) const;

	RID get_default_rd_storage_buffer() { return default_rd_storage_buffer; }

	static RendererStorageRD *base_singleton;

	EffectsRD *get_effects();

	RendererStorageRD();
	~RendererStorageRD();
};

#endif // RASTERIZER_STORAGE_RD_H<|MERGE_RESOLUTION|>--- conflicted
+++ resolved
@@ -377,25 +377,11 @@
 		Shader *shader = nullptr;
 		//shortcut to shader data and type
 		ShaderType shader_type;
-<<<<<<< HEAD
+		uint32_t shader_id = 0;
 		bool update_requested = false;
 		bool uniform_dirty = false;
 		bool texture_dirty = false;
 		Material *update_next = nullptr;
-=======
-		uint32_t shader_id = 0;
-<<<<<<< HEAD
-		bool update_requested;
-		bool uniform_dirty;
-		bool texture_dirty;
-		Material *update_next;
->>>>>>> b72ad9d97b7d47fef925f48118ffbc4eb110f276
-=======
-		bool update_requested = false;
-		bool uniform_dirty = false;
-		bool texture_dirty = false;
-		Material *update_next = nullptr;
->>>>>>> f0b4ed30
 		Map<StringName, Variant> params;
 		int32_t priority = 0;
 		RID next_pass;
@@ -715,11 +701,7 @@
 		float explosiveness = 0.0;
 		float randomness = 0.0;
 		bool restart_request = false;
-<<<<<<< HEAD
-		AABB custom_aabb = AABB(Vector3(-4, -4, -4), Vector3(8, 8, 8))
-=======
 		AABB custom_aabb = AABB(Vector3(-4, -4, -4), Vector3(8, 8, 8));
->>>>>>> f0b4ed30
 		bool use_local_coords = true;
 		RID process_material;
 
@@ -775,11 +757,7 @@
 
 		Set<RID> collisions;
 
-<<<<<<< HEAD
-		Particles() {	}
-=======
 		Particles() {}
->>>>>>> f0b4ed30
 
 		Dependency dependency;
 
@@ -1079,11 +1057,7 @@
 		PackedInt32Array bsp_tree;
 
 		struct BSP {
-<<<<<<< HEAD
-			static const int32_t EMPTY_LEAF = INT32_MIN;
-=======
 			static const int32_t EMPTY_LEAF = 0;
->>>>>>> f0b4ed30
 			float plane[4] = {};
 			int32_t over = EMPTY_LEAF, under = EMPTY_LEAF;
 		};
@@ -1200,10 +1174,10 @@
 		HashMap<StringName, Variable> variables;
 
 		struct Value {
-			float x = 0.0;
-			float y = 0.0;
-			float z = 0.0;
-			float w = 0.0;
+			float x;
+			float y;
+			float z;
+			float w;
 		};
 
 		struct ValueInt {
