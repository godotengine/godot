--- conflicted
+++ resolved
@@ -184,11 +184,7 @@
 
 	//these go through command queue if they are in another thread
 	FUNC3(texture_2d_update, RID, const Ref<Image> &, int)
-<<<<<<< HEAD
-	FUNC5(texture_update_partial, RID, const Ref<Image>&, int, int, int)
-=======
 	FUNC6(texture_2d_update_partial, RID, const Ref<Image> &, int, int, int, int)
->>>>>>> ec456479
 	FUNC2(texture_3d_update, RID, const Vector<Ref<Image>> &)
 	FUNC2(texture_proxy_update, RID, RID)
 
