/*************************************************************************/
/*  renderer_storage.h                                                   */
/*************************************************************************/
/*                       This file is part of:                           */
/*                           GODOT ENGINE                                */
/*                      https://godotengine.org                          */
/*************************************************************************/
/* Copyright (c) 2007-2021 Juan Linietsky, Ariel Manzur.                 */
/* Copyright (c) 2014-2021 Godot Engine contributors (cf. AUTHORS.md).   */
/*                                                                       */
/* Permission is hereby granted, free of charge, to any person obtaining */
/* a copy of this software and associated documentation files (the       */
/* "Software"), to deal in the Software without restriction, including   */
/* without limitation the rights to use, copy, modify, merge, publish,   */
/* distribute, sublicense, and/or sell copies of the Software, and to    */
/* permit persons to whom the Software is furnished to do so, subject to */
/* the following conditions:                                             */
/*                                                                       */
/* The above copyright notice and this permission notice shall be        */
/* included in all copies or substantial portions of the Software.       */
/*                                                                       */
/* THE SOFTWARE IS PROVIDED "AS IS", WITHOUT WARRANTY OF ANY KIND,       */
/* EXPRESS OR IMPLIED, INCLUDING BUT NOT LIMITED TO THE WARRANTIES OF    */
/* MERCHANTABILITY, FITNESS FOR A PARTICULAR PURPOSE AND NONINFRINGEMENT.*/
/* IN NO EVENT SHALL THE AUTHORS OR COPYRIGHT HOLDERS BE LIABLE FOR ANY  */
/* CLAIM, DAMAGES OR OTHER LIABILITY, WHETHER IN AN ACTION OF CONTRACT,  */
/* TORT OR OTHERWISE, ARISING FROM, OUT OF OR IN CONNECTION WITH THE     */
/* SOFTWARE OR THE USE OR OTHER DEALINGS IN THE SOFTWARE.                */
/*************************************************************************/

#ifndef RENDERINGSERVERSTORAGE_H
#define RENDERINGSERVERSTORAGE_H

#include "servers/rendering_server.h"

class RendererStorage {
	Color default_clear_color;

public:
	enum DependencyChangedNotification {
		DEPENDENCY_CHANGED_AABB,
		DEPENDENCY_CHANGED_MATERIAL,
		DEPENDENCY_CHANGED_MESH,
		DEPENDENCY_CHANGED_MULTIMESH,
		DEPENDENCY_CHANGED_MULTIMESH_VISIBLE_INSTANCES,
		DEPENDENCY_CHANGED_DECAL,
		DEPENDENCY_CHANGED_SKELETON_DATA,
		DEPENDENCY_CHANGED_SKELETON_BONES,
		DEPENDENCY_CHANGED_LIGHT,
		DEPENDENCY_CHANGED_REFLECTION_PROBE,
	};

	struct DependencyTracker;

protected:
	struct Dependency {
		void changed_notify(DependencyChangedNotification p_notification);
		void deleted_notify(const RID &p_rid);

		~Dependency();

	private:
		friend struct DependencyTracker;
		Map<DependencyTracker *, uint32_t> instances;
	};

<<<<<<< HEAD
	struct InstanceBaseDependency {
		uint32_t instance_version = 0;
		Set<InstanceDependency *> dependencies;
=======
public:
	struct DependencyTracker {
		void *userdata = nullptr;
		typedef void (*ChangedCallback)(DependencyChangedNotification, DependencyTracker *);
		typedef void (*DeletedCallback)(const RID &, DependencyTracker *);
>>>>>>> b72ad9d97b7d47fef925f48118ffbc4eb110f276

		ChangedCallback changed_callback = nullptr;
		DeletedCallback deleted_callback = nullptr;

		void update_begin() { // call before updating dependencies
			instance_version++;
		}

		void update_dependency(Dependency *p_dependency) { //called internally, can't be used directly, use update functions in Storage
			dependencies.insert(p_dependency);
			p_dependency->instances[this] = instance_version;
		}

		void update_end() { //call after updating dependencies
			List<Pair<Dependency *, Map<DependencyTracker *, uint32_t>::Element *>> to_clean_up;
			for (Set<Dependency *>::Element *E = dependencies.front(); E; E = E->next()) {
				Dependency *dep = E->get();
				Map<DependencyTracker *, uint32_t>::Element *F = dep->instances.find(this);
				ERR_CONTINUE(!F);
				if (F->get() != instance_version) {
					Pair<Dependency *, Map<DependencyTracker *, uint32_t>::Element *> p;
					p.first = dep;
					p.second = F;
					to_clean_up.push_back(p);
				}
			}

			while (to_clean_up.size()) {
				to_clean_up.front()->get().first->instances.erase(to_clean_up.front()->get().second);
				dependencies.erase(to_clean_up.front()->get().first);
				to_clean_up.pop_front();
			}
		}

		void clear() { // clear all dependencies
			for (Set<Dependency *>::Element *E = dependencies.front(); E; E = E->next()) {
				Dependency *dep = E->get();
				dep->instances.erase(this);
			}
			dependencies.clear();
		}

		~DependencyTracker() { clear(); }

	private:
		friend struct Dependency;
		uint32_t instance_version = 0;
		Set<Dependency *> dependencies;
	};

	/* TEXTURE API */

	virtual RID texture_2d_create(const Ref<Image> &p_image) = 0;
	virtual RID texture_2d_layered_create(const Vector<Ref<Image>> &p_layers, RS::TextureLayeredType p_layered_type) = 0;
	virtual RID texture_3d_create(Image::Format, int p_width, int p_height, int p_depth, bool p_mipmaps, const Vector<Ref<Image>> &p_data) = 0;
	virtual RID texture_proxy_create(RID p_base) = 0; //all slices, then all the mipmaps, must be coherent

	virtual void texture_2d_update_immediate(RID p_texture, const Ref<Image> &p_image, int p_layer = 0) = 0; //mostly used for video and streaming
	virtual void texture_2d_update(RID p_texture, const Ref<Image> &p_image, int p_layer = 0) = 0;
	virtual void texture_3d_update(RID p_texture, const Vector<Ref<Image>> &p_data) = 0;
	virtual void texture_proxy_update(RID p_proxy, RID p_base) = 0;

	//these two APIs can be used together or in combination with the others.
	virtual RID texture_2d_placeholder_create() = 0;
	virtual RID texture_2d_layered_placeholder_create(RenderingServer::TextureLayeredType p_layered_type) = 0;
	virtual RID texture_3d_placeholder_create() = 0;

	virtual Ref<Image> texture_2d_get(RID p_texture) const = 0;
	virtual Ref<Image> texture_2d_layer_get(RID p_texture, int p_layer) const = 0;
	virtual Vector<Ref<Image>> texture_3d_get(RID p_texture) const = 0;

	virtual void texture_replace(RID p_texture, RID p_by_texture) = 0;
	virtual void texture_set_size_override(RID p_texture, int p_width, int p_height) = 0;

	virtual void texture_set_path(RID p_texture, const String &p_path) = 0;
	virtual String texture_get_path(RID p_texture) const = 0;

	virtual void texture_set_detect_3d_callback(RID p_texture, RS::TextureDetectCallback p_callback, void *p_userdata) = 0;
	virtual void texture_set_detect_normal_callback(RID p_texture, RS::TextureDetectCallback p_callback, void *p_userdata) = 0;
	virtual void texture_set_detect_roughness_callback(RID p_texture, RS::TextureDetectRoughnessCallback p_callback, void *p_userdata) = 0;

	virtual void texture_debug_usage(List<RS::TextureInfo> *r_info) = 0;

	virtual void texture_set_force_redraw_if_visible(RID p_texture, bool p_enable) = 0;

	virtual Size2 texture_size_with_proxy(RID p_proxy) = 0;

	virtual void texture_add_to_decal_atlas(RID p_texture, bool p_panorama_to_dp = false) = 0;
	virtual void texture_remove_from_decal_atlas(RID p_texture, bool p_panorama_to_dp = false) = 0;

	/* CANVAS TEXTURE API */

	virtual RID canvas_texture_create() = 0;
	virtual void canvas_texture_set_channel(RID p_canvas_texture, RS::CanvasTextureChannel p_channel, RID p_texture) = 0;
	virtual void canvas_texture_set_shading_parameters(RID p_canvas_texture, const Color &p_base_color, float p_shininess) = 0;

	virtual void canvas_texture_set_texture_filter(RID p_item, RS::CanvasItemTextureFilter p_filter) = 0;
	virtual void canvas_texture_set_texture_repeat(RID p_item, RS::CanvasItemTextureRepeat p_repeat) = 0;

	/* SHADER API */

	virtual RID shader_create() = 0;

	virtual void shader_set_code(RID p_shader, const String &p_code) = 0;
	virtual String shader_get_code(RID p_shader) const = 0;
	virtual void shader_get_param_list(RID p_shader, List<PropertyInfo> *p_param_list) const = 0;

	virtual void shader_set_default_texture_param(RID p_shader, const StringName &p_name, RID p_texture) = 0;
	virtual RID shader_get_default_texture_param(RID p_shader, const StringName &p_name) const = 0;
	virtual Variant shader_get_param_default(RID p_material, const StringName &p_param) const = 0;

	virtual RS::ShaderNativeSourceCode shader_get_native_source_code(RID p_shader) const = 0;

	/* COMMON MATERIAL API */

	virtual RID material_create() = 0;

	virtual void material_set_render_priority(RID p_material, int priority) = 0;
	virtual void material_set_shader(RID p_shader_material, RID p_shader) = 0;

	virtual void material_set_param(RID p_material, const StringName &p_param, const Variant &p_value) = 0;
	virtual Variant material_get_param(RID p_material, const StringName &p_param) const = 0;

	virtual void material_set_next_pass(RID p_material, RID p_next_material) = 0;

	virtual bool material_is_animated(RID p_material) = 0;
	virtual bool material_casts_shadows(RID p_material) = 0;

	struct InstanceShaderParam {
		PropertyInfo info;
		int index = 0;
		Variant default_value;
	};

	virtual void material_get_instance_shader_parameters(RID p_material, List<InstanceShaderParam> *r_parameters) = 0;

	virtual void material_update_dependency(RID p_material, DependencyTracker *p_instance) = 0;

	/* MESH API */

	virtual RID mesh_create() = 0;

	virtual void mesh_set_blend_shape_count(RID p_mesh, int p_blend_shape_count) = 0;

	/// Returns stride
	virtual void mesh_add_surface(RID p_mesh, const RS::SurfaceData &p_surface) = 0;

	virtual int mesh_get_blend_shape_count(RID p_mesh) const = 0;

	virtual void mesh_set_blend_shape_mode(RID p_mesh, RS::BlendShapeMode p_mode) = 0;
	virtual RS::BlendShapeMode mesh_get_blend_shape_mode(RID p_mesh) const = 0;

	virtual void mesh_surface_update_region(RID p_mesh, int p_surface, int p_offset, const Vector<uint8_t> &p_data) = 0;

	virtual void mesh_surface_set_material(RID p_mesh, int p_surface, RID p_material) = 0;
	virtual RID mesh_surface_get_material(RID p_mesh, int p_surface) const = 0;

	virtual RS::SurfaceData mesh_get_surface(RID p_mesh, int p_surface) const = 0;

	virtual int mesh_get_surface_count(RID p_mesh) const = 0;

	virtual void mesh_set_custom_aabb(RID p_mesh, const AABB &p_aabb) = 0;
	virtual AABB mesh_get_custom_aabb(RID p_mesh) const = 0;

	virtual AABB mesh_get_aabb(RID p_mesh, RID p_skeleton = RID()) = 0;

	virtual void mesh_set_shadow_mesh(RID p_mesh, RID p_shadow_mesh) = 0;

	virtual void mesh_clear(RID p_mesh) = 0;

	virtual bool mesh_needs_instance(RID p_mesh, bool p_has_skeleton) = 0;

	/* MESH INSTANCE */

	virtual RID mesh_instance_create(RID p_base) = 0;
	virtual void mesh_instance_set_skeleton(RID p_mesh_instance, RID p_skeleton) = 0;
	virtual void mesh_instance_set_blend_shape_weight(RID p_mesh_instance, int p_shape, float p_weight) = 0;
	virtual void mesh_instance_check_for_update(RID p_mesh_instance) = 0;
	virtual void update_mesh_instances() = 0;

	/* MULTIMESH API */

	virtual RID multimesh_create() = 0;

	virtual void multimesh_allocate(RID p_multimesh, int p_instances, RS::MultimeshTransformFormat p_transform_format, bool p_use_colors = false, bool p_use_custom_data = false) = 0;

	virtual int multimesh_get_instance_count(RID p_multimesh) const = 0;

	virtual void multimesh_set_mesh(RID p_multimesh, RID p_mesh) = 0;
	virtual void multimesh_instance_set_transform(RID p_multimesh, int p_index, const Transform &p_transform) = 0;
	virtual void multimesh_instance_set_transform_2d(RID p_multimesh, int p_index, const Transform2D &p_transform) = 0;
	virtual void multimesh_instance_set_color(RID p_multimesh, int p_index, const Color &p_color) = 0;
	virtual void multimesh_instance_set_custom_data(RID p_multimesh, int p_index, const Color &p_color) = 0;

	virtual RID multimesh_get_mesh(RID p_multimesh) const = 0;

	virtual Transform multimesh_instance_get_transform(RID p_multimesh, int p_index) const = 0;
	virtual Transform2D multimesh_instance_get_transform_2d(RID p_multimesh, int p_index) const = 0;
	virtual Color multimesh_instance_get_color(RID p_multimesh, int p_index) const = 0;
	virtual Color multimesh_instance_get_custom_data(RID p_multimesh, int p_index) const = 0;

	virtual void multimesh_set_buffer(RID p_multimesh, const Vector<float> &p_buffer) = 0;
	virtual Vector<float> multimesh_get_buffer(RID p_multimesh) const = 0;

	virtual void multimesh_set_visible_instances(RID p_multimesh, int p_visible) = 0;
	virtual int multimesh_get_visible_instances(RID p_multimesh) const = 0;

	virtual AABB multimesh_get_aabb(RID p_multimesh) const = 0;

	/* IMMEDIATE API */

	virtual RID immediate_create() = 0;
	virtual void immediate_begin(RID p_immediate, RS::PrimitiveType p_rimitive, RID p_texture = RID()) = 0;
	virtual void immediate_vertex(RID p_immediate, const Vector3 &p_vertex) = 0;
	virtual void immediate_normal(RID p_immediate, const Vector3 &p_normal) = 0;
	virtual void immediate_tangent(RID p_immediate, const Plane &p_tangent) = 0;
	virtual void immediate_color(RID p_immediate, const Color &p_color) = 0;
	virtual void immediate_uv(RID p_immediate, const Vector2 &tex_uv) = 0;
	virtual void immediate_uv2(RID p_immediate, const Vector2 &tex_uv) = 0;
	virtual void immediate_end(RID p_immediate) = 0;
	virtual void immediate_clear(RID p_immediate) = 0;
	virtual void immediate_set_material(RID p_immediate, RID p_material) = 0;
	virtual RID immediate_get_material(RID p_immediate) const = 0;
	virtual AABB immediate_get_aabb(RID p_immediate) const = 0;

	/* SKELETON API */

	virtual RID skeleton_create() = 0;
	virtual void skeleton_allocate(RID p_skeleton, int p_bones, bool p_2d_skeleton = false) = 0;
	virtual int skeleton_get_bone_count(RID p_skeleton) const = 0;
	virtual void skeleton_bone_set_transform(RID p_skeleton, int p_bone, const Transform &p_transform) = 0;
	virtual Transform skeleton_bone_get_transform(RID p_skeleton, int p_bone) const = 0;
	virtual void skeleton_bone_set_transform_2d(RID p_skeleton, int p_bone, const Transform2D &p_transform) = 0;
	virtual Transform2D skeleton_bone_get_transform_2d(RID p_skeleton, int p_bone) const = 0;
	virtual void skeleton_set_base_transform_2d(RID p_skeleton, const Transform2D &p_base_transform) = 0;

	/* Light API */

	virtual RID light_create(RS::LightType p_type) = 0;

	RID directional_light_create() { return light_create(RS::LIGHT_DIRECTIONAL); }
	RID omni_light_create() { return light_create(RS::LIGHT_OMNI); }
	RID spot_light_create() { return light_create(RS::LIGHT_SPOT); }

	virtual void light_set_color(RID p_light, const Color &p_color) = 0;
	virtual void light_set_param(RID p_light, RS::LightParam p_param, float p_value) = 0;
	virtual void light_set_shadow(RID p_light, bool p_enabled) = 0;
	virtual void light_set_shadow_color(RID p_light, const Color &p_color) = 0;
	virtual void light_set_projector(RID p_light, RID p_texture) = 0;
	virtual void light_set_negative(RID p_light, bool p_enable) = 0;
	virtual void light_set_cull_mask(RID p_light, uint32_t p_mask) = 0;
	virtual void light_set_reverse_cull_face_mode(RID p_light, bool p_enabled) = 0;
	virtual void light_set_bake_mode(RID p_light, RS::LightBakeMode p_bake_mode) = 0;
	virtual void light_set_max_sdfgi_cascade(RID p_light, uint32_t p_cascade) = 0;

	virtual void light_omni_set_shadow_mode(RID p_light, RS::LightOmniShadowMode p_mode) = 0;

	virtual void light_directional_set_shadow_mode(RID p_light, RS::LightDirectionalShadowMode p_mode) = 0;
	virtual void light_directional_set_blend_splits(RID p_light, bool p_enable) = 0;
	virtual bool light_directional_get_blend_splits(RID p_light) const = 0;
	virtual void light_directional_set_sky_only(RID p_light, bool p_sky_only) = 0;
	virtual bool light_directional_is_sky_only(RID p_light) const = 0;
	virtual void light_directional_set_shadow_depth_range_mode(RID p_light, RS::LightDirectionalShadowDepthRangeMode p_range_mode) = 0;
	virtual RS::LightDirectionalShadowDepthRangeMode light_directional_get_shadow_depth_range_mode(RID p_light) const = 0;

	virtual RS::LightDirectionalShadowMode light_directional_get_shadow_mode(RID p_light) = 0;
	virtual RS::LightOmniShadowMode light_omni_get_shadow_mode(RID p_light) = 0;

	virtual bool light_has_shadow(RID p_light) const = 0;

	virtual RS::LightType light_get_type(RID p_light) const = 0;
	virtual AABB light_get_aabb(RID p_light) const = 0;
	virtual float light_get_param(RID p_light, RS::LightParam p_param) = 0;
	virtual Color light_get_color(RID p_light) = 0;
	virtual RS::LightBakeMode light_get_bake_mode(RID p_light) = 0;
	virtual uint32_t light_get_max_sdfgi_cascade(RID p_light) = 0;
	virtual uint64_t light_get_version(RID p_light) const = 0;

	/* PROBE API */

	virtual RID reflection_probe_create() = 0;

	virtual void reflection_probe_set_update_mode(RID p_probe, RS::ReflectionProbeUpdateMode p_mode) = 0;
	virtual void reflection_probe_set_resolution(RID p_probe, int p_resolution) = 0;
	virtual void reflection_probe_set_intensity(RID p_probe, float p_intensity) = 0;
	virtual void reflection_probe_set_ambient_mode(RID p_probe, RS::ReflectionProbeAmbientMode p_mode) = 0;
	virtual void reflection_probe_set_ambient_color(RID p_probe, const Color &p_color) = 0;
	virtual void reflection_probe_set_ambient_energy(RID p_probe, float p_energy) = 0;
	virtual void reflection_probe_set_max_distance(RID p_probe, float p_distance) = 0;
	virtual void reflection_probe_set_extents(RID p_probe, const Vector3 &p_extents) = 0;
	virtual void reflection_probe_set_origin_offset(RID p_probe, const Vector3 &p_offset) = 0;
	virtual void reflection_probe_set_as_interior(RID p_probe, bool p_enable) = 0;
	virtual void reflection_probe_set_enable_box_projection(RID p_probe, bool p_enable) = 0;
	virtual void reflection_probe_set_enable_shadows(RID p_probe, bool p_enable) = 0;
	virtual void reflection_probe_set_cull_mask(RID p_probe, uint32_t p_layers) = 0;
	virtual void reflection_probe_set_lod_threshold(RID p_probe, float p_ratio) = 0;

	virtual AABB reflection_probe_get_aabb(RID p_probe) const = 0;
	virtual RS::ReflectionProbeUpdateMode reflection_probe_get_update_mode(RID p_probe) const = 0;
	virtual uint32_t reflection_probe_get_cull_mask(RID p_probe) const = 0;
	virtual Vector3 reflection_probe_get_extents(RID p_probe) const = 0;
	virtual Vector3 reflection_probe_get_origin_offset(RID p_probe) const = 0;
	virtual float reflection_probe_get_origin_max_distance(RID p_probe) const = 0;
	virtual bool reflection_probe_renders_shadows(RID p_probe) const = 0;
	virtual float reflection_probe_get_lod_threshold(RID p_probe) const = 0;

	virtual void base_update_dependency(RID p_base, DependencyTracker *p_instance) = 0;
	virtual void skeleton_update_dependency(RID p_base, DependencyTracker *p_instance) = 0;

	/* DECAL API */

	virtual RID decal_create() = 0;
	virtual void decal_set_extents(RID p_decal, const Vector3 &p_extents) = 0;
	virtual void decal_set_texture(RID p_decal, RS::DecalTexture p_type, RID p_texture) = 0;
	virtual void decal_set_emission_energy(RID p_decal, float p_energy) = 0;
	virtual void decal_set_albedo_mix(RID p_decal, float p_mix) = 0;
	virtual void decal_set_modulate(RID p_decal, const Color &p_modulate) = 0;
	virtual void decal_set_cull_mask(RID p_decal, uint32_t p_layers) = 0;
	virtual void decal_set_distance_fade(RID p_decal, bool p_enabled, float p_begin, float p_length) = 0;
	virtual void decal_set_fade(RID p_decal, float p_above, float p_below) = 0;
	virtual void decal_set_normal_fade(RID p_decal, float p_fade) = 0;

	virtual AABB decal_get_aabb(RID p_decal) const = 0;

	/* GI PROBE API */

	virtual RID gi_probe_create() = 0;

	virtual void gi_probe_allocate(RID p_gi_probe, const Transform &p_to_cell_xform, const AABB &p_aabb, const Vector3i &p_octree_size, const Vector<uint8_t> &p_octree_cells, const Vector<uint8_t> &p_data_cells, const Vector<uint8_t> &p_distance_field, const Vector<int> &p_level_counts) = 0;

	virtual AABB gi_probe_get_bounds(RID p_gi_probe) const = 0;
	virtual Vector3i gi_probe_get_octree_size(RID p_gi_probe) const = 0;
	virtual Vector<uint8_t> gi_probe_get_octree_cells(RID p_gi_probe) const = 0;
	virtual Vector<uint8_t> gi_probe_get_data_cells(RID p_gi_probe) const = 0;
	virtual Vector<uint8_t> gi_probe_get_distance_field(RID p_gi_probe) const = 0;

	virtual Vector<int> gi_probe_get_level_counts(RID p_gi_probe) const = 0;
	virtual Transform gi_probe_get_to_cell_xform(RID p_gi_probe) const = 0;

	virtual void gi_probe_set_dynamic_range(RID p_gi_probe, float p_range) = 0;
	virtual float gi_probe_get_dynamic_range(RID p_gi_probe) const = 0;

	virtual void gi_probe_set_propagation(RID p_gi_probe, float p_range) = 0;
	virtual float gi_probe_get_propagation(RID p_gi_probe) const = 0;

	virtual void gi_probe_set_energy(RID p_gi_probe, float p_energy) = 0;
	virtual float gi_probe_get_energy(RID p_gi_probe) const = 0;

	virtual void gi_probe_set_ao(RID p_gi_probe, float p_ao) = 0;
	virtual float gi_probe_get_ao(RID p_gi_probe) const = 0;

	virtual void gi_probe_set_ao_size(RID p_gi_probe, float p_strength) = 0;
	virtual float gi_probe_get_ao_size(RID p_gi_probe) const = 0;

	virtual void gi_probe_set_bias(RID p_gi_probe, float p_bias) = 0;
	virtual float gi_probe_get_bias(RID p_gi_probe) const = 0;

	virtual void gi_probe_set_normal_bias(RID p_gi_probe, float p_range) = 0;
	virtual float gi_probe_get_normal_bias(RID p_gi_probe) const = 0;

	virtual void gi_probe_set_interior(RID p_gi_probe, bool p_enable) = 0;
	virtual bool gi_probe_is_interior(RID p_gi_probe) const = 0;

	virtual void gi_probe_set_use_two_bounces(RID p_gi_probe, bool p_enable) = 0;
	virtual bool gi_probe_is_using_two_bounces(RID p_gi_probe) const = 0;

	virtual void gi_probe_set_anisotropy_strength(RID p_gi_probe, float p_strength) = 0;
	virtual float gi_probe_get_anisotropy_strength(RID p_gi_probe) const = 0;

	virtual uint32_t gi_probe_get_version(RID p_probe) = 0;

	/* LIGHTMAP CAPTURE */

	virtual RID lightmap_create() = 0;

	virtual void lightmap_set_textures(RID p_lightmap, RID p_light, bool p_uses_spherical_haromics) = 0;
	virtual void lightmap_set_probe_bounds(RID p_lightmap, const AABB &p_bounds) = 0;
	virtual void lightmap_set_probe_interior(RID p_lightmap, bool p_interior) = 0;
	virtual void lightmap_set_probe_capture_data(RID p_lightmap, const PackedVector3Array &p_points, const PackedColorArray &p_point_sh, const PackedInt32Array &p_tetrahedra, const PackedInt32Array &p_bsp_tree) = 0;
	virtual PackedVector3Array lightmap_get_probe_capture_points(RID p_lightmap) const = 0;
	virtual PackedColorArray lightmap_get_probe_capture_sh(RID p_lightmap) const = 0;
	virtual PackedInt32Array lightmap_get_probe_capture_tetrahedra(RID p_lightmap) const = 0;
	virtual PackedInt32Array lightmap_get_probe_capture_bsp_tree(RID p_lightmap) const = 0;
	virtual AABB lightmap_get_aabb(RID p_lightmap) const = 0;
	virtual void lightmap_tap_sh_light(RID p_lightmap, const Vector3 &p_point, Color *r_sh) = 0;
	virtual bool lightmap_is_interior(RID p_lightmap) const = 0;
	virtual void lightmap_set_probe_capture_update_speed(float p_speed) = 0;
	virtual float lightmap_get_probe_capture_update_speed() const = 0;

	/* PARTICLES */

	virtual RID particles_create() = 0;

	virtual void particles_set_emitting(RID p_particles, bool p_emitting) = 0;
	virtual bool particles_get_emitting(RID p_particles) = 0;

	virtual void particles_set_amount(RID p_particles, int p_amount) = 0;
	virtual void particles_set_lifetime(RID p_particles, float p_lifetime) = 0;
	virtual void particles_set_one_shot(RID p_particles, bool p_one_shot) = 0;
	virtual void particles_set_pre_process_time(RID p_particles, float p_time) = 0;
	virtual void particles_set_explosiveness_ratio(RID p_particles, float p_ratio) = 0;
	virtual void particles_set_randomness_ratio(RID p_particles, float p_ratio) = 0;
	virtual void particles_set_custom_aabb(RID p_particles, const AABB &p_aabb) = 0;
	virtual void particles_set_speed_scale(RID p_particles, float p_scale) = 0;
	virtual void particles_set_use_local_coordinates(RID p_particles, bool p_enable) = 0;
	virtual void particles_set_process_material(RID p_particles, RID p_material) = 0;
	virtual void particles_set_fixed_fps(RID p_particles, int p_fps) = 0;
	virtual void particles_set_fractional_delta(RID p_particles, bool p_enable) = 0;
	virtual void particles_set_collision_base_size(RID p_particles, float p_size) = 0;
	virtual void particles_restart(RID p_particles) = 0;
	virtual void particles_emit(RID p_particles, const Transform &p_transform, const Vector3 &p_velocity, const Color &p_color, const Color &p_custom, uint32_t p_emit_flags) = 0;
	virtual void particles_set_subemitter(RID p_particles, RID p_subemitter_particles) = 0;

	virtual bool particles_is_inactive(RID p_particles) const = 0;

	virtual void particles_set_draw_order(RID p_particles, RS::ParticlesDrawOrder p_order) = 0;

	virtual void particles_set_draw_passes(RID p_particles, int p_count) = 0;
	virtual void particles_set_draw_pass_mesh(RID p_particles, int p_pass, RID p_mesh) = 0;

	virtual void particles_request_process(RID p_particles) = 0;
	virtual AABB particles_get_current_aabb(RID p_particles) = 0;
	virtual AABB particles_get_aabb(RID p_particles) const = 0;

	virtual void particles_set_emission_transform(RID p_particles, const Transform &p_transform) = 0;

	virtual int particles_get_draw_passes(RID p_particles) const = 0;
	virtual RID particles_get_draw_pass_mesh(RID p_particles, int p_pass) const = 0;

	virtual void particles_set_view_axis(RID p_particles, const Vector3 &p_axis) = 0;

	virtual void particles_add_collision(RID p_particles, RID p_particles_collision_instance) = 0;
	virtual void particles_remove_collision(RID p_particles, RID p_particles_collision_instance) = 0;

	virtual void update_particles() = 0;

	/* PARTICLES COLLISION */

	virtual RID particles_collision_create() = 0;
	virtual void particles_collision_set_collision_type(RID p_particles_collision, RS::ParticlesCollisionType p_type) = 0;
	virtual void particles_collision_set_cull_mask(RID p_particles_collision, uint32_t p_cull_mask) = 0;
	virtual void particles_collision_set_sphere_radius(RID p_particles_collision, float p_radius) = 0; //for spheres
	virtual void particles_collision_set_box_extents(RID p_particles_collision, const Vector3 &p_extents) = 0; //for non-spheres
	virtual void particles_collision_set_attractor_strength(RID p_particles_collision, float p_strength) = 0;
	virtual void particles_collision_set_attractor_directionality(RID p_particles_collision, float p_directionality) = 0;
	virtual void particles_collision_set_attractor_attenuation(RID p_particles_collision, float p_curve) = 0;
	virtual void particles_collision_set_field_texture(RID p_particles_collision, RID p_texture) = 0; //for SDF and vector field, heightfield is dynamic
	virtual void particles_collision_height_field_update(RID p_particles_collision) = 0; //for SDF and vector field
	virtual void particles_collision_set_height_field_resolution(RID p_particles_collision, RS::ParticlesCollisionHeightfieldResolution p_resolution) = 0; //for SDF and vector field
	virtual AABB particles_collision_get_aabb(RID p_particles_collision) const = 0;
	virtual bool particles_collision_is_heightfield(RID p_particles_collision) const = 0;
	virtual RID particles_collision_get_heightfield_framebuffer(RID p_particles_collision) const = 0;

	//used from 2D and 3D
	virtual RID particles_collision_instance_create(RID p_collision) = 0;
	virtual void particles_collision_instance_set_transform(RID p_collision_instance, const Transform &p_transform) = 0;
	virtual void particles_collision_instance_set_active(RID p_collision_instance, bool p_active) = 0;

	/* GLOBAL VARIABLES */

	virtual void global_variable_add(const StringName &p_name, RS::GlobalVariableType p_type, const Variant &p_value) = 0;
	virtual void global_variable_remove(const StringName &p_name) = 0;
	virtual Vector<StringName> global_variable_get_list() const = 0;

	virtual void global_variable_set(const StringName &p_name, const Variant &p_value) = 0;
	virtual void global_variable_set_override(const StringName &p_name, const Variant &p_value) = 0;
	virtual Variant global_variable_get(const StringName &p_name) const = 0;
	virtual RS::GlobalVariableType global_variable_get_type(const StringName &p_name) const = 0;

	virtual void global_variables_load_settings(bool p_load_textures = true) = 0;
	virtual void global_variables_clear() = 0;

	virtual int32_t global_variables_instance_allocate(RID p_instance) = 0;
	virtual void global_variables_instance_free(RID p_instance) = 0;
	virtual void global_variables_instance_update(RID p_instance, int p_index, const Variant &p_value) = 0;

	/* RENDER TARGET */

	enum RenderTargetFlags {
		RENDER_TARGET_TRANSPARENT,
		RENDER_TARGET_DIRECT_TO_SCREEN,
		RENDER_TARGET_FLAG_MAX
	};

	virtual RID render_target_create() = 0;
	virtual void render_target_set_position(RID p_render_target, int p_x, int p_y) = 0;
	virtual void render_target_set_size(RID p_render_target, int p_width, int p_height) = 0;
	virtual RID render_target_get_texture(RID p_render_target) = 0;
	virtual void render_target_set_external_texture(RID p_render_target, unsigned int p_texture_id) = 0;
	virtual void render_target_set_flag(RID p_render_target, RenderTargetFlags p_flag, bool p_value) = 0;
	virtual bool render_target_was_used(RID p_render_target) = 0;
	virtual void render_target_set_as_unused(RID p_render_target) = 0;

	virtual void render_target_request_clear(RID p_render_target, const Color &p_clear_color) = 0;
	virtual bool render_target_is_clear_requested(RID p_render_target) = 0;
	virtual Color render_target_get_clear_request_color(RID p_render_target) = 0;
	virtual void render_target_disable_clear_request(RID p_render_target) = 0;
	virtual void render_target_do_clear_request(RID p_render_target) = 0;

	virtual void render_target_set_sdf_size_and_scale(RID p_render_target, RS::ViewportSDFOversize p_size, RS::ViewportSDFScale p_scale) = 0;
	virtual Rect2i render_target_get_sdf_rect(RID p_render_target) const = 0;

	virtual RS::InstanceType get_base_type(RID p_rid) const = 0;
	virtual bool free(RID p_rid) = 0;

	virtual bool has_os_feature(const String &p_feature) const = 0;

	virtual void update_dirty_resources() = 0;

	virtual void set_debug_generate_wireframes(bool p_generate) = 0;

	virtual void render_info_begin_capture() = 0;
	virtual void render_info_end_capture() = 0;
	virtual int get_captured_render_info(RS::RenderInfo p_info) = 0;

	virtual int get_render_info(RS::RenderInfo p_info) = 0;
	virtual String get_video_adapter_name() const = 0;
	virtual String get_video_adapter_vendor() const = 0;

	static RendererStorage *base_singleton;

	void set_default_clear_color(const Color &p_color) {
		default_clear_color = p_color;
	}

	Color get_default_clear_color() const {
		return default_clear_color;
	}
#define TIMESTAMP_BEGIN()                             \
	{                                                 \
		if (RSG::storage->capturing_timestamps)       \
			RSG::storage->capture_timestamps_begin(); \
	}

#define RENDER_TIMESTAMP(m_text)                     \
	{                                                \
		if (RSG::storage->capturing_timestamps)      \
			RSG::storage->capture_timestamp(m_text); \
	}

	bool capturing_timestamps = false;

	virtual void capture_timestamps_begin() = 0;
	virtual void capture_timestamp(const String &p_name) = 0;
	virtual uint32_t get_captured_timestamps_count() const = 0;
	virtual uint64_t get_captured_timestamps_frame() const = 0;
	virtual uint64_t get_captured_timestamp_gpu_time(uint32_t p_index) const = 0;
	virtual uint64_t get_captured_timestamp_cpu_time(uint32_t p_index) const = 0;
	virtual String get_captured_timestamp_name(uint32_t p_index) const = 0;

	RendererStorage();
	virtual ~RendererStorage() {}
};

#endif // RENDERINGSERVERSTORAGE_H<|MERGE_RESOLUTION|>--- conflicted
+++ resolved
@@ -64,17 +64,11 @@
 		Map<DependencyTracker *, uint32_t> instances;
 	};
 
-<<<<<<< HEAD
-	struct InstanceBaseDependency {
-		uint32_t instance_version = 0;
-		Set<InstanceDependency *> dependencies;
-=======
 public:
 	struct DependencyTracker {
 		void *userdata = nullptr;
 		typedef void (*ChangedCallback)(DependencyChangedNotification, DependencyTracker *);
 		typedef void (*DeletedCallback)(const RID &, DependencyTracker *);
->>>>>>> b72ad9d97b7d47fef925f48118ffbc4eb110f276
 
 		ChangedCallback changed_callback = nullptr;
 		DeletedCallback deleted_callback = nullptr;
