/*************************************************************************/
/*  broad_phase_2d_hash_grid.h                                           */
/*************************************************************************/
/*                       This file is part of:                           */
/*                           GODOT ENGINE                                */
/*                      https://godotengine.org                          */
/*************************************************************************/
/* Copyright (c) 2007-2021 Juan Linietsky, Ariel Manzur.                 */
/* Copyright (c) 2014-2021 Godot Engine contributors (cf. AUTHORS.md).   */
/*                                                                       */
/* Permission is hereby granted, free of charge, to any person obtaining */
/* a copy of this software and associated documentation files (the       */
/* "Software"), to deal in the Software without restriction, including   */
/* without limitation the rights to use, copy, modify, merge, publish,   */
/* distribute, sublicense, and/or sell copies of the Software, and to    */
/* permit persons to whom the Software is furnished to do so, subject to */
/* the following conditions:                                             */
/*                                                                       */
/* The above copyright notice and this permission notice shall be        */
/* included in all copies or substantial portions of the Software.       */
/*                                                                       */
/* THE SOFTWARE IS PROVIDED "AS IS", WITHOUT WARRANTY OF ANY KIND,       */
/* EXPRESS OR IMPLIED, INCLUDING BUT NOT LIMITED TO THE WARRANTIES OF    */
/* MERCHANTABILITY, FITNESS FOR A PARTICULAR PURPOSE AND NONINFRINGEMENT.*/
/* IN NO EVENT SHALL THE AUTHORS OR COPYRIGHT HOLDERS BE LIABLE FOR ANY  */
/* CLAIM, DAMAGES OR OTHER LIABILITY, WHETHER IN AN ACTION OF CONTRACT,  */
/* TORT OR OTHERWISE, ARISING FROM, OUT OF OR IN CONNECTION WITH THE     */
/* SOFTWARE OR THE USE OR OTHER DEALINGS IN THE SOFTWARE.                */
/*************************************************************************/

#ifndef BROAD_PHASE_2D_HASH_GRID_H
#define BROAD_PHASE_2D_HASH_GRID_H

#include "broad_phase_2d_sw.h"
#include "core/templates/map.h"

class BroadPhase2DHashGrid : public BroadPhase2DSW {
	struct PairData {
		bool colliding = false;
		int rc = 1;
		void *ud = nullptr;
<<<<<<< HEAD
		PairData() { }
=======
		PairData() {}
>>>>>>> f0b4ed30
	};

	struct Element {
		ID self = 0;
		CollisionObject2DSW *owner = nullptr;
		bool _static = false;
		Rect2 aabb;
		int subindex = 0;
		uint64_t pass = 0;
		Map<Element *, PairData *> paired;
	};

	struct RC {
		int ref = 0;

		_FORCE_INLINE_ int inc() {
			ref++;
			return ref;
		}
		_FORCE_INLINE_ int dec() {
			ref--;
			return ref;
		}

<<<<<<< HEAD
		_FORCE_INLINE_ RC() {	}
=======
		_FORCE_INLINE_ RC() {}
>>>>>>> f0b4ed30
	};

	Map<ID, Element> element_map;
	Map<Element *, RC> large_elements;

	ID current = 0;

	uint64_t pass = 0;

	struct PairKey {
		union {
			struct {
				ID a = 0;
				ID b = 0;
			};
			uint64_t key = 0;
		};

		_FORCE_INLINE_ bool operator<(const PairKey &p_key) const {
			return key < p_key.key;
		}

		PairKey() { key = 0; }
		PairKey(ID p_a, ID p_b) {
			if (p_a > p_b) {
				a = p_b;
				b = p_a;
			} else {
				a = p_a;
				b = p_b;
			}
		}
	};

	Map<PairKey, PairData> pair_map;

	int cell_size = 0;
	int large_object_min_surface = 0;

	PairCallback pair_callback;
	void *pair_userdata = nullptr;
	UnpairCallback unpair_callback;
	void *unpair_userdata = nullptr;

	void _enter_grid(Element *p_elem, const Rect2 &p_rect, bool p_static);
	void _exit_grid(Element *p_elem, const Rect2 &p_rect, bool p_static);
	template <bool use_aabb, bool use_segment>
	_FORCE_INLINE_ void _cull(const Point2i p_cell, const Rect2 &p_aabb, const Point2 &p_from, const Point2 &p_to, CollisionObject2DSW **p_results, int p_max_results, int *p_result_indices, int &index);

	struct PosKey {
		union {
			struct {
				int32_t x = 0;
				int32_t y = 0;
			};
			uint64_t key = 0;
		};

		_FORCE_INLINE_ uint32_t hash() const {
			uint64_t k = key;
			k = (~k) + (k << 18); // k = (k << 18) - k - 1;
			k = k ^ (k >> 31);
			k = k * 21; // k = (k + (k << 2)) + (k << 4);
			k = k ^ (k >> 11);
			k = k + (k << 6);
			k = k ^ (k >> 22);
			return k;
		}

		bool operator==(const PosKey &p_key) const { return key == p_key.key; }
		_FORCE_INLINE_ bool operator<(const PosKey &p_key) const {
			return key < p_key.key;
		}
	};

	struct PosBin {
		PosKey key;
		Map<Element *, RC> object_set;
		Map<Element *, RC> static_object_set;
		PosBin *next = nullptr;
	};

	uint32_t hash_table_size = 0;
	PosBin **hash_table = nullptr;

	void _pair_attempt(Element *p_elem, Element *p_with);
	void _unpair_attempt(Element *p_elem, Element *p_with);
	void _check_motion(Element *p_elem);

public:
	virtual ID create(CollisionObject2DSW *p_object, int p_subindex = 0);
	virtual void move(ID p_id, const Rect2 &p_aabb);
	virtual void set_static(ID p_id, bool p_static);
	virtual void remove(ID p_id);

	virtual CollisionObject2DSW *get_object(ID p_id) const;
	virtual bool is_static(ID p_id) const;
	virtual int get_subindex(ID p_id) const;

	virtual int cull_segment(const Vector2 &p_from, const Vector2 &p_to, CollisionObject2DSW **p_results, int p_max_results, int *p_result_indices = nullptr);
	virtual int cull_aabb(const Rect2 &p_aabb, CollisionObject2DSW **p_results, int p_max_results, int *p_result_indices = nullptr);

	virtual void set_pair_callback(PairCallback p_pair_callback, void *p_userdata);
	virtual void set_unpair_callback(UnpairCallback p_unpair_callback, void *p_userdata);

	virtual void update();

	static BroadPhase2DSW *_create();

	BroadPhase2DHashGrid();
	~BroadPhase2DHashGrid();
};

#endif // BROAD_PHASE_2D_HASH_GRID_H<|MERGE_RESOLUTION|>--- conflicted
+++ resolved
@@ -39,11 +39,7 @@
 		bool colliding = false;
 		int rc = 1;
 		void *ud = nullptr;
-<<<<<<< HEAD
-		PairData() { }
-=======
 		PairData() {}
->>>>>>> f0b4ed30
 	};
 
 	struct Element {
@@ -68,11 +64,7 @@
 			return ref;
 		}
 
-<<<<<<< HEAD
-		_FORCE_INLINE_ RC() {	}
-=======
 		_FORCE_INLINE_ RC() {}
->>>>>>> f0b4ed30
 	};
 
 	Map<ID, Element> element_map;
@@ -85,8 +77,8 @@
 	struct PairKey {
 		union {
 			struct {
-				ID a = 0;
-				ID b = 0;
+				ID a;
+				ID b;
 			};
 			uint64_t key = 0;
 		};
@@ -125,8 +117,8 @@
 	struct PosKey {
 		union {
 			struct {
-				int32_t x = 0;
-				int32_t y = 0;
+				int32_t x;
+				int32_t y;
 			};
 			uint64_t key = 0;
 		};
