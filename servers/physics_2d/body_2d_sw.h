--- conflicted
+++ resolved
@@ -341,11 +341,7 @@
 	GDCLASS(PhysicsDirectBodyState2DSW, PhysicsDirectBodyState2D);
 
 public:
-<<<<<<< HEAD
-	static PhysicsDirectBodyState2DSW *singleton = nullptr;
-=======
 	static PhysicsDirectBodyState2DSW *singleton;
->>>>>>> f0b4ed30
 	Body2DSW *body = nullptr;
 	real_t step;
 
