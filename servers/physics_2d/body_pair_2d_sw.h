/*************************************************************************/
/*  body_pair_2d_sw.h                                                    */
/*************************************************************************/
/*                       This file is part of:                           */
/*                           GODOT ENGINE                                */
/*                      https://godotengine.org                          */
/*************************************************************************/
/* Copyright (c) 2007-2021 Juan Linietsky, Ariel Manzur.                 */
/* Copyright (c) 2014-2021 Godot Engine contributors (cf. AUTHORS.md).   */
/*                                                                       */
/* Permission is hereby granted, free of charge, to any person obtaining */
/* a copy of this software and associated documentation files (the       */
/* "Software"), to deal in the Software without restriction, including   */
/* without limitation the rights to use, copy, modify, merge, publish,   */
/* distribute, sublicense, and/or sell copies of the Software, and to    */
/* permit persons to whom the Software is furnished to do so, subject to */
/* the following conditions:                                             */
/*                                                                       */
/* The above copyright notice and this permission notice shall be        */
/* included in all copies or substantial portions of the Software.       */
/*                                                                       */
/* THE SOFTWARE IS PROVIDED "AS IS", WITHOUT WARRANTY OF ANY KIND,       */
/* EXPRESS OR IMPLIED, INCLUDING BUT NOT LIMITED TO THE WARRANTIES OF    */
/* MERCHANTABILITY, FITNESS FOR A PARTICULAR PURPOSE AND NONINFRINGEMENT.*/
/* IN NO EVENT SHALL THE AUTHORS OR COPYRIGHT HOLDERS BE LIABLE FOR ANY  */
/* CLAIM, DAMAGES OR OTHER LIABILITY, WHETHER IN AN ACTION OF CONTRACT,  */
/* TORT OR OTHERWISE, ARISING FROM, OUT OF OR IN CONNECTION WITH THE     */
/* SOFTWARE OR THE USE OR OTHER DEALINGS IN THE SOFTWARE.                */
/*************************************************************************/

#ifndef BODY_PAIR_2D_SW_H
#define BODY_PAIR_2D_SW_H

#include "body_2d_sw.h"
#include "constraint_2d_sw.h"

class BodyPair2DSW : public Constraint2DSW {
	enum {
		MAX_CONTACTS = 2
	};
	union {
		struct {
			Body2DSW *A;
			Body2DSW *B;
		};

<<<<<<< HEAD
		Body2DSW *_arr[2] = {};
=======
		Body2DSW *_arr[2] = { nullptr, nullptr };
>>>>>>> d81ea631
	};

	int shape_A = 0;
	int shape_B = 0;

<<<<<<< HEAD
=======
	bool dynamic_A = false;
	bool dynamic_B = false;

>>>>>>> d81ea631
	Space2DSW *space = nullptr;

	struct Contact {
		Vector2 position;
		Vector2 normal;
		Vector2 local_A, local_B;
		real_t acc_normal_impulse; // accumulated normal impulse (Pn)
		real_t acc_tangent_impulse; // accumulated tangent impulse (Pt)
		real_t acc_bias_impulse; // accumulated normal impulse for position bias (Pnb)
		real_t mass_normal, mass_tangent;
		real_t bias;

		real_t depth;
		bool active = false;
		Vector2 rA, rB;
		bool reused = false;
		real_t bounce;
	};

	Vector2 offset_B; //use local A coordinates to avoid numerical issues on collision detection

	Vector2 sep_axis;
<<<<<<< HEAD
	Contact contacts[MAX_CONTACTS] = {};
	int contact_count = 0;
	bool collided = false;
	bool oneway_disabled = false;
	int cc = 0;
=======
	Contact contacts[MAX_CONTACTS];
	int contact_count = 0;
	bool collided = false;
	bool oneway_disabled = false;
	bool report_contacts_only = false;
>>>>>>> d81ea631

	bool _test_ccd(real_t p_step, Body2DSW *p_A, int p_shape_A, const Transform2D &p_xform_A, Body2DSW *p_B, int p_shape_B, const Transform2D &p_xform_B, bool p_swap_result = false);
	void _validate_contacts();
	static void _add_contact(const Vector2 &p_point_A, const Vector2 &p_point_B, void *p_self);
	_FORCE_INLINE_ void _contact_added_callback(const Vector2 &p_point_A, const Vector2 &p_point_B);

public:
	virtual bool setup(real_t p_step) override;
	virtual bool pre_solve(real_t p_step) override;
	virtual void solve(real_t p_step) override;

	BodyPair2DSW(Body2DSW *p_A, int p_shape_A, Body2DSW *p_B, int p_shape_B);
	~BodyPair2DSW();
};

#endif // BODY_PAIR_2D_SW_H<|MERGE_RESOLUTION|>--- conflicted
+++ resolved
@@ -44,22 +44,15 @@
 			Body2DSW *B;
 		};
 
-<<<<<<< HEAD
-		Body2DSW *_arr[2] = {};
-=======
 		Body2DSW *_arr[2] = { nullptr, nullptr };
->>>>>>> d81ea631
 	};
 
 	int shape_A = 0;
 	int shape_B = 0;
 
-<<<<<<< HEAD
-=======
 	bool dynamic_A = false;
 	bool dynamic_B = false;
 
->>>>>>> d81ea631
 	Space2DSW *space = nullptr;
 
 	struct Contact {
@@ -82,19 +75,11 @@
 	Vector2 offset_B; //use local A coordinates to avoid numerical issues on collision detection
 
 	Vector2 sep_axis;
-<<<<<<< HEAD
-	Contact contacts[MAX_CONTACTS] = {};
-	int contact_count = 0;
-	bool collided = false;
-	bool oneway_disabled = false;
-	int cc = 0;
-=======
 	Contact contacts[MAX_CONTACTS];
 	int contact_count = 0;
 	bool collided = false;
 	bool oneway_disabled = false;
 	bool report_contacts_only = false;
->>>>>>> d81ea631
 
 	bool _test_ccd(real_t p_step, Body2DSW *p_A, int p_shape_A, const Transform2D &p_xform_A, Body2DSW *p_B, int p_shape_B, const Transform2D &p_xform_B, bool p_swap_result = false);
 	void _validate_contacts();
