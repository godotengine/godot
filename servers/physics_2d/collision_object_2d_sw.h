/*************************************************************************/
/*  collision_object_2d_sw.h                                             */
/*************************************************************************/
/*                       This file is part of:                           */
/*                           GODOT ENGINE                                */
/*                      https://godotengine.org                          */
/*************************************************************************/
/* Copyright (c) 2007-2021 Juan Linietsky, Ariel Manzur.                 */
/* Copyright (c) 2014-2021 Godot Engine contributors (cf. AUTHORS.md).   */
/*                                                                       */
/* Permission is hereby granted, free of charge, to any person obtaining */
/* a copy of this software and associated documentation files (the       */
/* "Software"), to deal in the Software without restriction, including   */
/* without limitation the rights to use, copy, modify, merge, publish,   */
/* distribute, sublicense, and/or sell copies of the Software, and to    */
/* permit persons to whom the Software is furnished to do so, subject to */
/* the following conditions:                                             */
/*                                                                       */
/* The above copyright notice and this permission notice shall be        */
/* included in all copies or substantial portions of the Software.       */
/*                                                                       */
/* THE SOFTWARE IS PROVIDED "AS IS", WITHOUT WARRANTY OF ANY KIND,       */
/* EXPRESS OR IMPLIED, INCLUDING BUT NOT LIMITED TO THE WARRANTIES OF    */
/* MERCHANTABILITY, FITNESS FOR A PARTICULAR PURPOSE AND NONINFRINGEMENT.*/
/* IN NO EVENT SHALL THE AUTHORS OR COPYRIGHT HOLDERS BE LIABLE FOR ANY  */
/* CLAIM, DAMAGES OR OTHER LIABILITY, WHETHER IN AN ACTION OF CONTRACT,  */
/* TORT OR OTHERWISE, ARISING FROM, OUT OF OR IN CONNECTION WITH THE     */
/* SOFTWARE OR THE USE OR OTHER DEALINGS IN THE SOFTWARE.                */
/*************************************************************************/

#ifndef COLLISION_OBJECT_2D_SW_H
#define COLLISION_OBJECT_2D_SW_H

#include "broad_phase_2d_sw.h"
#include "core/templates/self_list.h"
#include "servers/physics_server_2d.h"
#include "shape_2d_sw.h"

class Space2DSW;

class CollisionObject2DSW : public ShapeOwner2DSW {
public:
	enum Type {
		TYPE_AREA,
		TYPE_BODY
	};

private:
	Type type = TYPE_BODY;
	RID self;
	ObjectID instance_id;
	ObjectID canvas_instance_id;
	bool pickable = false;

	struct Shape {
		Transform2D xform;
		Transform2D xform_inv;
		BroadPhase2DSW::ID bpid = 0;
		Rect2 aabb_cache; //for rayqueries
		Shape2DSW *shape = nullptr;
		Variant metadata;
		bool disabled = false;
		bool one_way_collision = false;
		float one_way_collision_margin = 0.0;
<<<<<<< HEAD
		Shape() {	}
=======
		Shape() {}
>>>>>>> f0b4ed30
	};

	Vector<Shape> shapes;
	Space2DSW *space = nullptr;
	Transform2D transform;
	Transform2D inv_transform;
	uint32_t collision_mask = 0;
	uint32_t collision_layer = 0;
	bool _static = false;

	SelfList<CollisionObject2DSW> pending_shape_update_list;

	void _update_shapes();

protected:
	void _update_shapes_with_motion(const Vector2 &p_motion);
	void _unregister_shapes();

	_FORCE_INLINE_ void _set_transform(const Transform2D &p_transform, bool p_update_shapes = true) {
		transform = p_transform;
		if (p_update_shapes) {
			_update_shapes();
		}
	}
	_FORCE_INLINE_ void _set_inv_transform(const Transform2D &p_transform) { inv_transform = p_transform; }
	void _set_static(bool p_static);

	virtual void _shapes_changed() = 0;
	void _set_space(Space2DSW *p_space);

	CollisionObject2DSW(Type p_type);

public:
	_FORCE_INLINE_ void set_self(const RID &p_self) { self = p_self; }
	_FORCE_INLINE_ RID get_self() const { return self; }

	_FORCE_INLINE_ void set_instance_id(const ObjectID &p_instance_id) { instance_id = p_instance_id; }
	_FORCE_INLINE_ ObjectID get_instance_id() const { return instance_id; }

	_FORCE_INLINE_ void set_canvas_instance_id(const ObjectID &p_canvas_instance_id) { canvas_instance_id = p_canvas_instance_id; }
	_FORCE_INLINE_ ObjectID get_canvas_instance_id() const { return canvas_instance_id; }

	void _shape_changed();

	_FORCE_INLINE_ Type get_type() const { return type; }
	void add_shape(Shape2DSW *p_shape, const Transform2D &p_transform = Transform2D(), bool p_disabled = false);
	void set_shape(int p_index, Shape2DSW *p_shape);
	void set_shape_transform(int p_index, const Transform2D &p_transform);
	void set_shape_metadata(int p_index, const Variant &p_metadata);

	_FORCE_INLINE_ int get_shape_count() const { return shapes.size(); }
	_FORCE_INLINE_ bool is_shape_disabled(int p_index) const {
		CRASH_BAD_INDEX(p_index, shapes.size());
		return shapes[p_index].disabled;
	}
	_FORCE_INLINE_ Shape2DSW *get_shape(int p_index) const {
		CRASH_BAD_INDEX(p_index, shapes.size());
		return shapes[p_index].shape;
	}
	_FORCE_INLINE_ const Transform2D &get_shape_transform(int p_index) const {
		CRASH_BAD_INDEX(p_index, shapes.size());
		return shapes[p_index].xform;
	}
	_FORCE_INLINE_ const Transform2D &get_shape_inv_transform(int p_index) const {
		CRASH_BAD_INDEX(p_index, shapes.size());
		return shapes[p_index].xform_inv;
	}
	_FORCE_INLINE_ const Rect2 &get_shape_aabb(int p_index) const {
		CRASH_BAD_INDEX(p_index, shapes.size());
		return shapes[p_index].aabb_cache;
	}
	_FORCE_INLINE_ const Variant &get_shape_metadata(int p_index) const {
		CRASH_BAD_INDEX(p_index, shapes.size());
		return shapes[p_index].metadata;
	}

	_FORCE_INLINE_ Transform2D get_transform() const { return transform; }
	_FORCE_INLINE_ Transform2D get_inv_transform() const { return inv_transform; }
	_FORCE_INLINE_ Space2DSW *get_space() const { return space; }

	void set_shape_as_disabled(int p_idx, bool p_disabled);
	_FORCE_INLINE_ bool is_shape_set_as_disabled(int p_idx) const {
		CRASH_BAD_INDEX(p_idx, shapes.size());
		return shapes[p_idx].disabled;
	}

	_FORCE_INLINE_ void set_shape_as_one_way_collision(int p_idx, bool p_one_way_collision, real_t p_margin) {
		CRASH_BAD_INDEX(p_idx, shapes.size());
		shapes.write[p_idx].one_way_collision = p_one_way_collision;
		shapes.write[p_idx].one_way_collision_margin = p_margin;
	}
	_FORCE_INLINE_ bool is_shape_set_as_one_way_collision(int p_idx) const {
		CRASH_BAD_INDEX(p_idx, shapes.size());
		return shapes[p_idx].one_way_collision;
	}

	_FORCE_INLINE_ real_t get_shape_one_way_collision_margin(int p_idx) const {
		CRASH_BAD_INDEX(p_idx, shapes.size());
		return shapes[p_idx].one_way_collision_margin;
	}

	void set_collision_mask(uint32_t p_mask) {
		collision_mask = p_mask;
		_shape_changed();
	}
	_FORCE_INLINE_ uint32_t get_collision_mask() const { return collision_mask; }

	void set_collision_layer(uint32_t p_layer) {
		collision_layer = p_layer;
		_shape_changed();
	}
	_FORCE_INLINE_ uint32_t get_collision_layer() const { return collision_layer; }

	void remove_shape(Shape2DSW *p_shape);
	void remove_shape(int p_index);

	virtual void set_space(Space2DSW *p_space) = 0;

	_FORCE_INLINE_ bool is_static() const { return _static; }

	void set_pickable(bool p_pickable) { pickable = p_pickable; }
	_FORCE_INLINE_ bool is_pickable() const { return pickable; }

	_FORCE_INLINE_ bool test_collision_mask(CollisionObject2DSW *p_other) const {
		return collision_layer & p_other->collision_mask || p_other->collision_layer & collision_mask;
	}

	virtual ~CollisionObject2DSW() {}
};

#endif // COLLISION_OBJECT_2D_SW_H<|MERGE_RESOLUTION|>--- conflicted
+++ resolved
@@ -62,11 +62,7 @@
 		bool disabled = false;
 		bool one_way_collision = false;
 		float one_way_collision_margin = 0.0;
-<<<<<<< HEAD
-		Shape() {	}
-=======
 		Shape() {}
->>>>>>> f0b4ed30
 	};
 
 	Vector<Shape> shapes;
