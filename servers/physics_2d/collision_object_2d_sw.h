/*************************************************************************/
/*  collision_object_2d_sw.h                                             */
/*************************************************************************/
/*                       This file is part of:                           */
/*                           GODOT ENGINE                                */
/*                      https://godotengine.org                          */
/*************************************************************************/
/* Copyright (c) 2007-2021 Juan Linietsky, Ariel Manzur.                 */
/* Copyright (c) 2014-2021 Godot Engine contributors (cf. AUTHORS.md).   */
/*                                                                       */
/* Permission is hereby granted, free of charge, to any person obtaining */
/* a copy of this software and associated documentation files (the       */
/* "Software"), to deal in the Software without restriction, including   */
/* without limitation the rights to use, copy, modify, merge, publish,   */
/* distribute, sublicense, and/or sell copies of the Software, and to    */
/* permit persons to whom the Software is furnished to do so, subject to */
/* the following conditions:                                             */
/*                                                                       */
/* The above copyright notice and this permission notice shall be        */
/* included in all copies or substantial portions of the Software.       */
/*                                                                       */
/* THE SOFTWARE IS PROVIDED "AS IS", WITHOUT WARRANTY OF ANY KIND,       */
/* EXPRESS OR IMPLIED, INCLUDING BUT NOT LIMITED TO THE WARRANTIES OF    */
/* MERCHANTABILITY, FITNESS FOR A PARTICULAR PURPOSE AND NONINFRINGEMENT.*/
/* IN NO EVENT SHALL THE AUTHORS OR COPYRIGHT HOLDERS BE LIABLE FOR ANY  */
/* CLAIM, DAMAGES OR OTHER LIABILITY, WHETHER IN AN ACTION OF CONTRACT,  */
/* TORT OR OTHERWISE, ARISING FROM, OUT OF OR IN CONNECTION WITH THE     */
/* SOFTWARE OR THE USE OR OTHER DEALINGS IN THE SOFTWARE.                */
/*************************************************************************/

#ifndef COLLISION_OBJECT_2D_SW_H
#define COLLISION_OBJECT_2D_SW_H

#include "broad_phase_2d_sw.h"
#include "core/templates/self_list.h"
#include "servers/physics_server_2d.h"
#include "shape_2d_sw.h"

class Space2DSW;

class CollisionObject2DSW : public ShapeOwner2DSW {
public:
	enum Type {
		TYPE_AREA,
		TYPE_BODY
	};

private:
	Type type = TYPE_BODY;
	RID self;
	ObjectID instance_id;
	ObjectID canvas_instance_id;
	bool pickable = false;

	struct Shape {
		Transform2D xform;
		Transform2D xform_inv;
		BroadPhase2DSW::ID bpid = 0;
		Rect2 aabb_cache; //for rayqueries
		Shape2DSW *shape = nullptr;
		Variant metadata;
<<<<<<< HEAD
		bool disabled = false;
		bool one_way_collision = false;
		float one_way_collision_margin = 0.0;
		Shape() {}
=======
		bool disabled;
		bool one_way_collision;
		real_t one_way_collision_margin;
		Shape() {
			disabled = false;
			one_way_collision = false;
			one_way_collision_margin = 0;
		}
>>>>>>> 5f23fcf8
	};

	Vector<Shape> shapes;
	Space2DSW *space = nullptr;
	Transform2D transform;
	Transform2D inv_transform;
	uint32_t collision_mask = 0;
	uint32_t collision_layer = 0;
	bool _static = false;

	SelfList<CollisionObject2DSW> pending_shape_update_list;

	void _update_shapes();

protected:
	void _update_shapes_with_motion(const Vector2 &p_motion);
	void _unregister_shapes();

	_FORCE_INLINE_ void _set_transform(const Transform2D &p_transform, bool p_update_shapes = true) {
		transform = p_transform;
		if (p_update_shapes) {
			_update_shapes();
		}
	}
	_FORCE_INLINE_ void _set_inv_transform(const Transform2D &p_transform) { inv_transform = p_transform; }
	void _set_static(bool p_static);

	virtual void _shapes_changed() = 0;
	void _set_space(Space2DSW *p_space);

	CollisionObject2DSW(Type p_type);

public:
	_FORCE_INLINE_ void set_self(const RID &p_self) { self = p_self; }
	_FORCE_INLINE_ RID get_self() const { return self; }

	_FORCE_INLINE_ void set_instance_id(const ObjectID &p_instance_id) { instance_id = p_instance_id; }
	_FORCE_INLINE_ ObjectID get_instance_id() const { return instance_id; }

	_FORCE_INLINE_ void set_canvas_instance_id(const ObjectID &p_canvas_instance_id) { canvas_instance_id = p_canvas_instance_id; }
	_FORCE_INLINE_ ObjectID get_canvas_instance_id() const { return canvas_instance_id; }

	void _shape_changed();

	_FORCE_INLINE_ Type get_type() const { return type; }
	void add_shape(Shape2DSW *p_shape, const Transform2D &p_transform = Transform2D(), bool p_disabled = false);
	void set_shape(int p_index, Shape2DSW *p_shape);
	void set_shape_transform(int p_index, const Transform2D &p_transform);
	void set_shape_metadata(int p_index, const Variant &p_metadata);

	_FORCE_INLINE_ int get_shape_count() const { return shapes.size(); }
	_FORCE_INLINE_ bool is_shape_disabled(int p_index) const {
		CRASH_BAD_INDEX(p_index, shapes.size());
		return shapes[p_index].disabled;
	}
	_FORCE_INLINE_ Shape2DSW *get_shape(int p_index) const {
		CRASH_BAD_INDEX(p_index, shapes.size());
		return shapes[p_index].shape;
	}
	_FORCE_INLINE_ const Transform2D &get_shape_transform(int p_index) const {
		CRASH_BAD_INDEX(p_index, shapes.size());
		return shapes[p_index].xform;
	}
	_FORCE_INLINE_ const Transform2D &get_shape_inv_transform(int p_index) const {
		CRASH_BAD_INDEX(p_index, shapes.size());
		return shapes[p_index].xform_inv;
	}
	_FORCE_INLINE_ const Rect2 &get_shape_aabb(int p_index) const {
		CRASH_BAD_INDEX(p_index, shapes.size());
		return shapes[p_index].aabb_cache;
	}
	_FORCE_INLINE_ const Variant &get_shape_metadata(int p_index) const {
		CRASH_BAD_INDEX(p_index, shapes.size());
		return shapes[p_index].metadata;
	}

	_FORCE_INLINE_ Transform2D get_transform() const { return transform; }
	_FORCE_INLINE_ Transform2D get_inv_transform() const { return inv_transform; }
	_FORCE_INLINE_ Space2DSW *get_space() const { return space; }

	void set_shape_as_disabled(int p_idx, bool p_disabled);
	_FORCE_INLINE_ bool is_shape_set_as_disabled(int p_idx) const {
		CRASH_BAD_INDEX(p_idx, shapes.size());
		return shapes[p_idx].disabled;
	}

	_FORCE_INLINE_ void set_shape_as_one_way_collision(int p_idx, bool p_one_way_collision, real_t p_margin) {
		CRASH_BAD_INDEX(p_idx, shapes.size());
		shapes.write[p_idx].one_way_collision = p_one_way_collision;
		shapes.write[p_idx].one_way_collision_margin = p_margin;
	}
	_FORCE_INLINE_ bool is_shape_set_as_one_way_collision(int p_idx) const {
		CRASH_BAD_INDEX(p_idx, shapes.size());
		return shapes[p_idx].one_way_collision;
	}

	_FORCE_INLINE_ real_t get_shape_one_way_collision_margin(int p_idx) const {
		CRASH_BAD_INDEX(p_idx, shapes.size());
		return shapes[p_idx].one_way_collision_margin;
	}

	void set_collision_mask(uint32_t p_mask) {
		collision_mask = p_mask;
		_shape_changed();
	}
	_FORCE_INLINE_ uint32_t get_collision_mask() const { return collision_mask; }

	void set_collision_layer(uint32_t p_layer) {
		collision_layer = p_layer;
		_shape_changed();
	}
	_FORCE_INLINE_ uint32_t get_collision_layer() const { return collision_layer; }

	void remove_shape(Shape2DSW *p_shape);
	void remove_shape(int p_index);

	virtual void set_space(Space2DSW *p_space) = 0;

	_FORCE_INLINE_ bool is_static() const { return _static; }

	void set_pickable(bool p_pickable) { pickable = p_pickable; }
	_FORCE_INLINE_ bool is_pickable() const { return pickable; }

	_FORCE_INLINE_ bool test_collision_mask(CollisionObject2DSW *p_other) const {
		return collision_layer & p_other->collision_mask || p_other->collision_layer & collision_mask;
	}

	virtual ~CollisionObject2DSW() {}
};

#endif // COLLISION_OBJECT_2D_SW_H<|MERGE_RESOLUTION|>--- conflicted
+++ resolved
@@ -59,21 +59,10 @@
 		Rect2 aabb_cache; //for rayqueries
 		Shape2DSW *shape = nullptr;
 		Variant metadata;
-<<<<<<< HEAD
 		bool disabled = false;
 		bool one_way_collision = false;
 		float one_way_collision_margin = 0.0;
 		Shape() {}
-=======
-		bool disabled;
-		bool one_way_collision;
-		real_t one_way_collision_margin;
-		Shape() {
-			disabled = false;
-			one_way_collision = false;
-			one_way_collision_margin = 0;
-		}
->>>>>>> 5f23fcf8
 	};
 
 	Vector<Shape> shapes;
