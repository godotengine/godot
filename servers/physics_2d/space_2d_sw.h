--- conflicted
+++ resolved
@@ -75,11 +75,7 @@
 private:
 	struct ExcludedShapeSW {
 		Shape2DSW *local_shape = nullptr;
-<<<<<<< HEAD
-		const CollisionObject2DSW *against_object;
-=======
 		const CollisionObject2DSW *against_object = nullptr;
->>>>>>> f0b4ed30
 		int against_shape_index = 0;
 	};
 
