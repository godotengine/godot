--- conflicted
+++ resolved
@@ -53,17 +53,10 @@
 
 	Thread::ID server_thread;
 	Thread::ID main_thread;
-<<<<<<< HEAD
-	volatile bool exit = false;
-	Thread thread;
-	volatile bool step_thread_up = false;
-	bool create_thread = false;
-=======
 	SafeFlag exit;
 	Thread thread;
 	SafeFlag step_thread_up;
 	bool create_thread;
->>>>>>> d81ea631
 
 	Semaphore step_sem;
 	int step_pending = 0;
