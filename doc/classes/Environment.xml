--- conflicted
+++ resolved
@@ -425,16 +425,13 @@
 			Use the Academy Color Encoding System tonemapper. ACES is slightly more expensive than other options, but it handles bright lighting in a more realistic fashion by desaturating it as it becomes brighter. ACES typically has a more contrasted output compared to [constant TONE_MAPPER_REINHARDT] and [constant TONE_MAPPER_FILMIC].
 			[b]Note:[/b] This tonemapping operator is called "ACES Fitted" in Godot 3.x.
 		</constant>
-<<<<<<< HEAD
 		<constant name="TONE_MAPPER_TONY_MC_MAPFACE" value="4" enum="ToneMapper">
 			Tony McMapface is an artist-friendly tonemapper designed to stay close to the input color in order to achieve a neutral look that does not increase contrast or saturation. It can prevent hue shift issues common with other tonemappers. It samples its own custom lookup table (LUT) to determine the output color.
-=======
 		<constant name="TONE_MAPPER_AGX" value="4" enum="ToneMapper">
 			Use the AgX tonemapper. AgX is slightly more expensive than other options, but it handles bright lighting in a more realistic fashion by desaturating it as it becomes brighter. AgX is less likely to darken parts of the scene compared to [constant TONE_MAPPER_ACES] and can match the overall scene brightness of [constant TONE_MAPPER_FILMIC] more closely. Since AgX does not provide whitepoint adjustments, the whitepoint is forced to [code]16.016004[/code] when using AgX.
 		</constant>
 		<constant name="TONE_MAPPER_AGX_PUNCHY" value="5" enum="ToneMapper">
 			Use the AgX tonemapper with the "punchy" look. AgX is slightly more expensive than other options, but it handles bright lighting in a more realistic fashion by desaturating it as it becomes brighter. The punchy look increases contrast and saturation, bringing its visuals closer to [constant TONE_MAPPER_ACES]. Since AgX does not provide whitepoint adjustments, the whitepoint is forced to [code]16.016004[/code] when using AgX Punchy.
->>>>>>> e7194ba0
 		</constant>
 		<constant name="GLOW_BLEND_MODE_ADDITIVE" value="0" enum="GlowBlendMode">
 			Additive glow blending mode. Mostly used for particles, glows (bloom), lens flare, bright sources.
