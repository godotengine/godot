--- conflicted
+++ resolved
@@ -234,8 +234,7 @@
 			<param index="2" name="custom_importer" type="String" default="&quot;&quot;" />
 			<param index="3" name="generator_parameters" type="Variant" default="null" />
 			<description>
-<<<<<<< HEAD
-				This function can only be called during the [method _import] callback and it allows manually importing resources from it. This is useful when the imported file generates external resources that require importing (as example, images). Custom parameters for the ".import" file can be passed via the [param custom_options]. Additionally, in cases where multiple importers can handle a file, the [param custom_importer] ca be specified to force a specific one. This function performs a resource import and returns immediately with a success or error code. [param generator_parameters] defines optional extra metadata which will be stored as [param generator_parameters] in the [code]remap[/code] section of the [code].import[/code] file, for example to store a md5 hash of the source data. For example:
+				This function can only be called during the [method _import] callback and it allows manually importing resources from it. This is useful when the imported file generates external resources that require importing (as example, images). Custom parameters for the ".import" file can be passed via the [param custom_options]. Additionally, in cases where multiple importers can handle a file, the [param custom_importer] ca be specified to force a specific one. This function performs a resource import and returns immediately with a success or error code. [param generator_parameters] defines optional extra metadata which will be stored as [code skip-lint]generator_parameters[/code] in the [code]remap[/code] section of the [code].import[/code] file, for example to store a md5 hash of the source data. For example:
 				[codeblocks]
 				[gdscript]
 				var _editor: EditorInterface
@@ -308,9 +307,6 @@
 				}
 				[/csharp]
 				[/codeblocks]
-=======
-				This function can only be called during the [method _import] callback and it allows manually importing resources from it. This is useful when the imported file generates external resources that require importing (as example, images). Custom parameters for the ".import" file can be passed via the [param custom_options]. Additionally, in cases where multiple importers can handle a file, the [param custom_importer] ca be specified to force a specific one. This function performs a resource import and returns immediately with a success or error code. [param generator_parameters] defines optional extra metadata which will be stored as [code skip-lint]generator_parameters[/code] in the [code]remap[/code] section of the [code].import[/code] file, for example to store a md5 hash of the source data.
->>>>>>> d76c1d0e
 			</description>
 		</method>
 	</methods>
