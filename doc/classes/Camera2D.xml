<?xml version="1.0" encoding="UTF-8" ?>
<class name="Camera2D" inherits="Node2D" category="Core" version="3.0.alpha.custom_build">
	<brief_description>
		Camera node for 2D scenes.
	</brief_description>
	<description>
		Camera node for 2D scenes. It forces the screen (current layer) to scroll following this node. This makes it easier (and faster) to program scrollable scenes than manually changing the position of [CanvasItem] based nodes.
		This node is intended to be a simple helper to get things going quickly and it may happen often that more functionality is desired to change how the camera works. To make your own custom camera node, simply inherit from [Node2D] and change the transform of the canvas by calling get_viewport().set_canvas_transform(m) in [Viewport].
	</description>
	<tutorials>
	</tutorials>
	<demos>
	</demos>
	<methods>
		<method name="align">
			<return type="void">
			</return>
			<description>
				Align the camera to the tracked node
			</description>
		</method>
		<method name="clear_current">
			<return type="void">
			</return>
			<description>
			</description>
		</method>
		<method name="force_update_scroll">
			<return type="void">
			</return>
			<description>
				Force the camera to update scroll immediately.
			</description>
		</method>
		<method name="get_anchor_mode" qualifiers="const">
			<return type="int" enum="Camera2D.AnchorMode">
			</return>
			<description>
			</description>
		</method>
		<method name="get_camera_position" qualifiers="const">
			<return type="Vector2">
			</return>
			<description>
				Return the camera position.
			</description>
		</method>
		<method name="get_camera_screen_center" qualifiers="const">
			<return type="Vector2">
			</return>
			<description>
			</description>
		</method>
		<method name="get_custom_viewport" qualifiers="const">
			<return type="Node">
			</return>
			<description>
			</description>
		</method>
		<method name="get_drag_margin" qualifiers="const">
			<return type="float">
			</return>
			<argument index="0" name="margin" type="int" enum="Margin">
			</argument>
			<description>
				Return the margins needed to drag the camera (see [method set_drag_margin]).
			</description>
		</method>
		<method name="get_follow_smoothing" qualifiers="const">
			<return type="float">
			</return>
			<description>
			</description>
		</method>
		<method name="get_h_offset" qualifiers="const">
			<return type="float">
			</return>
			<description>
			</description>
		</method>
		<method name="get_limit" qualifiers="const">
			<return type="int">
			</return>
			<argument index="0" name="margin" type="int" enum="Margin">
			</argument>
			<description>
				Return the scrolling limit in pixels.
			</description>
		</method>
		<method name="get_offset" qualifiers="const">
			<return type="Vector2">
			</return>
			<description>
				Return the scroll offset.
			</description>
		</method>
		<method name="get_v_offset" qualifiers="const">
			<return type="float">
			</return>
			<description>
			</description>
		</method>
		<method name="get_zoom" qualifiers="const">
			<return type="Vector2">
			</return>
			<description>
			</description>
		</method>
		<method name="is_current" qualifiers="const">
			<return type="bool">
			</return>
			<description>
				Return true of this is the current camera (see [method make_current]).
			</description>
		</method>
		<method name="is_follow_smoothing_enabled" qualifiers="const">
			<return type="bool">
			</return>
			<description>
			</description>
		</method>
		<method name="is_h_drag_enabled" qualifiers="const">
			<return type="bool">
			</return>
			<description>
			</description>
		</method>
		<method name="is_limit_drawing_enabled" qualifiers="const">
			<return type="bool">
			</return>
			<description>
			</description>
		</method>
		<method name="is_limit_smoothing_enabled" qualifiers="const">
			<return type="bool">
			</return>
			<description>
			</description>
		</method>
		<method name="is_margin_drawing_enabled" qualifiers="const">
			<return type="bool">
			</return>
			<description>
			</description>
		</method>
		<method name="is_rotating" qualifiers="const">
			<return type="bool">
			</return>
			<description>
			</description>
		</method>
		<method name="is_screen_drawing_enabled" qualifiers="const">
			<return type="bool">
			</return>
			<description>
			</description>
		</method>
		<method name="is_v_drag_enabled" qualifiers="const">
			<return type="bool">
			</return>
			<description>
			</description>
		</method>
		<method name="make_current">
			<return type="void">
			</return>
			<description>
				Make this the current 2D camera for the scene (viewport and layer), in case there's many cameras in the scene.
			</description>
		</method>
		<method name="reset_smoothing">
			<return type="void">
			</return>
			<description>
				Set the camera's position immediately to its current smoothing destination.
				This has no effect if smoothing is disabled.
			</description>
		</method>
		<method name="set_anchor_mode">
			<return type="void">
			</return>
			<argument index="0" name="anchor_mode" type="int" enum="Camera2D.AnchorMode">
			</argument>
			<description>
			</description>
		</method>
		<method name="set_custom_viewport">
			<return type="void">
			</return>
			<argument index="0" name="viewport" type="Node">
			</argument>
			<description>
			</description>
		</method>
		<method name="set_drag_margin">
			<return type="void">
			</return>
			<argument index="0" name="margin" type="int" enum="Margin">
			</argument>
			<argument index="1" name="drag_margin" type="float">
			</argument>
			<description>
				Set the margins needed to drag the camera (relative to the screen size). Margin uses the MARGIN_* enum. Drag margins of 0,0,0,0 will keep the camera at the center of the screen, while drag margins of 1,1,1,1 will only move when the camera is at the edges.
			</description>
		</method>
		<method name="set_enable_follow_smoothing">
			<return type="void">
			</return>
			<argument index="0" name="follow_smoothing" type="bool">
			</argument>
			<description>
			</description>
		</method>
		<method name="set_follow_smoothing">
			<return type="void">
			</return>
			<argument index="0" name="follow_smoothing" type="float">
			</argument>
			<description>
			</description>
		</method>
		<method name="set_h_drag_enabled">
			<return type="void">
			</return>
			<argument index="0" name="enabled" type="bool">
			</argument>
			<description>
			</description>
		</method>
		<method name="set_h_offset">
			<return type="void">
			</return>
			<argument index="0" name="ofs" type="float">
			</argument>
			<description>
			</description>
		</method>
		<method name="set_limit">
			<return type="void">
			</return>
			<argument index="0" name="margin" type="int" enum="Margin">
			</argument>
			<argument index="1" name="limit" type="int">
			</argument>
			<description>
				Set the scrolling limit in pixels.
			</description>
		</method>
		<method name="set_limit_drawing_enabled">
			<return type="void">
			</return>
			<argument index="0" name="limit_drawing_enabled" type="bool">
			</argument>
			<description>
			</description>
		</method>
		<method name="set_limit_smoothing_enabled">
			<return type="void">
			</return>
			<argument index="0" name="limit_smoothing_enabled" type="bool">
			</argument>
			<description>
				Smooth camera when reaching camera limits.
				This requires camera smoothing being enabled to have a noticeable effect.
			</description>
		</method>
		<method name="set_margin_drawing_enabled">
			<return type="void">
			</return>
			<argument index="0" name="margin_drawing_enabled" type="bool">
			</argument>
			<description>
			</description>
		</method>
		<method name="set_offset">
			<return type="void">
			</return>
			<argument index="0" name="offset" type="Vector2">
			</argument>
			<description>
				Set the scroll offset. Useful for looking around or camera shake animations.
			</description>
		</method>
		<method name="set_rotating">
			<return type="void">
			</return>
			<argument index="0" name="rotating" type="bool">
			</argument>
			<description>
			</description>
		</method>
		<method name="set_screen_drawing_enabled">
			<return type="void">
			</return>
			<argument index="0" name="screen_drawing_enabled" type="bool">
			</argument>
			<description>
			</description>
		</method>
		<method name="set_v_drag_enabled">
			<return type="void">
			</return>
			<argument index="0" name="enabled" type="bool">
			</argument>
			<description>
			</description>
		</method>
		<method name="set_v_offset">
			<return type="void">
			</return>
			<argument index="0" name="ofs" type="float">
			</argument>
			<description>
			</description>
		</method>
		<method name="set_zoom">
			<return type="void">
			</return>
			<argument index="0" name="zoom" type="Vector2">
			</argument>
			<description>
			</description>
		</method>
	</methods>
	<members>
		<member name="anchor_mode" type="int" setter="set_anchor_mode" getter="get_anchor_mode" enum="Camera2D.AnchorMode">
			The Camera2D's anchor point. See [code]ANCHOR_MODE_*[/code] constants.
		</member>
		<member name="current" type="bool" setter="_set_current" getter="is_current">
			If [code]true[/code] the camera is the active camera for the current scene. Only one camera can be current, so setting a different camera [code]current[/code] will disable this one.
		</member>
		<member name="drag_margin_bottom" type="float" setter="set_drag_margin" getter="get_drag_margin">
			Bottom margin needed to drag the camera. A value of [code]1[/code] makes the camera move only when reaching the edge of the screen.
		</member>
		<member name="drag_margin_h_enabled" type="bool" setter="set_h_drag_enabled" getter="is_h_drag_enabled">
<<<<<<< HEAD
			If [code]true[/code] the camera only moves when reaching the horizontal drag margins. If [code]false[/code] the camera moves horizontally regardless of margins. Default value: [code]true[/code].
=======
			If [code]true[/code] the camera moves after a relative horizontal portion of the screen based on [member drag_margin_left] and [member drag_margin_right].
>>>>>>> 87c3760c
		</member>
		<member name="drag_margin_left" type="float" setter="set_drag_margin" getter="get_drag_margin">
			Left margin needed to drag the camera. A value of [code]1[/code] makes the camera move only when reaching the edge of the screen.
		</member>
		<member name="drag_margin_right" type="float" setter="set_drag_margin" getter="get_drag_margin">
			Right margin needed to drag the camera. A value of [code]1[/code] makes the camera move only when reaching the edge of the screen.
		</member>
		<member name="drag_margin_top" type="float" setter="set_drag_margin" getter="get_drag_margin">
			Top margin needed to drag the camera. A value of [code]1[/code] makes the camera move only when reaching the edge of the screen.
		</member>
		<member name="drag_margin_v_enabled" type="bool" setter="set_v_drag_enabled" getter="is_v_drag_enabled">
<<<<<<< HEAD
			If [code]true[/code] the camera only moves when reaching the vertical drag margins. If [code]false[/code] the camera moves vertically regardless of margins. Default value: [code]true[/code].
=======
			If [code]true[/code] the camera moves after a relative vertical portion of the screen based on [member drag_margin_top] and [member drag_margin_bottom].
>>>>>>> 87c3760c
		</member>
		<member name="editor_draw_drag_margin" type="bool" setter="set_margin_drawing_enabled" getter="is_margin_drawing_enabled">
			If [code]true[/code] draws the camera's drag margin rectangle in the editor.
		</member>
		<member name="editor_draw_limits" type="bool" setter="set_limit_drawing_enabled" getter="is_limit_drawing_enabled">
			If [code]true[/code] draws the camera's limits rectangle in the editor.
		</member>
		<member name="editor_draw_screen" type="bool" setter="set_screen_drawing_enabled" getter="is_screen_drawing_enabled">
			If [code]true[/code] draws the camera's screen rectangle in the editor.
		</member>
		<member name="limit_bottom" type="int" setter="set_limit" getter="get_limit">
			Bottom scroll limit in pixels. The camera stops moving when reaching this value.
		</member>
		<member name="limit_left" type="int" setter="set_limit" getter="get_limit">
			Left scroll limit in pixels. The camera stops moving when reaching this value.
		</member>
		<member name="limit_right" type="int" setter="set_limit" getter="get_limit">
			Right scroll limit in pixels. The camera stops moving when reaching this value.
		</member>
		<member name="limit_smoothed" type="bool" setter="set_limit_smoothing_enabled" getter="is_limit_smoothing_enabled">
			If [code]true[/code] the camera smoothly stops when reaches its limits.
		</member>
		<member name="limit_top" type="int" setter="set_limit" getter="get_limit">
			Top scroll limit in pixels. The camera stops moving when reaching this value.
		</member>
		<member name="offset" type="Vector2" setter="set_offset" getter="get_offset">
			The camera's offset, useful for looking around or camera shake animations.
		</member>
		<member name="rotating" type="bool" setter="set_rotating" getter="is_rotating">
<<<<<<< HEAD
			If [code]true[/code] the camera can rotate during gameplay. Default value: [code]false[/code].
		</member>
		<member name="smoothing_enabled" type="bool" setter="set_enable_follow_smoothing" getter="is_follow_smoothing_enabled">
			If [code]true[/code] the camera's velocity changes gradually, preventing sudden starts and stops. Default value: [code]false[/code].
		</member>
		<member name="smoothing_speed" type="float" setter="set_follow_smoothing" getter="get_follow_smoothing">
			How fast the camera's velocity changes if smoothing is enabled.
=======
			If [code]true[/code] the camera rotates with the target.
		</member>
		<member name="smoothing_enabled" type="bool" setter="set_enable_follow_smoothing" getter="is_follow_smoothing_enabled">
			If [code]true[/code] the camera smoothly moves towards the target at [member smoothing_speed].
		</member>
		<member name="smoothing_speed" type="float" setter="set_follow_smoothing" getter="get_follow_smoothing">
			Speed in pixels per second of the smoothing effect of the camera.
>>>>>>> 87c3760c
		</member>
		<member name="zoom" type="Vector2" setter="set_zoom" getter="get_zoom">
			The camera's zoom relative to the viewport. Values larger than [code]Vector2(1, 1)[/code] zoom out and smaller values zoom in. For an example, use [code]Vector2(0.5, 0.5)[/code] for a 2x zoom in, and [code]Vector2(4, 4)[/code] for a 4x zoom out.
		</member>
	</members>
	<constants>
		<constant name="ANCHOR_MODE_FIXED_TOP_LEFT" value="0">
		</constant>
		<constant name="ANCHOR_MODE_DRAG_CENTER" value="1">
		</constant>
	</constants>
</class><|MERGE_RESOLUTION|>--- conflicted
+++ resolved
@@ -333,11 +333,7 @@
 			Bottom margin needed to drag the camera. A value of [code]1[/code] makes the camera move only when reaching the edge of the screen.
 		</member>
 		<member name="drag_margin_h_enabled" type="bool" setter="set_h_drag_enabled" getter="is_h_drag_enabled">
-<<<<<<< HEAD
 			If [code]true[/code] the camera only moves when reaching the horizontal drag margins. If [code]false[/code] the camera moves horizontally regardless of margins. Default value: [code]true[/code].
-=======
-			If [code]true[/code] the camera moves after a relative horizontal portion of the screen based on [member drag_margin_left] and [member drag_margin_right].
->>>>>>> 87c3760c
 		</member>
 		<member name="drag_margin_left" type="float" setter="set_drag_margin" getter="get_drag_margin">
 			Left margin needed to drag the camera. A value of [code]1[/code] makes the camera move only when reaching the edge of the screen.
@@ -349,11 +345,7 @@
 			Top margin needed to drag the camera. A value of [code]1[/code] makes the camera move only when reaching the edge of the screen.
 		</member>
 		<member name="drag_margin_v_enabled" type="bool" setter="set_v_drag_enabled" getter="is_v_drag_enabled">
-<<<<<<< HEAD
 			If [code]true[/code] the camera only moves when reaching the vertical drag margins. If [code]false[/code] the camera moves vertically regardless of margins. Default value: [code]true[/code].
-=======
-			If [code]true[/code] the camera moves after a relative vertical portion of the screen based on [member drag_margin_top] and [member drag_margin_bottom].
->>>>>>> 87c3760c
 		</member>
 		<member name="editor_draw_drag_margin" type="bool" setter="set_margin_drawing_enabled" getter="is_margin_drawing_enabled">
 			If [code]true[/code] draws the camera's drag margin rectangle in the editor.
@@ -383,15 +375,6 @@
 			The camera's offset, useful for looking around or camera shake animations.
 		</member>
 		<member name="rotating" type="bool" setter="set_rotating" getter="is_rotating">
-<<<<<<< HEAD
-			If [code]true[/code] the camera can rotate during gameplay. Default value: [code]false[/code].
-		</member>
-		<member name="smoothing_enabled" type="bool" setter="set_enable_follow_smoothing" getter="is_follow_smoothing_enabled">
-			If [code]true[/code] the camera's velocity changes gradually, preventing sudden starts and stops. Default value: [code]false[/code].
-		</member>
-		<member name="smoothing_speed" type="float" setter="set_follow_smoothing" getter="get_follow_smoothing">
-			How fast the camera's velocity changes if smoothing is enabled.
-=======
 			If [code]true[/code] the camera rotates with the target.
 		</member>
 		<member name="smoothing_enabled" type="bool" setter="set_enable_follow_smoothing" getter="is_follow_smoothing_enabled">
@@ -399,7 +382,6 @@
 		</member>
 		<member name="smoothing_speed" type="float" setter="set_follow_smoothing" getter="get_follow_smoothing">
 			Speed in pixels per second of the smoothing effect of the camera.
->>>>>>> 87c3760c
 		</member>
 		<member name="zoom" type="Vector2" setter="set_zoom" getter="get_zoom">
 			The camera's zoom relative to the viewport. Values larger than [code]Vector2(1, 1)[/code] zoom out and smaller values zoom in. For an example, use [code]Vector2(0.5, 0.5)[/code] for a 2x zoom in, and [code]Vector2(4, 4)[/code] for a 4x zoom out.
