--- conflicted
+++ resolved
@@ -413,11 +413,7 @@
 	<signals>
 		<signal name="emission_shape_changed">
 			<description>
-<<<<<<< HEAD
-				Emitted when the emission shape of the material has been changed in its offset, size, scale, or orientation.
-=======
 				Emitted when this material's emission shape is changed in any way. This includes changes to [member emission_shape], [member emission_shape_scale], or [member emission_sphere_radius], and any other property that affects the emission shape's offset, size, scale, or orientation.
->>>>>>> c14aaa9a
 			</description>
 		</signal>
 	</signals>
