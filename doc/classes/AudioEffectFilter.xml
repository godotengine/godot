--- conflicted
+++ resolved
@@ -72,18 +72,11 @@
 		<member name="cutoff_hz" type="float" setter="set_cutoff" getter="get_cutoff">
 			Threshold frequency for the filter.
 		</member>
-<<<<<<< HEAD
-		<member name="db" type="int" setter="set_db" getter="get_db" enum="AudioEffectFilter.FilterDB">
-		</member>
-		<member name="gain" type="float" setter="set_gain" getter="get_gain">
-			Gain amount of the frequences after the filter.
-=======
 		<member name="dB" type="int" setter="set_db" getter="get_db" enum="AudioEffectFilter.FilterDB">
 			The volume in decibels of the filter.
 		</member>
 		<member name="gain" type="float" setter="set_gain" getter="get_gain">
 			Gain amount of the frequencies after the filter.
->>>>>>> 87c3760c
 		</member>
 		<member name="resonance" type="float" setter="set_resonance" getter="get_resonance">
 			Amount of boost in the overtones near the cutoff frequency.
