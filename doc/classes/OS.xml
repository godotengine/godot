<?xml version="1.0" encoding="UTF-8" ?>
<class name="OS" inherits="Object" xmlns:xsi="http://www.w3.org/2001/XMLSchema-instance" xsi:noNamespaceSchemaLocation="../class.xsd">
	<brief_description>
		Provides access to common operating system functionalities.
	</brief_description>
	<description>
		The [OS] class wraps the most common functionalities for communicating with the host operating system, such as the video driver, delays, environment variables, execution of binaries, command line, etc.
		[b]Note:[/b] In Godot 4, [OS] functions related to window management, clipboard, and TTS were moved to the [DisplayServer] singleton (and the [Window] class). Functions related to time were removed and are only available in the [Time] class.
	</description>
	<tutorials>
		<link title="Operating System Testing Demo">https://godotengine.org/asset-library/asset/2789</link>
	</tutorials>
	<methods>
		<method name="alert">
			<return type="void" />
			<param index="0" name="text" type="String" />
			<param index="1" name="title" type="String" default="&quot;Alert!&quot;" />
			<description>
				Displays a modal dialog box using the host platform's implementation. The engine execution is blocked until the dialog is closed.
			</description>
		</method>
		<method name="close_midi_inputs">
			<return type="void" />
			<description>
				Shuts down the system MIDI driver. Godot will no longer receive [InputEventMIDI]. See also [method open_midi_inputs] and [method get_connected_midi_inputs].
				[b]Note:[/b] This method is implemented on Linux, macOS, Windows, and Web.
			</description>
		</method>
		<method name="crash">
			<return type="void" />
			<param index="0" name="message" type="String" />
			<description>
				Crashes the engine (or the editor if called within a [code]@tool[/code] script). See also [method kill].
				[b]Note:[/b] This method should [i]only[/i] be used for testing the system's crash handler, not for any other purpose. For general error reporting, use (in order of preference) [method @GDScript.assert], [method @GlobalScope.push_error], or [method alert].
			</description>
		</method>
		<method name="create_instance">
			<return type="int" />
			<param index="0" name="arguments" type="PackedStringArray" />
			<description>
				Creates a new instance of Godot that runs independently. The [param arguments] are used in the given order and separated by a space.
				If the process is successfully created, this method returns the new process' ID, which you can use to monitor the process (and potentially terminate it with [method kill]). If the process cannot be created, this method returns [code]-1[/code].
				See [method create_process] if you wish to run a different process.
				[b]Note:[/b] This method is implemented on Android, Linux, macOS and Windows.
			</description>
		</method>
		<method name="create_process">
			<return type="int" />
			<param index="0" name="path" type="String" />
			<param index="1" name="arguments" type="PackedStringArray" />
			<param index="2" name="open_console" type="bool" default="false" />
			<description>
				Creates a new process that runs independently of Godot. It will not terminate when Godot terminates. The path specified in [param path] must exist and be an executable file or macOS [code].app[/code] bundle. The path is resolved based on the current platform. The [param arguments] are used in the given order and separated by a space.
				On Windows, if [param open_console] is [code]true[/code] and the process is a console app, a new terminal window will be opened.
				If the process is successfully created, this method returns its process ID, which you can use to monitor the process (and potentially terminate it with [method kill]). Otherwise, this method returns [code]-1[/code].
				[b]Example:[/b] Run another instance of the project:
				[codeblocks]
				[gdscript]
				var pid = OS.create_process(OS.get_executable_path(), [])
				[/gdscript]
				[csharp]
				var pid = OS.CreateProcess(OS.GetExecutablePath(), []);
				[/csharp]
				[/codeblocks]
				See [method execute] if you wish to run an external command and retrieve the results.
				[b]Note:[/b] This method is implemented on Android, Linux, macOS, and Windows.
				[b]Note:[/b] On macOS, sandboxed applications are limited to run only embedded helper executables, specified during export or system .app bundle, system .app bundles will ignore arguments.
			</description>
		</method>
		<method name="delay_msec" qualifiers="const">
			<return type="void" />
			<param index="0" name="msec" type="int" />
			<description>
				Delays execution of the current thread by [param msec] milliseconds. [param msec] must be greater than or equal to [code]0[/code]. Otherwise, [method delay_msec] does nothing and prints an error message.
				[b]Note:[/b] [method delay_msec] is a [i]blocking[/i] way to delay code execution. To delay code execution in a non-blocking way, you may use [method SceneTree.create_timer]. Awaiting with [SceneTreeTimer] delays the execution of code placed below the [code]await[/code] without affecting the rest of the project (or editor, for [EditorPlugin]s and [EditorScript]s).
				[b]Note:[/b] When [method delay_msec] is called on the main thread, it will freeze the project and will prevent it from redrawing and registering input until the delay has passed. When using [method delay_msec] as part of an [EditorPlugin] or [EditorScript], it will freeze the editor but won't freeze the project if it is currently running (since the project is an independent child process).
			</description>
		</method>
		<method name="delay_usec" qualifiers="const">
			<return type="void" />
			<param index="0" name="usec" type="int" />
			<description>
				Delays execution of the current thread by [param usec] microseconds. [param usec] must be greater than or equal to [code]0[/code]. Otherwise, [method delay_usec] does nothing and prints an error message.
				[b]Note:[/b] [method delay_usec] is a [i]blocking[/i] way to delay code execution. To delay code execution in a non-blocking way, you may use [method SceneTree.create_timer]. Awaiting with a [SceneTreeTimer] delays the execution of code placed below the [code]await[/code] without affecting the rest of the project (or editor, for [EditorPlugin]s and [EditorScript]s).
				[b]Note:[/b] When [method delay_usec] is called on the main thread, it will freeze the project and will prevent it from redrawing and registering input until the delay has passed. When using [method delay_usec] as part of an [EditorPlugin] or [EditorScript], it will freeze the editor but won't freeze the project if it is currently running (since the project is an independent child process).
			</description>
		</method>
		<method name="execute">
			<return type="int" />
			<param index="0" name="path" type="String" />
			<param index="1" name="arguments" type="PackedStringArray" />
			<param index="2" name="output" type="Array" default="[]" />
			<param index="3" name="read_stderr" type="bool" default="false" />
			<param index="4" name="open_console" type="bool" default="false" />
			<description>
				Executes the given process in a [i]blocking[/i] way. The file specified in [param path] must exist and be executable. The system path resolution will be used. The [param arguments] are used in the given order, separated by spaces, and wrapped in quotes.
				If an [param output] array is provided, the complete shell output of the process is appended to [param output] as a single [String] element. If [param read_stderr] is [code]true[/code], the output to the standard error stream is also appended to the array.
				On Windows, if [param open_console] is [code]true[/code] and the process is a console app, a new terminal window is opened.
				This method returns the exit code of the command, or [code]-1[/code] if the process fails to execute.
				[b]Note:[/b] The main thread will be blocked until the executed command terminates. Use [Thread] to create a separate thread that will not block the main thread, or use [method create_process] to create a completely independent process.
				For example, to retrieve a list of the working directory's contents:
				[codeblocks]
				[gdscript]
				var output = []
				var exit_code = OS.execute("ls", ["-l", "/tmp"], output)
				[/gdscript]
				[csharp]
				Godot.Collections.Array output = [];
				int exitCode = OS.Execute("ls", ["-l", "/tmp"], output);
				[/csharp]
				[/codeblocks]
				If you wish to access a shell built-in or execute a composite command, a platform-specific shell can be invoked. For example:
				[codeblocks]
				[gdscript]
				var output = []
				OS.execute("CMD.exe", ["/C", "cd %TEMP% &amp;&amp; dir"], output)
				[/gdscript]
				[csharp]
				Godot.Collections.Array output = [];
				OS.Execute("CMD.exe", ["/C", "cd %TEMP% &amp;&amp; dir"], output);
				[/csharp]
				[/codeblocks]
				[b]Note:[/b] This method is implemented on Android, Linux, macOS, and Windows.
				[b]Note:[/b] To execute a Windows command interpreter built-in command, specify [code]cmd.exe[/code] in [param path], [code]/c[/code] as the first argument, and the desired command as the second argument.
				[b]Note:[/b] To execute a PowerShell built-in command, specify [code]powershell.exe[/code] in [param path], [code]-Command[/code] as the first argument, and the desired command as the second argument.
				[b]Note:[/b] To execute a Unix shell built-in command, specify shell executable name in [param path], [code]-c[/code] as the first argument, and the desired command as the second argument.
				[b]Note:[/b] On macOS, sandboxed applications are limited to run only embedded helper executables, specified during export.
				[b]Note:[/b] On Android, system commands such as [code]dumpsys[/code] can only be run on a rooted device.
			</description>
		</method>
		<method name="execute_with_pipe">
			<return type="Dictionary" />
			<param index="0" name="path" type="String" />
			<param index="1" name="arguments" type="PackedStringArray" />
			<param index="2" name="blocking" type="bool" default="true" />
			<description>
				Creates a new process that runs independently of Godot with redirected IO. It will not terminate when Godot terminates. The path specified in [param path] must exist and be an executable file or macOS [code].app[/code] bundle. The path is resolved based on the current platform. The [param arguments] are used in the given order and separated by a space.
				If [param blocking] is [code]false[/code], created pipes work in non-blocking mode, i.e. read and write operations will return immediately. Use [method FileAccess.get_error] to check if the last read/write operation was successful.
				If the process cannot be created, this method returns an empty [Dictionary]. Otherwise, this method returns a [Dictionary] with the following keys:
				- [code]"stdio"[/code] - [FileAccess] to access the process stdin and stdout pipes (read/write).
				- [code]"stderr"[/code] - [FileAccess] to access the process stderr pipe (read only).
				- [code]"pid"[/code] - Process ID as an [int], which you can use to monitor the process (and potentially terminate it with [method kill]).
				[b]Note:[/b] This method is implemented on Android, Linux, macOS, and Windows.
				[b]Note:[/b] To execute a Windows command interpreter built-in command, specify [code]cmd.exe[/code] in [param path], [code]/c[/code] as the first argument, and the desired command as the second argument.
				[b]Note:[/b] To execute a PowerShell built-in command, specify [code]powershell.exe[/code] in [param path], [code]-Command[/code] as the first argument, and the desired command as the second argument.
				[b]Note:[/b] To execute a Unix shell built-in command, specify shell executable name in [param path], [code]-c[/code] as the first argument, and the desired command as the second argument.
				[b]Note:[/b] On macOS, sandboxed applications are limited to run only embedded helper executables, specified during export or system .app bundle, system .app bundles will ignore arguments.
			</description>
		</method>
		<method name="find_keycode_from_string" qualifiers="const">
			<return type="int" enum="Key" />
			<param index="0" name="string" type="String" />
			<description>
				Finds the keycode for the given string. The returned values are equivalent to the [enum Key] constants.
				[codeblocks]
				[gdscript]
				print(OS.find_keycode_from_string("C"))         # Prints 67 (KEY_C)
				print(OS.find_keycode_from_string("Escape"))    # Prints 4194305 (KEY_ESCAPE)
				print(OS.find_keycode_from_string("Shift+Tab")) # Prints 37748738 (KEY_MASK_SHIFT | KEY_TAB)
				print(OS.find_keycode_from_string("Unknown"))   # Prints 0 (KEY_NONE)
				[/gdscript]
				[csharp]
				GD.Print(OS.FindKeycodeFromString("C"));         // Prints C (Key.C)
				GD.Print(OS.FindKeycodeFromString("Escape"));    // Prints Escape (Key.Escape)
				GD.Print(OS.FindKeycodeFromString("Shift+Tab")); // Prints 37748738 (KeyModifierMask.MaskShift | Key.Tab)
				GD.Print(OS.FindKeycodeFromString("Unknown"));   // Prints None (Key.None)
				[/csharp]
				[/codeblocks]
				See also [method get_keycode_string].
			</description>
		</method>
		<method name="get_cache_dir" qualifiers="const">
			<return type="String" />
			<description>
				Returns the [i]global[/i] cache data directory according to the operating system's standards.
				On the Linux/BSD platform, this path can be overridden by setting the [code]XDG_CACHE_HOME[/code] environment variable before starting the project. See [url=$DOCS_URL/tutorials/io/data_paths.html]File paths in Godot projects[/url] in the documentation for more information. See also [method get_config_dir] and [method get_data_dir].
				Not to be confused with [method get_user_data_dir], which returns the [i]project-specific[/i] user data path.
			</description>
		</method>
		<method name="get_cmdline_args">
			<return type="PackedStringArray" />
			<description>
				Returns the command-line arguments passed to the engine.
				Command-line arguments can be written in any form, including both [code]--key value[/code] and [code]--key=value[/code] forms so they can be properly parsed, as long as custom command-line arguments do not conflict with engine arguments.
				You can also incorporate environment variables using the [method get_environment] method.
				You can set [member ProjectSettings.editor/run/main_run_args] to define command-line arguments to be passed by the editor when running the project.
				[b]Example:[/b] Parse command-line arguments into a [Dictionary] using the [code]--key=value[/code] form for arguments:
				[codeblocks]
				[gdscript]
				var arguments = {}
				for argument in OS.get_cmdline_args():
				    if argument.contains("="):
				        var key_value = argument.split("=")
				        arguments[key_value[0].trim_prefix("--")] = key_value[1]
				    else:
				        # Options without an argument will be present in the dictionary,
				        # with the value set to an empty string.
				        arguments[argument.trim_prefix("--")] = ""
				[/gdscript]
				[csharp]
				var arguments = new Dictionary&lt;string, string&gt;();
				foreach (var argument in OS.GetCmdlineArgs())
				{
				    if (argument.Contains('='))
				    {
				        string[] keyValue = argument.Split("=");
				        arguments[keyValue[0].TrimPrefix("--")] = keyValue[1];
				    }
				    else
				    {
				        // Options without an argument will be present in the dictionary,
				        // with the value set to an empty string.
				        arguments[argument.TrimPrefix("--")] = "";
				    }
				}
				[/csharp]
				[/codeblocks]
				[b]Note:[/b] Passing custom user arguments directly is not recommended, as the engine may discard or modify them. Instead, pass the standard UNIX double dash ([code]--[/code]) and then the custom arguments, which the engine will ignore by design. These can be read via [method get_cmdline_user_args].
			</description>
		</method>
		<method name="get_cmdline_user_args">
			<return type="PackedStringArray" />
			<description>
				Returns the command-line user arguments passed to the engine. User arguments are ignored by the engine and reserved for the user. They are passed after the double dash [code]--[/code] argument. [code]++[/code] may be used when [code]--[/code] is intercepted by another program (such as [code]startx[/code]).
				[codeblock]
				# Godot has been executed with the following command:
				# godot --fullscreen -- --level=2 --hardcore

				OS.get_cmdline_args()      # Returns ["--fullscreen", "--level=2", "--hardcore"]
				OS.get_cmdline_user_args() # Returns ["--level=2", "--hardcore"]
				[/codeblock]
				To get all passed arguments, use [method get_cmdline_args].
			</description>
		</method>
		<method name="get_config_dir" qualifiers="const">
			<return type="String" />
			<description>
				Returns the [i]global[/i] user configuration directory according to the operating system's standards.
				On the Linux/BSD platform, this path can be overridden by setting the [code]XDG_CONFIG_HOME[/code] environment variable before starting the project. See [url=$DOCS_URL/tutorials/io/data_paths.html]File paths in Godot projects[/url] in the documentation for more information. See also [method get_cache_dir] and [method get_data_dir].
				Not to be confused with [method get_user_data_dir], which returns the [i]project-specific[/i] user data path.
			</description>
		</method>
		<method name="get_connected_midi_inputs">
			<return type="PackedStringArray" />
			<description>
				Returns an array of connected MIDI device names, if they exist. Returns an empty array if the system MIDI driver has not previously been initialized with [method open_midi_inputs]. See also [method close_midi_inputs].
				[b]Note:[/b] This method is implemented on Linux, macOS, Windows, and Web.
				[b]Note:[/b] On the Web platform, Web MIDI needs to be supported by the browser. [url=https://caniuse.com/midi]For the time being[/url], it is currently supported by all major browsers, except Safari.
				[b]Note:[/b] On the Web platform, using MIDI input requires a browser permission to be granted first. This permission request is performed when calling [method open_midi_inputs]. The browser will refrain from processing MIDI input until the user accepts the permission request.
			</description>
		</method>
		<method name="get_data_dir" qualifiers="const">
			<return type="String" />
			<description>
				Returns the [i]global[/i] user data directory according to the operating system's standards.
				On the Linux/BSD platform, this path can be overridden by setting the [code]XDG_DATA_HOME[/code] environment variable before starting the project. See [url=$DOCS_URL/tutorials/io/data_paths.html]File paths in Godot projects[/url] in the documentation for more information. See also [method get_cache_dir] and [method get_config_dir].
				Not to be confused with [method get_user_data_dir], which returns the [i]project-specific[/i] user data path.
			</description>
		</method>
		<method name="get_distribution_name" qualifiers="const">
			<return type="String" />
			<description>
				Returns the name of the distribution for Linux and BSD platforms (e.g. "Ubuntu", "Manjaro", "OpenBSD", etc.).
				Returns the same value as [method get_name] for stock Android ROMs, but attempts to return the custom ROM name for popular Android derivatives such as "LineageOS".
				Returns the same value as [method get_name] for other platforms.
				[b]Note:[/b] This method is not supported on the Web platform. It returns an empty string.
			</description>
		</method>
		<method name="get_entropy">
			<return type="PackedByteArray" />
			<param index="0" name="size" type="int" />
			<description>
				Generates a [PackedByteArray] of cryptographically secure random bytes with given [param size].
				[b]Note:[/b] Generating large quantities of bytes using this method can result in locking and entropy of lower quality on most platforms. Using [method Crypto.generate_random_bytes] is preferred in most cases.
			</description>
		</method>
		<method name="get_environment" qualifiers="const">
			<return type="String" />
			<param index="0" name="variable" type="String" />
			<description>
				Returns the value of the given environment variable, or an empty string if [param variable] doesn't exist.
				[b]Note:[/b] Double-check the casing of [param variable]. Environment variable names are case-sensitive on all platforms except Windows.
				[b]Note:[/b] On macOS, applications do not have access to shell environment variables.
			</description>
		</method>
		<method name="get_executable_path" qualifiers="const">
			<return type="String" />
			<description>
				Returns the file path to the current engine executable.
				[b]Note:[/b] On macOS, if you want to launch another instance of Godot, always use [method create_instance] instead of relying on the executable path.
			</description>
		</method>
		<method name="get_granted_permissions" qualifiers="const">
			<return type="PackedStringArray" />
			<description>
				On Android devices: Returns the list of dangerous permissions that have been granted.
				On macOS: Returns the list of granted permissions and user selected folders accessible to the application (sandboxed applications only). Use the native file dialog to request folder access permission.
			</description>
		</method>
		<method name="get_keycode_string" qualifiers="const">
			<return type="String" />
			<param index="0" name="code" type="int" enum="Key" />
			<description>
				Returns the given keycode as a [String].
				[codeblocks]
				[gdscript]
				print(OS.get_keycode_string(KEY_C))                    # Prints "C"
				print(OS.get_keycode_string(KEY_ESCAPE))               # Prints "Escape"
				print(OS.get_keycode_string(KEY_MASK_SHIFT | KEY_TAB)) # Prints "Shift+Tab"
				[/gdscript]
				[csharp]
				GD.Print(OS.GetKeycodeString(Key.C));                                    // Prints "C"
				GD.Print(OS.GetKeycodeString(Key.Escape));                               // Prints "Escape"
				GD.Print(OS.GetKeycodeString((Key)KeyModifierMask.MaskShift | Key.Tab)); // Prints "Shift+Tab"
				[/csharp]
				[/codeblocks]
				See also [method find_keycode_from_string], [member InputEventKey.keycode], and [method InputEventKey.get_keycode_with_modifiers].
			</description>
		</method>
		<method name="get_locale" qualifiers="const">
			<return type="String" />
			<description>
				Returns the host OS locale as a [String] of the form [code]language_Script_COUNTRY_VARIANT@extra[/code]. Every substring after [code]language[/code] is optional and may not exist.
				- [code]language[/code] - 2 or 3-letter [url=https://en.wikipedia.org/wiki/List_of_ISO_639-1_codes]language code[/url], in lower case.
				- [code skip-lint]Script[/code] - 4-letter [url=https://en.wikipedia.org/wiki/ISO_15924]script code[/url], in title case.
				- [code]COUNTRY[/code] - 2 or 3-letter [url=https://en.wikipedia.org/wiki/ISO_3166-1]country code[/url], in upper case.
				- [code]VARIANT[/code] - language variant, region and sort order. The variant can have any number of underscored keywords.
				- [code]extra[/code] - semicolon separated list of additional key words. This may include currency, calendar, sort order and numbering system information.
				If you want only the language code and not the fully specified locale from the OS, you can use [method get_locale_language].
			</description>
		</method>
		<method name="get_locale_language" qualifiers="const">
			<return type="String" />
			<description>
				Returns the host OS locale's 2 or 3-letter [url=https://en.wikipedia.org/wiki/List_of_ISO_639-1_codes]language code[/url] as a string which should be consistent on all platforms. This is equivalent to extracting the [code]language[/code] part of the [method get_locale] string.
				This can be used to narrow down fully specified locale strings to only the "common" language code, when you don't need the additional information about country code or variants. For example, for a French Canadian user with [code]fr_CA[/code] locale, this would return [code]fr[/code].
			</description>
		</method>
		<method name="get_main_thread_id" qualifiers="const">
			<return type="int" />
			<description>
				Returns the ID of the main thread. See [method get_thread_caller_id].
				[b]Note:[/b] Thread IDs are not deterministic and may be reused across application restarts.
			</description>
		</method>
		<method name="get_memory_info" qualifiers="const">
			<return type="Dictionary" />
			<description>
				Returns a [Dictionary] containing information about the current memory with the following entries:
				- [code]"physical"[/code] - total amount of usable physical memory in bytes. This value can be slightly less than the actual physical memory amount, since it does not include memory reserved by the kernel and devices.
				- [code]"free"[/code] - amount of physical memory, that can be immediately allocated without disk access or other costly operations, in bytes. The process might be able to allocate more physical memory, but this action will require moving inactive pages to disk, which can be expensive.
				- [code]"available"[/code] - amount of memory that can be allocated without extending the swap file(s), in bytes. This value includes both physical memory and swap.
				- [code]"stack"[/code] - size of the current thread stack in bytes.
				[b]Note:[/b] Each entry's value may be [code]-1[/code] if it is unknown.
			</description>
		</method>
		<method name="get_model_name" qualifiers="const">
			<return type="String" />
			<description>
				Returns the model name of the current device.
				[b]Note:[/b] This method is implemented on Android, iOS, macOS, and Windows. Returns [code]"GenericDevice"[/code] on unsupported platforms.
			</description>
		</method>
		<method name="get_name" qualifiers="const">
			<return type="String" />
			<description>
				Returns the name of the host platform.
				- On Windows, this is [code]"Windows"[/code].
				- On macOS, this is [code]"macOS"[/code].
				- On Linux-based operating systems, this is [code]"Linux"[/code].
				- On BSD-based operating systems, this is [code]"FreeBSD"[/code], [code]"NetBSD"[/code], [code]"OpenBSD"[/code], or [code]"BSD"[/code] as a fallback.
				- On Android, this is [code]"Android"[/code].
				- On iOS, this is [code]"iOS"[/code].
				- On Web, this is [code]"Web"[/code].
				[b]Note:[/b] Custom builds of the engine may support additional platforms, such as consoles, possibly returning other names.
				[codeblocks]
				[gdscript]
				match OS.get_name():
				    "Windows":
				        print("Welcome to Windows!")
				    "macOS":
				        print("Welcome to macOS!")
				    "Linux", "FreeBSD", "NetBSD", "OpenBSD", "BSD":
				        print("Welcome to Linux/BSD!")
				    "Android":
				        print("Welcome to Android!")
				    "iOS":
				        print("Welcome to iOS!")
				    "Web":
				        print("Welcome to the Web!")
				[/gdscript]
				[csharp]
				switch (OS.GetName())
				{
				    case "Windows":
				        GD.Print("Welcome to Windows");
				        break;
				    case "macOS":
				        GD.Print("Welcome to macOS!");
				        break;
				    case "Linux":
				    case "FreeBSD":
				    case "NetBSD":
				    case "OpenBSD":
				    case "BSD":
				        GD.Print("Welcome to Linux/BSD!");
				        break;
				    case "Android":
				        GD.Print("Welcome to Android!");
				        break;
				    case "iOS":
				        GD.Print("Welcome to iOS!");
				        break;
				    case "Web":
				        GD.Print("Welcome to the Web!");
				        break;
				}
				[/csharp]
				[/codeblocks]
				[b]Note:[/b] On Web platforms, it is still possible to determine the host platform's OS with feature tags. See [method has_feature].
			</description>
		</method>
		<method name="get_process_exit_code" qualifiers="const">
			<return type="int" />
			<param index="0" name="pid" type="int" />
			<description>
				Returns the exit code of a spawned process once it has finished running (see [method is_process_running]).
				Returns [code]-1[/code] if the [param pid] is not a PID of a spawned child process, the process is still running, or the method is not implemented for the current platform.
				[b]Note:[/b] Returns [code]-1[/code] if the [param pid] is a macOS bundled app process.
				[b]Note:[/b] This method is implemented on Android, Linux, macOS and Windows.
			</description>
		</method>
		<method name="get_process_id" qualifiers="const">
			<return type="int" />
			<description>
				Returns the number used by the host machine to uniquely identify this application.
				[b]Note:[/b] This method is implemented on Android, iOS, Linux, macOS, and Windows.
			</description>
		</method>
		<method name="get_processor_count" qualifiers="const">
			<return type="int" />
			<description>
				Returns the number of [i]logical[/i] CPU cores available on the host machine. On CPUs with HyperThreading enabled, this number will be greater than the number of [i]physical[/i] CPU cores.
			</description>
		</method>
		<method name="get_processor_name" qualifiers="const">
			<return type="String" />
			<description>
				Returns the full name of the CPU model on the host machine (e.g. [code]"Intel(R) Core(TM) i7-6700K CPU @ 4.00GHz"[/code]).
				[b]Note:[/b] This method is only implemented on Windows, macOS, Linux and iOS. On Android and Web, [method get_processor_name] returns an empty string.
			</description>
		</method>
		<method name="get_restart_on_exit_arguments" qualifiers="const">
			<return type="PackedStringArray" />
			<description>
				Returns the list of command line arguments that will be used when the project automatically restarts using [method set_restart_on_exit]. See also [method is_restart_on_exit_set].
			</description>
		</method>
		<method name="get_static_memory_peak_usage" qualifiers="const">
			<return type="int" />
			<description>
				Returns the maximum amount of static memory used. Only works in debug builds.
			</description>
		</method>
		<method name="get_static_memory_usage" qualifiers="const">
			<return type="int" />
			<description>
				Returns the amount of static memory being used by the program in bytes. Only works in debug builds.
			</description>
		</method>
		<method name="get_stderr_type" qualifiers="const">
			<return type="int" enum="OS.StdHandleType" />
			<description>
				Returns the type of the standard error device.
				[b]Note:[/b] This method is implemented on Linux, macOS, and Windows.
			</description>
		</method>
		<method name="get_stdin_type" qualifiers="const">
			<return type="int" enum="OS.StdHandleType" />
			<description>
				Returns the type of the standard input device.
				[b]Note:[/b] This method is implemented on Linux, macOS, and Windows.
				[b]Note:[/b] On exported Windows builds, run the console wrapper executable to access the standard input. If you need a single executable with full console support, use a custom build compiled with the [code]windows_subsystem=console[/code] flag.
			</description>
		</method>
		<method name="get_stdout_type" qualifiers="const">
			<return type="int" enum="OS.StdHandleType" />
			<description>
				Returns the type of the standard output device.
				[b]Note:[/b] This method is implemented on Linux, macOS, and Windows.
			</description>
		</method>
		<method name="get_system_ca_certificates">
			<return type="String" />
			<description>
				Returns the list of certification authorities trusted by the operating system as a string of concatenated certificates in PEM format.
			</description>
		</method>
		<method name="get_system_dir" qualifiers="const">
			<return type="String" />
			<param index="0" name="dir" type="int" enum="OS.SystemDir" />
			<param index="1" name="shared_storage" type="bool" default="true" />
			<description>
				Returns the path to commonly used folders across different platforms, as defined by [param dir]. See the [enum SystemDir] constants for available locations.
				[b]Note:[/b] This method is implemented on Android, Linux, macOS and Windows.
				[b]Note:[/b] Shared storage is implemented on Android and allows to differentiate between app specific and shared directories, if [param shared_storage] is [code]true[/code]. Shared directories have additional restrictions on Android.
			</description>
		</method>
		<method name="get_system_font_path" qualifiers="const">
			<return type="String" />
			<param index="0" name="font_name" type="String" />
			<param index="1" name="weight" type="int" default="400" />
			<param index="2" name="stretch" type="int" default="100" />
			<param index="3" name="italic" type="bool" default="false" />
			<description>
				Returns the path to the system font file with [param font_name] and style. Returns an empty string if no matching fonts found.
				The following aliases can be used to request default fonts: "sans-serif", "serif", "monospace", "cursive", and "fantasy".
				[b]Note:[/b] Returned font might have different style if the requested style is not available.
				[b]Note:[/b] This method is implemented on Android, iOS, Linux, macOS and Windows.
			</description>
		</method>
		<method name="get_system_font_path_for_text" qualifiers="const">
			<return type="PackedStringArray" />
			<param index="0" name="font_name" type="String" />
			<param index="1" name="text" type="String" />
			<param index="2" name="locale" type="String" default="&quot;&quot;" />
			<param index="3" name="script" type="String" default="&quot;&quot;" />
			<param index="4" name="weight" type="int" default="400" />
			<param index="5" name="stretch" type="int" default="100" />
			<param index="6" name="italic" type="bool" default="false" />
			<description>
				Returns an array of the system substitute font file paths, which are similar to the font with [param font_name] and style for the specified text, locale, and script. Returns an empty array if no matching fonts found.
				The following aliases can be used to request default fonts: "sans-serif", "serif", "monospace", "cursive", and "fantasy".
				[b]Note:[/b] Depending on OS, it's not guaranteed that any of the returned fonts will be suitable for rendering specified text. Fonts should be loaded and checked in the order they are returned, and the first suitable one used.
				[b]Note:[/b] Returned fonts might have different style if the requested style is not available or belong to a different font family.
				[b]Note:[/b] This method is implemented on Android, iOS, Linux, macOS and Windows.
			</description>
		</method>
		<method name="get_system_fonts" qualifiers="const">
			<return type="PackedStringArray" />
			<description>
				Returns the list of font family names available.
				[b]Note:[/b] This method is implemented on Android, iOS, Linux, macOS and Windows.
			</description>
		</method>
		<method name="get_temp_dir" qualifiers="const">
			<return type="String" />
			<description>
				Returns the [i]global[/i] temporary data directory according to the operating system's standards.
			</description>
		</method>
		<method name="get_thread_caller_id" qualifiers="const">
			<return type="int" />
			<description>
				Returns the ID of the current thread. This can be used in logs to ease debugging of multi-threaded applications.
				[b]Note:[/b] Thread IDs are not deterministic and may be reused across application restarts.
			</description>
		</method>
		<method name="get_unique_id" qualifiers="const">
			<return type="String" />
			<description>
				Returns a string that is unique to the device.
				[b]Note:[/b] This string may change without notice if the user reinstalls their operating system, upgrades it, or modifies their hardware. This means it should generally not be used to encrypt persistent data, as the data saved before an unexpected ID change would become inaccessible. The returned string may also be falsified using external programs, so do not rely on the string returned by this method for security purposes.
				[b]Note:[/b] On Web, returns an empty string and generates an error, as this method cannot be implemented for security reasons.
			</description>
		</method>
		<method name="get_user_data_dir" qualifiers="const">
			<return type="String" />
			<description>
				Returns the absolute directory path where user data is written (the [code]user://[/code] directory in Godot). The path depends on the project name and [member ProjectSettings.application/config/use_custom_user_dir].
				- On Windows, this is [code]%AppData%\Godot\app_userdata\[project_name][/code], or [code]%AppData%\[custom_name][/code] if [code]use_custom_user_dir[/code] is set. [code]%AppData%[/code] expands to [code]%UserProfile%\AppData\Roaming[/code].
				- On macOS, this is [code]~/Library/Application Support/Godot/app_userdata/[project_name][/code], or [code]~/Library/Application Support/[custom_name][/code] if [code]use_custom_user_dir[/code] is set.
				- On Linux and BSD, this is [code]~/.local/share/godot/app_userdata/[project_name][/code], or [code]~/.local/share/[custom_name][/code] if [code]use_custom_user_dir[/code] is set.
				- On Android and iOS, this is a sandboxed directory in either internal or external storage, depending on the user's configuration.
				- On Web, this is a virtual directory managed by the browser.
				If the project name is empty, [code][project_name][/code] falls back to [code][unnamed project][/code].
				Not to be confused with [method get_data_dir], which returns the [i]global[/i] (non-project-specific) user home directory.
			</description>
		</method>
		<method name="get_version" qualifiers="const">
			<return type="String" />
			<description>
				Returns the exact production and build version of the operating system. This is different from the branded version used in marketing. This helps to distinguish between different releases of operating systems, including minor versions, and insider and custom builds.
				- For Windows, the major and minor version are returned, as well as the build number. For example, the returned string may look like [code]10.0.9926[/code] for a build of Windows 10, and it may look like [code]6.1.7601[/code] for a build of Windows 7 SP1.
				- For rolling distributions, such as Arch Linux, an empty string is returned.
				- For macOS and iOS, the major and minor version are returned, as well as the patch number.
				- For Android, the SDK version and the incremental build number are returned. If it's a custom ROM, it attempts to return its version instead.
				[b]Note:[/b] This method is not supported on the Web platform. It returns an empty string.
			</description>
		</method>
		<method name="get_version_alias" qualifiers="const">
			<return type="String" />
			<description>
				Returns the branded version used in marketing, followed by the build number (on Windows) or the version number (on macOS). Examples include [code]11 (build 22000)[/code] and [code]Sequoia (15.0.0)[/code]. This value can then be appended to [method get_name] to get a full, human-readable operating system name and version combination for the operating system. Windows feature updates such as 24H2 are not contained in the resulting string, but Windows Server is recognized as such (e.g. [code]2025 (build 26100)[/code] for Windows Server 2025).
				[b]Note:[/b] This method is only supported on Windows and macOS. On other operating systems, it returns the same value as [method get_version].
			</description>
		</method>
		<method name="get_video_adapter_driver_info" qualifiers="const">
			<return type="PackedStringArray" />
			<description>
				Returns the video adapter driver name and version for the user's currently active graphics card, as a [PackedStringArray]. See also [method RenderingServer.get_video_adapter_api_version].
				The first element holds the driver name, such as [code]nvidia[/code], [code]amdgpu[/code], etc.
				The second element holds the driver version. For example, on the [code]nvidia[/code] driver on a Linux/BSD platform, the version is in the format [code]510.85.02[/code]. For Windows, the driver's format is [code]31.0.15.1659[/code].
				[b]Note:[/b] This method is only supported on Linux/BSD and Windows when not running in headless mode. On other platforms, it returns an empty array.
			</description>
		</method>
		<method name="has_environment" qualifiers="const">
			<return type="bool" />
			<param index="0" name="variable" type="String" />
			<description>
				Returns [code]true[/code] if the environment variable with the name [param variable] exists.
				[b]Note:[/b] Double-check the casing of [param variable]. Environment variable names are case-sensitive on all platforms except Windows.
			</description>
		</method>
		<method name="has_feature" qualifiers="const">
			<return type="bool" />
			<param index="0" name="tag_name" type="String" />
			<description>
				Returns [code]true[/code] if the feature for the given feature tag is supported in the currently running instance, depending on the platform, build, etc. Can be used to check whether you're currently running a debug build, on a certain platform or arch, etc. Refer to the [url=$DOCS_URL/tutorials/export/feature_tags.html]Feature Tags[/url] documentation for more details.
				[b]Note:[/b] Tag names are case-sensitive.
				[b]Note:[/b] On the Web platform, one of the following additional tags is defined to indicate the host platform: [code]web_android[/code], [code]web_ios[/code], [code]web_linuxbsd[/code], [code]web_macos[/code], or [code]web_windows[/code].
			</description>
		</method>
		<method name="is_debug_build" qualifiers="const">
			<return type="bool" />
			<description>
				Returns [code]true[/code] if the Godot binary used to run the project is a [i]debug[/i] export template, or when running in the editor.
				Returns [code]false[/code] if the Godot binary used to run the project is a [i]release[/i] export template.
				[b]Note:[/b] To check whether the Godot binary used to run the project is an export template (debug or release), use [code]OS.has_feature("template")[/code] instead.
			</description>
		</method>
		<method name="is_keycode_unicode" qualifiers="const">
			<return type="bool" />
			<param index="0" name="code" type="int" />
			<description>
				Returns [code]true[/code] if the input keycode corresponds to a Unicode character. For a list of codes, see the [enum Key] constants.
				[codeblocks]
				[gdscript]
				print(OS.is_keycode_unicode(KEY_G))      # Prints true
				print(OS.is_keycode_unicode(KEY_KP_4))   # Prints true
				print(OS.is_keycode_unicode(KEY_TAB))    # Prints false
				print(OS.is_keycode_unicode(KEY_ESCAPE)) # Prints false
				[/gdscript]
				[csharp]
				GD.Print(OS.IsKeycodeUnicode((long)Key.G));      // Prints True
				GD.Print(OS.IsKeycodeUnicode((long)Key.Kp4));    // Prints True
				GD.Print(OS.IsKeycodeUnicode((long)Key.Tab));    // Prints False
				GD.Print(OS.IsKeycodeUnicode((long)Key.Escape)); // Prints False
				[/csharp]
				[/codeblocks]
			</description>
		</method>
		<method name="is_process_running" qualifiers="const">
			<return type="bool" />
			<param index="0" name="pid" type="int" />
			<description>
				Returns [code]true[/code] if the child process ID ([param pid]) is still running or [code]false[/code] if it has terminated. [param pid] must be a valid ID generated from [method create_process].
				[b]Note:[/b] This method is implemented on Android, iOS, Linux, macOS, and Windows.
			</description>
		</method>
		<method name="is_restart_on_exit_set" qualifiers="const">
			<return type="bool" />
			<description>
				Returns [code]true[/code] if the project will automatically restart when it exits for any reason, [code]false[/code] otherwise. See also [method set_restart_on_exit] and [method get_restart_on_exit_arguments].
			</description>
		</method>
		<method name="is_sandboxed" qualifiers="const">
			<return type="bool" />
			<description>
				Returns [code]true[/code] if the application is running in the sandbox.
				[b]Note:[/b] This method is only implemented on macOS and Linux.
			</description>
		</method>
		<method name="is_stdout_verbose" qualifiers="const">
			<return type="bool" />
			<description>
				Returns [code]true[/code] if the engine was executed with the [code]--verbose[/code] or [code]-v[/code] command line argument, or if [member ProjectSettings.debug/settings/stdout/verbose_stdout] is [code]true[/code]. See also [method @GlobalScope.print_verbose].
			</description>
		</method>
		<method name="is_userfs_persistent" qualifiers="const">
			<return type="bool" />
			<description>
				Returns [code]true[/code] if the [code]user://[/code] file system is persistent, that is, its state is the same after a player quits and starts the game again. Relevant to the Web platform, where this persistence may be unavailable.
			</description>
		</method>
		<method name="kill">
			<return type="int" enum="Error" />
			<param index="0" name="pid" type="int" />
			<description>
				Kill (terminate) the process identified by the given process ID ([param pid]), such as the ID returned by [method execute] in non-blocking mode. See also [method crash].
				[b]Note:[/b] This method can also be used to kill processes that were not spawned by the engine.
				[b]Note:[/b] This method is implemented on Android, iOS, Linux, macOS and Windows.
			</description>
		</method>
		<method name="move_to_trash" qualifiers="const">
			<return type="int" enum="Error" />
			<param index="0" name="path" type="String" />
			<description>
				Moves the file or directory at the given [param path] to the system's recycle bin. See also [method DirAccess.remove].
				The method takes only global paths, so you may need to use [method ProjectSettings.globalize_path]. Do not use it for files in [code]res://[/code] as it will not work in exported projects.
				Returns [constant FAILED] if the file or directory cannot be found, or the system does not support this method.
				[codeblocks]
				[gdscript]
				var file_to_remove = "user://slot1.save"
				OS.move_to_trash(ProjectSettings.globalize_path(file_to_remove))
				[/gdscript]
				[csharp]
				var fileToRemove = "user://slot1.save";
				OS.MoveToTrash(ProjectSettings.GlobalizePath(fileToRemove));
				[/csharp]
				[/codeblocks]
				[b]Note:[/b] This method is implemented on Android, Linux, macOS and Windows.
				[b]Note:[/b] If the user has disabled the recycle bin on their system, the file will be permanently deleted instead.
			</description>
		</method>
		<method name="open_midi_inputs">
			<return type="void" />
			<description>
				Initializes the singleton for the system MIDI driver, allowing Godot to receive [InputEventMIDI]. See also [method get_connected_midi_inputs] and [method close_midi_inputs].
				[b]Note:[/b] This method is implemented on Linux, macOS, Windows, and Web.
				[b]Note:[/b] On the Web platform, Web MIDI needs to be supported by the browser. [url=https://caniuse.com/midi]For the time being[/url], it is currently supported by all major browsers, except Safari.
				[b]Note:[/b] On the Web platform, using MIDI input requires a browser permission to be granted first. This permission request is performed when calling [method open_midi_inputs]. The browser will refrain from processing MIDI input until the user accepts the permission request.
			</description>
		</method>
		<method name="read_buffer_from_stdin">
			<return type="PackedByteArray" />
			<param index="0" name="buffer_size" type="int" default="1024" />
			<description>
				Reads a user input as raw data from the standard input. This operation can be [i]blocking[/i], which causes the window to freeze if [method read_buffer_from_stdin] is called on the main thread.
				- If standard input is console, this method will block until the program receives a line break in standard input (usually by the user pressing [kbd]Enter[/kbd]).
				- If standard input is pipe, this method will block until a specific amount of data is read or pipe is closed.
				- If standard input is a file, this method will read a specific amount of data (or less if end-of-file is reached) and return immediately.
				[b]Note:[/b] This method is implemented on Linux, macOS, and Windows.
				[b]Note:[/b] On exported Windows builds, run the console wrapper executable to access the terminal. If standard input is console, calling this method without console wrapped will freeze permanently. If standard input is pipe or file, it can be used without console wrapper. If you need a single executable with full console support, use a custom build compiled with the [code]windows_subsystem=console[/code] flag.
			</description>
		</method>
		<method name="read_string_from_stdin">
			<return type="String" />
			<param index="0" name="buffer_size" type="int" default="1024" />
			<description>
				Reads a user input as a UTF-8 encoded string from the standard input. This operation can be [i]blocking[/i], which causes the window to freeze if [method read_string_from_stdin] is called on the main thread.
				- If standard input is console, this method will block until the program receives a line break in standard input (usually by the user pressing [kbd]Enter[/kbd]).
				- If standard input is pipe, this method will block until a specific amount of data is read or pipe is closed.
				- If standard input is a file, this method will read a specific amount of data (or less if end-of-file is reached) and return immediately.
				[b]Note:[/b] This method automatically replaces [code]\r\n[/code] line breaks with [code]\n[/code] and removes them from the end of the string. Use [method read_buffer_from_stdin] to read the unprocessed data.
				[b]Note:[/b] This method is implemented on Linux, macOS, and Windows.
				[b]Note:[/b] On exported Windows builds, run the console wrapper executable to access the terminal. If standard input is console, calling this method without console wrapped will freeze permanently. If standard input is pipe or file, it can be used without console wrapper. If you need a single executable with full console support, use a custom build compiled with the [code]windows_subsystem=console[/code] flag.
			</description>
		</method>
		<method name="request_permission">
			<return type="bool" />
			<param index="0" name="name" type="String" />
			<description>
				Requests a [i]dangerous[/i] permission (matching the given [param name]) from the OS. Returns [code]true[/code] unless [param name] is a valid [i]dangerous[/i] permission which has not already been granted. Otherwise dispatches the appropriate request to Android and returns [code]false[/code]. See also [signal MainLoop.on_request_permissions_result].
				The [param name] must be the full permission name. For example:
				- [code]OS.request_permission("android.permission.READ_EXTERNAL_STORAGE")[/code]
				- [code]OS.request_permission("android.permission.POST_NOTIFICATIONS")[/code]
<<<<<<< HEAD
				[b]Note:[/b] This method is only implemented on Android.
				[b]Note:[/b] In use, it is a requirement that said permission be ticked during export time; to insert it into AndroidManifest, and prevent the OS / [signal MainLoop.on_request_permissions_result] from reporting immediately back upon request that the permission was user-denied.
				[b]Note:[/b] Under current implementations, single-permission requests such as this are simply discarded if the OS' permissions dialog is already open, awaiting user input. Care should be taken in handing 'focus' over between app, OS, and back; potentially even pausing the scene-tree where appropriate.
=======
				- [code]OS.request_permission("macos.permission.RECORD_SCREEN")[/code]
				[b]Note:[/b] On Android, permission must be checked during export.
				[b]Note:[/b] This method is implemented on Android and macOS.
>>>>>>> 1f787b63
			</description>
		</method>
		<method name="request_permissions">
			<return type="bool" />
			<description>
				Requests [i]dangerous[/i] permissions from the OS; as per the AndroidManifest (ie, those ticked during export). Returns [code]true[/code] if all permissions have already been granted. Otherwise dispatches the appropriate request(s) to Android and returns [code]false[/code]. See also [signal MainLoop.on_request_permissions_result].
				[b]Note:[/b] This method is only implemented on Android. Normal permissions are automatically granted at install time in Android applications.
			</description>
		</method>
		<method name="revoke_granted_permissions">
			<return type="void" />
			<description>
				On macOS (sandboxed applications only), this function clears list of user selected folders accessible to the application.
			</description>
		</method>
		<method name="set_environment" qualifiers="const">
			<return type="void" />
			<param index="0" name="variable" type="String" />
			<param index="1" name="value" type="String" />
			<description>
				Sets the value of the environment variable [param variable] to [param value]. The environment variable will be set for the Godot process and any process executed with [method execute] after running [method set_environment]. The environment variable will [i]not[/i] persist to processes run after the Godot process was terminated.
				[b]Note:[/b] Environment variable names are case-sensitive on all platforms except Windows. The [param variable] name cannot be empty or include the [code]=[/code] character. On Windows, there is a 32767 characters limit for the combined length of [param variable], [param value], and the [code]=[/code] and null terminator characters that will be registered in the environment block.
			</description>
		</method>
		<method name="set_restart_on_exit">
			<return type="void" />
			<param index="0" name="restart" type="bool" />
			<param index="1" name="arguments" type="PackedStringArray" default="PackedStringArray()" />
			<description>
				If [param restart] is [code]true[/code], restarts the project automatically when it is exited with [method SceneTree.quit] or [constant Node.NOTIFICATION_WM_CLOSE_REQUEST]. Command-line [param arguments] can be supplied. To restart the project with the same command line arguments as originally used to run the project, pass [method get_cmdline_args] as the value for [param arguments].
				This method can be used to apply setting changes that require a restart. See also [method is_restart_on_exit_set] and [method get_restart_on_exit_arguments].
				[b]Note:[/b] This method is only effective on desktop platforms, and only when the project isn't started from the editor. It will have no effect on mobile and Web platforms, or when the project is started from the editor.
				[b]Note:[/b] If the project process crashes or is [i]killed[/i] by the user (by sending [code]SIGKILL[/code] instead of the usual [code]SIGTERM[/code]), the project won't restart automatically.
			</description>
		</method>
		<method name="set_thread_name">
			<return type="int" enum="Error" />
			<param index="0" name="name" type="String" />
			<description>
				Assigns the given name to the current thread. Returns [constant ERR_UNAVAILABLE] if unavailable on the current platform.
			</description>
		</method>
		<method name="set_use_file_access_save_and_swap">
			<return type="void" />
			<param index="0" name="enabled" type="bool" />
			<description>
				If [param enabled] is [code]true[/code], when opening a file for writing, a temporary file is used in its place. When closed, it is automatically applied to the target file.
				This can useful when files may be opened by other applications, such as antiviruses, text editors, or even the Godot editor itself.
			</description>
		</method>
		<method name="shell_open">
			<return type="int" enum="Error" />
			<param index="0" name="uri" type="String" />
			<description>
				Requests the OS to open a resource identified by [param uri] with the most appropriate program. For example:
				- [code]OS.shell_open("C:\\Users\\name\\Downloads")[/code] on Windows opens the file explorer at the user's Downloads folder.
				- [code]OS.shell_open("C:/Users/name/Downloads")[/code] also works on Windows and opens the file explorer at the user's Downloads folder.
				- [code]OS.shell_open("https://godotengine.org")[/code] opens the default web browser on the official Godot website.
				- [code]OS.shell_open("mailto:example@example.com")[/code] opens the default email client with the "To" field set to [code]example@example.com[/code]. See [url=https://datatracker.ietf.org/doc/html/rfc2368]RFC 2368 - The [code]mailto[/code] URL scheme[/url] for a list of fields that can be added.
				Use [method ProjectSettings.globalize_path] to convert a [code]res://[/code] or [code]user://[/code] project path into a system path for use with this method.
				[b]Note:[/b] Use [method String.uri_encode] to encode characters within URLs in a URL-safe, portable way. This is especially required for line breaks. Otherwise, [method shell_open] may not work correctly in a project exported to the Web platform.
				[b]Note:[/b] This method is implemented on Android, iOS, Web, Linux, macOS and Windows.
			</description>
		</method>
		<method name="shell_show_in_file_manager">
			<return type="int" enum="Error" />
			<param index="0" name="file_or_dir_path" type="String" />
			<param index="1" name="open_folder" type="bool" default="true" />
			<description>
				Requests the OS to open the file manager, navigate to the given [param file_or_dir_path] and select the target file or folder.
				If [param open_folder] is [code]true[/code] and [param file_or_dir_path] is a valid directory path, the OS will open the file manager and navigate to the target folder without selecting anything.
				Use [method ProjectSettings.globalize_path] to convert a [code]res://[/code] or [code]user://[/code] project path into a system path to use with this method.
				[b]Note:[/b] This method is currently only implemented on Windows and macOS. On other platforms, it will fallback to [method shell_open] with a directory path of [param file_or_dir_path] prefixed with [code]file://[/code].
			</description>
		</method>
		<method name="unset_environment" qualifiers="const">
			<return type="void" />
			<param index="0" name="variable" type="String" />
			<description>
				Removes the given environment variable from the current environment, if it exists. The [param variable] name cannot be empty or include the [code]=[/code] character. The environment variable will be removed for the Godot process and any process executed with [method execute] after running [method unset_environment]. The removal of the environment variable will [i]not[/i] persist to processes run after the Godot process was terminated.
				[b]Note:[/b] Environment variable names are case-sensitive on all platforms except Windows.
			</description>
		</method>
	</methods>
	<members>
		<member name="delta_smoothing" type="bool" setter="set_delta_smoothing" getter="is_delta_smoothing_enabled" default="true">
			If [code]true[/code], the engine filters the time delta measured between each frame, and attempts to compensate for random variation. This only works on systems where V-Sync is active.
			[b]Note:[/b] On start-up, this is the same as [member ProjectSettings.application/run/delta_smoothing].
		</member>
		<member name="low_processor_usage_mode" type="bool" setter="set_low_processor_usage_mode" getter="is_in_low_processor_usage_mode" default="false">
			If [code]true[/code], the engine optimizes for low processor usage by only refreshing the screen if needed. Can improve battery consumption on mobile.
			[b]Note:[/b] On start-up, this is the same as [member ProjectSettings.application/run/low_processor_mode].
		</member>
		<member name="low_processor_usage_mode_sleep_usec" type="int" setter="set_low_processor_usage_mode_sleep_usec" getter="get_low_processor_usage_mode_sleep_usec" default="6900">
			The amount of sleeping between frames when the low-processor usage mode is enabled, in microseconds. Higher values will result in lower CPU usage. See also [member low_processor_usage_mode].
			[b]Note:[/b] On start-up, this is the same as [member ProjectSettings.application/run/low_processor_mode_sleep_usec].
		</member>
	</members>
	<constants>
		<constant name="RENDERING_DRIVER_VULKAN" value="0" enum="RenderingDriver">
			The Vulkan rendering driver. It requires Vulkan 1.0 support and automatically uses features from Vulkan 1.1 and 1.2 if available.
		</constant>
		<constant name="RENDERING_DRIVER_OPENGL3" value="1" enum="RenderingDriver">
			The OpenGL 3 rendering driver. It uses OpenGL 3.3 Core Profile on desktop platforms, OpenGL ES 3.0 on mobile devices, and WebGL 2.0 on Web.
		</constant>
		<constant name="RENDERING_DRIVER_D3D12" value="2" enum="RenderingDriver">
			The Direct3D 12 rendering driver.
		</constant>
		<constant name="RENDERING_DRIVER_METAL" value="3" enum="RenderingDriver">
			The Metal rendering driver.
		</constant>
		<constant name="SYSTEM_DIR_DESKTOP" value="0" enum="SystemDir">
			Refers to the Desktop directory path.
		</constant>
		<constant name="SYSTEM_DIR_DCIM" value="1" enum="SystemDir">
			Refers to the DCIM (Digital Camera Images) directory path.
		</constant>
		<constant name="SYSTEM_DIR_DOCUMENTS" value="2" enum="SystemDir">
			Refers to the Documents directory path.
		</constant>
		<constant name="SYSTEM_DIR_DOWNLOADS" value="3" enum="SystemDir">
			Refers to the Downloads directory path.
		</constant>
		<constant name="SYSTEM_DIR_MOVIES" value="4" enum="SystemDir">
			Refers to the Movies (or Videos) directory path.
		</constant>
		<constant name="SYSTEM_DIR_MUSIC" value="5" enum="SystemDir">
			Refers to the Music directory path.
		</constant>
		<constant name="SYSTEM_DIR_PICTURES" value="6" enum="SystemDir">
			Refers to the Pictures directory path.
		</constant>
		<constant name="SYSTEM_DIR_RINGTONES" value="7" enum="SystemDir">
			Refers to the Ringtones directory path.
		</constant>
		<constant name="STD_HANDLE_INVALID" value="0" enum="StdHandleType">
			Standard I/O device is invalid. No data can be received from or sent to these standard I/O devices.
		</constant>
		<constant name="STD_HANDLE_CONSOLE" value="1" enum="StdHandleType">
			Standard I/O device is a console. This typically occurs when Godot is run from a terminal with no redirection. This is also used for all standard I/O devices when running Godot from the editor, at least on desktop platforms.
		</constant>
		<constant name="STD_HANDLE_FILE" value="2" enum="StdHandleType">
			Standard I/O device is a regular file. This typically occurs with redirection from a terminal, e.g. [code]godot &gt; stdout.txt[/code], [code]godot &lt; stdin.txt[/code] or [code]godot &gt; stdout_stderr.txt 2&gt;&amp;1[/code].
		</constant>
		<constant name="STD_HANDLE_PIPE" value="3" enum="StdHandleType">
			Standard I/O device is a FIFO/pipe. This typically occurs with pipe usage from a terminal, e.g. [code]echo "Hello" | godot[/code].
		</constant>
		<constant name="STD_HANDLE_UNKNOWN" value="4" enum="StdHandleType">
			Standard I/O device type is unknown.
		</constant>
	</constants>
</class><|MERGE_RESOLUTION|>--- conflicted
+++ resolved
@@ -755,15 +755,10 @@
 				The [param name] must be the full permission name. For example:
 				- [code]OS.request_permission("android.permission.READ_EXTERNAL_STORAGE")[/code]
 				- [code]OS.request_permission("android.permission.POST_NOTIFICATIONS")[/code]
-<<<<<<< HEAD
-				[b]Note:[/b] This method is only implemented on Android.
-				[b]Note:[/b] In use, it is a requirement that said permission be ticked during export time; to insert it into AndroidManifest, and prevent the OS / [signal MainLoop.on_request_permissions_result] from reporting immediately back upon request that the permission was user-denied.
-				[b]Note:[/b] Under current implementations, single-permission requests such as this are simply discarded if the OS' permissions dialog is already open, awaiting user input. Care should be taken in handing 'focus' over between app, OS, and back; potentially even pausing the scene-tree where appropriate.
-=======
 				- [code]OS.request_permission("macos.permission.RECORD_SCREEN")[/code]
-				[b]Note:[/b] On Android, permission must be checked during export.
 				[b]Note:[/b] This method is implemented on Android and macOS.
->>>>>>> 1f787b63
+				[b]Note:[/b] On Android, it is a requirement that said permission be ticked during export time; to insert it into AndroidManifest, and prevent the OS / [signal MainLoop.on_request_permissions_result] from reporting immediately back upon request that the permission was user-denied.
+				[b]Note:[/b] Under current Android implementations, single-permission requests such as this are simply discarded if the OS' permissions dialog is already open, awaiting user input. Care should be taken in handing 'focus' over between app, OS, and back; potentially even pausing the scene-tree where appropriate.
 			</description>
 		</method>
 		<method name="request_permissions">
