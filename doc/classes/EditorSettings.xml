--- conflicted
+++ resolved
@@ -1091,19 +1091,11 @@
 		</member>
 		<member name="run/bottom_panel/action_on_play" type="int" setter="" getter="">
 			The action to execute on the bottom panel when running the project.
-<<<<<<< HEAD
-			[b]Note:[/b] This option won't do anything if the bottom panel switching is locked using the button in the bottom-right corner of the bottom panel.
-		</member>
-		<member name="run/bottom_panel/action_on_stop" type="int" setter="" getter="">
-			The action to execute on the bottom panel when stopping the project.
-			[b]Note:[/b] This option won't do anything if the bottom panel switching is locked using the button in the bottom-right corner of the bottom panel.
-=======
 			[b]Note:[/b] This option won't do anything if the bottom panel switching is locked using the pin button in the corner of the bottom panel.
 		</member>
 		<member name="run/bottom_panel/action_on_stop" type="int" setter="" getter="">
 			The action to execute on the bottom panel when stopping the project.
 			[b]Note:[/b] This option won't do anything if the bottom panel switching is locked using the pin button in the corner of the bottom panel.
->>>>>>> ec6a1c0e
 		</member>
 		<member name="run/output/always_clear_output_on_play" type="bool" setter="" getter="">
 			If [code]true[/code], the editor will clear the Output panel when running the project.
