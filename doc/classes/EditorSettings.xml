<?xml version="1.0" encoding="UTF-8" ?>
<class name="EditorSettings" inherits="Resource" xmlns:xsi="http://www.w3.org/2001/XMLSchema-instance" xsi:noNamespaceSchemaLocation="../class.xsd">
	<brief_description>
		Object that holds the project-independent editor settings.
	</brief_description>
	<description>
		Object that holds the project-independent editor settings. These settings are generally visible in the [b]Editor &gt; Editor Settings[/b] menu.
		Property names use slash delimiters to distinguish sections. Setting values can be of any [Variant] type. It's recommended to use [code]snake_case[/code] for editor settings to be consistent with the Godot editor itself.
		Accessing the settings can be done using the following methods, such as:
		[codeblocks]
		[gdscript]
		var settings = EditorInterface.get_editor_settings()
		# `settings.set("some/property", 10)` also works as this class overrides `_set()` internally.
		settings.set_setting("some/property", 10)
		# `settings.get("some/property")` also works as this class overrides `_get()` internally.
		settings.get_setting("some/property")
		var list_of_settings = settings.get_property_list()
		[/gdscript]
		[csharp]
		EditorSettings settings = EditorInterface.Singleton.GetEditorSettings();
		// `settings.set("some/property", value)` also works as this class overrides `_set()` internally.
		settings.SetSetting("some/property", Value);
		// `settings.get("some/property", value)` also works as this class overrides `_get()` internally.
		settings.GetSetting("some/property");
		Godot.Collections.Array&lt;Godot.Collections.Dictionary&gt; listOfSettings = settings.GetPropertyList();
		[/csharp]
		[/codeblocks]
		[b]Note:[/b] This class shouldn't be instantiated directly. Instead, access the singleton using [method EditorInterface.get_editor_settings].
	</description>
	<tutorials>
	</tutorials>
	<methods>
		<method name="add_property_info">
			<return type="void" />
			<param index="0" name="info" type="Dictionary" />
			<description>
				Adds a custom property info to a property. The dictionary must contain:
				- [code]name[/code]: [String] (the name of the property)
				- [code]type[/code]: [int] (see [enum Variant.Type])
				- optionally [code]hint[/code]: [int] (see [enum PropertyHint]) and [code]hint_string[/code]: [String]
				[b]Example:[/b]
				[codeblocks]
				[gdscript]
				var settings = EditorInterface.get_editor_settings()
				settings.set("category/property_name", 0)

				var property_info = {
				    "name": "category/property_name",
				    "type": TYPE_INT,
				    "hint": PROPERTY_HINT_ENUM,
				    "hint_string": "one,two,three"
				}

				settings.add_property_info(property_info)
				[/gdscript]
				[csharp]
				var settings = GetEditorInterface().GetEditorSettings();
				settings.Set("category/property_name", 0);

				var propertyInfo = new Godot.Collections.Dictionary
				{
				    {"name", "category/propertyName"},
				    {"type", Variant.Type.Int},
				    {"hint", PropertyHint.Enum},
				    {"hint_string", "one,two,three"}
				};

				settings.AddPropertyInfo(propertyInfo);
				[/csharp]
				[/codeblocks]
			</description>
		</method>
		<method name="check_changed_settings_in_group" qualifiers="const">
			<return type="bool" />
			<param index="0" name="setting_prefix" type="String" />
			<description>
				Checks if any settings with the prefix [param setting_prefix] exist in the set of changed settings. See also [method get_changed_settings].
			</description>
		</method>
		<method name="erase">
			<return type="void" />
			<param index="0" name="property" type="String" />
			<description>
				Erases the setting whose name is specified by [param property].
			</description>
		</method>
		<method name="get_changed_settings" qualifiers="const">
			<return type="PackedStringArray" />
			<description>
				Gets an array of the settings which have been changed since the last save. Note that internally [code]changed_settings[/code] is cleared after a successful save, so generally the most appropriate place to use this method is when processing [constant NOTIFICATION_EDITOR_SETTINGS_CHANGED].
			</description>
		</method>
		<method name="get_favorites" qualifiers="const">
			<return type="PackedStringArray" />
			<description>
				Returns the list of favorite files and directories for this project.
			</description>
		</method>
		<method name="get_project_metadata" qualifiers="const">
			<return type="Variant" />
			<param index="0" name="section" type="String" />
			<param index="1" name="key" type="String" />
			<param index="2" name="default" type="Variant" default="null" />
			<description>
				Returns project-specific metadata for the [param section] and [param key] specified. If the metadata doesn't exist, [param default] will be returned instead. See also [method set_project_metadata].
			</description>
		</method>
		<method name="get_recent_dirs" qualifiers="const">
			<return type="PackedStringArray" />
			<description>
				Returns the list of recently visited folders in the file dialog for this project.
			</description>
		</method>
		<method name="get_setting" qualifiers="const">
			<return type="Variant" />
			<param index="0" name="name" type="String" />
			<description>
				Returns the value of the setting specified by [param name]. This is equivalent to using [method Object.get] on the EditorSettings instance.
			</description>
		</method>
		<method name="has_setting" qualifiers="const">
			<return type="bool" />
			<param index="0" name="name" type="String" />
			<description>
				Returns [code]true[/code] if the setting specified by [param name] exists, [code]false[/code] otherwise.
			</description>
		</method>
		<method name="mark_setting_changed">
			<return type="void" />
			<param index="0" name="setting" type="String" />
			<description>
				Marks the passed editor setting as being changed, see [method get_changed_settings]. Only settings which exist (see [method has_setting]) will be accepted.
			</description>
		</method>
		<method name="set_builtin_action_override">
			<return type="void" />
			<param index="0" name="name" type="String" />
			<param index="1" name="actions_list" type="InputEvent[]" />
			<description>
				Overrides the built-in editor action [param name] with the input actions defined in [param actions_list].
			</description>
		</method>
		<method name="set_favorites">
			<return type="void" />
			<param index="0" name="dirs" type="PackedStringArray" />
			<description>
				Sets the list of favorite files and directories for this project.
			</description>
		</method>
		<method name="set_initial_value">
			<return type="void" />
			<param index="0" name="name" type="StringName" />
			<param index="1" name="value" type="Variant" />
			<param index="2" name="update_current" type="bool" />
			<description>
				Sets the initial value of the setting specified by [param name] to [param value]. This is used to provide a value for the Revert button in the Editor Settings. If [param update_current] is true, the current value of the setting will be set to [param value] as well.
			</description>
		</method>
		<method name="set_project_metadata">
			<return type="void" />
			<param index="0" name="section" type="String" />
			<param index="1" name="key" type="String" />
			<param index="2" name="data" type="Variant" />
			<description>
				Sets project-specific metadata with the [param section], [param key] and [param data] specified. This metadata is stored outside the project folder and therefore won't be checked into version control. See also [method get_project_metadata].
			</description>
		</method>
		<method name="set_recent_dirs">
			<return type="void" />
			<param index="0" name="dirs" type="PackedStringArray" />
			<description>
				Sets the list of recently visited folders in the file dialog for this project.
			</description>
		</method>
		<method name="set_setting">
			<return type="void" />
			<param index="0" name="name" type="String" />
			<param index="1" name="value" type="Variant" />
			<description>
				Sets the [param value] of the setting specified by [param name]. This is equivalent to using [method Object.set] on the EditorSettings instance.
			</description>
		</method>
	</methods>
	<members>
		<member name="debugger/auto_switch_to_remote_scene_tree" type="bool" setter="" getter="">
			If [code]true[/code], automatically switches to the [b]Remote[/b] scene tree when running the project from the editor. If [code]false[/code], stays on the [b]Local[/b] scene tree when running the project from the editor.
		</member>
		<member name="debugger/profile_native_calls" type="bool" setter="" getter="">
			If [code]true[/code], enables collection of profiling data from non-GDScript Godot functions, such as engine class methods. Enabling this slows execution while profiling further.
		</member>
		<member name="debugger/profiler_frame_history_size" type="int" setter="" getter="">
			The size of the profiler's frame history. The default value (3600) allows seeing up to 60 seconds of profiling if the project renders at a constant 60 FPS. Higher values allow viewing longer periods of profiling in the graphs, especially when the project is running at high framerates.
		</member>
		<member name="debugger/profiler_frame_max_functions" type="int" setter="" getter="">
			The maximum number of script functions that can be displayed per frame in the profiler. If there are more script functions called in a given profiler frame, these functions will be discarded from the profiling results entirely.
			[b]Note:[/b] This setting is only read when the profiler is first started, so changing it during profiling will have no effect.
		</member>
		<member name="debugger/remote_inspect_refresh_interval" type="float" setter="" getter="">
			The refresh interval for the remote inspector's properties (in seconds). Lower values are more reactive, but may cause stuttering while the project is running from the editor and the [b]Remote[/b] scene tree is selected in the Scene tree dock.
		</member>
		<member name="debugger/remote_scene_tree_refresh_interval" type="float" setter="" getter="">
			The refresh interval for the remote scene tree (in seconds). Lower values are more reactive, but may cause stuttering while the project is running from the editor and the [b]Remote[/b] scene tree is selected in the Scene tree dock.
		</member>
		<member name="docks/filesystem/always_show_folders" type="bool" setter="" getter="">
			If [code]true[/code], displays folders in the FileSystem dock's bottom pane when split mode is enabled. If [code]false[/code], only files will be displayed in the bottom pane. Split mode can be toggled by pressing the icon next to the [code]res://[/code] folder path.
			[b]Note:[/b] This setting has no effect when split mode is disabled (which is the default).
		</member>
		<member name="docks/filesystem/textfile_extensions" type="String" setter="" getter="">
			List of file extensions to consider as editable text files in the FileSystem dock (by double-clicking on the files).
		</member>
		<member name="docks/filesystem/thumbnail_size" type="int" setter="" getter="">
			The thumbnail size to use in the FileSystem dock (in pixels). See also [member filesystem/file_dialog/thumbnail_size].
		</member>
		<member name="docks/property_editor/auto_refresh_interval" type="float" setter="" getter="">
			The refresh interval to use for the Inspector dock's properties. The effect of this setting is mainly noticeable when adjusting gizmos in the 2D/3D editor and looking at the inspector at the same time. Lower values make the inspector refresh more often, but take up more CPU time.
		</member>
		<member name="docks/property_editor/subresource_hue_tint" type="float" setter="" getter="">
			The tint intensity to use for the subresources background in the Inspector dock. The tint is used to distinguish between different subresources in the inspector. Higher values result in a more noticeable background color difference.
		</member>
		<member name="docks/scene_tree/auto_expand_to_selected" type="bool" setter="" getter="">
			If [code]true[/code], the scene tree dock will automatically unfold nodes when a node that has folded parents is selected.
		</member>
		<member name="docks/scene_tree/center_node_on_reparent" type="bool" setter="" getter="">
			If [code]true[/code], new node created when reparenting node(s) will be positioned at the average position of the selected node(s).
		</member>
		<member name="docks/scene_tree/start_create_dialog_fully_expanded" type="bool" setter="" getter="">
			If [code]true[/code], the Create dialog (Create New Node/Create New Resource) will start with all its sections expanded. Otherwise, sections will be collapsed until the user starts searching (which will automatically expand sections as needed).
		</member>
		<member name="editors/2d/bone_color1" type="Color" setter="" getter="">
			The "start" stop of the color gradient to use for bones in the 2D skeleton editor.
		</member>
		<member name="editors/2d/bone_color2" type="Color" setter="" getter="">
			The "end" stop of the color gradient to use for bones in the 2D skeleton editor.
		</member>
		<member name="editors/2d/bone_ik_color" type="Color" setter="" getter="">
			The color to use for inverse kinematics-enabled bones in the 2D skeleton editor.
		</member>
		<member name="editors/2d/bone_outline_color" type="Color" setter="" getter="">
			The outline color to use for non-selected bones in the 2D skeleton editor. See also [member editors/2d/bone_selected_color].
		</member>
		<member name="editors/2d/bone_outline_size" type="float" setter="" getter="">
			The outline size in the 2D skeleton editor (in pixels). See also [member editors/2d/bone_width].
			[b]Note:[/b] Changes to this value only apply after modifying a [Bone2D] node in any way, or closing and reopening the scene.
		</member>
		<member name="editors/2d/bone_selected_color" type="Color" setter="" getter="">
			The color to use for selected bones in the 2D skeleton editor. See also [member editors/2d/bone_outline_color].
		</member>
		<member name="editors/2d/bone_width" type="float" setter="" getter="">
			The bone width in the 2D skeleton editor (in pixels). See also [member editors/2d/bone_outline_size].
			[b]Note:[/b] Changes to this value only apply after modifying a [Bone2D] node in any way, or closing and reopening the scene.
		</member>
		<member name="editors/2d/grid_color" type="Color" setter="" getter="">
			The grid color to use in the 2D editor.
		</member>
		<member name="editors/2d/guides_color" type="Color" setter="" getter="">
			The guides color to use in the 2D editor. Guides can be created by dragging the mouse cursor from the rulers.
		</member>
		<member name="editors/2d/smart_snapping_line_color" type="Color" setter="" getter="">
			The color to use when drawing smart snapping lines in the 2D editor. The smart snapping lines will automatically display when moving 2D nodes if smart snapping is enabled in the Snapping Options menu at the top of the 2D editor viewport.
		</member>
		<member name="editors/2d/use_integer_zoom_by_default" type="bool" setter="" getter="">
			If [code]true[/code], the 2D editor will snap to integer zoom values while not holding the [kbd]Alt[/kbd] key and powers of two while holding it. If [code]false[/code], this behavior is swapped.
		</member>
		<member name="editors/2d/viewport_border_color" type="Color" setter="" getter="">
			The color of the viewport border in the 2D editor. This border represents the viewport's size at the base resolution defined in the Project Settings. Objects placed outside this border will not be visible unless a [Camera2D] node is used, or unless the window is resized and the stretch mode is set to [code]disabled[/code].
		</member>
		<member name="editors/3d/default_fov" type="float" setter="" getter="">
			The default camera vertical field of view to use in the 3D editor (in degrees). The camera field of view can be adjusted on a per-scene basis using the [b]View[/b] menu at the top of the 3D editor. If a scene had its camera field of view adjusted using the [b]View[/b] menu, this setting is ignored in the scene in question. This setting is also ignored while a [Camera3D] node is being previewed in the editor.
			[b]Note:[/b] The editor camera always uses the [b]Keep Height[/b] aspect mode.
		</member>
		<member name="editors/3d/default_z_far" type="float" setter="" getter="">
			The default camera far clip distance to use in the 3D editor (in degrees). Higher values make it possible to view objects placed further away from the camera, at the cost of lower precision in the depth buffer (which can result in visible Z-fighting in the distance). The camera far clip distance can be adjusted on a per-scene basis using the [b]View[/b] menu at the top of the 3D editor. If a scene had its camera far clip distance adjusted using the [b]View[/b] menu, this setting is ignored in the scene in question. This setting is also ignored while a [Camera3D] node is being previewed in the editor.
		</member>
		<member name="editors/3d/default_z_near" type="float" setter="" getter="">
			The default camera near clip distance to use in the 3D editor (in degrees). Lower values make it possible to view objects placed closer to the camera, at the cost of lower precision in the depth buffer (which can result in visible Z-fighting in the distance). The camera near clip distance can be adjusted on a per-scene basis using the [b]View[/b] menu at the top of the 3D editor. If a scene had its camera near clip distance adjusted using the [b]View[/b] menu, this setting is ignored in the scene in question. This setting is also ignored while a [Camera3D] node is being previewed in the editor.
		</member>
		<member name="editors/3d/freelook/freelook_activation_modifier" type="int" setter="" getter="">
			The modifier key to use to enable freelook in the 3D editor (on top of pressing the right mouse button).
			[b]Note:[/b] Regardless of this setting, the freelook toggle keyboard shortcut ([kbd]Shift + F[/kbd] by default) is always available.
			[b]Note:[/b] On certain window managers on Linux, the [kbd]Alt[/kbd] key will be intercepted by the window manager when clicking a mouse button at the same time. This means Godot will not see the modifier key as being pressed.
		</member>
		<member name="editors/3d/freelook/freelook_base_speed" type="float" setter="" getter="">
			The base 3D freelook speed in units per second. This can be adjusted by using the mouse wheel while in freelook mode, or by holding down the "fast" or "slow" modifier keys ([kbd]Shift[/kbd] and [kbd]Alt[/kbd] by default, respectively).
		</member>
		<member name="editors/3d/freelook/freelook_inertia" type="float" setter="" getter="">
			The inertia of the 3D freelook camera. Higher values make the camera start and stop slower, which looks smoother but adds latency.
		</member>
		<member name="editors/3d/freelook/freelook_navigation_scheme" type="int" setter="" getter="">
			The navigation scheme to use when freelook is enabled in the 3D editor. Some of the navigation schemes below may be more convenient when designing specific levels in the 3D editor.
			- [b]Default:[/b] The "Freelook Forward", "Freelook Backward", "Freelook Up" and "Freelook Down" keys will move relative to the camera, taking its pitch angle into account for the movement.
			- [b]Partially Axis-Locked:[/b] The "Freelook Forward" and "Freelook Backward" keys will move relative to the camera, taking its pitch angle into account for the movement. The "Freelook Up" and "Freelook Down" keys will move in an "absolute" manner, [i]not[/i] taking the camera's pitch angle into account for the movement.
			- [b]Fully Axis-Locked:[/b] The "Freelook Forward", "Freelook Backward", "Freelook Up" and "Freelook Down" keys will move in an "absolute" manner, [i]not[/i] taking the camera's pitch angle into account for the movement.
			See also [member editors/3d/navigation/navigation_scheme].
		</member>
		<member name="editors/3d/freelook/freelook_sensitivity" type="float" setter="" getter="">
			The mouse sensitivity to use while freelook mode is active in the 3D editor. See also [member editors/3d/navigation_feel/orbit_sensitivity].
		</member>
		<member name="editors/3d/freelook/freelook_speed_zoom_link" type="bool" setter="" getter="">
			If [code]true[/code], freelook speed is linked to the zoom value used in the camera orbit mode in the 3D editor.
		</member>
		<member name="editors/3d/grid_division_level_bias" type="float" setter="" getter="">
			The grid division bias to use in the 3D editor. Negative values will cause small grid divisions to appear earlier, whereas positive values will cause small grid divisions to appear later.
		</member>
		<member name="editors/3d/grid_division_level_max" type="int" setter="" getter="">
			The largest grid division to use in the 3D editor. Together with [member editors/3d/primary_grid_steps], this determines how large the grid divisions can be. The grid divisions will not be able to get larger than [code]primary_grid_steps ^ grid_division_level_max[/code] units. By default, when [member editors/3d/primary_grid_steps] is [code]8[/code], this means grid divisions cannot get larger than [code]64[/code] units each (so primary grid lines are [code]512[/code] units apart), no matter how far away the camera is from the grid.
		</member>
		<member name="editors/3d/grid_division_level_min" type="int" setter="" getter="">
			The smallest grid division to use in the 3D editor. Together with [member editors/3d/primary_grid_steps], this determines how small the grid divisions can be. The grid divisions will not be able to get smaller than [code]primary_grid_steps ^ grid_division_level_min[/code] units. By default, this means grid divisions cannot get smaller than 1 unit each, no matter how close the camera is from the grid.
		</member>
		<member name="editors/3d/grid_size" type="int" setter="" getter="">
			The grid size in units. Higher values prevent the grid from appearing "cut off" at certain angles, but make the grid more demanding to render. Depending on the camera's position, the grid may not be fully visible since a shader is used to fade it progressively.
		</member>
		<member name="editors/3d/grid_xy_plane" type="bool" setter="" getter="">
			If [code]true[/code], render the grid on an XY plane. This can be useful for 3D side-scrolling games.
		</member>
		<member name="editors/3d/grid_xz_plane" type="bool" setter="" getter="">
			If [code]true[/code], render the grid on an XZ plane.
		</member>
		<member name="editors/3d/grid_yz_plane" type="bool" setter="" getter="">
			If [code]true[/code], render the grid on a YZ plane. This can be useful for 3D side-scrolling games.
		</member>
		<member name="editors/3d/navigation/emulate_3_button_mouse" type="bool" setter="" getter="">
			If [code]true[/code], enables 3-button mouse emulation mode. This is useful on laptops when using a trackpad.
			When 3-button mouse emulation mode is enabled, the pan, zoom and orbit modifiers can always be used in the 3D editor viewport, even when not holding down any mouse button.
			[b]Note:[/b] No matter the orbit modifier configured in [member editors/3d/navigation/orbit_modifier], [kbd]Alt[/kbd] will always remain usable for orbiting in this mode to improve usability with graphics tablets.
		</member>
		<member name="editors/3d/navigation/emulate_numpad" type="bool" setter="" getter="">
			If [code]true[/code], allows using the top row [kbd]0[/kbd]-[kbd]9[/kbd] keys to function as their equivalent numpad keys for 3D editor navigation. This should be enabled on keyboards that have no numeric keypad available.
		</member>
		<member name="editors/3d/navigation/invert_x_axis" type="bool" setter="" getter="">
			If [code]true[/code], invert the horizontal mouse axis when panning or orbiting in the 3D editor. This setting does [i]not[/i] apply to freelook mode.
		</member>
		<member name="editors/3d/navigation/invert_y_axis" type="bool" setter="" getter="">
			If [code]true[/code], invert the vertical mouse axis when panning, orbiting, or using freelook mode in the 3D editor.
		</member>
		<member name="editors/3d/navigation/navigation_scheme" type="int" setter="" getter="">
			The navigation scheme to use in the 3D editor. Changing this setting will affect the mouse buttons that must be held down to perform certain operations in the 3D editor viewport.
			- [b]Godot[/b] Middle mouse button to orbit, [kbd]Shift + Middle mouse button[/kbd] to pan. [kbd]Mouse wheel[/kbd] to zoom.
			- [b]Maya:[/b] [kbd]Alt + Left mouse button[/kbd] to orbit. [kbd]Middle mouse button[/kbd] to pan, [kbd]Shift + Middle mouse button[/kbd] to pan 10 times faster. [kbd]Mouse wheel[/kbd] to zoom.
			- [b]Modo:[/b] [kbd]Alt + Left mouse button[/kbd] to orbit. [kbd]Alt + Shift + Left mouse button[/kbd] to pan. [kbd]Ctrl + Alt + Left mouse button[/kbd] to zoom.
			See also [member editors/3d/freelook/freelook_navigation_scheme].
			[b]Note:[/b] On certain window managers on Linux, the [kbd]Alt[/kbd] key will be intercepted by the window manager when clicking a mouse button at the same time. This means Godot will not see the modifier key as being pressed.
		</member>
		<member name="editors/3d/navigation/orbit_modifier" type="int" setter="" getter="">
			The modifier key that must be held to orbit in the 3D editor.
			[b]Note:[/b] If [member editors/3d/navigation/emulate_3_button_mouse] is [code]true[/code], [kbd]Alt[/kbd] will always remain usable for orbiting to improve usability with graphics tablets.
			[b]Note:[/b] On certain window managers on Linux, the [kbd]Alt[/kbd] key will be intercepted by the window manager when clicking a mouse button at the same time. This means Godot will not see the modifier key as being pressed.
		</member>
		<member name="editors/3d/navigation/pan_modifier" type="int" setter="" getter="">
			The modifier key that must be held to pan in the 3D editor.
			[b]Note:[/b] On certain window managers on Linux, the [kbd]Alt[/kbd] key will be intercepted by the window manager when clicking a mouse button at the same time. This means Godot will not see the modifier key as being pressed.
		</member>
		<member name="editors/3d/navigation/warped_mouse_panning" type="bool" setter="" getter="">
			If [code]true[/code], warps the mouse around the 3D viewport while panning in the 3D editor. This makes it possible to pan over a large area without having to exit panning and adjust the mouse cursor.
		</member>
		<member name="editors/3d/navigation/zoom_modifier" type="int" setter="" getter="">
			The modifier key that must be held to zoom in the 3D editor.
			[b]Note:[/b] On certain window managers on Linux, the [kbd]Alt[/kbd] key will be intercepted by the window manager when clicking a mouse button at the same time. This means Godot will not see the modifier key as being pressed.
		</member>
		<member name="editors/3d/navigation/zoom_style" type="int" setter="" getter="">
			The mouse cursor movement direction to use when zooming by moving the mouse. This does not affect zooming with the mouse wheel.
		</member>
		<member name="editors/3d/navigation_feel/orbit_inertia" type="float" setter="" getter="">
			The inertia to use when orbiting in the 3D editor. Higher values make the camera start and stop slower, which looks smoother but adds latency.
		</member>
		<member name="editors/3d/navigation_feel/orbit_sensitivity" type="float" setter="" getter="">
			The mouse sensitivity to use when orbiting in the 3D editor. See also [member editors/3d/freelook/freelook_sensitivity].
		</member>
		<member name="editors/3d/navigation_feel/translation_inertia" type="float" setter="" getter="">
			The inertia to use when panning in the 3D editor. Higher values make the camera start and stop slower, which looks smoother but adds latency.
		</member>
		<member name="editors/3d/navigation_feel/zoom_inertia" type="float" setter="" getter="">
			The inertia to use when zooming in the 3D editor. Higher values make the camera start and stop slower, which looks smoother but adds latency.
		</member>
		<member name="editors/3d/primary_grid_color" type="Color" setter="" getter="">
			The color to use for the primary 3D grid. The color's alpha channel affects the grid's opacity.
		</member>
		<member name="editors/3d/primary_grid_steps" type="int" setter="" getter="">
			If set above 0, where a primary grid line should be drawn. By default, primary lines are configured to be more visible than secondary lines. This helps with measurements in the 3D editor. See also [member editors/3d/primary_grid_color] and [member editors/3d/secondary_grid_color].
		</member>
		<member name="editors/3d/secondary_grid_color" type="Color" setter="" getter="">
			The color to use for the secondary 3D grid. This is generally a less visible color than [member editors/3d/primary_grid_color]. The color's alpha channel affects the grid's opacity.
		</member>
		<member name="editors/3d/selection_box_color" type="Color" setter="" getter="">
			The color to use for the selection box that surrounds selected nodes in the 3D editor viewport. The color's alpha channel influences the selection box's opacity.
		</member>
		<member name="editors/3d_gizmos/gizmo_colors/aabb" type="Color" setter="" getter="">
			The color to use for the AABB gizmo that displays the [GeometryInstance3D]'s custom [AABB].
		</member>
		<member name="editors/3d_gizmos/gizmo_colors/instantiated" type="Color" setter="" getter="">
			The color override to use for 3D editor gizmos if the [Node3D] in question is part of an instantiated scene file (from the perspective of the current scene).
		</member>
		<member name="editors/3d_gizmos/gizmo_colors/joint" type="Color" setter="" getter="">
			The 3D editor gizmo color for [Joint3D]s and [PhysicalBone3D]s.
		</member>
		<member name="editors/animation/autorename_animation_tracks" type="bool" setter="" getter="">
			If [code]true[/code], automatically updates animation tracks' target paths when renaming or reparenting nodes in the Scene tree dock.
		</member>
		<member name="editors/animation/confirm_insert_track" type="bool" setter="" getter="">
			If [code]true[/code], display a confirmation dialog when adding a new track to an animation by pressing the "key" icon next to a property. Holding Shift will bypass the dialog.
			If [code]false[/code], the behavior is reversed, i.e. the dialog only appears when Shift is held.
		</member>
		<member name="editors/animation/default_create_bezier_tracks" type="bool" setter="" getter="">
			If [code]true[/code], create a Bezier track instead of a standard track when pressing the "key" icon next to a property. Bezier tracks provide more control over animation curves, but are more difficult to adjust quickly.
		</member>
		<member name="editors/animation/default_create_reset_tracks" type="bool" setter="" getter="">
			If [code]true[/code], create a [code]RESET[/code] track when creating a new animation track. This track can be used to restore the animation to a "default" state.
		</member>
		<member name="editors/animation/onion_layers_future_color" type="Color" setter="" getter="">
			The modulate color to use for "future" frames displayed in the animation editor's onion skinning feature.
		</member>
		<member name="editors/animation/onion_layers_past_color" type="Color" setter="" getter="">
			The modulate color to use for "past" frames displayed in the animation editor's onion skinning feature.
		</member>
		<member name="editors/grid_map/pick_distance" type="float" setter="" getter="">
			The maximum distance at which tiles can be placed on a GridMap, relative to the camera position (in 3D units).
		</member>
		<member name="editors/panning/2d_editor_pan_speed" type="int" setter="" getter="">
			The panning speed when using the mouse wheel or touchscreen events in the 2D editor. This setting does not apply to panning by holding down the middle or right mouse buttons.
		</member>
		<member name="editors/panning/2d_editor_panning_scheme" type="int" setter="" getter="">
			Controls whether the mouse wheel scroll zooms or pans in the 2D editor. See also [member editors/panning/sub_editors_panning_scheme] and [member editors/panning/animation_editors_panning_scheme].
		</member>
		<member name="editors/panning/animation_editors_panning_scheme" type="int" setter="" getter="">
			Controls whether the mouse wheel scroll zooms or pans in the animation track and Bezier editors. See also [member editors/panning/2d_editor_panning_scheme] and [member editors/panning/sub_editors_panning_scheme] (which controls the animation blend tree editor's pan behavior).
		</member>
		<member name="editors/panning/simple_panning" type="bool" setter="" getter="">
			If [code]true[/code], allows panning by holding down [kbd]Space[/kbd] in the 2D editor viewport (in addition to panning with the middle or right mouse buttons). If [code]false[/code], the left mouse button must be held down while holding down [kbd]Space[/kbd] to pan in the 2D editor viewport.
		</member>
		<member name="editors/panning/sub_editors_panning_scheme" type="int" setter="" getter="">
			Controls whether the mouse wheel scroll zooms or pans in subeditors. The list of affected subeditors is: animation blend tree editor, [Polygon2D] editor, tileset editor, texture region editor and visual shader editor. See also [member editors/panning/2d_editor_panning_scheme] and [member editors/panning/animation_editors_panning_scheme].
		</member>
		<member name="editors/panning/warped_mouse_panning" type="bool" setter="" getter="">
			If [code]true[/code], warps the mouse around the 2D viewport while panning in the 2D editor. This makes it possible to pan over a large area without having to exit panning and adjust the mouse cursor.
		</member>
		<member name="editors/polygon_editor/auto_bake_delay" type="float" setter="" getter="">
			The delay in seconds until more complex and performance costly polygon editors commit their outlines, e.g. the 2D navigation polygon editor rebakes the navigation mesh polygons. A negative value stops the auto bake.
		</member>
		<member name="editors/polygon_editor/point_grab_radius" type="int" setter="" getter="">
			The radius in which points can be selected in the [Polygon2D] and [CollisionPolygon2D] editors (in pixels). Higher values make it easier to select points quickly, but can make it more difficult to select the expected point when several points are located close to each other.
		</member>
		<member name="editors/polygon_editor/show_previous_outline" type="bool" setter="" getter="">
			If [code]true[/code], displays the polygon's previous shape in the 2D polygon editors with an opaque gray outline. This outline is displayed while dragging a point until the left mouse button is released.
		</member>
		<member name="editors/shader_editor/behavior/files/restore_shaders_on_load" type="bool" setter="" getter="">
			If [code]true[/code], reopens shader files that were open in the shader editor when the project was last closed.
		</member>
		<member name="editors/tiles_editor/display_grid" type="bool" setter="" getter="">
			If [code]true[/code], displays a grid while the TileMap editor is active. See also [member editors/tiles_editor/grid_color].
		</member>
		<member name="editors/tiles_editor/grid_color" type="Color" setter="" getter="">
			The color to use for the TileMap editor's grid.
			[b]Note:[/b] Only effective if [member editors/tiles_editor/display_grid] is [code]true[/code].
		</member>
		<member name="editors/tiles_editor/highlight_selected_layer" type="bool" setter="" getter="">
			Highlight the currently selected TileMapLayer by dimming the other ones in the scene.
		</member>
		<member name="editors/visual_editors/category_colors/color_color" type="Color" setter="" getter="">
			The color of a graph node's header when it belongs to the "Color" category.
		</member>
		<member name="editors/visual_editors/category_colors/conditional_color" type="Color" setter="" getter="">
			The color of a graph node's header when it belongs to the "Conditional" category.
		</member>
		<member name="editors/visual_editors/category_colors/input_color" type="Color" setter="" getter="">
			The color of a graph node's header when it belongs to the "Input" category.
		</member>
		<member name="editors/visual_editors/category_colors/output_color" type="Color" setter="" getter="">
			The color of a graph node's header when it belongs to the "Output" category.
		</member>
		<member name="editors/visual_editors/category_colors/particle_color" type="Color" setter="" getter="">
			The color of a graph node's header when it belongs to the "Particle" category.
		</member>
		<member name="editors/visual_editors/category_colors/scalar_color" type="Color" setter="" getter="">
			The color of a graph node's header when it belongs to the "Scalar" category.
		</member>
		<member name="editors/visual_editors/category_colors/special_color" type="Color" setter="" getter="">
			The color of a graph node's header when it belongs to the "Special" category.
		</member>
		<member name="editors/visual_editors/category_colors/textures_color" type="Color" setter="" getter="">
			The color of a graph node's header when it belongs to the "Textures" category.
		</member>
		<member name="editors/visual_editors/category_colors/transform_color" type="Color" setter="" getter="">
			The color of a graph node's header when it belongs to the "Transform" category.
		</member>
		<member name="editors/visual_editors/category_colors/utility_color" type="Color" setter="" getter="">
			The color of a graph node's header when it belongs to the "Utility" category.
		</member>
		<member name="editors/visual_editors/category_colors/vector_color" type="Color" setter="" getter="">
			The color of a graph node's header when it belongs to the "Vector" category.
		</member>
		<member name="editors/visual_editors/color_theme" type="String" setter="" getter="">
			The color theme to use in the visual shader editor.
		</member>
		<member name="editors/visual_editors/connection_colors/boolean_color" type="Color" setter="" getter="">
			The color of a port/connection of boolean type.
		</member>
		<member name="editors/visual_editors/connection_colors/sampler_color" type="Color" setter="" getter="">
			The color of a port/connection of sampler type.
		</member>
		<member name="editors/visual_editors/connection_colors/scalar_color" type="Color" setter="" getter="">
			The color of a port/connection of scalar type (float, int, unsigned int).
		</member>
		<member name="editors/visual_editors/connection_colors/transform_color" type="Color" setter="" getter="">
			The color of a port/connection of transform type.
		</member>
		<member name="editors/visual_editors/connection_colors/vector2_color" type="Color" setter="" getter="">
			The color of a port/connection of Vector2 type.
		</member>
		<member name="editors/visual_editors/connection_colors/vector3_color" type="Color" setter="" getter="">
			The color of a port/connection of Vector3 type.
		</member>
		<member name="editors/visual_editors/connection_colors/vector4_color" type="Color" setter="" getter="">
			The color of a port/connection of Vector4 type.
		</member>
		<member name="editors/visual_editors/grid_pattern" type="int" setter="" getter="">
			The pattern used for the background grid.
		</member>
		<member name="editors/visual_editors/lines_curvature" type="float" setter="" getter="">
			The curvature to use for connection lines in the visual shader editor. Higher values will make connection lines appear more curved, with values above [code]0.5[/code] resulting in more "angular" turns in the middle of connection lines.
		</member>
		<member name="editors/visual_editors/minimap_opacity" type="float" setter="" getter="">
			The opacity of the minimap displayed in the bottom-right corner of the visual shader editor.
		</member>
		<member name="editors/visual_editors/visual_shader/port_preview_size" type="int" setter="" getter="">
			The size to use for port previews in the visual shader uniforms (toggled by clicking the "eye" icon next to an output). The value is defined in pixels at 100% zoom, and will scale with zoom automatically.
		</member>
		<member name="filesystem/directories/autoscan_project_path" type="String" setter="" getter="">
			The folder where projects should be scanned for (recursively), in a way similar to the project manager's [b]Scan[/b] button. This can be set to the same value as [member filesystem/directories/default_project_path] for convenience.
			[b]Note:[/b] Setting this path to a folder with very large amounts of files/folders can slow down the project manager startup significantly. To keep the project manager quick to start up, it is recommended to set this value to a folder as "specific" as possible.
		</member>
		<member name="filesystem/directories/default_project_path" type="String" setter="" getter="">
			The folder where new projects should be created by default when clicking the project manager's [b]New Project[/b] button. This can be set to the same value as [member filesystem/directories/autoscan_project_path] for convenience.
		</member>
		<member name="filesystem/external_programs/3d_model_editor" type="String" setter="" getter="">
			The program that opens 3D model scene files when clicking "Open in External Program" option in Filesystem Dock. If not specified, the file will be opened in the system's default program.
		</member>
		<member name="filesystem/external_programs/audio_editor" type="String" setter="" getter="">
			The program that opens audio files when clicking "Open in External Program" option in Filesystem Dock. If not specified, the file will be opened in the system's default program.
		</member>
		<member name="filesystem/external_programs/raster_image_editor" type="String" setter="" getter="">
			The program that opens raster image files when clicking "Open in External Program" option in Filesystem Dock. If not specified, the file will be opened in the system's default program.
		</member>
		<member name="filesystem/external_programs/terminal_emulator" type="String" setter="" getter="">
			The terminal emulator program to use when using [b]Open in Terminal[/b] context menu action in the FileSystem dock. You can enter an absolute path to a program binary, or a path to a program that is present in the [code]PATH[/code] environment variable.
			If left empty, Godot will use the default terminal emulator for the system:
			- [b]Windows:[/b] PowerShell
			- [b]macOS:[/b] Terminal.app
			- [b]Linux:[/b] The first terminal found on the system in this order: gnome-terminal, konsole, xfce4-terminal, lxterminal, kitty, alacritty, urxvt, xterm.
			To use Command Prompt (cmd) instead of PowerShell on Windows, enter [code]cmd[/code] in this field and the correct flags will automatically be used.
			On macOS, make sure to point to the actual program binary located within the [code]Programs/MacOS[/code] folder of the .app bundle, rather than the .app bundle directory.
			If specifying a custom terminal emulator, you may need to override [member filesystem/external_programs/terminal_emulator_flags] so it opens in the correct folder.
		</member>
		<member name="filesystem/external_programs/terminal_emulator_flags" type="String" setter="" getter="">
			The command-line arguments to pass to the terminal emulator that is run when using [b]Open in Terminal[/b] context menu action in the FileSystem dock. See also [member filesystem/external_programs/terminal_emulator].
			If left empty, the default flags are [code]{directory}[/code], which is replaced by the absolute path to the directory that is being opened in the terminal.
			[b]Note:[/b] If the terminal emulator is set to PowerShell, cmd, or Konsole, Godot will automatically prepend arguments to this list, as these terminals require nonstandard arguments to open in the correct folder.
		</member>
		<member name="filesystem/external_programs/vector_image_editor" type="String" setter="" getter="">
			The program that opens vector image files when clicking "Open in External Program" option in Filesystem Dock. If not specified, the file will be opened in the system's default program.
		</member>
		<member name="filesystem/file_dialog/display_mode" type="int" setter="" getter="">
			The display mode to use in the editor's file dialogs.
			- [b]Thumbnails[/b] takes more space, but displays dynamic resource thumbnails, making resources easier to preview without having to open them.
			- [b]List[/b] is more compact but doesn't display dynamic resource thumbnails. Instead, it displays static icons based on the file extension.
		</member>
		<member name="filesystem/file_dialog/show_hidden_files" type="bool" setter="" getter="">
			If [code]true[/code], display hidden files in the editor's file dialogs. Files that have names starting with [code].[/code] are considered hidden (e.g. [code].hidden_file[/code]).
		</member>
		<member name="filesystem/file_dialog/thumbnail_size" type="int" setter="" getter="">
			The thumbnail size to use in the editor's file dialogs (in pixels). See also [member docks/filesystem/thumbnail_size].
		</member>
		<member name="filesystem/import/blender/blender_path" type="String" setter="" getter="">
			The path to the directory containing the Blender executable used for converting the Blender 3D scene files [code].blend[/code] to glTF 2.0 format during import. Blender 3.0 or later is required.
			To enable this feature for your specific project, use [member ProjectSettings.filesystem/import/blender/enabled].
		</member>
		<member name="filesystem/import/blender/rpc_port" type="int" setter="" getter="">
			The port number used for Remote Procedure Call (RPC) communication with Godot's created process of the blender executable.
			Setting this to 0 effectively disables communication with Godot and the blender process, making performance slower.
		</member>
		<member name="filesystem/import/blender/rpc_server_uptime" type="float" setter="" getter="">
			The maximum idle uptime (in seconds) of the Blender process.
			This prevents Godot from having to create a new process for each import within the given seconds.
		</member>
		<member name="filesystem/import/fbx/fbx2gltf_path" type="String" setter="" getter="">
			The path to the FBX2glTF executable used for converting Autodesk FBX 3D scene files [code].fbx[/code] to glTF 2.0 format during import.
			To enable this feature for your specific project, use [member ProjectSettings.filesystem/import/fbx2gltf/enabled].
		</member>
		<member name="filesystem/on_save/compress_binary_resources" type="bool" setter="" getter="">
			If [code]true[/code], uses lossless compression for binary resources.
		</member>
		<member name="filesystem/on_save/safe_save_on_backup_then_rename" type="bool" setter="" getter="">
			If [code]true[/code], when saving a file, the editor will rename the old file to a different name, save a new file, then only remove the old file once the new file has been saved. This makes loss of data less likely to happen if the editor or operating system exits unexpectedly while saving (e.g. due to a crash or power outage).
			[b]Note:[/b] On Windows, this feature can interact negatively with certain antivirus programs. In this case, you may have to set this to [code]false[/code] to prevent file locking issues.
		</member>
		<member name="filesystem/tools/oidn/oidn_denoise_path" type="String" setter="" getter="">
			The path to the directory containing the Open Image Denoise (OIDN) executable, used optionally for denoising lightmaps. It can be downloaded from [url=https://www.openimagedenoise.org/downloads.html]openimagedenoise.org[/url].
			To enable this feature for your specific project, use [member ProjectSettings.rendering/lightmapping/denoising/denoiser].
		</member>
		<member name="interface/editor/accept_dialog_cancel_ok_buttons" type="int" setter="" getter="">
			How to position the Cancel and OK buttons in the editor's [AcceptDialog]s. Different platforms have different standard behaviors for this, which can be overridden using this setting. This is useful if you use Godot both on Windows and macOS/Linux and your Godot muscle memory is stronger than your OS specific one.
			- [b]Auto[/b] follows the platform convention: Cancel first on macOS and Linux, OK first on Windows.
			- [b]Cancel First[/b] forces the ordering Cancel/OK.
			- [b]OK First[/b] forces the ordering OK/Cancel.
		</member>
		<member name="interface/editor/automatically_open_screenshots" type="bool" setter="" getter="">
			If [code]true[/code], automatically opens screenshots with the default program associated to [code].png[/code] files after a screenshot is taken using the [b]Editor &gt; Take Screenshot[/b] action.
		</member>
		<member name="interface/editor/code_font" type="String" setter="" getter="">
			The font to use for the script editor. Must be a resource of a [Font] type such as a [code].ttf[/code] or [code].otf[/code] font file.
		</member>
		<member name="interface/editor/code_font_contextual_ligatures" type="int" setter="" getter="">
			The font ligatures to enable for the currently configured code font. Not all fonts include support for ligatures.
			[b]Note:[/b] The default editor code font ([url=https://www.jetbrains.com/lp/mono/]JetBrains Mono[/url]) has contextual ligatures in its font file.
		</member>
		<member name="interface/editor/code_font_custom_opentype_features" type="String" setter="" getter="">
			List of custom OpenType features to use, if supported by the currently configured code font. Not all fonts include support for custom OpenType features. The string should follow the OpenType specification.
			[b]Note:[/b] The default editor code font ([url=https://www.jetbrains.com/lp/mono/]JetBrains Mono[/url]) has custom OpenType features in its font file, but there is no documented list yet.
		</member>
		<member name="interface/editor/code_font_custom_variations" type="String" setter="" getter="">
			List of alternative characters to use, if supported by the currently configured code font. Not all fonts include support for custom variations. The string should follow the OpenType specification.
			[b]Note:[/b] The default editor code font ([url=https://www.jetbrains.com/lp/mono/]JetBrains Mono[/url]) has alternate characters in its font file, but there is no documented list yet.
		</member>
		<member name="interface/editor/code_font_size" type="int" setter="" getter="">
			The size of the font in the script editor. This setting does not impact the font size of the Output panel (see [member run/output/font_size]).
		</member>
		<member name="interface/editor/custom_display_scale" type="float" setter="" getter="">
			The custom editor scale factor to use. This can be used for displays with very high DPI where a scale factor of 200% is not sufficient.
			[b]Note:[/b] Only effective if [member interface/editor/display_scale] is set to [b]Custom[/b].
		</member>
		<member name="interface/editor/display_scale" type="int" setter="" getter="">
			The display scale factor to use for the editor interface. Higher values are more suited to hiDPI/Retina displays.
			If set to [b]Auto[/b], the editor scale is automatically determined based on the screen resolution and reported display DPI. This heuristic is not always ideal, which means you can get better results by setting the editor scale manually.
			If set to [b]Custom[/b], the scaling value in [member interface/editor/custom_display_scale] will be used.
		</member>
		<member name="interface/editor/dock_tab_style" type="int" setter="" getter="">
			Tab style of editor docks.
		</member>
		<member name="interface/editor/editor_language" type="String" setter="" getter="">
			The language to use for the editor interface.
			Translations are provided by the community. If you spot a mistake, [url=$DOCS_URL/contributing/documentation/editor_and_docs_localization.html]contribute to editor translations on Weblate![/url]
		</member>
		<member name="interface/editor/editor_screen" type="int" setter="" getter="">
			The preferred monitor to display the editor.
		</member>
		<member name="interface/editor/expand_to_title" type="bool" setter="" getter="">
			Expanding main editor window content to the title, if supported by [DisplayServer]. See [constant DisplayServer.WINDOW_FLAG_EXTEND_TO_TITLE].
			Specific to the macOS platform.
		</member>
		<member name="interface/editor/font_antialiasing" type="int" setter="" getter="">
			FreeType's font anti-aliasing mode used to render the editor fonts. Most fonts are not designed to look good with anti-aliasing disabled, so it's recommended to leave this enabled unless you're using a pixel art font.
		</member>
		<member name="interface/editor/font_disable_embedded_bitmaps" type="bool" setter="" getter="">
			If set to [code]true[/code], embedded font bitmap loading is disabled (bitmap-only and color fonts ignore this property).
		</member>
		<member name="interface/editor/font_hinting" type="int" setter="" getter="">
			The font hinting mode to use for the editor fonts. FreeType supports the following font hinting modes:
			- [b]None:[/b] Don't use font hinting when rasterizing the font. This results in a smooth font, but it can look blurry.
			- [b]Light:[/b] Use hinting on the X axis only. This is a compromise between font sharpness and smoothness.
			- [b]Normal:[/b] Use hinting on both X and Y axes. This results in a sharp font, but it doesn't look very smooth.
			If set to [b]Auto[/b], the font hinting mode will be set to match the current operating system in use. This means the [b]Light[/b] hinting mode will be used on Windows and Linux, and the [b]None[/b] hinting mode will be used on macOS.
		</member>
		<member name="interface/editor/font_subpixel_positioning" type="int" setter="" getter="">
			The subpixel positioning mode to use when rendering editor font glyphs. This affects both the main and code fonts. [b]Disabled[/b] is the fastest to render and uses the least memory. [b]Auto[/b] only uses subpixel positioning for small font sizes (where the benefit is the most noticeable). [b]One Half of a Pixel[/b] and [b]One Quarter of a Pixel[/b] force the same subpixel positioning mode for all editor fonts, regardless of their size (with [b]One Quarter of a Pixel[/b] being the highest-quality option).
		</member>
		<member name="interface/editor/import_resources_when_unfocused" type="bool" setter="" getter="">
			If [code]true[/code], (re)imports resources even if the editor window is unfocused or minimized. If [code]false[/code], resources are only (re)imported when the editor window is focused. This can be set to [code]true[/code] to speed up iteration by starting the import process earlier when saving files in the project folder. This also allows getting visual feedback on changes without having to click the editor window, which is useful with multi-monitor setups. The downside of setting this to [code]true[/code] is that it increases idle CPU usage and may steal CPU time from other applications when importing resources.
		</member>
		<member name="interface/editor/localize_settings" type="bool" setter="" getter="">
			If [code]true[/code], setting names in the editor are localized when possible.
			[b]Note:[/b] This setting affects most [EditorInspector]s in the editor UI, primarily Project Settings and Editor Settings. To control names displayed in the Inspector dock, use [member interface/inspector/default_property_name_style] instead.
		</member>
		<member name="interface/editor/low_processor_mode_sleep_usec" type="int" setter="" getter="">
			The amount of sleeping between frames when the low-processor usage mode is enabled (in microseconds). Higher values will result in lower CPU/GPU usage, which can improve battery life on laptops. However, higher values will result in a less responsive editor. The default value is set to allow for maximum smoothness on monitors up to 144 Hz. See also [member interface/editor/unfocused_low_processor_mode_sleep_usec].
			[b]Note:[/b] This setting is ignored if [member interface/editor/update_continuously] is [code]true[/code], as enabling that setting disables low-processor mode.
		</member>
		<member name="interface/editor/main_font" type="String" setter="" getter="">
			The font to use for the editor interface. Must be a resource of a [Font] type such as a [code].ttf[/code] or [code].otf[/code] font file.
		</member>
		<member name="interface/editor/main_font_bold" type="String" setter="" getter="">
			The font to use for bold text in the editor interface. Must be a resource of a [Font] type such as a [code].ttf[/code] or [code].otf[/code] font file.
		</member>
		<member name="interface/editor/main_font_size" type="int" setter="" getter="">
			The size of the font in the editor interface.
		</member>
		<member name="interface/editor/mouse_extra_buttons_navigate_history" type="bool" setter="" getter="">
			If [code]true[/code], the mouse's additional side buttons will be usable to navigate in the script editor's file history. Set this to [code]false[/code] if you're using the side buttons for other purposes (such as a push-to-talk button in a VoIP program).
		</member>
		<member name="interface/editor/project_manager_screen" type="int" setter="" getter="">
			The preferred monitor to display the project manager.
		</member>
		<member name="interface/editor/save_each_scene_on_quit" type="bool" setter="" getter="">
			If [code]false[/code], the editor will save all scenes when confirming the [b]Save[/b] action when quitting the editor or quitting to the project list. If [code]true[/code], the editor will ask to save each scene individually.
		</member>
		<member name="interface/editor/save_on_focus_loss" type="bool" setter="" getter="">
			If [code]true[/code], scenes and scripts are saved when the editor loses focus. Depending on the work flow, this behavior can be less intrusive than [member text_editor/behavior/files/autosave_interval_secs] or remembering to save manually.
		</member>
		<member name="interface/editor/separate_distraction_mode" type="bool" setter="" getter="">
			If [code]true[/code], the editor's Script tab will have a separate distraction mode setting from the 2D/3D/AssetLib tabs. If [code]false[/code], the distraction-free mode toggle is shared between all tabs.
		</member>
		<member name="interface/editor/show_internal_errors_in_toast_notifications" type="int" setter="" getter="">
			If enabled, displays internal engine errors in toast notifications (toggleable by clicking the "bell" icon at the bottom of the editor). No matter the value of this setting, non-internal engine errors will always be visible in toast notifications.
			The default [b]Auto[/b] value will only enable this if the editor was compiled with the [code]dev_build=yes[/code] SCons option (the default is [code]dev_build=no[/code]).
		</member>
		<member name="interface/editor/show_update_spinner" type="int" setter="" getter="">
			If enabled, displays an icon in the top-right corner of the editor that spins when the editor redraws a frame. This can be used to diagnose situations where the engine is constantly redrawing, which should be avoided as this increases CPU and GPU utilization for no good reason. To further troubleshoot these situations, start the editor with the [code]--debug-canvas-item-redraw[/code] [url=$DOCS_URL/tutorials/editor/command_line_tutorial.html]command line argument[/url].
			Consider enabling this if you are developing editor plugins to ensure they only make the editor redraw when required.
			The default [b]Auto[/b] value will only enable this if the editor was compiled with the [code]dev_build=yes[/code] SCons option (the default is [code]dev_build=no[/code]).
			[b]Note:[/b] If [member interface/editor/update_continuously] is [code]true[/code], the spinner icon displays in red.
		</member>
		<member name="interface/editor/single_window_mode" type="bool" setter="" getter="">
			If [code]true[/code], embed modal windows such as docks inside the main editor window. When single-window mode is enabled, tooltips will also be embedded inside the main editor window, which means they can't be displayed outside of the editor window.
			[b]Note:[/b] To query whether the editor can use multiple windows in an editor plugin, use [method EditorInterface.is_multi_window_enabled] instead of querying the value of this editor setting.
		</member>
		<member name="interface/editor/ui_layout_direction" type="int" setter="" getter="">
			Editor UI default layout direction.
		</member>
		<member name="interface/editor/unfocused_low_processor_mode_sleep_usec" type="int" setter="" getter="">
			When the editor window is unfocused, the amount of sleeping between frames when the low-processor usage mode is enabled (in microseconds). Higher values will result in lower CPU/GPU usage, which can improve battery life on laptops (in addition to improving the running project's performance if the editor has to redraw continuously). However, higher values will result in a less responsive editor. The default value is set to limit the editor to 20 FPS when the editor window is unfocused. See also [member interface/editor/low_processor_mode_sleep_usec].
			[b]Note:[/b] This setting is ignored if [member interface/editor/update_continuously] is [code]true[/code], as enabling that setting disables low-processor mode.
		</member>
		<member name="interface/editor/update_continuously" type="bool" setter="" getter="">
			If [code]true[/code], redraws the editor every frame even if nothing has changed on screen. When this setting is enabled, the update spinner displays in red (see [member interface/editor/show_update_spinner]).
			[b]Warning:[/b] This greatly increases CPU and GPU utilization, leading to increased power usage. This should only be enabled for troubleshooting purposes.
		</member>
		<member name="interface/editor/use_embedded_menu" type="bool" setter="" getter="">
			If [code]true[/code], editor main menu is using embedded [MenuBar] instead of system global menu.
			Specific to the macOS platform.
		</member>
		<member name="interface/editor/use_native_file_dialogs" type="bool" setter="" getter="">
			If [code]true[/code], editor UI uses OS native file/directory selection dialogs.
		</member>
		<member name="interface/editor/vsync_mode" type="int" setter="" getter="">
			Sets the V-Sync mode for the editor. Does not affect the project when run from the editor (this is controlled by [member ProjectSettings.display/window/vsync/vsync_mode]).
			Depending on the platform and used renderer, the engine will fall back to [b]Enabled[/b] if the desired mode is not supported.
			[b]Note:[/b] V-Sync modes other than [b]Enabled[/b] are only supported in the Forward+ and Mobile rendering methods, not Compatibility.
		</member>
		<member name="interface/inspector/auto_unfold_foreign_scenes" type="bool" setter="" getter="">
			If [code]true[/code], automatically expands property groups in the Inspector dock when opening a scene that hasn't been opened previously. If [code]false[/code], all groups remain collapsed by default.
		</member>
		<member name="interface/inspector/default_color_picker_mode" type="int" setter="" getter="">
			The default color picker mode to use when opening [ColorPicker]s in the editor. This mode can be temporarily adjusted on the color picker itself.
		</member>
		<member name="interface/inspector/default_color_picker_shape" type="int" setter="" getter="">
			The default color picker shape to use when opening [ColorPicker]s in the editor. This shape can be temporarily adjusted on the color picker itself.
		</member>
		<member name="interface/inspector/default_float_step" type="float" setter="" getter="">
			The floating-point precision to use for properties that don't define an explicit precision step. Lower values allow entering more precise values.
		</member>
		<member name="interface/inspector/default_property_name_style" type="int" setter="" getter="">
			The default property name style to display in the Inspector dock. This style can be temporarily adjusted in the Inspector dock's menu.
			- [b]Raw:[/b] Displays properties in [code]snake_case[/code].
			- [b]Capitalized:[/b] Displays properties capitalized.
			- [b]Localized:[/b] Displays the localized string for the current editor language if a translation is available for the given property. If no translation is available, falls back to [b]Capitalized[/b].
			[b]Note:[/b] To display translated setting names in Project Settings and Editor Settings, use [member interface/editor/localize_settings] instead.
		</member>
		<member name="interface/inspector/delimitate_all_container_and_resources" type="bool" setter="" getter="">
			If [code]true[/code], add a margin around Array, Dictionary, and Resource Editors that are not already colored.
			[b]Note:[/b] If [member interface/inspector/nested_color_mode] is set to [b]Containers &amp; Resources[/b] this parameter will have no effect since those editors will already be colored
		</member>
		<member name="interface/inspector/disable_folding" type="bool" setter="" getter="">
			If [code]true[/code], forces all property groups to be expanded in the Inspector dock and prevents collapsing them.
		</member>
		<member name="interface/inspector/float_drag_speed" type="float" setter="" getter="">
			Base speed for increasing/decreasing float values by dragging them in the inspector.
		</member>
		<member name="interface/inspector/horizontal_vector2_editing" type="bool" setter="" getter="">
			If [code]true[/code], [Vector2] and [Vector2i] properties are shown on a single line in the inspector instead of two lines. This is overall more compact, but it can be harder to view and edit large values without expanding the inspector horizontally.
		</member>
		<member name="interface/inspector/horizontal_vector_types_editing" type="bool" setter="" getter="">
			If [code]true[/code], [Vector3], [Vector3i], [Vector4], [Vector4i], [Rect2], [Rect2i], [Plane], and [Quaternion] properties are shown on a single line in the inspector instead of multiple lines. This is overall more compact, but it can be harder to view and edit large values without expanding the inspector horizontally.
		</member>
		<member name="interface/inspector/max_array_dictionary_items_per_page" type="int" setter="" getter="">
			The number of [Array] or [Dictionary] items to display on each "page" in the inspector. Higher values allow viewing more values per page, but take more time to load. This increased load time is noticeable when selecting nodes that have array or dictionary properties in the editor.
		</member>
		<member name="interface/inspector/nested_color_mode" type="int" setter="" getter="">
			Control which property editors are colored when they are opened.
			- [b]Containers &amp; Resources:[/b] Color all Array, Dictionary, and Resource Editors.
			- [b]Resources:[/b] Color all Resource Editors.
			- [b]External Resources:[/b] Color Resource Editors that edits an external resource.
		</member>
		<member name="interface/inspector/open_resources_in_current_inspector" type="bool" setter="" getter="">
			If [code]true[/code], subresources can be edited in the current inspector view. If the resource type is defined in [member interface/inspector/resources_to_open_in_new_inspector] or if this setting is [code]false[/code], attempting to edit a subresource always opens a new inspector view.
		</member>
		<member name="interface/inspector/resources_to_open_in_new_inspector" type="PackedStringArray" setter="" getter="">
			List of resources that should always be opened in a new inspector view, even if [member interface/inspector/open_resources_in_current_inspector] is [code]true[/code].
		</member>
		<member name="interface/inspector/show_low_level_opentype_features" type="bool" setter="" getter="">
			If [code]true[/code], display OpenType features marked as [code]hidden[/code] by the font file in the [Font] editor.
		</member>
		<member name="interface/multi_window/enable" type="bool" setter="" getter="">
			If [code]true[/code], multiple window support in editor is enabled. The following panels can become dedicated windows (i.e. made floating): Docks, Script editor, and Shader editor.
			[b]Note:[/b] When [member interface/editor/single_window_mode] is [code]true[/code], the multi window support is always disabled.
			[b]Note:[/b] To query whether the editor can use multiple windows in an editor plugin, use [method EditorInterface.is_multi_window_enabled] instead of querying the value of this editor setting.
		</member>
		<member name="interface/multi_window/maximize_window" type="bool" setter="" getter="">
			If [code]true[/code], when panels are made floating they will be maximized.
			If [code]false[/code], when panels are made floating their position and size will match the ones when they are attached (excluding window border) to the editor window.
		</member>
		<member name="interface/multi_window/restore_windows_on_load" type="bool" setter="" getter="">
			If [code]true[/code], the floating panel position, size, and screen will be saved on editor exit. On next launch the panels that were floating will be made floating in the saved positions, sizes and screens, if possible.
		</member>
		<member name="interface/scene_tabs/display_close_button" type="int" setter="" getter="">
			Controls when the Close (X) button is displayed on scene tabs at the top of the editor.
		</member>
		<member name="interface/scene_tabs/maximum_width" type="int" setter="" getter="">
			The maximum width of each scene tab at the top editor (in pixels).
		</member>
		<member name="interface/scene_tabs/restore_scenes_on_load" type="bool" setter="" getter="">
			If [code]true[/code], when a project is loaded, restores scenes that were opened on the last editor session.
			[b]Note:[/b] With many opened scenes, the editor may take longer to become usable. If starting the editor quickly is necessary, consider setting this to [code]false[/code].
		</member>
		<member name="interface/scene_tabs/show_script_button" type="bool" setter="" getter="">
			If [code]true[/code], show a button next to each scene tab that opens the scene's "dominant" script when clicked. The "dominant" script is the one that is at the highest level in the scene's hierarchy.
		</member>
		<member name="interface/scene_tabs/show_thumbnail_on_hover" type="bool" setter="" getter="">
			If [code]true[/code], display an automatically-generated thumbnail when hovering scene tabs with the mouse. Scene thumbnails are generated when saving the scene.
		</member>
		<member name="interface/theme/accent_color" type="Color" setter="" getter="">
			The color to use for "highlighted" user interface elements in the editor (pressed and hovered items).
		</member>
		<member name="interface/theme/additional_spacing" type="int" setter="" getter="">
			The extra spacing to add to various GUI elements in the editor (in pixels). Increasing this value is useful to improve usability on touch screens, at the cost of reducing the amount of usable screen real estate.
			See also [member interface/theme/spacing_preset].
		</member>
		<member name="interface/theme/base_color" type="Color" setter="" getter="">
			The base color to use for user interface elements in the editor. Secondary colors (such as darker/lighter variants) are derived from this color.
		</member>
		<member name="interface/theme/base_spacing" type="int" setter="" getter="">
			The base spacing used by various GUI elements in the editor (in pixels). See also [member interface/theme/spacing_preset].
		</member>
		<member name="interface/theme/border_size" type="int" setter="" getter="">
			The border size to use for interface elements (in pixels).
		</member>
		<member name="interface/theme/contrast" type="float" setter="" getter="">
			The contrast factor to use when deriving the editor theme's base color (see [member interface/theme/base_color]). When using a positive values, the derived colors will be [i]darker[/i] than the base color. This contrast factor can be set to a negative value, which will make the derived colors [i]brighter[/i] than the base color. Negative contrast rates often look better for light themes.
		</member>
		<member name="interface/theme/corner_radius" type="int" setter="" getter="">
			The corner radius to use for interface elements (in pixels). [code]0[/code] is square.
		</member>
		<member name="interface/theme/custom_theme" type="String" setter="" getter="">
			The custom theme resource to use for the editor. Must be a Godot theme resource in [code].tres[/code] or [code].res[/code] format.
		</member>
		<member name="interface/theme/draw_extra_borders" type="bool" setter="" getter="">
			If [code]true[/code], draws additional borders around interactive UI elements in the editor. This is automatically enabled when using the [b]Black (OLED)[/b] theme preset, as this theme preset uses a fully black background.
		</member>
		<member name="interface/theme/follow_system_theme" type="bool" setter="" getter="">
			If [code]true[/code], the editor theme preset will attempt to automatically match the system theme.
		</member>
		<member name="interface/theme/icon_and_font_color" type="int" setter="" getter="">
			The icon and font color scheme to use in the editor.
			- [b]Auto[/b] determines the color scheme to use automatically based on [member interface/theme/base_color].
			- [b]Dark[/b] makes fonts and icons dark (suitable for light themes). Icon colors are automatically converted by the editor following the set of rules defined in [url=https://github.com/godotengine/godot/blob/master/editor/themes/editor_theme_manager.cpp]this file[/url].
			- [b]Light[/b] makes fonts and icons light (suitable for dark themes).
		</member>
		<member name="interface/theme/icon_saturation" type="float" setter="" getter="">
			The saturation to use for editor icons. Higher values result in more vibrant colors.
			[b]Note:[/b] The default editor icon saturation was increased by 30% in Godot 4.0 and later. To get Godot 3.x's icon saturation back, set [member interface/theme/icon_saturation] to [code]0.77[/code].
		</member>
		<member name="interface/theme/preset" type="String" setter="" getter="">
			The editor theme preset to use.
		</member>
		<member name="interface/theme/relationship_line_opacity" type="float" setter="" getter="">
			The opacity to use when drawing relationship lines in the editor's [Tree]-based GUIs (such as the Scene tree dock).
		</member>
		<member name="interface/theme/spacing_preset" type="String" setter="" getter="">
			The editor theme spacing preset to use. See also [member interface/theme/base_spacing] and [member interface/theme/additional_spacing].
		</member>
		<member name="interface/theme/use_system_accent_color" type="bool" setter="" getter="">
			If [code]true[/code], set accent color based on system settings.
			[b]Note:[/b] This setting is only effective on Windows and MacOS.
		</member>
		<member name="interface/touchscreen/enable_long_press_as_right_click" type="bool" setter="" getter="">
			If [code]true[/code], long press on touchscreen is treated as right click.
			[b]Note:[/b] Defaults to [code]true[/code] on touchscreen devices.
		</member>
		<member name="interface/touchscreen/enable_pan_and_scale_gestures" type="bool" setter="" getter="">
			If [code]true[/code], enable two finger pan and scale gestures on touchscreen devices.
			[b]Note:[/b] Defaults to [code]true[/code] on touchscreen devices.
		</member>
		<member name="interface/touchscreen/increase_scrollbar_touch_area" type="bool" setter="" getter="">
			If [code]true[/code], increases the scrollbar touch area to improve usability on touchscreen devices.
			[b]Note:[/b] Defaults to [code]true[/code] on touchscreen devices.
		</member>
		<member name="interface/touchscreen/scale_gizmo_handles" type="float" setter="" getter="">
			Specify the multiplier to apply to the scale for the editor gizmo handles to improve usability on touchscreen devices.
			[b]Note:[/b] Defaults to [code]1[/code] on non-touchscreen devices.
		</member>
		<member name="network/connection/engine_version_update_mode" type="int" setter="" getter="">
			Specifies how the engine should check for updates.
			- [b]Disable Update Checks[/b] will block the engine from checking updates (see also [member network/connection/network_mode]).
			- [b]Check Newest Preview[/b] (default for preview versions) will check for the newest available development snapshot.
			- [b]Check Newest Stable[/b] (default for stable versions) will check for the newest available stable version.
			- [b]Check Newest Patch[/b] will check for the latest available stable version, but only within the same minor version. E.g. if your version is [code]4.3.stable[/code], you will be notified about [code]4.3.1.stable[/code], but not [code]4.4.stable[/code].
			All update modes will ignore builds with different major versions (e.g. Godot 4 -&gt; Godot 5).
		</member>
		<member name="network/connection/network_mode" type="int" setter="" getter="">
			Determines whether online features are enabled in the editor, such as the Asset Library or update checks. Disabling these online features helps alleviate privacy concerns by preventing the editor from making HTTP requests to the Godot website or third-party platforms hosting assets from the Asset Library.
		</member>
		<member name="network/debug/remote_host" type="String" setter="" getter="">
			The address to listen to when starting the remote debugger. This can be set to [code]0.0.0.0[/code] to allow external clients to connect to the remote debugger (instead of restricting the remote debugger to connections from [code]localhost[/code]).
		</member>
		<member name="network/debug/remote_port" type="int" setter="" getter="">
			The port to listen to when starting the remote debugger. Godot will try to use port numbers above the configured number if the configured number is already taken by another application.
		</member>
		<member name="network/http_proxy/host" type="String" setter="" getter="">
			The host to use to contact the HTTP and HTTPS proxy in the editor (for the asset library and export template downloads). See also [member network/http_proxy/port].
			[b]Note:[/b] Godot currently doesn't automatically use system proxy settings, so you have to enter them manually here if needed.
		</member>
		<member name="network/http_proxy/port" type="int" setter="" getter="">
			The port number to use to contact the HTTP and HTTPS proxy in the editor (for the asset library and export template downloads). See also [member network/http_proxy/host].
			[b]Note:[/b] Godot currently doesn't automatically use system proxy settings, so you have to enter them manually here if needed.
		</member>
		<member name="network/tls/editor_tls_certificates" type="String" setter="" getter="">
			The TLS certificate bundle to use for HTTP requests made within the editor (e.g. from the AssetLib tab). If left empty, the [url=https://github.com/godotengine/godot/blob/master/thirdparty/certs/ca-certificates.crt]included Mozilla certificate bundle[/url] will be used.
		</member>
		<member name="project_manager/default_renderer" type="String" setter="" getter="">
			The renderer type that will be checked off by default when creating a new project. Accepted strings are "forward_plus", "mobile" or "gl_compatibility".
		</member>
		<member name="project_manager/directory_naming_convention" type="int" setter="" getter="">
			Directory naming convention for the project manager. Options are "No convention" (project name is directory name), "kebab-case" (default), "snake_case", "camelCase", "PascalCase", or "Title Case".
		</member>
		<member name="project_manager/sorting_order" type="int" setter="" getter="">
			The sorting order to use in the project manager. When changing the sorting order in the project manager, this setting is set permanently in the editor settings.
		</member>
		<member name="run/auto_save/save_before_running" type="bool" setter="" getter="">
			If [code]true[/code], saves all scenes and scripts automatically before running the project. Setting this to [code]false[/code] prevents the editor from saving if there are no changes which can speed up the project startup slightly, but it makes it possible to run a project that has unsaved changes. (Unsaved changes will not be visible in the running project.)
		</member>
		<member name="run/bottom_panel/action_on_play" type="int" setter="" getter="">
			The action to execute on the bottom panel when running the project.
		</member>
		<member name="run/bottom_panel/action_on_stop" type="int" setter="" getter="">
			The action to execute on the bottom panel when stopping the project.
		</member>
		<member name="run/output/always_clear_output_on_play" type="bool" setter="" getter="">
			If [code]true[/code], the editor will clear the Output panel when running the project.
		</member>
		<member name="run/output/font_size" type="int" setter="" getter="">
			The size of the font in the [b]Output[/b] panel at the bottom of the editor. This setting does not impact the font size of the script editor (see [member interface/editor/code_font_size]).
		</member>
		<member name="run/output/max_lines" type="int" setter="" getter="">
			Maximum number of lines to show at any one time in the Output panel.
		</member>
		<member name="run/platforms/linuxbsd/prefer_wayland" type="bool" setter="" getter="">
			If [code]true[/code], on Linux/BSD, the editor will check for Wayland first instead of X11 (if available).
		</member>
		<member name="run/window_placement/android_window" type="int" setter="" getter="">
			The Android window to display the project on when starting the project from the editor.
			[b]Note:[/b] Only available in the Android editor.
		</member>
		<member name="run/window_placement/rect" type="int" setter="" getter="">
			The window mode to use to display the project when starting the project from the editor.
		</member>
		<member name="run/window_placement/rect_custom_position" type="Vector2" setter="" getter="">
			The custom position to use when starting the project from the editor (in pixels from the top-left corner). Only effective if [member run/window_placement/rect] is set to [b]Custom Position[/b].
		</member>
		<member name="run/window_placement/screen" type="int" setter="" getter="">
			The monitor to display the project on when starting the project from the editor.
		</member>
		<member name="text_editor/appearance/caret/caret_blink" type="bool" setter="" getter="">
			If [code]true[/code], makes the caret blink according to [member text_editor/appearance/caret/caret_blink_interval]. Disabling this setting can improve battery life on laptops if you spend long amounts of time in the script editor, since it will reduce the frequency at which the editor needs to be redrawn.
		</member>
		<member name="text_editor/appearance/caret/caret_blink_interval" type="float" setter="" getter="">
			The interval at which the caret will blink (in seconds). See also [member text_editor/appearance/caret/caret_blink].
		</member>
		<member name="text_editor/appearance/caret/highlight_all_occurrences" type="bool" setter="" getter="">
			If [code]true[/code], highlights all occurrences of the currently selected text in the script editor. See also [member text_editor/theme/highlighting/word_highlighted_color].
		</member>
		<member name="text_editor/appearance/caret/highlight_current_line" type="bool" setter="" getter="">
			If [code]true[/code], colors the background of the line the caret is currently on with [member text_editor/theme/highlighting/current_line_color].
		</member>
		<member name="text_editor/appearance/caret/type" type="int" setter="" getter="">
			The shape of the caret to use in the script editor. [b]Line[/b] displays a vertical line to the left of the current character, whereas [b]Block[/b] displays an outline over the current character.
		</member>
		<member name="text_editor/appearance/guidelines/line_length_guideline_hard_column" type="int" setter="" getter="">
			The column at which to display a subtle line as a line length guideline for scripts. This should generally be greater than [member text_editor/appearance/guidelines/line_length_guideline_soft_column].
		</member>
		<member name="text_editor/appearance/guidelines/line_length_guideline_soft_column" type="int" setter="" getter="">
			The column at which to display a [i]very[/i] subtle line as a line length guideline for scripts. This should generally be lower than [member text_editor/appearance/guidelines/line_length_guideline_hard_column].
		</member>
		<member name="text_editor/appearance/guidelines/show_line_length_guidelines" type="bool" setter="" getter="">
			If [code]true[/code], displays line length guidelines to help you keep line lengths in check. See also [member text_editor/appearance/guidelines/line_length_guideline_soft_column] and [member text_editor/appearance/guidelines/line_length_guideline_hard_column].
		</member>
		<member name="text_editor/appearance/gutters/highlight_type_safe_lines" type="bool" setter="" getter="">
			If [code]true[/code], highlights type-safe lines by displaying their line number color with [member text_editor/theme/highlighting/safe_line_number_color] instead of [member text_editor/theme/highlighting/line_number_color]. Type-safe lines are lines of code where the type of all variables is known at compile-time. These type-safe lines may run faster thanks to typed instructions.
		</member>
		<member name="text_editor/appearance/gutters/line_numbers_zero_padded" type="bool" setter="" getter="">
			If [code]true[/code], displays line numbers with zero padding (e.g. [code]007[/code] instead of [code]7[/code]).
		</member>
		<member name="text_editor/appearance/gutters/show_info_gutter" type="bool" setter="" getter="">
			If [code]true[/code], displays a gutter at the left containing icons for methods with signal connections and for overridden methods.
		</member>
		<member name="text_editor/appearance/gutters/show_line_numbers" type="bool" setter="" getter="">
			If [code]true[/code], displays line numbers in a gutter at the left.
		</member>
		<member name="text_editor/appearance/lines/autowrap_mode" type="int" setter="" getter="">
			If [member text_editor/appearance/lines/word_wrap] is set to [code]1[/code], sets text wrapping mode. To see how each mode behaves, see [enum TextServer.AutowrapMode].
		</member>
		<member name="text_editor/appearance/lines/code_folding" type="bool" setter="" getter="">
			If [code]true[/code], displays the folding arrows next to indented code sections and allows code folding. If [code]false[/code], hides the folding arrows next to indented code sections and disallows code folding.
		</member>
		<member name="text_editor/appearance/lines/word_wrap" type="int" setter="" getter="">
			If [code]true[/code], wraps long lines over multiple lines to avoid horizontal scrolling. This is a display-only feature; it does not actually insert line breaks in your scripts.
		</member>
		<member name="text_editor/appearance/minimap/minimap_width" type="int" setter="" getter="">
			The width of the minimap in the script editor (in pixels).
		</member>
		<member name="text_editor/appearance/minimap/show_minimap" type="bool" setter="" getter="">
			If [code]true[/code], draws an overview of the script near the scroll bar. The minimap can be left-clicked to scroll directly to a location in an "absolute" manner.
		</member>
		<member name="text_editor/appearance/whitespace/draw_spaces" type="bool" setter="" getter="">
			If [code]true[/code], draws space characters as centered points.
		</member>
		<member name="text_editor/appearance/whitespace/draw_tabs" type="bool" setter="" getter="">
			If [code]true[/code], draws tab characters as chevrons.
		</member>
		<member name="text_editor/appearance/whitespace/line_spacing" type="int" setter="" getter="">
			The space to add between lines (in pixels). Greater line spacing can help improve readability at the cost of displaying fewer lines on screen.
		</member>
		<member name="text_editor/behavior/files/auto_reload_scripts_on_external_change" type="bool" setter="" getter="">
			If [code]true[/code], automatically reloads scripts in the editor when they have been modified and saved by external editors.
		</member>
		<member name="text_editor/behavior/files/autosave_interval_secs" type="int" setter="" getter="">
			If set to a value greater than [code]0[/code], automatically saves the current script following the specified interval (in seconds). This can be used to prevent data loss if the editor crashes.
		</member>
		<member name="text_editor/behavior/files/convert_indent_on_save" type="bool" setter="" getter="">
			If [code]true[/code], converts indentation to match the script editor's indentation settings when saving a script. See also [member text_editor/behavior/indent/type].
		</member>
		<member name="text_editor/behavior/files/restore_scripts_on_load" type="bool" setter="" getter="">
			If [code]true[/code], reopens scripts that were opened in the last session when the editor is reopened on a given project.
		</member>
		<member name="text_editor/behavior/files/trim_final_newlines_on_save" type="bool" setter="" getter="">
			If [code]true[/code], trims all empty newlines after the final newline when saving a script. Final newlines refer to the empty newlines found at the end of files. Since these serve no practical purpose, they can and should be removed to make version control diffs less noisy.
		</member>
		<member name="text_editor/behavior/files/trim_trailing_whitespace_on_save" type="bool" setter="" getter="">
			If [code]true[/code], trims trailing whitespace when saving a script. Trailing whitespace refers to tab and space characters placed at the end of lines. Since these serve no practical purpose, they can and should be removed to make version control diffs less noisy.
		</member>
		<member name="text_editor/behavior/indent/auto_indent" type="bool" setter="" getter="">
			If [code]true[/code], automatically indents code when pressing the [kbd]Enter[/kbd] key based on blocks above the new line.
		</member>
		<member name="text_editor/behavior/indent/indent_wrapped_lines" type="bool" setter="" getter="">
			If [code]true[/code], all wrapped lines are indented to the same amount as the unwrapped line.
		</member>
		<member name="text_editor/behavior/indent/size" type="int" setter="" getter="">
			When using tab indentation, determines the length of each tab. When using space indentation, determines how many spaces are inserted when pressing [kbd]Tab[/kbd] and when automatic indentation is performed.
		</member>
		<member name="text_editor/behavior/indent/type" type="int" setter="" getter="">
			The indentation style to use (tabs or spaces).
			[b]Note:[/b] The [url=$DOCS_URL/tutorials/scripting/gdscript/gdscript_styleguide.html]GDScript style guide[/url] recommends using tabs for indentation. It is advised to change this setting only if you need to work on a project that currently uses spaces for indentation.
		</member>
		<member name="text_editor/behavior/navigation/custom_word_separators" type="String" setter="" getter="">
			The characters to consider as word delimiters if [member text_editor/behavior/navigation/use_custom_word_separators] is [code]true[/code]. This is in addition to default characters if [member text_editor/behavior/navigation/use_default_word_separators] is [code]true[/code]. The characters should be defined without separation, for example [code]_♥=[/code].
		</member>
		<member name="text_editor/behavior/navigation/drag_and_drop_selection" type="bool" setter="" getter="">
			If [code]true[/code], allows drag-and-dropping text in the script editor to move text. Disable this if you find yourself accidentally drag-and-dropping text in the script editor.
		</member>
		<member name="text_editor/behavior/navigation/move_caret_on_right_click" type="bool" setter="" getter="">
			If [code]true[/code], the caret will be moved when right-clicking somewhere in the script editor (like when left-clicking or middle-clicking). If [code]false[/code], the caret will only be moved when left-clicking or middle-clicking somewhere.
		</member>
		<member name="text_editor/behavior/navigation/open_script_when_connecting_signal_to_existing_method" type="bool" setter="" getter="">
			If [code]true[/code], opens the script editor when connecting a signal to an existing script method from the Node dock.
		</member>
		<member name="text_editor/behavior/navigation/scroll_past_end_of_file" type="bool" setter="" getter="">
			If [code]true[/code], allows scrolling past the end of the file.
		</member>
		<member name="text_editor/behavior/navigation/smooth_scrolling" type="bool" setter="" getter="">
			If [code]true[/code], allows scrolling in sub-line intervals and enables a smooth scrolling animation when using the mouse wheel to scroll.
			[b]Note:[/b] [member text_editor/behavior/navigation/smooth_scrolling] currently behaves poorly in projects where [member ProjectSettings.physics/common/physics_ticks_per_second] has been increased significantly from its default value ([code]60[/code]). In this case, it is recommended to disable this setting.
		</member>
		<member name="text_editor/behavior/navigation/stay_in_script_editor_on_node_selected" type="bool" setter="" getter="">
			If [code]true[/code], prevents automatically switching between the Script and 2D/3D screens when selecting a node in the Scene tree dock.
		</member>
		<member name="text_editor/behavior/navigation/use_custom_word_separators" type="bool" setter="" getter="">
			If [code]true[/code], uses the characters in [member text_editor/behavior/navigation/custom_word_separators] as word separators for word navigation and operations. This is in addition to the default characters if [member text_editor/behavior/navigation/use_default_word_separators] is also enabled. Word navigation and operations include double-clicking on a word or holding [kbd]Ctrl[/kbd] ([kbd]Cmd[/kbd] on macOS) while pressing [kbd]left[/kbd], [kbd]right[/kbd], [kbd]backspace[/kbd], or [kbd]delete[/kbd].
		</member>
		<member name="text_editor/behavior/navigation/use_default_word_separators" type="bool" setter="" getter="">
			If [code]true[/code], uses the characters in [code]`!"#$%&amp;'()*+,-./:;&lt;=&gt;?@[\]^`{|}~[/code], the Unicode General Punctuation table, and the Unicode CJK Punctuation table as word separators for word navigation and operations. If [code]false[/code], a subset of these characters are used and does not include the characters [code]&lt;&gt;$~^=+|[/code]. This is in addition to custom characters if [member text_editor/behavior/navigation/use_custom_word_separators] is also enabled. These characters are used to determine where a word stops. Word navigation and operations include double-clicking on a word or holding [kbd]Ctrl[/kbd] ([kbd]Cmd[/kbd] on macOS) while pressing [kbd]left[/kbd], [kbd]right[/kbd], [kbd]backspace[/kbd], or [kbd]delete[/kbd].
		</member>
		<member name="text_editor/behavior/navigation/v_scroll_speed" type="int" setter="" getter="">
			The number of pixels to scroll with every mouse wheel increment. Higher values make the script scroll by faster when using the mouse wheel.
			[b]Note:[/b] You can hold down [kbd]Alt[/kbd] while using the mouse wheel to temporarily scroll 5 times faster.
		</member>
		<member name="text_editor/behavior/zoom/zoom_scroll_shortcut" type="bool" setter="" getter="">
			If [code]true[/code], allows zooming in the script and text-based shader editor with [kbd]Ctrl + Scroll wheel[/kbd].
<<<<<<< HEAD
=======
		<member name="text_editor/completion/add_node_path_literals" type="bool" setter="" getter="">
			If [code]true[/code], uses [NodePath] instead of [String] when appropriate for code autocompletion or for drag and dropping object properties into the script editor.
		</member>
		<member name="text_editor/completion/add_string_name_literals" type="bool" setter="" getter="">
			If [code]true[/code], uses [StringName] instead of [String] when appropriate for code autocompletion.
>>>>>>> 40e6a327
		</member>
		<member name="text_editor/completion/add_type_hints" type="bool" setter="" getter="">
			If [code]true[/code], adds [url=$DOCS_URL/tutorials/scripting/gdscript/static_typing.html]GDScript static typing[/url] hints such as [code]-&gt; void[/code] and [code]: int[/code] when using code autocompletion or when creating onready variables by drag and dropping nodes into the script editor while pressing the [kbd]Ctrl[/kbd] key. If [code]true[/code], newly created scripts will also automatically have type hints added to their method parameters and return types.
		</member>
		<member name="text_editor/completion/auto_brace_complete" type="bool" setter="" getter="">
			If [code]true[/code], automatically completes braces when making use of code completion.
		</member>
		<member name="text_editor/completion/code_complete_delay" type="float" setter="" getter="">
			The delay in seconds after which autocompletion suggestions should be displayed when the user stops typing.
		</member>
		<member name="text_editor/completion/code_complete_enabled" type="bool" setter="" getter="">
			If [code]true[/code], code completion will be triggered automatically after [member text_editor/completion/code_complete_delay]. Even if [code]false[/code], code completion can be triggered manually with the [code]ui_text_completion_query[/code] action (by default [kbd]Ctrl + Space[/kbd] or [kbd]Cmd + Space[/kbd] on macOS).
		</member>
		<member name="text_editor/completion/colorize_suggestions" type="bool" setter="" getter="">
			If [code]true[/code] enables the coloring for some items in the autocompletion suggestions, like vector components.
		</member>
		<member name="text_editor/completion/complete_file_paths" type="bool" setter="" getter="">
			If [code]true[/code], provides autocompletion suggestions for file paths in methods such as [code]load()[/code] and [code]preload()[/code].
		</member>
		<member name="text_editor/completion/idle_parse_delay" type="float" setter="" getter="">
			The delay in seconds after which the script editor should check for errors when the user stops typing.
		</member>
		<member name="text_editor/completion/put_callhint_tooltip_below_current_line" type="bool" setter="" getter="">
			If [code]true[/code], the code completion tooltip will appear below the current line unless there is no space on screen below the current line. If [code]false[/code], the code completion tooltip will appear above the current line.
		</member>
		<member name="text_editor/completion/use_single_quotes" type="bool" setter="" getter="">
			If [code]true[/code], performs string autocompletion with single quotes. If [code]false[/code], performs string autocompletion with double quotes (which matches the [url=$DOCS_URL/tutorials/scripting/gdscript/gdscript_styleguide.html]GDScript style guide[/url]).
		</member>
		<member name="text_editor/help/class_reference_examples" type="int" setter="" getter="">
			Controls which multi-line code blocks should be displayed in the editor help. This setting does not affect single-line code literals in the editor help.
		</member>
		<member name="text_editor/help/help_font_size" type="int" setter="" getter="">
			The font size to use for the editor help (built-in class reference).
		</member>
		<member name="text_editor/help/help_source_font_size" type="int" setter="" getter="">
			The font size to use for code samples in the editor help (built-in class reference).
		</member>
		<member name="text_editor/help/help_title_font_size" type="int" setter="" getter="">
			The font size to use for headings in the editor help (built-in class reference).
		</member>
		<member name="text_editor/help/show_help_index" type="bool" setter="" getter="">
			If [code]true[/code], displays a table of contents at the left of the editor help (at the location where the members overview would appear when editing a script).
		</member>
		<member name="text_editor/script_list/show_members_overview" type="bool" setter="" getter="">
			If [code]true[/code], displays an overview of the current script's member variables and functions at the left of the script editor. See also [member text_editor/script_list/sort_members_outline_alphabetically].
		</member>
		<member name="text_editor/script_list/sort_members_outline_alphabetically" type="bool" setter="" getter="">
			If [code]true[/code], sorts the members outline (located at the left of the script editor) using alphabetical order. If [code]false[/code], sorts the members outline depending on the order in which members are found in the script.
			[b]Note:[/b] Only effective if [member text_editor/script_list/show_members_overview] is [code]true[/code].
		</member>
		<member name="text_editor/theme/color_theme" type="String" setter="" getter="">
			The syntax theme to use in the script editor.
			You can save your own syntax theme from your current settings by using [b]File &gt; Theme &gt; Save As...[/b] at the top of the script editor. The syntax theme will then be available locally in the list of color themes.
			You can find additional syntax themes to install in the [url=https://github.com/godotengine/godot-syntax-themes]godot-syntax-themes[/url] repository.
		</member>
		<member name="text_editor/theme/highlighting/background_color" type="Color" setter="" getter="">
			The script editor's background color. If set to a translucent color, the editor theme's base color will be visible behind.
		</member>
		<member name="text_editor/theme/highlighting/base_type_color" type="Color" setter="" getter="">
			The script editor's base type color (used for types like [Vector2], [Vector3], [Color], ...).
		</member>
		<member name="text_editor/theme/highlighting/bookmark_color" type="Color" setter="" getter="">
			The script editor's bookmark icon color (displayed in the gutter).
		</member>
		<member name="text_editor/theme/highlighting/brace_mismatch_color" type="Color" setter="" getter="">
			The script editor's brace mismatch color. Used when the caret is currently on a mismatched brace, parenthesis or bracket character.
		</member>
		<member name="text_editor/theme/highlighting/breakpoint_color" type="Color" setter="" getter="">
			The script editor's breakpoint icon color (displayed in the gutter).
		</member>
		<member name="text_editor/theme/highlighting/caret_background_color" type="Color" setter="" getter="">
			The script editor's caret background color.
			[b]Note:[/b] This setting has no effect as it's currently unused.
		</member>
		<member name="text_editor/theme/highlighting/caret_color" type="Color" setter="" getter="">
			The script editor's caret color.
		</member>
		<member name="text_editor/theme/highlighting/code_folding_color" type="Color" setter="" getter="">
			The script editor's color for the code folding icon (displayed in the gutter).
		</member>
		<member name="text_editor/theme/highlighting/comment_color" type="Color" setter="" getter="">
			The script editor's comment color.
			[b]Note:[/b] In GDScript, unlike Python, multiline strings are not considered to be comments, and will use the string highlighting color instead.
		</member>
		<member name="text_editor/theme/highlighting/completion_background_color" type="Color" setter="" getter="">
			The script editor's autocompletion box background color.
		</member>
		<member name="text_editor/theme/highlighting/completion_existing_color" type="Color" setter="" getter="">
			The script editor's autocompletion box background color to highlight existing characters in the completion results. This should be a translucent color so that [member text_editor/theme/highlighting/completion_selected_color] can be seen behind.
		</member>
		<member name="text_editor/theme/highlighting/completion_font_color" type="Color" setter="" getter="">
			The script editor's autocompletion box text color.
		</member>
		<member name="text_editor/theme/highlighting/completion_scroll_color" type="Color" setter="" getter="">
			The script editor's autocompletion box scroll bar color.
		</member>
		<member name="text_editor/theme/highlighting/completion_scroll_hovered_color" type="Color" setter="" getter="">
			The script editor's autocompletion box scroll bar color when hovered or pressed with the mouse.
		</member>
		<member name="text_editor/theme/highlighting/completion_selected_color" type="Color" setter="" getter="">
			The script editor's autocompletion box background color for the currently selected line.
		</member>
		<member name="text_editor/theme/highlighting/control_flow_keyword_color" type="Color" setter="" getter="">
			The script editor's control flow keyword color (used for keywords like [code]if[/code], [code]for[/code], [code]return[/code], ...).
		</member>
		<member name="text_editor/theme/highlighting/current_line_color" type="Color" setter="" getter="">
			The script editor's background color for the line the caret is currently on. This should be set to a translucent color so that it can display on top of other line color modifiers such as [member text_editor/theme/highlighting/mark_color].
		</member>
		<member name="text_editor/theme/highlighting/doc_comment_color" type="Color" setter="" getter="">
			The script editor's documentation comment color. In GDScript, this is used for comments starting with [code]##[/code]. In C#, this is used for comments starting with [code]///[/code] or [code]/**[/code].
		</member>
		<member name="text_editor/theme/highlighting/engine_type_color" type="Color" setter="" getter="">
			The script editor's engine type color ([Vector2], [Vector3], [Color], ...).
		</member>
		<member name="text_editor/theme/highlighting/executing_line_color" type="Color" setter="" getter="">
			The script editor's color for the debugger's executing line icon (displayed in the gutter).
		</member>
		<member name="text_editor/theme/highlighting/folded_code_region_color" type="Color" setter="" getter="">
			The script editor's background line highlighting color for folded code region.
		</member>
		<member name="text_editor/theme/highlighting/function_color" type="Color" setter="" getter="">
			The script editor's function call color.
			[b]Note:[/b] When using the GDScript syntax highlighter, this is replaced by the function definition color configured in the syntax theme for function definitions (e.g. [code]func _ready():[/code]).
		</member>
		<member name="text_editor/theme/highlighting/keyword_color" type="Color" setter="" getter="">
			The script editor's non-control flow keyword color (used for keywords like [code]var[/code], [code]func[/code], [code]extends[/code], ...).
		</member>
		<member name="text_editor/theme/highlighting/line_length_guideline_color" type="Color" setter="" getter="">
			The script editor's color for the line length guideline. The "hard" line length guideline will be drawn with this color, whereas the "soft" line length guideline will be drawn with half of its opacity.
		</member>
		<member name="text_editor/theme/highlighting/line_number_color" type="Color" setter="" getter="">
			The script editor's color for line numbers. See also [member text_editor/theme/highlighting/safe_line_number_color].
		</member>
		<member name="text_editor/theme/highlighting/mark_color" type="Color" setter="" getter="">
			The script editor's background color for lines with errors. This should be set to a translucent color so that it can display on top of other line color modifiers such as [member text_editor/theme/highlighting/current_line_color].
		</member>
		<member name="text_editor/theme/highlighting/member_variable_color" type="Color" setter="" getter="">
			The script editor's color for member variables on objects (e.g. [code]self.some_property[/code]).
			[b]Note:[/b] This color is not used for local variable declaration and access.
		</member>
		<member name="text_editor/theme/highlighting/number_color" type="Color" setter="" getter="">
			The script editor's color for numbers (integer and floating-point).
		</member>
		<member name="text_editor/theme/highlighting/safe_line_number_color" type="Color" setter="" getter="">
			The script editor's color for type-safe line numbers. See also [member text_editor/theme/highlighting/line_number_color].
			[b]Note:[/b] Only displayed if [member text_editor/appearance/gutters/highlight_type_safe_lines] is [code]true[/code].
		</member>
		<member name="text_editor/theme/highlighting/search_result_border_color" type="Color" setter="" getter="">
			The script editor's color for the border of search results. This border helps bring further attention to the search result. Set this color's opacity to 0 to disable the border.
		</member>
		<member name="text_editor/theme/highlighting/search_result_color" type="Color" setter="" getter="">
			The script editor's background color for search results.
		</member>
		<member name="text_editor/theme/highlighting/selection_color" type="Color" setter="" getter="">
			The script editor's background color for the currently selected text.
		</member>
		<member name="text_editor/theme/highlighting/string_color" type="Color" setter="" getter="">
			The script editor's color for strings (single-line and multi-line).
		</member>
		<member name="text_editor/theme/highlighting/symbol_color" type="Color" setter="" getter="">
			The script editor's color for operators ([code]( ) [ ] { } + - * /[/code], ...).
		</member>
		<member name="text_editor/theme/highlighting/text_color" type="Color" setter="" getter="">
			The script editor's color for text not highlighted by any syntax highlighting rule.
		</member>
		<member name="text_editor/theme/highlighting/text_selected_color" type="Color" setter="" getter="">
			The script editor's background color for text. This should be set to a translucent color so that it can display on top of other line color modifiers such as [member text_editor/theme/highlighting/current_line_color].
		</member>
		<member name="text_editor/theme/highlighting/user_type_color" type="Color" setter="" getter="">
			The script editor's color for user-defined types (using [code]class_name[/code]).
		</member>
		<member name="text_editor/theme/highlighting/word_highlighted_color" type="Color" setter="" getter="">
			The script editor's color for words highlighted by selecting them. Only visible if [member text_editor/appearance/caret/highlight_all_occurrences] is [code]true[/code].
		</member>
	</members>
	<signals>
		<signal name="settings_changed">
			<description>
				Emitted after any editor setting has changed.
			</description>
		</signal>
	</signals>
	<constants>
		<constant name="NOTIFICATION_EDITOR_SETTINGS_CHANGED" value="10000">
			Emitted after any editor setting has changed. It's used by various editor plugins to update their visuals on theme changes or logic on configuration changes.
		</constant>
	</constants>
</class><|MERGE_RESOLUTION|>--- conflicted
+++ resolved
@@ -1081,14 +1081,11 @@
 		</member>
 		<member name="text_editor/behavior/zoom/zoom_scroll_shortcut" type="bool" setter="" getter="">
 			If [code]true[/code], allows zooming in the script and text-based shader editor with [kbd]Ctrl + Scroll wheel[/kbd].
-<<<<<<< HEAD
-=======
 		<member name="text_editor/completion/add_node_path_literals" type="bool" setter="" getter="">
 			If [code]true[/code], uses [NodePath] instead of [String] when appropriate for code autocompletion or for drag and dropping object properties into the script editor.
 		</member>
 		<member name="text_editor/completion/add_string_name_literals" type="bool" setter="" getter="">
 			If [code]true[/code], uses [StringName] instead of [String] when appropriate for code autocompletion.
->>>>>>> 40e6a327
 		</member>
 		<member name="text_editor/completion/add_type_hints" type="bool" setter="" getter="">
 			If [code]true[/code], adds [url=$DOCS_URL/tutorials/scripting/gdscript/static_typing.html]GDScript static typing[/url] hints such as [code]-&gt; void[/code] and [code]: int[/code] when using code autocompletion or when creating onready variables by drag and dropping nodes into the script editor while pressing the [kbd]Ctrl[/kbd] key. If [code]true[/code], newly created scripts will also automatically have type hints added to their method parameters and return types.
