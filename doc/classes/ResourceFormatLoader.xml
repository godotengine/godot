--- conflicted
+++ resolved
@@ -17,18 +17,16 @@
 			<description>
 			</description>
 		</method>
-<<<<<<< HEAD
 		<method name="_get_attached_script_path" qualifiers="virtual const">
 			<return type="String" />
 			<argument index="0" name="path" type="String" />
 			<description>
 				If implemented, gets the path of a script attached to a resource. The script is usually attached when creating a new instance of a [Resource]-based custom class.
-=======
-		<method name="_get_classes_used" qualifiers="virtual const">
+		</method>
+    <method name="_get_classes_used" qualifiers="virtual const">
 			<return type="PackedStringArray" />
 			<argument index="0" name="path" type="String" />
 			<description>
->>>>>>> ce959dc7
 			</description>
 		</method>
 		<method name="_get_dependencies" qualifiers="virtual const">
