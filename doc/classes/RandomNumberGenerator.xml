<?xml version="1.0" encoding="UTF-8" ?>
<class name="RandomNumberGenerator" inherits="RefCounted" xmlns:xsi="http://www.w3.org/2001/XMLSchema-instance" xsi:noNamespaceSchemaLocation="../class.xsd">
	<brief_description>
		Provides methods for generating pseudo-random numbers.
	</brief_description>
	<description>
		RandomNumberGenerator is a class for generating pseudo-random numbers. It currently uses [url=https://www.pcg-random.org/]PCG32[/url].
		[b]Note:[/b] The underlying algorithm is an implementation detail and should not be depended upon.
		To generate a random float number (within a given range) based on a time-dependent seed:
		[codeblock]
		var rng = RandomNumberGenerator.new()
		func _ready():
		    var my_random_number = rng.randf_range(-10.0, 10.0)
		[/codeblock]
	</description>
	<tutorials>
		<link title="Random number generation">$DOCS_URL/tutorials/math/random_number_generation.html</link>
	</tutorials>
	<methods>
<<<<<<< HEAD
		<method name="rand_bool">
			<return type="bool" />
			<param index="0" name="true_chance" type="float" default="0.5" />
			<description>
				Returns either [code]true[/code] or [code]false[/code] at random. [param true_chance] should be a number between [code]0.0[/code] and [code]1.0[/code] (inclusive). The greater [param true_chance] is, the more likely this function returns [code]true[/code].
=======
		<method name="rand_weighted">
			<return type="int" />
			<param index="0" name="weights" type="PackedFloat32Array" />
			<description>
				Returns a random index with non-uniform weights. Prints an error and returns [code]-1[/code] if the array is empty.
				[codeblocks]
				[gdscript]
				var rng = RandomNumberGenerator.new()

				var my_array = ["one", "two", "three", "four"]
				var weights = PackedFloat32Array([0.5, 1, 1, 2])

				# Prints one of the four elements in `my_array`.
				# It is more likely to print "four", and less likely to print "one".
				print(my_array[rng.rand_weighted(weights)])
				[/gdscript]
				[/codeblocks]
>>>>>>> 9d6bdbc5
			</description>
		</method>
		<method name="randf">
			<return type="float" />
			<description>
				Returns a pseudo-random float between [code]0.0[/code] and [code]1.0[/code] (inclusive).
			</description>
		</method>
		<method name="randf_range">
			<return type="float" />
			<param index="0" name="from" type="float" />
			<param index="1" name="to" type="float" />
			<description>
				Returns a pseudo-random float between [param from] and [param to] (inclusive).
			</description>
		</method>
		<method name="randfn">
			<return type="float" />
			<param index="0" name="mean" type="float" default="0.0" />
			<param index="1" name="deviation" type="float" default="1.0" />
			<description>
				Returns a [url=https://en.wikipedia.org/wiki/Normal_distribution]normally-distributed[/url], pseudo-random floating-point number from the specified [param mean] and a standard [param deviation]. This is also known as a Gaussian distribution.
				[b]Note:[/b] This method uses the [url=https://en.wikipedia.org/wiki/Box%E2%80%93Muller_transform]Box-Muller transform[/url] algorithm.
			</description>
		</method>
		<method name="randi">
			<return type="int" />
			<description>
				Returns a pseudo-random 32-bit unsigned integer between [code]0[/code] and [code]4294967295[/code] (inclusive).
			</description>
		</method>
		<method name="randi_range">
			<return type="int" />
			<param index="0" name="from" type="int" />
			<param index="1" name="to" type="int" />
			<description>
				Returns a pseudo-random 32-bit signed integer between [param from] and [param to] (inclusive).
			</description>
		</method>
		<method name="randomize">
			<return type="void" />
			<description>
				Sets up a time-based seed for this [RandomNumberGenerator] instance. Unlike the [@GlobalScope] random number generation functions, different [RandomNumberGenerator] instances can use different seeds.
			</description>
		</method>
	</methods>
	<members>
		<member name="seed" type="int" setter="set_seed" getter="get_seed" default="0">
			Initializes the random number generator state based on the given seed value. A given seed will give a reproducible sequence of pseudo-random numbers.
			[b]Note:[/b] The RNG does not have an avalanche effect, and can output similar random streams given similar seeds. Consider using a hash function to improve your seed quality if they're sourced externally.
			[b]Note:[/b] Setting this property produces a side effect of changing the internal [member state], so make sure to initialize the seed [i]before[/i] modifying the [member state]:
			[b]Note:[/b] The default value of this property is pseudo-random, and changes when calling [method randomize]. The [code]0[/code] value documented here is a placeholder, and not the actual default seed.
			[codeblock]
			var rng = RandomNumberGenerator.new()
			rng.seed = hash("Godot")
			rng.state = 100 # Restore to some previously saved state.
			[/codeblock]
		</member>
		<member name="state" type="int" setter="set_state" getter="get_state" default="0">
			The current state of the random number generator. Save and restore this property to restore the generator to a previous state:
			[codeblock]
			var rng = RandomNumberGenerator.new()
			print(rng.randf())
			var saved_state = rng.state # Store current state.
			print(rng.randf()) # Advance internal state.
			rng.state = saved_state # Restore the state.
			print(rng.randf()) # Prints the same value as in previous.
			[/codeblock]
			[b]Note:[/b] Do not set state to arbitrary values, since the random number generator requires the state to have certain qualities to behave properly. It should only be set to values that came from the state property itself. To initialize the random number generator with arbitrary input, use [member seed] instead.
			[b]Note:[/b] The default value of this property is pseudo-random, and changes when calling [method randomize]. The [code]0[/code] value documented here is a placeholder, and not the actual default seed.
		</member>
	</members>
</class><|MERGE_RESOLUTION|>--- conflicted
+++ resolved
@@ -17,13 +17,13 @@
 		<link title="Random number generation">$DOCS_URL/tutorials/math/random_number_generation.html</link>
 	</tutorials>
 	<methods>
-<<<<<<< HEAD
 		<method name="rand_bool">
 			<return type="bool" />
 			<param index="0" name="true_chance" type="float" default="0.5" />
 			<description>
 				Returns either [code]true[/code] or [code]false[/code] at random. [param true_chance] should be a number between [code]0.0[/code] and [code]1.0[/code] (inclusive). The greater [param true_chance] is, the more likely this function returns [code]true[/code].
-=======
+			</description>
+		</method>
 		<method name="rand_weighted">
 			<return type="int" />
 			<param index="0" name="weights" type="PackedFloat32Array" />
@@ -41,7 +41,6 @@
 				print(my_array[rng.rand_weighted(weights)])
 				[/gdscript]
 				[/codeblocks]
->>>>>>> 9d6bdbc5
 			</description>
 		</method>
 		<method name="randf">
