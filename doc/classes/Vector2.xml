<?xml version="1.0" encoding="UTF-8" ?>
<class name="Vector2" version="4.0">
	<brief_description>
		Vector used for 2D math using floating point coordinates.
	</brief_description>
	<description>
		2-element structure that can be used to represent positions in 2D space or any other pair of numeric values.
		It uses floating-point coordinates. See [Vector2i] for its integer counterpart.
		[b]Note:[/b] In a boolean context, a Vector2 will evaluate to [code]false[/code] if it's equal to [code]Vector2(0, 0)[/code]. Otherwise, a Vector2 will always evaluate to [code]true[/code].
	</description>
	<tutorials>
		<link title="Math documentation index">$DOCS_URL/tutorials/math/index.html</link>
		<link title="Vector math">$DOCS_URL/tutorials/math/vector_math.html</link>
		<link title="Advanced vector math">$DOCS_URL/tutorials/math/vectors_advanced.html</link>
		<link title="3Blue1Brown Essence of Linear Algebra">https://www.youtube.com/playlist?list=PLZHQObOWTQDPD3MizzM2xVFitgF8hE_ab</link>
		<link title="Matrix Transform Demo">https://godotengine.org/asset-library/asset/584</link>
		<link title="All 2D Demos">https://github.com/godotengine/godot-demo-projects/tree/master/2d</link>
	</tutorials>
	<constructors>
		<constructor name="Vector2">
			<return type="Vector2" />
			<description>
				Constructs a default-initialized [Vector2] with all components set to [code]0[/code].
			</description>
		</constructor>
		<constructor name="Vector2">
			<return type="Vector2" />
			<argument index="0" name="from" type="Vector2" />
			<description>
				Constructs a [Vector2] as a copy of the given [Vector2].
			</description>
		</constructor>
		<constructor name="Vector2">
			<return type="Vector2" />
			<argument index="0" name="from" type="Vector2i" />
			<description>
				Constructs a new [Vector2] from [Vector2i].
			</description>
		</constructor>
		<constructor name="Vector2">
			<return type="Vector2" />
			<argument index="0" name="x" type="float" />
			<argument index="1" name="y" type="float" />
			<description>
				Constructs a new [Vector2] from the given [code]x[/code] and [code]y[/code].
			</description>
		</constructor>
	</constructors>
	<methods>
		<method name="abs" qualifiers="const">
			<return type="Vector2" />
			<description>
				Returns a new vector with all components in absolute values (i.e. positive).
			</description>
		</method>
		<method name="angle" qualifiers="const">
			<return type="float" />
			<description>
				Returns this vector's angle with respect to the positive X axis, or [code](1, 0)[/code] vector, in radians.
				For example, [code]Vector2.RIGHT.angle()[/code] will return zero, [code]Vector2.DOWN.angle()[/code] will return [code]PI / 2[/code] (a quarter turn, or 90 degrees), and [code]Vector2(1, -1).angle()[/code] will return [code]-PI / 4[/code] (a negative eighth turn, or -45 degrees).
<<<<<<< HEAD
				The following graph illustrates what angle is returned:
				[img]https://raw.githubusercontent.com/godotengine/godot-docs/master/img/vector2_angle.png[/img]
=======
				[url=https://raw.githubusercontent.com/godotengine/godot-docs/master/img/vector2_angle.png]Illustration of the returned angle.[/url]
>>>>>>> d05f0f15
				Equivalent to the result of [method @GlobalScope.atan2] when called with the vector's [member y] and [member x] as parameters: [code]atan2(y, x)[/code].
			</description>
		</method>
		<method name="angle_to" qualifiers="const">
			<return type="float" />
			<argument index="0" name="to" type="Vector2" />
			<description>
				Returns the angle to the given vector, in radians.
<<<<<<< HEAD
				The following graph illustrates what angle is returned:
				[img]https://raw.githubusercontent.com/godotengine/godot-docs/master/img/vector2_angle_to.png[/img]
=======
				[url=https://raw.githubusercontent.com/godotengine/godot-docs/master/img/vector2_angle_to.png]Illustration of the returned angle.[/url]
>>>>>>> d05f0f15
			</description>
		</method>
		<method name="angle_to_point" qualifiers="const">
			<return type="float" />
			<argument index="0" name="to" type="Vector2" />
			<description>
				Returns the angle between the line connecting the two points and the X axis, in radians.
<<<<<<< HEAD
				The following graph illustrates what angle is returned:
				[img]https://raw.githubusercontent.com/godotengine/godot-docs/master/img/vector2_angle_to_point.png[/img]
=======
				[code]a.angle_to_point(b)[/code] is equivalent of doing [code](b - a).angle()[/code].
				[url=https://raw.githubusercontent.com/godotengine/godot-docs/master/img/vector2_angle_to_point.png]Illustration of the returned angle.[/url]
>>>>>>> d05f0f15
			</description>
		</method>
		<method name="aspect" qualifiers="const">
			<return type="float" />
			<description>
				Returns the aspect ratio of this vector, the ratio of [member x] to [member y].
			</description>
		</method>
		<method name="bounce" qualifiers="const">
			<return type="Vector2" />
			<argument index="0" name="n" type="Vector2" />
			<description>
				Returns the vector "bounced off" from a plane defined by the given normal.
			</description>
		</method>
		<method name="ceil" qualifiers="const">
			<return type="Vector2" />
			<description>
				Returns a new vector with all components rounded up (towards positive infinity).
			</description>
		</method>
		<method name="clamp" qualifiers="const">
			<return type="Vector2" />
			<argument index="0" name="min" type="Vector2" />
			<argument index="1" name="max" type="Vector2" />
			<description>
				Returns a new vector with all components clamped between the components of [code]min[/code] and [code]max[/code], by running [method @GlobalScope.clamp] on each component.
			</description>
		</method>
		<method name="cross" qualifiers="const">
			<return type="float" />
			<argument index="0" name="with" type="Vector2" />
			<description>
				Returns the 2D analog of the cross product for this vector and [code]with[/code].
				This is the signed area of the parallelogram formed by the two vectors. If the second vector is clockwise from the first vector, then the cross product is the positive area. If counter-clockwise, the cross product is the negative area.
				[b]Note:[/b] Cross product is not defined in 2D mathematically. This method embeds the 2D vectors in the XY plane of 3D space and uses their cross product's Z component as the analog.
			</description>
		</method>
		<method name="cubic_interpolate" qualifiers="const">
			<return type="Vector2" />
			<argument index="0" name="b" type="Vector2" />
			<argument index="1" name="pre_a" type="Vector2" />
			<argument index="2" name="post_b" type="Vector2" />
			<argument index="3" name="weight" type="float" />
			<description>
				Cubically interpolates between this vector and [code]b[/code] using [code]pre_a[/code] and [code]post_b[/code] as handles, and returns the result at position [code]weight[/code]. [code]weight[/code] is on the range of 0.0 to 1.0, representing the amount of interpolation.
			</description>
		</method>
		<method name="direction_to" qualifiers="const">
			<return type="Vector2" />
			<argument index="0" name="to" type="Vector2" />
			<description>
				Returns the normalized vector pointing from this vector to [code]to[/code]. This is equivalent to using [code](b - a).normalized()[/code].
			</description>
		</method>
		<method name="distance_squared_to" qualifiers="const">
			<return type="float" />
			<argument index="0" name="to" type="Vector2" />
			<description>
				Returns the squared distance between this vector and [code]to[/code].
				This method runs faster than [method distance_to], so prefer it if you need to compare vectors or need the squared distance for some formula.
			</description>
		</method>
		<method name="distance_to" qualifiers="const">
			<return type="float" />
			<argument index="0" name="to" type="Vector2" />
			<description>
				Returns the distance between this vector and [code]to[/code].
			</description>
		</method>
		<method name="dot" qualifiers="const">
			<return type="float" />
			<argument index="0" name="with" type="Vector2" />
			<description>
				Returns the dot product of this vector and [code]with[/code]. This can be used to compare the angle between two vectors. For example, this can be used to determine whether an enemy is facing the player.
				The dot product will be [code]0[/code] for a straight angle (90 degrees), greater than 0 for angles narrower than 90 degrees and lower than 0 for angles wider than 90 degrees.
				When using unit (normalized) vectors, the result will always be between [code]-1.0[/code] (180 degree angle) when the vectors are facing opposite directions, and [code]1.0[/code] (0 degree angle) when the vectors are aligned.
				[b]Note:[/b] [code]a.dot(b)[/code] is equivalent to [code]b.dot(a)[/code].
			</description>
		</method>
		<method name="floor" qualifiers="const">
			<return type="Vector2" />
			<description>
				Returns a new vector with all components rounded down (towards negative infinity).
			</description>
		</method>
		<method name="from_angle" qualifiers="static">
			<return type="Vector2" />
			<argument index="0" name="angle" type="float" />
			<description>
				Creates a unit [Vector2] rotated to the given [code]angle[/code] in radians. This is equivalent to doing [code]Vector2(cos(angle), sin(angle))[/code] or [code]Vector2.RIGHT.rotated(angle)[/code].
				[codeblock]
				print(Vector2.from_angle(0)) # Prints (1, 0).
				print(Vector2(1, 0).angle()) # Prints 0, which is the angle used above.
				print(Vector2.from_angle(PI / 2)) # Prints (0, 1).
				[/codeblock]
			</description>
		</method>
		<method name="is_equal_approx" qualifiers="const">
			<return type="bool" />
			<argument index="0" name="to" type="Vector2" />
			<description>
				Returns [code]true[/code] if this vector and [code]v[/code] are approximately equal, by running [method @GlobalScope.is_equal_approx] on each component.
			</description>
		</method>
		<method name="is_normalized" qualifiers="const">
			<return type="bool" />
			<description>
				Returns [code]true[/code] if the vector is normalized, [code]false[/code] otherwise.
			</description>
		</method>
		<method name="length" qualifiers="const">
			<return type="float" />
			<description>
				Returns the length (magnitude) of this vector.
			</description>
		</method>
		<method name="length_squared" qualifiers="const">
			<return type="float" />
			<description>
				Returns the squared length (squared magnitude) of this vector.
				This method runs faster than [method length], so prefer it if you need to compare vectors or need the squared distance for some formula.
			</description>
		</method>
		<method name="lerp" qualifiers="const">
			<return type="Vector2" />
			<argument index="0" name="to" type="Vector2" />
			<argument index="1" name="weight" type="float" />
			<description>
				Returns the result of the linear interpolation between this vector and [code]to[/code] by amount [code]weight[/code]. [code]weight[/code] is on the range of 0.0 to 1.0, representing the amount of interpolation.
			</description>
		</method>
		<method name="limit_length" qualifiers="const">
			<return type="Vector2" />
			<argument index="0" name="length" type="float" default="1.0" />
			<description>
				Returns the vector with a maximum length by limiting its length to [code]length[/code].
			</description>
		</method>
		<method name="max_axis_index" qualifiers="const">
			<return type="int" />
			<description>
				Returns the axis of the vector's highest value. See [code]AXIS_*[/code] constants. If all components are equal, this method returns [constant AXIS_X].
			</description>
		</method>
		<method name="min_axis_index" qualifiers="const">
			<return type="int" />
			<description>
				Returns the axis of the vector's lowest value. See [code]AXIS_*[/code] constants. If all components are equal, this method returns [constant AXIS_Y].
			</description>
		</method>
		<method name="move_toward" qualifiers="const">
			<return type="Vector2" />
			<argument index="0" name="to" type="Vector2" />
			<argument index="1" name="delta" type="float" />
			<description>
				Returns a new vector moved toward [code]to[/code] by the fixed [code]delta[/code] amount. Will not go past the final value.
			</description>
		</method>
		<method name="normalized" qualifiers="const">
			<return type="Vector2" />
			<description>
				Returns the vector scaled to unit length. Equivalent to [code]v / v.length()[/code].
			</description>
		</method>
		<method name="orthogonal" qualifiers="const">
			<return type="Vector2" />
			<description>
				Returns a perpendicular vector rotated 90 degrees counter-clockwise compared to the original, with the same length.
			</description>
		</method>
		<method name="posmod" qualifiers="const">
			<return type="Vector2" />
			<argument index="0" name="mod" type="float" />
			<description>
				Returns a vector composed of the [method @GlobalScope.fposmod] of this vector's components and [code]mod[/code].
			</description>
		</method>
		<method name="posmodv" qualifiers="const">
			<return type="Vector2" />
			<argument index="0" name="modv" type="Vector2" />
			<description>
				Returns a vector composed of the [method @GlobalScope.fposmod] of this vector's components and [code]modv[/code]'s components.
			</description>
		</method>
		<method name="project" qualifiers="const">
			<return type="Vector2" />
			<argument index="0" name="b" type="Vector2" />
			<description>
				Returns this vector projected onto the vector [code]b[/code].
			</description>
		</method>
		<method name="reflect" qualifiers="const">
			<return type="Vector2" />
			<argument index="0" name="n" type="Vector2" />
			<description>
				Returns the vector reflected (i.e. mirrored, or symmetric) over a line defined by the given direction vector [code]n[/code].
			</description>
		</method>
		<method name="rotated" qualifiers="const">
			<return type="Vector2" />
			<argument index="0" name="phi" type="float" />
			<description>
				Returns the vector rotated by [code]phi[/code] radians. See also [method @GlobalScope.deg2rad].
			</description>
		</method>
		<method name="round" qualifiers="const">
			<return type="Vector2" />
			<description>
				Returns a new vector with all components rounded to the nearest integer, with halfway cases rounded away from zero.
			</description>
		</method>
		<method name="sign" qualifiers="const">
			<return type="Vector2" />
			<description>
				Returns a new vector with each component set to one or negative one, depending on the signs of the components, or zero if the component is zero, by calling [method @GlobalScope.sign] on each component.
			</description>
		</method>
		<method name="slerp" qualifiers="const">
			<return type="Vector2" />
			<argument index="0" name="to" type="Vector2" />
			<argument index="1" name="weight" type="float" />
			<description>
				Returns the result of spherical linear interpolation between this vector and [code]to[/code], by amount [code]weight[/code]. [code]weight[/code] is on the range of 0.0 to 1.0, representing the amount of interpolation.
				This method also handles interpolating the lengths if the input vectors have different lengths. For the special case of one or both input vectors having zero length, this method behaves like [method lerp].
			</description>
		</method>
		<method name="slide" qualifiers="const">
			<return type="Vector2" />
			<argument index="0" name="n" type="Vector2" />
			<description>
				Returns this vector slid along a plane defined by the given normal.
			</description>
		</method>
		<method name="snapped" qualifiers="const">
			<return type="Vector2" />
			<argument index="0" name="step" type="Vector2" />
			<description>
				Returns this vector with each component snapped to the nearest multiple of [code]step[/code]. This can also be used to round to an arbitrary number of decimals.
			</description>
		</method>
	</methods>
	<members>
		<member name="x" type="float" setter="" getter="" default="0.0">
			The vector's X component. Also accessible by using the index position [code][0][/code].
		</member>
		<member name="y" type="float" setter="" getter="" default="0.0">
			The vector's Y component. Also accessible by using the index position [code][1][/code].
		</member>
	</members>
	<constants>
		<constant name="AXIS_X" value="0">
			Enumerated value for the X axis. Returned by [method max_axis_index] and [method min_axis_index].
		</constant>
		<constant name="AXIS_Y" value="1">
			Enumerated value for the Y axis. Returned by [method max_axis_index] and [method min_axis_index].
		</constant>
		<constant name="ZERO" value="Vector2(0, 0)">
			Zero vector, a vector with all components set to [code]0[/code].
		</constant>
		<constant name="ONE" value="Vector2(1, 1)">
			One vector, a vector with all components set to [code]1[/code].
		</constant>
		<constant name="INF" value="Vector2(inf, inf)">
			Infinity vector, a vector with all components set to [constant @GDScript.INF].
		</constant>
		<constant name="LEFT" value="Vector2(-1, 0)">
			Left unit vector. Represents the direction of left.
		</constant>
		<constant name="RIGHT" value="Vector2(1, 0)">
			Right unit vector. Represents the direction of right.
		</constant>
		<constant name="UP" value="Vector2(0, -1)">
			Up unit vector. Y is down in 2D, so this vector points -Y.
		</constant>
		<constant name="DOWN" value="Vector2(0, 1)">
			Down unit vector. Y is down in 2D, so this vector points +Y.
		</constant>
	</constants>
	<operators>
		<operator name="operator !=">
			<return type="bool" />
			<description>
			</description>
		</operator>
		<operator name="operator !=">
			<return type="bool" />
			<argument index="0" name="right" type="Vector2" />
			<description>
				Returns [code]true[/code] if the vectors are not equal.
				[b]Note:[/b] Due to floating-point precision errors, consider using [method is_equal_approx] instead, which is more reliable.
			</description>
		</operator>
		<operator name="operator *">
			<return type="Vector2" />
			<argument index="0" name="right" type="Transform2D" />
			<description>
				Inversely transforms (multiplies) the [Vector2] by the given [Transform2D] transformation matrix.
			</description>
		</operator>
		<operator name="operator *">
			<return type="Vector2" />
			<argument index="0" name="right" type="Vector2" />
			<description>
				Multiplies each component of the [Vector2] by the components of the given [Vector2].
				[codeblock]
				print(Vector2(10, 20) * Vector2(3, 4)) # Prints "(30, 80)"
				[/codeblock]
			</description>
		</operator>
		<operator name="operator *">
			<return type="Vector2" />
			<argument index="0" name="right" type="float" />
			<description>
				Multiplies each component of the [Vector2] by the given [float].
			</description>
		</operator>
		<operator name="operator *">
			<return type="Vector2" />
			<argument index="0" name="right" type="int" />
			<description>
				Multiplies each component of the [Vector2] by the given [int].
			</description>
		</operator>
		<operator name="operator +">
			<return type="Vector2" />
			<argument index="0" name="right" type="Vector2" />
			<description>
				Adds each component of the [Vector2] by the components of the given [Vector2].
				[codeblock]
				print(Vector2(10, 20) + Vector2(3, 4)) # Prints "(13, 24)"
				[/codeblock]
			</description>
		</operator>
		<operator name="operator -">
			<return type="Vector2" />
			<argument index="0" name="right" type="Vector2" />
			<description>
				Subtracts each component of the [Vector2] by the components of the given [Vector2].
				[codeblock]
				print(Vector2(10, 20) - Vector2(3, 4)) # Prints "(7, 16)"
				[/codeblock]
			</description>
		</operator>
		<operator name="operator /">
			<return type="Vector2" />
			<argument index="0" name="right" type="Vector2" />
			<description>
				Divides each component of the [Vector2] by the components of the given [Vector2].
				[codeblock]
				print(Vector2(10, 20) / Vector2(2, 5)) # Prints "(5, 4)"
				[/codeblock]
			</description>
		</operator>
		<operator name="operator /">
			<return type="Vector2" />
			<argument index="0" name="right" type="float" />
			<description>
				Divides each component of the [Vector2] by the given [float].
			</description>
		</operator>
		<operator name="operator /">
			<return type="Vector2" />
			<argument index="0" name="right" type="int" />
			<description>
				Divides each component of the [Vector2] by the given [int].
			</description>
		</operator>
		<operator name="operator &lt;">
			<return type="bool" />
			<argument index="0" name="right" type="Vector2" />
			<description>
				Compares two [Vector2] vectors by first checking if the X value of the left vector is less than the X value of the [code]right[/code] vector. If the X values are exactly equal, then it repeats this check with the Y values of the two vectors. This operator is useful for sorting vectors.
			</description>
		</operator>
		<operator name="operator &lt;=">
			<return type="bool" />
			<argument index="0" name="right" type="Vector2" />
			<description>
				Compares two [Vector2] vectors by first checking if the X value of the left vector is less than or equal to the X value of the [code]right[/code] vector. If the X values are exactly equal, then it repeats this check with the Y values of the two vectors. This operator is useful for sorting vectors.
			</description>
		</operator>
		<operator name="operator ==">
			<return type="bool" />
			<description>
			</description>
		</operator>
		<operator name="operator ==">
			<return type="bool" />
			<argument index="0" name="right" type="Vector2" />
			<description>
				Returns [code]true[/code] if the vectors are exactly equal.
				[b]Note:[/b] Due to floating-point precision errors, consider using [method is_equal_approx] instead, which is more reliable.
			</description>
		</operator>
		<operator name="operator &gt;">
			<return type="bool" />
			<argument index="0" name="right" type="Vector2" />
			<description>
				Compares two [Vector2] vectors by first checking if the X value of the left vector is greater than the X value of the [code]right[/code] vector. If the X values are exactly equal, then it repeats this check with the Y values of the two vectors. This operator is useful for sorting vectors.
			</description>
		</operator>
		<operator name="operator &gt;=">
			<return type="bool" />
			<argument index="0" name="right" type="Vector2" />
			<description>
				Compares two [Vector2] vectors by first checking if the X value of the left vector is greater than or equal to the X value of the [code]right[/code] vector. If the X values are exactly equal, then it repeats this check with the Y values of the two vectors. This operator is useful for sorting vectors.
			</description>
		</operator>
		<operator name="operator []">
			<return type="float" />
			<argument index="0" name="index" type="int" />
			<description>
				Access vector components using their index. [code]v[0][/code] is equivalent to [code]v.x[/code], and [code]v[1][/code] is equivalent to [code]v.y[/code].
			</description>
		</operator>
		<operator name="operator unary+">
			<return type="Vector2" />
			<description>
				Returns the same value as if the [code]+[/code] was not there. Unary [code]+[/code] does nothing, but sometimes it can make your code more readable.
			</description>
		</operator>
		<operator name="operator unary-">
			<return type="Vector2" />
			<description>
				Returns the negative value of the [Vector2]. This is the same as writing [code]Vector2(-v.x, -v.y)[/code]. This operation flips the direction of the vector while keeping the same magnitude. With floats, the number zero can be either positive or negative.
			</description>
		</operator>
	</operators>
</class><|MERGE_RESOLUTION|>--- conflicted
+++ resolved
@@ -58,12 +58,7 @@
 			<description>
 				Returns this vector's angle with respect to the positive X axis, or [code](1, 0)[/code] vector, in radians.
 				For example, [code]Vector2.RIGHT.angle()[/code] will return zero, [code]Vector2.DOWN.angle()[/code] will return [code]PI / 2[/code] (a quarter turn, or 90 degrees), and [code]Vector2(1, -1).angle()[/code] will return [code]-PI / 4[/code] (a negative eighth turn, or -45 degrees).
-<<<<<<< HEAD
-				The following graph illustrates what angle is returned:
-				[img]https://raw.githubusercontent.com/godotengine/godot-docs/master/img/vector2_angle.png[/img]
-=======
 				[url=https://raw.githubusercontent.com/godotengine/godot-docs/master/img/vector2_angle.png]Illustration of the returned angle.[/url]
->>>>>>> d05f0f15
 				Equivalent to the result of [method @GlobalScope.atan2] when called with the vector's [member y] and [member x] as parameters: [code]atan2(y, x)[/code].
 			</description>
 		</method>
@@ -72,12 +67,7 @@
 			<argument index="0" name="to" type="Vector2" />
 			<description>
 				Returns the angle to the given vector, in radians.
-<<<<<<< HEAD
-				The following graph illustrates what angle is returned:
-				[img]https://raw.githubusercontent.com/godotengine/godot-docs/master/img/vector2_angle_to.png[/img]
-=======
 				[url=https://raw.githubusercontent.com/godotengine/godot-docs/master/img/vector2_angle_to.png]Illustration of the returned angle.[/url]
->>>>>>> d05f0f15
 			</description>
 		</method>
 		<method name="angle_to_point" qualifiers="const">
@@ -85,13 +75,8 @@
 			<argument index="0" name="to" type="Vector2" />
 			<description>
 				Returns the angle between the line connecting the two points and the X axis, in radians.
-<<<<<<< HEAD
-				The following graph illustrates what angle is returned:
-				[img]https://raw.githubusercontent.com/godotengine/godot-docs/master/img/vector2_angle_to_point.png[/img]
-=======
 				[code]a.angle_to_point(b)[/code] is equivalent of doing [code](b - a).angle()[/code].
 				[url=https://raw.githubusercontent.com/godotengine/godot-docs/master/img/vector2_angle_to_point.png]Illustration of the returned angle.[/url]
->>>>>>> d05f0f15
 			</description>
 		</method>
 		<method name="aspect" qualifiers="const">
