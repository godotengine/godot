<?xml version="1.0" encoding="UTF-8" ?>
<class name="InputEventFromWindow" inherits="InputEvent" version="4.1" xmlns:xsi="http://www.w3.org/2001/XMLSchema-instance" xsi:noNamespaceSchemaLocation="../class.xsd">
	<brief_description>
<<<<<<< HEAD
		Base class for [InputEvent]s from a [Window].
	</brief_description>
	<description>
		Contains a [Window]'s identifying number [member window_id] for an [InputEvent] emitted from a [Window].
=======
		Base class for [Viewport]-based input events.
	</brief_description>
	<description>
		InputEventFromWindow represents events specifically received by windows. This includes mouse events, keyboard events in focused windows or touch screen actions.
>>>>>>> ef025711
	</description>
	<tutorials>
	</tutorials>
	<members>
		<member name="window_id" type="int" setter="set_window_id" getter="get_window_id" default="0">
<<<<<<< HEAD
			The [Window] id number for an [InputEvent] from a [Window].
			By default the [member window_id] will be 0 for the main scene window.
			Embedded subwindows (see [method Window.is_embedded]) will have the same [member window_id] based on their parent [SubViewport]'s [member Viewport.gui_embed_subwindows] setting.
			Non-embedded subwindows will have a [member window_id] incremented by 1, with relation to the size of the display server's window list (see [method DisplayServer.get_window_list]).
			[b]See:[/b] Embedded subwindow settings can be configured in the [SubViewport]'s [member Viewport.gui_embed_subwindows] property and the project's advanced settings, Project Settings -&gt; Display -&gt; Window -&gt; Subwindows -&gt; Embed Subwindows setting.
			[b]Note:[/b] Setting the [member window_id] of the [InputEventFromWindow] will not change the originating [Window]'s [member window_id].
			[b]Note:[/b] The [member window_id] should not be confused with the 'screen' a [Window] is displayed on (see [member Window.current_screen]).  There can be multiple [Window]s each with different [member window_id]s contained on the same screen.
=======
			The ID of a [Window] that received this event.
>>>>>>> ef025711
		</member>
	</members>
</class><|MERGE_RESOLUTION|>--- conflicted
+++ resolved
@@ -1,23 +1,15 @@
 <?xml version="1.0" encoding="UTF-8" ?>
 <class name="InputEventFromWindow" inherits="InputEvent" version="4.1" xmlns:xsi="http://www.w3.org/2001/XMLSchema-instance" xsi:noNamespaceSchemaLocation="../class.xsd">
 	<brief_description>
-<<<<<<< HEAD
-		Base class for [InputEvent]s from a [Window].
+		Base class for [Viewport]-based [InputEvent]s from a [Window].
 	</brief_description>
 	<description>
-		Contains a [Window]'s identifying number [member window_id] for an [InputEvent] emitted from a [Window].
-=======
-		Base class for [Viewport]-based input events.
-	</brief_description>
-	<description>
-		InputEventFromWindow represents events specifically received by windows. This includes mouse events, keyboard events in focused windows or touch screen actions.
->>>>>>> ef025711
+		[InputEventFromWindow] represents [InputEvent]s received by [Window]s. This includes mouse events, touch screen actions, and keyboard events in focused [Window]s.
 	</description>
 	<tutorials>
 	</tutorials>
 	<members>
 		<member name="window_id" type="int" setter="set_window_id" getter="get_window_id" default="0">
-<<<<<<< HEAD
 			The [Window] id number for an [InputEvent] from a [Window].
 			By default the [member window_id] will be 0 for the main scene window.
 			Embedded subwindows (see [method Window.is_embedded]) will have the same [member window_id] based on their parent [SubViewport]'s [member Viewport.gui_embed_subwindows] setting.
@@ -25,9 +17,6 @@
 			[b]See:[/b] Embedded subwindow settings can be configured in the [SubViewport]'s [member Viewport.gui_embed_subwindows] property and the project's advanced settings, Project Settings -&gt; Display -&gt; Window -&gt; Subwindows -&gt; Embed Subwindows setting.
 			[b]Note:[/b] Setting the [member window_id] of the [InputEventFromWindow] will not change the originating [Window]'s [member window_id].
 			[b]Note:[/b] The [member window_id] should not be confused with the 'screen' a [Window] is displayed on (see [member Window.current_screen]).  There can be multiple [Window]s each with different [member window_id]s contained on the same screen.
-=======
-			The ID of a [Window] that received this event.
->>>>>>> ef025711
 		</member>
 	</members>
 </class>