--- conflicted
+++ resolved
@@ -690,7 +690,6 @@
 		<constant name="VRS_MAX" value="3" enum="VRSMode">
 			Represents the size of the [enum VRSMode] enum.
 		</constant>
-<<<<<<< HEAD
 		<constant name="VRS_UPDATE_DISABLED" value="0" enum="VRSUpdateMode">
 			The input texture for variable rate shading will not be processed.
 		</constant>
@@ -702,19 +701,6 @@
 		</constant>
 		<constant name="VRS_UPDATE_MAX" value="3" enum="VRSUpdateMode">
 			Represents the size of the [enum VRSUpdateMode] enum.
-=======
-		<constant name="CASCADE_ALL" value="0" enum="CascadeMode">
-			All directional shadow map cascades are updated each frame.
-		</constant>
-		<constant name="CASCADE_TWOSTEP" value="1" enum="CascadeMode">
-			Cascades 1 and 2 are updated each frame, 3 and 4 alternate between frames.
-		</constant>
-		<constant name="CASCADE_FOURSTEP" value="2" enum="CascadeMode">
-			Cascades are updated in the following repeating sequence: 1 + 2, 1 + 3, 1 + 2, 1 + 4.
-		</constant>
-		<constant name="CASCADE_MAX" value="3" enum="CascadeMode">
-			Representes the size of the [enum CascadeMode] enum.
->>>>>>> 231dbcaa
 		</constant>
 	</constants>
 </class>