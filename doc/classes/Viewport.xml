<?xml version="1.0" encoding="UTF-8" ?>
<class name="Viewport" inherits="Node" xmlns:xsi="http://www.w3.org/2001/XMLSchema-instance" xsi:noNamespaceSchemaLocation="../class.xsd">
	<brief_description>
		Abstract base class for viewports. Encapsulates drawing and interaction with a game world.
	</brief_description>
	<description>
		A [Viewport] creates a different view into the screen, or a sub-view inside another viewport. Child 2D nodes will display on it, and child Camera3D 3D nodes will render on it too.
		Optionally, a viewport can have its own 2D or 3D world, so it doesn't share what it draws with other viewports.
		Viewports can also choose to be audio listeners, so they generate positional audio depending on a 2D or 3D camera child of it.
		Also, viewports can be assigned to different screens in case the devices have multiple screens.
		Finally, viewports can also behave as render targets, in which case they will not be visible unless the associated texture is used to draw.
	</description>
	<tutorials>
		<link title="Using Viewports">$DOCS_URL/tutorials/rendering/viewports.html</link>
		<link title="Viewport and canvas transforms">$DOCS_URL/tutorials/2d/2d_transforms.html</link>
		<link title="GUI in 3D Viewport Demo">https://godotengine.org/asset-library/asset/2807</link>
		<link title="3D in 2D Viewport Demo">https://godotengine.org/asset-library/asset/2804</link>
		<link title="2D in 3D Viewport Demo">https://godotengine.org/asset-library/asset/2803</link>
		<link title="Screen Capture Demo">https://godotengine.org/asset-library/asset/2808</link>
		<link title="Dynamic Split Screen Demo">https://godotengine.org/asset-library/asset/2806</link>
		<link title="3D Resolution Scaling Demo">https://godotengine.org/asset-library/asset/2805</link>
	</tutorials>
	<methods>
		<method name="find_world_2d" qualifiers="const">
			<return type="World2D" />
			<description>
				Returns the first valid [World2D] for this viewport, searching the [member world_2d] property of itself and any Viewport ancestor.
			</description>
		</method>
		<method name="find_world_3d" qualifiers="const">
			<return type="World3D" />
			<description>
				Returns the first valid [World3D] for this viewport, searching the [member world_3d] property of itself and any Viewport ancestor.
			</description>
		</method>
		<method name="get_camera_2d" qualifiers="const">
			<return type="Camera2D" />
			<description>
				Returns the currently active 2D camera. Returns null if there are no active cameras.
			</description>
		</method>
		<method name="get_camera_3d" qualifiers="const">
			<return type="Camera3D" />
			<description>
				Returns the currently active 3D camera.
			</description>
		</method>
		<method name="get_canvas_cull_mask_bit" qualifiers="const">
			<return type="bool" />
			<param index="0" name="layer" type="int" />
			<description>
				Returns an individual bit on the rendering layer mask.
			</description>
		</method>
		<method name="get_embedded_subwindows" qualifiers="const">
			<return type="Window[]" />
			<description>
				Returns a list of the visible embedded [Window]s inside the viewport.
				[b]Note:[/b] [Window]s inside other viewports will not be listed.
			</description>
		</method>
		<method name="get_final_transform" qualifiers="const">
			<return type="Transform2D" />
			<description>
				Returns the transform from the viewport's coordinate system to the embedder's coordinate system.
			</description>
		</method>
		<method name="get_mouse_position" qualifiers="const">
			<return type="Vector2" />
			<description>
				Returns the mouse's position in this [Viewport] using the coordinate system of this [Viewport].
			</description>
		</method>
		<method name="get_positional_shadow_atlas_quadrant_subdiv" qualifiers="const">
			<return type="int" enum="Viewport.PositionalShadowAtlasQuadrantSubdiv" />
			<param index="0" name="quadrant" type="int" />
			<description>
				Returns the positional shadow atlas quadrant subdivision of the specified quadrant.
			</description>
		</method>
		<method name="get_render_info">
			<return type="int" />
			<param index="0" name="type" type="int" enum="Viewport.RenderInfoType" />
			<param index="1" name="info" type="int" enum="Viewport.RenderInfo" />
			<description>
				Returns rendering statistics of the given type. See [enum RenderInfoType] and [enum RenderInfo] for options.
			</description>
		</method>
		<method name="get_screen_transform" qualifiers="const">
			<return type="Transform2D" />
			<description>
				Returns the transform from the Viewport's coordinates to the screen coordinates of the containing window manager window.
			</description>
		</method>
		<method name="get_texture" qualifiers="const">
			<return type="ViewportTexture" />
			<description>
				Returns the viewport's texture.
				[b]Note:[/b] When trying to store the current texture (e.g. in a file), it might be completely black or outdated if used too early, especially when used in e.g. [method Node._ready]. To make sure the texture you get is correct, you can await [signal RenderingServer.frame_post_draw] signal.
				[codeblock]
				func _ready():
				    await RenderingServer.frame_post_draw
				    $Viewport.get_texture().get_image().save_png("user://Screenshot.png")
				[/codeblock]
			</description>
		</method>
		<method name="get_viewport_rid" qualifiers="const">
			<return type="RID" />
			<description>
				Returns the viewport's RID from the [RenderingServer].
			</description>
		</method>
		<method name="get_visible_rect" qualifiers="const">
			<return type="Rect2" />
			<description>
				Returns the visible rectangle in global screen coordinates.
			</description>
		</method>
		<method name="gui_get_drag_data" qualifiers="const">
			<return type="Variant" />
			<description>
				Returns the drag data from the GUI, that was previously returned by [method Control._get_drag_data].
			</description>
		</method>
		<method name="gui_get_focus_owner" qualifiers="const">
			<return type="Control" />
			<description>
				Returns the [Control] having the focus within this viewport. If no [Control] has the focus, returns null.
			</description>
		</method>
		<method name="gui_get_hovered_control" qualifiers="const">
			<return type="Control" />
			<description>
				Returns the [Control] that the mouse is currently hovering over in this viewport. If no [Control] has the cursor, returns null.
				Typically the leaf [Control] node or deepest level of the subtree which claims hover. This is very useful when used together with [method Node.is_ancestor_of] to find if the mouse is within a control tree.
			</description>
		</method>
		<method name="gui_is_drag_successful" qualifiers="const">
			<return type="bool" />
			<description>
				Returns [code]true[/code] if the drag operation is successful.
			</description>
		</method>
		<method name="gui_is_dragging" qualifiers="const">
			<return type="bool" />
			<description>
				Returns [code]true[/code] if the viewport is currently performing a drag operation.
				Alternative to [constant Node.NOTIFICATION_DRAG_BEGIN] and [constant Node.NOTIFICATION_DRAG_END] when you prefer polling the value.
			</description>
		</method>
		<method name="gui_release_focus">
			<return type="void" />
			<description>
				Removes the focus from the currently focused [Control] within this viewport. If no [Control] has the focus, does nothing.
			</description>
		</method>
		<method name="is_input_handled" qualifiers="const">
			<return type="bool" />
			<description>
				Returns whether the current [InputEvent] has been handled. Input events are not handled until [method set_input_as_handled] has been called during the lifetime of an [InputEvent].
				This is usually done as part of input handling methods like [method Node._input], [method Control._gui_input] or others, as well as in corresponding signal handlers.
				If [member handle_input_locally] is set to [code]false[/code], this method will try finding the first parent viewport that is set to handle input locally, and return its value for [method is_input_handled] instead.
			</description>
		</method>
		<method name="push_input">
			<return type="void" />
			<param index="0" name="event" type="InputEvent" />
			<param index="1" name="in_local_coords" type="bool" default="false" />
			<description>
				Triggers the given [param event] in this [Viewport]. This can be used to pass an [InputEvent] between viewports, or to locally apply inputs that were sent over the network or saved to a file.
				If [param in_local_coords] is [code]false[/code], the event's position is in the embedder's coordinates and will be converted to viewport coordinates. If [param in_local_coords] is [code]true[/code], the event's position is in viewport coordinates.
				While this method serves a similar purpose as [method Input.parse_input_event], it does not remap the specified [param event] based on project settings like [member ProjectSettings.input_devices/pointing/emulate_touch_from_mouse].
				Calling this method will propagate calls to child nodes for following methods in the given order:
				- [method Node._input]
				- [method Control._gui_input] for [Control] nodes
				- [method Node._shortcut_input]
				- [method Node._unhandled_key_input]
				- [method Node._unhandled_input]
				If an earlier method marks the input as handled via [method set_input_as_handled], any later method in this list will not be called.
				If none of the methods handle the event and [member physics_object_picking] is [code]true[/code], the event is used for physics object picking.
			</description>
		</method>
		<method name="push_text_input">
			<return type="void" />
			<param index="0" name="text" type="String" />
			<description>
				Helper method which calls the [code]set_text()[/code] method on the currently focused [Control], provided that it is defined (e.g. if the focused Control is [Button] or [LineEdit]).
			</description>
		</method>
		<method name="push_unhandled_input" deprecated="Use [method push_input] instead.">
			<return type="void" />
			<param index="0" name="event" type="InputEvent" />
			<param index="1" name="in_local_coords" type="bool" default="false" />
			<description>
				Triggers the given [param event] in this [Viewport]. This can be used to pass an [InputEvent] between viewports, or to locally apply inputs that were sent over the network or saved to a file.
				If [param in_local_coords] is [code]false[/code], the event's position is in the embedder's coordinates and will be converted to viewport coordinates. If [param in_local_coords] is [code]true[/code], the event's position is in viewport coordinates.
				Calling this method will propagate calls to child nodes for following methods in the given order:
				- [method Node._shortcut_input]
				- [method Node._unhandled_key_input]
				- [method Node._unhandled_input]
				If an earlier method marks the input as handled via [method set_input_as_handled], any later method in this list will not be called.
				If none of the methods handle the event and [member physics_object_picking] is [code]true[/code], the event is used for physics object picking.
				[b]Note:[/b] This method doesn't propagate input events to embedded [Window]s or [SubViewport]s.
			</description>
		</method>
		<method name="set_canvas_cull_mask_bit">
			<return type="void" />
			<param index="0" name="layer" type="int" />
			<param index="1" name="enable" type="bool" />
			<description>
				Set/clear individual bits on the rendering layer mask. This simplifies editing this [Viewport]'s layers.
			</description>
		</method>
		<method name="set_input_as_handled">
			<return type="void" />
			<description>
				Stops the input from propagating further down the [SceneTree].
				[b]Note:[/b] This does not affect the methods in [Input], only the way events are propagated.
			</description>
		</method>
		<method name="set_positional_shadow_atlas_quadrant_subdiv">
			<return type="void" />
			<param index="0" name="quadrant" type="int" />
			<param index="1" name="subdiv" type="int" enum="Viewport.PositionalShadowAtlasQuadrantSubdiv" />
			<description>
				Sets the number of subdivisions to use in the specified quadrant. A higher number of subdivisions allows you to have more shadows in the scene at once, but reduces the quality of the shadows. A good practice is to have quadrants with a varying number of subdivisions and to have as few subdivisions as possible.
			</description>
		</method>
		<method name="update_mouse_cursor_state">
			<return type="void" />
			<description>
				Force instantly updating the display based on the current mouse cursor position. This includes updating the mouse cursor shape and sending necessary [signal Control.mouse_entered], [signal CollisionObject2D.mouse_entered], [signal CollisionObject3D.mouse_entered] and [signal Window.mouse_entered] signals and their respective [code]mouse_exited[/code] counterparts.
			</description>
		</method>
		<method name="warp_mouse">
			<return type="void" />
			<param index="0" name="position" type="Vector2" />
			<description>
				Moves the mouse pointer to the specified position in this [Viewport] using the coordinate system of this [Viewport].
				[b]Note:[/b] [method warp_mouse] is only supported on Windows, macOS and Linux. It has no effect on Android, iOS and Web.
			</description>
		</method>
	</methods>
	<members>
		<member name="audio_listener_enable_2d" type="bool" setter="set_as_audio_listener_2d" getter="is_audio_listener_2d" default="false">
			If [code]true[/code], the viewport will process 2D audio streams.
		</member>
		<member name="audio_listener_enable_3d" type="bool" setter="set_as_audio_listener_3d" getter="is_audio_listener_3d" default="false">
			If [code]true[/code], the viewport will process 3D audio streams.
		</member>
		<member name="canvas_cull_mask" type="int" setter="set_canvas_cull_mask" getter="get_canvas_cull_mask" default="4294967295">
			The rendering layers in which this [Viewport] renders [CanvasItem] nodes.
		</member>
		<member name="canvas_item_default_texture_filter" type="int" setter="set_default_canvas_item_texture_filter" getter="get_default_canvas_item_texture_filter" enum="Viewport.DefaultCanvasItemTextureFilter" default="1">
			Sets the default filter mode used by [CanvasItem]s in this Viewport. See [enum DefaultCanvasItemTextureFilter] for options.
		</member>
		<member name="canvas_item_default_texture_repeat" type="int" setter="set_default_canvas_item_texture_repeat" getter="get_default_canvas_item_texture_repeat" enum="Viewport.DefaultCanvasItemTextureRepeat" default="0">
			Sets the default repeat mode used by [CanvasItem]s in this Viewport. See [enum DefaultCanvasItemTextureRepeat] for options.
		</member>
		<member name="canvas_transform" type="Transform2D" setter="set_canvas_transform" getter="get_canvas_transform">
			The canvas transform of the viewport, useful for changing the on-screen positions of all child [CanvasItem]s. This is relative to the global canvas transform of the viewport.
		</member>
		<member name="debug_draw" type="int" setter="set_debug_draw" getter="get_debug_draw" enum="Viewport.DebugDraw" default="0">
			The overlay mode for test rendered geometry in debug purposes.
		</member>
		<member name="disable_3d" type="bool" setter="set_disable_3d" getter="is_3d_disabled" default="false">
			Disable 3D rendering (but keep 2D rendering).
		</member>
		<member name="fsr_sharpness" type="float" setter="set_fsr_sharpness" getter="get_fsr_sharpness" default="0.2">
			Determines how sharp the upscaled image will be when using the FSR upscaling mode. Sharpness halves with every whole number. Values go from 0.0 (sharpest) to 2.0. Values above 2.0 won't make a visible difference.
			To control this property on the root viewport, set the [member ProjectSettings.rendering/scaling_3d/fsr_sharpness] project setting.
		</member>
		<member name="global_canvas_transform" type="Transform2D" setter="set_global_canvas_transform" getter="get_global_canvas_transform">
			The global canvas transform of the viewport. The canvas transform is relative to this.
		</member>
		<member name="gui_disable_input" type="bool" setter="set_disable_input" getter="is_input_disabled" default="false">
			If [code]true[/code], the viewport will not receive input events.
		</member>
		<member name="gui_embed_subwindows" type="bool" setter="set_embedding_subwindows" getter="is_embedding_subwindows" default="false">
			If [code]true[/code], sub-windows (popups and dialogs) will be embedded inside application window as control-like nodes. If [code]false[/code], they will appear as separate windows handled by the operating system.
		</member>
		<member name="gui_snap_controls_to_pixels" type="bool" setter="set_snap_controls_to_pixels" getter="is_snap_controls_to_pixels_enabled" default="true">
			If [code]true[/code], the GUI controls on the viewport will lay pixel perfectly.
		</member>
		<member name="handle_input_locally" type="bool" setter="set_handle_input_locally" getter="is_handling_input_locally" default="true">
			If [code]true[/code], this viewport will mark incoming input events as handled by itself. If [code]false[/code], this is instead done by the first parent viewport that is set to handle input locally.
			A [SubViewportContainer] will automatically set this property to [code]false[/code] for the [Viewport] contained inside of it.
			See also [method set_input_as_handled] and [method is_input_handled].
		</member>
		<member name="mesh_lod_threshold" type="float" setter="set_mesh_lod_threshold" getter="get_mesh_lod_threshold" default="1.0">
			The automatic LOD bias to use for meshes rendered within the [Viewport] (this is analogous to [member ReflectionProbe.mesh_lod_threshold]). Higher values will use less detailed versions of meshes that have LOD variations generated. If set to [code]0.0[/code], automatic LOD is disabled. Increase [member mesh_lod_threshold] to improve performance at the cost of geometry detail.
			To control this property on the root viewport, set the [member ProjectSettings.rendering/mesh_lod/lod_change/threshold_pixels] project setting.
			[b]Note:[/b] [member mesh_lod_threshold] does not affect [GeometryInstance3D] visibility ranges (also known as "manual" LOD or hierarchical LOD).
		</member>
		<member name="msaa_2d" type="int" setter="set_msaa_2d" getter="get_msaa_2d" enum="Viewport.MSAA" default="0">
			The multisample anti-aliasing mode for 2D/Canvas rendering. A higher number results in smoother edges at the cost of significantly worse performance. A value of 2 or 4 is best unless targeting very high-end systems. This has no effect on shader-induced aliasing or texture aliasing.
		</member>
		<member name="msaa_3d" type="int" setter="set_msaa_3d" getter="get_msaa_3d" enum="Viewport.MSAA" default="0">
			The multisample anti-aliasing mode for 3D rendering. A higher number results in smoother edges at the cost of significantly worse performance. A value of 2 or 4 is best unless targeting very high-end systems. See also bilinear scaling 3d [member scaling_3d_mode] for supersampling, which provides higher quality but is much more expensive. This has no effect on shader-induced aliasing or texture aliasing.
		</member>
		<member name="own_world_3d" type="bool" setter="set_use_own_world_3d" getter="is_using_own_world_3d" default="false">
			If [code]true[/code], the viewport will use a unique copy of the [World3D] defined in [member world_3d].
		</member>
		<member name="physics_object_picking" type="bool" setter="set_physics_object_picking" getter="get_physics_object_picking" default="false">
			If [code]true[/code], the objects rendered by viewport become subjects of mouse picking process.
			[b]Note:[/b] The number of simultaneously pickable objects is limited to 64 and they are selected in a non-deterministic order, which can be different in each picking process.
		</member>
		<member name="physics_object_picking_first_only" type="bool" setter="set_physics_object_picking_first_only" getter="get_physics_object_picking_first_only" default="false">
			If [code]true[/code], the input_event signal will only be sent to one physics object in the mouse picking process. If you want to get the top object only, you must also enable [member physics_object_picking_sort].
			If [code]false[/code], an input_event signal will be sent to all physics objects in the mouse picking process.
			This applies to 2D CanvasItem object picking only.
		</member>
		<member name="physics_object_picking_sort" type="bool" setter="set_physics_object_picking_sort" getter="get_physics_object_picking_sort" default="false">
			If [code]true[/code], objects receive mouse picking events sorted primarily by their [member CanvasItem.z_index] and secondarily by their position in the scene tree. If [code]false[/code], the order is undetermined.
			[b]Note:[/b] This setting is disabled by default because of its potential expensive computational cost.
			[b]Note:[/b] Sorting happens after selecting the pickable objects. Because of the limitation of 64 simultaneously pickable objects, it is not guaranteed that the object with the highest [member CanvasItem.z_index] receives the picking event.
		</member>
		<member name="positional_shadow_atlas_16_bits" type="bool" setter="set_positional_shadow_atlas_16_bits" getter="get_positional_shadow_atlas_16_bits" default="true">
			Use 16 bits for the omni/spot shadow depth map. Enabling this results in shadows having less precision and may result in shadow acne, but can lead to performance improvements on some devices.
		</member>
		<member name="positional_shadow_atlas_quad_0" type="int" setter="set_positional_shadow_atlas_quadrant_subdiv" getter="get_positional_shadow_atlas_quadrant_subdiv" enum="Viewport.PositionalShadowAtlasQuadrantSubdiv" default="2">
			The subdivision amount of the first quadrant on the shadow atlas.
		</member>
		<member name="positional_shadow_atlas_quad_1" type="int" setter="set_positional_shadow_atlas_quadrant_subdiv" getter="get_positional_shadow_atlas_quadrant_subdiv" enum="Viewport.PositionalShadowAtlasQuadrantSubdiv" default="2">
			The subdivision amount of the second quadrant on the shadow atlas.
		</member>
		<member name="positional_shadow_atlas_quad_2" type="int" setter="set_positional_shadow_atlas_quadrant_subdiv" getter="get_positional_shadow_atlas_quadrant_subdiv" enum="Viewport.PositionalShadowAtlasQuadrantSubdiv" default="3">
			The subdivision amount of the third quadrant on the shadow atlas.
		</member>
		<member name="positional_shadow_atlas_quad_3" type="int" setter="set_positional_shadow_atlas_quadrant_subdiv" getter="get_positional_shadow_atlas_quadrant_subdiv" enum="Viewport.PositionalShadowAtlasQuadrantSubdiv" default="4">
			The subdivision amount of the fourth quadrant on the shadow atlas.
		</member>
		<member name="positional_shadow_atlas_size" type="int" setter="set_positional_shadow_atlas_size" getter="get_positional_shadow_atlas_size" default="2048">
			The shadow atlas' resolution (used for omni and spot lights). The value is rounded up to the nearest power of 2.
			[b]Note:[/b] If this is set to [code]0[/code], no positional shadows will be visible at all. This can improve performance significantly on low-end systems by reducing both the CPU and GPU load (as fewer draw calls are needed to draw the scene without shadows).
		</member>
		<member name="scaling_3d_mode" type="int" setter="set_scaling_3d_mode" getter="get_scaling_3d_mode" enum="Viewport.Scaling3DMode" default="0">
			Sets scaling 3d mode. Bilinear scaling renders at different resolution to either undersample or supersample the viewport. FidelityFX Super Resolution 1.0, abbreviated to FSR, is an upscaling technology that produces high quality images at fast framerates by using a spatially aware upscaling algorithm. FSR is slightly more expensive than bilinear, but it produces significantly higher image quality. FSR should be used where possible.
			To control this property on the root viewport, set the [member ProjectSettings.rendering/scaling_3d/mode] project setting.
		</member>
		<member name="scaling_3d_scale" type="float" setter="set_scaling_3d_scale" getter="get_scaling_3d_scale" default="1.0">
			Scales the 3D render buffer based on the viewport size uses an image filter specified in [member ProjectSettings.rendering/scaling_3d/mode] to scale the output image to the full viewport size. Values lower than [code]1.0[/code] can be used to speed up 3D rendering at the cost of quality (undersampling). Values greater than [code]1.0[/code] are only valid for bilinear mode and can be used to improve 3D rendering quality at a high performance cost (supersampling). See also [member ProjectSettings.rendering/anti_aliasing/quality/msaa_3d] for multi-sample antialiasing, which is significantly cheaper but only smooths the edges of polygons.
			When using FSR upscaling, AMD recommends exposing the following values as preset options to users "Ultra Quality: 0.77", "Quality: 0.67", "Balanced: 0.59", "Performance: 0.5" instead of exposing the entire scale.
			To control this property on the root viewport, set the [member ProjectSettings.rendering/scaling_3d/scale] project setting.
		</member>
		<member name="screen_space_aa" type="int" setter="set_screen_space_aa" getter="get_screen_space_aa" enum="Viewport.ScreenSpaceAA" default="0">
			Sets the screen-space antialiasing method used. Screen-space antialiasing works by selectively blurring edges in a post-process shader. It differs from MSAA which takes multiple coverage samples while rendering objects. Screen-space AA methods are typically faster than MSAA and will smooth out specular aliasing, but tend to make scenes appear blurry.
		</member>
		<member name="sdf_oversize" type="int" setter="set_sdf_oversize" getter="get_sdf_oversize" enum="Viewport.SDFOversize" default="1">
			Controls how much of the original viewport's size should be covered by the 2D signed distance field. This SDF can be sampled in [CanvasItem] shaders and is also used for [GPUParticles2D] collision. Higher values allow portions of occluders located outside the viewport to still be taken into account in the generated signed distance field, at the cost of performance. If you notice particles falling through [LightOccluder2D]s as the occluders leave the viewport, increase this setting.
			The percentage is added on each axis and on both sides. For example, with the default [constant SDF_OVERSIZE_120_PERCENT], the signed distance field will cover 20% of the viewport's size outside the viewport on each side (top, right, bottom, left).
		</member>
		<member name="sdf_scale" type="int" setter="set_sdf_scale" getter="get_sdf_scale" enum="Viewport.SDFScale" default="1">
			The resolution scale to use for the 2D signed distance field. Higher values lead to a more precise and more stable signed distance field as the camera moves, at the cost of performance.
		</member>
		<member name="snap_2d_transforms_to_pixel" type="bool" setter="set_snap_2d_transforms_to_pixel" getter="is_snap_2d_transforms_to_pixel_enabled" default="false">
			If [code]true[/code], [CanvasItem] nodes will internally snap to full pixels. Their position can still be sub-pixel, but the decimals will not have effect. This can lead to a crisper appearance at the cost of less smooth movement, especially when [Camera2D] smoothing is enabled.
		</member>
		<member name="snap_2d_vertices_to_pixel" type="bool" setter="set_snap_2d_vertices_to_pixel" getter="is_snap_2d_vertices_to_pixel_enabled" default="false">
			If [code]true[/code], vertices of [CanvasItem] nodes will snap to full pixels. Only affects the final vertex positions, not the transforms. This can lead to a crisper appearance at the cost of less smooth movement, especially when [Camera2D] smoothing is enabled.
		</member>
		<member name="texture_mipmap_bias" type="float" setter="set_texture_mipmap_bias" getter="get_texture_mipmap_bias" default="0.0">
			Affects the final texture sharpness by reading from a lower or higher mipmap (also called "texture LOD bias"). Negative values make mipmapped textures sharper but grainier when viewed at a distance, while positive values make mipmapped textures blurrier (even when up close).
			Enabling temporal antialiasing ([member use_taa]) will automatically apply a [code]-0.5[/code] offset to this value, while enabling FXAA ([member screen_space_aa]) will automatically apply a [code]-0.25[/code] offset to this value. If both TAA and FXAA are enabled at the same time, an offset of [code]-0.75[/code] is applied to this value.
			[b]Note:[/b] If [member scaling_3d_scale] is lower than [code]1.0[/code] (exclusive), [member texture_mipmap_bias] is used to adjust the automatic mipmap bias which is calculated internally based on the scale factor. The formula for this is [code]log2(scaling_3d_scale) + mipmap_bias[/code].
			To control this property on the root viewport, set the [member ProjectSettings.rendering/textures/default_filters/texture_mipmap_bias] project setting.
		</member>
		<member name="transparent_bg" type="bool" setter="set_transparent_background" getter="has_transparent_background" default="false">
			If [code]true[/code], the viewport should render its background as transparent.
		</member>
		<member name="use_debanding" type="bool" setter="set_use_debanding" getter="is_using_debanding" default="false">
			If [code]true[/code], uses a fast post-processing filter to make banding significantly less visible in 3D. 2D rendering is [i]not[/i] affected by debanding unless the [member Environment.background_mode] is [constant Environment.BG_CANVAS]. See also [member ProjectSettings.rendering/anti_aliasing/quality/use_debanding].
			In some cases, debanding may introduce a slightly noticeable dithering pattern. It's recommended to enable debanding only when actually needed since the dithering pattern will make lossless-compressed screenshots larger.
		</member>
		<member name="use_hdr_2d" type="bool" setter="set_use_hdr_2d" getter="is_using_hdr_2d" default="false">
			If [code]true[/code], 2D rendering will use an high dynamic range (HDR) format framebuffer matching the bit depth of the 3D framebuffer. When using the Forward+ renderer this will be an [code]RGBA16[/code] framebuffer, while when using the Mobile renderer it will be an [code]RGB10_A2[/code] framebuffer. Additionally, 2D rendering will take place in linear color space and will be converted to sRGB space immediately before blitting to the screen (if the Viewport is attached to the screen). Practically speaking, this means that the end result of the Viewport will not be clamped into the [code]0-1[/code] range and can be used in 3D rendering without color space adjustments. This allows 2D rendering to take advantage of effects requiring high dynamic range (e.g. 2D glow) as well as substantially improves the appearance of effects requiring highly detailed gradients.
			[b]Note:[/b] This setting will have no effect when using the GL Compatibility renderer as the GL Compatibility renderer always renders in low dynamic range for performance reasons.
		</member>
		<member name="use_occlusion_culling" type="bool" setter="set_use_occlusion_culling" getter="is_using_occlusion_culling" default="false">
			If [code]true[/code], [OccluderInstance3D] nodes will be usable for occlusion culling in 3D for this viewport. For the root viewport, [member ProjectSettings.rendering/occlusion_culling/use_occlusion_culling] must be set to [code]true[/code] instead.
			[b]Note:[/b] Enabling occlusion culling has a cost on the CPU. Only enable occlusion culling if you actually plan to use it, and think whether your scene can actually benefit from occlusion culling. Large, open scenes with few or no objects blocking the view will generally not benefit much from occlusion culling. Large open scenes generally benefit more from mesh LOD and visibility ranges ([member GeometryInstance3D.visibility_range_begin] and [member GeometryInstance3D.visibility_range_end]) compared to occlusion culling.
			[b]Note:[/b] Due to memory constraints, occlusion culling is not supported by default in Web export templates. It can be enabled by compiling custom Web export templates with [code]module_raycast_enabled=yes[/code].
		</member>
		<member name="use_taa" type="bool" setter="set_use_taa" getter="is_using_taa" default="false">
			Enables Temporal Anti-Aliasing for this viewport. TAA works by jittering the camera and accumulating the images of the last rendered frames, motion vector rendering is used to account for camera and object motion.
			[b]Note:[/b] The implementation is not complete yet, some visual instances such as particles and skinned meshes may show artifacts.
		</member>
		<member name="use_xr" type="bool" setter="set_use_xr" getter="is_using_xr" default="false">
			If [code]true[/code], the viewport will use the primary XR interface to render XR output. When applicable this can result in a stereoscopic image and the resulting render being output to a headset.
		</member>
		<member name="vrs_mode" type="int" setter="set_vrs_mode" getter="get_vrs_mode" enum="Viewport.VRSMode" default="0">
			The Variable Rate Shading (VRS) mode that is used for this viewport. Note, if hardware does not support VRS this property is ignored.
		</member>
		<member name="vrs_texture" type="Texture2D" setter="set_vrs_texture" getter="get_vrs_texture">
			Texture to use when [member vrs_mode] is set to [constant Viewport.VRS_TEXTURE].
			The texture [i]must[/i] use a lossless compression format so that colors can be matched precisely. The following VRS densities are mapped to various colors, with brighter colors representing a lower level of shading precision:
			[codeblock lang=text]
			- 1×1 = rgb(0, 0, 0)     - #000000
			- 1×2 = rgb(0, 85, 0)    - #005500
			- 2×1 = rgb(85, 0, 0)    - #550000
			- 2×2 = rgb(85, 85, 0)   - #555500
			- 2×4 = rgb(85, 170, 0)  - #55aa00
			- 4×2 = rgb(170, 85, 0)  - #aa5500
			- 4×4 = rgb(170, 170, 0) - #aaaa00
			- 4×8 = rgb(170, 255, 0) - #aaff00 - Not supported on most hardware
			- 8×4 = rgb(255, 170, 0) - #ffaa00 - Not supported on most hardware
			- 8×8 = rgb(255, 255, 0) - #ffff00 - Not supported on most hardware
			[/codeblock]
		</member>
		<member name="vrs_update_mode" type="int" setter="set_vrs_update_mode" getter="get_vrs_update_mode" enum="Viewport.VRSUpdateMode" default="1">
			Sets the update mode for Variable Rate Shading (VRS) for the viewport. VRS requires the input texture to be converted to the format usable by the VRS method supported by the hardware. The update mode defines how often this happens. If the GPU does not support VRS, or VRS is not enabled, this property is ignored.
		</member>
		<member name="world_2d" type="World2D" setter="set_world_2d" getter="get_world_2d">
			The custom [World2D] which can be used as 2D environment source.
		</member>
		<member name="world_3d" type="World3D" setter="set_world_3d" getter="get_world_3d">
			The custom [World3D] which can be used as 3D environment source.
		</member>
	</members>
	<signals>
		<signal name="gui_focus_changed">
			<param index="0" name="node" type="Control" />
			<description>
				Emitted when a Control node grabs keyboard focus.
				[b]Note:[/b] A Control node losing focus doesn't cause this signal to be emitted.
			</description>
		</signal>
		<signal name="size_changed">
			<description>
				Emitted when the size of the viewport is changed, whether by resizing of window, or some other means.
			</description>
		</signal>
	</signals>
	<constants>
		<constant name="SHADOW_ATLAS_QUADRANT_SUBDIV_DISABLED" value="0" enum="PositionalShadowAtlasQuadrantSubdiv">
			This quadrant will not be used.
		</constant>
		<constant name="SHADOW_ATLAS_QUADRANT_SUBDIV_1" value="1" enum="PositionalShadowAtlasQuadrantSubdiv">
			This quadrant will only be used by one shadow map.
		</constant>
		<constant name="SHADOW_ATLAS_QUADRANT_SUBDIV_4" value="2" enum="PositionalShadowAtlasQuadrantSubdiv">
			This quadrant will be split in 4 and used by up to 4 shadow maps.
		</constant>
		<constant name="SHADOW_ATLAS_QUADRANT_SUBDIV_16" value="3" enum="PositionalShadowAtlasQuadrantSubdiv">
			This quadrant will be split 16 ways and used by up to 16 shadow maps.
		</constant>
		<constant name="SHADOW_ATLAS_QUADRANT_SUBDIV_64" value="4" enum="PositionalShadowAtlasQuadrantSubdiv">
			This quadrant will be split 64 ways and used by up to 64 shadow maps.
		</constant>
		<constant name="SHADOW_ATLAS_QUADRANT_SUBDIV_256" value="5" enum="PositionalShadowAtlasQuadrantSubdiv">
			This quadrant will be split 256 ways and used by up to 256 shadow maps. Unless the [member positional_shadow_atlas_size] is very high, the shadows in this quadrant will be very low resolution.
		</constant>
		<constant name="SHADOW_ATLAS_QUADRANT_SUBDIV_1024" value="6" enum="PositionalShadowAtlasQuadrantSubdiv">
			This quadrant will be split 1024 ways and used by up to 1024 shadow maps. Unless the [member positional_shadow_atlas_size] is very high, the shadows in this quadrant will be very low resolution.
		</constant>
		<constant name="SHADOW_ATLAS_QUADRANT_SUBDIV_MAX" value="7" enum="PositionalShadowAtlasQuadrantSubdiv">
			Represents the size of the [enum PositionalShadowAtlasQuadrantSubdiv] enum.
		</constant>
		<constant name="SCALING_3D_MODE_BILINEAR" value="0" enum="Scaling3DMode">
			Use bilinear scaling for the viewport's 3D buffer. The amount of scaling can be set using [member scaling_3d_scale]. Values less than [code]1.0[/code] will result in undersampling while values greater than [code]1.0[/code] will result in supersampling. A value of [code]1.0[/code] disables scaling.
		</constant>
		<constant name="SCALING_3D_MODE_FSR" value="1" enum="Scaling3DMode">
			Use AMD FidelityFX Super Resolution 1.0 upscaling for the viewport's 3D buffer. The amount of scaling can be set using [member scaling_3d_scale]. Values less than [code]1.0[/code] will be result in the viewport being upscaled using FSR. Values greater than [code]1.0[/code] are not supported and bilinear downsampling will be used instead. A value of [code]1.0[/code] disables scaling.
		</constant>
		<constant name="SCALING_3D_MODE_FSR2" value="2" enum="Scaling3DMode">
			Use AMD FidelityFX Super Resolution 2.2 upscaling for the viewport's 3D buffer. The amount of scaling can be set using [member Viewport.scaling_3d_scale]. Values less than [code]1.0[/code] will be result in the viewport being upscaled using FSR2. Values greater than [code]1.0[/code] are not supported and bilinear downsampling will be used instead. A value of [code]1.0[/code] will use FSR2 at native resolution as a TAA solution.
		</constant>
		<constant name="SCALING_3D_MODE_MAX" value="3" enum="Scaling3DMode">
			Represents the size of the [enum Scaling3DMode] enum.
		</constant>
		<constant name="MSAA_DISABLED" value="0" enum="MSAA">
			Multisample antialiasing mode disabled. This is the default value, and is also the fastest setting.
		</constant>
		<constant name="MSAA_2X" value="1" enum="MSAA">
			Use 2× Multisample Antialiasing. This has a moderate performance cost. It helps reduce aliasing noticeably, but 4× MSAA still looks substantially better.
		</constant>
		<constant name="MSAA_4X" value="2" enum="MSAA">
			Use 4× Multisample Antialiasing. This has a significant performance cost, and is generally a good compromise between performance and quality.
		</constant>
		<constant name="MSAA_8X" value="3" enum="MSAA">
			Use 8× Multisample Antialiasing. This has a very high performance cost. The difference between 4× and 8× MSAA may not always be visible in real gameplay conditions. Likely unsupported on low-end and older hardware.
		</constant>
		<constant name="MSAA_MAX" value="4" enum="MSAA">
			Represents the size of the [enum MSAA] enum.
		</constant>
		<constant name="SCREEN_SPACE_AA_DISABLED" value="0" enum="ScreenSpaceAA">
			Do not perform any antialiasing in the full screen post-process.
		</constant>
		<constant name="SCREEN_SPACE_AA_FXAA" value="1" enum="ScreenSpaceAA">
			Use fast approximate antialiasing. FXAA is a popular screen-space antialiasing method, which is fast but will make the image look blurry, especially at lower resolutions. It can still work relatively well at large resolutions such as 1440p and 4K.
		</constant>
		<constant name="SCREEN_SPACE_AA_MAX" value="2" enum="ScreenSpaceAA">
			Represents the size of the [enum ScreenSpaceAA] enum.
		</constant>
		<constant name="RENDER_INFO_OBJECTS_IN_FRAME" value="0" enum="RenderInfo">
			Amount of objects in frame.
		</constant>
		<constant name="RENDER_INFO_PRIMITIVES_IN_FRAME" value="1" enum="RenderInfo">
			Amount of vertices in frame.
		</constant>
		<constant name="RENDER_INFO_DRAW_CALLS_IN_FRAME" value="2" enum="RenderInfo">
			Amount of draw calls in frame.
		</constant>
		<constant name="RENDER_INFO_MAX" value="3" enum="RenderInfo">
			Represents the size of the [enum RenderInfo] enum.
		</constant>
		<constant name="RENDER_INFO_TYPE_VISIBLE" value="0" enum="RenderInfoType">
			Visible render pass (excluding shadows).
		</constant>
		<constant name="RENDER_INFO_TYPE_SHADOW" value="1" enum="RenderInfoType">
			Shadow render pass. Objects will be rendered several times depending on the number of amounts of lights with shadows and the number of directional shadow splits.
		</constant>
		<constant name="RENDER_INFO_TYPE_CANVAS" value="2" enum="RenderInfoType">
			Canvas item rendering. This includes all 2D rendering.
		</constant>
		<constant name="RENDER_INFO_TYPE_MAX" value="3" enum="RenderInfoType">
			Represents the size of the [enum RenderInfoType] enum.
		</constant>
		<constant name="DEBUG_DRAW_DISABLED" value="0" enum="DebugDraw">
			Objects are displayed normally.
		</constant>
		<constant name="DEBUG_DRAW_UNSHADED" value="1" enum="DebugDraw">
			Objects are displayed without light information.
		</constant>
		<constant name="DEBUG_DRAW_LIGHTING" value="2" enum="DebugDraw">
			Objects are displayed without textures and only with lighting information.
		</constant>
		<constant name="DEBUG_DRAW_OVERDRAW" value="3" enum="DebugDraw">
			Objects are displayed semi-transparent with additive blending so you can see where they are drawing over top of one another. A higher overdraw means you are wasting performance on drawing pixels that are being hidden behind others.
		</constant>
		<constant name="DEBUG_DRAW_WIREFRAME" value="4" enum="DebugDraw">
			Objects are displayed as wireframe models.
		</constant>
		<constant name="DEBUG_DRAW_NORMAL_BUFFER" value="5" enum="DebugDraw">
			Objects are displayed without lighting information and their textures replaced by normal mapping.
		</constant>
		<constant name="DEBUG_DRAW_VOXEL_GI_ALBEDO" value="6" enum="DebugDraw">
			Objects are displayed with only the albedo value from [VoxelGI]s.
		</constant>
		<constant name="DEBUG_DRAW_VOXEL_GI_LIGHTING" value="7" enum="DebugDraw">
			Objects are displayed with only the lighting value from [VoxelGI]s.
		</constant>
		<constant name="DEBUG_DRAW_VOXEL_GI_EMISSION" value="8" enum="DebugDraw">
			Objects are displayed with only the emission color from [VoxelGI]s.
		</constant>
		<constant name="DEBUG_DRAW_SHADOW_ATLAS" value="9" enum="DebugDraw">
			Draws the shadow atlas that stores shadows from [OmniLight3D]s and [SpotLight3D]s in the upper left quadrant of the [Viewport].
		</constant>
		<constant name="DEBUG_DRAW_DIRECTIONAL_SHADOW_ATLAS" value="10" enum="DebugDraw">
			Draws the shadow atlas that stores shadows from [DirectionalLight3D]s in the upper left quadrant of the [Viewport].
		</constant>
		<constant name="DEBUG_DRAW_SCENE_LUMINANCE" value="11" enum="DebugDraw">
			Draws the scene luminance buffer (if available) in the upper left quadrant of the [Viewport].
		</constant>
		<constant name="DEBUG_DRAW_SSAO" value="12" enum="DebugDraw">
			Draws the screen-space ambient occlusion texture instead of the scene so that you can clearly see how it is affecting objects. In order for this display mode to work, you must have [member Environment.ssao_enabled] set in your [WorldEnvironment].
		</constant>
		<constant name="DEBUG_DRAW_SSIL" value="13" enum="DebugDraw">
			Draws the screen-space indirect lighting texture instead of the scene so that you can clearly see how it is affecting objects. In order for this display mode to work, you must have [member Environment.ssil_enabled] set in your [WorldEnvironment].
		</constant>
		<constant name="DEBUG_DRAW_PSSM_SPLITS" value="14" enum="DebugDraw">
			Colors each PSSM split for the [DirectionalLight3D]s in the scene a different color so you can see where the splits are. In order, they will be colored red, green, blue, and yellow.
		</constant>
		<constant name="DEBUG_DRAW_DECAL_ATLAS" value="15" enum="DebugDraw">
			Draws the decal atlas used by [Decal]s and light projector textures in the upper left quadrant of the [Viewport].
		</constant>
		<constant name="DEBUG_DRAW_HDDAGI" value="16" enum="DebugDraw">
<<<<<<< HEAD
		</constant>
		<constant name="DEBUG_DRAW_HDDAGI_PROBES" value="17" enum="DebugDraw">
=======
			Draws the cascades used to render voxel volumes for global illumination (DynamicGI).
			Does nothing if the current environment's [member Environment.dynamic_gi_enabled] is [code]false[/code] or Dynamic GI is not supported on the platform.
		</constant>
		<constant name="DEBUG_DRAW_HDDAGI_PROBES" value="17" enum="DebugDraw">
			Draws the probes used for DynamicGI.
			Does nothing if the current environment's [member Environment.dynamic_gi_enabled] is [code]false[/code] or DynamicGI is not supported on the platform.
>>>>>>> 78423a80
		</constant>
		<constant name="DEBUG_DRAW_GI_BUFFER" value="18" enum="DebugDraw">
			Draws the buffer used for global illumination (GI).
		</constant>
		<constant name="DEBUG_DRAW_DISABLE_LOD" value="19" enum="DebugDraw">
			Draws all of the objects at their highest polycount, without low level of detail (LOD).
		</constant>
		<constant name="DEBUG_DRAW_CLUSTER_OMNI_LIGHTS" value="20" enum="DebugDraw">
			Draws the cluster used by [OmniLight3D] nodes to optimize light rendering.
		</constant>
		<constant name="DEBUG_DRAW_CLUSTER_SPOT_LIGHTS" value="21" enum="DebugDraw">
			Draws the cluster used by [SpotLight3D] nodes to optimize light rendering.
		</constant>
		<constant name="DEBUG_DRAW_CLUSTER_DECALS" value="22" enum="DebugDraw">
			Draws the cluster used by [Decal] nodes to optimize decal rendering.
		</constant>
		<constant name="DEBUG_DRAW_CLUSTER_REFLECTION_PROBES" value="23" enum="DebugDraw">
			Draws the cluster used by [ReflectionProbe] nodes to optimize decal rendering.
		</constant>
		<constant name="DEBUG_DRAW_OCCLUDERS" value="24" enum="DebugDraw">
			Draws the buffer used for occlusion culling.
		</constant>
		<constant name="DEBUG_DRAW_MOTION_VECTORS" value="25" enum="DebugDraw">
			Draws vector lines over the viewport to indicate the movement of pixels between frames.
		</constant>
		<constant name="DEBUG_DRAW_INTERNAL_BUFFER" value="26" enum="DebugDraw">
			Draws the internal resolution buffer of the scene before post-processing is applied.
		</constant>
		<constant name="DEFAULT_CANVAS_ITEM_TEXTURE_FILTER_NEAREST" value="0" enum="DefaultCanvasItemTextureFilter">
			The texture filter reads from the nearest pixel only. This makes the texture look pixelated from up close, and grainy from a distance (due to mipmaps not being sampled).
		</constant>
		<constant name="DEFAULT_CANVAS_ITEM_TEXTURE_FILTER_LINEAR" value="1" enum="DefaultCanvasItemTextureFilter">
			The texture filter blends between the nearest 4 pixels. This makes the texture look smooth from up close, and grainy from a distance (due to mipmaps not being sampled).
		</constant>
		<constant name="DEFAULT_CANVAS_ITEM_TEXTURE_FILTER_LINEAR_WITH_MIPMAPS" value="2" enum="DefaultCanvasItemTextureFilter">
			The texture filter blends between the nearest 4 pixels and between the nearest 2 mipmaps (or uses the nearest mipmap if [member ProjectSettings.rendering/textures/default_filters/use_nearest_mipmap_filter] is [code]true[/code]). This makes the texture look smooth from up close, and smooth from a distance.
			Use this for non-pixel art textures that may be viewed at a low scale (e.g. due to [Camera2D] zoom or sprite scaling), as mipmaps are important to smooth out pixels that are smaller than on-screen pixels.
		</constant>
		<constant name="DEFAULT_CANVAS_ITEM_TEXTURE_FILTER_NEAREST_WITH_MIPMAPS" value="3" enum="DefaultCanvasItemTextureFilter">
			The texture filter reads from the nearest pixel and blends between the nearest 2 mipmaps (or uses the nearest mipmap if [member ProjectSettings.rendering/textures/default_filters/use_nearest_mipmap_filter] is [code]true[/code]). This makes the texture look pixelated from up close, and smooth from a distance.
			Use this for non-pixel art textures that may be viewed at a low scale (e.g. due to [Camera2D] zoom or sprite scaling), as mipmaps are important to smooth out pixels that are smaller than on-screen pixels.
		</constant>
		<constant name="DEFAULT_CANVAS_ITEM_TEXTURE_FILTER_MAX" value="4" enum="DefaultCanvasItemTextureFilter">
			Represents the size of the [enum DefaultCanvasItemTextureFilter] enum.
		</constant>
		<constant name="DEFAULT_CANVAS_ITEM_TEXTURE_REPEAT_DISABLED" value="0" enum="DefaultCanvasItemTextureRepeat">
			Disables textures repeating. Instead, when reading UVs outside the 0-1 range, the value will be clamped to the edge of the texture, resulting in a stretched out look at the borders of the texture.
		</constant>
		<constant name="DEFAULT_CANVAS_ITEM_TEXTURE_REPEAT_ENABLED" value="1" enum="DefaultCanvasItemTextureRepeat">
			Enables the texture to repeat when UV coordinates are outside the 0-1 range. If using one of the linear filtering modes, this can result in artifacts at the edges of a texture when the sampler filters across the edges of the texture.
		</constant>
		<constant name="DEFAULT_CANVAS_ITEM_TEXTURE_REPEAT_MIRROR" value="2" enum="DefaultCanvasItemTextureRepeat">
			Flip the texture when repeating so that the edge lines up instead of abruptly changing.
		</constant>
		<constant name="DEFAULT_CANVAS_ITEM_TEXTURE_REPEAT_MAX" value="3" enum="DefaultCanvasItemTextureRepeat">
			Represents the size of the [enum DefaultCanvasItemTextureRepeat] enum.
		</constant>
		<constant name="SDF_OVERSIZE_100_PERCENT" value="0" enum="SDFOversize">
			The signed distance field only covers the viewport's own rectangle.
		</constant>
		<constant name="SDF_OVERSIZE_120_PERCENT" value="1" enum="SDFOversize">
			The signed distance field is expanded to cover 20% of the viewport's size around the borders.
		</constant>
		<constant name="SDF_OVERSIZE_150_PERCENT" value="2" enum="SDFOversize">
			The signed distance field is expanded to cover 50% of the viewport's size around the borders.
		</constant>
		<constant name="SDF_OVERSIZE_200_PERCENT" value="3" enum="SDFOversize">
			The signed distance field is expanded to cover 100% (double) of the viewport's size around the borders.
		</constant>
		<constant name="SDF_OVERSIZE_MAX" value="4" enum="SDFOversize">
			Represents the size of the [enum SDFOversize] enum.
		</constant>
		<constant name="SDF_SCALE_100_PERCENT" value="0" enum="SDFScale">
			The signed distance field is rendered at full resolution.
		</constant>
		<constant name="SDF_SCALE_50_PERCENT" value="1" enum="SDFScale">
			The signed distance field is rendered at half the resolution of this viewport.
		</constant>
		<constant name="SDF_SCALE_25_PERCENT" value="2" enum="SDFScale">
			The signed distance field is rendered at a quarter the resolution of this viewport.
		</constant>
		<constant name="SDF_SCALE_MAX" value="3" enum="SDFScale">
			Represents the size of the [enum SDFScale] enum.
		</constant>
		<constant name="VRS_DISABLED" value="0" enum="VRSMode">
			Variable Rate Shading is disabled.
		</constant>
		<constant name="VRS_TEXTURE" value="1" enum="VRSMode">
			Variable Rate Shading uses a texture. Note, for stereoscopic use a texture atlas with a texture for each view.
		</constant>
		<constant name="VRS_XR" value="2" enum="VRSMode">
			Variable Rate Shading's texture is supplied by the primary [XRInterface].
		</constant>
		<constant name="VRS_MAX" value="3" enum="VRSMode">
			Represents the size of the [enum VRSMode] enum.
		</constant>
		<constant name="VRS_UPDATE_DISABLED" value="0" enum="VRSUpdateMode">
			The input texture for variable rate shading will not be processed.
		</constant>
		<constant name="VRS_UPDATE_ONCE" value="1" enum="VRSUpdateMode">
			The input texture for variable rate shading will be processed once.
		</constant>
		<constant name="VRS_UPDATE_ALWAYS" value="2" enum="VRSUpdateMode">
			The input texture for variable rate shading will be processed each frame.
		</constant>
		<constant name="VRS_UPDATE_MAX" value="3" enum="VRSUpdateMode">
			Represents the size of the [enum VRSUpdateMode] enum.
		</constant>
	</constants>
</class><|MERGE_RESOLUTION|>--- conflicted
+++ resolved
@@ -565,17 +565,12 @@
 			Draws the decal atlas used by [Decal]s and light projector textures in the upper left quadrant of the [Viewport].
 		</constant>
 		<constant name="DEBUG_DRAW_HDDAGI" value="16" enum="DebugDraw">
-<<<<<<< HEAD
-		</constant>
-		<constant name="DEBUG_DRAW_HDDAGI_PROBES" value="17" enum="DebugDraw">
-=======
 			Draws the cascades used to render voxel volumes for global illumination (DynamicGI).
 			Does nothing if the current environment's [member Environment.dynamic_gi_enabled] is [code]false[/code] or Dynamic GI is not supported on the platform.
 		</constant>
 		<constant name="DEBUG_DRAW_HDDAGI_PROBES" value="17" enum="DebugDraw">
 			Draws the probes used for DynamicGI.
 			Does nothing if the current environment's [member Environment.dynamic_gi_enabled] is [code]false[/code] or DynamicGI is not supported on the platform.
->>>>>>> 78423a80
 		</constant>
 		<constant name="DEBUG_DRAW_GI_BUFFER" value="18" enum="DebugDraw">
 			Draws the buffer used for global illumination (GI).
