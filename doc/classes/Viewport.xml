<?xml version="1.0" encoding="UTF-8" ?>
<class name="Viewport" inherits="Node" xmlns:xsi="http://www.w3.org/2001/XMLSchema-instance" xsi:noNamespaceSchemaLocation="../class.xsd">
	<brief_description>
		Abstract base class for viewports. Encapsulates drawing and interaction with a game world.
	</brief_description>
	<description>
		A [Viewport] creates a different view into the screen, or a sub-view inside another viewport. Child 2D nodes will display on it, and child Camera3D 3D nodes will render on it too.
		Optionally, a viewport can have its own 2D or 3D world, so it doesn't share what it draws with other viewports.
		Viewports can also choose to be audio listeners, so they generate positional audio depending on a 2D or 3D camera child of it.
		Also, viewports can be assigned to different screens in case the devices have multiple screens.
		Finally, viewports can also behave as render targets, in which case they will not be visible unless the associated texture is used to draw.
	</description>
	<tutorials>
		<link title="Using Viewports">$DOCS_URL/tutorials/rendering/viewports.html</link>
		<link title="Viewport and canvas transforms">$DOCS_URL/tutorials/2d/2d_transforms.html</link>
		<link title="GUI in 3D Viewport Demo">https://godotengine.org/asset-library/asset/2807</link>
		<link title="3D in 2D Viewport Demo">https://godotengine.org/asset-library/asset/2804</link>
		<link title="2D in 3D Viewport Demo">https://godotengine.org/asset-library/asset/2803</link>
		<link title="Screen Capture Demo">https://godotengine.org/asset-library/asset/2808</link>
		<link title="Dynamic Split Screen Demo">https://godotengine.org/asset-library/asset/2806</link>
		<link title="3D Resolution Scaling Demo">https://godotengine.org/asset-library/asset/2805</link>
	</tutorials>
	<methods>
		<method name="find_world_2d" qualifiers="const">
			<return type="World2D" />
			<description>
				Returns the first valid [World2D] for this viewport, searching the [member world_2d] property of itself and any Viewport ancestor.
			</description>
		</method>
		<method name="find_world_3d" qualifiers="const">
			<return type="World3D" />
			<description>
				Returns the first valid [World3D] for this viewport, searching the [member world_3d] property of itself and any Viewport ancestor.
			</description>
		</method>
		<method name="get_camera_2d" qualifiers="const">
			<return type="Camera2D" />
			<description>
				Returns the currently active 2D camera. Returns null if there are no active cameras.
			</description>
		</method>
		<method name="get_camera_3d" qualifiers="const">
			<return type="Camera3D" />
			<description>
				Returns the currently active 3D camera.
			</description>
		</method>
		<method name="get_canvas_cull_mask_bit" qualifiers="const">
			<return type="bool" />
			<param index="0" name="layer" type="int" />
			<description>
				Returns an individual bit on the rendering layer mask.
			</description>
		</method>
		<method name="get_embedded_subwindows" qualifiers="const">
			<return type="Window[]" />
			<description>
				Returns a list of the visible embedded [Window]s inside the viewport.
				[b]Note:[/b] [Window]s inside other viewports will not be listed.
			</description>
		</method>
		<method name="get_final_transform" qualifiers="const">
			<return type="Transform2D" />
			<description>
				Returns the transform from the viewport's coordinate system to the embedder's coordinate system.
			</description>
		</method>
		<method name="get_mouse_position" qualifiers="const">
			<return type="Vector2" />
			<description>
				Returns the mouse's position in this [Viewport] using the coordinate system of this [Viewport].
			</description>
		</method>
		<method name="get_positional_shadow_atlas_quadrant_subdiv" qualifiers="const">
			<return type="int" enum="Viewport.PositionalShadowAtlasQuadrantSubdiv" />
			<param index="0" name="quadrant" type="int" />
			<description>
				Returns the positional shadow atlas quadrant subdivision of the specified quadrant.
			</description>
		</method>
		<method name="get_render_info">
			<return type="int" />
			<param index="0" name="type" type="int" enum="Viewport.RenderInfoType" />
			<param index="1" name="info" type="int" enum="Viewport.RenderInfo" />
			<description>
				Returns rendering statistics of the given type. See [enum RenderInfoType] and [enum RenderInfo] for options.
			</description>
		</method>
		<method name="get_screen_transform" qualifiers="const">
			<return type="Transform2D" />
			<description>
				Returns the transform from the Viewport's coordinates to the screen coordinates of the containing window manager window.
			</description>
		</method>
		<method name="get_texture" qualifiers="const">
			<return type="ViewportTexture" />
			<description>
				Returns the viewport's texture.
				[b]Note:[/b] When trying to store the current texture (e.g. in a file), it might be completely black or outdated if used too early, especially when used in e.g. [method Node._ready]. To make sure the texture you get is correct, you can await [signal RenderingServer.frame_post_draw] signal.
				[codeblock]
				func _ready():
				    await RenderingServer.frame_post_draw
				    $Viewport.get_texture().get_image().save_png("user://Screenshot.png")
				[/codeblock]
			</description>
		</method>
		<method name="get_viewport_rid" qualifiers="const">
			<return type="RID" />
			<description>
				Returns the viewport's RID from the [RenderingServer].
			</description>
		</method>
		<method name="get_visible_rect" qualifiers="const">
			<return type="Rect2" />
			<description>
				Returns the visible rectangle in global screen coordinates.
			</description>
		</method>
		<method name="gui_get_drag_data" qualifiers="const">
			<return type="Variant" />
			<description>
				Returns the drag data from the GUI, that was previously returned by [method Control._get_drag_data].
			</description>
		</method>
		<method name="gui_get_focus_owner" qualifiers="const">
			<return type="Control" />
			<description>
				Returns the [Control] having the focus within this viewport. If no [Control] has the focus, returns null.
			</description>
		</method>
		<method name="gui_get_hovered_control" qualifiers="const">
			<return type="Control" />
			<description>
				Returns the [Control] that the mouse is currently hovering over in this viewport. If no [Control] has the cursor, returns null.
				Typically the leaf [Control] node or deepest level of the subtree which claims hover. This is very useful when used together with [method Node.is_ancestor_of] to find if the mouse is within a control tree.
			</description>
		</method>
		<method name="gui_is_drag_successful" qualifiers="const">
			<return type="bool" />
			<description>
				Returns [code]true[/code] if the drag operation is successful.
			</description>
		</method>
		<method name="gui_is_dragging" qualifiers="const">
			<return type="bool" />
			<description>
				Returns [code]true[/code] if the viewport is currently performing a drag operation.
				Alternative to [constant Node.NOTIFICATION_DRAG_BEGIN] and [constant Node.NOTIFICATION_DRAG_END] when you prefer polling the value.
			</description>
		</method>
		<method name="gui_release_focus">
			<return type="void" />
			<description>
				Removes the focus from the currently focused [Control] within this viewport. If no [Control] has the focus, does nothing.
			</description>
		</method>
		<method name="is_input_handled" qualifiers="const">
			<return type="bool" />
			<description>
				Returns whether the current [InputEvent] has been handled. Input events are not handled until [method set_input_as_handled] has been called during the lifetime of an [InputEvent].
				This is usually done as part of input handling methods like [method Node._input], [method Control._gui_input] or others, as well as in corresponding signal handlers.
				If [member handle_input_locally] is set to [code]false[/code], this method will try finding the first parent viewport that is set to handle input locally, and return its value for [method is_input_handled] instead.
			</description>
		</method>
		<method name="push_input">
			<return type="void" />
			<param index="0" name="event" type="InputEvent" />
			<param index="1" name="in_local_coords" type="bool" default="false" />
			<description>
				Triggers the given [param event] in this [Viewport]. This can be used to pass an [InputEvent] between viewports, or to locally apply inputs that were sent over the network or saved to a file.
				If [param in_local_coords] is [code]false[/code], the event's position is in the embedder's coordinates and will be converted to viewport coordinates. If [param in_local_coords] is [code]true[/code], the event's position is in viewport coordinates.
				While this method serves a similar purpose as [method Input.parse_input_event], it does not remap the specified [param event] based on project settings like [member ProjectSettings.input_devices/pointing/emulate_touch_from_mouse].
				Calling this method will propagate calls to child nodes for following methods in the given order:
				- [method Node._input]
				- [method Control._gui_input] for [Control] nodes
				- [method Node._shortcut_input]
				- [method Node._unhandled_key_input]
				- [method Node._unhandled_input]
				If an earlier method marks the input as handled via [method set_input_as_handled], any later method in this list will not be called.
				If none of the methods handle the event and [member physics_object_picking] is [code]true[/code], the event is used for physics object picking.
			</description>
		</method>
		<method name="push_text_input">
			<return type="void" />
			<param index="0" name="text" type="String" />
			<description>
				Helper method which calls the [code]set_text()[/code] method on the currently focused [Control], provided that it is defined (e.g. if the focused Control is [Button] or [LineEdit]).
			</description>
		</method>
		<method name="push_unhandled_input" deprecated="Use [method push_input] instead.">
			<return type="void" />
			<param index="0" name="event" type="InputEvent" />
			<param index="1" name="in_local_coords" type="bool" default="false" />
			<description>
				Triggers the given [param event] in this [Viewport]. This can be used to pass an [InputEvent] between viewports, or to locally apply inputs that were sent over the network or saved to a file.
				If [param in_local_coords] is [code]false[/code], the event's position is in the embedder's coordinates and will be converted to viewport coordinates. If [param in_local_coords] is [code]true[/code], the event's position is in viewport coordinates.
				Calling this method will propagate calls to child nodes for following methods in the given order:
				- [method Node._shortcut_input]
				- [method Node._unhandled_key_input]
				- [method Node._unhandled_input]
				If an earlier method marks the input as handled via [method set_input_as_handled], any later method in this list will not be called.
				If none of the methods handle the event and [member physics_object_picking] is [code]true[/code], the event is used for physics object picking.
				[b]Note:[/b] This method doesn't propagate input events to embedded [Window]s or [SubViewport]s.
			</description>
		</method>
		<method name="set_canvas_cull_mask_bit">
			<return type="void" />
			<param index="0" name="layer" type="int" />
			<param index="1" name="enable" type="bool" />
			<description>
				Set/clear individual bits on the rendering layer mask. This simplifies editing this [Viewport]'s layers.
			</description>
		</method>
		<method name="set_input_as_handled">
			<return type="void" />
			<description>
				Stops the input from propagating further down the [SceneTree].
				[b]Note:[/b] This does not affect the methods in [Input], only the way events are propagated.
			</description>
		</method>
		<method name="set_positional_shadow_atlas_quadrant_subdiv">
			<return type="void" />
			<param index="0" name="quadrant" type="int" />
			<param index="1" name="subdiv" type="int" enum="Viewport.PositionalShadowAtlasQuadrantSubdiv" />
			<description>
				Sets the number of subdivisions to use in the specified quadrant. A higher number of subdivisions allows you to have more shadows in the scene at once, but reduces the quality of the shadows. A good practice is to have quadrants with a varying number of subdivisions and to have as few subdivisions as possible.
			</description>
		</method>
		<method name="update_mouse_cursor_state">
			<return type="void" />
			<description>
				Force instantly updating the display based on the current mouse cursor position. This includes updating the mouse cursor shape and sending necessary [signal Control.mouse_entered], [signal CollisionObject2D.mouse_entered], [signal CollisionObject3D.mouse_entered] and [signal Window.mouse_entered] signals and their respective [code]mouse_exited[/code] counterparts.
			</description>
		</method>
		<method name="warp_mouse">
			<return type="void" />
			<param index="0" name="position" type="Vector2" />
			<description>
				Moves the mouse pointer to the specified position in this [Viewport] using the coordinate system of this [Viewport].
				[b]Note:[/b] [method warp_mouse] is only supported on Windows, macOS and Linux. It has no effect on Android, iOS and Web.
			</description>
		</method>
	</methods>
	<members>
		<member name="audio_listener_enable_2d" type="bool" setter="set_as_audio_listener_2d" getter="is_audio_listener_2d" default="false">
			If [code]true[/code], the viewport will process 2D audio streams.
		</member>
		<member name="audio_listener_enable_3d" type="bool" setter="set_as_audio_listener_3d" getter="is_audio_listener_3d" default="false">
			If [code]true[/code], the viewport will process 3D audio streams.
		</member>
		<member name="canvas_cull_mask" type="int" setter="set_canvas_cull_mask" getter="get_canvas_cull_mask" default="4294967295">
			The rendering layers in which this [Viewport] renders [CanvasItem] nodes.
		</member>
		<member name="canvas_item_default_texture_filter" type="int" setter="set_default_canvas_item_texture_filter" getter="get_default_canvas_item_texture_filter" enum="Viewport.DefaultCanvasItemTextureFilter" default="1">
			Sets the default filter mode used by [CanvasItem]s in this Viewport. See [enum DefaultCanvasItemTextureFilter] for options.
		</member>
		<member name="canvas_item_default_texture_repeat" type="int" setter="set_default_canvas_item_texture_repeat" getter="get_default_canvas_item_texture_repeat" enum="Viewport.DefaultCanvasItemTextureRepeat" default="0">
			Sets the default repeat mode used by [CanvasItem]s in this Viewport. See [enum DefaultCanvasItemTextureRepeat] for options.
		</member>
		<member name="canvas_transform" type="Transform2D" setter="set_canvas_transform" getter="get_canvas_transform">
			The canvas transform of the viewport, useful for changing the on-screen positions of all child [CanvasItem]s. This is relative to the global canvas transform of the viewport.
		</member>
		<member name="debug_draw" type="int" setter="set_debug_draw" getter="get_debug_draw" enum="Viewport.DebugDraw" default="0">
			The overlay mode for test rendered geometry in debug purposes.
		</member>
		<member name="disable_3d" type="bool" setter="set_disable_3d" getter="is_3d_disabled" default="false">
			Disable 3D rendering (but keep 2D rendering).
		</member>
		<member name="fsr_sharpness" type="float" setter="set_fsr_sharpness" getter="get_fsr_sharpness" default="0.2">
			Determines how sharp the upscaled image will be when using the FSR upscaling mode. Sharpness halves with every whole number. Values go from 0.0 (sharpest) to 2.0. Values above 2.0 won't make a visible difference.
			To control this property on the root viewport, set the [member ProjectSettings.rendering/scaling_3d/fsr_sharpness] project setting.
		</member>
		<member name="global_canvas_transform" type="Transform2D" setter="set_global_canvas_transform" getter="get_global_canvas_transform">
			The global canvas transform of the viewport. The canvas transform is relative to this.
		</member>
		<member name="gui_disable_input" type="bool" setter="set_disable_input" getter="is_input_disabled" default="false">
			If [code]true[/code], the viewport will not receive input events.
		</member>
		<member name="gui_embed_subwindows" type="bool" setter="set_embedding_subwindows" getter="is_embedding_subwindows" default="false">
			If [code]true[/code], sub-windows (popups and dialogs) will be embedded inside application window as control-like nodes. If [code]false[/code], they will appear as separate windows handled by the operating system.
		</member>
		<member name="gui_snap_controls_to_pixels" type="bool" setter="set_snap_controls_to_pixels" getter="is_snap_controls_to_pixels_enabled" default="true">
			If [code]true[/code], the GUI controls on the viewport will lay pixel perfectly.
		</member>
		<member name="handle_input_locally" type="bool" setter="set_handle_input_locally" getter="is_handling_input_locally" default="true">
			If [code]true[/code], this viewport will mark incoming input events as handled by itself. If [code]false[/code], this is instead done by the first parent viewport that is set to handle input locally.
			A [SubViewportContainer] will automatically set this property to [code]false[/code] for the [Viewport] contained inside of it.
			See also [method set_input_as_handled] and [method is_input_handled].
		</member>
		<member name="mesh_lod_threshold" type="float" setter="set_mesh_lod_threshold" getter="get_mesh_lod_threshold" default="1.0">
			The automatic LOD bias to use for meshes rendered within the [Viewport] (this is analogous to [member ReflectionProbe.mesh_lod_threshold]). Higher values will use less detailed versions of meshes that have LOD variations generated. If set to [code]0.0[/code], automatic LOD is disabled. Increase [member mesh_lod_threshold] to improve performance at the cost of geometry detail.
			To control this property on the root viewport, set the [member ProjectSettings.rendering/mesh_lod/lod_change/threshold_pixels] project setting.
			[b]Note:[/b] [member mesh_lod_threshold] does not affect [GeometryInstance3D] visibility ranges (also known as "manual" LOD or hierarchical LOD).
		</member>
		<member name="msaa_2d" type="int" setter="set_msaa_2d" getter="get_msaa_2d" enum="Viewport.MSAA" default="0">
			The multisample anti-aliasing mode for 2D/Canvas rendering. A higher number results in smoother edges at the cost of significantly worse performance. A value of 2 or 4 is best unless targeting very high-end systems. This has no effect on shader-induced aliasing or texture aliasing.
		</member>
		<member name="msaa_3d" type="int" setter="set_msaa_3d" getter="get_msaa_3d" enum="Viewport.MSAA" default="0">
			The multisample anti-aliasing mode for 3D rendering. A higher number results in smoother edges at the cost of significantly worse performance. A value of 2 or 4 is best unless targeting very high-end systems. See also bilinear scaling 3d [member scaling_3d_mode] for supersampling, which provides higher quality but is much more expensive. This has no effect on shader-induced aliasing or texture aliasing.
		</member>
		<member name="own_world_3d" type="bool" setter="set_use_own_world_3d" getter="is_using_own_world_3d" default="false">
			If [code]true[/code], the viewport will use a unique copy of the [World3D] defined in [member world_3d].
		</member>
		<member name="physics_object_picking" type="bool" setter="set_physics_object_picking" getter="get_physics_object_picking" default="false">
			If [code]true[/code], the objects rendered by viewport become subjects of mouse picking process.
			[b]Note:[/b] The number of simultaneously pickable objects is limited to 64 and they are selected in a non-deterministic order, which can be different in each picking process.
		</member>
		<member name="physics_object_picking_first_only" type="bool" setter="set_physics_object_picking_first_only" getter="get_physics_object_picking_first_only" default="false">
			If [code]true[/code], the input_event signal will only be sent to one physics object in the mouse picking process. If you want to get the top object only, you must also enable [member physics_object_picking_sort].
			If [code]false[/code], an input_event signal will be sent to all physics objects in the mouse picking process.
			This applies to 2D CanvasItem object picking only.
		</member>
		<member name="physics_object_picking_sort" type="bool" setter="set_physics_object_picking_sort" getter="get_physics_object_picking_sort" default="false">
			If [code]true[/code], objects receive mouse picking events sorted primarily by their [member CanvasItem.z_index] and secondarily by their position in the scene tree. If [code]false[/code], the order is undetermined.
			[b]Note:[/b] This setting is disabled by default because of its potential expensive computational cost.
			[b]Note:[/b] Sorting happens after selecting the pickable objects. Because of the limitation of 64 simultaneously pickable objects, it is not guaranteed that the object with the highest [member CanvasItem.z_index] receives the picking event.
		</member>
		<member name="positional_shadow_atlas_16_bits" type="bool" setter="set_positional_shadow_atlas_16_bits" getter="get_positional_shadow_atlas_16_bits" default="true">
			Use 16 bits for the omni/spot shadow depth map. Enabling this results in shadows having less precision and may result in shadow acne, but can lead to performance improvements on some devices.
		</member>
		<member name="positional_shadow_atlas_quad_0" type="int" setter="set_positional_shadow_atlas_quadrant_subdiv" getter="get_positional_shadow_atlas_quadrant_subdiv" enum="Viewport.PositionalShadowAtlasQuadrantSubdiv" default="2">
			The subdivision amount of the first quadrant on the shadow atlas.
		</member>
		<member name="positional_shadow_atlas_quad_1" type="int" setter="set_positional_shadow_atlas_quadrant_subdiv" getter="get_positional_shadow_atlas_quadrant_subdiv" enum="Viewport.PositionalShadowAtlasQuadrantSubdiv" default="2">
			The subdivision amount of the second quadrant on the shadow atlas.
		</member>
		<member name="positional_shadow_atlas_quad_2" type="int" setter="set_positional_shadow_atlas_quadrant_subdiv" getter="get_positional_shadow_atlas_quadrant_subdiv" enum="Viewport.PositionalShadowAtlasQuadrantSubdiv" default="3">
			The subdivision amount of the third quadrant on the shadow atlas.
		</member>
		<member name="positional_shadow_atlas_quad_3" type="int" setter="set_positional_shadow_atlas_quadrant_subdiv" getter="get_positional_shadow_atlas_quadrant_subdiv" enum="Viewport.PositionalShadowAtlasQuadrantSubdiv" default="4">
			The subdivision amount of the fourth quadrant on the shadow atlas.
		</member>
		<member name="positional_shadow_atlas_size" type="int" setter="set_positional_shadow_atlas_size" getter="get_positional_shadow_atlas_size" default="2048">
			The shadow atlas' resolution (used for omni and spot lights). The value is rounded up to the nearest power of 2.
			[b]Note:[/b] If this is set to [code]0[/code], no positional shadows will be visible at all. This can improve performance significantly on low-end systems by reducing both the CPU and GPU load (as fewer draw calls are needed to draw the scene without shadows).
		</member>
		<member name="scaling_3d_mode" type="int" setter="set_scaling_3d_mode" getter="get_scaling_3d_mode" enum="Viewport.Scaling3DMode" default="0">
			Sets scaling 3d mode. Bilinear scaling renders at different resolution to either undersample or supersample the viewport. FidelityFX Super Resolution 1.0, abbreviated to FSR, is an upscaling technology that produces high quality images at fast framerates by using a spatially aware upscaling algorithm. FSR is slightly more expensive than bilinear, but it produces significantly higher image quality. FSR should be used where possible.
			To control this property on the root viewport, set the [member ProjectSettings.rendering/scaling_3d/mode] project setting.
		</member>
		<member name="scaling_3d_scale" type="float" setter="set_scaling_3d_scale" getter="get_scaling_3d_scale" default="1.0">
			Scales the 3D render buffer based on the viewport size uses an image filter specified in [member ProjectSettings.rendering/scaling_3d/mode] to scale the output image to the full viewport size. Values lower than [code]1.0[/code] can be used to speed up 3D rendering at the cost of quality (undersampling). Values greater than [code]1.0[/code] are only valid for bilinear mode and can be used to improve 3D rendering quality at a high performance cost (supersampling). See also [member ProjectSettings.rendering/anti_aliasing/quality/msaa_3d] for multi-sample antialiasing, which is significantly cheaper but only smooths the edges of polygons.
			When using FSR upscaling, AMD recommends exposing the following values as preset options to users "Ultra Quality: 0.77", "Quality: 0.67", "Balanced: 0.59", "Performance: 0.5" instead of exposing the entire scale.
			To control this property on the root viewport, set the [member ProjectSettings.rendering/scaling_3d/scale] project setting.
		</member>
		<member name="screen_space_aa" type="int" setter="set_screen_space_aa" getter="get_screen_space_aa" enum="Viewport.ScreenSpaceAA" default="0">
			Sets the screen-space antialiasing method used. Screen-space antialiasing works by selectively blurring edges in a post-process shader. It differs from MSAA which takes multiple coverage samples while rendering objects. Screen-space AA methods are typically faster than MSAA and will smooth out specular aliasing, but tend to make scenes appear blurry.
		</member>
		<member name="sdf_oversize" type="int" setter="set_sdf_oversize" getter="get_sdf_oversize" enum="Viewport.SDFOversize" default="1">
			Controls how much of the original viewport's size should be covered by the 2D signed distance field. This SDF can be sampled in [CanvasItem] shaders and is also used for [GPUParticles2D] collision. Higher values allow portions of occluders located outside the viewport to still be taken into account in the generated signed distance field, at the cost of performance. If you notice particles falling through [LightOccluder2D]s as the occluders leave the viewport, increase this setting.
			The percentage is added on each axis and on both sides. For example, with the default [constant SDF_OVERSIZE_120_PERCENT], the signed distance field will cover 20% of the viewport's size outside the viewport on each side (top, right, bottom, left).
		</member>
		<member name="sdf_scale" type="int" setter="set_sdf_scale" getter="get_sdf_scale" enum="Viewport.SDFScale" default="1">
			The resolution scale to use for the 2D signed distance field. Higher values lead to a more precise and more stable signed distance field as the camera moves, at the cost of performance.
		</member>
		<member name="snap_2d_transforms_to_pixel" type="bool" setter="set_snap_2d_transforms_to_pixel" getter="is_snap_2d_transforms_to_pixel_enabled" default="false">
			If [code]true[/code], [CanvasItem] nodes will internally snap to full pixels. Their position can still be sub-pixel, but the decimals will not have effect. This can lead to a crisper appearance at the cost of less smooth movement, especially when [Camera2D] smoothing is enabled.
		</member>
		<member name="snap_2d_vertices_to_pixel" type="bool" setter="set_snap_2d_vertices_to_pixel" getter="is_snap_2d_vertices_to_pixel_enabled" default="false">
			If [code]true[/code], vertices of [CanvasItem] nodes will snap to full pixels. Only affects the final vertex positions, not the transforms. This can lead to a crisper appearance at the cost of less smooth movement, especially when [Camera2D] smoothing is enabled.
		</member>
		<member name="texture_mipmap_bias" type="float" setter="set_texture_mipmap_bias" getter="get_texture_mipmap_bias" default="0.0">
			Affects the final texture sharpness by reading from a lower or higher mipmap (also called "texture LOD bias"). Negative values make mipmapped textures sharper but grainier when viewed at a distance, while positive values make mipmapped textures blurrier (even when up close).
			Enabling temporal antialiasing ([member use_taa]) will automatically apply a [code]-0.5[/code] offset to this value, while enabling FXAA ([member screen_space_aa]) will automatically apply a [code]-0.25[/code] offset to this value. If both TAA and FXAA are enabled at the same time, an offset of [code]-0.75[/code] is applied to this value.
			[b]Note:[/b] If [member scaling_3d_scale] is lower than [code]1.0[/code] (exclusive), [member texture_mipmap_bias] is used to adjust the automatic mipmap bias which is calculated internally based on the scale factor. The formula for this is [code]log2(scaling_3d_scale) + mipmap_bias[/code].
			To control this property on the root viewport, set the [member ProjectSettings.rendering/textures/default_filters/texture_mipmap_bias] project setting.
		</member>
		<member name="transparent_bg" type="bool" setter="set_transparent_background" getter="has_transparent_background" default="false">
			If [code]true[/code], the viewport should render its background as transparent.
		</member>
		<member name="use_debanding" type="bool" setter="set_use_debanding" getter="is_using_debanding" default="false">
			If [code]true[/code], uses a fast post-processing filter to make banding significantly less visible in 3D. 2D rendering is [i]not[/i] affected by debanding unless the [member Environment.background_mode] is [constant Environment.BG_CANVAS]. See also [member ProjectSettings.rendering/anti_aliasing/quality/use_debanding].
			In some cases, debanding may introduce a slightly noticeable dithering pattern. It's recommended to enable debanding only when actually needed since the dithering pattern will make lossless-compressed screenshots larger.
		</member>
		<member name="use_hdr_2d" type="bool" setter="set_use_hdr_2d" getter="is_using_hdr_2d" default="false">
			If [code]true[/code], 2D rendering will use an high dynamic range (HDR) format framebuffer matching the bit depth of the 3D framebuffer. When using the Forward+ renderer this will be an [code]RGBA16[/code] framebuffer, while when using the Mobile renderer it will be an [code]RGB10_A2[/code] framebuffer. Additionally, 2D rendering will take place in linear color space and will be converted to sRGB space immediately before blitting to the screen (if the Viewport is attached to the screen). Practically speaking, this means that the end result of the Viewport will not be clamped into the [code]0-1[/code] range and can be used in 3D rendering without color space adjustments. This allows 2D rendering to take advantage of effects requiring high dynamic range (e.g. 2D glow) as well as substantially improves the appearance of effects requiring highly detailed gradients.
			[b]Note:[/b] This setting will have no effect when using the GL Compatibility renderer as the GL Compatibility renderer always renders in low dynamic range for performance reasons.
		</member>
		<member name="use_occlusion_culling" type="bool" setter="set_use_occlusion_culling" getter="is_using_occlusion_culling" default="false">
			If [code]true[/code], [OccluderInstance3D] nodes will be usable for occlusion culling in 3D for this viewport. For the root viewport, [member ProjectSettings.rendering/occlusion_culling/use_occlusion_culling] must be set to [code]true[/code] instead.
			[b]Note:[/b] Enabling occlusion culling has a cost on the CPU. Only enable occlusion culling if you actually plan to use it, and think whether your scene can actually benefit from occlusion culling. Large, open scenes with few or no objects blocking the view will generally not benefit much from occlusion culling. Large open scenes generally benefit more from mesh LOD and visibility ranges ([member GeometryInstance3D.visibility_range_begin] and [member GeometryInstance3D.visibility_range_end]) compared to occlusion culling.
			[b]Note:[/b] Due to memory constraints, occlusion culling is not supported by default in Web export templates. It can be enabled by compiling custom Web export templates with [code]module_raycast_enabled=yes[/code].
		</member>
		<member name="use_taa" type="bool" setter="set_use_taa" getter="is_using_taa" default="false">
			Enables Temporal Anti-Aliasing for this viewport. TAA works by jittering the camera and accumulating the images of the last rendered frames, motion vector rendering is used to account for camera and object motion.
			[b]Note:[/b] The implementation is not complete yet, some visual instances such as particles and skinned meshes may show artifacts.
		</member>
		<member name="use_xr" type="bool" setter="set_use_xr" getter="is_using_xr" default="false">
			If [code]true[/code], the viewport will use the primary XR interface to render XR output. When applicable this can result in a stereoscopic image and the resulting render being output to a headset.
		</member>
		<member name="vrs_mode" type="int" setter="set_vrs_mode" getter="get_vrs_mode" enum="Viewport.VRSMode" default="0">
			The Variable Rate Shading (VRS) mode that is used for this viewport. Note, if hardware does not support VRS this property is ignored.
		</member>
		<member name="vrs_texture" type="Texture2D" setter="set_vrs_texture" getter="get_vrs_texture">
			Texture to use when [member vrs_mode] is set to [constant Viewport.VRS_TEXTURE].
			The texture [i]must[/i] use a lossless compression format so that colors can be matched precisely. The following VRS densities are mapped to various colors, with brighter colors representing a lower level of shading precision:
			[codeblock lang=text]
			- 1×1 = rgb(0, 0, 0)     - #000000
			- 1×2 = rgb(0, 85, 0)    - #005500
			- 2×1 = rgb(85, 0, 0)    - #550000
			- 2×2 = rgb(85, 85, 0)   - #555500
			- 2×4 = rgb(85, 170, 0)  - #55aa00
			- 4×2 = rgb(170, 85, 0)  - #aa5500
			- 4×4 = rgb(170, 170, 0) - #aaaa00
			- 4×8 = rgb(170, 255, 0) - #aaff00 - Not supported on most hardware
			- 8×4 = rgb(255, 170, 0) - #ffaa00 - Not supported on most hardware
			- 8×8 = rgb(255, 255, 0) - #ffff00 - Not supported on most hardware
			[/codeblock]
		</member>
		<member name="vrs_update_mode" type="int" setter="set_vrs_update_mode" getter="get_vrs_update_mode" enum="Viewport.VRSUpdateMode" default="1">
			Sets the update mode for Variable Rate Shading (VRS) for the viewport. VRS requires the input texture to be converted to the format usable by the VRS method supported by the hardware. The update mode defines how often this happens. If the GPU does not support VRS, or VRS is not enabled, this property is ignored.
		</member>
		<member name="world_2d" type="World2D" setter="set_world_2d" getter="get_world_2d">
			The custom [World2D] which can be used as 2D environment source.
		</member>
		<member name="world_3d" type="World3D" setter="set_world_3d" getter="get_world_3d">
			The custom [World3D] which can be used as 3D environment source.
		</member>
	</members>
	<signals>
		<signal name="gui_focus_changed">
			<param index="0" name="node" type="Control" />
			<description>
				Emitted when a Control node grabs keyboard focus.
				[b]Note:[/b] A Control node losing focus doesn't cause this signal to be emitted.
			</description>
		</signal>
		<signal name="size_changed">
			<description>
				Emitted when the size of the viewport is changed, whether by resizing of window, or some other means.
			</description>
		</signal>
	</signals>
	<constants>
		<constant name="SHADOW_ATLAS_QUADRANT_SUBDIV_DISABLED" value="0" enum="PositionalShadowAtlasQuadrantSubdiv">
			This quadrant will not be used.
		</constant>
		<constant name="SHADOW_ATLAS_QUADRANT_SUBDIV_1" value="1" enum="PositionalShadowAtlasQuadrantSubdiv">
			This quadrant will only be used by one shadow map.
		</constant>
		<constant name="SHADOW_ATLAS_QUADRANT_SUBDIV_4" value="2" enum="PositionalShadowAtlasQuadrantSubdiv">
			This quadrant will be split in 4 and used by up to 4 shadow maps.
		</constant>
		<constant name="SHADOW_ATLAS_QUADRANT_SUBDIV_16" value="3" enum="PositionalShadowAtlasQuadrantSubdiv">
			This quadrant will be split 16 ways and used by up to 16 shadow maps.
		</constant>
		<constant name="SHADOW_ATLAS_QUADRANT_SUBDIV_64" value="4" enum="PositionalShadowAtlasQuadrantSubdiv">
			This quadrant will be split 64 ways and used by up to 64 shadow maps.
		</constant>
		<constant name="SHADOW_ATLAS_QUADRANT_SUBDIV_256" value="5" enum="PositionalShadowAtlasQuadrantSubdiv">
			This quadrant will be split 256 ways and used by up to 256 shadow maps. Unless the [member positional_shadow_atlas_size] is very high, the shadows in this quadrant will be very low resolution.
		</constant>
		<constant name="SHADOW_ATLAS_QUADRANT_SUBDIV_1024" value="6" enum="PositionalShadowAtlasQuadrantSubdiv">
			This quadrant will be split 1024 ways and used by up to 1024 shadow maps. Unless the [member positional_shadow_atlas_size] is very high, the shadows in this quadrant will be very low resolution.
		</constant>
		<constant name="SHADOW_ATLAS_QUADRANT_SUBDIV_MAX" value="7" enum="PositionalShadowAtlasQuadrantSubdiv">
			Represents the size of the [enum PositionalShadowAtlasQuadrantSubdiv] enum.
		</constant>
		<constant name="SCALING_3D_MODE_BILINEAR" value="0" enum="Scaling3DMode">
			Use bilinear scaling for the viewport's 3D buffer. The amount of scaling can be set using [member scaling_3d_scale]. Values less than [code]1.0[/code] will result in undersampling while values greater than [code]1.0[/code] will result in supersampling. A value of [code]1.0[/code] disables scaling.
		</constant>
		<constant name="SCALING_3D_MODE_FSR" value="1" enum="Scaling3DMode">
			Use AMD FidelityFX Super Resolution 1.0 upscaling for the viewport's 3D buffer. The amount of scaling can be set using [member scaling_3d_scale]. Values less than [code]1.0[/code] will be result in the viewport being upscaled using FSR. Values greater than [code]1.0[/code] are not supported and bilinear downsampling will be used instead. A value of [code]1.0[/code] disables scaling.
		</constant>
		<constant name="SCALING_3D_MODE_FSR2" value="2" enum="Scaling3DMode">
			Use AMD FidelityFX Super Resolution 2.2 upscaling for the viewport's 3D buffer. The amount of scaling can be set using [member Viewport.scaling_3d_scale]. Values less than [code]1.0[/code] will be result in the viewport being upscaled using FSR2. Values greater than [code]1.0[/code] are not supported and bilinear downsampling will be used instead. A value of [code]1.0[/code] will use FSR2 at native resolution as a TAA solution.
		</constant>
		<constant name="SCALING_3D_MODE_MAX" value="3" enum="Scaling3DMode">
			Represents the size of the [enum Scaling3DMode] enum.
		</constant>
		<constant name="MSAA_DISABLED" value="0" enum="MSAA">
			Multisample antialiasing mode disabled. This is the default value, and is also the fastest setting.
		</constant>
		<constant name="MSAA_2X" value="1" enum="MSAA">
			Use 2× Multisample Antialiasing. This has a moderate performance cost. It helps reduce aliasing noticeably, but 4× MSAA still looks substantially better.
		</constant>
		<constant name="MSAA_4X" value="2" enum="MSAA">
			Use 4× Multisample Antialiasing. This has a significant performance cost, and is generally a good compromise between performance and quality.
		</constant>
		<constant name="MSAA_8X" value="3" enum="MSAA">
			Use 8× Multisample Antialiasing. This has a very high performance cost. The difference between 4× and 8× MSAA may not always be visible in real gameplay conditions. Likely unsupported on low-end and older hardware.
		</constant>
		<constant name="MSAA_MAX" value="4" enum="MSAA">
			Represents the size of the [enum MSAA] enum.
		</constant>
		<constant name="SCREEN_SPACE_AA_DISABLED" value="0" enum="ScreenSpaceAA">
			Do not perform any antialiasing in the full screen post-process.
		</constant>
		<constant name="SCREEN_SPACE_AA_FXAA" value="1" enum="ScreenSpaceAA">
			Use fast approximate antialiasing. FXAA is a popular screen-space antialiasing method, which is fast but will make the image look blurry, especially at lower resolutions. It can still work relatively well at large resolutions such as 1440p and 4K.
		</constant>
		<constant name="SCREEN_SPACE_AA_MAX" value="2" enum="ScreenSpaceAA">
			Represents the size of the [enum ScreenSpaceAA] enum.
		</constant>
		<constant name="RENDER_INFO_OBJECTS_IN_FRAME" value="0" enum="RenderInfo">
			Amount of objects in frame.
		</constant>
		<constant name="RENDER_INFO_PRIMITIVES_IN_FRAME" value="1" enum="RenderInfo">
			Amount of vertices in frame.
		</constant>
		<constant name="RENDER_INFO_DRAW_CALLS_IN_FRAME" value="2" enum="RenderInfo">
			Amount of draw calls in frame.
		</constant>
		<constant name="RENDER_INFO_MAX" value="3" enum="RenderInfo">
			Represents the size of the [enum RenderInfo] enum.
		</constant>
		<constant name="RENDER_INFO_TYPE_VISIBLE" value="0" enum="RenderInfoType">
			Visible render pass (excluding shadows).
		</constant>
		<constant name="RENDER_INFO_TYPE_SHADOW" value="1" enum="RenderInfoType">
			Shadow render pass. Objects will be rendered several times depending on the number of amounts of lights with shadows and the number of directional shadow splits.
		</constant>
		<constant name="RENDER_INFO_TYPE_CANVAS" value="2" enum="RenderInfoType">
			Canvas item rendering. This includes all 2D rendering.
		</constant>
		<constant name="RENDER_INFO_TYPE_MAX" value="3" enum="RenderInfoType">
			Represents the size of the [enum RenderInfoType] enum.
		</constant>
		<constant name="DEBUG_DRAW_DISABLED" value="0" enum="DebugDraw">
			Objects are displayed normally.
		</constant>
		<constant name="DEBUG_DRAW_UNSHADED" value="1" enum="DebugDraw">
			Objects are displayed without light information.
		</constant>
		<constant name="DEBUG_DRAW_LIGHTING" value="2" enum="DebugDraw">
			Objects are displayed without textures and only with lighting information.
		</constant>
		<constant name="DEBUG_DRAW_OVERDRAW" value="3" enum="DebugDraw">
			Objects are displayed semi-transparent with additive blending so you can see where they are drawing over top of one another. A higher overdraw means you are wasting performance on drawing pixels that are being hidden behind others.
		</constant>
		<constant name="DEBUG_DRAW_WIREFRAME" value="4" enum="DebugDraw">
			Objects are displayed as wireframe models.
		</constant>
		<constant name="DEBUG_DRAW_NORMAL_BUFFER" value="5" enum="DebugDraw">
			Objects are displayed without lighting information and their textures replaced by normal mapping.
		</constant>
		<constant name="DEBUG_DRAW_VOXEL_GI_ALBEDO" value="6" enum="DebugDraw">
			Objects are displayed with only the albedo value from [VoxelGI]s.
		</constant>
		<constant name="DEBUG_DRAW_VOXEL_GI_LIGHTING" value="7" enum="DebugDraw">
			Objects are displayed with only the lighting value from [VoxelGI]s.
		</constant>
		<constant name="DEBUG_DRAW_VOXEL_GI_EMISSION" value="8" enum="DebugDraw">
			Objects are displayed with only the emission color from [VoxelGI]s.
		</constant>
		<constant name="DEBUG_DRAW_SHADOW_ATLAS" value="9" enum="DebugDraw">
			Draws the shadow atlas that stores shadows from [OmniLight3D]s and [SpotLight3D]s in the upper left quadrant of the [Viewport].
		</constant>
		<constant name="DEBUG_DRAW_DIRECTIONAL_SHADOW_ATLAS" value="10" enum="DebugDraw">
			Draws the shadow atlas that stores shadows from [DirectionalLight3D]s in the upper left quadrant of the [Viewport].
		</constant>
		<constant name="DEBUG_DRAW_SCENE_LUMINANCE" value="11" enum="DebugDraw">
			Draws the scene luminance buffer (if available) in the upper left quadrant of the [Viewport].
		</constant>
		<constant name="DEBUG_DRAW_SSAO" value="12" enum="DebugDraw">
			Draws the screen-space ambient occlusion texture instead of the scene so that you can clearly see how it is affecting objects. In order for this display mode to work, you must have [member Environment.ssao_enabled] set in your [WorldEnvironment].
		</constant>
		<constant name="DEBUG_DRAW_SSIL" value="13" enum="DebugDraw">
			Draws the screen-space indirect lighting texture instead of the scene so that you can clearly see how it is affecting objects. In order for this display mode to work, you must have [member Environment.ssil_enabled] set in your [WorldEnvironment].
		</constant>
		<constant name="DEBUG_DRAW_PSSM_SPLITS" value="14" enum="DebugDraw">
			Colors each PSSM split for the [DirectionalLight3D]s in the scene a different color so you can see where the splits are. In order, they will be colored red, green, blue, and yellow.
		</constant>
		<constant name="DEBUG_DRAW_DECAL_ATLAS" value="15" enum="DebugDraw">
			Draws the decal atlas used by [Decal]s and light projector textures in the upper left quadrant of the [Viewport].
		</constant>
<<<<<<< HEAD
		<constant name="DEBUG_DRAW_SDFGI" value="16" enum="DebugDraw">
			Draws the cascades used to render signed distance field global illumination (SDFGI).
			Does nothing if the current environment's [member Environment.sdfgi_enabled] is [code]false[/code] or SDFGI is not supported on the platform.
		</constant>
		<constant name="DEBUG_DRAW_SDFGI_PROBES" value="17" enum="DebugDraw">
			Draws the probes used for signed distance field global illumination (SDFGI).
			Does nothing if the current environment's [member Environment.sdfgi_enabled] is [code]false[/code] or SDFGI is not supported on the platform.
=======
		<constant name="DEBUG_DRAW_HDDAGI" value="16" enum="DebugDraw">
		</constant>
		<constant name="DEBUG_DRAW_HDDAGI_PROBES" value="17" enum="DebugDraw">
>>>>>>> adecddbd
		</constant>
		<constant name="DEBUG_DRAW_GI_BUFFER" value="18" enum="DebugDraw">
			Draws the buffer used for global illumination (GI).
		</constant>
		<constant name="DEBUG_DRAW_DISABLE_LOD" value="19" enum="DebugDraw">
			Draws all of the objects at their highest polycount, without low level of detail (LOD).
		</constant>
		<constant name="DEBUG_DRAW_CLUSTER_OMNI_LIGHTS" value="20" enum="DebugDraw">
			Draws the cluster used by [OmniLight3D] nodes to optimize light rendering.
		</constant>
		<constant name="DEBUG_DRAW_CLUSTER_SPOT_LIGHTS" value="21" enum="DebugDraw">
			Draws the cluster used by [SpotLight3D] nodes to optimize light rendering.
		</constant>
		<constant name="DEBUG_DRAW_CLUSTER_DECALS" value="22" enum="DebugDraw">
			Draws the cluster used by [Decal] nodes to optimize decal rendering.
		</constant>
		<constant name="DEBUG_DRAW_CLUSTER_REFLECTION_PROBES" value="23" enum="DebugDraw">
			Draws the cluster used by [ReflectionProbe] nodes to optimize decal rendering.
		</constant>
		<constant name="DEBUG_DRAW_OCCLUDERS" value="24" enum="DebugDraw">
			Draws the buffer used for occlusion culling.
		</constant>
		<constant name="DEBUG_DRAW_MOTION_VECTORS" value="25" enum="DebugDraw">
			Draws vector lines over the viewport to indicate the movement of pixels between frames.
		</constant>
		<constant name="DEBUG_DRAW_INTERNAL_BUFFER" value="26" enum="DebugDraw">
			Draws the internal resolution buffer of the scene before post-processing is applied.
		</constant>
		<constant name="DEFAULT_CANVAS_ITEM_TEXTURE_FILTER_NEAREST" value="0" enum="DefaultCanvasItemTextureFilter">
			The texture filter reads from the nearest pixel only. This makes the texture look pixelated from up close, and grainy from a distance (due to mipmaps not being sampled).
		</constant>
		<constant name="DEFAULT_CANVAS_ITEM_TEXTURE_FILTER_LINEAR" value="1" enum="DefaultCanvasItemTextureFilter">
			The texture filter blends between the nearest 4 pixels. This makes the texture look smooth from up close, and grainy from a distance (due to mipmaps not being sampled).
		</constant>
		<constant name="DEFAULT_CANVAS_ITEM_TEXTURE_FILTER_LINEAR_WITH_MIPMAPS" value="2" enum="DefaultCanvasItemTextureFilter">
			The texture filter blends between the nearest 4 pixels and between the nearest 2 mipmaps (or uses the nearest mipmap if [member ProjectSettings.rendering/textures/default_filters/use_nearest_mipmap_filter] is [code]true[/code]). This makes the texture look smooth from up close, and smooth from a distance.
			Use this for non-pixel art textures that may be viewed at a low scale (e.g. due to [Camera2D] zoom or sprite scaling), as mipmaps are important to smooth out pixels that are smaller than on-screen pixels.
		</constant>
		<constant name="DEFAULT_CANVAS_ITEM_TEXTURE_FILTER_NEAREST_WITH_MIPMAPS" value="3" enum="DefaultCanvasItemTextureFilter">
			The texture filter reads from the nearest pixel and blends between the nearest 2 mipmaps (or uses the nearest mipmap if [member ProjectSettings.rendering/textures/default_filters/use_nearest_mipmap_filter] is [code]true[/code]). This makes the texture look pixelated from up close, and smooth from a distance.
			Use this for non-pixel art textures that may be viewed at a low scale (e.g. due to [Camera2D] zoom or sprite scaling), as mipmaps are important to smooth out pixels that are smaller than on-screen pixels.
		</constant>
		<constant name="DEFAULT_CANVAS_ITEM_TEXTURE_FILTER_MAX" value="4" enum="DefaultCanvasItemTextureFilter">
			Represents the size of the [enum DefaultCanvasItemTextureFilter] enum.
		</constant>
		<constant name="DEFAULT_CANVAS_ITEM_TEXTURE_REPEAT_DISABLED" value="0" enum="DefaultCanvasItemTextureRepeat">
			Disables textures repeating. Instead, when reading UVs outside the 0-1 range, the value will be clamped to the edge of the texture, resulting in a stretched out look at the borders of the texture.
		</constant>
		<constant name="DEFAULT_CANVAS_ITEM_TEXTURE_REPEAT_ENABLED" value="1" enum="DefaultCanvasItemTextureRepeat">
			Enables the texture to repeat when UV coordinates are outside the 0-1 range. If using one of the linear filtering modes, this can result in artifacts at the edges of a texture when the sampler filters across the edges of the texture.
		</constant>
		<constant name="DEFAULT_CANVAS_ITEM_TEXTURE_REPEAT_MIRROR" value="2" enum="DefaultCanvasItemTextureRepeat">
			Flip the texture when repeating so that the edge lines up instead of abruptly changing.
		</constant>
		<constant name="DEFAULT_CANVAS_ITEM_TEXTURE_REPEAT_MAX" value="3" enum="DefaultCanvasItemTextureRepeat">
			Represents the size of the [enum DefaultCanvasItemTextureRepeat] enum.
		</constant>
		<constant name="SDF_OVERSIZE_100_PERCENT" value="0" enum="SDFOversize">
			The signed distance field only covers the viewport's own rectangle.
		</constant>
		<constant name="SDF_OVERSIZE_120_PERCENT" value="1" enum="SDFOversize">
			The signed distance field is expanded to cover 20% of the viewport's size around the borders.
		</constant>
		<constant name="SDF_OVERSIZE_150_PERCENT" value="2" enum="SDFOversize">
			The signed distance field is expanded to cover 50% of the viewport's size around the borders.
		</constant>
		<constant name="SDF_OVERSIZE_200_PERCENT" value="3" enum="SDFOversize">
			The signed distance field is expanded to cover 100% (double) of the viewport's size around the borders.
		</constant>
		<constant name="SDF_OVERSIZE_MAX" value="4" enum="SDFOversize">
			Represents the size of the [enum SDFOversize] enum.
		</constant>
		<constant name="SDF_SCALE_100_PERCENT" value="0" enum="SDFScale">
			The signed distance field is rendered at full resolution.
		</constant>
		<constant name="SDF_SCALE_50_PERCENT" value="1" enum="SDFScale">
			The signed distance field is rendered at half the resolution of this viewport.
		</constant>
		<constant name="SDF_SCALE_25_PERCENT" value="2" enum="SDFScale">
			The signed distance field is rendered at a quarter the resolution of this viewport.
		</constant>
		<constant name="SDF_SCALE_MAX" value="3" enum="SDFScale">
			Represents the size of the [enum SDFScale] enum.
		</constant>
		<constant name="VRS_DISABLED" value="0" enum="VRSMode">
			Variable Rate Shading is disabled.
		</constant>
		<constant name="VRS_TEXTURE" value="1" enum="VRSMode">
			Variable Rate Shading uses a texture. Note, for stereoscopic use a texture atlas with a texture for each view.
		</constant>
		<constant name="VRS_XR" value="2" enum="VRSMode">
			Variable Rate Shading's texture is supplied by the primary [XRInterface].
		</constant>
		<constant name="VRS_MAX" value="3" enum="VRSMode">
			Represents the size of the [enum VRSMode] enum.
		</constant>
		<constant name="VRS_UPDATE_DISABLED" value="0" enum="VRSUpdateMode">
			The input texture for variable rate shading will not be processed.
		</constant>
		<constant name="VRS_UPDATE_ONCE" value="1" enum="VRSUpdateMode">
			The input texture for variable rate shading will be processed once.
		</constant>
		<constant name="VRS_UPDATE_ALWAYS" value="2" enum="VRSUpdateMode">
			The input texture for variable rate shading will be processed each frame.
		</constant>
		<constant name="VRS_UPDATE_MAX" value="3" enum="VRSUpdateMode">
			Represents the size of the [enum VRSUpdateMode] enum.
		</constant>
	</constants>
</class><|MERGE_RESOLUTION|>--- conflicted
+++ resolved
@@ -564,19 +564,9 @@
 		<constant name="DEBUG_DRAW_DECAL_ATLAS" value="15" enum="DebugDraw">
 			Draws the decal atlas used by [Decal]s and light projector textures in the upper left quadrant of the [Viewport].
 		</constant>
-<<<<<<< HEAD
-		<constant name="DEBUG_DRAW_SDFGI" value="16" enum="DebugDraw">
-			Draws the cascades used to render signed distance field global illumination (SDFGI).
-			Does nothing if the current environment's [member Environment.sdfgi_enabled] is [code]false[/code] or SDFGI is not supported on the platform.
-		</constant>
-		<constant name="DEBUG_DRAW_SDFGI_PROBES" value="17" enum="DebugDraw">
-			Draws the probes used for signed distance field global illumination (SDFGI).
-			Does nothing if the current environment's [member Environment.sdfgi_enabled] is [code]false[/code] or SDFGI is not supported on the platform.
-=======
 		<constant name="DEBUG_DRAW_HDDAGI" value="16" enum="DebugDraw">
 		</constant>
 		<constant name="DEBUG_DRAW_HDDAGI_PROBES" value="17" enum="DebugDraw">
->>>>>>> adecddbd
 		</constant>
 		<constant name="DEBUG_DRAW_GI_BUFFER" value="18" enum="DebugDraw">
 			Draws the buffer used for global illumination (GI).
