<?xml version="1.0" encoding="UTF-8" ?>
<class name="Light3D" inherits="VisualInstance3D" xmlns:xsi="http://www.w3.org/2001/XMLSchema-instance" xsi:noNamespaceSchemaLocation="../class.xsd">
	<brief_description>
		Provides a base class for different kinds of light nodes.
	</brief_description>
	<description>
		Light3D is the [i]abstract[/i] base class for light nodes. As it can't be instantiated, it shouldn't be used directly. Other types of light nodes inherit from it. Light3D contains the common variables and parameters used for lighting.
	</description>
	<tutorials>
		<link title="3D lights and shadows">$DOCS_URL/tutorials/3d/lights_and_shadows.html</link>
		<link title="Faking global illumination">$DOCS_URL/tutorials/3d/global_illumination/faking_global_illumination.html</link>
		<link title="Third Person Shooter (TPS) Demo">https://godotengine.org/asset-library/asset/2710</link>
	</tutorials>
	<methods>
		<method name="get_correlated_color" qualifiers="const">
			<return type="Color" />
			<description>
				Returns the [Color] of an idealized blackbody at the given [member light_temperature]. This value is calculated internally based on the [member light_temperature]. This [Color] is multiplied by [member light_color] before being sent to the [RenderingServer].
			</description>
		</method>
		<method name="get_param" qualifiers="const">
			<return type="float" />
			<param index="0" name="param" type="int" enum="Light3D.Param" />
			<description>
				Returns the value of the specified [enum Light3D.Param] parameter.
			</description>
		</method>
		<method name="set_param">
			<return type="void" />
			<param index="0" name="param" type="int" enum="Light3D.Param" />
			<param index="1" name="value" type="float" />
			<description>
				Sets the value of the specified [enum Light3D.Param] parameter.
			</description>
		</method>
	</methods>
	<members>
		<member name="distance_fade_begin" type="float" setter="set_distance_fade_begin" getter="get_distance_fade_begin" default="40.0" keywords="lod_begin">
			The distance from the camera at which the light begins to fade away (in 3D units).
			[b]Note:[/b] Only effective for [OmniLight3D] and [SpotLight3D].
		</member>
		<member name="distance_fade_enabled" type="bool" setter="set_enable_distance_fade" getter="is_distance_fade_enabled" default="false" keywords="lod_enabled">
			If [code]true[/code], the light will smoothly fade away when far from the active [Camera3D] starting at [member distance_fade_begin]. This acts as a form of level of detail (LOD). The light will fade out over [member distance_fade_begin] + [member distance_fade_length], after which it will be culled and not sent to the shader at all. Use this to reduce the number of active lights in a scene and thus improve performance.
			[b]Note:[/b] Only effective for [OmniLight3D] and [SpotLight3D].
		</member>
		<member name="distance_fade_length" type="float" setter="set_distance_fade_length" getter="get_distance_fade_length" default="10.0" keywords="lod_length">
			Distance over which the light and its shadow fades. The light's energy and shadow's opacity is progressively reduced over this distance and is completely invisible at the end.
			[b]Note:[/b] Only effective for [OmniLight3D] and [SpotLight3D].
		</member>
		<member name="distance_fade_shadow" type="float" setter="set_distance_fade_shadow" getter="get_distance_fade_shadow" default="50.0" keywords="lod_shadow">
			The distance from the camera at which the light's shadow cuts off (in 3D units). Set this to a value lower than [member distance_fade_begin] + [member distance_fade_length] to further improve performance, as shadow rendering is often more expensive than light rendering itself.
			[b]Note:[/b] Only effective for [OmniLight3D] and [SpotLight3D], and only when [member shadow_enabled] is [code]true[/code].
		</member>
		<member name="editor_only" type="bool" setter="set_editor_only" getter="is_editor_only" default="false">
			If [code]true[/code], the light only appears in the editor and will not be visible at runtime. If [code]true[/code], the light will never be baked in [LightmapGI] regardless of its [member light_bake_mode].
		</member>
		<member name="light_angular_distance" type="float" setter="set_param" getter="get_param" default="0.0" keywords="pcss">
			The light's angular size in degrees. Increasing this will make shadows softer at greater distances (also called percentage-closer soft shadows, or PCSS). Only available for [DirectionalLight3D]s. For reference, the Sun from the Earth is approximately [code]0.5[/code]. Increasing this value above [code]0.0[/code] for lights with shadows enabled will have a noticeable performance cost due to PCSS.
			[b]Note:[/b] [member light_angular_distance] is not affected by [member Node3D.scale] (the light's scale or its parent's scale).
			[b]Note:[/b] PCSS for directional lights is only supported in the Forward+ rendering method, not Mobile or Compatibility.
		</member>
		<member name="light_bake_mode" type="int" setter="set_bake_mode" getter="get_bake_mode" enum="Light3D.BakeMode" default="2" keywords="global_illumination_mode, gi_mode">
			The light's bake mode. This will affect the global illumination techniques that have an effect on the light's rendering. See [enum BakeMode].
			[b]Note:[/b] Meshes' global illumination mode will also affect the global illumination rendering. See [member GeometryInstance3D.gi_mode].
		</member>
		<member name="light_color" type="Color" setter="set_color" getter="get_color" default="Color(1, 1, 1, 1)">
			The light's color. An [i]overbright[/i] color can be used to achieve a result equivalent to increasing the light's [member light_energy].
		</member>
		<member name="light_cull_mask" type="int" setter="set_cull_mask" getter="get_cull_mask" default="4294967295">
			The light will affect objects in the selected layers.
		</member>
		<member name="light_energy" type="float" setter="set_param" getter="get_param" default="1.0">
			The light's strength multiplier (this is not a physical unit). For [OmniLight3D] and [SpotLight3D], changing this value will only change the light color's intensity, not the light's radius.
		</member>
		<member name="light_indirect_energy" type="float" setter="set_param" getter="get_param" default="1.0">
			Secondary multiplier used with indirect light (light bounces). Used with [VoxelGI] and DynamicGI (see [member Environment.dynamic_gi_enabled]).
			[b]Note:[/b] This property is ignored if [member light_energy] is equal to [code]0.0[/code], as the light won't be present at all in the GI shader.
		</member>
		<member name="light_intensity_lumens" type="float" setter="set_param" getter="get_param">
			Used by positional lights ([OmniLight3D] and [SpotLight3D]) when [member ProjectSettings.rendering/lights_and_shadows/use_physical_light_units] is [code]true[/code]. Sets the intensity of the light source measured in Lumens. Lumens are a measure of luminous flux, which is the total amount of visible light emitted by a light source per unit of time.
			For [SpotLight3D]s, we assume that the area outside the visible cone is surrounded by a perfect light absorbing material. Accordingly, the apparent brightness of the cone area does not change as the cone increases and decreases in size.
			A typical household lightbulb can range from around 600 lumens to 1,200 lumens, a candle is about 13 lumens, while a streetlight can be approximately 60,000 lumens.
		</member>
		<member name="light_intensity_lux" type="float" setter="set_param" getter="get_param">
			Used by [DirectionalLight3D]s when [member ProjectSettings.rendering/lights_and_shadows/use_physical_light_units] is [code]true[/code]. Sets the intensity of the light source measured in Lux. Lux is a measure of luminous flux per unit area, it is equal to one lumen per square meter. Lux is the measure of how much light hits a surface at a given time.
			On a clear sunny day a surface in direct sunlight may be approximately 100,000 lux, a typical room in a home may be approximately 50 lux, while the moonlit ground may be approximately 0.1 lux.
		</member>
		<member name="light_negative" type="bool" setter="set_negative" getter="is_negative" default="false">
			If [code]true[/code], the light's effect is reversed, darkening areas and casting bright shadows.
		</member>
		<member name="light_projector" type="Texture2D" setter="set_projector" getter="get_projector" keywords="cookie, gobo">
			[Texture2D] projected by light. [member shadow_enabled] must be on for the projector to work. Light projectors make the light appear as if it is shining through a colored but transparent object, almost like light shining through stained-glass.
			[b]Note:[/b] Unlike [BaseMaterial3D] whose filter mode can be adjusted on a per-material basis, the filter mode for light projector textures is set globally with [member ProjectSettings.rendering/textures/light_projectors/filter].
			[b]Note:[/b] Light projector textures are only supported in the Forward+ and Mobile rendering methods, not Compatibility.
		</member>
		<member name="light_size" type="float" setter="set_param" getter="get_param" default="0.0" keywords="pcss">
			The size of the light in Godot units. Only available for [OmniLight3D]s and [SpotLight3D]s. Increasing this value will make the light fade out slower and shadows appear blurrier (also called percentage-closer soft shadows, or PCSS). This can be used to simulate area lights to an extent. Increasing this value above [code]0.0[/code] for lights with shadows enabled will have a noticeable performance cost due to PCSS.
			[b]Note:[/b] [member light_size] is not affected by [member Node3D.scale] (the light's scale or its parent's scale).
			[b]Note:[/b] PCSS for positional lights is only supported in the Forward+ and Mobile rendering methods, not Compatibility.
		</member>
		<member name="light_specular" type="float" setter="set_param" getter="get_param" default="0.5">
			The intensity of the specular blob in objects affected by the light. At [code]0[/code], the light becomes a pure diffuse light. When not baking emission, this can be used to avoid unrealistic reflections when placing lights above an emissive surface.
		</member>
		<member name="light_temperature" type="float" setter="set_temperature" getter="get_temperature">
			Sets the color temperature of the light source, measured in Kelvin. This is used to calculate a correlated color temperature which tints the [member light_color].
			The sun on a cloudy day is approximately 6500 Kelvin, on a clear day it is between 5500 to 6000 Kelvin, and on a clear day at sunrise or sunset it ranges to around 1850 Kelvin.
		</member>
		<member name="light_volumetric_fog_energy" type="float" setter="set_param" getter="get_param" default="1.0">
			Secondary multiplier multiplied with [member light_energy] then used with the [Environment]'s volumetric fog (if enabled). If set to [code]0.0[/code], computing volumetric fog will be skipped for this light, which can improve performance for large amounts of lights when volumetric fog is enabled.
			[b]Note:[/b] To prevent short-lived dynamic light effects from poorly interacting with volumetric fog, lights used in those effects should have [member light_volumetric_fog_energy] set to [code]0.0[/code] unless [member Environment.volumetric_fog_temporal_reprojection_enabled] is disabled (or unless the reprojection amount is significantly lowered).
		</member>
		<member name="shadow_bias" type="float" setter="set_param" getter="get_param" default="0.1">
			Used to adjust shadow appearance. Too small a value results in self-shadowing ("shadow acne"), while too large a value causes shadows to separate from casters ("peter-panning"). Adjust as needed.
		</member>
		<member name="shadow_blur" type="float" setter="set_param" getter="get_param" default="1.0">
			Blurs the edges of the shadow. Can be used to hide pixel artifacts in low-resolution shadow maps. A high value can impact performance, make shadows appear grainy and can cause other unwanted artifacts. Try to keep as near default as possible.
		</member>
		<member name="shadow_enabled" type="bool" setter="set_shadow" getter="has_shadow" default="false">
			If [code]true[/code], the light will cast real-time shadows. This has a significant performance cost. Only enable shadow rendering when it makes a noticeable difference in the scene's appearance, and consider using [member distance_fade_enabled] to hide the light when far away from the [Camera3D].
		</member>
		<member name="shadow_normal_bias" type="float" setter="set_param" getter="get_param" default="2.0">
			Offsets the lookup into the shadow map by the object's normal. This can be used to reduce self-shadowing artifacts without using [member shadow_bias]. In practice, this value should be tweaked along with [member shadow_bias] to reduce artifacts as much as possible.
		</member>
		<member name="shadow_opacity" type="float" setter="set_param" getter="get_param" default="1.0">
			The opacity to use when rendering the light's shadow map. Values lower than [code]1.0[/code] make the light appear through shadows. This can be used to fake global illumination at a low performance cost.
		</member>
		<member name="shadow_reverse_cull_face" type="bool" setter="set_shadow_reverse_cull_face" getter="get_shadow_reverse_cull_face" default="false">
			If [code]true[/code], reverses the backface culling of the mesh. This can be useful when you have a flat mesh that has a light behind it. If you need to cast a shadow on both sides of the mesh, set the mesh to use double-sided shadows with [constant GeometryInstance3D.SHADOW_CASTING_SETTING_DOUBLE_SIDED].
		</member>
		<member name="shadow_transmittance_bias" type="float" setter="set_param" getter="get_param" default="0.05">
		</member>
	</members>
	<constants>
		<constant name="PARAM_ENERGY" value="0" enum="Param">
			Constant for accessing [member light_energy].
		</constant>
		<constant name="PARAM_INDIRECT_ENERGY" value="1" enum="Param">
			Constant for accessing [member light_indirect_energy].
		</constant>
		<constant name="PARAM_VOLUMETRIC_FOG_ENERGY" value="2" enum="Param">
			Constant for accessing [member light_volumetric_fog_energy].
		</constant>
		<constant name="PARAM_SPECULAR" value="3" enum="Param">
			Constant for accessing [member light_specular].
		</constant>
		<constant name="PARAM_RANGE" value="4" enum="Param">
			Constant for accessing [member OmniLight3D.omni_range] or [member SpotLight3D.spot_range].
		</constant>
		<constant name="PARAM_SIZE" value="5" enum="Param">
			Constant for accessing [member light_size].
		</constant>
		<constant name="PARAM_ATTENUATION" value="6" enum="Param">
			Constant for accessing [member OmniLight3D.omni_attenuation] or [member SpotLight3D.spot_attenuation].
		</constant>
		<constant name="PARAM_SPOT_ANGLE" value="7" enum="Param">
			Constant for accessing [member SpotLight3D.spot_angle].
		</constant>
		<constant name="PARAM_SPOT_ATTENUATION" value="8" enum="Param">
			Constant for accessing [member SpotLight3D.spot_angle_attenuation].
		</constant>
		<constant name="PARAM_SHADOW_MAX_DISTANCE" value="9" enum="Param">
			Constant for accessing [member DirectionalLight3D.directional_shadow_max_distance].
		</constant>
		<constant name="PARAM_SHADOW_SPLIT_1_OFFSET" value="10" enum="Param">
			Constant for accessing [member DirectionalLight3D.directional_shadow_split_1].
		</constant>
		<constant name="PARAM_SHADOW_SPLIT_2_OFFSET" value="11" enum="Param">
			Constant for accessing [member DirectionalLight3D.directional_shadow_split_2].
		</constant>
		<constant name="PARAM_SHADOW_SPLIT_3_OFFSET" value="12" enum="Param">
			Constant for accessing [member DirectionalLight3D.directional_shadow_split_3].
		</constant>
		<constant name="PARAM_SHADOW_FADE_START" value="13" enum="Param">
			Constant for accessing [member DirectionalLight3D.directional_shadow_fade_start].
		</constant>
		<constant name="PARAM_SHADOW_NORMAL_BIAS" value="14" enum="Param">
			Constant for accessing [member shadow_normal_bias].
		</constant>
		<constant name="PARAM_SHADOW_BIAS" value="15" enum="Param">
			Constant for accessing [member shadow_bias].
		</constant>
		<constant name="PARAM_SHADOW_PANCAKE_SIZE" value="16" enum="Param">
			Constant for accessing [member DirectionalLight3D.directional_shadow_pancake_size].
		</constant>
		<constant name="PARAM_SHADOW_OPACITY" value="17" enum="Param">
			Constant for accessing [member shadow_opacity].
		</constant>
		<constant name="PARAM_SHADOW_BLUR" value="18" enum="Param">
			Constant for accessing [member shadow_blur].
		</constant>
		<constant name="PARAM_TRANSMITTANCE_BIAS" value="19" enum="Param">
			Constant for accessing [member shadow_transmittance_bias].
		</constant>
		<constant name="PARAM_INTENSITY" value="20" enum="Param">
			Constant for accessing [member light_intensity_lumens] and [member light_intensity_lux]. Only used when [member ProjectSettings.rendering/lights_and_shadows/use_physical_light_units] is [code]true[/code].
		</constant>
		<constant name="PARAM_MAX" value="21" enum="Param">
			Represents the size of the [enum Param] enum.
		</constant>
		<constant name="BAKE_DISABLED" value="0" enum="BakeMode">
			Light is ignored when baking. This is the fastest mode, but the light will be taken into account when baking global illumination. This mode should generally be used for dynamic lights that change quickly, as the effect of global illumination is less noticeable on those lights.
<<<<<<< HEAD
			[b]Note:[/b] Hiding a light does [i]not[/i] affect baking [LightmapGI]. Hiding a light will still affect baking [VoxelGI] and SDFGI (see [member Environment.sdfgi_enabled]).
=======
			[b]Note:[/b] Hiding a light does [i]not[/i] affect baking [LightmapGI]. Hiding a light will still affect baking [VoxelGI] and DynamicGI (see [member Environment.dynamic_gi_enabled).
>>>>>>> adecddbd
		</constant>
		<constant name="BAKE_STATIC" value="1" enum="BakeMode">
			Light is taken into account in static baking ([VoxelGI], [LightmapGI], DynamicGI ([member Environment.dynamic_gi_enabled])). The light can be moved around or modified, but its global illumination will not update in real-time. This is suitable for subtle changes (such as flickering torches), but generally not large changes such as toggling a light on and off.
			[b]Note:[/b] The light is not baked in [LightmapGI] if [member editor_only] is [code]true[/code].
		</constant>
		<constant name="BAKE_DYNAMIC" value="2" enum="BakeMode">
			Light is taken into account in dynamic baking ([VoxelGI] and DynamicGI ([member Environment.dynamic_gi_enabled]) only). The light can be moved around or modified with global illumination updating in real-time. The light's global illumination appearance will be slightly different compared to [constant BAKE_STATIC]. This has a greater performance cost compared to [constant BAKE_STATIC]. When using DynamicGI, the update speed of dynamic lights is affected by [member ProjectSettings.rendering/global_illumination/hddagi/frames_to_update_lights].
		</constant>
	</constants>
</class><|MERGE_RESOLUTION|>--- conflicted
+++ resolved
@@ -199,11 +199,7 @@
 		</constant>
 		<constant name="BAKE_DISABLED" value="0" enum="BakeMode">
 			Light is ignored when baking. This is the fastest mode, but the light will be taken into account when baking global illumination. This mode should generally be used for dynamic lights that change quickly, as the effect of global illumination is less noticeable on those lights.
-<<<<<<< HEAD
-			[b]Note:[/b] Hiding a light does [i]not[/i] affect baking [LightmapGI]. Hiding a light will still affect baking [VoxelGI] and SDFGI (see [member Environment.sdfgi_enabled]).
-=======
 			[b]Note:[/b] Hiding a light does [i]not[/i] affect baking [LightmapGI]. Hiding a light will still affect baking [VoxelGI] and DynamicGI (see [member Environment.dynamic_gi_enabled).
->>>>>>> adecddbd
 		</constant>
 		<constant name="BAKE_STATIC" value="1" enum="BakeMode">
 			Light is taken into account in static baking ([VoxelGI], [LightmapGI], DynamicGI ([member Environment.dynamic_gi_enabled])). The light can be moved around or modified, but its global illumination will not update in real-time. This is suitable for subtle changes (such as flickering torches), but generally not large changes such as toggling a light on and off.
