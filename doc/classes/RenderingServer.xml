<?xml version="1.0" encoding="UTF-8" ?>
<class name="RenderingServer" inherits="Object" xmlns:xsi="http://www.w3.org/2001/XMLSchema-instance" xsi:noNamespaceSchemaLocation="../class.xsd">
	<brief_description>
		Server for anything visible.
	</brief_description>
	<description>
		The rendering server is the API backend for everything visible. The whole scene system mounts on it to display. The rendering server is completely opaque: the internals are entirely implementation-specific and cannot be accessed.
		The rendering server can be used to bypass the scene/[Node] system entirely. This can improve performance in cases where the scene system is the bottleneck, but won't improve performance otherwise (for instance, if the GPU is already fully utilized).
		Resources are created using the [code]*_create[/code] functions. These functions return [RID]s which are not references to the objects themselves, but opaque [i]pointers[/i] towards these objects.
		All objects are drawn to a viewport. You can use the [Viewport] attached to the [SceneTree] or you can create one yourself with [method viewport_create]. When using a custom scenario or canvas, the scenario or canvas needs to be attached to the viewport using [method viewport_set_scenario] or [method viewport_attach_canvas].
		[b]Scenarios:[/b] In 3D, all visual objects must be associated with a scenario. The scenario is a visual representation of the world. If accessing the rendering server from a running game, the scenario can be accessed from the scene tree from any [Node3D] node with [method Node3D.get_world_3d]. Otherwise, a scenario can be created with [method scenario_create].
		Similarly, in 2D, a canvas is needed to draw all canvas items.
		[b]3D:[/b] In 3D, all visible objects are comprised of a resource and an instance. A resource can be a mesh, a particle system, a light, or any other 3D object. In order to be visible resources must be attached to an instance using [method instance_set_base]. The instance must also be attached to the scenario using [method instance_set_scenario] in order to be visible. RenderingServer methods that don't have a prefix are usually 3D-specific (but not always).
		[b]2D:[/b] In 2D, all visible objects are some form of canvas item. In order to be visible, a canvas item needs to be the child of a canvas attached to a viewport, or it needs to be the child of another canvas item that is eventually attached to the canvas. 2D-specific RenderingServer methods generally start with [code]canvas_*[/code].
		[b]Headless mode:[/b] Starting the engine with the [code]--headless[/code] [url=$DOCS_URL/tutorials/editor/command_line_tutorial.html]command line argument[/url] disables all rendering and window management functions. Most functions from [RenderingServer] will return dummy values in this case.
	</description>
	<tutorials>
		<link title="Optimization using Servers">$DOCS_URL/tutorials/performance/using_servers.html</link>
	</tutorials>
	<methods>
		<method name="bake_render_uv2">
			<return type="Image[]" />
			<param index="0" name="base" type="RID" />
			<param index="1" name="material_overrides" type="RID[]" />
			<param index="2" name="image_size" type="Vector2i" />
			<description>
				Bakes the material data of the Mesh passed in the [param base] parameter with optional [param material_overrides] to a set of [Image]s of size [param image_size]. Returns an array of [Image]s containing material properties as specified in [enum BakeChannels].
			</description>
		</method>
		<method name="call_on_render_thread">
			<return type="void" />
			<param index="0" name="callable" type="Callable" />
			<description>
				As the RenderingServer actual logic may run on an separate thread, accessing its internals from the main (or any other) thread will result in errors. To make it easier to run code that can safely access the rendering internals (such as [RenderingDevice] and similar RD classes), push a callable via this function so it will be executed on the render thread.
			</description>
		</method>
		<method name="camera_attributes_create">
			<return type="RID" />
			<description>
				Creates a camera attributes object and adds it to the RenderingServer. It can be accessed with the RID that is returned. This RID will be used in all [code]camera_attributes_[/code] RenderingServer functions.
				Once finished with your RID, you will want to free the RID using the RenderingServer's [method free_rid] method.
				[b]Note:[/b] The equivalent resource is [CameraAttributes].
			</description>
		</method>
		<method name="camera_attributes_set_auto_exposure">
			<return type="void" />
			<param index="0" name="camera_attributes" type="RID" />
			<param index="1" name="enable" type="bool" />
			<param index="2" name="min_sensitivity" type="float" />
			<param index="3" name="max_sensitivity" type="float" />
			<param index="4" name="speed" type="float" />
			<param index="5" name="scale" type="float" />
			<description>
				Sets the parameters to use with the auto-exposure effect. These parameters take on the same meaning as their counterparts in [CameraAttributes] and [CameraAttributesPractical].
			</description>
		</method>
		<method name="camera_attributes_set_dof_blur">
			<return type="void" />
			<param index="0" name="camera_attributes" type="RID" />
			<param index="1" name="far_enable" type="bool" />
			<param index="2" name="far_distance" type="float" />
			<param index="3" name="far_transition" type="float" />
			<param index="4" name="near_enable" type="bool" />
			<param index="5" name="near_distance" type="float" />
			<param index="6" name="near_transition" type="float" />
			<param index="7" name="amount" type="float" />
			<description>
				Sets the parameters to use with the DOF blur effect. These parameters take on the same meaning as their counterparts in [CameraAttributesPractical].
			</description>
		</method>
		<method name="camera_attributes_set_dof_blur_bokeh_shape">
			<return type="void" />
			<param index="0" name="shape" type="int" enum="RenderingServer.DOFBokehShape" />
			<description>
				Sets the shape of the DOF bokeh pattern. Different shapes may be used to achieve artistic effect, or to meet performance targets. For more detail on available options see [enum DOFBokehShape].
			</description>
		</method>
		<method name="camera_attributes_set_dof_blur_quality">
			<return type="void" />
			<param index="0" name="quality" type="int" enum="RenderingServer.DOFBlurQuality" />
			<param index="1" name="use_jitter" type="bool" />
			<description>
				Sets the quality level of the DOF blur effect to one of the options in [enum DOFBlurQuality]. [param use_jitter] can be used to jitter samples taken during the blur pass to hide artifacts at the cost of looking more fuzzy.
			</description>
		</method>
		<method name="camera_attributes_set_exposure">
			<return type="void" />
			<param index="0" name="camera_attributes" type="RID" />
			<param index="1" name="multiplier" type="float" />
			<param index="2" name="normalization" type="float" />
			<description>
				Sets the exposure values that will be used by the renderers. The normalization amount is used to bake a given Exposure Value (EV) into rendering calculations to reduce the dynamic range of the scene.
				The normalization factor can be calculated from exposure value (EV100) as follows:
				[codeblock]
				func get_exposure_normalization(ev100: float):
				    return 1.0 / (pow(2.0, ev100) * 1.2)
				[/codeblock]
				The exposure value can be calculated from aperture (in f-stops), shutter speed (in seconds), and sensitivity (in ISO) as follows:
				[codeblock]
				func get_exposure(aperture: float, shutter_speed: float, sensitivity: float):
				    return log((aperture * aperture) / shutter_speed * (100.0 / sensitivity)) / log(2)
				[/codeblock]
			</description>
		</method>
		<method name="camera_create">
			<return type="RID" />
			<description>
				Creates a 3D camera and adds it to the RenderingServer. It can be accessed with the RID that is returned. This RID will be used in all [code]camera_*[/code] RenderingServer functions.
				Once finished with your RID, you will want to free the RID using the RenderingServer's [method free_rid] method.
				[b]Note:[/b] The equivalent node is [Camera3D].
			</description>
		</method>
		<method name="camera_set_camera_attributes">
			<return type="void" />
			<param index="0" name="camera" type="RID" />
			<param index="1" name="effects" type="RID" />
			<description>
				Sets the camera_attributes created with [method camera_attributes_create] to the given camera.
			</description>
		</method>
		<method name="camera_set_compositor">
			<return type="void" />
			<param index="0" name="camera" type="RID" />
			<param index="1" name="compositor" type="RID" />
			<description>
				Sets the compositor used by this camera. Equivalent to [member Camera3D.compositor].
			</description>
		</method>
		<method name="camera_set_cull_mask">
			<return type="void" />
			<param index="0" name="camera" type="RID" />
			<param index="1" name="layers" type="int" />
			<description>
				Sets the cull mask associated with this camera. The cull mask describes which 3D layers are rendered by this camera. Equivalent to [member Camera3D.cull_mask].
			</description>
		</method>
		<method name="camera_set_environment">
			<return type="void" />
			<param index="0" name="camera" type="RID" />
			<param index="1" name="env" type="RID" />
			<description>
				Sets the environment used by this camera. Equivalent to [member Camera3D.environment].
			</description>
		</method>
		<method name="camera_set_frustum">
			<return type="void" />
			<param index="0" name="camera" type="RID" />
			<param index="1" name="size" type="float" />
			<param index="2" name="offset" type="Vector2" />
			<param index="3" name="z_near" type="float" />
			<param index="4" name="z_far" type="float" />
			<description>
				Sets camera to use frustum projection. This mode allows adjusting the [param offset] argument to create "tilted frustum" effects.
			</description>
		</method>
		<method name="camera_set_orthogonal">
			<return type="void" />
			<param index="0" name="camera" type="RID" />
			<param index="1" name="size" type="float" />
			<param index="2" name="z_near" type="float" />
			<param index="3" name="z_far" type="float" />
			<description>
				Sets camera to use orthogonal projection, also known as orthographic projection. Objects remain the same size on the screen no matter how far away they are.
			</description>
		</method>
		<method name="camera_set_perspective">
			<return type="void" />
			<param index="0" name="camera" type="RID" />
			<param index="1" name="fovy_degrees" type="float" />
			<param index="2" name="z_near" type="float" />
			<param index="3" name="z_far" type="float" />
			<description>
				Sets camera to use perspective projection. Objects on the screen becomes smaller when they are far away.
			</description>
		</method>
		<method name="camera_set_transform">
			<return type="void" />
			<param index="0" name="camera" type="RID" />
			<param index="1" name="transform" type="Transform3D" />
			<description>
				Sets [Transform3D] of camera.
			</description>
		</method>
		<method name="camera_set_use_vertical_aspect">
			<return type="void" />
			<param index="0" name="camera" type="RID" />
			<param index="1" name="enable" type="bool" />
			<description>
				If [code]true[/code], preserves the horizontal aspect ratio which is equivalent to [constant Camera3D.KEEP_WIDTH]. If [code]false[/code], preserves the vertical aspect ratio which is equivalent to [constant Camera3D.KEEP_HEIGHT].
			</description>
		</method>
		<method name="canvas_create">
			<return type="RID" />
			<description>
				Creates a canvas and returns the assigned [RID]. It can be accessed with the RID that is returned. This RID will be used in all [code]canvas_*[/code] RenderingServer functions.
				Once finished with your RID, you will want to free the RID using the RenderingServer's [method free_rid] method.
				Canvas has no [Resource] or [Node] equivalent.
			</description>
		</method>
		<method name="canvas_item_add_animation_slice">
			<return type="void" />
			<param index="0" name="item" type="RID" />
			<param index="1" name="animation_length" type="float" />
			<param index="2" name="slice_begin" type="float" />
			<param index="3" name="slice_end" type="float" />
			<param index="4" name="offset" type="float" default="0.0" />
			<description>
				Subsequent drawing commands will be ignored unless they fall within the specified animation slice. This is a faster way to implement animations that loop on background rather than redrawing constantly.
			</description>
		</method>
		<method name="canvas_item_add_circle">
			<return type="void" />
			<param index="0" name="item" type="RID" />
			<param index="1" name="pos" type="Vector2" />
			<param index="2" name="radius" type="float" />
			<param index="3" name="color" type="Color" />
			<param index="4" name="antialiased" type="bool" default="false" />
			<description>
				Draws a circle on the [CanvasItem] pointed to by the [param item] [RID]. See also [method CanvasItem.draw_circle].
			</description>
		</method>
		<method name="canvas_item_add_clip_ignore">
			<return type="void" />
			<param index="0" name="item" type="RID" />
			<param index="1" name="ignore" type="bool" />
			<description>
				If [param ignore] is [code]true[/code], ignore clipping on items drawn with this canvas item until this is called again with [param ignore] set to false.
			</description>
		</method>
		<method name="canvas_item_add_lcd_texture_rect_region">
			<return type="void" />
			<param index="0" name="item" type="RID" />
			<param index="1" name="rect" type="Rect2" />
			<param index="2" name="texture" type="RID" />
			<param index="3" name="src_rect" type="Rect2" />
			<param index="4" name="modulate" type="Color" />
			<description>
				See also [method CanvasItem.draw_lcd_texture_rect_region].
			</description>
		</method>
		<method name="canvas_item_add_line">
			<return type="void" />
			<param index="0" name="item" type="RID" />
			<param index="1" name="from" type="Vector2" />
			<param index="2" name="to" type="Vector2" />
			<param index="3" name="color" type="Color" />
			<param index="4" name="width" type="float" default="-1.0" />
			<param index="5" name="antialiased" type="bool" default="false" />
			<description>
				Draws a line on the [CanvasItem] pointed to by the [param item] [RID]. See also [method CanvasItem.draw_line].
			</description>
		</method>
		<method name="canvas_item_add_mesh">
			<return type="void" />
			<param index="0" name="item" type="RID" />
			<param index="1" name="mesh" type="RID" />
			<param index="2" name="transform" type="Transform2D" default="Transform2D(1, 0, 0, 1, 0, 0)" />
			<param index="3" name="modulate" type="Color" default="Color(1, 1, 1, 1)" />
			<param index="4" name="texture" type="RID" default="RID()" />
			<description>
				Draws a mesh created with [method mesh_create] with given [param transform], [param modulate] color, and [param texture]. This is used internally by [MeshInstance2D].
			</description>
		</method>
		<method name="canvas_item_add_msdf_texture_rect_region">
			<return type="void" />
			<param index="0" name="item" type="RID" />
			<param index="1" name="rect" type="Rect2" />
			<param index="2" name="texture" type="RID" />
			<param index="3" name="src_rect" type="Rect2" />
			<param index="4" name="modulate" type="Color" default="Color(1, 1, 1, 1)" />
			<param index="5" name="outline_size" type="int" default="0" />
			<param index="6" name="px_range" type="float" default="1.0" />
			<param index="7" name="scale" type="float" default="1.0" />
			<description>
				See also [method CanvasItem.draw_msdf_texture_rect_region].
			</description>
		</method>
		<method name="canvas_item_add_multiline">
			<return type="void" />
			<param index="0" name="item" type="RID" />
			<param index="1" name="points" type="PackedVector2Array" />
			<param index="2" name="colors" type="PackedColorArray" />
			<param index="3" name="width" type="float" default="-1.0" />
			<param index="4" name="antialiased" type="bool" default="false" />
			<description>
				Draws a 2D multiline on the [CanvasItem] pointed to by the [param item] [RID]. See also [method CanvasItem.draw_multiline] and [method CanvasItem.draw_multiline_colors].
			</description>
		</method>
		<method name="canvas_item_add_multimesh">
			<return type="void" />
			<param index="0" name="item" type="RID" />
			<param index="1" name="mesh" type="RID" />
			<param index="2" name="texture" type="RID" default="RID()" />
			<description>
				Draws a 2D [MultiMesh] on the [CanvasItem] pointed to by the [param item] [RID]. See also [method CanvasItem.draw_multimesh].
			</description>
		</method>
		<method name="canvas_item_add_nine_patch">
			<return type="void" />
			<param index="0" name="item" type="RID" />
			<param index="1" name="rect" type="Rect2" />
			<param index="2" name="source" type="Rect2" />
			<param index="3" name="texture" type="RID" />
			<param index="4" name="topleft" type="Vector2" />
			<param index="5" name="bottomright" type="Vector2" />
			<param index="6" name="x_axis_mode" type="int" enum="RenderingServer.NinePatchAxisMode" default="0" />
			<param index="7" name="y_axis_mode" type="int" enum="RenderingServer.NinePatchAxisMode" default="0" />
			<param index="8" name="draw_center" type="bool" default="true" />
			<param index="9" name="modulate" type="Color" default="Color(1, 1, 1, 1)" />
			<description>
				Draws a nine-patch rectangle on the [CanvasItem] pointed to by the [param item] [RID].
			</description>
		</method>
		<method name="canvas_item_add_particles">
			<return type="void" />
			<param index="0" name="item" type="RID" />
			<param index="1" name="particles" type="RID" />
			<param index="2" name="texture" type="RID" />
			<description>
				Draws particles on the [CanvasItem] pointed to by the [param item] [RID].
			</description>
		</method>
		<method name="canvas_item_add_polygon">
			<return type="void" />
			<param index="0" name="item" type="RID" />
			<param index="1" name="points" type="PackedVector2Array" />
			<param index="2" name="colors" type="PackedColorArray" />
			<param index="3" name="uvs" type="PackedVector2Array" default="PackedVector2Array()" />
			<param index="4" name="texture" type="RID" default="RID()" />
			<description>
				Draws a 2D polygon on the [CanvasItem] pointed to by the [param item] [RID]. If you need more flexibility (such as being able to use bones), use [method canvas_item_add_triangle_array] instead. See also [method CanvasItem.draw_polygon].
				[b]Note:[/b] If you frequently redraw the same polygon with a large number of vertices, consider pre-calculating the triangulation with [method Geometry2D.triangulate_polygon] and using [method CanvasItem.draw_mesh], [method CanvasItem.draw_multimesh], or [method canvas_item_add_triangle_array].
			</description>
		</method>
		<method name="canvas_item_add_polyline">
			<return type="void" />
			<param index="0" name="item" type="RID" />
			<param index="1" name="points" type="PackedVector2Array" />
			<param index="2" name="colors" type="PackedColorArray" />
			<param index="3" name="width" type="float" default="-1.0" />
			<param index="4" name="antialiased" type="bool" default="false" />
			<description>
				Draws a 2D polyline on the [CanvasItem] pointed to by the [param item] [RID]. See also [method CanvasItem.draw_polyline] and [method CanvasItem.draw_polyline_colors].
			</description>
		</method>
		<method name="canvas_item_add_primitive">
			<return type="void" />
			<param index="0" name="item" type="RID" />
			<param index="1" name="points" type="PackedVector2Array" />
			<param index="2" name="colors" type="PackedColorArray" />
			<param index="3" name="uvs" type="PackedVector2Array" />
			<param index="4" name="texture" type="RID" />
			<description>
				Draws a 2D primitive on the [CanvasItem] pointed to by the [param item] [RID]. See also [method CanvasItem.draw_primitive].
			</description>
		</method>
		<method name="canvas_item_add_rect">
			<return type="void" />
			<param index="0" name="item" type="RID" />
			<param index="1" name="rect" type="Rect2" />
			<param index="2" name="color" type="Color" />
			<param index="3" name="antialiased" type="bool" default="false" />
			<description>
				Draws a rectangle on the [CanvasItem] pointed to by the [param item] [RID]. See also [method CanvasItem.draw_rect].
			</description>
		</method>
		<method name="canvas_item_add_set_transform">
			<return type="void" />
			<param index="0" name="item" type="RID" />
			<param index="1" name="transform" type="Transform2D" />
			<description>
				Sets a [Transform2D] that will be used to transform subsequent canvas item commands.
			</description>
		</method>
		<method name="canvas_item_add_texture_rect">
			<return type="void" />
			<param index="0" name="item" type="RID" />
			<param index="1" name="rect" type="Rect2" />
			<param index="2" name="texture" type="RID" />
			<param index="3" name="tile" type="bool" default="false" />
			<param index="4" name="modulate" type="Color" default="Color(1, 1, 1, 1)" />
			<param index="5" name="transpose" type="bool" default="false" />
			<description>
				Draws a 2D textured rectangle on the [CanvasItem] pointed to by the [param item] [RID]. See also [method CanvasItem.draw_texture_rect] and [method Texture2D.draw_rect].
			</description>
		</method>
		<method name="canvas_item_add_texture_rect_region">
			<return type="void" />
			<param index="0" name="item" type="RID" />
			<param index="1" name="rect" type="Rect2" />
			<param index="2" name="texture" type="RID" />
			<param index="3" name="src_rect" type="Rect2" />
			<param index="4" name="modulate" type="Color" default="Color(1, 1, 1, 1)" />
			<param index="5" name="transpose" type="bool" default="false" />
			<param index="6" name="clip_uv" type="bool" default="true" />
			<description>
				Draws the specified region of a 2D textured rectangle on the [CanvasItem] pointed to by the [param item] [RID]. See also [method CanvasItem.draw_texture_rect_region] and [method Texture2D.draw_rect_region].
			</description>
		</method>
		<method name="canvas_item_add_triangle_array">
			<return type="void" />
			<param index="0" name="item" type="RID" />
			<param index="1" name="indices" type="PackedInt32Array" />
			<param index="2" name="points" type="PackedVector2Array" />
			<param index="3" name="colors" type="PackedColorArray" />
			<param index="4" name="uvs" type="PackedVector2Array" default="PackedVector2Array()" />
			<param index="5" name="bones" type="PackedInt32Array" default="PackedInt32Array()" />
			<param index="6" name="weights" type="PackedFloat32Array" default="PackedFloat32Array()" />
			<param index="7" name="texture" type="RID" default="RID()" />
			<param index="8" name="count" type="int" default="-1" />
			<description>
				Draws a triangle array on the [CanvasItem] pointed to by the [param item] [RID]. This is internally used by [Line2D] and [StyleBoxFlat] for rendering. [method canvas_item_add_triangle_array] is highly flexible, but more complex to use than [method canvas_item_add_polygon].
				[b]Note:[/b] [param count] is unused and can be left unspecified.
			</description>
		</method>
		<method name="canvas_item_attach_skeleton">
			<return type="void" />
			<param index="0" name="item" type="RID" />
			<param index="1" name="skeleton" type="RID" />
			<description>
				Attaches a skeleton to the [CanvasItem]. Removes the previous skeleton.
			</description>
		</method>
		<method name="canvas_item_clear">
			<return type="void" />
			<param index="0" name="item" type="RID" />
			<description>
				Clears the [CanvasItem] and removes all commands in it.
			</description>
		</method>
		<method name="canvas_item_create">
			<return type="RID" />
			<description>
				Creates a new CanvasItem instance and returns its [RID]. It can be accessed with the RID that is returned. This RID will be used in all [code]canvas_item_*[/code] RenderingServer functions.
				Once finished with your RID, you will want to free the RID using the RenderingServer's [method free_rid] method.
				[b]Note:[/b] The equivalent node is [CanvasItem].
			</description>
		</method>
		<method name="canvas_item_reset_physics_interpolation">
			<return type="void" />
			<param index="0" name="item" type="RID" />
			<description>
				Prevents physics interpolation for the current physics tick.
				This is useful when moving a canvas item to a new location, to give an instantaneous change rather than interpolation from the previous location.
			</description>
		</method>
		<method name="canvas_item_set_canvas_group_mode">
			<return type="void" />
			<param index="0" name="item" type="RID" />
			<param index="1" name="mode" type="int" enum="RenderingServer.CanvasGroupMode" />
			<param index="2" name="clear_margin" type="float" default="5.0" />
			<param index="3" name="fit_empty" type="bool" default="false" />
			<param index="4" name="fit_margin" type="float" default="0.0" />
			<param index="5" name="blur_mipmaps" type="bool" default="false" />
			<description>
				Sets the canvas group mode used during 2D rendering for the canvas item specified by the [param item] RID. For faster but more limited clipping, use [method canvas_item_set_clip] instead.
				[b]Note:[/b] The equivalent node functionality is found in [CanvasGroup] and [member CanvasItem.clip_children].
			</description>
		</method>
		<method name="canvas_item_set_clip">
			<return type="void" />
			<param index="0" name="item" type="RID" />
			<param index="1" name="clip" type="bool" />
			<description>
				If [param clip] is [code]true[/code], makes the canvas item specified by the [param item] RID not draw anything outside of its rect's coordinates. This clipping is fast, but works only with axis-aligned rectangles. This means that rotation is ignored by the clipping rectangle. For more advanced clipping shapes, use [method canvas_item_set_canvas_group_mode] instead.
				[b]Note:[/b] The equivalent node functionality is found in [member Label.clip_text], [RichTextLabel] (always enabled) and more.
			</description>
		</method>
		<method name="canvas_item_set_copy_to_backbuffer">
			<return type="void" />
			<param index="0" name="item" type="RID" />
			<param index="1" name="enabled" type="bool" />
			<param index="2" name="rect" type="Rect2" />
			<description>
				Sets the [CanvasItem] to copy a rect to the backbuffer.
			</description>
		</method>
		<method name="canvas_item_set_custom_rect">
			<return type="void" />
			<param index="0" name="item" type="RID" />
			<param index="1" name="use_custom_rect" type="bool" />
			<param index="2" name="rect" type="Rect2" default="Rect2(0, 0, 0, 0)" />
			<description>
				If [param use_custom_rect] is [code]true[/code], sets the custom visibility rectangle (used for culling) to [param rect] for the canvas item specified by [param item]. Setting a custom visibility rect can reduce CPU load when drawing lots of 2D instances. If [param use_custom_rect] is [code]false[/code], automatically computes a visibility rectangle based on the canvas item's draw commands.
			</description>
		</method>
		<method name="canvas_item_set_default_texture_filter">
			<return type="void" />
			<param index="0" name="item" type="RID" />
			<param index="1" name="filter" type="int" enum="RenderingServer.CanvasItemTextureFilter" />
			<description>
				Sets the default texture filter mode for the canvas item specified by the [param item] RID. Equivalent to [member CanvasItem.texture_filter].
			</description>
		</method>
		<method name="canvas_item_set_default_texture_repeat">
			<return type="void" />
			<param index="0" name="item" type="RID" />
			<param index="1" name="repeat" type="int" enum="RenderingServer.CanvasItemTextureRepeat" />
			<description>
				Sets the default texture repeat mode for the canvas item specified by the [param item] RID. Equivalent to [member CanvasItem.texture_repeat].
			</description>
		</method>
		<method name="canvas_item_set_distance_field_mode">
			<return type="void" />
			<param index="0" name="item" type="RID" />
			<param index="1" name="enabled" type="bool" />
			<description>
				If [param enabled] is [code]true[/code], enables multichannel signed distance field rendering mode for the canvas item specified by the [param item] RID. This is meant to be used for font rendering, or with specially generated images using [url=https://github.com/Chlumsky/msdfgen]msdfgen[/url].
			</description>
		</method>
		<method name="canvas_item_set_draw_behind_parent">
			<return type="void" />
			<param index="0" name="item" type="RID" />
			<param index="1" name="enabled" type="bool" />
			<description>
				If [param enabled] is [code]true[/code], draws the canvas item specified by the [param item] RID behind its parent. Equivalent to [member CanvasItem.show_behind_parent].
			</description>
		</method>
		<method name="canvas_item_set_draw_index">
			<return type="void" />
			<param index="0" name="item" type="RID" />
			<param index="1" name="index" type="int" />
			<description>
				Sets the index for the [CanvasItem].
			</description>
		</method>
		<method name="canvas_item_set_interpolated">
			<return type="void" />
			<param index="0" name="item" type="RID" />
			<param index="1" name="interpolated" type="bool" />
			<description>
				If [param interpolated] is [code]true[/code], turns on physics interpolation for the canvas item.
			</description>
		</method>
		<method name="canvas_item_set_light_mask">
			<return type="void" />
			<param index="0" name="item" type="RID" />
			<param index="1" name="mask" type="int" />
			<description>
				Sets the light [param mask] for the canvas item specified by the [param item] RID. Equivalent to [member CanvasItem.light_mask].
			</description>
		</method>
		<method name="canvas_item_set_material">
			<return type="void" />
			<param index="0" name="item" type="RID" />
			<param index="1" name="material" type="RID" />
			<description>
				Sets a new [param material] to the canvas item specified by the [param item] RID. Equivalent to [member CanvasItem.material].
			</description>
		</method>
		<method name="canvas_item_set_modulate">
			<return type="void" />
			<param index="0" name="item" type="RID" />
			<param index="1" name="color" type="Color" />
			<description>
				Multiplies the color of the canvas item specified by the [param item] RID, while affecting its children. See also [method canvas_item_set_self_modulate]. Equivalent to [member CanvasItem.modulate].
			</description>
		</method>
		<method name="canvas_item_set_parent">
			<return type="void" />
			<param index="0" name="item" type="RID" />
			<param index="1" name="parent" type="RID" />
			<description>
				Sets a parent [CanvasItem] to the [CanvasItem]. The item will inherit transform, modulation and visibility from its parent, like [CanvasItem] nodes in the scene tree.
			</description>
		</method>
		<method name="canvas_item_set_self_modulate">
			<return type="void" />
			<param index="0" name="item" type="RID" />
			<param index="1" name="color" type="Color" />
			<description>
				Multiplies the color of the canvas item specified by the [param item] RID, without affecting its children. See also [method canvas_item_set_modulate]. Equivalent to [member CanvasItem.self_modulate].
			</description>
		</method>
		<method name="canvas_item_set_sort_children_by_y">
			<return type="void" />
			<param index="0" name="item" type="RID" />
			<param index="1" name="enabled" type="bool" />
			<description>
				If [param enabled] is [code]true[/code], child nodes with the lowest Y position are drawn before those with a higher Y position. Y-sorting only affects children that inherit from the canvas item specified by the [param item] RID, not the canvas item itself. Equivalent to [member CanvasItem.y_sort_enabled].
			</description>
		</method>
		<method name="canvas_item_set_transform">
			<return type="void" />
			<param index="0" name="item" type="RID" />
			<param index="1" name="transform" type="Transform2D" />
			<description>
				Sets the [param transform] of the canvas item specified by the [param item] RID. This affects where and how the item will be drawn. Child canvas items' transforms are multiplied by their parent's transform. Equivalent to [member Node2D.transform].
			</description>
		</method>
		<method name="canvas_item_set_use_parent_material">
			<return type="void" />
			<param index="0" name="item" type="RID" />
			<param index="1" name="enabled" type="bool" />
			<description>
				Sets if the [CanvasItem] uses its parent's material.
			</description>
		</method>
		<method name="canvas_item_set_visibility_layer">
			<return type="void" />
			<param index="0" name="item" type="RID" />
			<param index="1" name="visibility_layer" type="int" />
			<description>
				Sets the rendering visibility layer associated with this [CanvasItem]. Only [Viewport] nodes with a matching rendering mask will render this [CanvasItem].
			</description>
		</method>
		<method name="canvas_item_set_visibility_notifier">
			<return type="void" />
			<param index="0" name="item" type="RID" />
			<param index="1" name="enable" type="bool" />
			<param index="2" name="area" type="Rect2" />
			<param index="3" name="enter_callable" type="Callable" />
			<param index="4" name="exit_callable" type="Callable" />
			<description>
				Sets the given [CanvasItem] as visibility notifier. [param area] defines the area of detecting visibility. [param enter_callable] is called when the [CanvasItem] enters the screen, [param exit_callable] is called when the [CanvasItem] exits the screen. If [param enable] is [code]false[/code], the item will no longer function as notifier.
				This method can be used to manually mimic [VisibleOnScreenNotifier2D].
			</description>
		</method>
		<method name="canvas_item_set_visible">
			<return type="void" />
			<param index="0" name="item" type="RID" />
			<param index="1" name="visible" type="bool" />
			<description>
				Sets the visibility of the [CanvasItem].
			</description>
		</method>
		<method name="canvas_item_set_z_as_relative_to_parent">
			<return type="void" />
			<param index="0" name="item" type="RID" />
			<param index="1" name="enabled" type="bool" />
			<description>
				If this is enabled, the Z index of the parent will be added to the children's Z index.
			</description>
		</method>
		<method name="canvas_item_set_z_index">
			<return type="void" />
			<param index="0" name="item" type="RID" />
			<param index="1" name="z_index" type="int" />
			<description>
				Sets the [CanvasItem]'s Z index, i.e. its draw order (lower indexes are drawn first).
			</description>
		</method>
		<method name="canvas_item_transform_physics_interpolation">
			<return type="void" />
			<param index="0" name="item" type="RID" />
			<param index="1" name="transform" type="Transform2D" />
			<description>
				Transforms both the current and previous stored transform for a canvas item.
				This allows transforming a canvas item without creating a "glitch" in the interpolation, which is particularly useful for large worlds utilizing a shifting origin.
			</description>
		</method>
		<method name="canvas_light_attach_to_canvas">
			<return type="void" />
			<param index="0" name="light" type="RID" />
			<param index="1" name="canvas" type="RID" />
			<description>
				Attaches the canvas light to the canvas. Removes it from its previous canvas.
			</description>
		</method>
		<method name="canvas_light_create">
			<return type="RID" />
			<description>
				Creates a canvas light and adds it to the RenderingServer. It can be accessed with the RID that is returned. This RID will be used in all [code]canvas_light_*[/code] RenderingServer functions.
				Once finished with your RID, you will want to free the RID using the RenderingServer's [method free_rid] method.
				[b]Note:[/b] The equivalent node is [Light2D].
			</description>
		</method>
		<method name="canvas_light_occluder_attach_to_canvas">
			<return type="void" />
			<param index="0" name="occluder" type="RID" />
			<param index="1" name="canvas" type="RID" />
			<description>
				Attaches a light occluder to the canvas. Removes it from its previous canvas.
			</description>
		</method>
		<method name="canvas_light_occluder_create">
			<return type="RID" />
			<description>
				Creates a light occluder and adds it to the RenderingServer. It can be accessed with the RID that is returned. This RID will be used in all [code]canvas_light_occluder_*[/code] RenderingServer functions.
				Once finished with your RID, you will want to free the RID using the RenderingServer's [method free_rid] method.
				[b]Note:[/b] The equivalent node is [LightOccluder2D].
			</description>
		</method>
		<method name="canvas_light_occluder_reset_physics_interpolation">
			<return type="void" />
			<param index="0" name="occluder" type="RID" />
			<description>
				Prevents physics interpolation for the current physics tick.
				This is useful when moving an occluder to a new location, to give an instantaneous change rather than interpolation from the previous location.
			</description>
		</method>
		<method name="canvas_light_occluder_set_as_sdf_collision">
			<return type="void" />
			<param index="0" name="occluder" type="RID" />
			<param index="1" name="enable" type="bool" />
			<description>
			</description>
		</method>
		<method name="canvas_light_occluder_set_enabled">
			<return type="void" />
			<param index="0" name="occluder" type="RID" />
			<param index="1" name="enabled" type="bool" />
			<description>
				Enables or disables light occluder.
			</description>
		</method>
		<method name="canvas_light_occluder_set_interpolated">
			<return type="void" />
			<param index="0" name="occluder" type="RID" />
			<param index="1" name="interpolated" type="bool" />
			<description>
				If [param interpolated] is [code]true[/code], turns on physics interpolation for the light occluder.
			</description>
		</method>
		<method name="canvas_light_occluder_set_light_mask">
			<return type="void" />
			<param index="0" name="occluder" type="RID" />
			<param index="1" name="mask" type="int" />
			<description>
				The light mask. See [LightOccluder2D] for more information on light masks.
			</description>
		</method>
		<method name="canvas_light_occluder_set_polygon">
			<return type="void" />
			<param index="0" name="occluder" type="RID" />
			<param index="1" name="polygon" type="RID" />
			<description>
				Sets a light occluder's polygon.
			</description>
		</method>
		<method name="canvas_light_occluder_set_transform">
			<return type="void" />
			<param index="0" name="occluder" type="RID" />
			<param index="1" name="transform" type="Transform2D" />
			<description>
				Sets a light occluder's [Transform2D].
			</description>
		</method>
		<method name="canvas_light_occluder_transform_physics_interpolation">
			<return type="void" />
			<param index="0" name="occluder" type="RID" />
			<param index="1" name="transform" type="Transform2D" />
			<description>
				Transforms both the current and previous stored transform for a light occluder.
				This allows transforming an occluder without creating a "glitch" in the interpolation, which is particularly useful for large worlds utilizing a shifting origin.
			</description>
		</method>
		<method name="canvas_light_reset_physics_interpolation">
			<return type="void" />
			<param index="0" name="light" type="RID" />
			<description>
				Prevents physics interpolation for the current physics tick.
				This is useful when moving a canvas item to a new location, to give an instantaneous change rather than interpolation from the previous location.
			</description>
		</method>
		<method name="canvas_light_set_blend_mode">
			<return type="void" />
			<param index="0" name="light" type="RID" />
			<param index="1" name="mode" type="int" enum="RenderingServer.CanvasLightBlendMode" />
			<description>
				Sets the blend mode for the given canvas light. See [enum CanvasLightBlendMode] for options. Equivalent to [member Light2D.blend_mode].
			</description>
		</method>
		<method name="canvas_light_set_color">
			<return type="void" />
			<param index="0" name="light" type="RID" />
			<param index="1" name="color" type="Color" />
			<description>
				Sets the color for a light.
			</description>
		</method>
		<method name="canvas_light_set_enabled">
			<return type="void" />
			<param index="0" name="light" type="RID" />
			<param index="1" name="enabled" type="bool" />
			<description>
				Enables or disables a canvas light.
			</description>
		</method>
		<method name="canvas_light_set_energy">
			<return type="void" />
			<param index="0" name="light" type="RID" />
			<param index="1" name="energy" type="float" />
			<description>
				Sets a canvas light's energy.
			</description>
		</method>
		<method name="canvas_light_set_height">
			<return type="void" />
			<param index="0" name="light" type="RID" />
			<param index="1" name="height" type="float" />
			<description>
				Sets a canvas light's height.
			</description>
		</method>
		<method name="canvas_light_set_interpolated">
			<return type="void" />
			<param index="0" name="light" type="RID" />
			<param index="1" name="interpolated" type="bool" />
			<description>
				If [param interpolated] is [code]true[/code], turns on physics interpolation for the canvas light.
			</description>
		</method>
		<method name="canvas_light_set_item_cull_mask">
			<return type="void" />
			<param index="0" name="light" type="RID" />
			<param index="1" name="mask" type="int" />
			<description>
				The light mask. See [LightOccluder2D] for more information on light masks.
			</description>
		</method>
		<method name="canvas_light_set_item_shadow_cull_mask">
			<return type="void" />
			<param index="0" name="light" type="RID" />
			<param index="1" name="mask" type="int" />
			<description>
				The binary mask used to determine which layers this canvas light's shadows affects. See [LightOccluder2D] for more information on light masks.
			</description>
		</method>
		<method name="canvas_light_set_layer_range">
			<return type="void" />
			<param index="0" name="light" type="RID" />
			<param index="1" name="min_layer" type="int" />
			<param index="2" name="max_layer" type="int" />
			<description>
				The layer range that gets rendered with this light.
			</description>
		</method>
		<method name="canvas_light_set_mode">
			<return type="void" />
			<param index="0" name="light" type="RID" />
			<param index="1" name="mode" type="int" enum="RenderingServer.CanvasLightMode" />
			<description>
				The mode of the light, see [enum CanvasLightMode] constants.
			</description>
		</method>
		<method name="canvas_light_set_shadow_color">
			<return type="void" />
			<param index="0" name="light" type="RID" />
			<param index="1" name="color" type="Color" />
			<description>
				Sets the color of the canvas light's shadow.
			</description>
		</method>
		<method name="canvas_light_set_shadow_enabled">
			<return type="void" />
			<param index="0" name="light" type="RID" />
			<param index="1" name="enabled" type="bool" />
			<description>
				Enables or disables the canvas light's shadow.
			</description>
		</method>
		<method name="canvas_light_set_shadow_filter">
			<return type="void" />
			<param index="0" name="light" type="RID" />
			<param index="1" name="filter" type="int" enum="RenderingServer.CanvasLightShadowFilter" />
			<description>
				Sets the canvas light's shadow's filter, see [enum CanvasLightShadowFilter] constants.
			</description>
		</method>
		<method name="canvas_light_set_shadow_smooth">
			<return type="void" />
			<param index="0" name="light" type="RID" />
			<param index="1" name="smooth" type="float" />
			<description>
				Smoothens the shadow. The lower, the smoother.
			</description>
		</method>
		<method name="canvas_light_set_texture">
			<return type="void" />
			<param index="0" name="light" type="RID" />
			<param index="1" name="texture" type="RID" />
			<description>
				Sets the texture to be used by a [PointLight2D]. Equivalent to [member PointLight2D.texture].
			</description>
		</method>
		<method name="canvas_light_set_texture_offset">
			<return type="void" />
			<param index="0" name="light" type="RID" />
			<param index="1" name="offset" type="Vector2" />
			<description>
				Sets the offset of a [PointLight2D]'s texture. Equivalent to [member PointLight2D.offset].
			</description>
		</method>
		<method name="canvas_light_set_texture_scale">
			<return type="void" />
			<param index="0" name="light" type="RID" />
			<param index="1" name="scale" type="float" />
			<description>
				Sets the scale factor of a [PointLight2D]'s texture. Equivalent to [member PointLight2D.texture_scale].
			</description>
		</method>
		<method name="canvas_light_set_transform">
			<return type="void" />
			<param index="0" name="light" type="RID" />
			<param index="1" name="transform" type="Transform2D" />
			<description>
				Sets the canvas light's [Transform2D].
			</description>
		</method>
		<method name="canvas_light_set_z_range">
			<return type="void" />
			<param index="0" name="light" type="RID" />
			<param index="1" name="min_z" type="int" />
			<param index="2" name="max_z" type="int" />
			<description>
				Sets the Z range of objects that will be affected by this light. Equivalent to [member Light2D.range_z_min] and [member Light2D.range_z_max].
			</description>
		</method>
		<method name="canvas_light_transform_physics_interpolation">
			<return type="void" />
			<param index="0" name="light" type="RID" />
			<param index="1" name="transform" type="Transform2D" />
			<description>
				Transforms both the current and previous stored transform for a canvas light.
				This allows transforming a light without creating a "glitch" in the interpolation, which is particularly useful for large worlds utilizing a shifting origin.
			</description>
		</method>
		<method name="canvas_occluder_polygon_create">
			<return type="RID" />
			<description>
				Creates a new light occluder polygon and adds it to the RenderingServer. It can be accessed with the RID that is returned. This RID will be used in all [code]canvas_occluder_polygon_*[/code] RenderingServer functions.
				Once finished with your RID, you will want to free the RID using the RenderingServer's [method free_rid] method.
				[b]Note:[/b] The equivalent resource is [OccluderPolygon2D].
			</description>
		</method>
		<method name="canvas_occluder_polygon_set_cull_mode">
			<return type="void" />
			<param index="0" name="occluder_polygon" type="RID" />
			<param index="1" name="mode" type="int" enum="RenderingServer.CanvasOccluderPolygonCullMode" />
			<description>
				Sets an occluder polygons cull mode. See [enum CanvasOccluderPolygonCullMode] constants.
			</description>
		</method>
		<method name="canvas_occluder_polygon_set_shape">
			<return type="void" />
			<param index="0" name="occluder_polygon" type="RID" />
			<param index="1" name="shape" type="PackedVector2Array" />
			<param index="2" name="closed" type="bool" />
			<description>
				Sets the shape of the occluder polygon.
			</description>
		</method>
		<method name="canvas_set_disable_scale">
			<return type="void" />
			<param index="0" name="disable" type="bool" />
			<description>
			</description>
		</method>
		<method name="canvas_set_item_mirroring">
			<return type="void" />
			<param index="0" name="canvas" type="RID" />
			<param index="1" name="item" type="RID" />
			<param index="2" name="mirroring" type="Vector2" />
			<description>
				A copy of the canvas item will be drawn with a local offset of the [param mirroring].
				[b]Note:[/b] This is equivalent to calling [method canvas_set_item_repeat] like [code]canvas_set_item_repeat(item, mirroring, 1)[/code], with an additional check ensuring [param canvas] is a parent of [param item].
			</description>
		</method>
		<method name="canvas_set_item_repeat">
			<return type="void" />
			<param index="0" name="item" type="RID" />
			<param index="1" name="repeat_size" type="Vector2" />
			<param index="2" name="repeat_times" type="int" />
			<description>
				A copy of the canvas item will be drawn with a local offset of the [param repeat_size] by the number of times of the [param repeat_times]. As the [param repeat_times] increases, the copies will spread away from the origin texture.
			</description>
		</method>
		<method name="canvas_set_modulate">
			<return type="void" />
			<param index="0" name="canvas" type="RID" />
			<param index="1" name="color" type="Color" />
			<description>
				Modulates all colors in the given canvas.
			</description>
		</method>
		<method name="canvas_set_shadow_texture_size">
			<return type="void" />
			<param index="0" name="size" type="int" />
			<description>
				Sets the [member ProjectSettings.rendering/2d/shadow_atlas/size] to use for [Light2D] shadow rendering (in pixels). The value is rounded up to the nearest power of 2.
			</description>
		</method>
		<method name="canvas_texture_create">
			<return type="RID" />
			<description>
				Creates a canvas texture and adds it to the RenderingServer. It can be accessed with the RID that is returned. This RID will be used in all [code]canvas_texture_*[/code] RenderingServer functions.
				Once finished with your RID, you will want to free the RID using the RenderingServer's [method free_rid] method. See also [method texture_2d_create].
				[b]Note:[/b] The equivalent resource is [CanvasTexture] and is only meant to be used in 2D rendering, not 3D.
			</description>
		</method>
		<method name="canvas_texture_set_channel">
			<return type="void" />
			<param index="0" name="canvas_texture" type="RID" />
			<param index="1" name="channel" type="int" enum="RenderingServer.CanvasTextureChannel" />
			<param index="2" name="texture" type="RID" />
			<description>
				Sets the [param channel]'s [param texture] for the canvas texture specified by the [param canvas_texture] RID. Equivalent to [member CanvasTexture.diffuse_texture], [member CanvasTexture.normal_texture] and [member CanvasTexture.specular_texture].
			</description>
		</method>
		<method name="canvas_texture_set_shading_parameters">
			<return type="void" />
			<param index="0" name="canvas_texture" type="RID" />
			<param index="1" name="base_color" type="Color" />
			<param index="2" name="shininess" type="float" />
			<description>
				Sets the [param base_color] and [param shininess] to use for the canvas texture specified by the [param canvas_texture] RID. Equivalent to [member CanvasTexture.specular_color] and [member CanvasTexture.specular_shininess].
			</description>
		</method>
		<method name="canvas_texture_set_texture_filter">
			<return type="void" />
			<param index="0" name="canvas_texture" type="RID" />
			<param index="1" name="filter" type="int" enum="RenderingServer.CanvasItemTextureFilter" />
			<description>
				Sets the texture [param filter] mode to use for the canvas texture specified by the [param canvas_texture] RID.
			</description>
		</method>
		<method name="canvas_texture_set_texture_repeat">
			<return type="void" />
			<param index="0" name="canvas_texture" type="RID" />
			<param index="1" name="repeat" type="int" enum="RenderingServer.CanvasItemTextureRepeat" />
			<description>
				Sets the texture [param repeat] mode to use for the canvas texture specified by the [param canvas_texture] RID.
			</description>
		</method>
		<method name="compositor_create">
			<return type="RID" />
			<description>
				Creates a new compositor and adds it to the RenderingServer. It can be accessed with the RID that is returned.
				Once finished with your RID, you will want to free the RID using the RenderingServer's [method free_rid] method.
			</description>
		</method>
		<method name="compositor_effect_create">
			<return type="RID" />
			<description>
				Creates a new rendering effect and adds it to the RenderingServer. It can be accessed with the RID that is returned.
				Once finished with your RID, you will want to free the RID using the RenderingServer's [method free_rid] method.
			</description>
		</method>
		<method name="compositor_effect_set_callback">
			<return type="void" />
			<param index="0" name="effect" type="RID" />
			<param index="1" name="callback_type" type="int" enum="RenderingServer.CompositorEffectCallbackType" />
			<param index="2" name="callback" type="Callable" />
			<description>
				Sets the callback type ([param callback_type]) and callback method([param callback]) for this rendering effect.
			</description>
		</method>
		<method name="compositor_effect_set_enabled">
			<return type="void" />
			<param index="0" name="effect" type="RID" />
			<param index="1" name="enabled" type="bool" />
			<description>
				Enables/disables this rendering effect.
			</description>
		</method>
		<method name="compositor_effect_set_flag">
			<return type="void" />
			<param index="0" name="effect" type="RID" />
			<param index="1" name="flag" type="int" enum="RenderingServer.CompositorEffectFlags" />
			<param index="2" name="set" type="bool" />
			<description>
				Sets the flag ([param flag]) for this rendering effect to [code]true[/code] or [code]false[/code] ([param set]).
			</description>
		</method>
		<method name="compositor_set_compositor_effects">
			<return type="void" />
			<param index="0" name="compositor" type="RID" />
			<param index="1" name="effects" type="RID[]" />
			<description>
				Sets the compositor effects for the specified compositor RID. [param effects] should be an array containing RIDs created with [method compositor_effect_create].
			</description>
		</method>
		<method name="create_local_rendering_device" qualifiers="const">
			<return type="RenderingDevice" />
			<description>
				Creates a RenderingDevice that can be used to do draw and compute operations on a separate thread. Cannot draw to the screen nor share data with the global RenderingDevice.
				[b]Note:[/b] When using the OpenGL backend or when running in headless mode, this function always returns [code]null[/code].
			</description>
		</method>
		<method name="debug_canvas_item_get_rect">
			<return type="Rect2" />
			<param index="0" name="item" type="RID" />
			<description>
				Returns the bounding rectangle for a canvas item in local space, as calculated by the renderer. This bound is used internally for culling.
				[b]Warning:[/b] This function is intended for debugging in the editor, and will pass through and return a zero [Rect2] in exported projects.
			</description>
		</method>
		<method name="decal_create">
			<return type="RID" />
			<description>
				Creates a decal and adds it to the RenderingServer. It can be accessed with the RID that is returned. This RID will be used in all [code]decal_*[/code] RenderingServer functions.
				Once finished with your RID, you will want to free the RID using the RenderingServer's [method free_rid] method.
				To place in a scene, attach this decal to an instance using [method instance_set_base] using the returned RID.
				[b]Note:[/b] The equivalent node is [Decal].
			</description>
		</method>
		<method name="decal_set_albedo_mix">
			<return type="void" />
			<param index="0" name="decal" type="RID" />
			<param index="1" name="albedo_mix" type="float" />
			<description>
				Sets the [param albedo_mix] in the decal specified by the [param decal] RID. Equivalent to [member Decal.albedo_mix].
			</description>
		</method>
		<method name="decal_set_cull_mask">
			<return type="void" />
			<param index="0" name="decal" type="RID" />
			<param index="1" name="mask" type="int" />
			<description>
				Sets the cull [param mask] in the decal specified by the [param decal] RID. Equivalent to [member Decal.cull_mask].
			</description>
		</method>
		<method name="decal_set_distance_fade" keywords="decal_set_lod">
			<return type="void" />
			<param index="0" name="decal" type="RID" />
			<param index="1" name="enabled" type="bool" />
			<param index="2" name="begin" type="float" />
			<param index="3" name="length" type="float" />
			<description>
				Sets the distance fade parameters in the decal specified by the [param decal] RID. Equivalent to [member Decal.distance_fade_enabled], [member Decal.distance_fade_begin] and [member Decal.distance_fade_length].
			</description>
		</method>
		<method name="decal_set_emission_energy">
			<return type="void" />
			<param index="0" name="decal" type="RID" />
			<param index="1" name="energy" type="float" />
			<description>
				Sets the emission [param energy] in the decal specified by the [param decal] RID. Equivalent to [member Decal.emission_energy].
			</description>
		</method>
		<method name="decal_set_fade">
			<return type="void" />
			<param index="0" name="decal" type="RID" />
			<param index="1" name="above" type="float" />
			<param index="2" name="below" type="float" />
			<description>
				Sets the upper fade ([param above]) and lower fade ([param below]) in the decal specified by the [param decal] RID. Equivalent to [member Decal.upper_fade] and [member Decal.lower_fade].
			</description>
		</method>
		<method name="decal_set_modulate">
			<return type="void" />
			<param index="0" name="decal" type="RID" />
			<param index="1" name="color" type="Color" />
			<description>
				Sets the color multiplier in the decal specified by the [param decal] RID to [param color]. Equivalent to [member Decal.modulate].
			</description>
		</method>
		<method name="decal_set_normal_fade">
			<return type="void" />
			<param index="0" name="decal" type="RID" />
			<param index="1" name="fade" type="float" />
			<description>
				Sets the normal [param fade] in the decal specified by the [param decal] RID. Equivalent to [member Decal.normal_fade].
			</description>
		</method>
		<method name="decal_set_size">
			<return type="void" />
			<param index="0" name="decal" type="RID" />
			<param index="1" name="size" type="Vector3" />
			<description>
				Sets the [param size] of the decal specified by the [param decal] RID. Equivalent to [member Decal.size].
			</description>
		</method>
		<method name="decal_set_texture">
			<return type="void" />
			<param index="0" name="decal" type="RID" />
			<param index="1" name="type" type="int" enum="RenderingServer.DecalTexture" />
			<param index="2" name="texture" type="RID" />
			<description>
				Sets the [param texture] in the given texture [param type] slot for the specified decal. Equivalent to [method Decal.set_texture].
			</description>
		</method>
		<method name="decals_set_filter">
			<return type="void" />
			<param index="0" name="filter" type="int" enum="RenderingServer.DecalFilter" />
			<description>
				Sets the texture [param filter] mode to use when rendering decals. This parameter is global and cannot be set on a per-decal basis.
			</description>
		</method>
		<method name="directional_light_create">
			<return type="RID" />
			<description>
				Creates a directional light and adds it to the RenderingServer. It can be accessed with the RID that is returned. This RID can be used in most [code]light_*[/code] RenderingServer functions.
				Once finished with your RID, you will want to free the RID using the RenderingServer's [method free_rid] method.
				To place in a scene, attach this directional light to an instance using [method instance_set_base] using the returned RID.
				[b]Note:[/b] The equivalent node is [DirectionalLight3D].
			</description>
		</method>
		<method name="directional_shadow_atlas_set_size">
			<return type="void" />
			<param index="0" name="size" type="int" />
			<param index="1" name="is_16bits" type="bool" />
			<description>
				Sets the [param size] of the directional light shadows in 3D. See also [member ProjectSettings.rendering/lights_and_shadows/directional_shadow/size]. This parameter is global and cannot be set on a per-viewport basis.
			</description>
		</method>
		<method name="directional_soft_shadow_filter_set_quality">
			<return type="void" />
			<param index="0" name="quality" type="int" enum="RenderingServer.ShadowQuality" />
			<description>
				Sets the filter [param quality] for directional light shadows in 3D. See also [member ProjectSettings.rendering/lights_and_shadows/directional_shadow/soft_shadow_filter_quality]. This parameter is global and cannot be set on a per-viewport basis.
			</description>
		</method>
		<method name="environment_bake_panorama">
			<return type="Image" />
			<param index="0" name="environment" type="RID" />
			<param index="1" name="bake_irradiance" type="bool" />
			<param index="2" name="size" type="Vector2i" />
			<description>
				Generates and returns an [Image] containing the radiance map for the specified [param environment] RID's sky. This supports built-in sky material and custom sky shaders. If [param bake_irradiance] is [code]true[/code], the irradiance map is saved instead of the radiance map. The radiance map is used to render reflected light, while the irradiance map is used to render ambient light. See also [method sky_bake_panorama].
				[b]Note:[/b] The image is saved in linear color space without any tonemapping performed, which means it will look too dark if viewed directly in an image editor.
				[b]Note:[/b] [param size] should be a 2:1 aspect ratio for the generated panorama to have square pixels. For radiance maps, there is no point in using a height greater than [member Sky.radiance_size], as it won't increase detail. Irradiance maps only contain low-frequency data, so there is usually no point in going past a size of 128×64 pixels when saving an irradiance map.
			</description>
		</method>
		<method name="environment_create">
			<return type="RID" />
			<description>
				Creates an environment and adds it to the RenderingServer. It can be accessed with the RID that is returned. This RID will be used in all [code]environment_*[/code] RenderingServer functions.
				Once finished with your RID, you will want to free the RID using the RenderingServer's [method free_rid] method.
				[b]Note:[/b] The equivalent resource is [Environment].
			</description>
		</method>
		<method name="environment_glow_set_use_bicubic_upscale">
			<return type="void" />
			<param index="0" name="enable" type="bool" />
			<description>
				If [param enable] is [code]true[/code], enables bicubic upscaling for glow which improves quality at the cost of performance. Equivalent to [member ProjectSettings.rendering/environment/glow/upscale_mode].
			</description>
		</method>
		<method name="environment_set_adjustment">
			<return type="void" />
			<param index="0" name="env" type="RID" />
			<param index="1" name="enable" type="bool" />
			<param index="2" name="brightness" type="float" />
			<param index="3" name="contrast" type="float" />
			<param index="4" name="saturation" type="float" />
			<param index="5" name="use_1d_color_correction" type="bool" />
			<param index="6" name="color_correction" type="RID" />
			<description>
				Sets the values to be used with the "adjustments" post-process effect. See [Environment] for more details.
			</description>
		</method>
		<method name="environment_set_ambient_light">
			<return type="void" />
			<param index="0" name="env" type="RID" />
			<param index="1" name="color" type="Color" />
			<param index="2" name="ambient" type="int" enum="RenderingServer.EnvironmentAmbientSource" default="0" />
			<param index="3" name="energy" type="float" default="1.0" />
			<param index="4" name="sky_contibution" type="float" default="0.0" />
			<param index="5" name="reflection_source" type="int" enum="RenderingServer.EnvironmentReflectionSource" default="0" />
			<description>
				Sets the values to be used for ambient light rendering. See [Environment] for more details.
			</description>
		</method>
		<method name="environment_set_background">
			<return type="void" />
			<param index="0" name="env" type="RID" />
			<param index="1" name="bg" type="int" enum="RenderingServer.EnvironmentBG" />
			<description>
				Sets the environment's background mode. Equivalent to [member Environment.background_mode].
			</description>
		</method>
		<method name="environment_set_bg_color">
			<return type="void" />
			<param index="0" name="env" type="RID" />
			<param index="1" name="color" type="Color" />
			<description>
				Color displayed for clear areas of the scene. Only effective if using the [constant ENV_BG_COLOR] background mode.
			</description>
		</method>
		<method name="environment_set_bg_energy">
			<return type="void" />
			<param index="0" name="env" type="RID" />
			<param index="1" name="multiplier" type="float" />
			<param index="2" name="exposure_value" type="float" />
			<description>
				Sets the intensity of the background color.
			</description>
		</method>
		<method name="environment_set_canvas_max_layer">
			<return type="void" />
			<param index="0" name="env" type="RID" />
			<param index="1" name="max_layer" type="int" />
			<description>
				Sets the maximum layer to use if using Canvas background mode.
			</description>
		</method>
		<method name="environment_set_fog">
			<return type="void" />
			<param index="0" name="env" type="RID" />
			<param index="1" name="enable" type="bool" />
			<param index="2" name="light_color" type="Color" />
			<param index="3" name="light_energy" type="float" />
			<param index="4" name="sun_scatter" type="float" />
			<param index="5" name="density" type="float" />
			<param index="6" name="height" type="float" />
			<param index="7" name="height_density" type="float" />
			<param index="8" name="aerial_perspective" type="float" />
			<param index="9" name="sky_affect" type="float" />
			<param index="10" name="fog_mode" type="int" enum="RenderingServer.EnvironmentFogMode" default="0" />
			<description>
				Configures fog for the specified environment RID. See [code]fog_*[/code] properties in [Environment] for more information.
			</description>
		</method>
		<method name="environment_set_glow">
			<return type="void" />
			<param index="0" name="env" type="RID" />
			<param index="1" name="enable" type="bool" />
			<param index="2" name="levels" type="PackedFloat32Array" />
			<param index="3" name="intensity" type="float" />
			<param index="4" name="strength" type="float" />
			<param index="5" name="mix" type="float" />
			<param index="6" name="bloom_threshold" type="float" />
			<param index="7" name="blend_mode" type="int" enum="RenderingServer.EnvironmentGlowBlendMode" />
			<param index="8" name="hdr_bleed_threshold" type="float" />
			<param index="9" name="hdr_bleed_scale" type="float" />
			<param index="10" name="hdr_luminance_cap" type="float" />
			<param index="11" name="glow_map_strength" type="float" />
			<param index="12" name="glow_map" type="RID" />
			<description>
				Configures glow for the specified environment RID. See [code]glow_*[/code] properties in [Environment] for more information.
			</description>
		</method>
		<method name="environment_set_sdfgi">
			<return type="void" />
			<param index="0" name="env" type="RID" />
			<param index="1" name="enable" type="bool" />
			<param index="2" name="cascades" type="int" />
			<param index="3" name="min_cell_size" type="float" />
			<param index="4" name="y_scale" type="int" enum="RenderingServer.EnvironmentSDFGIYScale" />
			<param index="5" name="use_occlusion" type="bool" />
			<param index="6" name="bounce_feedback" type="float" />
			<param index="7" name="read_sky" type="bool" />
			<param index="8" name="energy" type="float" />
			<param index="9" name="normal_bias" type="float" />
			<param index="10" name="probe_bias" type="float" />
			<description>
				Configures signed distance field global illumination for the specified environment RID. See [code]sdfgi_*[/code] properties in [Environment] for more information.
			</description>
		</method>
		<method name="environment_set_sdfgi_frames_to_converge">
			<return type="void" />
			<param index="0" name="frames" type="int" enum="RenderingServer.EnvironmentSDFGIFramesToConverge" />
			<description>
				Sets the number of frames to use for converging signed distance field global illumination. Equivalent to [member ProjectSettings.rendering/global_illumination/sdfgi/frames_to_converge].
			</description>
		</method>
		<method name="environment_set_sdfgi_frames_to_update_light">
			<return type="void" />
			<param index="0" name="frames" type="int" enum="RenderingServer.EnvironmentSDFGIFramesToUpdateLight" />
			<description>
				Sets the update speed for dynamic lights' indirect lighting when computing signed distance field global illumination. Equivalent to [member ProjectSettings.rendering/global_illumination/sdfgi/frames_to_update_lights].
			</description>
		</method>
		<method name="environment_set_sdfgi_ray_count">
			<return type="void" />
			<param index="0" name="ray_count" type="int" enum="RenderingServer.EnvironmentSDFGIRayCount" />
			<description>
				Sets the number of rays to throw per frame when computing signed distance field global illumination. Equivalent to [member ProjectSettings.rendering/global_illumination/sdfgi/probe_ray_count].
			</description>
		</method>
		<method name="environment_set_sky">
			<return type="void" />
			<param index="0" name="env" type="RID" />
			<param index="1" name="sky" type="RID" />
			<description>
				Sets the [Sky] to be used as the environment's background when using [i]BGMode[/i] sky. Equivalent to [member Environment.sky].
			</description>
		</method>
		<method name="environment_set_sky_custom_fov">
			<return type="void" />
			<param index="0" name="env" type="RID" />
			<param index="1" name="scale" type="float" />
			<description>
				Sets a custom field of view for the background [Sky]. Equivalent to [member Environment.sky_custom_fov].
			</description>
		</method>
		<method name="environment_set_sky_orientation">
			<return type="void" />
			<param index="0" name="env" type="RID" />
			<param index="1" name="orientation" type="Basis" />
			<description>
				Sets the rotation of the background [Sky] expressed as a [Basis]. Equivalent to [member Environment.sky_rotation], where the rotation vector is used to construct the [Basis].
			</description>
		</method>
		<method name="environment_set_ssao">
			<return type="void" />
			<param index="0" name="env" type="RID" />
			<param index="1" name="enable" type="bool" />
			<param index="2" name="radius" type="float" />
			<param index="3" name="intensity" type="float" />
			<param index="4" name="power" type="float" />
			<param index="5" name="detail" type="float" />
			<param index="6" name="horizon" type="float" />
			<param index="7" name="sharpness" type="float" />
			<param index="8" name="light_affect" type="float" />
			<param index="9" name="ao_channel_affect" type="float" />
			<description>
				Sets the variables to be used with the screen-space ambient occlusion (SSAO) post-process effect. See [Environment] for more details.
			</description>
		</method>
		<method name="environment_set_ssao_quality">
			<return type="void" />
			<param index="0" name="quality" type="int" enum="RenderingServer.EnvironmentSSAOQuality" />
			<param index="1" name="half_size" type="bool" />
			<param index="2" name="adaptive_target" type="float" />
			<param index="3" name="blur_passes" type="int" />
			<param index="4" name="fadeout_from" type="float" />
			<param index="5" name="fadeout_to" type="float" />
			<description>
				Sets the quality level of the screen-space ambient occlusion (SSAO) post-process effect. See [Environment] for more details.
			</description>
		</method>
		<method name="environment_set_ssil_quality">
			<return type="void" />
			<param index="0" name="quality" type="int" enum="RenderingServer.EnvironmentSSILQuality" />
			<param index="1" name="half_size" type="bool" />
			<param index="2" name="adaptive_target" type="float" />
			<param index="3" name="blur_passes" type="int" />
			<param index="4" name="fadeout_from" type="float" />
			<param index="5" name="fadeout_to" type="float" />
			<description>
				Sets the quality level of the screen-space indirect lighting (SSIL) post-process effect. See [Environment] for more details.
			</description>
		</method>
		<method name="environment_set_ssr">
			<return type="void" />
			<param index="0" name="env" type="RID" />
			<param index="1" name="enable" type="bool" />
			<param index="2" name="max_steps" type="int" />
			<param index="3" name="fade_in" type="float" />
			<param index="4" name="fade_out" type="float" />
			<param index="5" name="depth_tolerance" type="float" />
			<description>
				Sets the variables to be used with the screen-space reflections (SSR) post-process effect. See [Environment] for more details.
			</description>
		</method>
		<method name="environment_set_ssr_roughness_quality">
			<return type="void" />
			<param index="0" name="quality" type="int" enum="RenderingServer.EnvironmentSSRRoughnessQuality" />
			<description>
			</description>
		</method>
		<method name="environment_set_tonemap">
			<return type="void" />
			<param index="0" name="env" type="RID" />
			<param index="1" name="tone_mapper" type="int" enum="RenderingServer.EnvironmentToneMapper" />
			<param index="2" name="exposure" type="float" />
			<param index="3" name="white" type="float" />
			<description>
				Sets the variables to be used with the "tonemap" post-process effect. See [Environment] for more details.
			</description>
		</method>
		<method name="environment_set_volumetric_fog">
			<return type="void" />
			<param index="0" name="env" type="RID" />
			<param index="1" name="enable" type="bool" />
			<param index="2" name="density" type="float" />
			<param index="3" name="albedo" type="Color" />
			<param index="4" name="emission" type="Color" />
			<param index="5" name="emission_energy" type="float" />
			<param index="6" name="anisotropy" type="float" />
			<param index="7" name="length" type="float" />
			<param index="8" name="p_detail_spread" type="float" />
			<param index="9" name="gi_inject" type="float" />
			<param index="10" name="temporal_reprojection" type="bool" />
			<param index="11" name="temporal_reprojection_amount" type="float" />
			<param index="12" name="ambient_inject" type="float" />
			<param index="13" name="sky_affect" type="float" />
			<description>
				Sets the variables to be used with the volumetric fog post-process effect. See [Environment] for more details.
			</description>
		</method>
		<method name="environment_set_volumetric_fog_filter_active">
			<return type="void" />
			<param index="0" name="active" type="bool" />
			<description>
				Enables filtering of the volumetric fog scattering buffer. This results in much smoother volumes with very few under-sampling artifacts.
			</description>
		</method>
		<method name="environment_set_volumetric_fog_volume_size">
			<return type="void" />
			<param index="0" name="size" type="int" />
			<param index="1" name="depth" type="int" />
			<description>
				Sets the resolution of the volumetric fog's froxel buffer. [param size] is modified by the screen's aspect ratio and then used to set the width and height of the buffer. While [param depth] is directly used to set the depth of the buffer.
			</description>
		</method>
		<method name="fog_volume_create">
			<return type="RID" />
			<description>
				Creates a new fog volume and adds it to the RenderingServer. It can be accessed with the RID that is returned. This RID will be used in all [code]fog_volume_*[/code] RenderingServer functions.
				Once finished with your RID, you will want to free the RID using the RenderingServer's [method free_rid] method.
				[b]Note:[/b] The equivalent node is [FogVolume].
			</description>
		</method>
		<method name="fog_volume_set_material">
			<return type="void" />
			<param index="0" name="fog_volume" type="RID" />
			<param index="1" name="material" type="RID" />
			<description>
				Sets the [Material] of the fog volume. Can be either a [FogMaterial] or a custom [ShaderMaterial].
			</description>
		</method>
		<method name="fog_volume_set_shape">
			<return type="void" />
			<param index="0" name="fog_volume" type="RID" />
			<param index="1" name="shape" type="int" enum="RenderingServer.FogVolumeShape" />
			<description>
				Sets the shape of the fog volume to either [constant RenderingServer.FOG_VOLUME_SHAPE_ELLIPSOID], [constant RenderingServer.FOG_VOLUME_SHAPE_CONE], [constant RenderingServer.FOG_VOLUME_SHAPE_CYLINDER], [constant RenderingServer.FOG_VOLUME_SHAPE_BOX] or [constant RenderingServer.FOG_VOLUME_SHAPE_WORLD].
			</description>
		</method>
		<method name="fog_volume_set_size">
			<return type="void" />
			<param index="0" name="fog_volume" type="RID" />
			<param index="1" name="size" type="Vector3" />
			<description>
				Sets the size of the fog volume when shape is [constant RenderingServer.FOG_VOLUME_SHAPE_ELLIPSOID], [constant RenderingServer.FOG_VOLUME_SHAPE_CONE], [constant RenderingServer.FOG_VOLUME_SHAPE_CYLINDER] or [constant RenderingServer.FOG_VOLUME_SHAPE_BOX].
			</description>
		</method>
		<method name="force_draw">
			<return type="void" />
			<param index="0" name="swap_buffers" type="bool" default="true" />
			<param index="1" name="frame_step" type="float" default="0.0" />
			<description>
				Forces redrawing of all viewports at once. Must be called from the main thread.
			</description>
		</method>
		<method name="force_sync">
			<return type="void" />
			<description>
				Forces a synchronization between the CPU and GPU, which may be required in certain cases. Only call this when needed, as CPU-GPU synchronization has a performance cost.
			</description>
		</method>
		<method name="free_rid">
			<return type="void" />
			<param index="0" name="rid" type="RID" />
			<description>
				Tries to free an object in the RenderingServer. To avoid memory leaks, this should be called after using an object as memory management does not occur automatically when using RenderingServer directly.
			</description>
		</method>
		<method name="get_default_clear_color">
			<return type="Color" />
			<description>
				Returns the default clear color which is used when a specific clear color has not been selected. See also [method set_default_clear_color].
			</description>
		</method>
		<method name="get_frame_setup_time_cpu" qualifiers="const">
			<return type="float" />
			<description>
				Returns the time taken to setup rendering on the CPU in milliseconds. This value is shared across all viewports and does [i]not[/i] require [method viewport_set_measure_render_time] to be enabled on a viewport to be queried. See also [method viewport_get_measured_render_time_cpu].
			</description>
		</method>
		<method name="get_rendering_device" qualifiers="const">
			<return type="RenderingDevice" />
			<description>
				Returns the global RenderingDevice.
				[b]Note:[/b] When using the OpenGL backend or when running in headless mode, this function always returns [code]null[/code].
			</description>
		</method>
		<method name="get_rendering_info">
			<return type="int" />
			<param index="0" name="info" type="int" enum="RenderingServer.RenderingInfo" />
			<description>
				Returns a statistic about the rendering engine which can be used for performance profiling. See [enum RenderingServer.RenderingInfo] for a list of values that can be queried. See also [method viewport_get_render_info], which returns information specific to a viewport.
				[b]Note:[/b] Only 3D rendering is currently taken into account by some of these values, such as the number of draw calls.
				[b]Note:[/b] Rendering information is not available until at least 2 frames have been rendered by the engine. If rendering information is not available, [method get_rendering_info] returns [code]0[/code]. To print rendering information in [code]_ready()[/code] successfully, use the following:
				[codeblock]
				func _ready():
				    for _i in 2:
				        await get_tree().process_frame

				    print(RenderingServer.get_rendering_info(RENDERING_INFO_TOTAL_DRAW_CALLS_IN_FRAME))
				[/codeblock]
			</description>
		</method>
		<method name="get_shader_parameter_list" qualifiers="const">
			<return type="Dictionary[]" />
			<param index="0" name="shader" type="RID" />
			<description>
				Returns the parameters of a shader.
			</description>
		</method>
		<method name="get_test_cube">
			<return type="RID" />
			<description>
				Returns the RID of the test cube. This mesh will be created and returned on the first call to [method get_test_cube], then it will be cached for subsequent calls. See also [method make_sphere_mesh].
			</description>
		</method>
		<method name="get_test_texture">
			<return type="RID" />
			<description>
				Returns the RID of a 256×256 texture with a testing pattern on it (in [constant Image.FORMAT_RGB8] format). This texture will be created and returned on the first call to [method get_test_texture], then it will be cached for subsequent calls. See also [method get_white_texture].
				Example of getting the test texture and applying it to a [Sprite2D] node:
				[codeblock]
				var texture_rid = RenderingServer.get_test_texture()
				var texture = ImageTexture.create_from_image(RenderingServer.texture_2d_get(texture_rid))
				$Sprite2D.texture = texture
				[/codeblock]
			</description>
		</method>
		<method name="get_video_adapter_api_version" qualifiers="const">
			<return type="String" />
			<description>
				Returns the version of the graphics video adapter [i]currently in use[/i] (e.g. "1.2.189" for Vulkan, "3.3.0 NVIDIA 510.60.02" for OpenGL). This version may be different from the actual latest version supported by the hardware, as Godot may not always request the latest version. See also [method OS.get_video_adapter_driver_info].
				[b]Note:[/b] When running a headless or server binary, this function returns an empty string.
			</description>
		</method>
		<method name="get_video_adapter_name" qualifiers="const">
			<return type="String" />
			<description>
				Returns the name of the video adapter (e.g. "GeForce GTX 1080/PCIe/SSE2").
				[b]Note:[/b] When running a headless or server binary, this function returns an empty string.
				[b]Note:[/b] On the web platform, some browsers such as Firefox may report a different, fixed GPU name such as "GeForce GTX 980" (regardless of the user's actual GPU model). This is done to make fingerprinting more difficult.
			</description>
		</method>
		<method name="get_video_adapter_type" qualifiers="const">
			<return type="int" enum="RenderingDevice.DeviceType" />
			<description>
				Returns the type of the video adapter. Since dedicated graphics cards from a given generation will [i]usually[/i] be significantly faster than integrated graphics made in the same generation, the device type can be used as a basis for automatic graphics settings adjustment. However, this is not always true, so make sure to provide users with a way to manually override graphics settings.
				[b]Note:[/b] When using the OpenGL backend or when running in headless mode, this function always returns [constant RenderingDevice.DEVICE_TYPE_OTHER].
			</description>
		</method>
		<method name="get_video_adapter_vendor" qualifiers="const">
			<return type="String" />
			<description>
				Returns the vendor of the video adapter (e.g. "NVIDIA Corporation").
				[b]Note:[/b] When running a headless or server binary, this function returns an empty string.
			</description>
		</method>
		<method name="get_white_texture">
			<return type="RID" />
			<description>
				Returns the ID of a 4×4 white texture (in [constant Image.FORMAT_RGB8] format). This texture will be created and returned on the first call to [method get_white_texture], then it will be cached for subsequent calls. See also [method get_test_texture].
				Example of getting the white texture and applying it to a [Sprite2D] node:
				[codeblock]
				var texture_rid = RenderingServer.get_white_texture()
				var texture = ImageTexture.create_from_image(RenderingServer.texture_2d_get(texture_rid))
				$Sprite2D.texture = texture
				[/codeblock]
			</description>
		</method>
		<method name="gi_set_use_half_resolution">
			<return type="void" />
			<param index="0" name="half_resolution" type="bool" />
			<description>
				If [param half_resolution] is [code]true[/code], renders [VoxelGI] and SDFGI ([member Environment.sdfgi_enabled]) buffers at halved resolution on each axis (e.g. 960×540 when the viewport size is 1920×1080). This improves performance significantly when VoxelGI or SDFGI is enabled, at the cost of artifacts that may be visible on polygon edges. The loss in quality becomes less noticeable as the viewport resolution increases. [LightmapGI] rendering is not affected by this setting. Equivalent to [member ProjectSettings.rendering/global_illumination/gi/use_half_resolution].
			</description>
		</method>
		<method name="global_shader_parameter_add">
			<return type="void" />
			<param index="0" name="name" type="StringName" />
			<param index="1" name="type" type="int" enum="RenderingServer.GlobalShaderParameterType" />
			<param index="2" name="default_value" type="Variant" />
			<description>
				Creates a new global shader uniform.
				[b]Note:[/b] Global shader parameter names are case-sensitive.
			</description>
		</method>
		<method name="global_shader_parameter_get" qualifiers="const">
			<return type="Variant" />
			<param index="0" name="name" type="StringName" />
			<description>
				Returns the value of the global shader uniform specified by [param name].
				[b]Note:[/b] [method global_shader_parameter_get] has a large performance penalty as the rendering thread needs to synchronize with the calling thread, which is slow. Do not use this method during gameplay to avoid stuttering. If you need to read values in a script after setting them, consider creating an autoload where you store the values you need to query at the same time you're setting them as global parameters.
			</description>
		</method>
		<method name="global_shader_parameter_get_list" qualifiers="const">
			<return type="StringName[]" />
			<description>
				Returns the list of global shader uniform names.
				[b]Note:[/b] [method global_shader_parameter_get] has a large performance penalty as the rendering thread needs to synchronize with the calling thread, which is slow. Do not use this method during gameplay to avoid stuttering. If you need to read values in a script after setting them, consider creating an autoload where you store the values you need to query at the same time you're setting them as global parameters.
			</description>
		</method>
		<method name="global_shader_parameter_get_type" qualifiers="const">
			<return type="int" enum="RenderingServer.GlobalShaderParameterType" />
			<param index="0" name="name" type="StringName" />
			<description>
				Returns the type associated to the global shader uniform specified by [param name].
				[b]Note:[/b] [method global_shader_parameter_get] has a large performance penalty as the rendering thread needs to synchronize with the calling thread, which is slow. Do not use this method during gameplay to avoid stuttering. If you need to read values in a script after setting them, consider creating an autoload where you store the values you need to query at the same time you're setting them as global parameters.
			</description>
		</method>
		<method name="global_shader_parameter_remove">
			<return type="void" />
			<param index="0" name="name" type="StringName" />
			<description>
				Removes the global shader uniform specified by [param name].
			</description>
		</method>
		<method name="global_shader_parameter_set">
			<return type="void" />
			<param index="0" name="name" type="StringName" />
			<param index="1" name="value" type="Variant" />
			<description>
				Sets the global shader uniform [param name] to [param value].
			</description>
		</method>
		<method name="global_shader_parameter_set_override">
			<return type="void" />
			<param index="0" name="name" type="StringName" />
			<param index="1" name="value" type="Variant" />
			<description>
				Overrides the global shader uniform [param name] with [param value]. Equivalent to the [ShaderGlobalsOverride] node.
			</description>
		</method>
		<method name="has_changed" qualifiers="const">
			<return type="bool" />
			<description>
				Returns [code]true[/code] if changes have been made to the RenderingServer's data. [method force_draw] is usually called if this happens.
			</description>
		</method>
		<method name="has_feature" qualifiers="const" deprecated="This method has not been used since Godot 3.0.">
			<return type="bool" />
			<param index="0" name="feature" type="int" enum="RenderingServer.Features" />
			<description>
				This method does nothing and always returns [code]false[/code].
			</description>
		</method>
		<method name="has_os_feature" qualifiers="const">
			<return type="bool" />
			<param index="0" name="feature" type="String" />
			<description>
				Returns [code]true[/code] if the OS supports a certain [param feature]. Features might be [code]s3tc[/code], [code]etc[/code], and [code]etc2[/code].
			</description>
		</method>
		<method name="instance_attach_object_instance_id">
			<return type="void" />
			<param index="0" name="instance" type="RID" />
			<param index="1" name="id" type="int" />
			<description>
				Attaches a unique Object ID to instance. Object ID must be attached to instance for proper culling with [method instances_cull_aabb], [method instances_cull_convex], and [method instances_cull_ray].
			</description>
		</method>
		<method name="instance_attach_skeleton">
			<return type="void" />
			<param index="0" name="instance" type="RID" />
			<param index="1" name="skeleton" type="RID" />
			<description>
				Attaches a skeleton to an instance. Removes the previous skeleton from the instance.
			</description>
		</method>
		<method name="instance_create">
			<return type="RID" />
			<description>
				Creates a visual instance and adds it to the RenderingServer. It can be accessed with the RID that is returned. This RID will be used in all [code]instance_*[/code] RenderingServer functions.
				Once finished with your RID, you will want to free the RID using the RenderingServer's [method free_rid] method.
				An instance is a way of placing a 3D object in the scenario. Objects like particles, meshes, reflection probes and decals need to be associated with an instance to be visible in the scenario using [method instance_set_base].
				[b]Note:[/b] The equivalent node is [VisualInstance3D].
			</description>
		</method>
		<method name="instance_create2">
			<return type="RID" />
			<param index="0" name="base" type="RID" />
			<param index="1" name="scenario" type="RID" />
			<description>
				Creates a visual instance, adds it to the RenderingServer, and sets both base and scenario. It can be accessed with the RID that is returned. This RID will be used in all [code]instance_*[/code] RenderingServer functions.
				Once finished with your RID, you will want to free the RID using the RenderingServer's [method free_rid] method. This is a shorthand for using [method instance_create] and setting the base and scenario manually.
			</description>
		</method>
		<method name="instance_geometry_get_shader_parameter" qualifiers="const">
			<return type="Variant" />
			<param index="0" name="instance" type="RID" />
			<param index="1" name="parameter" type="StringName" />
			<description>
				Returns the value of the per-instance shader uniform from the specified 3D geometry instance. Equivalent to [method GeometryInstance3D.get_instance_shader_parameter].
				[b]Note:[/b] Per-instance shader parameter names are case-sensitive.
			</description>
		</method>
		<method name="instance_geometry_get_shader_parameter_default_value" qualifiers="const">
			<return type="Variant" />
			<param index="0" name="instance" type="RID" />
			<param index="1" name="parameter" type="StringName" />
			<description>
				Returns the default value of the per-instance shader uniform from the specified 3D geometry instance. Equivalent to [method GeometryInstance3D.get_instance_shader_parameter].
			</description>
		</method>
		<method name="instance_geometry_get_shader_parameter_list" qualifiers="const">
			<return type="Dictionary[]" />
			<param index="0" name="instance" type="RID" />
			<description>
				Returns a dictionary of per-instance shader uniform names of the per-instance shader uniform from the specified 3D geometry instance. The returned dictionary is in PropertyInfo format, with the keys [code]name[/code], [code]class_name[/code], [code]type[/code], [code]hint[/code], [code]hint_string[/code] and [code]usage[/code]. Equivalent to [method GeometryInstance3D.get_instance_shader_parameter].
			</description>
		</method>
		<method name="instance_geometry_set_cast_shadows_setting">
			<return type="void" />
			<param index="0" name="instance" type="RID" />
			<param index="1" name="shadow_casting_setting" type="int" enum="RenderingServer.ShadowCastingSetting" />
			<description>
				Sets the shadow casting setting to one of [enum ShadowCastingSetting]. Equivalent to [member GeometryInstance3D.cast_shadow].
			</description>
		</method>
		<method name="instance_geometry_set_flag">
			<return type="void" />
			<param index="0" name="instance" type="RID" />
			<param index="1" name="flag" type="int" enum="RenderingServer.InstanceFlags" />
			<param index="2" name="enabled" type="bool" />
			<description>
				Sets the flag for a given [enum InstanceFlags]. See [enum InstanceFlags] for more details.
			</description>
		</method>
		<method name="instance_geometry_set_lightmap">
			<return type="void" />
			<param index="0" name="instance" type="RID" />
			<param index="1" name="lightmap" type="RID" />
			<param index="2" name="lightmap_uv_scale" type="Rect2" />
			<param index="3" name="lightmap_slice" type="int" />
			<description>
				Sets the lightmap GI instance to use for the specified 3D geometry instance. The lightmap UV scale for the specified instance (equivalent to [member GeometryInstance3D.gi_lightmap_scale]) and lightmap atlas slice must also be specified.
			</description>
		</method>
		<method name="instance_geometry_set_lod_bias">
			<return type="void" />
			<param index="0" name="instance" type="RID" />
			<param index="1" name="lod_bias" type="float" />
			<description>
				Sets the level of detail bias to use when rendering the specified 3D geometry instance. Higher values result in higher detail from further away. Equivalent to [member GeometryInstance3D.lod_bias].
			</description>
		</method>
		<method name="instance_geometry_set_material_overlay">
			<return type="void" />
			<param index="0" name="instance" type="RID" />
			<param index="1" name="material" type="RID" />
			<description>
				Sets a material that will be rendered for all surfaces on top of active materials for the mesh associated with this instance. Equivalent to [member GeometryInstance3D.material_overlay].
			</description>
		</method>
		<method name="instance_geometry_set_material_override">
			<return type="void" />
			<param index="0" name="instance" type="RID" />
			<param index="1" name="material" type="RID" />
			<description>
				Sets a material that will override the material for all surfaces on the mesh associated with this instance. Equivalent to [member GeometryInstance3D.material_override].
			</description>
		</method>
		<method name="instance_geometry_set_shader_parameter">
			<return type="void" />
			<param index="0" name="instance" type="RID" />
			<param index="1" name="parameter" type="StringName" />
			<param index="2" name="value" type="Variant" />
			<description>
				Sets the per-instance shader uniform on the specified 3D geometry instance. Equivalent to [method GeometryInstance3D.set_instance_shader_parameter].
			</description>
		</method>
		<method name="instance_geometry_set_transparency">
			<return type="void" />
			<param index="0" name="instance" type="RID" />
			<param index="1" name="transparency" type="float" />
			<description>
				Sets the transparency for the given geometry instance. Equivalent to [member GeometryInstance3D.transparency].
				A transparency of [code]0.0[/code] is fully opaque, while [code]1.0[/code] is fully transparent. Values greater than [code]0.0[/code] (exclusive) will force the geometry's materials to go through the transparent pipeline, which is slower to render and can exhibit rendering issues due to incorrect transparency sorting. However, unlike using a transparent material, setting [param transparency] to a value greater than [code]0.0[/code] (exclusive) will [i]not[/i] disable shadow rendering.
				In spatial shaders, [code]1.0 - transparency[/code] is set as the default value of the [code]ALPHA[/code] built-in.
				[b]Note:[/b] [param transparency] is clamped between [code]0.0[/code] and [code]1.0[/code], so this property cannot be used to make transparent materials more opaque than they originally are.
			</description>
		</method>
		<method name="instance_geometry_set_visibility_range">
			<return type="void" />
			<param index="0" name="instance" type="RID" />
			<param index="1" name="min" type="float" />
			<param index="2" name="max" type="float" />
			<param index="3" name="min_margin" type="float" />
			<param index="4" name="max_margin" type="float" />
			<param index="5" name="fade_mode" type="int" enum="RenderingServer.VisibilityRangeFadeMode" />
			<description>
				Sets the visibility range values for the given geometry instance. Equivalent to [member GeometryInstance3D.visibility_range_begin] and related properties.
			</description>
		</method>
		<method name="instance_reset_physics_interpolation">
			<return type="void" />
			<param index="0" name="instance" type="RID" />
			<description>
				Prevents physics interpolation for the current physics tick.
				This is useful when moving an instance to a new location, to give an instantaneous change rather than interpolation from the previous location.
			</description>
		</method>
		<method name="instance_set_base">
			<return type="void" />
			<param index="0" name="instance" type="RID" />
			<param index="1" name="base" type="RID" />
			<description>
				Sets the base of the instance. A base can be any of the 3D objects that are created in the RenderingServer that can be displayed. For example, any of the light types, mesh, multimesh, particle system, reflection probe, decal, lightmap, voxel GI and visibility notifiers are all types that can be set as the base of an instance in order to be displayed in the scenario.
			</description>
		</method>
		<method name="instance_set_blend_shape_weight">
			<return type="void" />
			<param index="0" name="instance" type="RID" />
			<param index="1" name="shape" type="int" />
			<param index="2" name="weight" type="float" />
			<description>
				Sets the weight for a given blend shape associated with this instance.
			</description>
		</method>
		<method name="instance_set_custom_aabb">
			<return type="void" />
			<param index="0" name="instance" type="RID" />
			<param index="1" name="aabb" type="AABB" />
			<description>
				Sets a custom AABB to use when culling objects from the view frustum. Equivalent to setting [member GeometryInstance3D.custom_aabb].
			</description>
		</method>
		<method name="instance_set_extra_visibility_margin">
			<return type="void" />
			<param index="0" name="instance" type="RID" />
			<param index="1" name="margin" type="float" />
			<description>
				Sets a margin to increase the size of the AABB when culling objects from the view frustum. This allows you to avoid culling objects that fall outside the view frustum. Equivalent to [member GeometryInstance3D.extra_cull_margin].
			</description>
		</method>
		<method name="instance_set_ignore_culling">
			<return type="void" />
			<param index="0" name="instance" type="RID" />
			<param index="1" name="enabled" type="bool" />
			<description>
				If [code]true[/code], ignores both frustum and occlusion culling on the specified 3D geometry instance. This is not the same as [member GeometryInstance3D.ignore_occlusion_culling], which only ignores occlusion culling and leaves frustum culling intact.
			</description>
		</method>
		<method name="instance_set_interpolated">
			<return type="void" />
			<param index="0" name="instance" type="RID" />
			<param index="1" name="interpolated" type="bool" />
			<description>
				Turns on and off physics interpolation for the instance.
			</description>
		</method>
		<method name="instance_set_layer_mask">
			<return type="void" />
			<param index="0" name="instance" type="RID" />
			<param index="1" name="mask" type="int" />
			<description>
				Sets the render layers that this instance will be drawn to. Equivalent to [member VisualInstance3D.layers].
			</description>
		</method>
		<method name="instance_set_pivot_data">
			<return type="void" />
			<param index="0" name="instance" type="RID" />
			<param index="1" name="sorting_offset" type="float" />
			<param index="2" name="use_aabb_center" type="bool" />
			<description>
				Sets the sorting offset and switches between using the bounding box or instance origin for depth sorting.
			</description>
		</method>
		<method name="instance_set_scenario">
			<return type="void" />
			<param index="0" name="instance" type="RID" />
			<param index="1" name="scenario" type="RID" />
			<description>
				Sets the scenario that the instance is in. The scenario is the 3D world that the objects will be displayed in.
			</description>
		</method>
		<method name="instance_set_surface_override_material">
			<return type="void" />
			<param index="0" name="instance" type="RID" />
			<param index="1" name="surface" type="int" />
			<param index="2" name="material" type="RID" />
			<description>
				Sets the override material of a specific surface. Equivalent to [method MeshInstance3D.set_surface_override_material].
			</description>
		</method>
		<method name="instance_set_transform">
			<return type="void" />
			<param index="0" name="instance" type="RID" />
			<param index="1" name="transform" type="Transform3D" />
			<description>
				Sets the world space transform of the instance. Equivalent to [member Node3D.global_transform].
			</description>
		</method>
		<method name="instance_set_visibility_parent">
			<return type="void" />
			<param index="0" name="instance" type="RID" />
			<param index="1" name="parent" type="RID" />
			<description>
				Sets the visibility parent for the given instance. Equivalent to [member Node3D.visibility_parent].
			</description>
		</method>
		<method name="instance_set_visible">
			<return type="void" />
			<param index="0" name="instance" type="RID" />
			<param index="1" name="visible" type="bool" />
			<description>
				Sets whether an instance is drawn or not. Equivalent to [member Node3D.visible].
			</description>
		</method>
		<method name="instances_cull_aabb" qualifiers="const">
			<return type="PackedInt64Array" />
			<param index="0" name="aabb" type="AABB" />
			<param index="1" name="scenario" type="RID" default="RID()" />
			<description>
				Returns an array of object IDs intersecting with the provided AABB. Only 3D nodes that inherit from [VisualInstance3D] are considered, such as [MeshInstance3D] or [DirectionalLight3D]. Use [method @GlobalScope.instance_from_id] to obtain the actual nodes. A scenario RID must be provided, which is available in the [World3D] you want to query. This forces an update for all resources queued to update.
				[b]Warning:[/b] This function is primarily intended for editor usage. For in-game use cases, prefer physics collision.
			</description>
		</method>
		<method name="instances_cull_convex" qualifiers="const">
			<return type="PackedInt64Array" />
			<param index="0" name="convex" type="Plane[]" />
			<param index="1" name="scenario" type="RID" default="RID()" />
			<description>
				Returns an array of object IDs intersecting with the provided convex shape. Only 3D nodes that inherit from [VisualInstance3D] are considered, such as [MeshInstance3D] or [DirectionalLight3D]. Use [method @GlobalScope.instance_from_id] to obtain the actual nodes. A scenario RID must be provided, which is available in the [World3D] you want to query. This forces an update for all resources queued to update.
				[b]Warning:[/b] This function is primarily intended for editor usage. For in-game use cases, prefer physics collision.
			</description>
		</method>
		<method name="instances_cull_ray" qualifiers="const">
			<return type="PackedInt64Array" />
			<param index="0" name="from" type="Vector3" />
			<param index="1" name="to" type="Vector3" />
			<param index="2" name="scenario" type="RID" default="RID()" />
			<description>
				Returns an array of object IDs intersecting with the provided 3D ray. Only 3D nodes that inherit from [VisualInstance3D] are considered, such as [MeshInstance3D] or [DirectionalLight3D]. Use [method @GlobalScope.instance_from_id] to obtain the actual nodes. A scenario RID must be provided, which is available in the [World3D] you want to query. This forces an update for all resources queued to update.
				[b]Warning:[/b] This function is primarily intended for editor usage. For in-game use cases, prefer physics collision.
			</description>
		</method>
		<method name="is_on_render_thread">
			<return type="bool" />
			<description>
				Returns [code]true[/code] if our code is currently executing on the rendering thread.
			</description>
		</method>
		<method name="light_directional_set_blend_splits">
			<return type="void" />
			<param index="0" name="light" type="RID" />
			<param index="1" name="enable" type="bool" />
			<description>
				If [code]true[/code], this directional light will blend between shadow map splits resulting in a smoother transition between them. Equivalent to [member DirectionalLight3D.directional_shadow_blend_splits].
			</description>
		</method>
		<method name="light_directional_set_shadow_mode">
			<return type="void" />
			<param index="0" name="light" type="RID" />
			<param index="1" name="mode" type="int" enum="RenderingServer.LightDirectionalShadowMode" />
			<description>
				Sets the shadow mode for this directional light. Equivalent to [member DirectionalLight3D.directional_shadow_mode]. See [enum LightDirectionalShadowMode] for options.
			</description>
		</method>
		<method name="light_directional_set_sky_mode">
			<return type="void" />
			<param index="0" name="light" type="RID" />
			<param index="1" name="mode" type="int" enum="RenderingServer.LightDirectionalSkyMode" />
			<description>
				If [code]true[/code], this light will not be used for anything except sky shaders. Use this for lights that impact your sky shader that you may want to hide from affecting the rest of the scene. For example, you may want to enable this when the sun in your sky shader falls below the horizon.
			</description>
		</method>
		<method name="light_omni_set_shadow_mode">
			<return type="void" />
			<param index="0" name="light" type="RID" />
			<param index="1" name="mode" type="int" enum="RenderingServer.LightOmniShadowMode" />
			<description>
				Sets whether to use a dual paraboloid or a cubemap for the shadow map. Dual paraboloid is faster but may suffer from artifacts. Equivalent to [member OmniLight3D.omni_shadow_mode].
			</description>
		</method>
		<method name="light_projectors_set_filter">
			<return type="void" />
			<param index="0" name="filter" type="int" enum="RenderingServer.LightProjectorFilter" />
			<description>
				Sets the texture filter mode to use when rendering light projectors. This parameter is global and cannot be set on a per-light basis.
			</description>
		</method>
		<method name="light_set_bake_mode">
			<return type="void" />
			<param index="0" name="light" type="RID" />
			<param index="1" name="bake_mode" type="int" enum="RenderingServer.LightBakeMode" />
			<description>
				Sets the bake mode to use for the specified 3D light. Equivalent to [member Light3D.light_bake_mode].
			</description>
		</method>
		<method name="light_set_color">
			<return type="void" />
			<param index="0" name="light" type="RID" />
			<param index="1" name="color" type="Color" />
			<description>
				Sets the color of the light. Equivalent to [member Light3D.light_color].
			</description>
		</method>
		<method name="light_set_cull_mask">
			<return type="void" />
			<param index="0" name="light" type="RID" />
			<param index="1" name="mask" type="int" />
			<description>
				Sets the cull mask for this 3D light. Lights only affect objects in the selected layers. Equivalent to [member Light3D.light_cull_mask].
			</description>
		</method>
		<method name="light_set_distance_fade" keywords="light_set_lod">
			<return type="void" />
			<param index="0" name="decal" type="RID" />
			<param index="1" name="enabled" type="bool" />
			<param index="2" name="begin" type="float" />
			<param index="3" name="shadow" type="float" />
			<param index="4" name="length" type="float" />
			<description>
				Sets the distance fade for this 3D light. This acts as a form of level of detail (LOD) and can be used to improve performance. Equivalent to [member Light3D.distance_fade_enabled], [member Light3D.distance_fade_begin], [member Light3D.distance_fade_shadow], and [member Light3D.distance_fade_length].
			</description>
		</method>
		<method name="light_set_max_sdfgi_cascade">
			<return type="void" />
			<param index="0" name="light" type="RID" />
			<param index="1" name="cascade" type="int" />
			<description>
				Sets the maximum SDFGI cascade in which the 3D light's indirect lighting is rendered. Higher values allow the light to be rendered in SDFGI further away from the camera.
			</description>
		</method>
		<method name="light_set_negative">
			<return type="void" />
			<param index="0" name="light" type="RID" />
			<param index="1" name="enable" type="bool" />
			<description>
				If [code]true[/code], the 3D light will subtract light instead of adding light. Equivalent to [member Light3D.light_negative].
			</description>
		</method>
		<method name="light_set_param">
			<return type="void" />
			<param index="0" name="light" type="RID" />
			<param index="1" name="param" type="int" enum="RenderingServer.LightParam" />
			<param index="2" name="value" type="float" />
			<description>
				Sets the specified 3D light parameter. See [enum LightParam] for options. Equivalent to [method Light3D.set_param].
			</description>
		</method>
		<method name="light_set_projector" keywords="light_set_cookie">
			<return type="void" />
			<param index="0" name="light" type="RID" />
			<param index="1" name="texture" type="RID" />
			<description>
				Sets the projector texture to use for the specified 3D light. Equivalent to [member Light3D.light_projector].
			</description>
		</method>
		<method name="light_set_reverse_cull_face_mode">
			<return type="void" />
			<param index="0" name="light" type="RID" />
			<param index="1" name="enabled" type="bool" />
			<description>
				If [code]true[/code], reverses the backface culling of the mesh. This can be useful when you have a flat mesh that has a light behind it. If you need to cast a shadow on both sides of the mesh, set the mesh to use double-sided shadows with [method instance_geometry_set_cast_shadows_setting]. Equivalent to [member Light3D.shadow_reverse_cull_face].
			</description>
		</method>
		<method name="light_set_shadow">
			<return type="void" />
			<param index="0" name="light" type="RID" />
			<param index="1" name="enabled" type="bool" />
			<description>
				If [code]true[/code], light will cast shadows. Equivalent to [member Light3D.shadow_enabled].
			</description>
		</method>
		<method name="lightmap_create">
			<return type="RID" />
			<description>
				Creates a new lightmap global illumination instance and adds it to the RenderingServer. It can be accessed with the RID that is returned. This RID will be used in all [code]lightmap_*[/code] RenderingServer functions.
				Once finished with your RID, you will want to free the RID using the RenderingServer's [method free_rid] method.
				[b]Note:[/b] The equivalent node is [LightmapGI].
			</description>
		</method>
		<method name="lightmap_get_probe_capture_bsp_tree" qualifiers="const">
			<return type="PackedInt32Array" />
			<param index="0" name="lightmap" type="RID" />
			<description>
			</description>
		</method>
		<method name="lightmap_get_probe_capture_points" qualifiers="const">
			<return type="PackedVector3Array" />
			<param index="0" name="lightmap" type="RID" />
			<description>
			</description>
		</method>
		<method name="lightmap_get_probe_capture_sh" qualifiers="const">
			<return type="PackedColorArray" />
			<param index="0" name="lightmap" type="RID" />
			<description>
			</description>
		</method>
		<method name="lightmap_get_probe_capture_tetrahedra" qualifiers="const">
			<return type="PackedInt32Array" />
			<param index="0" name="lightmap" type="RID" />
			<description>
			</description>
		</method>
		<method name="lightmap_set_baked_exposure_normalization">
			<return type="void" />
			<param index="0" name="lightmap" type="RID" />
			<param index="1" name="baked_exposure" type="float" />
			<description>
				Used to inform the renderer what exposure normalization value was used while baking the lightmap. This value will be used and modulated at run time to ensure that the lightmap maintains a consistent level of exposure even if the scene-wide exposure normalization is changed at run time. For more information see [method camera_attributes_set_exposure].
			</description>
		</method>
		<method name="lightmap_set_probe_bounds">
			<return type="void" />
			<param index="0" name="lightmap" type="RID" />
			<param index="1" name="bounds" type="AABB" />
			<description>
			</description>
		</method>
		<method name="lightmap_set_probe_capture_data">
			<return type="void" />
			<param index="0" name="lightmap" type="RID" />
			<param index="1" name="points" type="PackedVector3Array" />
			<param index="2" name="point_sh" type="PackedColorArray" />
			<param index="3" name="tetrahedra" type="PackedInt32Array" />
			<param index="4" name="bsp_tree" type="PackedInt32Array" />
			<description>
			</description>
		</method>
		<method name="lightmap_set_probe_capture_update_speed">
			<return type="void" />
			<param index="0" name="speed" type="float" />
			<description>
			</description>
		</method>
		<method name="lightmap_set_probe_interior">
			<return type="void" />
			<param index="0" name="lightmap" type="RID" />
			<param index="1" name="interior" type="bool" />
			<description>
			</description>
		</method>
		<method name="lightmap_set_textures">
			<return type="void" />
			<param index="0" name="lightmap" type="RID" />
			<param index="1" name="light" type="RID" />
			<param index="2" name="uses_sh" type="bool" />
			<description>
				Set the textures on the given [param lightmap] GI instance to the texture array pointed to by the [param light] RID. If the lightmap texture was baked with [member LightmapGI.directional] set to [code]true[/code], then [param uses_sh] must also be [code]true[/code].
			</description>
		</method>
		<method name="lightmaps_set_bicubic_filter">
			<return type="void" />
			<param index="0" name="enable" type="bool" />
			<description>
				Toggles whether a bicubic filter should be used when lightmaps are sampled. This smoothens their appearance at a performance cost.
			</description>
		</method>
		<method name="make_sphere_mesh">
			<return type="RID" />
			<param index="0" name="latitudes" type="int" />
			<param index="1" name="longitudes" type="int" />
			<param index="2" name="radius" type="float" />
			<description>
				Returns a mesh of a sphere with the given number of horizontal subdivisions, vertical subdivisions and radius. See also [method get_test_cube].
			</description>
		</method>
		<method name="material_create">
			<return type="RID" />
			<description>
				Creates an empty material and adds it to the RenderingServer. It can be accessed with the RID that is returned. This RID will be used in all [code]material_*[/code] RenderingServer functions.
				Once finished with your RID, you will want to free the RID using the RenderingServer's [method free_rid] method.
				[b]Note:[/b] The equivalent resource is [Material].
			</description>
		</method>
		<method name="material_get_param" qualifiers="const">
			<return type="Variant" />
			<param index="0" name="material" type="RID" />
			<param index="1" name="parameter" type="StringName" />
			<description>
				Returns the value of a certain material's parameter.
			</description>
		</method>
		<method name="material_set_next_pass">
			<return type="void" />
			<param index="0" name="material" type="RID" />
			<param index="1" name="next_material" type="RID" />
			<description>
				Sets an object's next material.
			</description>
		</method>
		<method name="material_set_param">
			<return type="void" />
			<param index="0" name="material" type="RID" />
			<param index="1" name="parameter" type="StringName" />
			<param index="2" name="value" type="Variant" />
			<description>
				Sets a material's parameter.
			</description>
		</method>
		<method name="material_set_render_priority">
			<return type="void" />
			<param index="0" name="material" type="RID" />
			<param index="1" name="priority" type="int" />
			<description>
				Sets a material's render priority.
			</description>
		</method>
		<method name="material_set_shader">
			<return type="void" />
			<param index="0" name="shader_material" type="RID" />
			<param index="1" name="shader" type="RID" />
			<description>
				Sets a shader material's shader.
			</description>
		</method>
		<method name="mesh_add_surface">
			<return type="void" />
			<param index="0" name="mesh" type="RID" />
			<param index="1" name="surface" type="Dictionary" />
			<description>
			</description>
		</method>
		<method name="mesh_add_surface_from_arrays">
			<return type="void" />
			<param index="0" name="mesh" type="RID" />
			<param index="1" name="primitive" type="int" enum="RenderingServer.PrimitiveType" />
			<param index="2" name="arrays" type="Array" />
			<param index="3" name="blend_shapes" type="Array" default="[]" />
			<param index="4" name="lods" type="Dictionary" default="{}" />
			<param index="5" name="compress_format" type="int" enum="RenderingServer.ArrayFormat" is_bitfield="true" default="0" />
			<description>
			</description>
		</method>
		<method name="mesh_clear">
			<return type="void" />
			<param index="0" name="mesh" type="RID" />
			<description>
				Removes all surfaces from a mesh.
			</description>
		</method>
		<method name="mesh_create">
			<return type="RID" />
			<description>
				Creates a new mesh and adds it to the RenderingServer. It can be accessed with the RID that is returned. This RID will be used in all [code]mesh_*[/code] RenderingServer functions.
				Once finished with your RID, you will want to free the RID using the RenderingServer's [method free_rid] method.
				To place in a scene, attach this mesh to an instance using [method instance_set_base] using the returned RID.
				[b]Note:[/b] The equivalent resource is [Mesh].
			</description>
		</method>
		<method name="mesh_create_from_surfaces">
			<return type="RID" />
			<param index="0" name="surfaces" type="Dictionary[]" />
			<param index="1" name="blend_shape_count" type="int" default="0" />
			<description>
			</description>
		</method>
		<method name="mesh_get_blend_shape_count" qualifiers="const">
			<return type="int" />
			<param index="0" name="mesh" type="RID" />
			<description>
				Returns a mesh's blend shape count.
			</description>
		</method>
		<method name="mesh_get_blend_shape_mode" qualifiers="const">
			<return type="int" enum="RenderingServer.BlendShapeMode" />
			<param index="0" name="mesh" type="RID" />
			<description>
				Returns a mesh's blend shape mode.
			</description>
		</method>
		<method name="mesh_get_custom_aabb" qualifiers="const">
			<return type="AABB" />
			<param index="0" name="mesh" type="RID" />
			<description>
				Returns a mesh's custom aabb.
			</description>
		</method>
		<method name="mesh_get_surface">
			<return type="Dictionary" />
			<param index="0" name="mesh" type="RID" />
			<param index="1" name="surface" type="int" />
			<description>
			</description>
		</method>
		<method name="mesh_get_surface_count" qualifiers="const">
			<return type="int" />
			<param index="0" name="mesh" type="RID" />
			<description>
				Returns a mesh's number of surfaces.
			</description>
		</method>
		<method name="mesh_set_blend_shape_mode">
			<return type="void" />
			<param index="0" name="mesh" type="RID" />
			<param index="1" name="mode" type="int" enum="RenderingServer.BlendShapeMode" />
			<description>
				Sets a mesh's blend shape mode.
			</description>
		</method>
		<method name="mesh_set_custom_aabb">
			<return type="void" />
			<param index="0" name="mesh" type="RID" />
			<param index="1" name="aabb" type="AABB" />
			<description>
				Sets a mesh's custom aabb.
			</description>
		</method>
		<method name="mesh_set_shadow_mesh">
			<return type="void" />
			<param index="0" name="mesh" type="RID" />
			<param index="1" name="shadow_mesh" type="RID" />
			<description>
			</description>
		</method>
		<method name="mesh_surface_get_arrays" qualifiers="const">
			<return type="Array" />
			<param index="0" name="mesh" type="RID" />
			<param index="1" name="surface" type="int" />
			<description>
				Returns a mesh's surface's buffer arrays.
			</description>
		</method>
		<method name="mesh_surface_get_blend_shape_arrays" qualifiers="const">
			<return type="Array[]" />
			<param index="0" name="mesh" type="RID" />
			<param index="1" name="surface" type="int" />
			<description>
				Returns a mesh's surface's arrays for blend shapes.
			</description>
		</method>
		<method name="mesh_surface_get_format_attribute_stride" qualifiers="const">
			<return type="int" />
			<param index="0" name="format" type="int" enum="RenderingServer.ArrayFormat" is_bitfield="true" />
			<param index="1" name="vertex_count" type="int" />
			<description>
				Returns the stride of the attribute buffer for a mesh with given [param format].
			</description>
		</method>
		<method name="mesh_surface_get_format_normal_tangent_stride" qualifiers="const">
			<return type="int" />
			<param index="0" name="format" type="int" enum="RenderingServer.ArrayFormat" is_bitfield="true" />
			<param index="1" name="vertex_count" type="int" />
			<description>
				Returns the stride of the combined normals and tangents for a mesh with given [param format]. Note importantly that, while normals and tangents are in the vertex buffer with vertices, they are only interleaved with each other and so have a different stride than vertex positions.
			</description>
		</method>
		<method name="mesh_surface_get_format_offset" qualifiers="const">
			<return type="int" />
			<param index="0" name="format" type="int" enum="RenderingServer.ArrayFormat" is_bitfield="true" />
			<param index="1" name="vertex_count" type="int" />
			<param index="2" name="array_index" type="int" />
			<description>
				Returns the offset of a given attribute by [param array_index] in the start of its respective buffer.
			</description>
		</method>
		<method name="mesh_surface_get_format_skin_stride" qualifiers="const">
			<return type="int" />
			<param index="0" name="format" type="int" enum="RenderingServer.ArrayFormat" is_bitfield="true" />
			<param index="1" name="vertex_count" type="int" />
			<description>
				Returns the stride of the skin buffer for a mesh with given [param format].
			</description>
		</method>
		<method name="mesh_surface_get_format_vertex_stride" qualifiers="const">
			<return type="int" />
			<param index="0" name="format" type="int" enum="RenderingServer.ArrayFormat" is_bitfield="true" />
			<param index="1" name="vertex_count" type="int" />
			<description>
				Returns the stride of the vertex positions for a mesh with given [param format]. Note importantly that vertex positions are stored consecutively and are not interleaved with the other attributes in the vertex buffer (normals and tangents).
			</description>
		</method>
		<method name="mesh_surface_get_material" qualifiers="const">
			<return type="RID" />
			<param index="0" name="mesh" type="RID" />
			<param index="1" name="surface" type="int" />
			<description>
				Returns a mesh's surface's material.
			</description>
		</method>
		<method name="mesh_surface_set_material">
			<return type="void" />
			<param index="0" name="mesh" type="RID" />
			<param index="1" name="surface" type="int" />
			<param index="2" name="material" type="RID" />
			<description>
				Sets a mesh's surface's material.
			</description>
		</method>
		<method name="mesh_surface_update_attribute_region">
			<return type="void" />
			<param index="0" name="mesh" type="RID" />
			<param index="1" name="surface" type="int" />
			<param index="2" name="offset" type="int" />
			<param index="3" name="data" type="PackedByteArray" />
			<description>
			</description>
		</method>
		<method name="mesh_surface_update_skin_region">
			<return type="void" />
			<param index="0" name="mesh" type="RID" />
			<param index="1" name="surface" type="int" />
			<param index="2" name="offset" type="int" />
			<param index="3" name="data" type="PackedByteArray" />
			<description>
			</description>
		</method>
		<method name="mesh_surface_update_vertex_region">
			<return type="void" />
			<param index="0" name="mesh" type="RID" />
			<param index="1" name="surface" type="int" />
			<param index="2" name="offset" type="int" />
			<param index="3" name="data" type="PackedByteArray" />
			<description>
			</description>
		</method>
		<method name="multimesh_allocate_data">
			<return type="void" />
			<param index="0" name="multimesh" type="RID" />
			<param index="1" name="instances" type="int" />
			<param index="2" name="transform_format" type="int" enum="RenderingServer.MultimeshTransformFormat" />
			<param index="3" name="color_format" type="bool" default="false" />
			<param index="4" name="custom_data_format" type="bool" default="false" />
			<description>
			</description>
		</method>
		<method name="multimesh_create">
			<return type="RID" />
			<description>
				Creates a new multimesh on the RenderingServer and returns an [RID] handle. This RID will be used in all [code]multimesh_*[/code] RenderingServer functions.
				Once finished with your RID, you will want to free the RID using the RenderingServer's [method free_rid] method.
				To place in a scene, attach this multimesh to an instance using [method instance_set_base] using the returned RID.
				[b]Note:[/b] The equivalent resource is [MultiMesh].
			</description>
		</method>
		<method name="multimesh_get_aabb" qualifiers="const">
			<return type="AABB" />
			<param index="0" name="multimesh" type="RID" />
			<description>
				Calculates and returns the axis-aligned bounding box that encloses all instances within the multimesh.
			</description>
		</method>
		<method name="multimesh_get_buffer" qualifiers="const">
			<return type="PackedFloat32Array" />
			<param index="0" name="multimesh" type="RID" />
			<description>
				Returns the MultiMesh data (such as instance transforms, colors, etc.). See [method multimesh_set_buffer] for details on the returned data.
				[b]Note:[/b] If the buffer is in the engine's internal cache, it will have to be fetched from GPU memory and possibly decompressed. This means [method multimesh_get_buffer] is potentially a slow operation and should be avoided whenever possible.
			</description>
		</method>
		<method name="multimesh_get_custom_aabb" qualifiers="const">
			<return type="AABB" />
			<param index="0" name="multimesh" type="RID" />
			<description>
				Returns the custom AABB defined for this MultiMesh resource.
			</description>
		</method>
		<method name="multimesh_get_instance_count" qualifiers="const">
			<return type="int" />
			<param index="0" name="multimesh" type="RID" />
			<description>
				Returns the number of instances allocated for this multimesh.
			</description>
		</method>
		<method name="multimesh_get_mesh" qualifiers="const">
			<return type="RID" />
			<param index="0" name="multimesh" type="RID" />
			<description>
				Returns the RID of the mesh that will be used in drawing this multimesh.
			</description>
		</method>
		<method name="multimesh_get_visible_instances" qualifiers="const">
			<return type="int" />
			<param index="0" name="multimesh" type="RID" />
			<description>
				Returns the number of visible instances for this multimesh.
			</description>
		</method>
		<method name="multimesh_instance_get_color" qualifiers="const">
			<return type="Color" />
			<param index="0" name="multimesh" type="RID" />
			<param index="1" name="index" type="int" />
			<description>
				Returns the color by which the specified instance will be modulated.
			</description>
		</method>
		<method name="multimesh_instance_get_custom_data" qualifiers="const">
			<return type="Color" />
			<param index="0" name="multimesh" type="RID" />
			<param index="1" name="index" type="int" />
			<description>
				Returns the custom data associated with the specified instance.
			</description>
		</method>
		<method name="multimesh_instance_get_transform" qualifiers="const">
			<return type="Transform3D" />
			<param index="0" name="multimesh" type="RID" />
			<param index="1" name="index" type="int" />
			<description>
				Returns the [Transform3D] of the specified instance.
			</description>
		</method>
		<method name="multimesh_instance_get_transform_2d" qualifiers="const">
			<return type="Transform2D" />
			<param index="0" name="multimesh" type="RID" />
			<param index="1" name="index" type="int" />
			<description>
				Returns the [Transform2D] of the specified instance. For use when the multimesh is set to use 2D transforms.
			</description>
		</method>
		<method name="multimesh_instance_reset_physics_interpolation">
			<return type="void" />
			<param index="0" name="multimesh" type="RID" />
			<param index="1" name="index" type="int" />
			<description>
				Prevents physics interpolation for the specified instance during the current physics tick.
				This is useful when moving an instance to a new location, to give an instantaneous change rather than interpolation from the previous location.
			</description>
		</method>
		<method name="multimesh_instance_set_color">
			<return type="void" />
			<param index="0" name="multimesh" type="RID" />
			<param index="1" name="index" type="int" />
			<param index="2" name="color" type="Color" />
			<description>
				Sets the color by which this instance will be modulated. Equivalent to [method MultiMesh.set_instance_color].
			</description>
		</method>
		<method name="multimesh_instance_set_custom_data">
			<return type="void" />
			<param index="0" name="multimesh" type="RID" />
			<param index="1" name="index" type="int" />
			<param index="2" name="custom_data" type="Color" />
			<description>
				Sets the custom data for this instance. Custom data is passed as a [Color], but is interpreted as a [code]vec4[/code] in the shader. Equivalent to [method MultiMesh.set_instance_custom_data].
			</description>
		</method>
		<method name="multimesh_instance_set_transform">
			<return type="void" />
			<param index="0" name="multimesh" type="RID" />
			<param index="1" name="index" type="int" />
			<param index="2" name="transform" type="Transform3D" />
			<description>
				Sets the [Transform3D] for this instance. Equivalent to [method MultiMesh.set_instance_transform].
			</description>
		</method>
		<method name="multimesh_instance_set_transform_2d">
			<return type="void" />
			<param index="0" name="multimesh" type="RID" />
			<param index="1" name="index" type="int" />
			<param index="2" name="transform" type="Transform2D" />
			<description>
				Sets the [Transform2D] for this instance. For use when multimesh is used in 2D. Equivalent to [method MultiMesh.set_instance_transform_2d].
			</description>
		</method>
		<method name="multimesh_set_buffer">
			<return type="void" />
			<param index="0" name="multimesh" type="RID" />
			<param index="1" name="buffer" type="PackedFloat32Array" />
			<description>
				Set the entire data to use for drawing the [param multimesh] at once to [param buffer] (such as instance transforms and colors). [param buffer]'s size must match the number of instances multiplied by the per-instance data size (which depends on the enabled MultiMesh fields). Otherwise, an error message is printed and nothing is rendered. See also [method multimesh_get_buffer].
				The per-instance data size and expected data order is:
				[codeblock lang=text]
				2D:
				  - Position: 8 floats (8 floats for Transform2D)
				  - Position + Vertex color: 12 floats (8 floats for Transform2D, 4 floats for Color)
				  - Position + Custom data: 12 floats (8 floats for Transform2D, 4 floats of custom data)
				  - Position + Vertex color + Custom data: 16 floats (8 floats for Transform2D, 4 floats for Color, 4 floats of custom data)
				3D:
				  - Position: 12 floats (12 floats for Transform3D)
				  - Position + Vertex color: 16 floats (12 floats for Transform3D, 4 floats for Color)
				  - Position + Custom data: 16 floats (12 floats for Transform3D, 4 floats of custom data)
				  - Position + Vertex color + Custom data: 20 floats (12 floats for Transform3D, 4 floats for Color, 4 floats of custom data)
				[/codeblock]
				Instance transforms are in row-major order. Specifically:
				- For [Transform2D] the float-order is: [code](x.x, y.x, padding_float, origin.x, x.y, y.y, padding_float, origin.y)[/code].
				- For [Transform3D] the float-order is: [code](basis.x.x, basis.y.x, basis.z.x, origin.x, basis.x.y, basis.y.y, basis.z.y, origin.y, basis.x.z, basis.y.z, basis.z.z, origin.z)[/code].
			</description>
		</method>
		<method name="multimesh_set_buffer_interpolated">
			<return type="void" />
			<param index="0" name="multimesh" type="RID" />
			<param index="1" name="buffer" type="PackedFloat32Array" />
			<param index="2" name="buffer_previous" type="PackedFloat32Array" />
			<description>
				Alternative version of [method multimesh_set_buffer] for use with physics interpolation.
				Takes both an array of current data and an array of data for the previous physics tick.
			</description>
		</method>
		<method name="multimesh_set_custom_aabb">
			<return type="void" />
			<param index="0" name="multimesh" type="RID" />
			<param index="1" name="aabb" type="AABB" />
			<description>
				Sets the custom AABB for this MultiMesh resource.
			</description>
		</method>
		<method name="multimesh_set_mesh">
			<return type="void" />
			<param index="0" name="multimesh" type="RID" />
			<param index="1" name="mesh" type="RID" />
			<description>
				Sets the mesh to be drawn by the multimesh. Equivalent to [member MultiMesh.mesh].
			</description>
		</method>
		<method name="multimesh_set_physics_interpolated">
			<return type="void" />
			<param index="0" name="multimesh" type="RID" />
			<param index="1" name="interpolated" type="bool" />
			<description>
				Turns on and off physics interpolation for this MultiMesh resource.
			</description>
		</method>
		<method name="multimesh_set_physics_interpolation_quality">
			<return type="void" />
			<param index="0" name="multimesh" type="RID" />
			<param index="1" name="quality" type="int" enum="RenderingServer.MultimeshPhysicsInterpolationQuality" />
			<description>
				Sets the physics interpolation quality for the [MultiMesh].
				A value of [constant MULTIMESH_INTERP_QUALITY_FAST] gives fast but low quality interpolation, a value of [constant MULTIMESH_INTERP_QUALITY_HIGH] gives slower but higher quality interpolation.
			</description>
		</method>
		<method name="multimesh_set_visible_instances">
			<return type="void" />
			<param index="0" name="multimesh" type="RID" />
			<param index="1" name="visible" type="int" />
			<description>
				Sets the number of instances visible at a given time. If -1, all instances that have been allocated are drawn. Equivalent to [member MultiMesh.visible_instance_count].
			</description>
		</method>
		<method name="occluder_create">
			<return type="RID" />
			<description>
				Creates an occluder instance and adds it to the RenderingServer. It can be accessed with the RID that is returned. This RID will be used in all [code]occluder_*[/code] RenderingServer functions.
				Once finished with your RID, you will want to free the RID using the RenderingServer's [method free_rid] method.
				[b]Note:[/b] The equivalent resource is [Occluder3D] (not to be confused with the [OccluderInstance3D] node).
			</description>
		</method>
		<method name="occluder_set_mesh">
			<return type="void" />
			<param index="0" name="occluder" type="RID" />
			<param index="1" name="vertices" type="PackedVector3Array" />
			<param index="2" name="indices" type="PackedInt32Array" />
			<description>
				Sets the mesh data for the given occluder RID, which controls the shape of the occlusion culling that will be performed.
			</description>
		</method>
		<method name="omni_light_create">
			<return type="RID" />
			<description>
				Creates a new omni light and adds it to the RenderingServer. It can be accessed with the RID that is returned. This RID can be used in most [code]light_*[/code] RenderingServer functions.
				Once finished with your RID, you will want to free the RID using the RenderingServer's [method free_rid] method.
				To place in a scene, attach this omni light to an instance using [method instance_set_base] using the returned RID.
				[b]Note:[/b] The equivalent node is [OmniLight3D].
			</description>
		</method>
		<method name="particles_collision_create">
			<return type="RID" />
			<description>
				Creates a new 3D GPU particle collision or attractor and adds it to the RenderingServer. It can be accessed with the RID that is returned. This RID can be used in most [code]particles_collision_*[/code] RenderingServer functions.
				[b]Note:[/b] The equivalent nodes are [GPUParticlesCollision3D] and [GPUParticlesAttractor3D].
			</description>
		</method>
		<method name="particles_collision_height_field_update">
			<return type="void" />
			<param index="0" name="particles_collision" type="RID" />
			<description>
				Requests an update for the 3D GPU particle collision heightfield. This may be automatically called by the 3D GPU particle collision heightfield depending on its [member GPUParticlesCollisionHeightField3D.update_mode].
			</description>
		</method>
		<method name="particles_collision_set_attractor_attenuation">
			<return type="void" />
			<param index="0" name="particles_collision" type="RID" />
			<param index="1" name="curve" type="float" />
			<description>
				Sets the attenuation [param curve] for the 3D GPU particles attractor specified by the [param particles_collision] RID. Only used for attractors, not colliders. Equivalent to [member GPUParticlesAttractor3D.attenuation].
			</description>
		</method>
		<method name="particles_collision_set_attractor_directionality">
			<return type="void" />
			<param index="0" name="particles_collision" type="RID" />
			<param index="1" name="amount" type="float" />
			<description>
				Sets the directionality [param amount] for the 3D GPU particles attractor specified by the [param particles_collision] RID. Only used for attractors, not colliders. Equivalent to [member GPUParticlesAttractor3D.directionality].
			</description>
		</method>
		<method name="particles_collision_set_attractor_strength">
			<return type="void" />
			<param index="0" name="particles_collision" type="RID" />
			<param index="1" name="strength" type="float" />
			<description>
				Sets the [param strength] for the 3D GPU particles attractor specified by the [param particles_collision] RID. Only used for attractors, not colliders. Equivalent to [member GPUParticlesAttractor3D.strength].
			</description>
		</method>
		<method name="particles_collision_set_box_extents">
			<return type="void" />
			<param index="0" name="particles_collision" type="RID" />
			<param index="1" name="extents" type="Vector3" />
			<description>
				Sets the [param extents] for the 3D GPU particles collision by the [param particles_collision] RID. Equivalent to [member GPUParticlesCollisionBox3D.size], [member GPUParticlesCollisionSDF3D.size], [member GPUParticlesCollisionHeightField3D.size], [member GPUParticlesAttractorBox3D.size] or [member GPUParticlesAttractorVectorField3D.size] depending on the [param particles_collision] type.
			</description>
		</method>
		<method name="particles_collision_set_collision_type">
			<return type="void" />
			<param index="0" name="particles_collision" type="RID" />
			<param index="1" name="type" type="int" enum="RenderingServer.ParticlesCollisionType" />
			<description>
				Sets the collision or attractor shape [param type] for the 3D GPU particles collision or attractor specified by the [param particles_collision] RID.
			</description>
		</method>
		<method name="particles_collision_set_cull_mask">
			<return type="void" />
			<param index="0" name="particles_collision" type="RID" />
			<param index="1" name="mask" type="int" />
			<description>
				Sets the cull [param mask] for the 3D GPU particles collision or attractor specified by the [param particles_collision] RID. Equivalent to [member GPUParticlesCollision3D.cull_mask] or [member GPUParticlesAttractor3D.cull_mask] depending on the [param particles_collision] type.
			</description>
		</method>
		<method name="particles_collision_set_field_texture">
			<return type="void" />
			<param index="0" name="particles_collision" type="RID" />
			<param index="1" name="texture" type="RID" />
			<description>
				Sets the signed distance field [param texture] for the 3D GPU particles collision specified by the [param particles_collision] RID. Equivalent to [member GPUParticlesCollisionSDF3D.texture] or [member GPUParticlesAttractorVectorField3D.texture] depending on the [param particles_collision] type.
			</description>
		</method>
		<method name="particles_collision_set_height_field_resolution">
			<return type="void" />
			<param index="0" name="particles_collision" type="RID" />
			<param index="1" name="resolution" type="int" enum="RenderingServer.ParticlesCollisionHeightfieldResolution" />
			<description>
				Sets the heightmap [param resolution] for the 3D GPU particles heightfield collision specified by the [param particles_collision] RID. Equivalent to [member GPUParticlesCollisionHeightField3D.resolution].
			</description>
		</method>
		<method name="particles_collision_set_sphere_radius">
			<return type="void" />
			<param index="0" name="particles_collision" type="RID" />
			<param index="1" name="radius" type="float" />
			<description>
				Sets the [param radius] for the 3D GPU particles sphere collision or attractor specified by the [param particles_collision] RID. Equivalent to [member GPUParticlesCollisionSphere3D.radius] or [member GPUParticlesAttractorSphere3D.radius] depending on the [param particles_collision] type.
			</description>
		</method>
		<method name="particles_create">
			<return type="RID" />
			<description>
				Creates a GPU-based particle system and adds it to the RenderingServer. It can be accessed with the RID that is returned. This RID will be used in all [code]particles_*[/code] RenderingServer functions.
				Once finished with your RID, you will want to free the RID using the RenderingServer's [method free_rid] method.
				To place in a scene, attach these particles to an instance using [method instance_set_base] using the returned RID.
				[b]Note:[/b] The equivalent nodes are [GPUParticles2D] and [GPUParticles3D].
				[b]Note:[/b] All [code]particles_*[/code] methods only apply to GPU-based particles, not CPU-based particles. [CPUParticles2D] and [CPUParticles3D] do not have equivalent RenderingServer functions available, as these use [MultiMeshInstance2D] and [MultiMeshInstance3D] under the hood (see [code]multimesh_*[/code] methods).
			</description>
		</method>
		<method name="particles_emit">
			<return type="void" />
			<param index="0" name="particles" type="RID" />
			<param index="1" name="transform" type="Transform3D" />
			<param index="2" name="velocity" type="Vector3" />
			<param index="3" name="color" type="Color" />
			<param index="4" name="custom" type="Color" />
			<param index="5" name="emit_flags" type="int" />
			<description>
				Manually emits particles from the [param particles] instance.
			</description>
		</method>
		<method name="particles_get_current_aabb">
			<return type="AABB" />
			<param index="0" name="particles" type="RID" />
			<description>
				Calculates and returns the axis-aligned bounding box that contains all the particles. Equivalent to [method GPUParticles3D.capture_aabb].
			</description>
		</method>
		<method name="particles_get_emitting">
			<return type="bool" />
			<param index="0" name="particles" type="RID" />
			<description>
				Returns [code]true[/code] if particles are currently set to emitting.
			</description>
		</method>
		<method name="particles_is_inactive">
			<return type="bool" />
			<param index="0" name="particles" type="RID" />
			<description>
				Returns [code]true[/code] if particles are not emitting and particles are set to inactive.
			</description>
		</method>
		<method name="particles_request_process">
			<return type="void" />
			<param index="0" name="particles" type="RID" />
			<description>
				Add particle system to list of particle systems that need to be updated. Update will take place on the next frame, or on the next call to [method instances_cull_aabb], [method instances_cull_convex], or [method instances_cull_ray].
			</description>
		</method>
		<method name="particles_restart">
			<return type="void" />
			<param index="0" name="particles" type="RID" />
			<description>
				Reset the particles on the next update. Equivalent to [method GPUParticles3D.restart].
			</description>
		</method>
		<method name="particles_set_amount">
			<return type="void" />
			<param index="0" name="particles" type="RID" />
			<param index="1" name="amount" type="int" />
			<description>
				Sets the number of particles to be drawn and allocates the memory for them. Equivalent to [member GPUParticles3D.amount].
			</description>
		</method>
		<method name="particles_set_amount_ratio">
			<return type="void" />
			<param index="0" name="particles" type="RID" />
			<param index="1" name="ratio" type="float" />
			<description>
				Sets the amount ratio for particles to be emitted. Equivalent to [member GPUParticles3D.amount_ratio].
			</description>
		</method>
		<method name="particles_set_collision_base_size">
			<return type="void" />
			<param index="0" name="particles" type="RID" />
			<param index="1" name="size" type="float" />
			<description>
			</description>
		</method>
		<method name="particles_set_custom_aabb">
			<return type="void" />
			<param index="0" name="particles" type="RID" />
			<param index="1" name="aabb" type="AABB" />
			<description>
				Sets a custom axis-aligned bounding box for the particle system. Equivalent to [member GPUParticles3D.visibility_aabb].
			</description>
		</method>
		<method name="particles_set_draw_order">
			<return type="void" />
			<param index="0" name="particles" type="RID" />
			<param index="1" name="order" type="int" enum="RenderingServer.ParticlesDrawOrder" />
			<description>
				Sets the draw order of the particles to one of the named enums from [enum ParticlesDrawOrder]. See [enum ParticlesDrawOrder] for options. Equivalent to [member GPUParticles3D.draw_order].
			</description>
		</method>
		<method name="particles_set_draw_pass_mesh">
			<return type="void" />
			<param index="0" name="particles" type="RID" />
			<param index="1" name="pass" type="int" />
			<param index="2" name="mesh" type="RID" />
			<description>
				Sets the mesh to be used for the specified draw pass. Equivalent to [member GPUParticles3D.draw_pass_1], [member GPUParticles3D.draw_pass_2], [member GPUParticles3D.draw_pass_3], and [member GPUParticles3D.draw_pass_4].
			</description>
		</method>
		<method name="particles_set_draw_passes">
			<return type="void" />
			<param index="0" name="particles" type="RID" />
			<param index="1" name="count" type="int" />
			<description>
				Sets the number of draw passes to use. Equivalent to [member GPUParticles3D.draw_passes].
			</description>
		</method>
		<method name="particles_set_emission_transform">
			<return type="void" />
			<param index="0" name="particles" type="RID" />
			<param index="1" name="transform" type="Transform3D" />
			<description>
				Sets the [Transform3D] that will be used by the particles when they first emit.
			</description>
		</method>
		<method name="particles_set_emitter_velocity">
			<return type="void" />
			<param index="0" name="particles" type="RID" />
			<param index="1" name="velocity" type="Vector3" />
			<description>
				Sets the velocity of a particle node, that will be used by [member ParticleProcessMaterial.inherit_velocity_ratio].
			</description>
		</method>
		<method name="particles_set_emitting">
			<return type="void" />
			<param index="0" name="particles" type="RID" />
			<param index="1" name="emitting" type="bool" />
			<description>
				If [code]true[/code], particles will emit over time. Setting to false does not reset the particles, but only stops their emission. Equivalent to [member GPUParticles3D.emitting].
			</description>
		</method>
		<method name="particles_set_explosiveness_ratio">
			<return type="void" />
			<param index="0" name="particles" type="RID" />
			<param index="1" name="ratio" type="float" />
			<description>
				Sets the explosiveness ratio. Equivalent to [member GPUParticles3D.explosiveness].
			</description>
		</method>
		<method name="particles_set_fixed_fps">
			<return type="void" />
			<param index="0" name="particles" type="RID" />
			<param index="1" name="fps" type="int" />
			<description>
				Sets the frame rate that the particle system rendering will be fixed to. Equivalent to [member GPUParticles3D.fixed_fps].
			</description>
		</method>
		<method name="particles_set_fractional_delta">
			<return type="void" />
			<param index="0" name="particles" type="RID" />
			<param index="1" name="enable" type="bool" />
			<description>
				If [code]true[/code], uses fractional delta which smooths the movement of the particles. Equivalent to [member GPUParticles3D.fract_delta].
			</description>
		</method>
		<method name="particles_set_interp_to_end">
			<return type="void" />
			<param index="0" name="particles" type="RID" />
			<param index="1" name="factor" type="float" />
			<description>
				Sets the value that informs a [ParticleProcessMaterial] to rush all particles towards the end of their lifetime.
			</description>
		</method>
		<method name="particles_set_interpolate">
			<return type="void" />
			<param index="0" name="particles" type="RID" />
			<param index="1" name="enable" type="bool" />
			<description>
			</description>
		</method>
		<method name="particles_set_lifetime">
			<return type="void" />
			<param index="0" name="particles" type="RID" />
			<param index="1" name="lifetime" type="float" />
			<description>
				Sets the lifetime of each particle in the system. Equivalent to [member GPUParticles3D.lifetime].
			</description>
		</method>
		<method name="particles_set_mode">
			<return type="void" />
			<param index="0" name="particles" type="RID" />
			<param index="1" name="mode" type="int" enum="RenderingServer.ParticlesMode" />
			<description>
				Sets whether the GPU particles specified by the [param particles] RID should be rendered in 2D or 3D according to [param mode].
			</description>
		</method>
		<method name="particles_set_one_shot">
			<return type="void" />
			<param index="0" name="particles" type="RID" />
			<param index="1" name="one_shot" type="bool" />
			<description>
				If [code]true[/code], particles will emit once and then stop. Equivalent to [member GPUParticles3D.one_shot].
			</description>
		</method>
		<method name="particles_set_pre_process_time">
			<return type="void" />
			<param index="0" name="particles" type="RID" />
			<param index="1" name="time" type="float" />
			<description>
				Sets the preprocess time for the particles' animation. This lets you delay starting an animation until after the particles have begun emitting. Equivalent to [member GPUParticles3D.preprocess].
			</description>
		</method>
		<method name="particles_set_process_material">
			<return type="void" />
			<param index="0" name="particles" type="RID" />
			<param index="1" name="material" type="RID" />
			<description>
				Sets the material for processing the particles.
				[b]Note:[/b] This is not the material used to draw the materials. Equivalent to [member GPUParticles3D.process_material].
			</description>
		</method>
		<method name="particles_set_randomness_ratio">
			<return type="void" />
			<param index="0" name="particles" type="RID" />
			<param index="1" name="ratio" type="float" />
			<description>
				Sets the emission randomness ratio. This randomizes the emission of particles within their phase. Equivalent to [member GPUParticles3D.randomness].
			</description>
		</method>
		<method name="particles_set_speed_scale">
			<return type="void" />
			<param index="0" name="particles" type="RID" />
			<param index="1" name="scale" type="float" />
			<description>
				Sets the speed scale of the particle system. Equivalent to [member GPUParticles3D.speed_scale].
			</description>
		</method>
		<method name="particles_set_subemitter">
			<return type="void" />
			<param index="0" name="particles" type="RID" />
			<param index="1" name="subemitter_particles" type="RID" />
			<description>
			</description>
		</method>
		<method name="particles_set_trail_bind_poses">
			<return type="void" />
			<param index="0" name="particles" type="RID" />
			<param index="1" name="bind_poses" type="Transform3D[]" />
			<description>
			</description>
		</method>
		<method name="particles_set_trails">
			<return type="void" />
			<param index="0" name="particles" type="RID" />
			<param index="1" name="enable" type="bool" />
			<param index="2" name="length_sec" type="float" />
			<description>
				If [param enable] is [code]true[/code], enables trails for the [param particles] with the specified [param length_sec] in seconds. Equivalent to [member GPUParticles3D.trail_enabled] and [member GPUParticles3D.trail_lifetime].
			</description>
		</method>
		<method name="particles_set_transform_align">
			<return type="void" />
			<param index="0" name="particles" type="RID" />
			<param index="1" name="align" type="int" enum="RenderingServer.ParticlesTransformAlign" />
			<description>
			</description>
		</method>
		<method name="particles_set_use_local_coordinates">
			<return type="void" />
			<param index="0" name="particles" type="RID" />
			<param index="1" name="enable" type="bool" />
			<description>
				If [code]true[/code], particles use local coordinates. If [code]false[/code] they use global coordinates. Equivalent to [member GPUParticles3D.local_coords].
			</description>
		</method>
		<method name="positional_soft_shadow_filter_set_quality">
			<return type="void" />
			<param index="0" name="quality" type="int" enum="RenderingServer.ShadowQuality" />
			<description>
				Sets the filter quality for omni and spot light shadows in 3D. See also [member ProjectSettings.rendering/lights_and_shadows/positional_shadow/soft_shadow_filter_quality]. This parameter is global and cannot be set on a per-viewport basis.
			</description>
		</method>
		<method name="reflection_probe_create">
			<return type="RID" />
			<description>
				Creates a reflection probe and adds it to the RenderingServer. It can be accessed with the RID that is returned. This RID will be used in all [code]reflection_probe_*[/code] RenderingServer functions.
				Once finished with your RID, you will want to free the RID using the RenderingServer's [method free_rid] method.
				To place in a scene, attach this reflection probe to an instance using [method instance_set_base] using the returned RID.
				[b]Note:[/b] The equivalent node is [ReflectionProbe].
			</description>
		</method>
		<method name="reflection_probe_set_ambient_color">
			<return type="void" />
			<param index="0" name="probe" type="RID" />
			<param index="1" name="color" type="Color" />
			<description>
				Sets the reflection probe's custom ambient light color. Equivalent to [member ReflectionProbe.ambient_color].
			</description>
		</method>
		<method name="reflection_probe_set_ambient_energy">
			<return type="void" />
			<param index="0" name="probe" type="RID" />
			<param index="1" name="energy" type="float" />
			<description>
				Sets the reflection probe's custom ambient light energy. Equivalent to [member ReflectionProbe.ambient_color_energy].
			</description>
		</method>
		<method name="reflection_probe_set_ambient_mode">
			<return type="void" />
			<param index="0" name="probe" type="RID" />
			<param index="1" name="mode" type="int" enum="RenderingServer.ReflectionProbeAmbientMode" />
			<description>
				Sets the reflection probe's ambient light mode. Equivalent to [member ReflectionProbe.ambient_mode].
			</description>
		</method>
		<method name="reflection_probe_set_as_interior">
			<return type="void" />
			<param index="0" name="probe" type="RID" />
			<param index="1" name="enable" type="bool" />
			<description>
				If [code]true[/code], reflections will ignore sky contribution. Equivalent to [member ReflectionProbe.interior].
			</description>
		</method>
		<method name="reflection_probe_set_cull_mask">
			<return type="void" />
			<param index="0" name="probe" type="RID" />
			<param index="1" name="layers" type="int" />
			<description>
				Sets the render cull mask for this reflection probe. Only instances with a matching layer will be reflected by this probe. Equivalent to [member ReflectionProbe.cull_mask].
			</description>
		</method>
		<method name="reflection_probe_set_enable_box_projection">
			<return type="void" />
			<param index="0" name="probe" type="RID" />
			<param index="1" name="enable" type="bool" />
			<description>
				If [code]true[/code], uses box projection. This can make reflections look more correct in certain situations. Equivalent to [member ReflectionProbe.box_projection].
			</description>
		</method>
		<method name="reflection_probe_set_enable_shadows">
			<return type="void" />
			<param index="0" name="probe" type="RID" />
			<param index="1" name="enable" type="bool" />
			<description>
				If [code]true[/code], computes shadows in the reflection probe. This makes the reflection much slower to compute. Equivalent to [member ReflectionProbe.enable_shadows].
			</description>
		</method>
		<method name="reflection_probe_set_intensity">
			<return type="void" />
			<param index="0" name="probe" type="RID" />
			<param index="1" name="intensity" type="float" />
			<description>
				Sets the intensity of the reflection probe. Intensity modulates the strength of the reflection. Equivalent to [member ReflectionProbe.intensity].
			</description>
		</method>
		<method name="reflection_probe_set_max_distance">
			<return type="void" />
			<param index="0" name="probe" type="RID" />
			<param index="1" name="distance" type="float" />
			<description>
				Sets the max distance away from the probe an object can be before it is culled. Equivalent to [member ReflectionProbe.max_distance].
			</description>
		</method>
		<method name="reflection_probe_set_mesh_lod_threshold">
			<return type="void" />
			<param index="0" name="probe" type="RID" />
			<param index="1" name="pixels" type="float" />
			<description>
				Sets the mesh level of detail to use in the reflection probe rendering. Higher values will use less detailed versions of meshes that have LOD variations generated, which can improve performance. Equivalent to [member ReflectionProbe.mesh_lod_threshold].
			</description>
		</method>
		<method name="reflection_probe_set_origin_offset">
			<return type="void" />
			<param index="0" name="probe" type="RID" />
			<param index="1" name="offset" type="Vector3" />
			<description>
				Sets the origin offset to be used when this reflection probe is in box project mode. Equivalent to [member ReflectionProbe.origin_offset].
			</description>
		</method>
		<method name="reflection_probe_set_reflection_mask">
			<return type="void" />
			<param index="0" name="probe" type="RID" />
			<param index="1" name="layers" type="int" />
			<description>
				Sets the render reflection mask for this reflection probe. Only instances with a matching layer will have reflections applied from this probe. Equivalent to [member ReflectionProbe.reflection_mask].
			</description>
		</method>
		<method name="reflection_probe_set_resolution">
			<return type="void" />
			<param index="0" name="probe" type="RID" />
			<param index="1" name="resolution" type="int" />
			<description>
				Sets the resolution to use when rendering the specified reflection probe. The [param resolution] is specified for each cubemap face: for instance, specifying [code]512[/code] will allocate 6 faces of 512×512 each (plus mipmaps for roughness levels).
			</description>
		</method>
		<method name="reflection_probe_set_size">
			<return type="void" />
			<param index="0" name="probe" type="RID" />
			<param index="1" name="size" type="Vector3" />
			<description>
				Sets the size of the area that the reflection probe will capture. Equivalent to [member ReflectionProbe.size].
			</description>
		</method>
		<method name="reflection_probe_set_update_mode">
			<return type="void" />
			<param index="0" name="probe" type="RID" />
			<param index="1" name="mode" type="int" enum="RenderingServer.ReflectionProbeUpdateMode" />
			<description>
				Sets how often the reflection probe updates. Can either be once or every frame. See [enum ReflectionProbeUpdateMode] for options.
			</description>
		</method>
		<method name="request_frame_drawn_callback">
			<return type="void" />
			<param index="0" name="callable" type="Callable" />
			<description>
				Schedules a callback to the given callable after a frame has been drawn.
			</description>
		</method>
		<method name="scenario_create">
			<return type="RID" />
			<description>
				Creates a scenario and adds it to the RenderingServer. It can be accessed with the RID that is returned. This RID will be used in all [code]scenario_*[/code] RenderingServer functions.
				Once finished with your RID, you will want to free the RID using the RenderingServer's [method free_rid] method.
				The scenario is the 3D world that all the visual instances exist in.
			</description>
		</method>
		<method name="scenario_set_camera_attributes">
			<return type="void" />
			<param index="0" name="scenario" type="RID" />
			<param index="1" name="effects" type="RID" />
			<description>
				Sets the camera attributes ([param effects]) that will be used with this scenario. See also [CameraAttributes].
			</description>
		</method>
		<method name="scenario_set_compositor">
			<return type="void" />
			<param index="0" name="scenario" type="RID" />
			<param index="1" name="compositor" type="RID" />
			<description>
				Sets the compositor ([param compositor]) that will be used with this scenario. See also [Compositor].
			</description>
		</method>
		<method name="scenario_set_environment">
			<return type="void" />
			<param index="0" name="scenario" type="RID" />
			<param index="1" name="environment" type="RID" />
			<description>
				Sets the environment that will be used with this scenario. See also [Environment].
			</description>
		</method>
		<method name="scenario_set_fallback_environment">
			<return type="void" />
			<param index="0" name="scenario" type="RID" />
			<param index="1" name="environment" type="RID" />
			<description>
				Sets the fallback environment to be used by this scenario. The fallback environment is used if no environment is set. Internally, this is used by the editor to provide a default environment.
			</description>
		</method>
		<method name="screen_space_roughness_limiter_set_active">
			<return type="void" />
			<param index="0" name="enable" type="bool" />
			<param index="1" name="amount" type="float" />
			<param index="2" name="limit" type="float" />
			<description>
				Sets the screen-space roughness limiter parameters, such as whether it should be enabled and its thresholds. Equivalent to [member ProjectSettings.rendering/anti_aliasing/screen_space_roughness_limiter/enabled], [member ProjectSettings.rendering/anti_aliasing/screen_space_roughness_limiter/amount] and [member ProjectSettings.rendering/anti_aliasing/screen_space_roughness_limiter/limit].
			</description>
		</method>
		<method name="set_boot_image">
			<return type="void" />
			<param index="0" name="image" type="Image" />
			<param index="1" name="color" type="Color" />
			<param index="2" name="scale" type="bool" />
			<param index="3" name="use_filter" type="bool" default="true" />
			<description>
				Sets a boot image. The color defines the background color. If [param scale] is [code]true[/code], the image will be scaled to fit the screen size. If [param use_filter] is [code]true[/code], the image will be scaled with linear interpolation. If [param use_filter] is [code]false[/code], the image will be scaled with nearest-neighbor interpolation.
			</description>
		</method>
		<method name="set_debug_generate_wireframes">
			<return type="void" />
			<param index="0" name="generate" type="bool" />
			<description>
				This method is currently unimplemented and does nothing if called with [param generate] set to [code]true[/code].
			</description>
		</method>
		<method name="set_default_clear_color">
			<return type="void" />
			<param index="0" name="color" type="Color" />
			<description>
				Sets the default clear color which is used when a specific clear color has not been selected. See also [method get_default_clear_color].
			</description>
		</method>
		<method name="shader_create">
			<return type="RID" />
			<description>
				Creates an empty shader and adds it to the RenderingServer. It can be accessed with the RID that is returned. This RID will be used in all [code]shader_*[/code] RenderingServer functions.
				Once finished with your RID, you will want to free the RID using the RenderingServer's [method free_rid] method.
				[b]Note:[/b] The equivalent resource is [Shader].
			</description>
		</method>
		<method name="shader_get_code" qualifiers="const">
			<return type="String" />
			<param index="0" name="shader" type="RID" />
			<description>
				Returns a shader's source code as a string.
			</description>
		</method>
		<method name="shader_get_default_texture_parameter" qualifiers="const">
			<return type="RID" />
			<param index="0" name="shader" type="RID" />
			<param index="1" name="name" type="StringName" />
			<param index="2" name="index" type="int" default="0" />
			<description>
				Returns a default texture from a shader searched by name.
				[b]Note:[/b] If the sampler array is used use [param index] to access the specified texture.
			</description>
		</method>
		<method name="shader_get_parameter_default" qualifiers="const">
			<return type="Variant" />
			<param index="0" name="shader" type="RID" />
			<param index="1" name="name" type="StringName" />
			<description>
				Returns the default value for the specified shader uniform. This is usually the value written in the shader source code.
			</description>
		</method>
		<method name="shader_set_code">
			<return type="void" />
			<param index="0" name="shader" type="RID" />
			<param index="1" name="code" type="String" />
			<description>
				Sets the shader's source code (which triggers recompilation after being changed).
			</description>
		</method>
		<method name="shader_set_default_texture_parameter">
			<return type="void" />
			<param index="0" name="shader" type="RID" />
			<param index="1" name="name" type="StringName" />
			<param index="2" name="texture" type="RID" />
			<param index="3" name="index" type="int" default="0" />
			<description>
				Sets a shader's default texture. Overwrites the texture given by name.
				[b]Note:[/b] If the sampler array is used use [param index] to access the specified texture.
			</description>
		</method>
		<method name="shader_set_path_hint">
			<return type="void" />
			<param index="0" name="shader" type="RID" />
			<param index="1" name="path" type="String" />
			<description>
				Sets the path hint for the specified shader. This should generally match the [Shader] resource's [member Resource.resource_path].
			</description>
		</method>
		<method name="skeleton_allocate_data">
			<return type="void" />
			<param index="0" name="skeleton" type="RID" />
			<param index="1" name="bones" type="int" />
			<param index="2" name="is_2d_skeleton" type="bool" default="false" />
			<description>
			</description>
		</method>
		<method name="skeleton_bone_get_transform" qualifiers="const">
			<return type="Transform3D" />
			<param index="0" name="skeleton" type="RID" />
			<param index="1" name="bone" type="int" />
			<description>
				Returns the [Transform3D] set for a specific bone of this skeleton.
			</description>
		</method>
		<method name="skeleton_bone_get_transform_2d" qualifiers="const">
			<return type="Transform2D" />
			<param index="0" name="skeleton" type="RID" />
			<param index="1" name="bone" type="int" />
			<description>
				Returns the [Transform2D] set for a specific bone of this skeleton.
			</description>
		</method>
		<method name="skeleton_bone_set_transform">
			<return type="void" />
			<param index="0" name="skeleton" type="RID" />
			<param index="1" name="bone" type="int" />
			<param index="2" name="transform" type="Transform3D" />
			<description>
				Sets the [Transform3D] for a specific bone of this skeleton.
			</description>
		</method>
		<method name="skeleton_bone_set_transform_2d">
			<return type="void" />
			<param index="0" name="skeleton" type="RID" />
			<param index="1" name="bone" type="int" />
			<param index="2" name="transform" type="Transform2D" />
			<description>
				Sets the [Transform2D] for a specific bone of this skeleton.
			</description>
		</method>
		<method name="skeleton_create">
			<return type="RID" />
			<description>
				Creates a skeleton and adds it to the RenderingServer. It can be accessed with the RID that is returned. This RID will be used in all [code]skeleton_*[/code] RenderingServer functions.
				Once finished with your RID, you will want to free the RID using the RenderingServer's [method free_rid] method.
			</description>
		</method>
		<method name="skeleton_get_bone_count" qualifiers="const">
			<return type="int" />
			<param index="0" name="skeleton" type="RID" />
			<description>
				Returns the number of bones allocated for this skeleton.
			</description>
		</method>
		<method name="skeleton_set_base_transform_2d">
			<return type="void" />
			<param index="0" name="skeleton" type="RID" />
			<param index="1" name="base_transform" type="Transform2D" />
			<description>
			</description>
		</method>
		<method name="sky_bake_panorama">
			<return type="Image" />
			<param index="0" name="sky" type="RID" />
			<param index="1" name="energy" type="float" />
			<param index="2" name="bake_irradiance" type="bool" />
			<param index="3" name="size" type="Vector2i" />
			<description>
				Generates and returns an [Image] containing the radiance map for the specified [param sky] RID. This supports built-in sky material and custom sky shaders. If [param bake_irradiance] is [code]true[/code], the irradiance map is saved instead of the radiance map. The radiance map is used to render reflected light, while the irradiance map is used to render ambient light. See also [method environment_bake_panorama].
				[b]Note:[/b] The image is saved in linear color space without any tonemapping performed, which means it will look too dark if viewed directly in an image editor. [param energy] values above [code]1.0[/code] can be used to brighten the resulting image.
				[b]Note:[/b] [param size] should be a 2:1 aspect ratio for the generated panorama to have square pixels. For radiance maps, there is no point in using a height greater than [member Sky.radiance_size], as it won't increase detail. Irradiance maps only contain low-frequency data, so there is usually no point in going past a size of 128×64 pixels when saving an irradiance map.
			</description>
		</method>
		<method name="sky_create">
			<return type="RID" />
			<description>
				Creates an empty sky and adds it to the RenderingServer. It can be accessed with the RID that is returned. This RID will be used in all [code]sky_*[/code] RenderingServer functions.
				Once finished with your RID, you will want to free the RID using the RenderingServer's [method free_rid] method.
			</description>
		</method>
		<method name="sky_set_material">
			<return type="void" />
			<param index="0" name="sky" type="RID" />
			<param index="1" name="material" type="RID" />
			<description>
				Sets the material that the sky uses to render the background, ambient and reflection maps.
			</description>
		</method>
		<method name="sky_set_mode">
			<return type="void" />
			<param index="0" name="sky" type="RID" />
			<param index="1" name="mode" type="int" enum="RenderingServer.SkyMode" />
			<description>
				Sets the process [param mode] of the sky specified by the [param sky] RID. Equivalent to [member Sky.process_mode].
			</description>
		</method>
		<method name="sky_set_radiance_size">
			<return type="void" />
			<param index="0" name="sky" type="RID" />
			<param index="1" name="radiance_size" type="int" />
			<description>
				Sets the [param radiance_size] of the sky specified by the [param sky] RID (in pixels). Equivalent to [member Sky.radiance_size].
			</description>
		</method>
		<method name="spot_light_create">
			<return type="RID" />
			<description>
				Creates a spot light and adds it to the RenderingServer. It can be accessed with the RID that is returned. This RID can be used in most [code]light_*[/code] RenderingServer functions.
				Once finished with your RID, you will want to free the RID using the RenderingServer's [method free_rid] method.
				To place in a scene, attach this spot light to an instance using [method instance_set_base] using the returned RID.
			</description>
		</method>
		<method name="sub_surface_scattering_set_quality">
			<return type="void" />
			<param index="0" name="quality" type="int" enum="RenderingServer.SubSurfaceScatteringQuality" />
			<description>
				Sets [member ProjectSettings.rendering/environment/subsurface_scattering/subsurface_scattering_quality] to use when rendering materials that have subsurface scattering enabled.
			</description>
		</method>
		<method name="sub_surface_scattering_set_scale">
			<return type="void" />
			<param index="0" name="scale" type="float" />
			<param index="1" name="depth_scale" type="float" />
			<description>
				Sets the [member ProjectSettings.rendering/environment/subsurface_scattering/subsurface_scattering_scale] and [member ProjectSettings.rendering/environment/subsurface_scattering/subsurface_scattering_depth_scale] to use when rendering materials that have subsurface scattering enabled.
			</description>
		</method>
		<method name="texture_2d_create">
			<return type="RID" />
			<param index="0" name="image" type="Image" />
			<description>
				Creates a 2-dimensional texture and adds it to the RenderingServer. It can be accessed with the RID that is returned. This RID will be used in all [code]texture_2d_*[/code] RenderingServer functions.
				Once finished with your RID, you will want to free the RID using the RenderingServer's [method free_rid] method.
				[b]Note:[/b] The equivalent resource is [Texture2D].
				[b]Note:[/b] Not to be confused with [method RenderingDevice.texture_create], which creates the graphics API's own texture type as opposed to the Godot-specific [Texture2D] resource.
			</description>
		</method>
		<method name="texture_2d_get" qualifiers="const">
			<return type="Image" />
			<param index="0" name="texture" type="RID" />
			<description>
				Returns an [Image] instance from the given [param texture] [RID].
				Example of getting the test texture from [method get_test_texture] and applying it to a [Sprite2D] node:
				[codeblock]
				var texture_rid = RenderingServer.get_test_texture()
				var texture = ImageTexture.create_from_image(RenderingServer.texture_2d_get(texture_rid))
				$Sprite2D.texture = texture
				[/codeblock]
			</description>
		</method>
		<method name="texture_2d_layer_get" qualifiers="const">
			<return type="Image" />
			<param index="0" name="texture" type="RID" />
			<param index="1" name="layer" type="int" />
			<description>
				Returns an [Image] instance from the given [param texture] [RID] and [param layer].
			</description>
		</method>
		<method name="texture_2d_layered_create">
			<return type="RID" />
			<param index="0" name="layers" type="Image[]" />
			<param index="1" name="layered_type" type="int" enum="RenderingServer.TextureLayeredType" />
			<description>
				Creates a 2-dimensional layered texture and adds it to the RenderingServer. It can be accessed with the RID that is returned. This RID will be used in all [code]texture_2d_layered_*[/code] RenderingServer functions.
				Once finished with your RID, you will want to free the RID using the RenderingServer's [method free_rid] method.
				[b]Note:[/b] The equivalent resource is [TextureLayered].
			</description>
		</method>
		<method name="texture_2d_layered_placeholder_create">
			<return type="RID" />
			<param index="0" name="layered_type" type="int" enum="RenderingServer.TextureLayeredType" />
			<description>
				Creates a placeholder for a 2-dimensional layered texture and adds it to the RenderingServer. It can be accessed with the RID that is returned. This RID will be used in all [code]texture_2d_layered_*[/code] RenderingServer functions, although it does nothing when used. See also [method texture_2d_placeholder_create].
				[b]Note:[/b] The equivalent resource is [PlaceholderTextureLayered].
			</description>
		</method>
		<method name="texture_2d_placeholder_create">
			<return type="RID" />
			<description>
				Creates a placeholder for a 2-dimensional layered texture and adds it to the RenderingServer. It can be accessed with the RID that is returned. This RID will be used in all [code]texture_2d_layered_*[/code] RenderingServer functions, although it does nothing when used. See also [method texture_2d_layered_placeholder_create].
				Once finished with your RID, you will want to free the RID using the RenderingServer's [method free_rid] method.
				[b]Note:[/b] The equivalent resource is [PlaceholderTexture2D].
			</description>
		</method>
		<method name="texture_2d_update">
			<return type="void" />
			<param index="0" name="texture" type="RID" />
			<param index="1" name="image" type="Image" />
			<param index="2" name="layer" type="int" />
			<description>
				Updates the texture specified by the [param texture] [RID] with the data in [param image]. A [param layer] must also be specified, which should be [code]0[/code] when updating a single-layer texture ([Texture2D]).
				[b]Note:[/b] The [param image] must have the same width, height and format as the current [param texture] data. Otherwise, an error will be printed and the original texture won't be modified. If you need to use different width, height or format, use [method texture_replace] instead.
			</description>
		</method>
		<method name="texture_3d_create">
			<return type="RID" />
			<param index="0" name="format" type="int" enum="Image.Format" />
			<param index="1" name="width" type="int" />
			<param index="2" name="height" type="int" />
			<param index="3" name="depth" type="int" />
			<param index="4" name="mipmaps" type="bool" />
			<param index="5" name="data" type="Image[]" />
			<description>
				[b]Note:[/b] The equivalent resource is [Texture3D].
			</description>
		</method>
		<method name="texture_3d_get" qualifiers="const">
			<return type="Image[]" />
			<param index="0" name="texture" type="RID" />
			<description>
				Returns 3D texture data as an array of [Image]s for the specified texture [RID].
			</description>
		</method>
		<method name="texture_3d_placeholder_create">
			<return type="RID" />
			<description>
				Creates a placeholder for a 3-dimensional texture and adds it to the RenderingServer. It can be accessed with the RID that is returned. This RID will be used in all [code]texture_3d_*[/code] RenderingServer functions, although it does nothing when used.
				Once finished with your RID, you will want to free the RID using the RenderingServer's [method free_rid] method.
				[b]Note:[/b] The equivalent resource is [PlaceholderTexture3D].
			</description>
		</method>
		<method name="texture_3d_update">
			<return type="void" />
			<param index="0" name="texture" type="RID" />
			<param index="1" name="data" type="Image[]" />
			<description>
				Updates the texture specified by the [param texture] [RID]'s data with the data in [param data]. All the texture's layers must be replaced at once.
				[b]Note:[/b] The [param texture] must have the same width, height, depth and format as the current texture data. Otherwise, an error will be printed and the original texture won't be modified. If you need to use different width, height, depth or format, use [method texture_replace] instead.
			</description>
		</method>
		<method name="texture_create_from_native_handle">
			<return type="RID" />
			<param index="0" name="type" type="int" enum="RenderingServer.TextureType" />
			<param index="1" name="format" type="int" enum="Image.Format" />
			<param index="2" name="native_handle" type="int" />
			<param index="3" name="width" type="int" />
			<param index="4" name="height" type="int" />
			<param index="5" name="depth" type="int" />
			<param index="6" name="layers" type="int" default="1" />
			<param index="7" name="layered_type" type="int" enum="RenderingServer.TextureLayeredType" default="0" />
			<description>
				Creates a texture based on a native handle that was created outside of Godot's renderer.
				[b]Note:[/b] If using the rendering device renderer, using [method RenderingDevice.texture_create_from_extension] rather than this method is recommended. It will give you much more control over the texture's format and usage.
			</description>
		</method>
		<method name="texture_get_format" qualifiers="const">
			<return type="int" enum="Image.Format" />
			<param index="0" name="texture" type="RID" />
			<description>
				Returns the format for the texture.
			</description>
		</method>
		<method name="texture_get_native_handle" qualifiers="const">
			<return type="int" />
			<param index="0" name="texture" type="RID" />
			<param index="1" name="srgb" type="bool" default="false" />
			<description>
				Returns the internal graphics handle for this texture object. For use when communicating with third-party APIs mostly with GDExtension.
				[b]Note:[/b] This function returns a [code]uint64_t[/code] which internally maps to a [code]GLuint[/code] (OpenGL) or [code]VkImage[/code] (Vulkan).
			</description>
		</method>
		<method name="texture_get_path" qualifiers="const">
			<return type="String" />
			<param index="0" name="texture" type="RID" />
			<description>
			</description>
		</method>
		<method name="texture_get_rd_texture" qualifiers="const">
			<return type="RID" />
			<param index="0" name="texture" type="RID" />
			<param index="1" name="srgb" type="bool" default="false" />
			<description>
				Returns a texture [RID] that can be used with [RenderingDevice].
			</description>
		</method>
		<method name="texture_proxy_create" deprecated="ProxyTexture was removed in Godot 4.">
			<return type="RID" />
			<param index="0" name="base" type="RID" />
			<description>
				This method does nothing and always returns an invalid [RID].
			</description>
		</method>
		<method name="texture_proxy_update" deprecated="ProxyTexture was removed in Godot 4.">
			<return type="void" />
			<param index="0" name="texture" type="RID" />
			<param index="1" name="proxy_to" type="RID" />
			<description>
				This method does nothing.
			</description>
		</method>
		<method name="texture_rd_create">
			<return type="RID" />
			<param index="0" name="rd_texture" type="RID" />
			<param index="1" name="layer_type" type="int" enum="RenderingServer.TextureLayeredType" default="0" />
			<description>
				Creates a new texture object based on a texture created directly on the [RenderingDevice]. If the texture contains layers, [param layer_type] is used to define the layer type.
			</description>
		</method>
		<method name="texture_replace">
			<return type="void" />
			<param index="0" name="texture" type="RID" />
			<param index="1" name="by_texture" type="RID" />
			<description>
				Replaces [param texture]'s texture data by the texture specified by the [param by_texture] RID, without changing [param texture]'s RID.
			</description>
		</method>
		<method name="texture_set_force_redraw_if_visible">
			<return type="void" />
			<param index="0" name="texture" type="RID" />
			<param index="1" name="enable" type="bool" />
			<description>
			</description>
		</method>
		<method name="texture_set_path">
			<return type="void" />
			<param index="0" name="texture" type="RID" />
			<param index="1" name="path" type="String" />
			<description>
			</description>
		</method>
		<method name="texture_set_size_override">
			<return type="void" />
			<param index="0" name="texture" type="RID" />
			<param index="1" name="width" type="int" />
			<param index="2" name="height" type="int" />
			<description>
			</description>
		</method>
		<method name="viewport_attach_camera">
			<return type="void" />
			<param index="0" name="viewport" type="RID" />
			<param index="1" name="camera" type="RID" />
			<description>
				Sets a viewport's camera.
			</description>
		</method>
		<method name="viewport_attach_canvas">
			<return type="void" />
			<param index="0" name="viewport" type="RID" />
			<param index="1" name="canvas" type="RID" />
			<description>
				Sets a viewport's canvas.
			</description>
		</method>
		<method name="viewport_attach_to_screen">
			<return type="void" />
			<param index="0" name="viewport" type="RID" />
			<param index="1" name="rect" type="Rect2" default="Rect2(0, 0, 0, 0)" />
			<param index="2" name="screen" type="int" default="0" />
			<description>
				Copies the viewport to a region of the screen specified by [param rect]. If [method viewport_set_render_direct_to_screen] is [code]true[/code], then the viewport does not use a framebuffer and the contents of the viewport are rendered directly to screen. However, note that the root viewport is drawn last, therefore it will draw over the screen. Accordingly, you must set the root viewport to an area that does not cover the area that you have attached this viewport to.
				For example, you can set the root viewport to not render at all with the following code:
				FIXME: The method seems to be non-existent.
				[codeblocks]
				[gdscript]
				func _ready():
				    get_viewport().set_attach_to_screen_rect(Rect2())
				    $Viewport.set_attach_to_screen_rect(Rect2(0, 0, 600, 600))
				[/gdscript]
				[/codeblocks]
				Using this can result in significant optimization, especially on lower-end devices. However, it comes at the cost of having to manage your viewports manually. For further optimization, see [method viewport_set_render_direct_to_screen].
			</description>
		</method>
		<method name="viewport_create">
			<return type="RID" />
			<description>
				Creates an empty viewport and adds it to the RenderingServer. It can be accessed with the RID that is returned. This RID will be used in all [code]viewport_*[/code] RenderingServer functions.
				Once finished with your RID, you will want to free the RID using the RenderingServer's [method free_rid] method.
				[b]Note:[/b] The equivalent node is [Viewport].
			</description>
		</method>
		<method name="viewport_get_cascade_mode" qualifiers="const">
			<return type="int" enum="RenderingServer.ViewportCascadeMode" />
			<param index="0" name="viewport" type="RID" />
			<description>
				Obtain the cascade step mode for a given viewport.
			</description>
		</method>
		<method name="viewport_get_measured_render_time_cpu" qualifiers="const">
			<return type="float" />
			<param index="0" name="viewport" type="RID" />
			<description>
				Returns the CPU time taken to render the last frame in milliseconds. This [i]only[/i] includes time spent in rendering-related operations; scripts' [code]_process[/code] functions and other engine subsystems are not included in this readout. To get a complete readout of CPU time spent to render the scene, sum the render times of all viewports that are drawn every frame plus [method get_frame_setup_time_cpu]. Unlike [method Engine.get_frames_per_second], this method will accurately reflect CPU utilization even if framerate is capped via V-Sync or [member Engine.max_fps]. See also [method viewport_get_measured_render_time_gpu].
				[b]Note:[/b] Requires measurements to be enabled on the specified [param viewport] using [method viewport_set_measure_render_time]. Otherwise, this method returns [code]0.0[/code].
			</description>
		</method>
		<method name="viewport_get_measured_render_time_gpu" qualifiers="const">
			<return type="float" />
			<param index="0" name="viewport" type="RID" />
			<description>
				Returns the GPU time taken to render the last frame in milliseconds. To get a complete readout of GPU time spent to render the scene, sum the render times of all viewports that are drawn every frame. Unlike [method Engine.get_frames_per_second], this method accurately reflects GPU utilization even if framerate is capped via V-Sync or [member Engine.max_fps]. See also [method viewport_get_measured_render_time_cpu].
				[b]Note:[/b] Requires measurements to be enabled on the specified [param viewport] using [method viewport_set_measure_render_time]. Otherwise, this method returns [code]0.0[/code].
				[b]Note:[/b] When GPU utilization is low enough during a certain period of time, GPUs will decrease their power state (which in turn decreases core and memory clock speeds). This can cause the reported GPU time to increase if GPU utilization is kept low enough by a framerate cap (compared to what it would be at the GPU's highest power state). Keep this in mind when benchmarking using [method viewport_get_measured_render_time_gpu]. This behavior can be overridden in the graphics driver settings at the cost of higher power usage.
			</description>
		</method>
		<method name="viewport_get_render_info">
			<return type="int" />
			<param index="0" name="viewport" type="RID" />
			<param index="1" name="type" type="int" enum="RenderingServer.ViewportRenderInfoType" />
			<param index="2" name="info" type="int" enum="RenderingServer.ViewportRenderInfo" />
			<description>
				Returns a statistic about the rendering engine which can be used for performance profiling. This is separated into render pass [param type]s, each of them having the same [param info]s you can query (different passes will return different values). See [enum RenderingServer.ViewportRenderInfoType] for a list of render pass types and [enum RenderingServer.ViewportRenderInfo] for a list of information that can be queried.
				See also [method get_rendering_info], which returns global information across all viewports.
				[b]Note:[/b] Viewport rendering information is not available until at least 2 frames have been rendered by the engine. If rendering information is not available, [method viewport_get_render_info] returns [code]0[/code]. To print rendering information in [code]_ready()[/code] successfully, use the following:
				[codeblock]
				func _ready():
				    for _i in 2:
				        await get_tree().process_frame

				    print(
				            RenderingServer.viewport_get_render_info(get_viewport().get_viewport_rid(),
				            RenderingServer.VIEWPORT_RENDER_INFO_TYPE_VISIBLE,
				            RenderingServer.VIEWPORT_RENDER_INFO_DRAW_CALLS_IN_FRAME)
				    )
				[/codeblock]
			</description>
		</method>
		<method name="viewport_get_render_target" qualifiers="const">
			<return type="RID" />
			<param index="0" name="viewport" type="RID" />
			<description>
				Returns the render target for the viewport.
			</description>
		</method>
		<method name="viewport_get_texture" qualifiers="const">
			<return type="RID" />
			<param index="0" name="viewport" type="RID" />
			<description>
				Returns the viewport's last rendered frame.
			</description>
		</method>
		<method name="viewport_get_update_mode" qualifiers="const">
			<return type="int" enum="RenderingServer.ViewportUpdateMode" />
			<param index="0" name="viewport" type="RID" />
			<description>
				Returns the viewport's update mode. See [enum ViewportUpdateMode] constants for options.
				[b]Warning:[/b] Calling this from any thread other than the rendering thread will be detrimental to performance.
			</description>
		</method>
		<method name="viewport_remove_canvas">
			<return type="void" />
			<param index="0" name="viewport" type="RID" />
			<param index="1" name="canvas" type="RID" />
			<description>
				Detaches a viewport from a canvas.
			</description>
		</method>
		<method name="viewport_set_active">
			<return type="void" />
			<param index="0" name="viewport" type="RID" />
			<param index="1" name="active" type="bool" />
			<description>
				If [code]true[/code], sets the viewport active, else sets it inactive.
			</description>
		</method>
		<method name="viewport_set_canvas_cull_mask">
			<return type="void" />
			<param index="0" name="viewport" type="RID" />
			<param index="1" name="canvas_cull_mask" type="int" />
			<description>
				Sets the rendering mask associated with this [Viewport]. Only [CanvasItem] nodes with a matching rendering visibility layer will be rendered by this [Viewport].
			</description>
		</method>
		<method name="viewport_set_canvas_stacking">
			<return type="void" />
			<param index="0" name="viewport" type="RID" />
			<param index="1" name="canvas" type="RID" />
			<param index="2" name="layer" type="int" />
			<param index="3" name="sublayer" type="int" />
			<description>
				Sets the stacking order for a viewport's canvas.
				[param layer] is the actual canvas layer, while [param sublayer] specifies the stacking order of the canvas among those in the same layer.
			</description>
		</method>
		<method name="viewport_set_canvas_transform">
			<return type="void" />
			<param index="0" name="viewport" type="RID" />
			<param index="1" name="canvas" type="RID" />
			<param index="2" name="offset" type="Transform2D" />
			<description>
				Sets the transformation of a viewport's canvas.
			</description>
		</method>
		<method name="viewport_set_cascade_mode">
			<return type="void" />
			<param index="0" name="viewport" type="RID" />
			<param index="1" name="mode" type="int" enum="RenderingServer.ViewportCascadeMode" />
			<description>
				Sets the cascade step mode of a viewport. See [enum ViewportCascadeMode] for options.
			</description>
		</method>
		<method name="viewport_set_clear_mode">
			<return type="void" />
			<param index="0" name="viewport" type="RID" />
			<param index="1" name="clear_mode" type="int" enum="RenderingServer.ViewportClearMode" />
			<description>
				Sets the clear mode of a viewport. See [enum ViewportClearMode] for options.
			</description>
		</method>
		<method name="viewport_set_debug_draw">
			<return type="void" />
			<param index="0" name="viewport" type="RID" />
			<param index="1" name="draw" type="int" enum="RenderingServer.ViewportDebugDraw" />
			<description>
				Sets the debug draw mode of a viewport. See [enum ViewportDebugDraw] for options.
			</description>
		</method>
		<method name="viewport_set_default_canvas_item_texture_filter">
			<return type="void" />
			<param index="0" name="viewport" type="RID" />
			<param index="1" name="filter" type="int" enum="RenderingServer.CanvasItemTextureFilter" />
			<description>
				Sets the default texture filtering mode for the specified [param viewport] RID. See [enum CanvasItemTextureFilter] for options.
			</description>
		</method>
		<method name="viewport_set_default_canvas_item_texture_repeat">
			<return type="void" />
			<param index="0" name="viewport" type="RID" />
			<param index="1" name="repeat" type="int" enum="RenderingServer.CanvasItemTextureRepeat" />
			<description>
				Sets the default texture repeat mode for the specified [param viewport] RID. See [enum CanvasItemTextureRepeat] for options.
			</description>
		</method>
		<method name="viewport_set_disable_2d">
			<return type="void" />
			<param index="0" name="viewport" type="RID" />
			<param index="1" name="disable" type="bool" />
			<description>
				If [code]true[/code], the viewport's canvas (i.e. 2D and GUI elements) is not rendered.
			</description>
		</method>
		<method name="viewport_set_disable_3d">
			<return type="void" />
			<param index="0" name="viewport" type="RID" />
			<param index="1" name="disable" type="bool" />
			<description>
				If [code]true[/code], the viewport's 3D elements are not rendered.
			</description>
		</method>
		<method name="viewport_set_environment_mode">
			<return type="void" />
			<param index="0" name="viewport" type="RID" />
			<param index="1" name="mode" type="int" enum="RenderingServer.ViewportEnvironmentMode" />
			<description>
				Sets the viewport's environment mode which allows enabling or disabling rendering of 3D environment over 2D canvas. When disabled, 2D will not be affected by the environment. When enabled, 2D will be affected by the environment if the environment background mode is [constant ENV_BG_CANVAS]. The default behavior is to inherit the setting from the viewport's parent. If the topmost parent is also set to [constant VIEWPORT_ENVIRONMENT_INHERIT], then the behavior will be the same as if it was set to [constant VIEWPORT_ENVIRONMENT_ENABLED].
			</description>
		</method>
		<method name="viewport_set_fsr_sharpness">
			<return type="void" />
			<param index="0" name="viewport" type="RID" />
			<param index="1" name="sharpness" type="float" />
			<description>
				Determines how sharp the upscaled image will be when using the FSR upscaling mode. Sharpness halves with every whole number. Values go from 0.0 (sharpest) to 2.0. Values above 2.0 won't make a visible difference.
			</description>
		</method>
		<method name="viewport_set_global_canvas_transform">
			<return type="void" />
			<param index="0" name="viewport" type="RID" />
			<param index="1" name="transform" type="Transform2D" />
			<description>
				Sets the viewport's global transformation matrix.
			</description>
		</method>
		<method name="viewport_set_measure_render_time">
			<return type="void" />
			<param index="0" name="viewport" type="RID" />
			<param index="1" name="enable" type="bool" />
			<description>
				Sets the measurement for the given [param viewport] RID (obtained using [method Viewport.get_viewport_rid]). Once enabled, [method viewport_get_measured_render_time_cpu] and [method viewport_get_measured_render_time_gpu] will return values greater than [code]0.0[/code] when queried with the given [param viewport].
			</description>
		</method>
		<method name="viewport_set_msaa_2d">
			<return type="void" />
			<param index="0" name="viewport" type="RID" />
			<param index="1" name="msaa" type="int" enum="RenderingServer.ViewportMSAA" />
			<description>
				Sets the multisample anti-aliasing mode for 2D/Canvas on the specified [param viewport] RID. See [enum ViewportMSAA] for options.
			</description>
		</method>
		<method name="viewport_set_msaa_3d">
			<return type="void" />
			<param index="0" name="viewport" type="RID" />
			<param index="1" name="msaa" type="int" enum="RenderingServer.ViewportMSAA" />
			<description>
				Sets the multisample anti-aliasing mode for 3D on the specified [param viewport] RID. See [enum ViewportMSAA] for options.
			</description>
		</method>
		<method name="viewport_set_occlusion_culling_build_quality">
			<return type="void" />
			<param index="0" name="quality" type="int" enum="RenderingServer.ViewportOcclusionCullingBuildQuality" />
			<description>
				Sets the [member ProjectSettings.rendering/occlusion_culling/bvh_build_quality] to use for occlusion culling. This parameter is global and cannot be set on a per-viewport basis.
			</description>
		</method>
		<method name="viewport_set_occlusion_rays_per_thread">
			<return type="void" />
			<param index="0" name="rays_per_thread" type="int" />
			<description>
				Sets the [member ProjectSettings.rendering/occlusion_culling/occlusion_rays_per_thread] to use for occlusion culling. This parameter is global and cannot be set on a per-viewport basis.
			</description>
		</method>
		<method name="viewport_set_parent_viewport">
			<return type="void" />
			<param index="0" name="viewport" type="RID" />
			<param index="1" name="parent_viewport" type="RID" />
			<description>
				Sets the viewport's parent to the viewport specified by the [param parent_viewport] RID.
			</description>
		</method>
		<method name="viewport_set_positional_shadow_atlas_quadrant_subdivision">
			<return type="void" />
			<param index="0" name="viewport" type="RID" />
			<param index="1" name="quadrant" type="int" />
			<param index="2" name="subdivision" type="int" />
			<description>
				Sets the number of subdivisions to use in the specified shadow atlas [param quadrant] for omni and spot shadows. See also [method Viewport.set_positional_shadow_atlas_quadrant_subdiv].
			</description>
		</method>
		<method name="viewport_set_positional_shadow_atlas_size">
			<return type="void" />
			<param index="0" name="viewport" type="RID" />
			<param index="1" name="size" type="int" />
			<param index="2" name="use_16_bits" type="bool" default="false" />
			<description>
				Sets the [param size] of the shadow atlas's images (used for omni and spot lights) on the viewport specified by the [param viewport] RID. The value is rounded up to the nearest power of 2. If [param use_16_bits] is [code]true[/code], use 16 bits for the omni/spot shadow depth map. Enabling this results in shadows having less precision and may result in shadow acne, but can lead to performance improvements on some devices.
				[b]Note:[/b] If this is set to [code]0[/code], no positional shadows will be visible at all. This can improve performance significantly on low-end systems by reducing both the CPU and GPU load (as fewer draw calls are needed to draw the scene without shadows).
			</description>
		</method>
		<method name="viewport_set_render_direct_to_screen">
			<return type="void" />
			<param index="0" name="viewport" type="RID" />
			<param index="1" name="enabled" type="bool" />
			<description>
				If [code]true[/code], render the contents of the viewport directly to screen. This allows a low-level optimization where you can skip drawing a viewport to the root viewport. While this optimization can result in a significant increase in speed (especially on older devices), it comes at a cost of usability. When this is enabled, you cannot read from the viewport or from the screen_texture. You also lose the benefit of certain window settings, such as the various stretch modes. Another consequence to be aware of is that in 2D the rendering happens in window coordinates, so if you have a viewport that is double the size of the window, and you set this, then only the portion that fits within the window will be drawn, no automatic scaling is possible, even if your game scene is significantly larger than the window size.
			</description>
		</method>
		<method name="viewport_set_scaling_3d_mode">
			<return type="void" />
			<param index="0" name="viewport" type="RID" />
			<param index="1" name="scaling_3d_mode" type="int" enum="RenderingServer.ViewportScaling3DMode" />
			<description>
				Sets the 3D resolution scaling mode. Bilinear scaling renders at different resolution to either undersample or supersample the viewport. FidelityFX Super Resolution 1.0, abbreviated to FSR, is an upscaling technology that produces high quality images at fast framerates by using a spatially aware upscaling algorithm. FSR is slightly more expensive than bilinear, but it produces significantly higher image quality. FSR should be used where possible.
			</description>
		</method>
		<method name="viewport_set_scaling_3d_scale">
			<return type="void" />
			<param index="0" name="viewport" type="RID" />
			<param index="1" name="scale" type="float" />
			<description>
				Scales the 3D render buffer based on the viewport size uses an image filter specified in [enum ViewportScaling3DMode] to scale the output image to the full viewport size. Values lower than [code]1.0[/code] can be used to speed up 3D rendering at the cost of quality (undersampling). Values greater than [code]1.0[/code] are only valid for bilinear mode and can be used to improve 3D rendering quality at a high performance cost (supersampling). See also [enum ViewportMSAA] for multi-sample antialiasing, which is significantly cheaper but only smoothens the edges of polygons.
				When using FSR upscaling, AMD recommends exposing the following values as preset options to users "Ultra Quality: 0.77", "Quality: 0.67", "Balanced: 0.59", "Performance: 0.5" instead of exposing the entire scale.
			</description>
		</method>
		<method name="viewport_set_scenario">
			<return type="void" />
			<param index="0" name="viewport" type="RID" />
			<param index="1" name="scenario" type="RID" />
			<description>
				Sets a viewport's scenario. The scenario contains information about environment information, reflection atlas, etc.
			</description>
		</method>
		<method name="viewport_set_screen_space_aa">
			<return type="void" />
			<param index="0" name="viewport" type="RID" />
			<param index="1" name="mode" type="int" enum="RenderingServer.ViewportScreenSpaceAA" />
			<description>
				Sets the viewport's screen-space antialiasing mode.
			</description>
		</method>
		<method name="viewport_set_sdf_oversize_and_scale">
			<return type="void" />
			<param index="0" name="viewport" type="RID" />
			<param index="1" name="oversize" type="int" enum="RenderingServer.ViewportSDFOversize" />
			<param index="2" name="scale" type="int" enum="RenderingServer.ViewportSDFScale" />
			<description>
				Sets the viewport's 2D signed distance field [member ProjectSettings.rendering/2d/sdf/oversize] and [member ProjectSettings.rendering/2d/sdf/scale]. This is used when sampling the signed distance field in [CanvasItem] shaders as well as [GPUParticles2D] collision. This is [i]not[/i] used by SDFGI in 3D rendering.
			</description>
		</method>
		<method name="viewport_set_size">
			<return type="void" />
			<param index="0" name="viewport" type="RID" />
			<param index="1" name="width" type="int" />
			<param index="2" name="height" type="int" />
			<description>
				Sets the viewport's width and height in pixels.
			</description>
		</method>
		<method name="viewport_set_snap_2d_transforms_to_pixel">
			<return type="void" />
			<param index="0" name="viewport" type="RID" />
			<param index="1" name="enabled" type="bool" />
			<description>
				If [code]true[/code], canvas item transforms (i.e. origin position) are snapped to the nearest pixel when rendering. This can lead to a crisper appearance at the cost of less smooth movement, especially when [Camera2D] smoothing is enabled. Equivalent to [member ProjectSettings.rendering/2d/snap/snap_2d_transforms_to_pixel].
			</description>
		</method>
		<method name="viewport_set_snap_2d_vertices_to_pixel">
			<return type="void" />
			<param index="0" name="viewport" type="RID" />
			<param index="1" name="enabled" type="bool" />
			<description>
				If [code]true[/code], canvas item vertices (i.e. polygon points) are snapped to the nearest pixel when rendering. This can lead to a crisper appearance at the cost of less smooth movement, especially when [Camera2D] smoothing is enabled. Equivalent to [member ProjectSettings.rendering/2d/snap/snap_2d_vertices_to_pixel].
			</description>
		</method>
		<method name="viewport_set_texture_mipmap_bias">
			<return type="void" />
			<param index="0" name="viewport" type="RID" />
			<param index="1" name="mipmap_bias" type="float" />
			<description>
				Affects the final texture sharpness by reading from a lower or higher mipmap (also called "texture LOD bias"). Negative values make mipmapped textures sharper but grainier when viewed at a distance, while positive values make mipmapped textures blurrier (even when up close). To get sharper textures at a distance without introducing too much graininess, set this between [code]-0.75[/code] and [code]0.0[/code]. Enabling temporal antialiasing ([member ProjectSettings.rendering/anti_aliasing/quality/use_taa]) can help reduce the graininess visible when using negative mipmap bias.
				[b]Note:[/b] When the 3D scaling mode is set to FSR 1.0, this value is used to adjust the automatic mipmap bias which is calculated internally based on the scale factor. The formula for this is [code]-log2(1.0 / scale) + mipmap_bias[/code].
			</description>
		</method>
		<method name="viewport_set_transparent_background">
			<return type="void" />
			<param index="0" name="viewport" type="RID" />
			<param index="1" name="enabled" type="bool" />
			<description>
				If [code]true[/code], the viewport renders its background as transparent.
			</description>
		</method>
		<method name="viewport_set_update_mode">
			<return type="void" />
			<param index="0" name="viewport" type="RID" />
			<param index="1" name="update_mode" type="int" enum="RenderingServer.ViewportUpdateMode" />
			<description>
				Sets when the viewport should be updated. See [enum ViewportUpdateMode] constants for options.
			</description>
		</method>
		<method name="viewport_set_use_debanding">
			<return type="void" />
			<param index="0" name="viewport" type="RID" />
			<param index="1" name="enable" type="bool" />
			<description>
				If [code]true[/code], enables debanding on the specified viewport. Equivalent to [member ProjectSettings.rendering/anti_aliasing/quality/use_debanding].
			</description>
		</method>
		<method name="viewport_set_use_hdr_2d">
			<return type="void" />
			<param index="0" name="viewport" type="RID" />
			<param index="1" name="enabled" type="bool" />
			<description>
				If [code]true[/code], 2D rendering will use a high dynamic range (HDR) format framebuffer matching the bit depth of the 3D framebuffer. When using the Forward+ renderer this will be an [code]RGBA16[/code] framebuffer, while when using the Mobile renderer it will be an [code]RGB10_A2[/code] framebuffer. Additionally, 2D rendering will take place in linear color space and will be converted to sRGB space immediately before blitting to the screen (if the Viewport is attached to the screen). Practically speaking, this means that the end result of the Viewport will not be clamped into the [code]0-1[/code] range and can be used in 3D rendering without color space adjustments. This allows 2D rendering to take advantage of effects requiring high dynamic range (e.g. 2D glow) as well as substantially improves the appearance of effects requiring highly detailed gradients. This setting has the same effect as [member Viewport.use_hdr_2d].
				[b]Note:[/b] This setting will have no effect when using the GL Compatibility renderer as the GL Compatibility renderer always renders in low dynamic range for performance reasons.
			</description>
		</method>
		<method name="viewport_set_use_occlusion_culling">
			<return type="void" />
			<param index="0" name="viewport" type="RID" />
			<param index="1" name="enable" type="bool" />
			<description>
				If [code]true[/code], enables occlusion culling on the specified viewport. Equivalent to [member ProjectSettings.rendering/occlusion_culling/use_occlusion_culling].
			</description>
		</method>
		<method name="viewport_set_use_taa">
			<return type="void" />
			<param index="0" name="viewport" type="RID" />
			<param index="1" name="enable" type="bool" />
			<description>
				If [code]true[/code], use Temporal Anti-Aliasing. Equivalent to [member ProjectSettings.rendering/anti_aliasing/quality/use_taa].
			</description>
		</method>
		<method name="viewport_set_use_xr">
			<return type="void" />
			<param index="0" name="viewport" type="RID" />
			<param index="1" name="use_xr" type="bool" />
			<description>
				If [code]true[/code], the viewport uses augmented or virtual reality technologies. See [XRInterface].
			</description>
		</method>
		<method name="viewport_set_vrs_mode">
			<return type="void" />
			<param index="0" name="viewport" type="RID" />
			<param index="1" name="mode" type="int" enum="RenderingServer.ViewportVRSMode" />
			<description>
				Sets the Variable Rate Shading (VRS) mode for the viewport. If the GPU does not support VRS, this property is ignored. Equivalent to [member ProjectSettings.rendering/vrs/mode].
			</description>
		</method>
		<method name="viewport_set_vrs_texture">
			<return type="void" />
			<param index="0" name="viewport" type="RID" />
			<param index="1" name="texture" type="RID" />
			<description>
				The texture to use when the VRS mode is set to [constant RenderingServer.VIEWPORT_VRS_TEXTURE]. Equivalent to [member ProjectSettings.rendering/vrs/texture].
			</description>
		</method>
		<method name="viewport_set_vrs_update_mode">
			<return type="void" />
			<param index="0" name="viewport" type="RID" />
			<param index="1" name="mode" type="int" enum="RenderingServer.ViewportVRSUpdateMode" />
			<description>
				Sets the update mode for Variable Rate Shading (VRS) for the viewport. VRS requires the input texture to be converted to the format usable by the VRS method supported by the hardware. The update mode defines how often this happens. If the GPU does not support VRS, or VRS is not enabled, this property is ignored.
				If set to [constant RenderingServer.VIEWPORT_VRS_UPDATE_ONCE], the input texture is copied once and the mode is changed to [constant RenderingServer.VIEWPORT_VRS_UPDATE_DISABLED].
			</description>
		</method>
		<method name="visibility_notifier_create">
			<return type="RID" />
			<description>
				Creates a new 3D visibility notifier object and adds it to the RenderingServer. It can be accessed with the RID that is returned. This RID will be used in all [code]visibility_notifier_*[/code] RenderingServer functions.
				Once finished with your RID, you will want to free the RID using the RenderingServer's [method free_rid] method.
				To place in a scene, attach this mesh to an instance using [method instance_set_base] using the returned RID.
				[b]Note:[/b] The equivalent node is [VisibleOnScreenNotifier3D].
			</description>
		</method>
		<method name="visibility_notifier_set_aabb">
			<return type="void" />
			<param index="0" name="notifier" type="RID" />
			<param index="1" name="aabb" type="AABB" />
			<description>
			</description>
		</method>
		<method name="visibility_notifier_set_callbacks">
			<return type="void" />
			<param index="0" name="notifier" type="RID" />
			<param index="1" name="enter_callable" type="Callable" />
			<param index="2" name="exit_callable" type="Callable" />
			<description>
			</description>
		</method>
		<method name="voxel_gi_allocate_data">
			<return type="void" />
			<param index="0" name="voxel_gi" type="RID" />
			<param index="1" name="to_cell_xform" type="Transform3D" />
			<param index="2" name="aabb" type="AABB" />
			<param index="3" name="octree_size" type="Vector3i" />
			<param index="4" name="octree_cells" type="PackedByteArray" />
			<param index="5" name="data_cells" type="PackedByteArray" />
			<param index="6" name="distance_field" type="PackedByteArray" />
			<param index="7" name="level_counts" type="PackedInt32Array" />
			<description>
			</description>
		</method>
		<method name="voxel_gi_create">
			<return type="RID" />
			<description>
				Creates a new voxel-based global illumination object and adds it to the RenderingServer. It can be accessed with the RID that is returned. This RID will be used in all [code]voxel_gi_*[/code] RenderingServer functions.
				Once finished with your RID, you will want to free the RID using the RenderingServer's [method free_rid] method.
				[b]Note:[/b] The equivalent node is [VoxelGI].
			</description>
		</method>
		<method name="voxel_gi_get_data_cells" qualifiers="const">
			<return type="PackedByteArray" />
			<param index="0" name="voxel_gi" type="RID" />
			<description>
			</description>
		</method>
		<method name="voxel_gi_get_distance_field" qualifiers="const">
			<return type="PackedByteArray" />
			<param index="0" name="voxel_gi" type="RID" />
			<description>
			</description>
		</method>
		<method name="voxel_gi_get_level_counts" qualifiers="const">
			<return type="PackedInt32Array" />
			<param index="0" name="voxel_gi" type="RID" />
			<description>
			</description>
		</method>
		<method name="voxel_gi_get_octree_cells" qualifiers="const">
			<return type="PackedByteArray" />
			<param index="0" name="voxel_gi" type="RID" />
			<description>
			</description>
		</method>
		<method name="voxel_gi_get_octree_size" qualifiers="const">
			<return type="Vector3i" />
			<param index="0" name="voxel_gi" type="RID" />
			<description>
			</description>
		</method>
		<method name="voxel_gi_get_to_cell_xform" qualifiers="const">
			<return type="Transform3D" />
			<param index="0" name="voxel_gi" type="RID" />
			<description>
			</description>
		</method>
		<method name="voxel_gi_set_baked_exposure_normalization">
			<return type="void" />
			<param index="0" name="voxel_gi" type="RID" />
			<param index="1" name="baked_exposure" type="float" />
			<description>
				Used to inform the renderer what exposure normalization value was used while baking the voxel gi. This value will be used and modulated at run time to ensure that the voxel gi maintains a consistent level of exposure even if the scene-wide exposure normalization is changed at run time. For more information see [method camera_attributes_set_exposure].
			</description>
		</method>
		<method name="voxel_gi_set_bias">
			<return type="void" />
			<param index="0" name="voxel_gi" type="RID" />
			<param index="1" name="bias" type="float" />
			<description>
				Sets the [member VoxelGIData.bias] value to use on the specified [param voxel_gi]'s [RID].
			</description>
		</method>
		<method name="voxel_gi_set_dynamic_range">
			<return type="void" />
			<param index="0" name="voxel_gi" type="RID" />
			<param index="1" name="range" type="float" />
			<description>
				Sets the [member VoxelGIData.dynamic_range] value to use on the specified [param voxel_gi]'s [RID].
			</description>
		</method>
		<method name="voxel_gi_set_energy">
			<return type="void" />
			<param index="0" name="voxel_gi" type="RID" />
			<param index="1" name="energy" type="float" />
			<description>
				Sets the [member VoxelGIData.energy] value to use on the specified [param voxel_gi]'s [RID].
			</description>
		</method>
		<method name="voxel_gi_set_interior">
			<return type="void" />
			<param index="0" name="voxel_gi" type="RID" />
			<param index="1" name="enable" type="bool" />
			<description>
				Sets the [member VoxelGIData.interior] value to use on the specified [param voxel_gi]'s [RID].
			</description>
		</method>
		<method name="voxel_gi_set_normal_bias">
			<return type="void" />
			<param index="0" name="voxel_gi" type="RID" />
			<param index="1" name="bias" type="float" />
			<description>
				Sets the [member VoxelGIData.normal_bias] value to use on the specified [param voxel_gi]'s [RID].
			</description>
		</method>
		<method name="voxel_gi_set_propagation">
			<return type="void" />
			<param index="0" name="voxel_gi" type="RID" />
			<param index="1" name="amount" type="float" />
			<description>
				Sets the [member VoxelGIData.propagation] value to use on the specified [param voxel_gi]'s [RID].
			</description>
		</method>
		<method name="voxel_gi_set_quality">
			<return type="void" />
			<param index="0" name="quality" type="int" enum="RenderingServer.VoxelGIQuality" />
			<description>
				Sets the [member ProjectSettings.rendering/global_illumination/voxel_gi/quality] value to use when rendering. This parameter is global and cannot be set on a per-VoxelGI basis.
			</description>
		</method>
		<method name="voxel_gi_set_use_two_bounces">
			<return type="void" />
			<param index="0" name="voxel_gi" type="RID" />
			<param index="1" name="enable" type="bool" />
			<description>
				Sets the [member VoxelGIData.use_two_bounces] value to use on the specified [param voxel_gi]'s [RID].
			</description>
		</method>
	</methods>
	<members>
		<member name="render_loop_enabled" type="bool" setter="set_render_loop_enabled" getter="is_render_loop_enabled">
			If [code]false[/code], disables rendering completely, but the engine logic is still being processed. You can call [method force_draw] to draw a frame even with rendering disabled.
		</member>
	</members>
	<signals>
		<signal name="frame_post_draw">
			<description>
				Emitted at the end of the frame, after the RenderingServer has finished updating all the Viewports.
			</description>
		</signal>
		<signal name="frame_pre_draw">
			<description>
				Emitted at the beginning of the frame, before the RenderingServer updates all the Viewports.
			</description>
		</signal>
	</signals>
	<constants>
		<constant name="NO_INDEX_ARRAY" value="-1">
			Marks an error that shows that the index array is empty.
		</constant>
		<constant name="ARRAY_WEIGHTS_SIZE" value="4">
			Number of weights/bones per vertex.
		</constant>
		<constant name="CANVAS_ITEM_Z_MIN" value="-4096">
			The minimum Z-layer for canvas items.
		</constant>
		<constant name="CANVAS_ITEM_Z_MAX" value="4096">
			The maximum Z-layer for canvas items.
		</constant>
		<constant name="MAX_GLOW_LEVELS" value="7">
			The maximum number of glow levels that can be used with the glow post-processing effect.
		</constant>
		<constant name="MAX_CURSORS" value="8" deprecated="This constant is not used by the engine.">
		</constant>
		<constant name="MAX_2D_DIRECTIONAL_LIGHTS" value="8">
			The maximum number of directional lights that can be rendered at a given time in 2D.
		</constant>
		<constant name="MAX_MESH_SURFACES" value="256">
			The maximum number of surfaces a mesh can have.
		</constant>
		<constant name="TEXTURE_TYPE_2D" value="0" enum="TextureType">
			2D texture.
		</constant>
		<constant name="TEXTURE_TYPE_LAYERED" value="1" enum="TextureType">
			Layered texture.
		</constant>
		<constant name="TEXTURE_TYPE_3D" value="2" enum="TextureType">
			3D texture.
		</constant>
		<constant name="TEXTURE_LAYERED_2D_ARRAY" value="0" enum="TextureLayeredType">
			Array of 2-dimensional textures (see [Texture2DArray]).
		</constant>
		<constant name="TEXTURE_LAYERED_CUBEMAP" value="1" enum="TextureLayeredType">
			Cubemap texture (see [Cubemap]).
		</constant>
		<constant name="TEXTURE_LAYERED_CUBEMAP_ARRAY" value="2" enum="TextureLayeredType">
			Array of cubemap textures (see [CubemapArray]).
		</constant>
		<constant name="CUBEMAP_LAYER_LEFT" value="0" enum="CubeMapLayer">
			Left face of a [Cubemap].
		</constant>
		<constant name="CUBEMAP_LAYER_RIGHT" value="1" enum="CubeMapLayer">
			Right face of a [Cubemap].
		</constant>
		<constant name="CUBEMAP_LAYER_BOTTOM" value="2" enum="CubeMapLayer">
			Bottom face of a [Cubemap].
		</constant>
		<constant name="CUBEMAP_LAYER_TOP" value="3" enum="CubeMapLayer">
			Top face of a [Cubemap].
		</constant>
		<constant name="CUBEMAP_LAYER_FRONT" value="4" enum="CubeMapLayer">
			Front face of a [Cubemap].
		</constant>
		<constant name="CUBEMAP_LAYER_BACK" value="5" enum="CubeMapLayer">
			Back face of a [Cubemap].
		</constant>
		<constant name="SHADER_SPATIAL" value="0" enum="ShaderMode">
			Shader is a 3D shader.
		</constant>
		<constant name="SHADER_CANVAS_ITEM" value="1" enum="ShaderMode">
			Shader is a 2D shader.
		</constant>
		<constant name="SHADER_PARTICLES" value="2" enum="ShaderMode">
			Shader is a particle shader (can be used in both 2D and 3D).
		</constant>
		<constant name="SHADER_SKY" value="3" enum="ShaderMode">
			Shader is a 3D sky shader.
		</constant>
		<constant name="SHADER_FOG" value="4" enum="ShaderMode">
			Shader is a 3D fog shader.
		</constant>
		<constant name="SHADER_MAX" value="5" enum="ShaderMode">
			Represents the size of the [enum ShaderMode] enum.
		</constant>
		<constant name="MATERIAL_RENDER_PRIORITY_MIN" value="-128">
			The minimum renderpriority of all materials.
		</constant>
		<constant name="MATERIAL_RENDER_PRIORITY_MAX" value="127">
			The maximum renderpriority of all materials.
		</constant>
		<constant name="ARRAY_VERTEX" value="0" enum="ArrayType">
			Array is a vertex position array.
		</constant>
		<constant name="ARRAY_NORMAL" value="1" enum="ArrayType">
			Array is a normal array.
		</constant>
		<constant name="ARRAY_TANGENT" value="2" enum="ArrayType">
			Array is a tangent array.
		</constant>
		<constant name="ARRAY_COLOR" value="3" enum="ArrayType">
			Array is a vertex color array.
		</constant>
		<constant name="ARRAY_TEX_UV" value="4" enum="ArrayType">
			Array is a UV coordinates array.
		</constant>
		<constant name="ARRAY_TEX_UV2" value="5" enum="ArrayType">
			Array is a UV coordinates array for the second set of UV coordinates.
		</constant>
		<constant name="ARRAY_CUSTOM0" value="6" enum="ArrayType">
			Array is a custom data array for the first set of custom data.
		</constant>
		<constant name="ARRAY_CUSTOM1" value="7" enum="ArrayType">
			Array is a custom data array for the second set of custom data.
		</constant>
		<constant name="ARRAY_CUSTOM2" value="8" enum="ArrayType">
			Array is a custom data array for the third set of custom data.
		</constant>
		<constant name="ARRAY_CUSTOM3" value="9" enum="ArrayType">
			Array is a custom data array for the fourth set of custom data.
		</constant>
		<constant name="ARRAY_BONES" value="10" enum="ArrayType">
			Array contains bone information.
		</constant>
		<constant name="ARRAY_WEIGHTS" value="11" enum="ArrayType">
			Array is weight information.
		</constant>
		<constant name="ARRAY_INDEX" value="12" enum="ArrayType">
			Array is an index array.
		</constant>
		<constant name="ARRAY_MAX" value="13" enum="ArrayType">
			Represents the size of the [enum ArrayType] enum.
		</constant>
		<constant name="ARRAY_CUSTOM_COUNT" value="4">
			The number of custom data arrays available ([constant ARRAY_CUSTOM0], [constant ARRAY_CUSTOM1], [constant ARRAY_CUSTOM2], [constant ARRAY_CUSTOM3]).
		</constant>
		<constant name="ARRAY_CUSTOM_RGBA8_UNORM" value="0" enum="ArrayCustomFormat">
			Custom data array contains 8-bit-per-channel red/green/blue/alpha color data. Values are normalized, unsigned floating-point in the [code][0.0, 1.0][/code] range.
		</constant>
		<constant name="ARRAY_CUSTOM_RGBA8_SNORM" value="1" enum="ArrayCustomFormat">
			Custom data array contains 8-bit-per-channel red/green/blue/alpha color data. Values are normalized, signed floating-point in the [code][-1.0, 1.0][/code] range.
		</constant>
		<constant name="ARRAY_CUSTOM_RG_HALF" value="2" enum="ArrayCustomFormat">
			Custom data array contains 16-bit-per-channel red/green color data. Values are floating-point in half precision.
		</constant>
		<constant name="ARRAY_CUSTOM_RGBA_HALF" value="3" enum="ArrayCustomFormat">
			Custom data array contains 16-bit-per-channel red/green/blue/alpha color data. Values are floating-point in half precision.
		</constant>
		<constant name="ARRAY_CUSTOM_R_FLOAT" value="4" enum="ArrayCustomFormat">
			Custom data array contains 32-bit-per-channel red color data. Values are floating-point in single precision.
		</constant>
		<constant name="ARRAY_CUSTOM_RG_FLOAT" value="5" enum="ArrayCustomFormat">
			Custom data array contains 32-bit-per-channel red/green color data. Values are floating-point in single precision.
		</constant>
		<constant name="ARRAY_CUSTOM_RGB_FLOAT" value="6" enum="ArrayCustomFormat">
			Custom data array contains 32-bit-per-channel red/green/blue color data. Values are floating-point in single precision.
		</constant>
		<constant name="ARRAY_CUSTOM_RGBA_FLOAT" value="7" enum="ArrayCustomFormat">
			Custom data array contains 32-bit-per-channel red/green/blue/alpha color data. Values are floating-point in single precision.
		</constant>
		<constant name="ARRAY_CUSTOM_MAX" value="8" enum="ArrayCustomFormat">
			Represents the size of the [enum ArrayCustomFormat] enum.
		</constant>
		<constant name="ARRAY_FORMAT_VERTEX" value="1" enum="ArrayFormat" is_bitfield="true">
			Flag used to mark a vertex position array.
		</constant>
		<constant name="ARRAY_FORMAT_NORMAL" value="2" enum="ArrayFormat" is_bitfield="true">
			Flag used to mark a normal array.
		</constant>
		<constant name="ARRAY_FORMAT_TANGENT" value="4" enum="ArrayFormat" is_bitfield="true">
			Flag used to mark a tangent array.
		</constant>
		<constant name="ARRAY_FORMAT_COLOR" value="8" enum="ArrayFormat" is_bitfield="true">
			Flag used to mark a vertex color array.
		</constant>
		<constant name="ARRAY_FORMAT_TEX_UV" value="16" enum="ArrayFormat" is_bitfield="true">
			Flag used to mark a UV coordinates array.
		</constant>
		<constant name="ARRAY_FORMAT_TEX_UV2" value="32" enum="ArrayFormat" is_bitfield="true">
			Flag used to mark a UV coordinates array for the second UV coordinates.
		</constant>
		<constant name="ARRAY_FORMAT_CUSTOM0" value="64" enum="ArrayFormat" is_bitfield="true">
			Flag used to mark an array of custom per-vertex data for the first set of custom data.
		</constant>
		<constant name="ARRAY_FORMAT_CUSTOM1" value="128" enum="ArrayFormat" is_bitfield="true">
			Flag used to mark an array of custom per-vertex data for the second set of custom data.
		</constant>
		<constant name="ARRAY_FORMAT_CUSTOM2" value="256" enum="ArrayFormat" is_bitfield="true">
			Flag used to mark an array of custom per-vertex data for the third set of custom data.
		</constant>
		<constant name="ARRAY_FORMAT_CUSTOM3" value="512" enum="ArrayFormat" is_bitfield="true">
			Flag used to mark an array of custom per-vertex data for the fourth set of custom data.
		</constant>
		<constant name="ARRAY_FORMAT_BONES" value="1024" enum="ArrayFormat" is_bitfield="true">
			Flag used to mark a bone information array.
		</constant>
		<constant name="ARRAY_FORMAT_WEIGHTS" value="2048" enum="ArrayFormat" is_bitfield="true">
			Flag used to mark a weights array.
		</constant>
		<constant name="ARRAY_FORMAT_INDEX" value="4096" enum="ArrayFormat" is_bitfield="true">
			Flag used to mark an index array.
		</constant>
		<constant name="ARRAY_FORMAT_BLEND_SHAPE_MASK" value="7" enum="ArrayFormat" is_bitfield="true">
		</constant>
		<constant name="ARRAY_FORMAT_CUSTOM_BASE" value="13" enum="ArrayFormat" is_bitfield="true">
		</constant>
		<constant name="ARRAY_FORMAT_CUSTOM_BITS" value="3" enum="ArrayFormat" is_bitfield="true">
		</constant>
		<constant name="ARRAY_FORMAT_CUSTOM0_SHIFT" value="13" enum="ArrayFormat" is_bitfield="true">
		</constant>
		<constant name="ARRAY_FORMAT_CUSTOM1_SHIFT" value="16" enum="ArrayFormat" is_bitfield="true">
		</constant>
		<constant name="ARRAY_FORMAT_CUSTOM2_SHIFT" value="19" enum="ArrayFormat" is_bitfield="true">
		</constant>
		<constant name="ARRAY_FORMAT_CUSTOM3_SHIFT" value="22" enum="ArrayFormat" is_bitfield="true">
		</constant>
		<constant name="ARRAY_FORMAT_CUSTOM_MASK" value="7" enum="ArrayFormat" is_bitfield="true">
		</constant>
		<constant name="ARRAY_COMPRESS_FLAGS_BASE" value="25" enum="ArrayFormat" is_bitfield="true">
		</constant>
		<constant name="ARRAY_FLAG_USE_2D_VERTICES" value="33554432" enum="ArrayFormat" is_bitfield="true">
			Flag used to mark that the array contains 2D vertices.
		</constant>
		<constant name="ARRAY_FLAG_USE_DYNAMIC_UPDATE" value="67108864" enum="ArrayFormat" is_bitfield="true">
		</constant>
		<constant name="ARRAY_FLAG_USE_8_BONE_WEIGHTS" value="134217728" enum="ArrayFormat" is_bitfield="true">
			Flag used to mark that the array uses 8 bone weights instead of 4.
		</constant>
		<constant name="ARRAY_FLAG_USES_EMPTY_VERTEX_ARRAY" value="268435456" enum="ArrayFormat" is_bitfield="true">
			Flag used to mark that the mesh does not have a vertex array and instead will infer vertex positions in the shader using indices and other information.
		</constant>
		<constant name="ARRAY_FLAG_COMPRESS_ATTRIBUTES" value="536870912" enum="ArrayFormat" is_bitfield="true">
			Flag used to mark that a mesh is using compressed attributes (vertices, normals, tangents, UVs). When this form of compression is enabled, vertex positions will be packed into an RGBA16UNORM attribute and scaled in the vertex shader. The normal and tangent will be packed into an RG16UNORM representing an axis, and a 16-bit float stored in the A-channel of the vertex. UVs will use 16-bit normalized floats instead of full 32-bit signed floats. When using this compression mode you must use either vertices, normals, and tangents or only vertices. You cannot use normals without tangents. Importers will automatically enable this compression if they can.
		</constant>
		<constant name="ARRAY_FLAG_FORMAT_VERSION_BASE" value="35" enum="ArrayFormat" is_bitfield="true">
			Flag used to mark the start of the bits used to store the mesh version.
		</constant>
		<constant name="ARRAY_FLAG_FORMAT_VERSION_SHIFT" value="35" enum="ArrayFormat" is_bitfield="true">
			Flag used to shift a mesh format int to bring the version into the lowest digits.
		</constant>
		<constant name="ARRAY_FLAG_FORMAT_VERSION_1" value="0" enum="ArrayFormat" is_bitfield="true">
			Flag used to record the format used by prior mesh versions before the introduction of a version.
		</constant>
		<constant name="ARRAY_FLAG_FORMAT_VERSION_2" value="34359738368" enum="ArrayFormat" is_bitfield="true">
			Flag used to record the second iteration of the mesh version flag. The primary difference between this and [constant ARRAY_FLAG_FORMAT_VERSION_1] is that this version supports [constant ARRAY_FLAG_COMPRESS_ATTRIBUTES] and in this version vertex positions are de-interleaved from normals and tangents.
		</constant>
		<constant name="ARRAY_FLAG_FORMAT_CURRENT_VERSION" value="34359738368" enum="ArrayFormat" is_bitfield="true">
			Flag used to record the current version that the engine expects. Currently this is the same as [constant ARRAY_FLAG_FORMAT_VERSION_2].
		</constant>
		<constant name="ARRAY_FLAG_FORMAT_VERSION_MASK" value="255" enum="ArrayFormat" is_bitfield="true">
			Flag used to isolate the bits used for mesh version after using [constant ARRAY_FLAG_FORMAT_VERSION_SHIFT] to shift them into place.
		</constant>
		<constant name="PRIMITIVE_POINTS" value="0" enum="PrimitiveType">
			Primitive to draw consists of points.
		</constant>
		<constant name="PRIMITIVE_LINES" value="1" enum="PrimitiveType">
			Primitive to draw consists of lines.
		</constant>
		<constant name="PRIMITIVE_LINE_STRIP" value="2" enum="PrimitiveType">
			Primitive to draw consists of a line strip from start to end.
		</constant>
		<constant name="PRIMITIVE_TRIANGLES" value="3" enum="PrimitiveType">
			Primitive to draw consists of triangles.
		</constant>
		<constant name="PRIMITIVE_TRIANGLE_STRIP" value="4" enum="PrimitiveType">
			Primitive to draw consists of a triangle strip (the last 3 vertices are always combined to make a triangle).
		</constant>
		<constant name="PRIMITIVE_MAX" value="5" enum="PrimitiveType">
			Represents the size of the [enum PrimitiveType] enum.
		</constant>
		<constant name="BLEND_SHAPE_MODE_NORMALIZED" value="0" enum="BlendShapeMode">
			Blend shapes are normalized.
		</constant>
		<constant name="BLEND_SHAPE_MODE_RELATIVE" value="1" enum="BlendShapeMode">
			Blend shapes are relative to base weight.
		</constant>
		<constant name="MULTIMESH_TRANSFORM_2D" value="0" enum="MultimeshTransformFormat">
			Use [Transform2D] to store MultiMesh transform.
		</constant>
		<constant name="MULTIMESH_TRANSFORM_3D" value="1" enum="MultimeshTransformFormat">
			Use [Transform3D] to store MultiMesh transform.
		</constant>
		<constant name="MULTIMESH_INTERP_QUALITY_FAST" value="0" enum="MultimeshPhysicsInterpolationQuality">
			MultiMesh physics interpolation favors speed over quality.
		</constant>
		<constant name="MULTIMESH_INTERP_QUALITY_HIGH" value="1" enum="MultimeshPhysicsInterpolationQuality">
			MultiMesh physics interpolation favors quality over speed.
		</constant>
		<constant name="LIGHT_PROJECTOR_FILTER_NEAREST" value="0" enum="LightProjectorFilter">
			Nearest-neighbor filter for light projectors (use for pixel art light projectors). No mipmaps are used for rendering, which means light projectors at a distance will look sharp but grainy. This has roughly the same performance cost as using mipmaps.
		</constant>
		<constant name="LIGHT_PROJECTOR_FILTER_LINEAR" value="1" enum="LightProjectorFilter">
			Linear filter for light projectors (use for non-pixel art light projectors). No mipmaps are used for rendering, which means light projectors at a distance will look smooth but blurry. This has roughly the same performance cost as using mipmaps.
		</constant>
		<constant name="LIGHT_PROJECTOR_FILTER_NEAREST_MIPMAPS" value="2" enum="LightProjectorFilter">
			Nearest-neighbor filter for light projectors (use for pixel art light projectors). Isotropic mipmaps are used for rendering, which means light projectors at a distance will look smooth but blurry. This has roughly the same performance cost as not using mipmaps.
		</constant>
		<constant name="LIGHT_PROJECTOR_FILTER_LINEAR_MIPMAPS" value="3" enum="LightProjectorFilter">
			Linear filter for light projectors (use for non-pixel art light projectors). Isotropic mipmaps are used for rendering, which means light projectors at a distance will look smooth but blurry. This has roughly the same performance cost as not using mipmaps.
		</constant>
		<constant name="LIGHT_PROJECTOR_FILTER_NEAREST_MIPMAPS_ANISOTROPIC" value="4" enum="LightProjectorFilter">
			Nearest-neighbor filter for light projectors (use for pixel art light projectors). Anisotropic mipmaps are used for rendering, which means light projectors at a distance will look smooth and sharp when viewed from oblique angles. This looks better compared to isotropic mipmaps, but is slower. The level of anisotropic filtering is defined by [member ProjectSettings.rendering/textures/default_filters/anisotropic_filtering_level].
		</constant>
		<constant name="LIGHT_PROJECTOR_FILTER_LINEAR_MIPMAPS_ANISOTROPIC" value="5" enum="LightProjectorFilter">
			Linear filter for light projectors (use for non-pixel art light projectors). Anisotropic mipmaps are used for rendering, which means light projectors at a distance will look smooth and sharp when viewed from oblique angles. This looks better compared to isotropic mipmaps, but is slower. The level of anisotropic filtering is defined by [member ProjectSettings.rendering/textures/default_filters/anisotropic_filtering_level].
		</constant>
		<constant name="LIGHT_DIRECTIONAL" value="0" enum="LightType">
			Directional (sun/moon) light (see [DirectionalLight3D]).
		</constant>
		<constant name="LIGHT_OMNI" value="1" enum="LightType">
			Omni light (see [OmniLight3D]).
		</constant>
		<constant name="LIGHT_SPOT" value="2" enum="LightType">
			Spot light (see [SpotLight3D]).
		</constant>
		<constant name="LIGHT_PARAM_ENERGY" value="0" enum="LightParam">
			The light's energy multiplier.
		</constant>
		<constant name="LIGHT_PARAM_INDIRECT_ENERGY" value="1" enum="LightParam">
			The light's indirect energy multiplier (final indirect energy is [constant LIGHT_PARAM_ENERGY] * [constant LIGHT_PARAM_INDIRECT_ENERGY]).
		</constant>
		<constant name="LIGHT_PARAM_VOLUMETRIC_FOG_ENERGY" value="2" enum="LightParam">
			The light's volumetric fog energy multiplier (final volumetric fog energy is [constant LIGHT_PARAM_ENERGY] * [constant LIGHT_PARAM_VOLUMETRIC_FOG_ENERGY]).
		</constant>
		<constant name="LIGHT_PARAM_SPECULAR" value="3" enum="LightParam">
			The light's influence on specularity.
		</constant>
		<constant name="LIGHT_PARAM_RANGE" value="4" enum="LightParam">
			The light's range.
		</constant>
		<constant name="LIGHT_PARAM_SIZE" value="5" enum="LightParam">
			The size of the light when using spot light or omni light. The angular size of the light when using directional light.
		</constant>
		<constant name="LIGHT_PARAM_ATTENUATION" value="6" enum="LightParam">
			The light's attenuation.
		</constant>
		<constant name="LIGHT_PARAM_SPOT_ANGLE" value="7" enum="LightParam">
			The spotlight's angle.
		</constant>
		<constant name="LIGHT_PARAM_SPOT_ATTENUATION" value="8" enum="LightParam">
			The spotlight's attenuation.
		</constant>
		<constant name="LIGHT_PARAM_SHADOW_MAX_DISTANCE" value="9" enum="LightParam">
			The maximum distance for shadow splits. Increasing this value will make directional shadows visible from further away, at the cost of lower overall shadow detail and performance (since more objects need to be included in the directional shadow rendering).
		</constant>
		<constant name="LIGHT_PARAM_SHADOW_SPLIT_1_OFFSET" value="10" enum="LightParam">
			Proportion of shadow atlas occupied by the first split.
		</constant>
		<constant name="LIGHT_PARAM_SHADOW_SPLIT_2_OFFSET" value="11" enum="LightParam">
			Proportion of shadow atlas occupied by the second split.
		</constant>
		<constant name="LIGHT_PARAM_SHADOW_SPLIT_3_OFFSET" value="12" enum="LightParam">
			Proportion of shadow atlas occupied by the third split. The fourth split occupies the rest.
		</constant>
		<constant name="LIGHT_PARAM_SHADOW_FADE_START" value="13" enum="LightParam">
			Proportion of shadow max distance where the shadow will start to fade out.
		</constant>
		<constant name="LIGHT_PARAM_SHADOW_NORMAL_BIAS" value="14" enum="LightParam">
			Normal bias used to offset shadow lookup by object normal. Can be used to fix self-shadowing artifacts.
		</constant>
		<constant name="LIGHT_PARAM_SHADOW_BIAS" value="15" enum="LightParam">
			Bias the shadow lookup to fix self-shadowing artifacts.
		</constant>
		<constant name="LIGHT_PARAM_SHADOW_PANCAKE_SIZE" value="16" enum="LightParam">
			Sets the size of the directional shadow pancake. The pancake offsets the start of the shadow's camera frustum to provide a higher effective depth resolution for the shadow. However, a high pancake size can cause artifacts in the shadows of large objects that are close to the edge of the frustum. Reducing the pancake size can help. Setting the size to [code]0[/code] turns off the pancaking effect.
		</constant>
		<constant name="LIGHT_PARAM_SHADOW_OPACITY" value="17" enum="LightParam">
			The light's shadow opacity. Values lower than [code]1.0[/code] make the light appear through shadows. This can be used to fake global illumination at a low performance cost.
		</constant>
		<constant name="LIGHT_PARAM_SHADOW_BLUR" value="18" enum="LightParam">
			Blurs the edges of the shadow. Can be used to hide pixel artifacts in low resolution shadow maps. A high value can make shadows appear grainy and can cause other unwanted artifacts. Try to keep as near default as possible.
		</constant>
		<constant name="LIGHT_PARAM_TRANSMITTANCE_BIAS" value="19" enum="LightParam">
		</constant>
		<constant name="LIGHT_PARAM_INTENSITY" value="20" enum="LightParam">
			Constant representing the intensity of the light, measured in Lumens when dealing with a [SpotLight3D] or [OmniLight3D], or measured in Lux with a [DirectionalLight3D]. Only used when [member ProjectSettings.rendering/lights_and_shadows/use_physical_light_units] is [code]true[/code].
		</constant>
		<constant name="LIGHT_PARAM_MAX" value="21" enum="LightParam">
			Represents the size of the [enum LightParam] enum.
		</constant>
		<constant name="LIGHT_BAKE_DISABLED" value="0" enum="LightBakeMode">
			Light is ignored when baking. This is the fastest mode, but the light will be taken into account when baking global illumination. This mode should generally be used for dynamic lights that change quickly, as the effect of global illumination is less noticeable on those lights.
		</constant>
		<constant name="LIGHT_BAKE_STATIC" value="1" enum="LightBakeMode">
			Light is taken into account in static baking ([VoxelGI], [LightmapGI], SDFGI ([member Environment.sdfgi_enabled])). The light can be moved around or modified, but its global illumination will not update in real-time. This is suitable for subtle changes (such as flickering torches), but generally not large changes such as toggling a light on and off.
		</constant>
		<constant name="LIGHT_BAKE_DYNAMIC" value="2" enum="LightBakeMode">
			Light is taken into account in dynamic baking ([VoxelGI] and SDFGI ([member Environment.sdfgi_enabled]) only). The light can be moved around or modified with global illumination updating in real-time. The light's global illumination appearance will be slightly different compared to [constant LIGHT_BAKE_STATIC]. This has a greater performance cost compared to [constant LIGHT_BAKE_STATIC]. When using SDFGI, the update speed of dynamic lights is affected by [member ProjectSettings.rendering/global_illumination/sdfgi/frames_to_update_lights].
		</constant>
		<constant name="LIGHT_OMNI_SHADOW_DUAL_PARABOLOID" value="0" enum="LightOmniShadowMode">
			Use a dual paraboloid shadow map for omni lights.
		</constant>
		<constant name="LIGHT_OMNI_SHADOW_CUBE" value="1" enum="LightOmniShadowMode">
			Use a cubemap shadow map for omni lights. Slower but better quality than dual paraboloid.
		</constant>
		<constant name="LIGHT_DIRECTIONAL_SHADOW_ORTHOGONAL" value="0" enum="LightDirectionalShadowMode">
			Use orthogonal shadow projection for directional light.
		</constant>
		<constant name="LIGHT_DIRECTIONAL_SHADOW_PARALLEL_2_SPLITS" value="1" enum="LightDirectionalShadowMode">
			Use 2 splits for shadow projection when using directional light.
		</constant>
		<constant name="LIGHT_DIRECTIONAL_SHADOW_PARALLEL_4_SPLITS" value="2" enum="LightDirectionalShadowMode">
			Use 4 splits for shadow projection when using directional light.
		</constant>
		<constant name="LIGHT_DIRECTIONAL_SKY_MODE_LIGHT_AND_SKY" value="0" enum="LightDirectionalSkyMode">
			Use DirectionalLight3D in both sky rendering and scene lighting.
		</constant>
		<constant name="LIGHT_DIRECTIONAL_SKY_MODE_LIGHT_ONLY" value="1" enum="LightDirectionalSkyMode">
			Only use DirectionalLight3D in scene lighting.
		</constant>
		<constant name="LIGHT_DIRECTIONAL_SKY_MODE_SKY_ONLY" value="2" enum="LightDirectionalSkyMode">
			Only use DirectionalLight3D in sky rendering.
		</constant>
		<constant name="SHADOW_QUALITY_HARD" value="0" enum="ShadowQuality">
			Lowest shadow filtering quality (fastest). Soft shadows are not available with this quality setting, which means the [member Light3D.shadow_blur] property is ignored if [member Light3D.light_size] and [member Light3D.light_angular_distance] is [code]0.0[/code].
			[b]Note:[/b] The variable shadow blur performed by [member Light3D.light_size] and [member Light3D.light_angular_distance] is still effective when using hard shadow filtering. In this case, [member Light3D.shadow_blur] [i]is[/i] taken into account. However, the results will not be blurred, instead the blur amount is treated as a maximum radius for the penumbra.
		</constant>
		<constant name="SHADOW_QUALITY_SOFT_VERY_LOW" value="1" enum="ShadowQuality">
			Very low shadow filtering quality (faster). When using this quality setting, [member Light3D.shadow_blur] is automatically multiplied by 0.75× to avoid introducing too much noise. This division only applies to lights whose [member Light3D.light_size] or [member Light3D.light_angular_distance] is [code]0.0[/code]).
		</constant>
		<constant name="SHADOW_QUALITY_SOFT_LOW" value="2" enum="ShadowQuality">
			Low shadow filtering quality (fast).
		</constant>
		<constant name="SHADOW_QUALITY_SOFT_MEDIUM" value="3" enum="ShadowQuality">
			Medium low shadow filtering quality (average).
		</constant>
		<constant name="SHADOW_QUALITY_SOFT_HIGH" value="4" enum="ShadowQuality">
			High low shadow filtering quality (slow). When using this quality setting, [member Light3D.shadow_blur] is automatically multiplied by 1.5× to better make use of the high sample count. This increased blur also improves the stability of dynamic object shadows. This multiplier only applies to lights whose [member Light3D.light_size] or [member Light3D.light_angular_distance] is [code]0.0[/code]).
		</constant>
		<constant name="SHADOW_QUALITY_SOFT_ULTRA" value="5" enum="ShadowQuality">
			Highest low shadow filtering quality (slowest). When using this quality setting, [member Light3D.shadow_blur] is automatically multiplied by 2× to better make use of the high sample count. This increased blur also improves the stability of dynamic object shadows. This multiplier only applies to lights whose [member Light3D.light_size] or [member Light3D.light_angular_distance] is [code]0.0[/code]).
		</constant>
		<constant name="SHADOW_QUALITY_MAX" value="6" enum="ShadowQuality">
			Represents the size of the [enum ShadowQuality] enum.
		</constant>
		<constant name="REFLECTION_PROBE_UPDATE_ONCE" value="0" enum="ReflectionProbeUpdateMode">
			Reflection probe will update reflections once and then stop.
		</constant>
		<constant name="REFLECTION_PROBE_UPDATE_ALWAYS" value="1" enum="ReflectionProbeUpdateMode">
			Reflection probe will update each frame. This mode is necessary to capture moving objects.
		</constant>
		<constant name="REFLECTION_PROBE_AMBIENT_DISABLED" value="0" enum="ReflectionProbeAmbientMode">
			Do not apply any ambient lighting inside the reflection probe's box defined by its size.
		</constant>
		<constant name="REFLECTION_PROBE_AMBIENT_ENVIRONMENT" value="1" enum="ReflectionProbeAmbientMode">
			Apply automatically-sourced environment lighting inside the reflection probe's box defined by its size.
		</constant>
		<constant name="REFLECTION_PROBE_AMBIENT_COLOR" value="2" enum="ReflectionProbeAmbientMode">
			Apply custom ambient lighting inside the reflection probe's box defined by its size. See [method reflection_probe_set_ambient_color] and [method reflection_probe_set_ambient_energy].
		</constant>
		<constant name="DECAL_TEXTURE_ALBEDO" value="0" enum="DecalTexture">
			Albedo texture slot in a decal ([member Decal.texture_albedo]).
		</constant>
		<constant name="DECAL_TEXTURE_NORMAL" value="1" enum="DecalTexture">
			Normal map texture slot in a decal ([member Decal.texture_normal]).
		</constant>
		<constant name="DECAL_TEXTURE_ORM" value="2" enum="DecalTexture">
			Occlusion/Roughness/Metallic texture slot in a decal ([member Decal.texture_orm]).
		</constant>
		<constant name="DECAL_TEXTURE_EMISSION" value="3" enum="DecalTexture">
			Emission texture slot in a decal ([member Decal.texture_emission]).
		</constant>
		<constant name="DECAL_TEXTURE_MAX" value="4" enum="DecalTexture">
			Represents the size of the [enum DecalTexture] enum.
		</constant>
		<constant name="DECAL_FILTER_NEAREST" value="0" enum="DecalFilter">
			Nearest-neighbor filter for decals (use for pixel art decals). No mipmaps are used for rendering, which means decals at a distance will look sharp but grainy. This has roughly the same performance cost as using mipmaps.
		</constant>
		<constant name="DECAL_FILTER_LINEAR" value="1" enum="DecalFilter">
			Linear filter for decals (use for non-pixel art decals). No mipmaps are used for rendering, which means decals at a distance will look smooth but blurry. This has roughly the same performance cost as using mipmaps.
		</constant>
		<constant name="DECAL_FILTER_NEAREST_MIPMAPS" value="2" enum="DecalFilter">
			Nearest-neighbor filter for decals (use for pixel art decals). Isotropic mipmaps are used for rendering, which means decals at a distance will look smooth but blurry. This has roughly the same performance cost as not using mipmaps.
		</constant>
		<constant name="DECAL_FILTER_LINEAR_MIPMAPS" value="3" enum="DecalFilter">
			Linear filter for decals (use for non-pixel art decals). Isotropic mipmaps are used for rendering, which means decals at a distance will look smooth but blurry. This has roughly the same performance cost as not using mipmaps.
		</constant>
		<constant name="DECAL_FILTER_NEAREST_MIPMAPS_ANISOTROPIC" value="4" enum="DecalFilter">
			Nearest-neighbor filter for decals (use for pixel art decals). Anisotropic mipmaps are used for rendering, which means decals at a distance will look smooth and sharp when viewed from oblique angles. This looks better compared to isotropic mipmaps, but is slower. The level of anisotropic filtering is defined by [member ProjectSettings.rendering/textures/default_filters/anisotropic_filtering_level].
		</constant>
		<constant name="DECAL_FILTER_LINEAR_MIPMAPS_ANISOTROPIC" value="5" enum="DecalFilter">
			Linear filter for decals (use for non-pixel art decals). Anisotropic mipmaps are used for rendering, which means decals at a distance will look smooth and sharp when viewed from oblique angles. This looks better compared to isotropic mipmaps, but is slower. The level of anisotropic filtering is defined by [member ProjectSettings.rendering/textures/default_filters/anisotropic_filtering_level].
		</constant>
		<constant name="VOXEL_GI_QUALITY_LOW" value="0" enum="VoxelGIQuality">
			Low [VoxelGI] rendering quality using 4 cones.
		</constant>
		<constant name="VOXEL_GI_QUALITY_HIGH" value="1" enum="VoxelGIQuality">
			High [VoxelGI] rendering quality using 6 cones.
		</constant>
		<constant name="PARTICLES_MODE_2D" value="0" enum="ParticlesMode">
			2D particles.
		</constant>
		<constant name="PARTICLES_MODE_3D" value="1" enum="ParticlesMode">
			3D particles.
		</constant>
		<constant name="PARTICLES_TRANSFORM_ALIGN_DISABLED" value="0" enum="ParticlesTransformAlign">
		</constant>
		<constant name="PARTICLES_TRANSFORM_ALIGN_Z_BILLBOARD" value="1" enum="ParticlesTransformAlign">
		</constant>
		<constant name="PARTICLES_TRANSFORM_ALIGN_Y_TO_VELOCITY" value="2" enum="ParticlesTransformAlign">
		</constant>
		<constant name="PARTICLES_TRANSFORM_ALIGN_Z_BILLBOARD_Y_TO_VELOCITY" value="3" enum="ParticlesTransformAlign">
		</constant>
		<constant name="PARTICLES_EMIT_FLAG_POSITION" value="1">
		</constant>
		<constant name="PARTICLES_EMIT_FLAG_ROTATION_SCALE" value="2">
		</constant>
		<constant name="PARTICLES_EMIT_FLAG_VELOCITY" value="4">
		</constant>
		<constant name="PARTICLES_EMIT_FLAG_COLOR" value="8">
		</constant>
		<constant name="PARTICLES_EMIT_FLAG_CUSTOM" value="16">
		</constant>
		<constant name="PARTICLES_DRAW_ORDER_INDEX" value="0" enum="ParticlesDrawOrder">
			Draw particles in the order that they appear in the particles array.
		</constant>
		<constant name="PARTICLES_DRAW_ORDER_LIFETIME" value="1" enum="ParticlesDrawOrder">
			Sort particles based on their lifetime. In other words, the particle with the highest lifetime is drawn at the front.
		</constant>
		<constant name="PARTICLES_DRAW_ORDER_REVERSE_LIFETIME" value="2" enum="ParticlesDrawOrder">
			Sort particles based on the inverse of their lifetime. In other words, the particle with the lowest lifetime is drawn at the front.
		</constant>
		<constant name="PARTICLES_DRAW_ORDER_VIEW_DEPTH" value="3" enum="ParticlesDrawOrder">
			Sort particles based on their distance to the camera.
		</constant>
		<constant name="PARTICLES_COLLISION_TYPE_SPHERE_ATTRACT" value="0" enum="ParticlesCollisionType">
		</constant>
		<constant name="PARTICLES_COLLISION_TYPE_BOX_ATTRACT" value="1" enum="ParticlesCollisionType">
		</constant>
		<constant name="PARTICLES_COLLISION_TYPE_VECTOR_FIELD_ATTRACT" value="2" enum="ParticlesCollisionType">
		</constant>
		<constant name="PARTICLES_COLLISION_TYPE_SPHERE_COLLIDE" value="3" enum="ParticlesCollisionType">
		</constant>
		<constant name="PARTICLES_COLLISION_TYPE_BOX_COLLIDE" value="4" enum="ParticlesCollisionType">
		</constant>
		<constant name="PARTICLES_COLLISION_TYPE_SDF_COLLIDE" value="5" enum="ParticlesCollisionType">
		</constant>
		<constant name="PARTICLES_COLLISION_TYPE_HEIGHTFIELD_COLLIDE" value="6" enum="ParticlesCollisionType">
		</constant>
		<constant name="PARTICLES_COLLISION_HEIGHTFIELD_RESOLUTION_256" value="0" enum="ParticlesCollisionHeightfieldResolution">
		</constant>
		<constant name="PARTICLES_COLLISION_HEIGHTFIELD_RESOLUTION_512" value="1" enum="ParticlesCollisionHeightfieldResolution">
		</constant>
		<constant name="PARTICLES_COLLISION_HEIGHTFIELD_RESOLUTION_1024" value="2" enum="ParticlesCollisionHeightfieldResolution">
		</constant>
		<constant name="PARTICLES_COLLISION_HEIGHTFIELD_RESOLUTION_2048" value="3" enum="ParticlesCollisionHeightfieldResolution">
		</constant>
		<constant name="PARTICLES_COLLISION_HEIGHTFIELD_RESOLUTION_4096" value="4" enum="ParticlesCollisionHeightfieldResolution">
		</constant>
		<constant name="PARTICLES_COLLISION_HEIGHTFIELD_RESOLUTION_8192" value="5" enum="ParticlesCollisionHeightfieldResolution">
		</constant>
		<constant name="PARTICLES_COLLISION_HEIGHTFIELD_RESOLUTION_MAX" value="6" enum="ParticlesCollisionHeightfieldResolution">
			Represents the size of the [enum ParticlesCollisionHeightfieldResolution] enum.
		</constant>
		<constant name="FOG_VOLUME_SHAPE_ELLIPSOID" value="0" enum="FogVolumeShape">
			[FogVolume] will be shaped like an ellipsoid (stretched sphere).
		</constant>
		<constant name="FOG_VOLUME_SHAPE_CONE" value="1" enum="FogVolumeShape">
			[FogVolume] will be shaped like a cone pointing upwards (in local coordinates). The cone's angle is set automatically to fill the size. The cone will be adjusted to fit within the size. Rotate the [FogVolume] node to reorient the cone. Non-uniform scaling via size is not supported (scale the [FogVolume] node instead).
		</constant>
		<constant name="FOG_VOLUME_SHAPE_CYLINDER" value="2" enum="FogVolumeShape">
			[FogVolume] will be shaped like an upright cylinder (in local coordinates). Rotate the [FogVolume] node to reorient the cylinder. The cylinder will be adjusted to fit within the size. Non-uniform scaling via size is not supported (scale the [FogVolume] node instead).
		</constant>
		<constant name="FOG_VOLUME_SHAPE_BOX" value="3" enum="FogVolumeShape">
			[FogVolume] will be shaped like a box.
		</constant>
		<constant name="FOG_VOLUME_SHAPE_WORLD" value="4" enum="FogVolumeShape">
			[FogVolume] will have no shape, will cover the whole world and will not be culled.
		</constant>
		<constant name="FOG_VOLUME_SHAPE_MAX" value="5" enum="FogVolumeShape">
			Represents the size of the [enum FogVolumeShape] enum.
		</constant>
		<constant name="VIEWPORT_SCALING_3D_MODE_BILINEAR" value="0" enum="ViewportScaling3DMode">
			Use bilinear scaling for the viewport's 3D buffer. The amount of scaling can be set using [member Viewport.scaling_3d_scale]. Values less than [code]1.0[/code] will result in undersampling while values greater than [code]1.0[/code] will result in supersampling. A value of [code]1.0[/code] disables scaling.
		</constant>
		<constant name="VIEWPORT_SCALING_3D_MODE_FSR" value="1" enum="ViewportScaling3DMode">
			Use AMD FidelityFX Super Resolution 1.0 upscaling for the viewport's 3D buffer. The amount of scaling can be set using [member Viewport.scaling_3d_scale]. Values less than [code]1.0[/code] will be result in the viewport being upscaled using FSR. Values greater than [code]1.0[/code] are not supported and bilinear downsampling will be used instead. A value of [code]1.0[/code] disables scaling.
		</constant>
		<constant name="VIEWPORT_SCALING_3D_MODE_FSR2" value="2" enum="ViewportScaling3DMode">
			Use AMD FidelityFX Super Resolution 2.2 upscaling for the viewport's 3D buffer. The amount of scaling can be set using [member Viewport.scaling_3d_scale]. Values less than [code]1.0[/code] will be result in the viewport being upscaled using FSR2. Values greater than [code]1.0[/code] are not supported and bilinear downsampling will be used instead. A value of [code]1.0[/code] will use FSR2 at native resolution as a TAA solution.
		</constant>
		<constant name="VIEWPORT_SCALING_3D_MODE_MAX" value="3" enum="ViewportScaling3DMode">
			Represents the size of the [enum ViewportScaling3DMode] enum.
		</constant>
		<constant name="VIEWPORT_UPDATE_DISABLED" value="0" enum="ViewportUpdateMode">
			Do not update the viewport's render target.
		</constant>
		<constant name="VIEWPORT_UPDATE_ONCE" value="1" enum="ViewportUpdateMode">
			Update the viewport's render target once, then switch to [constant VIEWPORT_UPDATE_DISABLED].
		</constant>
		<constant name="VIEWPORT_UPDATE_WHEN_VISIBLE" value="2" enum="ViewportUpdateMode">
			Update the viewport's render target only when it is visible. This is the default value.
		</constant>
		<constant name="VIEWPORT_UPDATE_WHEN_PARENT_VISIBLE" value="3" enum="ViewportUpdateMode">
			Update the viewport's render target only when its parent is visible.
		</constant>
		<constant name="VIEWPORT_UPDATE_ALWAYS" value="4" enum="ViewportUpdateMode">
			Always update the viewport's render target.
		</constant>
		<constant name="VIEWPORT_CLEAR_ALWAYS" value="0" enum="ViewportClearMode">
			Always clear the viewport's render target before drawing.
		</constant>
		<constant name="VIEWPORT_CLEAR_NEVER" value="1" enum="ViewportClearMode">
			Never clear the viewport's render target.
		</constant>
		<constant name="VIEWPORT_CLEAR_ONLY_NEXT_FRAME" value="2" enum="ViewportClearMode">
			Clear the viewport's render target on the next frame, then switch to [constant VIEWPORT_CLEAR_NEVER].
		</constant>
		<constant name="VIEWPORT_ENVIRONMENT_DISABLED" value="0" enum="ViewportEnvironmentMode">
			Disable rendering of 3D environment over 2D canvas.
		</constant>
		<constant name="VIEWPORT_ENVIRONMENT_ENABLED" value="1" enum="ViewportEnvironmentMode">
			Enable rendering of 3D environment over 2D canvas.
		</constant>
		<constant name="VIEWPORT_ENVIRONMENT_INHERIT" value="2" enum="ViewportEnvironmentMode">
			Inherit enable/disable value from parent. If the topmost parent is also set to [constant VIEWPORT_ENVIRONMENT_INHERIT], then this has the same behavior as [constant VIEWPORT_ENVIRONMENT_ENABLED].
		</constant>
		<constant name="VIEWPORT_ENVIRONMENT_MAX" value="3" enum="ViewportEnvironmentMode">
			Represents the size of the [enum ViewportEnvironmentMode] enum.
		</constant>
		<constant name="VIEWPORT_SDF_OVERSIZE_100_PERCENT" value="0" enum="ViewportSDFOversize">
			Do not oversize the 2D signed distance field. Occluders may disappear when touching the viewport's edges, and [GPUParticles3D] collision may stop working earlier than intended. This has the lowest GPU requirements.
		</constant>
		<constant name="VIEWPORT_SDF_OVERSIZE_120_PERCENT" value="1" enum="ViewportSDFOversize">
			2D signed distance field covers 20% of the viewport's size outside the viewport on each side (top, right, bottom, left).
		</constant>
		<constant name="VIEWPORT_SDF_OVERSIZE_150_PERCENT" value="2" enum="ViewportSDFOversize">
			2D signed distance field covers 50% of the viewport's size outside the viewport on each side (top, right, bottom, left).
		</constant>
		<constant name="VIEWPORT_SDF_OVERSIZE_200_PERCENT" value="3" enum="ViewportSDFOversize">
			2D signed distance field covers 100% of the viewport's size outside the viewport on each side (top, right, bottom, left). This has the highest GPU requirements.
		</constant>
		<constant name="VIEWPORT_SDF_OVERSIZE_MAX" value="4" enum="ViewportSDFOversize">
			Represents the size of the [enum ViewportSDFOversize] enum.
		</constant>
		<constant name="VIEWPORT_SDF_SCALE_100_PERCENT" value="0" enum="ViewportSDFScale">
			Full resolution 2D signed distance field scale. This has the highest GPU requirements.
		</constant>
		<constant name="VIEWPORT_SDF_SCALE_50_PERCENT" value="1" enum="ViewportSDFScale">
			Half resolution 2D signed distance field scale on each axis (25% of the viewport pixel count).
		</constant>
		<constant name="VIEWPORT_SDF_SCALE_25_PERCENT" value="2" enum="ViewportSDFScale">
			Quarter resolution 2D signed distance field scale on each axis (6.25% of the viewport pixel count). This has the lowest GPU requirements.
		</constant>
		<constant name="VIEWPORT_SDF_SCALE_MAX" value="3" enum="ViewportSDFScale">
			Represents the size of the [enum ViewportSDFScale] enum.
		</constant>
		<constant name="VIEWPORT_MSAA_DISABLED" value="0" enum="ViewportMSAA">
			Multisample antialiasing for 3D is disabled. This is the default value, and also the fastest setting.
		</constant>
		<constant name="VIEWPORT_MSAA_2X" value="1" enum="ViewportMSAA">
			Multisample antialiasing uses 2 samples per pixel for 3D. This has a moderate impact on performance.
		</constant>
		<constant name="VIEWPORT_MSAA_4X" value="2" enum="ViewportMSAA">
			Multisample antialiasing uses 4 samples per pixel for 3D. This has a high impact on performance.
		</constant>
		<constant name="VIEWPORT_MSAA_8X" value="3" enum="ViewportMSAA">
			Multisample antialiasing uses 8 samples per pixel for 3D. This has a very high impact on performance. Likely unsupported on low-end and older hardware.
		</constant>
		<constant name="VIEWPORT_MSAA_MAX" value="4" enum="ViewportMSAA">
			Represents the size of the [enum ViewportMSAA] enum.
		</constant>
		<constant name="VIEWPORT_SCREEN_SPACE_AA_DISABLED" value="0" enum="ViewportScreenSpaceAA">
			Do not perform any antialiasing in the full screen post-process.
		</constant>
		<constant name="VIEWPORT_SCREEN_SPACE_AA_FXAA" value="1" enum="ViewportScreenSpaceAA">
			Use fast approximate antialiasing. FXAA is a popular screen-space antialiasing method, which is fast but will make the image look blurry, especially at lower resolutions. It can still work relatively well at large resolutions such as 1440p and 4K.
		</constant>
		<constant name="VIEWPORT_SCREEN_SPACE_AA_MAX" value="2" enum="ViewportScreenSpaceAA">
			Represents the size of the [enum ViewportScreenSpaceAA] enum.
		</constant>
		<constant name="VIEWPORT_OCCLUSION_BUILD_QUALITY_LOW" value="0" enum="ViewportOcclusionCullingBuildQuality">
			Low occlusion culling BVH build quality (as defined by Embree). Results in the lowest CPU usage, but least effective culling.
		</constant>
		<constant name="VIEWPORT_OCCLUSION_BUILD_QUALITY_MEDIUM" value="1" enum="ViewportOcclusionCullingBuildQuality">
			Medium occlusion culling BVH build quality (as defined by Embree).
		</constant>
		<constant name="VIEWPORT_OCCLUSION_BUILD_QUALITY_HIGH" value="2" enum="ViewportOcclusionCullingBuildQuality">
			High occlusion culling BVH build quality (as defined by Embree). Results in the highest CPU usage, but most effective culling.
		</constant>
		<constant name="VIEWPORT_RENDER_INFO_OBJECTS_IN_FRAME" value="0" enum="ViewportRenderInfo">
			Number of objects drawn in a single frame.
		</constant>
		<constant name="VIEWPORT_RENDER_INFO_PRIMITIVES_IN_FRAME" value="1" enum="ViewportRenderInfo">
			Number of points, lines, or triangles drawn in a single frame.
		</constant>
		<constant name="VIEWPORT_RENDER_INFO_DRAW_CALLS_IN_FRAME" value="2" enum="ViewportRenderInfo">
			Number of draw calls during this frame.
		</constant>
		<constant name="VIEWPORT_RENDER_INFO_MAX" value="3" enum="ViewportRenderInfo">
			Represents the size of the [enum ViewportRenderInfo] enum.
		</constant>
		<constant name="VIEWPORT_RENDER_INFO_TYPE_VISIBLE" value="0" enum="ViewportRenderInfoType">
			Visible render pass (excluding shadows).
		</constant>
		<constant name="VIEWPORT_RENDER_INFO_TYPE_SHADOW" value="1" enum="ViewportRenderInfoType">
			Shadow render pass. Objects will be rendered several times depending on the number of amounts of lights with shadows and the number of directional shadow splits.
		</constant>
		<constant name="VIEWPORT_RENDER_INFO_TYPE_CANVAS" value="2" enum="ViewportRenderInfoType">
			Canvas item rendering. This includes all 2D rendering.
		</constant>
		<constant name="VIEWPORT_RENDER_INFO_TYPE_MAX" value="3" enum="ViewportRenderInfoType">
			Represents the size of the [enum ViewportRenderInfoType] enum.
		</constant>
		<constant name="VIEWPORT_DEBUG_DRAW_DISABLED" value="0" enum="ViewportDebugDraw">
			Debug draw is disabled. Default setting.
		</constant>
		<constant name="VIEWPORT_DEBUG_DRAW_UNSHADED" value="1" enum="ViewportDebugDraw">
			Objects are displayed without light information.
		</constant>
		<constant name="VIEWPORT_DEBUG_DRAW_LIGHTING" value="2" enum="ViewportDebugDraw">
			Objects are displayed with only light information.
		</constant>
		<constant name="VIEWPORT_DEBUG_DRAW_OVERDRAW" value="3" enum="ViewportDebugDraw">
			Objects are displayed semi-transparent with additive blending so you can see where they are drawing over top of one another. A higher overdraw (represented by brighter colors) means you are wasting performance on drawing pixels that are being hidden behind others.
			[b]Note:[/b] When using this debug draw mode, custom shaders will be ignored. This means vertex displacement won't be visible anymore.
		</constant>
		<constant name="VIEWPORT_DEBUG_DRAW_WIREFRAME" value="4" enum="ViewportDebugDraw">
			Debug draw draws objects in wireframe.
		</constant>
		<constant name="VIEWPORT_DEBUG_DRAW_NORMAL_BUFFER" value="5" enum="ViewportDebugDraw">
			Normal buffer is drawn instead of regular scene so you can see the per-pixel normals that will be used by post-processing effects.
		</constant>
		<constant name="VIEWPORT_DEBUG_DRAW_VOXEL_GI_ALBEDO" value="6" enum="ViewportDebugDraw">
			Objects are displayed with only the albedo value from [VoxelGI]s.
		</constant>
		<constant name="VIEWPORT_DEBUG_DRAW_VOXEL_GI_LIGHTING" value="7" enum="ViewportDebugDraw">
			Objects are displayed with only the lighting value from [VoxelGI]s.
		</constant>
		<constant name="VIEWPORT_DEBUG_DRAW_VOXEL_GI_EMISSION" value="8" enum="ViewportDebugDraw">
			Objects are displayed with only the emission color from [VoxelGI]s.
		</constant>
		<constant name="VIEWPORT_DEBUG_DRAW_SHADOW_ATLAS" value="9" enum="ViewportDebugDraw">
			Draws the shadow atlas that stores shadows from [OmniLight3D]s and [SpotLight3D]s in the upper left quadrant of the [Viewport].
		</constant>
		<constant name="VIEWPORT_DEBUG_DRAW_DIRECTIONAL_SHADOW_ATLAS" value="10" enum="ViewportDebugDraw">
			Draws the shadow atlas that stores shadows from [DirectionalLight3D]s in the upper left quadrant of the [Viewport].
			The slice of the camera frustum related to the shadow map cascade is superimposed to visualize coverage. The color of each slice matches the colors used for [constant VIEWPORT_DEBUG_DRAW_PSSM_SPLITS]. When shadow cascades are blended the overlap is taken into account when drawing the frustum slices.
			The last cascade shows all frustum slices to illustrate the coverage of all slices.
		</constant>
		<constant name="VIEWPORT_DEBUG_DRAW_SCENE_LUMINANCE" value="11" enum="ViewportDebugDraw">
			Draws the estimated scene luminance. This is a 1×1 texture that is generated when autoexposure is enabled to control the scene's exposure.
		</constant>
		<constant name="VIEWPORT_DEBUG_DRAW_SSAO" value="12" enum="ViewportDebugDraw">
			Draws the screen space ambient occlusion texture instead of the scene so that you can clearly see how it is affecting objects. In order for this display mode to work, you must have [member Environment.ssao_enabled] set in your [WorldEnvironment].
		</constant>
		<constant name="VIEWPORT_DEBUG_DRAW_SSIL" value="13" enum="ViewportDebugDraw">
			Draws the screen space indirect lighting texture instead of the scene so that you can clearly see how it is affecting objects. In order for this display mode to work, you must have [member Environment.ssil_enabled] set in your [WorldEnvironment].
		</constant>
		<constant name="VIEWPORT_DEBUG_DRAW_PSSM_SPLITS" value="14" enum="ViewportDebugDraw">
			Colors each PSSM split for the [DirectionalLight3D]s in the scene a different color so you can see where the splits are. In order they will be colored red, green, blue, yellow.
		</constant>
		<constant name="VIEWPORT_DEBUG_DRAW_DECAL_ATLAS" value="15" enum="ViewportDebugDraw">
			Draws the decal atlas that stores decal textures from [Decal]s.
		</constant>
		<constant name="VIEWPORT_DEBUG_DRAW_SDFGI" value="16" enum="ViewportDebugDraw">
			Draws SDFGI cascade data. This is the data structure that is used to bounce lighting against and create reflections.
		</constant>
		<constant name="VIEWPORT_DEBUG_DRAW_SDFGI_PROBES" value="17" enum="ViewportDebugDraw">
			Draws SDFGI probe data. This is the data structure that is used to give indirect lighting dynamic objects moving within the scene.
		</constant>
		<constant name="VIEWPORT_DEBUG_DRAW_GI_BUFFER" value="18" enum="ViewportDebugDraw">
			Draws the global illumination buffer ([VoxelGI] or SDFGI).
		</constant>
		<constant name="VIEWPORT_DEBUG_DRAW_DISABLE_LOD" value="19" enum="ViewportDebugDraw">
			Disable mesh LOD. All meshes are drawn with full detail, which can be used to compare performance.
		</constant>
		<constant name="VIEWPORT_DEBUG_DRAW_CLUSTER_OMNI_LIGHTS" value="20" enum="ViewportDebugDraw">
			Draws the [OmniLight3D] cluster. Clustering determines where lights are positioned in screen-space, which allows the engine to only process these portions of the screen for lighting.
		</constant>
		<constant name="VIEWPORT_DEBUG_DRAW_CLUSTER_SPOT_LIGHTS" value="21" enum="ViewportDebugDraw">
			Draws the [SpotLight3D] cluster. Clustering determines where lights are positioned in screen-space, which allows the engine to only process these portions of the screen for lighting.
		</constant>
		<constant name="VIEWPORT_DEBUG_DRAW_CLUSTER_DECALS" value="22" enum="ViewportDebugDraw">
			Draws the [Decal] cluster. Clustering determines where decals are positioned in screen-space, which allows the engine to only process these portions of the screen for decals.
		</constant>
		<constant name="VIEWPORT_DEBUG_DRAW_CLUSTER_REFLECTION_PROBES" value="23" enum="ViewportDebugDraw">
			Draws the [ReflectionProbe] cluster. Clustering determines where reflection probes are positioned in screen-space, which allows the engine to only process these portions of the screen for reflection probes.
		</constant>
		<constant name="VIEWPORT_DEBUG_DRAW_OCCLUDERS" value="24" enum="ViewportDebugDraw">
			Draws the occlusion culling buffer. This low-resolution occlusion culling buffer is rasterized on the CPU and is used to check whether instances are occluded by other objects.
		</constant>
		<constant name="VIEWPORT_DEBUG_DRAW_MOTION_VECTORS" value="25" enum="ViewportDebugDraw">
			Draws the motion vectors buffer. This is used by temporal antialiasing to correct for motion that occurs during gameplay.
		</constant>
		<constant name="VIEWPORT_DEBUG_DRAW_INTERNAL_BUFFER" value="26" enum="ViewportDebugDraw">
			Internal buffer is drawn instead of regular scene so you can see the per-pixel output that will be used by post-processing effects.
		</constant>
		<constant name="VIEWPORT_VRS_DISABLED" value="0" enum="ViewportVRSMode">
			Variable rate shading is disabled.
		</constant>
		<constant name="VIEWPORT_VRS_TEXTURE" value="1" enum="ViewportVRSMode">
			Variable rate shading uses a texture. Note, for stereoscopic use a texture atlas with a texture for each view.
		</constant>
		<constant name="VIEWPORT_VRS_XR" value="2" enum="ViewportVRSMode">
			Variable rate shading texture is supplied by the primary [XRInterface]. Note that this may override the update mode.
		</constant>
		<constant name="VIEWPORT_VRS_MAX" value="3" enum="ViewportVRSMode">
			Represents the size of the [enum ViewportVRSMode] enum.
		</constant>
<<<<<<< HEAD
		<constant name="VIEWPORT_VRS_UPDATE_DISABLED" value="0" enum="ViewportVRSUpdateMode">
			The input texture for variable rate shading will not be processed.
		</constant>
		<constant name="VIEWPORT_VRS_UPDATE_ONCE" value="1" enum="ViewportVRSUpdateMode">
			The input texture for variable rate shading will be processed once.
		</constant>
		<constant name="VIEWPORT_VRS_UPDATE_ALWAYS" value="2" enum="ViewportVRSUpdateMode">
			The input texture for variable rate shading will be processed each frame.
		</constant>
		<constant name="VIEWPORT_VRS_UPDATE_MAX" value="3" enum="ViewportVRSUpdateMode">
			Represents the size of the [enum ViewportVRSUpdateMode] enum.
=======
		<constant name="VIEWPORT_CASCADE_ALL" value="0" enum="ViewportCascadeMode">
			All directional shadow map cascades are updated each frame.
		</constant>
		<constant name="VIEWPORT_CASCADE_TWOSTEP" value="1" enum="ViewportCascadeMode">
			Cascades 1 and 2 are updated each frame, 3 and 4 alternate between frames.
		</constant>
		<constant name="VIEWPORT_CASCADE_FOURSTEP" value="2" enum="ViewportCascadeMode">
			Cascades are updated in the following repeating sequence: 1 + 2, 1 + 3, 1 + 2, 1 + 4.
		</constant>
		<constant name="VIEWPORT_CASCADE_MAX" value="3" enum="ViewportCascadeMode">
			Representes the size of the [enum ViewportCascadeMode] enum.
>>>>>>> 231dbcaa
		</constant>
		<constant name="SKY_MODE_AUTOMATIC" value="0" enum="SkyMode">
			Automatically selects the appropriate process mode based on your sky shader. If your shader uses [code]TIME[/code] or [code]POSITION[/code], this will use [constant SKY_MODE_REALTIME]. If your shader uses any of the [code]LIGHT_*[/code] variables or any custom uniforms, this uses [constant SKY_MODE_INCREMENTAL]. Otherwise, this defaults to [constant SKY_MODE_QUALITY].
		</constant>
		<constant name="SKY_MODE_QUALITY" value="1" enum="SkyMode">
			Uses high quality importance sampling to process the radiance map. In general, this results in much higher quality than [constant SKY_MODE_REALTIME] but takes much longer to generate. This should not be used if you plan on changing the sky at runtime. If you are finding that the reflection is not blurry enough and is showing sparkles or fireflies, try increasing [member ProjectSettings.rendering/reflections/sky_reflections/ggx_samples].
		</constant>
		<constant name="SKY_MODE_INCREMENTAL" value="2" enum="SkyMode">
			Uses the same high quality importance sampling to process the radiance map as [constant SKY_MODE_QUALITY], but updates over several frames. The number of frames is determined by [member ProjectSettings.rendering/reflections/sky_reflections/roughness_layers]. Use this when you need highest quality radiance maps, but have a sky that updates slowly.
		</constant>
		<constant name="SKY_MODE_REALTIME" value="3" enum="SkyMode">
			Uses the fast filtering algorithm to process the radiance map. In general this results in lower quality, but substantially faster run times. If you need better quality, but still need to update the sky every frame, consider turning on [member ProjectSettings.rendering/reflections/sky_reflections/fast_filter_high_quality].
			[b]Note:[/b] The fast filtering algorithm is limited to 256×256 cubemaps, so [method sky_set_radiance_size] must be set to [code]256[/code]. Otherwise, a warning is printed and the overridden radiance size is ignored.
		</constant>
		<constant name="COMPOSITOR_EFFECT_FLAG_ACCESS_RESOLVED_COLOR" value="1" enum="CompositorEffectFlags">
			The rendering effect requires the color buffer to be resolved if MSAA is enabled.
		</constant>
		<constant name="COMPOSITOR_EFFECT_FLAG_ACCESS_RESOLVED_DEPTH" value="2" enum="CompositorEffectFlags">
			The rendering effect requires the depth buffer to be resolved if MSAA is enabled.
		</constant>
		<constant name="COMPOSITOR_EFFECT_FLAG_NEEDS_MOTION_VECTORS" value="4" enum="CompositorEffectFlags">
			The rendering effect requires motion vectors to be produced.
		</constant>
		<constant name="COMPOSITOR_EFFECT_FLAG_NEEDS_ROUGHNESS" value="8" enum="CompositorEffectFlags">
			The rendering effect requires normals and roughness g-buffer to be produced (Forward+ only).
		</constant>
		<constant name="COMPOSITOR_EFFECT_FLAG_NEEDS_SEPARATE_SPECULAR" value="16" enum="CompositorEffectFlags">
			The rendering effect requires specular data to be separated out (Forward+ only).
		</constant>
		<constant name="COMPOSITOR_EFFECT_CALLBACK_TYPE_PRE_OPAQUE" value="0" enum="CompositorEffectCallbackType">
			The callback is called before our opaque rendering pass, but after depth prepass (if applicable).
		</constant>
		<constant name="COMPOSITOR_EFFECT_CALLBACK_TYPE_POST_OPAQUE" value="1" enum="CompositorEffectCallbackType">
			The callback is called after our opaque rendering pass, but before our sky is rendered.
		</constant>
		<constant name="COMPOSITOR_EFFECT_CALLBACK_TYPE_POST_SKY" value="2" enum="CompositorEffectCallbackType">
			The callback is called after our sky is rendered, but before our back buffers are created (and if enabled, before subsurface scattering and/or screen space reflections).
		</constant>
		<constant name="COMPOSITOR_EFFECT_CALLBACK_TYPE_PRE_TRANSPARENT" value="3" enum="CompositorEffectCallbackType">
			The callback is called before our transparent rendering pass, but after our sky is rendered and we've created our back buffers.
		</constant>
		<constant name="COMPOSITOR_EFFECT_CALLBACK_TYPE_POST_TRANSPARENT" value="4" enum="CompositorEffectCallbackType">
			The callback is called after our transparent rendering pass, but before any built-in post-processing effects and output to our render target.
		</constant>
		<constant name="COMPOSITOR_EFFECT_CALLBACK_TYPE_ANY" value="-1" enum="CompositorEffectCallbackType">
		</constant>
		<constant name="ENV_BG_CLEAR_COLOR" value="0" enum="EnvironmentBG">
			Use the clear color as background.
		</constant>
		<constant name="ENV_BG_COLOR" value="1" enum="EnvironmentBG">
			Use a specified color as the background.
		</constant>
		<constant name="ENV_BG_SKY" value="2" enum="EnvironmentBG">
			Use a sky resource for the background.
		</constant>
		<constant name="ENV_BG_CANVAS" value="3" enum="EnvironmentBG">
			Use a specified canvas layer as the background. This can be useful for instantiating a 2D scene in a 3D world.
		</constant>
		<constant name="ENV_BG_KEEP" value="4" enum="EnvironmentBG">
			Do not clear the background, use whatever was rendered last frame as the background.
		</constant>
		<constant name="ENV_BG_CAMERA_FEED" value="5" enum="EnvironmentBG">
			Displays a camera feed in the background.
		</constant>
		<constant name="ENV_BG_MAX" value="6" enum="EnvironmentBG">
			Represents the size of the [enum EnvironmentBG] enum.
		</constant>
		<constant name="ENV_AMBIENT_SOURCE_BG" value="0" enum="EnvironmentAmbientSource">
			Gather ambient light from whichever source is specified as the background.
		</constant>
		<constant name="ENV_AMBIENT_SOURCE_DISABLED" value="1" enum="EnvironmentAmbientSource">
			Disable ambient light.
		</constant>
		<constant name="ENV_AMBIENT_SOURCE_COLOR" value="2" enum="EnvironmentAmbientSource">
			Specify a specific [Color] for ambient light.
		</constant>
		<constant name="ENV_AMBIENT_SOURCE_SKY" value="3" enum="EnvironmentAmbientSource">
			Gather ambient light from the [Sky] regardless of what the background is.
		</constant>
		<constant name="ENV_REFLECTION_SOURCE_BG" value="0" enum="EnvironmentReflectionSource">
			Use the background for reflections.
		</constant>
		<constant name="ENV_REFLECTION_SOURCE_DISABLED" value="1" enum="EnvironmentReflectionSource">
			Disable reflections.
		</constant>
		<constant name="ENV_REFLECTION_SOURCE_SKY" value="2" enum="EnvironmentReflectionSource">
			Use the [Sky] for reflections regardless of what the background is.
		</constant>
		<constant name="ENV_GLOW_BLEND_MODE_ADDITIVE" value="0" enum="EnvironmentGlowBlendMode">
			Additive glow blending mode. Mostly used for particles, glows (bloom), lens flare, bright sources.
		</constant>
		<constant name="ENV_GLOW_BLEND_MODE_SCREEN" value="1" enum="EnvironmentGlowBlendMode">
			Screen glow blending mode. Increases brightness, used frequently with bloom.
		</constant>
		<constant name="ENV_GLOW_BLEND_MODE_SOFTLIGHT" value="2" enum="EnvironmentGlowBlendMode">
			Soft light glow blending mode. Modifies contrast, exposes shadows and highlights (vivid bloom).
		</constant>
		<constant name="ENV_GLOW_BLEND_MODE_REPLACE" value="3" enum="EnvironmentGlowBlendMode">
			Replace glow blending mode. Replaces all pixels' color by the glow value. This can be used to simulate a full-screen blur effect by tweaking the glow parameters to match the original image's brightness.
		</constant>
		<constant name="ENV_GLOW_BLEND_MODE_MIX" value="4" enum="EnvironmentGlowBlendMode">
			Mixes the glow with the underlying color to avoid increasing brightness as much while still maintaining a glow effect.
		</constant>
		<constant name="ENV_FOG_MODE_EXPONENTIAL" value="0" enum="EnvironmentFogMode">
			Use a physically-based fog model defined primarily by fog density.
		</constant>
		<constant name="ENV_FOG_MODE_DEPTH" value="1" enum="EnvironmentFogMode">
			Use a simple fog model defined by start and end positions and a custom curve. While not physically accurate, this model can be useful when you need more artistic control.
		</constant>
		<constant name="ENV_TONE_MAPPER_LINEAR" value="0" enum="EnvironmentToneMapper">
			Output color as they came in. This can cause bright lighting to look blown out, with noticeable clipping in the output colors.
		</constant>
		<constant name="ENV_TONE_MAPPER_REINHARD" value="1" enum="EnvironmentToneMapper">
			Use the Reinhard tonemapper. Performs a variation on rendered pixels' colors by this formula: [code]color = color * (1 + color / (white * white)) / (1 + color)[/code]. This avoids clipping bright highlights, but the resulting image can look a bit dull. When [member Environment.tonemap_white] is left at the default value of [code]1.0[/code] this is identical to [constant ENV_TONE_MAPPER_LINEAR] while also being slightly less performant.
		</constant>
		<constant name="ENV_TONE_MAPPER_FILMIC" value="2" enum="EnvironmentToneMapper">
			Use the filmic tonemapper. This avoids clipping bright highlights, with a resulting image that usually looks more vivid than [constant ENV_TONE_MAPPER_REINHARD].
		</constant>
		<constant name="ENV_TONE_MAPPER_ACES" value="3" enum="EnvironmentToneMapper">
			Use the Academy Color Encoding System tonemapper. ACES is slightly more expensive than other options, but it handles bright lighting in a more realistic fashion by desaturating it as it becomes brighter. ACES typically has a more contrasted output compared to [constant ENV_TONE_MAPPER_REINHARD] and [constant ENV_TONE_MAPPER_FILMIC].
			[b]Note:[/b] This tonemapping operator is called "ACES Fitted" in Godot 3.x.
		</constant>
		<constant name="ENV_TONE_MAPPER_TONY_MC_MAPFACE" value="4" enum="EnvironmentToneMapper">
			Tony McMapface is an artist-friendly tonemapper designed to stay close to the input color in order to achieve a neutral look that does not increase contrast or saturation. It can prevent hue shift issues common with other tonemappers. It samples its own custom lookup table (LUT) to determine the output color.
		</constant>
		<constant name="ENV_SSR_ROUGHNESS_QUALITY_DISABLED" value="0" enum="EnvironmentSSRRoughnessQuality">
			Lowest quality of roughness filter for screen-space reflections. Rough materials will not have blurrier screen-space reflections compared to smooth (non-rough) materials. This is the fastest option.
		</constant>
		<constant name="ENV_SSR_ROUGHNESS_QUALITY_LOW" value="1" enum="EnvironmentSSRRoughnessQuality">
			Low quality of roughness filter for screen-space reflections.
		</constant>
		<constant name="ENV_SSR_ROUGHNESS_QUALITY_MEDIUM" value="2" enum="EnvironmentSSRRoughnessQuality">
			Medium quality of roughness filter for screen-space reflections.
		</constant>
		<constant name="ENV_SSR_ROUGHNESS_QUALITY_HIGH" value="3" enum="EnvironmentSSRRoughnessQuality">
			High quality of roughness filter for screen-space reflections. This is the slowest option.
		</constant>
		<constant name="ENV_SSAO_QUALITY_VERY_LOW" value="0" enum="EnvironmentSSAOQuality">
			Lowest quality of screen-space ambient occlusion.
		</constant>
		<constant name="ENV_SSAO_QUALITY_LOW" value="1" enum="EnvironmentSSAOQuality">
			Low quality screen-space ambient occlusion.
		</constant>
		<constant name="ENV_SSAO_QUALITY_MEDIUM" value="2" enum="EnvironmentSSAOQuality">
			Medium quality screen-space ambient occlusion.
		</constant>
		<constant name="ENV_SSAO_QUALITY_HIGH" value="3" enum="EnvironmentSSAOQuality">
			High quality screen-space ambient occlusion.
		</constant>
		<constant name="ENV_SSAO_QUALITY_ULTRA" value="4" enum="EnvironmentSSAOQuality">
			Highest quality screen-space ambient occlusion. Uses the adaptive target setting which can be dynamically adjusted to smoothly balance performance and visual quality.
		</constant>
		<constant name="ENV_SSIL_QUALITY_VERY_LOW" value="0" enum="EnvironmentSSILQuality">
			Lowest quality of screen-space indirect lighting.
		</constant>
		<constant name="ENV_SSIL_QUALITY_LOW" value="1" enum="EnvironmentSSILQuality">
			Low quality screen-space indirect lighting.
		</constant>
		<constant name="ENV_SSIL_QUALITY_MEDIUM" value="2" enum="EnvironmentSSILQuality">
			High quality screen-space indirect lighting.
		</constant>
		<constant name="ENV_SSIL_QUALITY_HIGH" value="3" enum="EnvironmentSSILQuality">
			High quality screen-space indirect lighting.
		</constant>
		<constant name="ENV_SSIL_QUALITY_ULTRA" value="4" enum="EnvironmentSSILQuality">
			Highest quality screen-space indirect lighting. Uses the adaptive target setting which can be dynamically adjusted to smoothly balance performance and visual quality.
		</constant>
		<constant name="ENV_SDFGI_Y_SCALE_50_PERCENT" value="0" enum="EnvironmentSDFGIYScale">
			Use 50% scale for SDFGI on the Y (vertical) axis. SDFGI cells will be twice as short as they are wide. This allows providing increased GI detail and reduced light leaking with thin floors and ceilings. This is usually the best choice for scenes that don't feature much verticality.
		</constant>
		<constant name="ENV_SDFGI_Y_SCALE_75_PERCENT" value="1" enum="EnvironmentSDFGIYScale">
			Use 75% scale for SDFGI on the Y (vertical) axis. This is a balance between the 50% and 100% SDFGI Y scales.
		</constant>
		<constant name="ENV_SDFGI_Y_SCALE_100_PERCENT" value="2" enum="EnvironmentSDFGIYScale">
			Use 100% scale for SDFGI on the Y (vertical) axis. SDFGI cells will be as tall as they are wide. This is usually the best choice for highly vertical scenes. The downside is that light leaking may become more noticeable with thin floors and ceilings.
		</constant>
		<constant name="ENV_SDFGI_RAY_COUNT_4" value="0" enum="EnvironmentSDFGIRayCount">
			Throw 4 rays per frame when converging SDFGI. This has the lowest GPU requirements, but creates the most noisy result.
		</constant>
		<constant name="ENV_SDFGI_RAY_COUNT_8" value="1" enum="EnvironmentSDFGIRayCount">
			Throw 8 rays per frame when converging SDFGI.
		</constant>
		<constant name="ENV_SDFGI_RAY_COUNT_16" value="2" enum="EnvironmentSDFGIRayCount">
			Throw 16 rays per frame when converging SDFGI.
		</constant>
		<constant name="ENV_SDFGI_RAY_COUNT_32" value="3" enum="EnvironmentSDFGIRayCount">
			Throw 32 rays per frame when converging SDFGI.
		</constant>
		<constant name="ENV_SDFGI_RAY_COUNT_64" value="4" enum="EnvironmentSDFGIRayCount">
			Throw 64 rays per frame when converging SDFGI.
		</constant>
		<constant name="ENV_SDFGI_RAY_COUNT_96" value="5" enum="EnvironmentSDFGIRayCount">
			Throw 96 rays per frame when converging SDFGI. This has high GPU requirements.
		</constant>
		<constant name="ENV_SDFGI_RAY_COUNT_128" value="6" enum="EnvironmentSDFGIRayCount">
			Throw 128 rays per frame when converging SDFGI. This has very high GPU requirements, but creates the least noisy result.
		</constant>
		<constant name="ENV_SDFGI_RAY_COUNT_MAX" value="7" enum="EnvironmentSDFGIRayCount">
			Represents the size of the [enum EnvironmentSDFGIRayCount] enum.
		</constant>
		<constant name="ENV_SDFGI_CONVERGE_IN_5_FRAMES" value="0" enum="EnvironmentSDFGIFramesToConverge">
			Converge SDFGI over 5 frames. This is the most responsive, but creates the most noisy result with a given ray count.
		</constant>
		<constant name="ENV_SDFGI_CONVERGE_IN_10_FRAMES" value="1" enum="EnvironmentSDFGIFramesToConverge">
			Configure SDFGI to fully converge over 10 frames.
		</constant>
		<constant name="ENV_SDFGI_CONVERGE_IN_15_FRAMES" value="2" enum="EnvironmentSDFGIFramesToConverge">
			Configure SDFGI to fully converge over 15 frames.
		</constant>
		<constant name="ENV_SDFGI_CONVERGE_IN_20_FRAMES" value="3" enum="EnvironmentSDFGIFramesToConverge">
			Configure SDFGI to fully converge over 20 frames.
		</constant>
		<constant name="ENV_SDFGI_CONVERGE_IN_25_FRAMES" value="4" enum="EnvironmentSDFGIFramesToConverge">
			Configure SDFGI to fully converge over 25 frames.
		</constant>
		<constant name="ENV_SDFGI_CONVERGE_IN_30_FRAMES" value="5" enum="EnvironmentSDFGIFramesToConverge">
			Configure SDFGI to fully converge over 30 frames. This is the least responsive, but creates the least noisy result with a given ray count.
		</constant>
		<constant name="ENV_SDFGI_CONVERGE_MAX" value="6" enum="EnvironmentSDFGIFramesToConverge">
			Represents the size of the [enum EnvironmentSDFGIFramesToConverge] enum.
		</constant>
		<constant name="ENV_SDFGI_UPDATE_LIGHT_IN_1_FRAME" value="0" enum="EnvironmentSDFGIFramesToUpdateLight">
			Update indirect light from dynamic lights in SDFGI over 1 frame. This is the most responsive, but has the highest GPU requirements.
		</constant>
		<constant name="ENV_SDFGI_UPDATE_LIGHT_IN_2_FRAMES" value="1" enum="EnvironmentSDFGIFramesToUpdateLight">
			Update indirect light from dynamic lights in SDFGI over 2 frames.
		</constant>
		<constant name="ENV_SDFGI_UPDATE_LIGHT_IN_4_FRAMES" value="2" enum="EnvironmentSDFGIFramesToUpdateLight">
			Update indirect light from dynamic lights in SDFGI over 4 frames.
		</constant>
		<constant name="ENV_SDFGI_UPDATE_LIGHT_IN_8_FRAMES" value="3" enum="EnvironmentSDFGIFramesToUpdateLight">
			Update indirect light from dynamic lights in SDFGI over 8 frames.
		</constant>
		<constant name="ENV_SDFGI_UPDATE_LIGHT_IN_16_FRAMES" value="4" enum="EnvironmentSDFGIFramesToUpdateLight">
			Update indirect light from dynamic lights in SDFGI over 16 frames. This is the least responsive, but has the lowest GPU requirements.
		</constant>
		<constant name="ENV_SDFGI_UPDATE_LIGHT_MAX" value="5" enum="EnvironmentSDFGIFramesToUpdateLight">
			Represents the size of the [enum EnvironmentSDFGIFramesToUpdateLight] enum.
		</constant>
		<constant name="SUB_SURFACE_SCATTERING_QUALITY_DISABLED" value="0" enum="SubSurfaceScatteringQuality">
			Disables subsurface scattering entirely, even on materials that have [member BaseMaterial3D.subsurf_scatter_enabled] set to [code]true[/code]. This has the lowest GPU requirements.
		</constant>
		<constant name="SUB_SURFACE_SCATTERING_QUALITY_LOW" value="1" enum="SubSurfaceScatteringQuality">
			Low subsurface scattering quality.
		</constant>
		<constant name="SUB_SURFACE_SCATTERING_QUALITY_MEDIUM" value="2" enum="SubSurfaceScatteringQuality">
			Medium subsurface scattering quality.
		</constant>
		<constant name="SUB_SURFACE_SCATTERING_QUALITY_HIGH" value="3" enum="SubSurfaceScatteringQuality">
			High subsurface scattering quality. This has the highest GPU requirements.
		</constant>
		<constant name="DOF_BOKEH_BOX" value="0" enum="DOFBokehShape">
			Calculate the DOF blur using a box filter. The fastest option, but results in obvious lines in blur pattern.
		</constant>
		<constant name="DOF_BOKEH_HEXAGON" value="1" enum="DOFBokehShape">
			Calculates DOF blur using a hexagon shaped filter.
		</constant>
		<constant name="DOF_BOKEH_CIRCLE" value="2" enum="DOFBokehShape">
			Calculates DOF blur using a circle shaped filter. Best quality and most realistic, but slowest. Use only for areas where a lot of performance can be dedicated to post-processing (e.g. cutscenes).
		</constant>
		<constant name="DOF_BLUR_QUALITY_VERY_LOW" value="0" enum="DOFBlurQuality">
			Lowest quality DOF blur. This is the fastest setting, but you may be able to see filtering artifacts.
		</constant>
		<constant name="DOF_BLUR_QUALITY_LOW" value="1" enum="DOFBlurQuality">
			Low quality DOF blur.
		</constant>
		<constant name="DOF_BLUR_QUALITY_MEDIUM" value="2" enum="DOFBlurQuality">
			Medium quality DOF blur.
		</constant>
		<constant name="DOF_BLUR_QUALITY_HIGH" value="3" enum="DOFBlurQuality">
			Highest quality DOF blur. Results in the smoothest looking blur by taking the most samples, but is also significantly slower.
		</constant>
		<constant name="INSTANCE_NONE" value="0" enum="InstanceType">
			The instance does not have a type.
		</constant>
		<constant name="INSTANCE_MESH" value="1" enum="InstanceType">
			The instance is a mesh.
		</constant>
		<constant name="INSTANCE_MULTIMESH" value="2" enum="InstanceType">
			The instance is a multimesh.
		</constant>
		<constant name="INSTANCE_PARTICLES" value="3" enum="InstanceType">
			The instance is a particle emitter.
		</constant>
		<constant name="INSTANCE_PARTICLES_COLLISION" value="4" enum="InstanceType">
			The instance is a GPUParticles collision shape.
		</constant>
		<constant name="INSTANCE_LIGHT" value="5" enum="InstanceType">
			The instance is a light.
		</constant>
		<constant name="INSTANCE_REFLECTION_PROBE" value="6" enum="InstanceType">
			The instance is a reflection probe.
		</constant>
		<constant name="INSTANCE_DECAL" value="7" enum="InstanceType">
			The instance is a decal.
		</constant>
		<constant name="INSTANCE_VOXEL_GI" value="8" enum="InstanceType">
			The instance is a VoxelGI.
		</constant>
		<constant name="INSTANCE_LIGHTMAP" value="9" enum="InstanceType">
			The instance is a lightmap.
		</constant>
		<constant name="INSTANCE_OCCLUDER" value="10" enum="InstanceType">
			The instance is an occlusion culling occluder.
		</constant>
		<constant name="INSTANCE_VISIBLITY_NOTIFIER" value="11" enum="InstanceType">
			The instance is a visible on-screen notifier.
		</constant>
		<constant name="INSTANCE_FOG_VOLUME" value="12" enum="InstanceType">
			The instance is a fog volume.
		</constant>
		<constant name="INSTANCE_MAX" value="13" enum="InstanceType">
			Represents the size of the [enum InstanceType] enum.
		</constant>
		<constant name="INSTANCE_GEOMETRY_MASK" value="14" enum="InstanceType">
			A combination of the flags of geometry instances (mesh, multimesh, immediate and particles).
		</constant>
		<constant name="INSTANCE_FLAG_USE_BAKED_LIGHT" value="0" enum="InstanceFlags">
			Allows the instance to be used in baked lighting.
		</constant>
		<constant name="INSTANCE_FLAG_USE_DYNAMIC_GI" value="1" enum="InstanceFlags">
			Allows the instance to be used with dynamic global illumination.
		</constant>
		<constant name="INSTANCE_FLAG_DRAW_NEXT_FRAME_IF_VISIBLE" value="2" enum="InstanceFlags">
			When set, manually requests to draw geometry on next frame.
		</constant>
		<constant name="INSTANCE_FLAG_IGNORE_OCCLUSION_CULLING" value="3" enum="InstanceFlags">
			Always draw, even if the instance would be culled by occlusion culling. Does not affect view frustum culling.
		</constant>
		<constant name="INSTANCE_FLAG_MAX" value="4" enum="InstanceFlags">
			Represents the size of the [enum InstanceFlags] enum.
		</constant>
		<constant name="SHADOW_CASTING_SETTING_OFF" value="0" enum="ShadowCastingSetting">
			Disable shadows from this instance.
		</constant>
		<constant name="SHADOW_CASTING_SETTING_ON" value="1" enum="ShadowCastingSetting">
			Cast shadows from this instance.
		</constant>
		<constant name="SHADOW_CASTING_SETTING_DOUBLE_SIDED" value="2" enum="ShadowCastingSetting">
			Disable backface culling when rendering the shadow of the object. This is slightly slower but may result in more correct shadows.
		</constant>
		<constant name="SHADOW_CASTING_SETTING_SHADOWS_ONLY" value="3" enum="ShadowCastingSetting">
			Only render the shadows from the object. The object itself will not be drawn.
		</constant>
		<constant name="VISIBILITY_RANGE_FADE_DISABLED" value="0" enum="VisibilityRangeFadeMode" keywords="LOD_FADE_DISABLED">
			Disable visibility range fading for the given instance.
		</constant>
		<constant name="VISIBILITY_RANGE_FADE_SELF" value="1" enum="VisibilityRangeFadeMode" keywords="LOD_FADE_SELF">
			Fade-out the given instance when it approaches its visibility range limits.
		</constant>
		<constant name="VISIBILITY_RANGE_FADE_DEPENDENCIES" value="2" enum="VisibilityRangeFadeMode" keywords="LOD_FADE_DEPENDENCIES">
			Fade-in the given instance's dependencies when reaching its visibility range limits.
		</constant>
		<constant name="BAKE_CHANNEL_ALBEDO_ALPHA" value="0" enum="BakeChannels">
			Index of [Image] in array of [Image]s returned by [method bake_render_uv2]. Image uses [constant Image.FORMAT_RGBA8] and contains albedo color in the [code].rgb[/code] channels and alpha in the [code].a[/code] channel.
		</constant>
		<constant name="BAKE_CHANNEL_NORMAL" value="1" enum="BakeChannels">
			Index of [Image] in array of [Image]s returned by [method bake_render_uv2]. Image uses [constant Image.FORMAT_RGBA8] and contains the per-pixel normal of the object in the [code].rgb[/code] channels and nothing in the [code].a[/code] channel. The per-pixel normal is encoded as [code]normal * 0.5 + 0.5[/code].
		</constant>
		<constant name="BAKE_CHANNEL_ORM" value="2" enum="BakeChannels">
			Index of [Image] in array of [Image]s returned by [method bake_render_uv2]. Image uses [constant Image.FORMAT_RGBA8] and contains ambient occlusion (from material and decals only) in the [code].r[/code] channel, roughness in the [code].g[/code] channel, metallic in the [code].b[/code] channel and sub surface scattering amount in the [code].a[/code] channel.
		</constant>
		<constant name="BAKE_CHANNEL_EMISSION" value="3" enum="BakeChannels">
			Index of [Image] in array of [Image]s returned by [method bake_render_uv2]. Image uses [constant Image.FORMAT_RGBAH] and contains emission color in the [code].rgb[/code] channels and nothing in the [code].a[/code] channel.
		</constant>
		<constant name="CANVAS_TEXTURE_CHANNEL_DIFFUSE" value="0" enum="CanvasTextureChannel">
			Diffuse canvas texture ([member CanvasTexture.diffuse_texture]).
		</constant>
		<constant name="CANVAS_TEXTURE_CHANNEL_NORMAL" value="1" enum="CanvasTextureChannel">
			Normal map canvas texture ([member CanvasTexture.normal_texture]).
		</constant>
		<constant name="CANVAS_TEXTURE_CHANNEL_SPECULAR" value="2" enum="CanvasTextureChannel">
			Specular map canvas texture ([member CanvasTexture.specular_texture]).
		</constant>
		<constant name="NINE_PATCH_STRETCH" value="0" enum="NinePatchAxisMode">
			The nine patch gets stretched where needed.
		</constant>
		<constant name="NINE_PATCH_TILE" value="1" enum="NinePatchAxisMode">
			The nine patch gets filled with tiles where needed.
		</constant>
		<constant name="NINE_PATCH_TILE_FIT" value="2" enum="NinePatchAxisMode">
			The nine patch gets filled with tiles where needed and stretches them a bit if needed.
		</constant>
		<constant name="CANVAS_ITEM_TEXTURE_FILTER_DEFAULT" value="0" enum="CanvasItemTextureFilter">
			Uses the default filter mode for this [Viewport].
		</constant>
		<constant name="CANVAS_ITEM_TEXTURE_FILTER_NEAREST" value="1" enum="CanvasItemTextureFilter">
			The texture filter reads from the nearest pixel only. This makes the texture look pixelated from up close, and grainy from a distance (due to mipmaps not being sampled).
		</constant>
		<constant name="CANVAS_ITEM_TEXTURE_FILTER_LINEAR" value="2" enum="CanvasItemTextureFilter">
			The texture filter blends between the nearest 4 pixels. This makes the texture look smooth from up close, and grainy from a distance (due to mipmaps not being sampled).
		</constant>
		<constant name="CANVAS_ITEM_TEXTURE_FILTER_NEAREST_WITH_MIPMAPS" value="3" enum="CanvasItemTextureFilter">
			The texture filter reads from the nearest pixel and blends between the nearest 2 mipmaps (or uses the nearest mipmap if [member ProjectSettings.rendering/textures/default_filters/use_nearest_mipmap_filter] is [code]true[/code]). This makes the texture look pixelated from up close, and smooth from a distance.
			Use this for non-pixel art textures that may be viewed at a low scale (e.g. due to [Camera2D] zoom or sprite scaling), as mipmaps are important to smooth out pixels that are smaller than on-screen pixels.
		</constant>
		<constant name="CANVAS_ITEM_TEXTURE_FILTER_LINEAR_WITH_MIPMAPS" value="4" enum="CanvasItemTextureFilter">
			The texture filter blends between the nearest 4 pixels and between the nearest 2 mipmaps (or uses the nearest mipmap if [member ProjectSettings.rendering/textures/default_filters/use_nearest_mipmap_filter] is [code]true[/code]). This makes the texture look smooth from up close, and smooth from a distance.
			Use this for non-pixel art textures that may be viewed at a low scale (e.g. due to [Camera2D] zoom or sprite scaling), as mipmaps are important to smooth out pixels that are smaller than on-screen pixels.
		</constant>
		<constant name="CANVAS_ITEM_TEXTURE_FILTER_NEAREST_WITH_MIPMAPS_ANISOTROPIC" value="5" enum="CanvasItemTextureFilter">
			The texture filter reads from the nearest pixel and blends between 2 mipmaps (or uses the nearest mipmap if [member ProjectSettings.rendering/textures/default_filters/use_nearest_mipmap_filter] is [code]true[/code]) based on the angle between the surface and the camera view. This makes the texture look pixelated from up close, and smooth from a distance. Anisotropic filtering improves texture quality on surfaces that are almost in line with the camera, but is slightly slower. The anisotropic filtering level can be changed by adjusting [member ProjectSettings.rendering/textures/default_filters/anisotropic_filtering_level].
			[b]Note:[/b] This texture filter is rarely useful in 2D projects. [constant CANVAS_ITEM_TEXTURE_FILTER_NEAREST_WITH_MIPMAPS] is usually more appropriate in this case.
		</constant>
		<constant name="CANVAS_ITEM_TEXTURE_FILTER_LINEAR_WITH_MIPMAPS_ANISOTROPIC" value="6" enum="CanvasItemTextureFilter">
			The texture filter blends between the nearest 4 pixels and blends between 2 mipmaps (or uses the nearest mipmap if [member ProjectSettings.rendering/textures/default_filters/use_nearest_mipmap_filter] is [code]true[/code]) based on the angle between the surface and the camera view. This makes the texture look smooth from up close, and smooth from a distance. Anisotropic filtering improves texture quality on surfaces that are almost in line with the camera, but is slightly slower. The anisotropic filtering level can be changed by adjusting [member ProjectSettings.rendering/textures/default_filters/anisotropic_filtering_level].
			[b]Note:[/b] This texture filter is rarely useful in 2D projects. [constant CANVAS_ITEM_TEXTURE_FILTER_LINEAR_WITH_MIPMAPS] is usually more appropriate in this case.
		</constant>
		<constant name="CANVAS_ITEM_TEXTURE_FILTER_MAX" value="7" enum="CanvasItemTextureFilter">
			Max value for [enum CanvasItemTextureFilter] enum.
		</constant>
		<constant name="CANVAS_ITEM_TEXTURE_REPEAT_DEFAULT" value="0" enum="CanvasItemTextureRepeat">
			Uses the default repeat mode for this [Viewport].
		</constant>
		<constant name="CANVAS_ITEM_TEXTURE_REPEAT_DISABLED" value="1" enum="CanvasItemTextureRepeat">
			Disables textures repeating. Instead, when reading UVs outside the 0-1 range, the value will be clamped to the edge of the texture, resulting in a stretched out look at the borders of the texture.
		</constant>
		<constant name="CANVAS_ITEM_TEXTURE_REPEAT_ENABLED" value="2" enum="CanvasItemTextureRepeat">
			Enables the texture to repeat when UV coordinates are outside the 0-1 range. If using one of the linear filtering modes, this can result in artifacts at the edges of a texture when the sampler filters across the edges of the texture.
		</constant>
		<constant name="CANVAS_ITEM_TEXTURE_REPEAT_MIRROR" value="3" enum="CanvasItemTextureRepeat">
			Flip the texture when repeating so that the edge lines up instead of abruptly changing.
		</constant>
		<constant name="CANVAS_ITEM_TEXTURE_REPEAT_MAX" value="4" enum="CanvasItemTextureRepeat">
			Max value for [enum CanvasItemTextureRepeat] enum.
		</constant>
		<constant name="CANVAS_GROUP_MODE_DISABLED" value="0" enum="CanvasGroupMode">
			Child draws over parent and is not clipped.
		</constant>
		<constant name="CANVAS_GROUP_MODE_CLIP_ONLY" value="1" enum="CanvasGroupMode">
			Parent is used for the purposes of clipping only. Child is clipped to the parent's visible area, parent is not drawn.
		</constant>
		<constant name="CANVAS_GROUP_MODE_CLIP_AND_DRAW" value="2" enum="CanvasGroupMode">
			Parent is used for clipping child, but parent is also drawn underneath child as normal before clipping child to its visible area.
		</constant>
		<constant name="CANVAS_GROUP_MODE_TRANSPARENT" value="3" enum="CanvasGroupMode">
		</constant>
		<constant name="CANVAS_LIGHT_MODE_POINT" value="0" enum="CanvasLightMode">
			2D point light (see [PointLight2D]).
		</constant>
		<constant name="CANVAS_LIGHT_MODE_DIRECTIONAL" value="1" enum="CanvasLightMode">
			2D directional (sun/moon) light (see [DirectionalLight2D]).
		</constant>
		<constant name="CANVAS_LIGHT_BLEND_MODE_ADD" value="0" enum="CanvasLightBlendMode">
			Adds light color additive to the canvas.
		</constant>
		<constant name="CANVAS_LIGHT_BLEND_MODE_SUB" value="1" enum="CanvasLightBlendMode">
			Adds light color subtractive to the canvas.
		</constant>
		<constant name="CANVAS_LIGHT_BLEND_MODE_MIX" value="2" enum="CanvasLightBlendMode">
			The light adds color depending on transparency.
		</constant>
		<constant name="CANVAS_LIGHT_FILTER_NONE" value="0" enum="CanvasLightShadowFilter">
			Do not apply a filter to canvas light shadows.
		</constant>
		<constant name="CANVAS_LIGHT_FILTER_PCF5" value="1" enum="CanvasLightShadowFilter">
			Use PCF5 filtering to filter canvas light shadows.
		</constant>
		<constant name="CANVAS_LIGHT_FILTER_PCF13" value="2" enum="CanvasLightShadowFilter">
			Use PCF13 filtering to filter canvas light shadows.
		</constant>
		<constant name="CANVAS_LIGHT_FILTER_MAX" value="3" enum="CanvasLightShadowFilter">
			Max value of the [enum CanvasLightShadowFilter] enum.
		</constant>
		<constant name="CANVAS_OCCLUDER_POLYGON_CULL_DISABLED" value="0" enum="CanvasOccluderPolygonCullMode">
			Culling of the canvas occluder is disabled.
		</constant>
		<constant name="CANVAS_OCCLUDER_POLYGON_CULL_CLOCKWISE" value="1" enum="CanvasOccluderPolygonCullMode">
			Culling of the canvas occluder is clockwise.
		</constant>
		<constant name="CANVAS_OCCLUDER_POLYGON_CULL_COUNTER_CLOCKWISE" value="2" enum="CanvasOccluderPolygonCullMode">
			Culling of the canvas occluder is counterclockwise.
		</constant>
		<constant name="GLOBAL_VAR_TYPE_BOOL" value="0" enum="GlobalShaderParameterType">
			Boolean global shader parameter ([code]global uniform bool ...[/code]).
		</constant>
		<constant name="GLOBAL_VAR_TYPE_BVEC2" value="1" enum="GlobalShaderParameterType">
			2-dimensional boolean vector global shader parameter ([code]global uniform bvec2 ...[/code]).
		</constant>
		<constant name="GLOBAL_VAR_TYPE_BVEC3" value="2" enum="GlobalShaderParameterType">
			3-dimensional boolean vector global shader parameter ([code]global uniform bvec3 ...[/code]).
		</constant>
		<constant name="GLOBAL_VAR_TYPE_BVEC4" value="3" enum="GlobalShaderParameterType">
			4-dimensional boolean vector global shader parameter ([code]global uniform bvec4 ...[/code]).
		</constant>
		<constant name="GLOBAL_VAR_TYPE_INT" value="4" enum="GlobalShaderParameterType">
			Integer global shader parameter ([code]global uniform int ...[/code]).
		</constant>
		<constant name="GLOBAL_VAR_TYPE_IVEC2" value="5" enum="GlobalShaderParameterType">
			2-dimensional integer vector global shader parameter ([code]global uniform ivec2 ...[/code]).
		</constant>
		<constant name="GLOBAL_VAR_TYPE_IVEC3" value="6" enum="GlobalShaderParameterType">
			3-dimensional integer vector global shader parameter ([code]global uniform ivec3 ...[/code]).
		</constant>
		<constant name="GLOBAL_VAR_TYPE_IVEC4" value="7" enum="GlobalShaderParameterType">
			4-dimensional integer vector global shader parameter ([code]global uniform ivec4 ...[/code]).
		</constant>
		<constant name="GLOBAL_VAR_TYPE_RECT2I" value="8" enum="GlobalShaderParameterType">
			2-dimensional integer rectangle global shader parameter ([code]global uniform ivec4 ...[/code]). Equivalent to [constant GLOBAL_VAR_TYPE_IVEC4] in shader code, but exposed as a [Rect2i] in the editor UI.
		</constant>
		<constant name="GLOBAL_VAR_TYPE_UINT" value="9" enum="GlobalShaderParameterType">
			Unsigned integer global shader parameter ([code]global uniform uint ...[/code]).
		</constant>
		<constant name="GLOBAL_VAR_TYPE_UVEC2" value="10" enum="GlobalShaderParameterType">
			2-dimensional unsigned integer vector global shader parameter ([code]global uniform uvec2 ...[/code]).
		</constant>
		<constant name="GLOBAL_VAR_TYPE_UVEC3" value="11" enum="GlobalShaderParameterType">
			3-dimensional unsigned integer vector global shader parameter ([code]global uniform uvec3 ...[/code]).
		</constant>
		<constant name="GLOBAL_VAR_TYPE_UVEC4" value="12" enum="GlobalShaderParameterType">
			4-dimensional unsigned integer vector global shader parameter ([code]global uniform uvec4 ...[/code]).
		</constant>
		<constant name="GLOBAL_VAR_TYPE_FLOAT" value="13" enum="GlobalShaderParameterType">
			Single-precision floating-point global shader parameter ([code]global uniform float ...[/code]).
		</constant>
		<constant name="GLOBAL_VAR_TYPE_VEC2" value="14" enum="GlobalShaderParameterType">
			2-dimensional floating-point vector global shader parameter ([code]global uniform vec2 ...[/code]).
		</constant>
		<constant name="GLOBAL_VAR_TYPE_VEC3" value="15" enum="GlobalShaderParameterType">
			3-dimensional floating-point vector global shader parameter ([code]global uniform vec3 ...[/code]).
		</constant>
		<constant name="GLOBAL_VAR_TYPE_VEC4" value="16" enum="GlobalShaderParameterType">
			4-dimensional floating-point vector global shader parameter ([code]global uniform vec4 ...[/code]).
		</constant>
		<constant name="GLOBAL_VAR_TYPE_COLOR" value="17" enum="GlobalShaderParameterType">
			Color global shader parameter ([code]global uniform vec4 ...[/code]). Equivalent to [constant GLOBAL_VAR_TYPE_VEC4] in shader code, but exposed as a [Color] in the editor UI.
		</constant>
		<constant name="GLOBAL_VAR_TYPE_RECT2" value="18" enum="GlobalShaderParameterType">
			2-dimensional floating-point rectangle global shader parameter ([code]global uniform vec4 ...[/code]). Equivalent to [constant GLOBAL_VAR_TYPE_VEC4] in shader code, but exposed as a [Rect2] in the editor UI.
		</constant>
		<constant name="GLOBAL_VAR_TYPE_MAT2" value="19" enum="GlobalShaderParameterType">
			2×2 matrix global shader parameter ([code]global uniform mat2 ...[/code]). Exposed as a [PackedInt32Array] in the editor UI.
		</constant>
		<constant name="GLOBAL_VAR_TYPE_MAT3" value="20" enum="GlobalShaderParameterType">
			3×3 matrix global shader parameter ([code]global uniform mat3 ...[/code]). Exposed as a [Basis] in the editor UI.
		</constant>
		<constant name="GLOBAL_VAR_TYPE_MAT4" value="21" enum="GlobalShaderParameterType">
			4×4 matrix global shader parameter ([code]global uniform mat4 ...[/code]). Exposed as a [Projection] in the editor UI.
		</constant>
		<constant name="GLOBAL_VAR_TYPE_TRANSFORM_2D" value="22" enum="GlobalShaderParameterType">
			2-dimensional transform global shader parameter ([code]global uniform mat2x3 ...[/code]). Exposed as a [Transform2D] in the editor UI.
		</constant>
		<constant name="GLOBAL_VAR_TYPE_TRANSFORM" value="23" enum="GlobalShaderParameterType">
			3-dimensional transform global shader parameter ([code]global uniform mat3x4 ...[/code]). Exposed as a [Transform3D] in the editor UI.
		</constant>
		<constant name="GLOBAL_VAR_TYPE_SAMPLER2D" value="24" enum="GlobalShaderParameterType">
			2D sampler global shader parameter ([code]global uniform sampler2D ...[/code]). Exposed as a [Texture2D] in the editor UI.
		</constant>
		<constant name="GLOBAL_VAR_TYPE_SAMPLER2DARRAY" value="25" enum="GlobalShaderParameterType">
			2D sampler array global shader parameter ([code]global uniform sampler2DArray ...[/code]). Exposed as a [Texture2DArray] in the editor UI.
		</constant>
		<constant name="GLOBAL_VAR_TYPE_SAMPLER3D" value="26" enum="GlobalShaderParameterType">
			3D sampler global shader parameter ([code]global uniform sampler3D ...[/code]). Exposed as a [Texture3D] in the editor UI.
		</constant>
		<constant name="GLOBAL_VAR_TYPE_SAMPLERCUBE" value="27" enum="GlobalShaderParameterType">
			Cubemap sampler global shader parameter ([code]global uniform samplerCube ...[/code]). Exposed as a [Cubemap] in the editor UI.
		</constant>
		<constant name="GLOBAL_VAR_TYPE_SAMPLEREXT" value="28" enum="GlobalShaderParameterType">
			External sampler global shader parameter ([code]global uniform samplerExternalOES ...[/code]). Exposed as a [ExternalTexture] in the editor UI.
		</constant>
		<constant name="GLOBAL_VAR_TYPE_MAX" value="29" enum="GlobalShaderParameterType">
			Represents the size of the [enum GlobalShaderParameterType] enum.
		</constant>
		<constant name="RENDERING_INFO_TOTAL_OBJECTS_IN_FRAME" value="0" enum="RenderingInfo">
			Number of objects rendered in the current 3D scene. This varies depending on camera position and rotation.
		</constant>
		<constant name="RENDERING_INFO_TOTAL_PRIMITIVES_IN_FRAME" value="1" enum="RenderingInfo">
			Number of points, lines, or triangles rendered in the current 3D scene. This varies depending on camera position and rotation.
		</constant>
		<constant name="RENDERING_INFO_TOTAL_DRAW_CALLS_IN_FRAME" value="2" enum="RenderingInfo">
			Number of draw calls performed to render in the current 3D scene. This varies depending on camera position and rotation.
		</constant>
		<constant name="RENDERING_INFO_TEXTURE_MEM_USED" value="3" enum="RenderingInfo">
			Texture memory used (in bytes).
		</constant>
		<constant name="RENDERING_INFO_BUFFER_MEM_USED" value="4" enum="RenderingInfo">
			Buffer memory used (in bytes). This includes vertex data, uniform buffers, and many miscellaneous buffer types used internally.
		</constant>
		<constant name="RENDERING_INFO_VIDEO_MEM_USED" value="5" enum="RenderingInfo">
			Video memory used (in bytes). When using the Forward+ or mobile rendering backends, this is always greater than the sum of [constant RENDERING_INFO_TEXTURE_MEM_USED] and [constant RENDERING_INFO_BUFFER_MEM_USED], since there is miscellaneous data not accounted for by those two metrics. When using the GL Compatibility backend, this is equal to the sum of [constant RENDERING_INFO_TEXTURE_MEM_USED] and [constant RENDERING_INFO_BUFFER_MEM_USED].
		</constant>
		<constant name="RENDERING_INFO_PIPELINE_COMPILATIONS_CANVAS" value="6" enum="RenderingInfo">
			Number of pipeline compilations that were triggered by the 2D canvas renderer.
		</constant>
		<constant name="RENDERING_INFO_PIPELINE_COMPILATIONS_MESH" value="7" enum="RenderingInfo">
			Number of pipeline compilations that were triggered by loading meshes. These compilations will show up as longer loading times the first time a user runs the game and the pipeline is required.
		</constant>
		<constant name="RENDERING_INFO_PIPELINE_COMPILATIONS_SURFACE" value="8" enum="RenderingInfo">
			Number of pipeline compilations that were triggered by building the surface cache before rendering the scene. These compilations will show up as a stutter when loading an scene the first time a user runs the game and the pipeline is required.
		</constant>
		<constant name="RENDERING_INFO_PIPELINE_COMPILATIONS_DRAW" value="9" enum="RenderingInfo">
			Number of pipeline compilations that were triggered while drawing the scene. These compilations will show up as stutters during gameplay the first time a user runs the game and the pipeline is required.
		</constant>
		<constant name="RENDERING_INFO_PIPELINE_COMPILATIONS_SPECIALIZATION" value="10" enum="RenderingInfo">
			Number of pipeline compilations that were triggered to optimize the current scene. These compilations are done in the background and should not cause any stutters whatsoever.
		</constant>
		<constant name="PIPELINE_SOURCE_CANVAS" value="0" enum="PipelineSource">
			Pipeline compilation that was triggered by the 2D canvas renderer.
		</constant>
		<constant name="PIPELINE_SOURCE_MESH" value="1" enum="PipelineSource">
			Pipeline compilation that was triggered by loading a mesh.
		</constant>
		<constant name="PIPELINE_SOURCE_SURFACE" value="2" enum="PipelineSource">
			Pipeline compilation that was triggered by building the surface cache before rendering the scene.
		</constant>
		<constant name="PIPELINE_SOURCE_DRAW" value="3" enum="PipelineSource">
			Pipeline compilation that was triggered while drawing the scene.
		</constant>
		<constant name="PIPELINE_SOURCE_SPECIALIZATION" value="4" enum="PipelineSource">
			Pipeline compilation that was triggered to optimize the current scene.
		</constant>
		<constant name="PIPELINE_SOURCE_MAX" value="5" enum="PipelineSource">
			Represents the size of the [enum PipelineSource] enum.
		</constant>
		<constant name="FEATURE_SHADERS" value="0" enum="Features" deprecated="This constant has not been used since Godot 3.0.">
		</constant>
		<constant name="FEATURE_MULTITHREADED" value="1" enum="Features" deprecated="This constant has not been used since Godot 3.0.">
		</constant>
	</constants>
</class><|MERGE_RESOLUTION|>--- conflicted
+++ resolved
@@ -5113,7 +5113,6 @@
 		<constant name="VIEWPORT_VRS_MAX" value="3" enum="ViewportVRSMode">
 			Represents the size of the [enum ViewportVRSMode] enum.
 		</constant>
-<<<<<<< HEAD
 		<constant name="VIEWPORT_VRS_UPDATE_DISABLED" value="0" enum="ViewportVRSUpdateMode">
 			The input texture for variable rate shading will not be processed.
 		</constant>
@@ -5125,19 +5124,6 @@
 		</constant>
 		<constant name="VIEWPORT_VRS_UPDATE_MAX" value="3" enum="ViewportVRSUpdateMode">
 			Represents the size of the [enum ViewportVRSUpdateMode] enum.
-=======
-		<constant name="VIEWPORT_CASCADE_ALL" value="0" enum="ViewportCascadeMode">
-			All directional shadow map cascades are updated each frame.
-		</constant>
-		<constant name="VIEWPORT_CASCADE_TWOSTEP" value="1" enum="ViewportCascadeMode">
-			Cascades 1 and 2 are updated each frame, 3 and 4 alternate between frames.
-		</constant>
-		<constant name="VIEWPORT_CASCADE_FOURSTEP" value="2" enum="ViewportCascadeMode">
-			Cascades are updated in the following repeating sequence: 1 + 2, 1 + 3, 1 + 2, 1 + 4.
-		</constant>
-		<constant name="VIEWPORT_CASCADE_MAX" value="3" enum="ViewportCascadeMode">
-			Representes the size of the [enum ViewportCascadeMode] enum.
->>>>>>> 231dbcaa
 		</constant>
 		<constant name="SKY_MODE_AUTOMATIC" value="0" enum="SkyMode">
 			Automatically selects the appropriate process mode based on your sky shader. If your shader uses [code]TIME[/code] or [code]POSITION[/code], this will use [constant SKY_MODE_REALTIME]. If your shader uses any of the [code]LIGHT_*[/code] variables or any custom uniforms, this uses [constant SKY_MODE_INCREMENTAL]. Otherwise, this defaults to [constant SKY_MODE_QUALITY].
