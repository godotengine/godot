--- conflicted
+++ resolved
@@ -2570,15 +2570,9 @@
 			<param index="2" name="offset" type="int" />
 			<param index="3" name="data" type="PackedByteArray" />
 			<description>
-<<<<<<< HEAD
-				Updates the vertex buffer of the mesh surface with the given [param data]. The expected data per vertex is 8 or 12 bytes (4 bytes per float, 2 floats per [Vector2] and 3 floats per [Vector3]) depending on if the mesh is using [Vector2] or [Vector3] vertices. This value can be determined with [method mesh_surface_get_format_vertex_stride] instead.
+				Updates the vertex buffer of the mesh surface with the given [param data]. The expected data per vertex is 8 or 12 bytes (4 bytes per float, 3 floats per [Vector3] and 2 floats per [Vector2]) depending on if the mesh is using [Vector2] or [Vector3] vertices. This value can be determined with [method mesh_surface_get_format_vertex_stride] instead.
 				The starting point of the updates can be changed with [param offset]. The value of [param offset] in most cases should be a multiple of 12 bytes to align to each vertex.
 				A [PackedVector3Array] of vertex locations can be converted into a [PackedByteArray] using [method PackedVector3Array.to_byte_array()] for use in [param data].
-=======
-				Updates the vertex data of a mesh's surface given the [RID] of the mesh [param mesh] and the index of the surface [param surface] with a provided [PackedByteArray] [param data] starting from a byte offset of [param offset].
-				Each vertex is represented as 12 bytes in the [PackedByteArray] (4 bytes per float, 3 floats per [Vector3]), with an [param offset] of 0, the size of [param data] should be at most 12 times the vertex count. A [PackedVector3Array] can be directly converted into a [PackedByteArray] using [method PackedVector3Array.to_byte_array()].
-				[param offset] determines from where the updates start in the internal mesh data. With each vertex represented as 12, for the vast majority of usecases [param offset] should be a multiple of 12. The maximum allowable size of [param data] decreases by the same value as [param offset].
->>>>>>> 859cd53c
 			</description>
 		</method>
 		<method name="multimesh_allocate_data">
