<?xml version="1.0" encoding="UTF-8" ?>
<class name="PackedFloat64Array" version="4.0">
	<brief_description>
		A packed [Array] of 64-bit floating-point values.
	</brief_description>
	<description>
		An [Array] specifically designed to hold 64-bit floating-point values. Packs data tightly, so it saves memory for large array sizes.
		If you only need to pack 32-bit floats tightly, see [PackedFloat32Array] for a more memory-friendly alternative.
	</description>
	<tutorials>
	</tutorials>
	<constructors>
		<constructor name="PackedFloat64Array">
			<return type="PackedFloat64Array" />
			<description>
				Constructs an empty [PackedFloat64Array].
			</description>
		</constructor>
		<constructor name="PackedFloat64Array">
			<return type="PackedFloat64Array" />
			<argument index="0" name="from" type="PackedFloat64Array" />
			<description>
				Constructs a [PackedFloat64Array] as a copy of the given [PackedFloat64Array].
			</description>
		</constructor>
		<constructor name="PackedFloat64Array">
			<return type="PackedFloat64Array" />
			<argument index="0" name="from" type="Array" />
			<description>
				Constructs a new [PackedFloat64Array]. Optionally, you can pass in a generic [Array] that will be converted.
			</description>
		</constructor>
	</constructors>
	<methods>
		<method name="append">
			<return type="bool" />
			<argument index="0" name="value" type="float" />
			<description>
				Appends an element at the end of the array (alias of [method push_back]).
			</description>
		</method>
		<method name="append_array">
			<return type="void" />
			<argument index="0" name="array" type="PackedFloat64Array" />
			<description>
				Appends a [PackedFloat64Array] at the end of this array.
			</description>
		</method>
		<method name="bsearch">
			<return type="int" />
			<argument index="0" name="value" type="float" />
			<argument index="1" name="before" type="bool" default="true" />
			<description>
				Finds the index of an existing value (or the insertion index that maintains sorting order, if the value is not yet present in the array) using binary search. Optionally, a [code]before[/code] specifier can be passed. If [code]false[/code], the returned index comes after all existing entries of the value in the array.
				[b]Note:[/b] Calling [method bsearch] on an unsorted array results in unexpected behavior.
			</description>
		</method>
		<method name="bsearch_custom" qualifiers="const">
			<return type="int" />
			<argument index="0" name="value" type="Variant" />
			<argument index="1" name="func" type="Callable" />
			<argument index="2" name="before" type="bool" default="true" />
			<description>
				Finds the index of an existing value (or the insertion index that maintains sorting order, if the value is not yet present in the array) using binary search and a custom comparison method. Optionally, a [code]before[/code] specifier can be passed. If [code]false[/code], the returned index comes after all existing entries of the value in the array. The custom method receives two arguments (an element from the array and the value searched for) and must return [code]true[/code] if the first argument is less than the second, and return [code]false[/code] otherwise.
				[b]Note:[/b] Calling [method bsearch_custom] on an unsorted array results in unexpected behavior.
			</description>
		</method>
		<method name="duplicate">
			<return type="PackedFloat64Array" />
			<description>
				Creates a copy of the array, and returns it.
			</description>
		</method>
		<method name="fill">
			<return type="void" />
			<argument index="0" name="value" type="float" />
			<description>
				Assigns the given value to all elements in the array. This can typically be used together with [method resize] to create an array with a given size and initialized elements.
			</description>
		</method>
		<method name="has" qualifiers="const">
			<return type="bool" />
			<argument index="0" name="value" type="float" />
			<description>
				Returns [code]true[/code] if the array contains [code]value[/code].
			</description>
		</method>
		<method name="insert">
			<return type="int" />
			<argument index="0" name="at_index" type="int" />
			<argument index="1" name="value" type="float" />
			<description>
				Inserts a new element at a given position in the array. The position must be valid, or at the end of the array ([code]idx == size()[/code]).
			</description>
		</method>
		<method name="is_empty" qualifiers="const">
			<return type="bool" />
			<description>
				Returns [code]true[/code] if the array is empty.
			</description>
		</method>
		<method name="push_back">
			<return type="bool" />
			<argument index="0" name="value" type="float" />
			<description>
				Appends an element at the end of the array.
			</description>
		</method>
		<method name="remove_at">
			<return type="void" />
			<argument index="0" name="index" type="int" />
			<description>
				Removes an element from the array by index.
			</description>
		</method>
		<method name="resize">
			<return type="int" />
			<argument index="0" name="new_size" type="int" />
			<description>
				Sets the size of the array. If the array is grown, reserves elements at the end of the array. If the array is shrunk, truncates the array to the new size.
			</description>
		</method>
		<method name="reverse">
			<return type="void" />
			<description>
				Reverses the order of the elements in the array.
			</description>
		</method>
		<method name="set">
			<return type="void" />
			<argument index="0" name="index" type="int" />
			<argument index="1" name="value" type="float" />
			<description>
				Changes the float at the given index.
			</description>
		</method>
		<method name="size" qualifiers="const">
			<return type="int" />
			<description>
				Returns the number of elements in the array.
			</description>
		</method>
		<method name="slice" qualifiers="const">
			<return type="PackedFloat64Array" />
			<argument index="0" name="begin" type="int" />
			<argument index="1" name="end" type="int" default="2147483647" />
			<description>
				Returns the slice of the [PackedFloat64Array], from [code]begin[/code] (inclusive) to [code]end[/code] (exclusive), as a new [PackedFloat64Array].
				The absolute value of [code]begin[/code] and [code]end[/code] will be clamped to the array size, so the default value for [code]end[/code] makes it slice to the size of the array by default (i.e. [code]arr.slice(1)[/code] is a shorthand for [code]arr.slice(1, arr.size())[/code]).
				If either [code]begin[/code] or [code]end[/code] are negative, they will be relative to the end of the array (i.e. [code]arr.slice(0, -2)[/code] is a shorthand for [code]arr.slice(0, arr.size() - 2)[/code]).
			</description>
		</method>
<<<<<<< HEAD
		<method name="sort_custom">
			<return type="void" />
			<argument index="0" name="func" type="Callable" />
			<description>
				Sorts the array using a custom method. The custom method receives two arguments (a pair of elements from the array) and must return either [code]true[/code] or [code]false[/code]. For two elements [code]a[/code] and [code]b[/code], if the given method returns [code]true[/code], element [code]b[/code] will be after element [code]a[/code] in the array.
				[b]Note:[/b] you cannot randomize the return value as the heapsort algorithm expects a deterministic result. Doing so will result in unexpected behavior.
				[codeblocks]
				[gdscript]
				func sort_descending(a, b):
				    return b &lt; a

				var my_items = PackedFloat64Array([1.1, 2.2, 3.3])
				my_items.sort_custom(sort_descending)
				print(my_items) # Prints [3.3, 2.2, 1.1]
				[/gdscript]
				[csharp]
				// There is no custom sort support for Godot.Collections.Array
				[/csharp]
				[/codeblocks]
			</description>
		</method>
		<method name="subarray" qualifiers="const">
			<return type="PackedFloat64Array" />
			<argument index="0" name="from" type="int" />
			<argument index="1" name="to" type="int" />
=======
		<method name="sort">
			<return type="void" />
>>>>>>> 73d00131
			<description>
				Sorts the elements of the array in ascending order.
			</description>
		</method>
		<method name="to_byte_array" qualifiers="const">
			<return type="PackedByteArray" />
			<description>
				Returns a copy of the data converted to a [PackedByteArray], where each element have been encoded as 8 bytes.
				The size of the new array will be [code]float64_array.size() * 8[/code].
			</description>
		</method>
	</methods>
	<operators>
		<operator name="operator !=">
			<return type="bool" />
			<description>
			</description>
		</operator>
		<operator name="operator !=">
			<return type="bool" />
			<argument index="0" name="right" type="PackedFloat64Array" />
			<description>
			</description>
		</operator>
		<operator name="operator +">
			<return type="PackedFloat64Array" />
			<argument index="0" name="right" type="PackedFloat64Array" />
			<description>
			</description>
		</operator>
		<operator name="operator ==">
			<return type="bool" />
			<description>
			</description>
		</operator>
		<operator name="operator ==">
			<return type="bool" />
			<argument index="0" name="right" type="PackedFloat64Array" />
			<description>
			</description>
		</operator>
		<operator name="operator []">
			<return type="float" />
			<argument index="0" name="index" type="int" />
			<description>
			</description>
		</operator>
	</operators>
</class><|MERGE_RESOLUTION|>--- conflicted
+++ resolved
@@ -150,7 +150,12 @@
 				If either [code]begin[/code] or [code]end[/code] are negative, they will be relative to the end of the array (i.e. [code]arr.slice(0, -2)[/code] is a shorthand for [code]arr.slice(0, arr.size() - 2)[/code]).
 			</description>
 		</method>
-<<<<<<< HEAD
+		<method name="sort">
+			<return type="void" />
+			<description>
+				Sorts the elements of the array in ascending order.
+			</description>
+		</method>
 		<method name="sort_custom">
 			<return type="void" />
 			<argument index="0" name="func" type="Callable" />
@@ -176,13 +181,6 @@
 			<return type="PackedFloat64Array" />
 			<argument index="0" name="from" type="int" />
 			<argument index="1" name="to" type="int" />
-=======
-		<method name="sort">
-			<return type="void" />
->>>>>>> 73d00131
-			<description>
-				Sorts the elements of the array in ascending order.
-			</description>
 		</method>
 		<method name="to_byte_array" qualifiers="const">
 			<return type="PackedByteArray" />
