<?xml version="1.0" encoding="UTF-8" ?>
<class name="File" inherits="Reference" category="Core" version="3.0.alpha.custom_build">
	<brief_description>
		Type to handle file reading and writing operations.
	</brief_description>
	<description>
		File type. This is used to permanently store data into the user device's file system and to read from it. This can be used to store game save data or player configuration files, for example.
		Here's a sample on how to write and read from a file:
		[codeblock]
		func save(content):
		    var file = File.new()
		    file.open("user://save_game.dat", file.WRITE)
		    file.store_string(content)
		    file.close()

		func load():
		    var file = File.new()
		    file.open("user://save_game.dat", file.READ)
		    var content = file.get_as_text()
		    file.close()
		    return content
		[/codeblock]
	</description>
	<tutorials>
	</tutorials>
	<demos>
	</demos>
	<methods>
		<method name="close">
			<return type="void">
			</return>
			<description>
				Closes the currently opened file.
			</description>
		</method>
		<method name="eof_reached" qualifiers="const">
			<return type="bool">
			</return>
			<description>
<<<<<<< HEAD
				Returns [code]true[/code] if the file cursor has reached the end of the file.
=======
				Returns [code]true[/code] if the file cursor reached the end of the file.
>>>>>>> e4dc1f93
			</description>
		</method>
		<method name="file_exists" qualifiers="const">
			<return type="bool">
			</return>
			<argument index="0" name="path" type="String">
			</argument>
			<description>
<<<<<<< HEAD
				Returns [code]true[/code] if the file exists in the given path.
=======
				Returns [code]true[/code] if the file in the specified path exists.
>>>>>>> e4dc1f93
			</description>
		</method>
		<method name="get_16" qualifiers="const">
			<return type="int">
			</return>
			<description>
				Returns the next 16 bits from the file as an integer.
			</description>
		</method>
		<method name="get_32" qualifiers="const">
			<return type="int">
			</return>
			<description>
				Returns the next 32 bits from the file as an integer.
			</description>
		</method>
		<method name="get_64" qualifiers="const">
			<return type="int">
			</return>
			<description>
				Returns the next 64 bits from the file as an integer.
			</description>
		</method>
		<method name="get_8" qualifiers="const">
			<return type="int">
			</return>
			<description>
				Returns the next 8 bits from the file as an integer.
			</description>
		</method>
		<method name="get_as_text" qualifiers="const">
			<return type="String">
			</return>
			<description>
				Returns the whole file as a [String].
			</description>
		</method>
		<method name="get_buffer" qualifiers="const">
			<return type="PoolByteArray">
			</return>
			<argument index="0" name="len" type="int">
			</argument>
			<description>
				Returns next [code]len[/code] bytes of the file as a [PoolByteArray].
			</description>
		</method>
		<method name="get_csv_line" qualifiers="const">
			<return type="PoolStringArray">
			</return>
			<argument index="0" name="delim" type="String" default="&quot;,&quot;">
			</argument>
			<description>
				Returns the next value of the file in CSV (Comma Separated Values) format. You can pass a different delimiter to use other than the default "," (comma).
			</description>
		</method>
		<method name="get_double" qualifiers="const">
			<return type="float">
			</return>
			<description>
				Returns the next 64 bits from the file as a floating point number.
			</description>
		</method>
		<method name="get_endian_swap">
			<return type="bool">
			</return>
			<description>
				Returns [code]true[/code] if endian swap is enabled for this file.
			</description>
		</method>
		<method name="get_error" qualifiers="const">
			<return type="int" enum="Error">
			</return>
			<description>
				Returns the last error that happened when trying to perform operations. Compare with the [code]ERR_FILE_*[/code] constants from [@Global Scope].
			</description>
		</method>
		<method name="get_float" qualifiers="const">
			<return type="float">
			</return>
			<description>
				Returns the next 32 bits from the file as a floating point number.
			</description>
		</method>
		<method name="get_len" qualifiers="const">
			<return type="int">
			</return>
			<description>
				Returns the size of the file in bytes.
			</description>
		</method>
		<method name="get_line" qualifiers="const">
			<return type="String">
			</return>
			<description>
				Returns the next line of the file as a [String].
			</description>
		</method>
		<method name="get_md5" qualifiers="const">
			<return type="String">
			</return>
			<argument index="0" name="path" type="String">
			</argument>
			<description>
<<<<<<< HEAD
				Returns an MD5 String representing the file at the given path or an empty [String] on failure.
=======
				Returns a MD5 String representing the file at the given path or an empty [String] on failure.
>>>>>>> e4dc1f93
			</description>
		</method>
		<method name="get_modified_time" qualifiers="const">
			<return type="int">
			</return>
			<argument index="0" name="file" type="String">
			</argument>
			<description>
<<<<<<< HEAD
				Returns the last time the file was modified in unix timestamp format. See [method OS.get_datetime_from_unix_time] to convert unix timestamp.
=======
				Returns the modified time in unix timestamp of the [code]file[/code] or returns a [String] "ERROR IN [code]file[/code]". This unix timestamp can be converted to datetime by using [method OS.get_datetime_from_unix_time].
>>>>>>> e4dc1f93
			</description>
		</method>
		<method name="get_pascal_string">
			<return type="String">
			</return>
			<description>
				Returns a [String] saved in Pascal format from the file.
			</description>
		</method>
		<method name="get_position" qualifiers="const">
			<return type="int">
			</return>
			<description>
<<<<<<< HEAD
				Returns the file cursor's position.
=======
				Returns the file cursor position.
>>>>>>> e4dc1f93
			</description>
		</method>
		<method name="get_real" qualifiers="const">
			<return type="float">
			</return>
			<description>
				Returns the next bits from the file as a floating point number.
			</description>
		</method>
		<method name="get_sha256" qualifiers="const">
			<return type="String">
			</return>
			<argument index="0" name="path" type="String">
			</argument>
			<description>
<<<<<<< HEAD
				Returns a SHA-256 [String] representing the file at the given path or an empty [String] on failure.
=======
				Returns a SHA-256 String representing the file at the given path or an empty [String] on failure.
>>>>>>> e4dc1f93
			</description>
		</method>
		<method name="get_var" qualifiers="const">
			<return type="Variant">
			</return>
			<description>
				Returns the next [Variant] value from the file.
			</description>
		</method>
		<method name="is_open" qualifiers="const">
			<return type="bool">
			</return>
			<description>
<<<<<<< HEAD
				Returns [code]true[/code] if the file is currently open.
=======
				Returns [code]true[/code] if the file is currently opened.
>>>>>>> e4dc1f93
			</description>
		</method>
		<method name="open">
			<return type="int" enum="Error">
			</return>
			<argument index="0" name="path" type="String">
			</argument>
			<argument index="1" name="flags" type="int">
			</argument>
			<description>
				Opens the file for writing or reading, depending on the flags.
			</description>
		</method>
		<method name="open_compressed">
			<return type="int" enum="Error">
			</return>
			<argument index="0" name="path" type="String">
			</argument>
			<argument index="1" name="mode_flags" type="int">
			</argument>
			<argument index="2" name="compression_mode" type="int" default="0">
			</argument>
			<description>
				Opens a compressed file for reading or writing. Use COMPRESSION_* constants to set [code]compression_mode[/code].
			</description>
		</method>
		<method name="open_encrypted">
			<return type="int" enum="Error">
			</return>
			<argument index="0" name="path" type="String">
			</argument>
			<argument index="1" name="mode_flags" type="int">
			</argument>
			<argument index="2" name="key" type="PoolByteArray">
			</argument>
			<description>
				Opens an encrypted file in write or read mode. You need to pass a binary key to encrypt/decrypt it.
			</description>
		</method>
		<method name="open_encrypted_with_pass">
			<return type="int" enum="Error">
			</return>
			<argument index="0" name="path" type="String">
			</argument>
			<argument index="1" name="mode_flags" type="int">
			</argument>
			<argument index="2" name="pass" type="String">
			</argument>
			<description>
				Opens an encrypted file in write or read mode. You need to pass a password to encrypt/decrypt it.
			</description>
		</method>
		<method name="seek">
			<return type="void">
			</return>
			<argument index="0" name="position" type="int">
			</argument>
			<description>
				Change the file reading/writing cursor to the specified position (in bytes from the beginning of the file).
			</description>
		</method>
		<method name="seek_end">
			<return type="void">
			</return>
			<argument index="0" name="position" type="int" default="0">
			</argument>
			<description>
				Changes the file reading/writing cursor to the specified position (in bytes from the end of the file). Note that this is an offset, so you should use negative numbers or the cursor will be at the end of the file.
			</description>
		</method>
		<method name="set_endian_swap">
			<return type="void">
			</return>
			<argument index="0" name="enable" type="bool">
			</argument>
			<description>
<<<<<<< HEAD
				Sets whether to swap the endianness of the file. Enable this if you're dealing with files written in big endian machines.
=======
				If [code]true[/code] the file's endianness is swapped. Use this if you're dealing with files written in big endian machines.
>>>>>>> e4dc1f93
				Note that this is about the file format, not CPU type. This is always reseted to [code]false[/code] whenever you open the file.
			</description>
		</method>
		<method name="store_16">
			<return type="void">
			</return>
			<argument index="0" name="value" type="int">
			</argument>
			<description>
				Stores an integer as 16 bits in the file.
			</description>
		</method>
		<method name="store_32">
			<return type="void">
			</return>
			<argument index="0" name="value" type="int">
			</argument>
			<description>
				Stores an integer as 32 bits in the file.
			</description>
		</method>
		<method name="store_64">
			<return type="void">
			</return>
			<argument index="0" name="value" type="int">
			</argument>
			<description>
				Stores an integer as 64 bits in the file.
			</description>
		</method>
		<method name="store_8">
			<return type="void">
			</return>
			<argument index="0" name="value" type="int">
			</argument>
			<description>
				Stores an integer as 8 bits in the file.
			</description>
		</method>
		<method name="store_buffer">
			<return type="void">
			</return>
			<argument index="0" name="buffer" type="PoolByteArray">
			</argument>
			<description>
				Stores the given array of bytes in the file.
			</description>
		</method>
		<method name="store_double">
			<return type="void">
			</return>
			<argument index="0" name="value" type="float">
			</argument>
			<description>
				Stores a floating point number as 64 bits in the file.
			</description>
		</method>
		<method name="store_float">
			<return type="void">
			</return>
			<argument index="0" name="value" type="float">
			</argument>
			<description>
				Stores a floating point number as 32 bits in the file.
			</description>
		</method>
		<method name="store_line">
			<return type="void">
			</return>
			<argument index="0" name="line" type="String">
			</argument>
			<description>
				Stores the given [String] as a line in the file.
			</description>
		</method>
		<method name="store_pascal_string">
			<return type="void">
			</return>
			<argument index="0" name="string" type="String">
			</argument>
			<description>
				Stores the given [String] as a line in the file in Pascal format (i.e. also store the length of the string).
			</description>
		</method>
		<method name="store_real">
			<return type="void">
			</return>
			<argument index="0" name="value" type="float">
			</argument>
			<description>
				Stores a floating point number in the file.
			</description>
		</method>
		<method name="store_string">
			<return type="void">
			</return>
			<argument index="0" name="string" type="String">
			</argument>
			<description>
				Stores the given [String] in the file.
			</description>
		</method>
		<method name="store_var">
			<return type="void">
			</return>
			<argument index="0" name="value" type="Variant">
			</argument>
			<description>
				Stores any Variant value in the file.
			</description>
		</method>
	</methods>
	<constants>
		<constant name="READ" value="1">
<<<<<<< HEAD
			Opens the file for reading.
		</constant>
		<constant name="WRITE" value="2">
			Opens the file for writing. Creates it if the file doesn't exist and truncates if it exists.
		</constant>
		<constant name="READ_WRITE" value="3">
			Opens the file for reading and writing without truncating the file.
		</constant>
		<constant name="WRITE_READ" value="7">
			Opens the file for reading and writing. Creates it if the file doesn't exist and truncates if it exists.
=======
			Open the file for read operations.
		</constant>
		<constant name="WRITE" value="2">
			Open the file for write operations. Create it if the file does not exist and truncate if it exists.
		</constant>
		<constant name="READ_WRITE" value="3">
			Open the file for read and write operations. Does not truncate the file.
		</constant>
		<constant name="WRITE_READ" value="7">
			Open the file for read and write operations. Create it if the file does not exist and truncate if it exists.
>>>>>>> e4dc1f93
		</constant>
		<constant name="COMPRESSION_FASTLZ" value="0">
			Uses the FastLZ compression method.
		</constant>
		<constant name="COMPRESSION_DEFLATE" value="1">
			Uses the Deflate compression method.
		</constant>
		<constant name="COMPRESSION_ZSTD" value="2">
			Uses the Zstd compression method.
		</constant>
		<constant name="COMPRESSION_GZIP" value="3">
<<<<<<< HEAD
			Uses the gzip compression method.
=======
			Use the GZip compression method.
>>>>>>> e4dc1f93
		</constant>
	</constants>
</class><|MERGE_RESOLUTION|>--- conflicted
+++ resolved
@@ -37,11 +37,7 @@
 			<return type="bool">
 			</return>
 			<description>
-<<<<<<< HEAD
 				Returns [code]true[/code] if the file cursor has reached the end of the file.
-=======
-				Returns [code]true[/code] if the file cursor reached the end of the file.
->>>>>>> e4dc1f93
 			</description>
 		</method>
 		<method name="file_exists" qualifiers="const">
@@ -50,11 +46,7 @@
 			<argument index="0" name="path" type="String">
 			</argument>
 			<description>
-<<<<<<< HEAD
 				Returns [code]true[/code] if the file exists in the given path.
-=======
-				Returns [code]true[/code] if the file in the specified path exists.
->>>>>>> e4dc1f93
 			</description>
 		</method>
 		<method name="get_16" qualifiers="const">
@@ -158,11 +150,7 @@
 			<argument index="0" name="path" type="String">
 			</argument>
 			<description>
-<<<<<<< HEAD
 				Returns an MD5 String representing the file at the given path or an empty [String] on failure.
-=======
-				Returns a MD5 String representing the file at the given path or an empty [String] on failure.
->>>>>>> e4dc1f93
 			</description>
 		</method>
 		<method name="get_modified_time" qualifiers="const">
@@ -171,11 +159,7 @@
 			<argument index="0" name="file" type="String">
 			</argument>
 			<description>
-<<<<<<< HEAD
-				Returns the last time the file was modified in unix timestamp format. See [method OS.get_datetime_from_unix_time] to convert unix timestamp.
-=======
-				Returns the modified time in unix timestamp of the [code]file[/code] or returns a [String] "ERROR IN [code]file[/code]". This unix timestamp can be converted to datetime by using [method OS.get_datetime_from_unix_time].
->>>>>>> e4dc1f93
+				Returns the last time the [code]file[/code] was modified in unix timestamp format or returns a [String] "ERROR IN [code]file[/code]". This unix timestamp can be converted to datetime by using [method OS.get_datetime_from_unix_time].
 			</description>
 		</method>
 		<method name="get_pascal_string">
@@ -189,11 +173,7 @@
 			<return type="int">
 			</return>
 			<description>
-<<<<<<< HEAD
 				Returns the file cursor's position.
-=======
-				Returns the file cursor position.
->>>>>>> e4dc1f93
 			</description>
 		</method>
 		<method name="get_real" qualifiers="const">
@@ -209,11 +189,7 @@
 			<argument index="0" name="path" type="String">
 			</argument>
 			<description>
-<<<<<<< HEAD
 				Returns a SHA-256 [String] representing the file at the given path or an empty [String] on failure.
-=======
-				Returns a SHA-256 String representing the file at the given path or an empty [String] on failure.
->>>>>>> e4dc1f93
 			</description>
 		</method>
 		<method name="get_var" qualifiers="const">
@@ -227,11 +203,7 @@
 			<return type="bool">
 			</return>
 			<description>
-<<<<<<< HEAD
-				Returns [code]true[/code] if the file is currently open.
-=======
 				Returns [code]true[/code] if the file is currently opened.
->>>>>>> e4dc1f93
 			</description>
 		</method>
 		<method name="open">
@@ -308,11 +280,7 @@
 			<argument index="0" name="enable" type="bool">
 			</argument>
 			<description>
-<<<<<<< HEAD
-				Sets whether to swap the endianness of the file. Enable this if you're dealing with files written in big endian machines.
-=======
 				If [code]true[/code] the file's endianness is swapped. Use this if you're dealing with files written in big endian machines.
->>>>>>> e4dc1f93
 				Note that this is about the file format, not CPU type. This is always reseted to [code]false[/code] whenever you open the file.
 			</description>
 		</method>
@@ -427,29 +395,16 @@
 	</methods>
 	<constants>
 		<constant name="READ" value="1">
-<<<<<<< HEAD
-			Opens the file for reading.
+			Opens the file for read operations.
 		</constant>
 		<constant name="WRITE" value="2">
-			Opens the file for writing. Creates it if the file doesn't exist and truncates if it exists.
+			Opens the file for write operations. Create it if the file does not exist and truncate if it exists.
 		</constant>
 		<constant name="READ_WRITE" value="3">
-			Opens the file for reading and writing without truncating the file.
+			Opens the file for read and write operations. Does not truncate the file.
 		</constant>
 		<constant name="WRITE_READ" value="7">
-			Opens the file for reading and writing. Creates it if the file doesn't exist and truncates if it exists.
-=======
-			Open the file for read operations.
-		</constant>
-		<constant name="WRITE" value="2">
-			Open the file for write operations. Create it if the file does not exist and truncate if it exists.
-		</constant>
-		<constant name="READ_WRITE" value="3">
-			Open the file for read and write operations. Does not truncate the file.
-		</constant>
-		<constant name="WRITE_READ" value="7">
-			Open the file for read and write operations. Create it if the file does not exist and truncate if it exists.
->>>>>>> e4dc1f93
+			Opens the file for read and write operations. Create it if the file does not exist and truncate if it exists.
 		</constant>
 		<constant name="COMPRESSION_FASTLZ" value="0">
 			Uses the FastLZ compression method.
@@ -461,11 +416,7 @@
 			Uses the Zstd compression method.
 		</constant>
 		<constant name="COMPRESSION_GZIP" value="3">
-<<<<<<< HEAD
 			Uses the gzip compression method.
-=======
-			Use the GZip compression method.
->>>>>>> e4dc1f93
 		</constant>
 	</constants>
 </class>