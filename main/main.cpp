/**************************************************************************/
/*  main.cpp                                                              */
/**************************************************************************/
/*                         This file is part of:                          */
/*                             GODOT ENGINE                               */
/*                        https://godotengine.org                         */
/**************************************************************************/
/* Copyright (c) 2014-present Godot Engine contributors (see AUTHORS.md). */
/* Copyright (c) 2007-2014 Juan Linietsky, Ariel Manzur.                  */
/*                                                                        */
/* Permission is hereby granted, free of charge, to any person obtaining  */
/* a copy of this software and associated documentation files (the        */
/* "Software"), to deal in the Software without restriction, including    */
/* without limitation the rights to use, copy, modify, merge, publish,    */
/* distribute, sublicense, and/or sell copies of the Software, and to     */
/* permit persons to whom the Software is furnished to do so, subject to  */
/* the following conditions:                                              */
/*                                                                        */
/* The above copyright notice and this permission notice shall be         */
/* included in all copies or substantial portions of the Software.        */
/*                                                                        */
/* THE SOFTWARE IS PROVIDED "AS IS", WITHOUT WARRANTY OF ANY KIND,        */
/* EXPRESS OR IMPLIED, INCLUDING BUT NOT LIMITED TO THE WARRANTIES OF     */
/* MERCHANTABILITY, FITNESS FOR A PARTICULAR PURPOSE AND NONINFRINGEMENT. */
/* IN NO EVENT SHALL THE AUTHORS OR COPYRIGHT HOLDERS BE LIABLE FOR ANY   */
/* CLAIM, DAMAGES OR OTHER LIABILITY, WHETHER IN AN ACTION OF CONTRACT,   */
/* TORT OR OTHERWISE, ARISING FROM, OUT OF OR IN CONNECTION WITH THE      */
/* SOFTWARE OR THE USE OR OTHER DEALINGS IN THE SOFTWARE.                 */
/**************************************************************************/

#include "main.h"

#include "core/config/project_settings.h"
#include "core/core_globals.h"
#include "core/crypto/crypto.h"
#include "core/debugger/engine_debugger.h"
#include "core/extension/extension_api_dump.h"
#include "core/extension/gdextension_interface_dump.gen.h"
#include "core/extension/gdextension_manager.h"
#include "core/input/input.h"
#include "core/input/input_map.h"
#include "core/io/dir_access.h"
#include "core/io/file_access_pack.h"
#include "core/io/file_access_zip.h"
#include "core/io/image.h"
#include "core/io/image_loader.h"
#include "core/io/ip.h"
#include "core/io/resource_loader.h"
#include "core/object/message_queue.h"
#include "core/os/os.h"
#include "core/os/time.h"
#include "core/register_core_types.h"
#include "core/string/translation_server.h"
#include "core/version.h"
#include "drivers/register_driver_types.h"
#include "main/app_icon.gen.h"
#include "main/main_timer_sync.h"
#include "main/performance.h"
#include "main/splash.gen.h"
#include "modules/register_module_types.h"
#include "platform/register_platform_apis.h"
#include "scene/main/scene_tree.h"
#include "scene/main/window.h"
#include "scene/property_list_helper.h"
#include "scene/register_scene_types.h"
#include "scene/resources/packed_scene.h"
#include "scene/theme/theme_db.h"
#include "servers/audio_server.h"
#include "servers/camera_server.h"
#include "servers/display_server.h"
#include "servers/movie_writer/movie_writer.h"
#include "servers/movie_writer/movie_writer_mjpeg.h"
#include "servers/navigation_server_3d.h"
#include "servers/navigation_server_3d_dummy.h"
#include "servers/register_server_types.h"
#include "servers/rendering/rendering_server_default.h"
#include "servers/text/text_server_dummy.h"
#include "servers/text_server.h"

// 2D
#include "servers/navigation_server_2d.h"
#include "servers/navigation_server_2d_dummy.h"
#include "servers/physics_server_2d.h"
#include "servers/physics_server_2d_dummy.h"

#ifndef _3D_DISABLED
#include "servers/physics_server_3d.h"
#include "servers/physics_server_3d_dummy.h"
#include "servers/xr_server.h"
#endif // _3D_DISABLED

#ifdef TESTS_ENABLED
#include "tests/test_main.h"
#endif

#ifdef TOOLS_ENABLED
#include "editor/debugger/debug_adapter/debug_adapter_server.h"
#include "editor/debugger/editor_debugger_node.h"
#include "editor/doc_data_class_path.gen.h"
#include "editor/doc_tools.h"
#include "editor/editor_file_system.h"
#include "editor/editor_help.h"
#include "editor/editor_node.h"
#include "editor/editor_paths.h"
#include "editor/editor_settings.h"
#include "editor/editor_translation.h"
#include "editor/progress_dialog.h"
#include "editor/project_manager.h"
#include "editor/register_editor_types.h"

#if defined(TOOLS_ENABLED) && !defined(NO_EDITOR_SPLASH)
#include "main/splash_editor.gen.h"
#endif

#ifndef DISABLE_DEPRECATED
#include "editor/project_converter_3_to_4.h"
#endif // DISABLE_DEPRECATED
#endif // TOOLS_ENABLED

#if defined(STEAMAPI_ENABLED)
#include "main/steam_tracker.h"
#endif

#include "modules/modules_enabled.gen.h" // For mono.

#if defined(MODULE_MONO_ENABLED) && defined(TOOLS_ENABLED)
#include "modules/mono/editor/bindings_generator.h"
#endif

#ifdef MODULE_GDSCRIPT_ENABLED
#include "modules/gdscript/gdscript.h"
#if defined(TOOLS_ENABLED) && !defined(GDSCRIPT_NO_LSP)
#include "modules/gdscript/language_server/gdscript_language_server.h"
#endif // TOOLS_ENABLED && !GDSCRIPT_NO_LSP
#endif // MODULE_GDSCRIPT_ENABLED

/* Static members */

// Singletons

// Initialized in setup()
static Engine *engine = nullptr;
static ProjectSettings *globals = nullptr;
static Input *input = nullptr;
static InputMap *input_map = nullptr;
static TranslationServer *translation_server = nullptr;
static Performance *performance = nullptr;
static PackedData *packed_data = nullptr;
#ifdef MINIZIP_ENABLED
static ZipArchive *zip_packed_data = nullptr;
#endif
static MessageQueue *message_queue = nullptr;

#if defined(STEAMAPI_ENABLED)
static SteamTracker *steam_tracker = nullptr;
#endif

// Initialized in setup2()
static AudioServer *audio_server = nullptr;
static CameraServer *camera_server = nullptr;
static DisplayServer *display_server = nullptr;
static RenderingServer *rendering_server = nullptr;
static TextServerManager *tsman = nullptr;
static ThemeDB *theme_db = nullptr;
static NavigationServer2D *navigation_server_2d = nullptr;
static PhysicsServer2DManager *physics_server_2d_manager = nullptr;
static PhysicsServer2D *physics_server_2d = nullptr;
static NavigationServer3D *navigation_server_3d = nullptr;
#ifndef _3D_DISABLED
static PhysicsServer3DManager *physics_server_3d_manager = nullptr;
static PhysicsServer3D *physics_server_3d = nullptr;
static XRServer *xr_server = nullptr;
#endif // _3D_DISABLED
// We error out if setup2() doesn't turn this true
static bool _start_success = false;

// Drivers

String display_driver = "";
String tablet_driver = "";
String text_driver = "";
String rendering_driver = "";
String rendering_method = "";
static int text_driver_idx = -1;
static int audio_driver_idx = -1;

// Engine config/tools

static bool single_window = false;
static bool editor = false;
static bool project_manager = false;
static bool cmdline_tool = false;
static String locale;
static String log_file;
static bool show_help = false;
static uint64_t quit_after = 0;
static OS::ProcessID editor_pid = 0;
#ifdef TOOLS_ENABLED
static bool found_project = false;
static bool auto_build_solutions = false;
static String debug_server_uri;
static bool wait_for_import = false;
static bool restore_editor_window_layout = true;
#ifndef DISABLE_DEPRECATED
static int converter_max_kb_file = 4 * 1024; // 4MB
static int converter_max_line_length = 100000;
#endif // DISABLE_DEPRECATED

HashMap<Main::CLIScope, Vector<String>> forwardable_cli_arguments;
#endif
static bool single_threaded_scene = false;

// Display

static DisplayServer::WindowMode window_mode = DisplayServer::WINDOW_MODE_WINDOWED;
static DisplayServer::ScreenOrientation window_orientation = DisplayServer::SCREEN_LANDSCAPE;
static DisplayServer::VSyncMode window_vsync_mode = DisplayServer::VSYNC_ENABLED;
static uint32_t window_flags = 0;
static Size2i window_size = Size2i(1152, 648);

static int init_screen = DisplayServer::SCREEN_PRIMARY;
static bool init_fullscreen = false;
static bool init_maximized = false;
static bool init_windowed = false;
static bool init_always_on_top = false;
static bool init_use_custom_pos = false;
static bool init_use_custom_screen = false;
static Vector2 init_custom_pos;
static int64_t init_embed_parent_window_id = 0;
<<<<<<< HEAD
static bool init_hidden = false;
=======
>>>>>>> f9695ef8

// Debug

static bool use_debug_profiler = false;
#ifdef DEBUG_ENABLED
static bool debug_collisions = false;
static bool debug_paths = false;
static bool debug_navigation = false;
static bool debug_avoidance = false;
static bool debug_canvas_item_redraw = false;
#endif
static int max_fps = -1;
static int frame_delay = 0;
static int audio_output_latency = 0;
static bool disable_render_loop = false;
static int fixed_fps = -1;
static MovieWriter *movie_writer = nullptr;
static bool disable_vsync = false;
static bool print_fps = false;
#ifdef TOOLS_ENABLED
static bool editor_pseudolocalization = false;
static bool dump_gdextension_interface = false;
static bool dump_extension_api = false;
static bool include_docs_in_extension_api_dump = false;
static bool validate_extension_api = false;
static String validate_extension_api_file;
#endif
bool profile_gpu = false;

// Constants.

static const String NULL_DISPLAY_DRIVER("headless");
static const String NULL_AUDIO_DRIVER("Dummy");

// The length of the longest column in the command-line help we should align to
// (excluding the 2-space left and right margins).
// Currently, this is `--export-release <preset> <path>`.
static const int OPTION_COLUMN_LENGTH = 32;

/* Helper methods */

bool Main::is_cmdline_tool() {
	return cmdline_tool;
}

#ifdef TOOLS_ENABLED
const Vector<String> &Main::get_forwardable_cli_arguments(Main::CLIScope p_scope) {
	return forwardable_cli_arguments[p_scope];
}
#endif

static String unescape_cmdline(const String &p_str) {
	return p_str.replace("%20", " ");
}

static String get_full_version_string() {
	String hash = String(VERSION_HASH);
	if (!hash.is_empty()) {
		hash = "." + hash.left(9);
	}
	return String(VERSION_FULL_BUILD) + hash;
}

#if defined(TOOLS_ENABLED) && defined(MODULE_GDSCRIPT_ENABLED)
static Vector<String> get_files_with_extension(const String &p_root, const String &p_extension) {
	Vector<String> paths;

	Ref<DirAccess> dir = DirAccess::open(p_root);
	if (dir.is_valid()) {
		dir->list_dir_begin();
		String fn = dir->get_next();
		while (!fn.is_empty()) {
			if (!dir->current_is_hidden() && fn != "." && fn != "..") {
				if (dir->current_is_dir()) {
					paths.append_array(get_files_with_extension(p_root.path_join(fn), p_extension));
				} else if (fn.get_extension() == p_extension) {
					paths.append(p_root.path_join(fn));
				}
			}
			fn = dir->get_next();
		}
		dir->list_dir_end();
	}

	return paths;
}
#endif

// FIXME: Could maybe be moved to have less code in main.cpp.
void initialize_physics() {
#ifndef _3D_DISABLED
	/// 3D Physics Server
	physics_server_3d = PhysicsServer3DManager::get_singleton()->new_server(
			GLOBAL_GET(PhysicsServer3DManager::setting_property_name));
	if (!physics_server_3d) {
		// Physics server not found, Use the default physics
		physics_server_3d = PhysicsServer3DManager::get_singleton()->new_default_server();
	}

	// Fall back to dummy if no default server has been registered.
	if (!physics_server_3d) {
		WARN_PRINT(vformat("Falling back to dummy PhysicsServer3D; 3D physics functionality will be disabled. If this is intended, set the %s project setting to Dummy.", PhysicsServer3DManager::setting_property_name));
		physics_server_3d = memnew(PhysicsServer3DDummy);
	}

	// Should be impossible, but make sure it's not null.
	ERR_FAIL_NULL_MSG(physics_server_3d, "Failed to initialize PhysicsServer3D.");
	physics_server_3d->init();
#endif // _3D_DISABLED

	// 2D Physics server
	physics_server_2d = PhysicsServer2DManager::get_singleton()->new_server(
			GLOBAL_GET(PhysicsServer2DManager::get_singleton()->setting_property_name));
	if (!physics_server_2d) {
		// Physics server not found, Use the default physics
		physics_server_2d = PhysicsServer2DManager::get_singleton()->new_default_server();
	}

	// Fall back to dummy if no default server has been registered.
	if (!physics_server_2d) {
		WARN_PRINT(vformat("Falling back to dummy PhysicsServer2D; 2D physics functionality will be disabled. If this is intended, set the %s project setting to Dummy.", PhysicsServer2DManager::setting_property_name));
		physics_server_2d = memnew(PhysicsServer2DDummy);
	}

	// Should be impossible, but make sure it's not null.
	ERR_FAIL_NULL_MSG(physics_server_2d, "Failed to initialize PhysicsServer2D.");
	physics_server_2d->init();
}

void finalize_physics() {
#ifndef _3D_DISABLED
	physics_server_3d->finish();
	memdelete(physics_server_3d);
#endif // _3D_DISABLED

	physics_server_2d->finish();
	memdelete(physics_server_2d);
}

void finalize_display() {
	rendering_server->finish();
	memdelete(rendering_server);

	memdelete(display_server);
}

void initialize_navigation_server() {
	ERR_FAIL_COND(navigation_server_3d != nullptr);
	ERR_FAIL_COND(navigation_server_2d != nullptr);

	// Init 3D Navigation Server
	navigation_server_3d = NavigationServer3DManager::new_default_server();

	// Fall back to dummy if no default server has been registered.
	if (!navigation_server_3d) {
		navigation_server_3d = memnew(NavigationServer3DDummy);
	}

	// Should be impossible, but make sure it's not null.
	ERR_FAIL_NULL_MSG(navigation_server_3d, "Failed to initialize NavigationServer3D.");
	navigation_server_3d->init();

	// Init 2D Navigation Server
	navigation_server_2d = NavigationServer2DManager::new_default_server();
	if (!navigation_server_2d) {
		navigation_server_2d = memnew(NavigationServer2DDummy);
	}

	ERR_FAIL_NULL_MSG(navigation_server_2d, "Failed to initialize NavigationServer2D.");
	navigation_server_2d->init();
}

void finalize_navigation_server() {
	ERR_FAIL_NULL(navigation_server_3d);
	navigation_server_3d->finish();
	memdelete(navigation_server_3d);
	navigation_server_3d = nullptr;

	ERR_FAIL_NULL(navigation_server_2d);
	navigation_server_2d->finish();
	memdelete(navigation_server_2d);
	navigation_server_2d = nullptr;
}

void initialize_theme_db() {
	theme_db = memnew(ThemeDB);
}

void finalize_theme_db() {
	memdelete(theme_db);
	theme_db = nullptr;
}

//#define DEBUG_INIT
#ifdef DEBUG_INIT
#define MAIN_PRINT(m_txt) print_line(m_txt)
#else
#define MAIN_PRINT(m_txt)
#endif

void Main::print_header(bool p_rich) {
	if (VERSION_TIMESTAMP > 0) {
		// Version timestamp available.
		if (p_rich) {
			Engine::get_singleton()->print_header_rich("\u001b[38;5;39m" + String(VERSION_NAME) + "\u001b[0m v" + get_full_version_string() + " (" + Time::get_singleton()->get_datetime_string_from_unix_time(VERSION_TIMESTAMP, true) + " UTC) - \u001b[4m" + String(VERSION_WEBSITE));
		} else {
			Engine::get_singleton()->print_header(String(VERSION_NAME) + " v" + get_full_version_string() + " (" + Time::get_singleton()->get_datetime_string_from_unix_time(VERSION_TIMESTAMP, true) + " UTC) - " + String(VERSION_WEBSITE));
		}
	} else {
		if (p_rich) {
			Engine::get_singleton()->print_header_rich("\u001b[38;5;39m" + String(VERSION_NAME) + "\u001b[0m v" + get_full_version_string() + " - \u001b[4m" + String(VERSION_WEBSITE));
		} else {
			Engine::get_singleton()->print_header(String(VERSION_NAME) + " v" + get_full_version_string() + " - " + String(VERSION_WEBSITE));
		}
	}
}

/**
 * Prints a copyright notice in the command-line help with colored text. A newline is
 * automatically added at the end.
 */
void Main::print_help_copyright(const char *p_notice) {
	OS::get_singleton()->print("\u001b[90m%s\u001b[0m\n", p_notice);
}

/**
 * Prints a title in the command-line help with colored text. A newline is
 * automatically added at beginning and at the end.
 */
void Main::print_help_title(const char *p_title) {
	OS::get_singleton()->print("\n\u001b[1;93m%s:\u001b[0m\n", p_title);
}

/**
 * Returns the option string with required and optional arguments colored separately from the rest of the option.
 * This color replacement must be done *after* calling `rpad()` for the length padding to be done correctly.
 */
String Main::format_help_option(const char *p_option) {
	return (String(p_option)
					.rpad(OPTION_COLUMN_LENGTH)
					.replace("[", "\u001b[96m[")
					.replace("]", "]\u001b[0m")
					.replace("<", "\u001b[95m<")
					.replace(">", ">\u001b[0m"));
}

/**
 * Prints an option in the command-line help with colored text. No newline is
 * added at the end. `p_availability` denotes which build types the argument is
 * available in. Support in release export templates implies support in debug
 * export templates and editor. Support in debug export templates implies
 * support in editor.
 */
void Main::print_help_option(const char *p_option, const char *p_description, CLIOptionAvailability p_availability) {
	const bool option_empty = (p_option && !p_option[0]);
	if (!option_empty) {
		const char *availability_badge = "";
		switch (p_availability) {
			case CLI_OPTION_AVAILABILITY_EDITOR:
				availability_badge = "\u001b[1;91mE";
				break;
			case CLI_OPTION_AVAILABILITY_TEMPLATE_DEBUG:
				availability_badge = "\u001b[1;94mD";
				break;
			case CLI_OPTION_AVAILABILITY_TEMPLATE_RELEASE:
				availability_badge = "\u001b[1;92mR";
				break;
			case CLI_OPTION_AVAILABILITY_HIDDEN:
				// Use for multiline option names (but not when the option name is empty).
				availability_badge = " ";
				break;
		}
		OS::get_singleton()->print(
				"  \u001b[92m%s  %s\u001b[0m  %s",
				format_help_option(p_option).utf8().ptr(),
				availability_badge,
				p_description);
	} else {
		// Make continuation lines for descriptions faint if the option name is empty.
		OS::get_singleton()->print(
				"  \u001b[92m%s   \u001b[0m  \u001b[90m%s",
				format_help_option(p_option).utf8().ptr(),
				p_description);
	}
}

void Main::print_help(const char *p_binary) {
	print_header(true);
	print_help_copyright("Free and open source software under the terms of the MIT license.");
	print_help_copyright("(c) 2014-present Godot Engine contributors. (c) 2007-present Juan Linietsky, Ariel Manzur.");

	print_help_title("Usage");
	OS::get_singleton()->print("  %s \u001b[96m[options] [path to scene or \"project.godot\" file]\u001b[0m\n", p_binary);

#if defined(TOOLS_ENABLED)
	print_help_title("Option legend (this build = editor)");
#elif defined(DEBUG_ENABLED)
	print_help_title("Option legend (this build = debug export template)");
#else
	print_help_title("Option legend (this build = release export template)");
#endif

	OS::get_singleton()->print("  \u001b[1;92mR\u001b[0m  Available in editor builds, debug export templates and release export templates.\n");
#ifdef DEBUG_ENABLED
	OS::get_singleton()->print("  \u001b[1;94mD\u001b[0m  Available in editor builds and debug export templates only.\n");
#endif
#ifdef TOOLS_ENABLED
	OS::get_singleton()->print("  \u001b[1;91mE\u001b[0m  Only available in editor builds.\n");
#endif

	print_help_title("General options");
	print_help_option("-h, --help", "Display this help message.\n");
	print_help_option("--version", "Display the version string.\n");
	print_help_option("-v, --verbose", "Use verbose stdout mode.\n");
	print_help_option("--quiet", "Quiet mode, silences stdout messages. Errors are still displayed.\n");
	print_help_option("--no-header", "Do not print engine version and rendering method header on startup.\n");

	print_help_title("Run options");
	print_help_option("--, ++", "Separator for user-provided arguments. Following arguments are not used by the engine, but can be read from `OS.get_cmdline_user_args()`.\n");
#ifdef TOOLS_ENABLED
	print_help_option("-e, --editor", "Start the editor instead of running the scene.\n", CLI_OPTION_AVAILABILITY_EDITOR);
	print_help_option("-p, --project-manager", "Start the project manager, even if a project is auto-detected.\n", CLI_OPTION_AVAILABILITY_EDITOR);
	print_help_option("--debug-server <uri>", "Start the editor debug server (<protocol>://<host/IP>[:port], e.g. tcp://127.0.0.1:6007)\n", CLI_OPTION_AVAILABILITY_EDITOR);
	print_help_option("--dap-port <port>", "Use the specified port for the GDScript Debugger Adaptor protocol. Recommended port range [1024, 49151].\n", CLI_OPTION_AVAILABILITY_EDITOR);
#if defined(MODULE_GDSCRIPT_ENABLED) && !defined(GDSCRIPT_NO_LSP)
	print_help_option("--lsp-port <port>", "Use the specified port for the GDScript language server protocol. Recommended port range [1024, 49151].\n", CLI_OPTION_AVAILABILITY_EDITOR);
#endif // MODULE_GDSCRIPT_ENABLED && !GDSCRIPT_NO_LSP
#endif
	print_help_option("--quit", "Quit after the first iteration.\n");
	print_help_option("--quit-after <int>", "Quit after the given number of iterations. Set to 0 to disable.\n");
	print_help_option("-l, --language <locale>", "Use a specific locale (<locale> being a two-letter code).\n");
	print_help_option("--path <directory>", "Path to a project (<directory> must contain a \"project.godot\" file).\n");
	print_help_option("-u, --upwards", "Scan folders upwards for project.godot file.\n");
	print_help_option("--main-pack <file>", "Path to a pack (.pck) file to load.\n");
	print_help_option("--render-thread <mode>", "Render thread mode (\"unsafe\", \"safe\", \"separate\").\n");
	print_help_option("--remote-fs <address>", "Remote filesystem (<host/IP>[:<port>] address).\n");
	print_help_option("--remote-fs-password <password>", "Password for remote filesystem.\n");

	print_help_option("--audio-driver <driver>", "Audio driver [");
	for (int i = 0; i < AudioDriverManager::get_driver_count(); i++) {
		if (i > 0) {
			OS::get_singleton()->print(", ");
		}
		OS::get_singleton()->print("\"%s\"", AudioDriverManager::get_driver(i)->get_name());
	}
	OS::get_singleton()->print("].\n");

	print_help_option("--display-driver <driver>", "Display driver (and rendering driver) [");
	for (int i = 0; i < DisplayServer::get_create_function_count(); i++) {
		if (i > 0) {
			OS::get_singleton()->print(", ");
		}
		OS::get_singleton()->print("\"%s\" (", DisplayServer::get_create_function_name(i));
		Vector<String> rd = DisplayServer::get_create_function_rendering_drivers(i);
		for (int j = 0; j < rd.size(); j++) {
			if (j > 0) {
				OS::get_singleton()->print(", ");
			}
			OS::get_singleton()->print("\"%s\"", rd[j].utf8().get_data());
		}
		OS::get_singleton()->print(")");
	}
	OS::get_singleton()->print("].\n");
	print_help_option("--audio-output-latency <ms>", "Override audio output latency in milliseconds (default is 15 ms).\n");
	print_help_option("", "Lower values make sound playback more reactive but increase CPU usage, and may result in audio cracking if the CPU can't keep up.\n");

	print_help_option("--rendering-method <renderer>", "Renderer name. Requires driver support.\n");
	print_help_option("--rendering-driver <driver>", "Rendering driver (depends on display driver).\n");
	print_help_option("--gpu-index <device_index>", "Use a specific GPU (run with --verbose to get a list of available devices).\n");
	print_help_option("--text-driver <driver>", "Text driver (used for font rendering, bidirectional support and shaping).\n");
	print_help_option("--tablet-driver <driver>", "Pen tablet input driver.\n");
	print_help_option("--headless", "Enable headless mode (--display-driver headless --audio-driver Dummy). Useful for servers and with --script.\n");
	print_help_option("--log-file <file>", "Write output/error log to the specified path instead of the default location defined by the project.\n");
	print_help_option("", "<file> path should be absolute or relative to the project directory.\n");
	print_help_option("--write-movie <file>", "Write a video to the specified path (usually with .avi or .png extension).\n");
	print_help_option("", "--fixed-fps is forced when enabled, but it can be used to change movie FPS.\n");
	print_help_option("", "--disable-vsync can speed up movie writing but makes interaction more difficult.\n");
	print_help_option("", "--quit-after can be used to specify the number of frames to write.\n");

	print_help_title("Display options");
	print_help_option("-f, --fullscreen", "Request fullscreen mode.\n");
	print_help_option("-m, --maximized", "Request a maximized window.\n");
	print_help_option("-w, --windowed", "Request windowed mode.\n");
	print_help_option("-t, --always-on-top", "Request an always-on-top window.\n");
	print_help_option("--resolution <W>x<H>", "Request window resolution.\n");
	print_help_option("--position <X>,<Y>", "Request window position.\n");
	print_help_option("--screen <N>", "Request window screen.\n");
	print_help_option("--single-window", "Use a single window (no separate subwindows).\n");
#ifndef _3D_DISABLED
	print_help_option("--xr-mode <mode>", "Select XR (Extended Reality) mode [\"default\", \"off\", \"on\"].\n");
#endif
	print_help_option("--wid <window_id>", "Request parented to window.\n");
<<<<<<< HEAD
	print_help_option("--hidden", "Request hidden window.\n");
=======
>>>>>>> f9695ef8

	print_help_title("Debug options");
	print_help_option("-d, --debug", "Debug (local stdout debugger).\n");
	print_help_option("-b, --breakpoints", "Breakpoint list as source::line comma-separated pairs, no spaces (use %%20 instead).\n");
	print_help_option("--profiling", "Enable profiling in the script debugger.\n");
	print_help_option("--gpu-profile", "Show a GPU profile of the tasks that took the most time during frame rendering.\n");
	print_help_option("--gpu-validation", "Enable graphics API validation layers for debugging.\n");
#ifdef DEBUG_ENABLED
	print_help_option("--gpu-abort", "Abort on graphics API usage errors (usually validation layer errors). May help see the problem if your system freezes.\n", CLI_OPTION_AVAILABILITY_TEMPLATE_DEBUG);
#endif
	print_help_option("--generate-spirv-debug-info", "Generate SPIR-V debug information. This allows source-level shader debugging with RenderDoc.\n");
#if defined(DEBUG_ENABLED) || defined(DEV_ENABLED)
	print_help_option("--extra-gpu-memory-tracking", "Enables additional memory tracking (see class reference for `RenderingDevice.get_driver_and_device_memory_report()` and linked methods). Currently only implemented for Vulkan. Enabling this feature may cause crashes on some systems due to buggy drivers or bugs in the Vulkan Loader. See https://github.com/godotengine/godot/issues/95967\n");
	print_help_option("--accurate-breadcrumbs", "Force barriers between breadcrumbs. Useful for narrowing down a command causing GPU resets. Currently only implemented for Vulkan.\n");
#endif
	print_help_option("--remote-debug <uri>", "Remote debug (<protocol>://<host/IP>[:<port>], e.g. tcp://127.0.0.1:6007).\n");
	print_help_option("--single-threaded-scene", "Force scene tree to run in single-threaded mode. Sub-thread groups are disabled and run on the main thread.\n");
#if defined(DEBUG_ENABLED)
	print_help_option("--debug-collisions", "Show collision shapes when running the scene.\n", CLI_OPTION_AVAILABILITY_TEMPLATE_DEBUG);
	print_help_option("--debug-paths", "Show path lines when running the scene.\n", CLI_OPTION_AVAILABILITY_TEMPLATE_DEBUG);
	print_help_option("--debug-navigation", "Show navigation polygons when running the scene.\n", CLI_OPTION_AVAILABILITY_TEMPLATE_DEBUG);
	print_help_option("--debug-avoidance", "Show navigation avoidance debug visuals when running the scene.\n", CLI_OPTION_AVAILABILITY_TEMPLATE_DEBUG);
	print_help_option("--debug-stringnames", "Print all StringName allocations to stdout when the engine quits.\n", CLI_OPTION_AVAILABILITY_TEMPLATE_DEBUG);
	print_help_option("--debug-canvas-item-redraw", "Display a rectangle each time a canvas item requests a redraw (useful to troubleshoot low processor mode).\n", CLI_OPTION_AVAILABILITY_TEMPLATE_DEBUG);

#endif
	print_help_option("--max-fps <fps>", "Set a maximum number of frames per second rendered (can be used to limit power usage). A value of 0 results in unlimited framerate.\n");
	print_help_option("--frame-delay <ms>", "Simulate high CPU load (delay each frame by <ms> milliseconds). Do not use as a FPS limiter; use --max-fps instead.\n");
	print_help_option("--time-scale <scale>", "Force time scale (higher values are faster, 1.0 is normal speed).\n");
	print_help_option("--disable-vsync", "Forces disabling of vertical synchronization, even if enabled in the project settings. Does not override driver-level V-Sync enforcement.\n");
	print_help_option("--disable-render-loop", "Disable render loop so rendering only occurs when called explicitly from script.\n");
	print_help_option("--disable-crash-handler", "Disable crash handler when supported by the platform code.\n");
	print_help_option("--fixed-fps <fps>", "Force a fixed number of frames per second. This setting disables real-time synchronization.\n");
	print_help_option("--delta-smoothing <enable>", "Enable or disable frame delta smoothing [\"enable\", \"disable\"].\n");
	print_help_option("--print-fps", "Print the frames per second to the stdout.\n");
#ifdef TOOLS_ENABLED
	print_help_option("--editor-pseudolocalization", "Enable pseudolocalization for the editor and the project manager.\n", CLI_OPTION_AVAILABILITY_EDITOR);
#endif

	print_help_title("Standalone tools");
	print_help_option("-s, --script <script>", "Run a script.\n");
	print_help_option("--main-loop <main_loop_name>", "Run a MainLoop specified by its global class name.\n");
	print_help_option("--check-only", "Only parse for errors and quit (use with --script).\n");
#ifdef TOOLS_ENABLED
	print_help_option("--import", "Starts the editor, waits for any resources to be imported, and then quits.\n", CLI_OPTION_AVAILABILITY_EDITOR);
	print_help_option("--export-release <preset> <path>", "Export the project in release mode using the given preset and output path. The preset name should match one defined in \"export_presets.cfg\".\n", CLI_OPTION_AVAILABILITY_EDITOR);
	print_help_option("", "<path> should be absolute or relative to the project directory, and include the filename for the binary (e.g. \"builds/game.exe\").\n");
	print_help_option("", "The target directory must exist.\n");
	print_help_option("--export-debug <preset> <path>", "Export the project in debug mode using the given preset and output path. See --export-release description for other considerations.\n", CLI_OPTION_AVAILABILITY_EDITOR);
	print_help_option("--export-pack <preset> <path>", "Export the project data only using the given preset and output path. The <path> extension determines whether it will be in PCK or ZIP format.\n", CLI_OPTION_AVAILABILITY_EDITOR);
	print_help_option("--export-patch <preset> <path>", "Export pack with changed files only. See --export-pack description for other considerations.\n", CLI_OPTION_AVAILABILITY_EDITOR);
	print_help_option("--patches <paths>", "List of patches to use with --export-patch. The list is comma-separated.\n", CLI_OPTION_AVAILABILITY_EDITOR);
	print_help_option("--install-android-build-template", "Install the Android build template. Used in conjunction with --export-release or --export-debug.\n", CLI_OPTION_AVAILABILITY_EDITOR);
#ifndef DISABLE_DEPRECATED
	// Commands are long; split the description to a second line.
	print_help_option("--convert-3to4 ", "\n", CLI_OPTION_AVAILABILITY_HIDDEN);
	print_help_option("  [max_file_kb] [max_line_size]", "Converts project from Godot 3.x to Godot 4.x.\n", CLI_OPTION_AVAILABILITY_EDITOR);
	print_help_option("--validate-conversion-3to4 ", "\n", CLI_OPTION_AVAILABILITY_HIDDEN);
	print_help_option("  [max_file_kb] [max_line_size]", "Shows what elements will be renamed when converting project from Godot 3.x to Godot 4.x.\n", CLI_OPTION_AVAILABILITY_EDITOR);
#endif // DISABLE_DEPRECATED
	print_help_option("--doctool [path]", "Dump the engine API reference to the given <path> (defaults to current directory) in XML format, merging if existing files are found.\n", CLI_OPTION_AVAILABILITY_EDITOR);
	print_help_option("--no-docbase", "Disallow dumping the base types (used with --doctool).\n", CLI_OPTION_AVAILABILITY_EDITOR);
	print_help_option("--gdextension-docs", "Rather than dumping the engine API, generate API reference from all the GDExtensions loaded in the current project (used with --doctool).\n", CLI_OPTION_AVAILABILITY_EDITOR);
#ifdef MODULE_GDSCRIPT_ENABLED
	print_help_option("--gdscript-docs <path>", "Rather than dumping the engine API, generate API reference from the inline documentation in the GDScript files found in <path> (used with --doctool).\n", CLI_OPTION_AVAILABILITY_EDITOR);
#endif
	print_help_option("--build-solutions", "Build the scripting solutions (e.g. for C# projects). Implies --editor and requires a valid project to edit.\n", CLI_OPTION_AVAILABILITY_EDITOR);
	print_help_option("--dump-gdextension-interface", "Generate a GDExtension header file \"gdextension_interface.h\" in the current folder. This file is the base file required to implement a GDExtension.\n", CLI_OPTION_AVAILABILITY_EDITOR);
	print_help_option("--dump-extension-api", "Generate a JSON dump of the Godot API for GDExtension bindings named \"extension_api.json\" in the current folder.\n", CLI_OPTION_AVAILABILITY_EDITOR);
	print_help_option("--dump-extension-api-with-docs", "Generate JSON dump of the Godot API like the previous option, but including documentation.\n", CLI_OPTION_AVAILABILITY_EDITOR);
	print_help_option("--validate-extension-api <path>", "Validate an extension API file dumped (with one of the two previous options) from a previous version of the engine to ensure API compatibility.\n", CLI_OPTION_AVAILABILITY_EDITOR);
	print_help_option("", "If incompatibilities or errors are detected, the exit code will be non-zero.\n");
	print_help_option("--benchmark", "Benchmark the run time and print it to console.\n", CLI_OPTION_AVAILABILITY_EDITOR);
	print_help_option("--benchmark-file <path>", "Benchmark the run time and save it to a given file in JSON format. The path should be absolute.\n", CLI_OPTION_AVAILABILITY_EDITOR);
#ifdef TESTS_ENABLED
	print_help_option("--test [--help]", "Run unit tests. Use --test --help for more information.\n", CLI_OPTION_AVAILABILITY_EDITOR);
#endif
#endif
	OS::get_singleton()->print("\n");
}

#ifdef TESTS_ENABLED
// The order is the same as in `Main::setup()`, only core and some editor types
// are initialized here. This also combines `Main::setup2()` initialization.
Error Main::test_setup() {
	Thread::make_main_thread();
	set_current_thread_safe_for_nodes(true);

	OS::get_singleton()->initialize();

	engine = memnew(Engine);

	register_core_types();
	register_core_driver_types();

	packed_data = memnew(PackedData);

	globals = memnew(ProjectSettings);

	register_core_settings(); // Here globals are present.

	translation_server = memnew(TranslationServer);
	tsman = memnew(TextServerManager);

	if (tsman) {
		Ref<TextServerDummy> ts;
		ts.instantiate();
		tsman->add_interface(ts);
	}

#ifndef _3D_DISABLED
	physics_server_3d_manager = memnew(PhysicsServer3DManager);
#endif // _3D_DISABLED
	physics_server_2d_manager = memnew(PhysicsServer2DManager);

	// From `Main::setup2()`.
	initialize_modules(MODULE_INITIALIZATION_LEVEL_CORE);
	register_core_extensions();

	register_core_singletons();

	/** INITIALIZE SERVERS **/
	register_server_types();
#ifndef _3D_DISABLED
	XRServer::set_xr_mode(XRServer::XRMODE_OFF); // Skip in tests.
#endif // _3D_DISABLED
	initialize_modules(MODULE_INITIALIZATION_LEVEL_SERVERS);
	GDExtensionManager::get_singleton()->initialize_extensions(GDExtension::INITIALIZATION_LEVEL_SERVERS);

	translation_server->setup(); //register translations, load them, etc.
	if (!locale.is_empty()) {
		translation_server->set_locale(locale);
	}
	translation_server->load_translations();
	ResourceLoader::load_translation_remaps(); //load remaps for resources

	ResourceLoader::load_path_remaps();

	// Initialize ThemeDB early so that scene types can register their theme items.
	// Default theme will be initialized later, after modules and ScriptServer are ready.
	initialize_theme_db();

	register_scene_types();
	register_driver_types();

	register_scene_singletons();

	initialize_modules(MODULE_INITIALIZATION_LEVEL_SCENE);
	GDExtensionManager::get_singleton()->initialize_extensions(GDExtension::INITIALIZATION_LEVEL_SCENE);

#ifdef TOOLS_ENABLED
	ClassDB::set_current_api(ClassDB::API_EDITOR);
	register_editor_types();

	initialize_modules(MODULE_INITIALIZATION_LEVEL_EDITOR);
	GDExtensionManager::get_singleton()->initialize_extensions(GDExtension::INITIALIZATION_LEVEL_EDITOR);

	ClassDB::set_current_api(ClassDB::API_CORE);
#endif
	register_platform_apis();

	// Theme needs modules to be initialized so that sub-resources can be loaded.
	theme_db->initialize_theme_noproject();

	initialize_navigation_server();

	ERR_FAIL_COND_V(TextServerManager::get_singleton()->get_interface_count() == 0, ERR_CANT_CREATE);

	/* Use one with the most features available. */
	int max_features = 0;
	for (int i = 0; i < TextServerManager::get_singleton()->get_interface_count(); i++) {
		uint32_t features = TextServerManager::get_singleton()->get_interface(i)->get_features();
		int feature_number = 0;
		while (features) {
			feature_number += features & 1;
			features >>= 1;
		}
		if (feature_number >= max_features) {
			max_features = feature_number;
			text_driver_idx = i;
		}
	}
	if (text_driver_idx >= 0) {
		Ref<TextServer> ts = TextServerManager::get_singleton()->get_interface(text_driver_idx);
		TextServerManager::get_singleton()->set_primary_interface(ts);
		if (ts->has_feature(TextServer::FEATURE_USE_SUPPORT_DATA)) {
			ts->load_support_data("res://" + ts->get_support_data_filename());
		}
	} else {
		ERR_FAIL_V_MSG(ERR_CANT_CREATE, "TextServer: Unable to create TextServer interface.");
	}

	ClassDB::set_current_api(ClassDB::API_NONE);

	_start_success = true;

	return OK;
}

// The order is the same as in `Main::cleanup()`.
void Main::test_cleanup() {
	ERR_FAIL_COND(!_start_success);

	for (int i = 0; i < TextServerManager::get_singleton()->get_interface_count(); i++) {
		TextServerManager::get_singleton()->get_interface(i)->cleanup();
	}

	ResourceLoader::remove_custom_loaders();
	ResourceSaver::remove_custom_savers();
	PropertyListHelper::clear_base_helpers();

#ifdef TOOLS_ENABLED
	GDExtensionManager::get_singleton()->deinitialize_extensions(GDExtension::INITIALIZATION_LEVEL_EDITOR);
	uninitialize_modules(MODULE_INITIALIZATION_LEVEL_EDITOR);
	unregister_editor_types();
#endif

	GDExtensionManager::get_singleton()->deinitialize_extensions(GDExtension::INITIALIZATION_LEVEL_SCENE);
	uninitialize_modules(MODULE_INITIALIZATION_LEVEL_SCENE);

	unregister_platform_apis();
	unregister_driver_types();
	unregister_scene_types();

	finalize_theme_db();

	finalize_navigation_server();

	GDExtensionManager::get_singleton()->deinitialize_extensions(GDExtension::INITIALIZATION_LEVEL_SERVERS);
	uninitialize_modules(MODULE_INITIALIZATION_LEVEL_SERVERS);
	unregister_server_types();

	EngineDebugger::deinitialize();
	OS::get_singleton()->finalize();

	if (packed_data) {
		memdelete(packed_data);
	}
	if (translation_server) {
		memdelete(translation_server);
	}
	if (tsman) {
		memdelete(tsman);
	}
#ifndef _3D_DISABLED
	if (physics_server_3d_manager) {
		memdelete(physics_server_3d_manager);
	}
#endif // _3D_DISABLED
	if (physics_server_2d_manager) {
		memdelete(physics_server_2d_manager);
	}
	if (globals) {
		memdelete(globals);
	}

	unregister_core_driver_types();
	unregister_core_extensions();
	uninitialize_modules(MODULE_INITIALIZATION_LEVEL_CORE);

	if (engine) {
		memdelete(engine);
	}

	unregister_core_types();

	OS::get_singleton()->finalize_core();
}
#endif

int Main::test_entrypoint(int argc, char *argv[], bool &tests_need_run) {
	for (int x = 0; x < argc; x++) {
		if ((strncmp(argv[x], "--test", 6) == 0) && (strlen(argv[x]) == 6)) {
			tests_need_run = true;
#ifdef TESTS_ENABLED
			// TODO: need to come up with different test contexts.
			// Not every test requires high-level functionality like `ClassDB`.
			test_setup();
			int status = test_main(argc, argv);
			test_cleanup();
			return status;
#else
			ERR_PRINT(
					"`--test` was specified on the command line, but this Godot binary was compiled without support for unit tests. Aborting.\n"
					"To be able to run unit tests, use the `tests=yes` SCons option when compiling Godot.\n");
			return EXIT_FAILURE;
#endif
		}
	}
	tests_need_run = false;
	return EXIT_SUCCESS;
}

/* Engine initialization
 *
 * Consists of several methods that are called by each platform's specific main(argc, argv).
 * To fully understand engine init, one should therefore start from the platform's main and
 * see how it calls into the Main class' methods.
 *
 * The initialization is typically done in 3 steps (with the setup2 step triggered either
 * automatically by setup, or manually in the platform's main).
 *
 * - setup(execpath, argc, argv, p_second_phase) is the main entry point for all platforms,
 *   responsible for the initialization of all low level singletons and core types, and parsing
 *   command line arguments to configure things accordingly.
 *   If p_second_phase is true, it will chain into setup2() (default behavior). This is
 *   disabled on some platforms (Android, iOS) which trigger the second step in their own time.
 *
 * - setup2(p_main_tid_override) registers high level servers and singletons, displays the
 *   boot splash, then registers higher level types (scene, editor, etc.).
 *
 * - start() is the last step and that's where command line tools can run, or the main loop
 *   can be created eventually and the project settings put into action. That's also where
 *   the editor node is created, if relevant.
 *   start() does it own argument parsing for a subset of the command line arguments described
 *   in help, it's a bit messy and should be globalized with the setup() parsing somehow.
 */

Error Main::setup(const char *execpath, int argc, char *argv[], bool p_second_phase) {
	Thread::make_main_thread();
	set_current_thread_safe_for_nodes(true);

	OS::get_singleton()->initialize();

	// Benchmark tracking must be done after `OS::get_singleton()->initialize()` as on some
	// platforms, it's used to set up the time utilities.
	OS::get_singleton()->benchmark_begin_measure("Startup", "Main::Setup");

	engine = memnew(Engine);

	MAIN_PRINT("Main: Initialize CORE");

	register_core_types();
	register_core_driver_types();

	MAIN_PRINT("Main: Initialize Globals");

	input_map = memnew(InputMap);
	globals = memnew(ProjectSettings);

	register_core_settings(); //here globals are present

	translation_server = memnew(TranslationServer);
	performance = memnew(Performance);
	GDREGISTER_CLASS(Performance);
	engine->add_singleton(Engine::Singleton("Performance", performance));

	// Only flush stdout in debug builds by default, as spamming `print()` will
	// decrease performance if this is enabled.
	GLOBAL_DEF_RST("application/run/flush_stdout_on_print", false);
	GLOBAL_DEF_RST("application/run/flush_stdout_on_print.debug", true);

	MAIN_PRINT("Main: Parse CMDLine");

	/* argument parsing and main creation */
	List<String> args;
	List<String> main_args;
	List<String> user_args;
	bool adding_user_args = false;
	List<String> platform_args = OS::get_singleton()->get_cmdline_platform_args();

	// Add command line arguments.
	for (int i = 0; i < argc; i++) {
		args.push_back(String::utf8(argv[i]));
	}

	// Add arguments received from macOS LaunchService (URL schemas, file associations).
	for (const String &arg : platform_args) {
		args.push_back(arg);
	}

	List<String>::Element *I = args.front();

	while (I) {
		I->get() = unescape_cmdline(I->get().strip_edges());
		I = I->next();
	}

	String audio_driver = "";
	String project_path = ".";
	bool upwards = false;
	String debug_uri = "";
	bool skip_breakpoints = false;
	String main_pack;
	bool quiet_stdout = false;
	int rtm = -1;

	String remotefs;
	String remotefs_pass;

	Vector<String> breakpoints;
	bool use_custom_res = true;
	bool force_res = false;
	bool delta_smoothing_override = false;

	String default_renderer = "";
	String default_renderer_mobile = "";
	String renderer_hints = "";

	packed_data = PackedData::get_singleton();
	if (!packed_data) {
		packed_data = memnew(PackedData);
	}

#ifdef MINIZIP_ENABLED

	//XXX: always get_singleton() == 0x0
	zip_packed_data = ZipArchive::get_singleton();
	//TODO: remove this temporary fix
	if (!zip_packed_data) {
		zip_packed_data = memnew(ZipArchive);
	}

	packed_data->add_pack_source(zip_packed_data);
#endif

	// Exit error code used in the `goto error` conditions.
	// It's returned as the program exit code. ERR_HELP is special cased and handled as success (0).
	Error exit_err = ERR_INVALID_PARAMETER;

	I = args.front();
	while (I) {
		List<String>::Element *N = I->next();

		const String &arg = I->get();

#ifdef MACOS_ENABLED
		// Ignore the process serial number argument passed by macOS Gatekeeper.
		// Otherwise, Godot would try to open a non-existent project on the first start and abort.
		if (arg.begins_with("-psn_")) {
			I = N;
			continue;
		}
#endif

#ifdef TOOLS_ENABLED
		if (arg == "--debug" ||
				arg == "--verbose" ||
				arg == "--disable-crash-handler") {
			forwardable_cli_arguments[CLI_SCOPE_TOOL].push_back(arg);
			forwardable_cli_arguments[CLI_SCOPE_PROJECT].push_back(arg);
		}
		if (arg == "--single-window") {
			forwardable_cli_arguments[CLI_SCOPE_TOOL].push_back(arg);
		}
		if (arg == "--audio-driver" ||
				arg == "--display-driver" ||
				arg == "--rendering-method" ||
				arg == "--rendering-driver" ||
				arg == "--xr-mode") {
			if (N) {
				forwardable_cli_arguments[CLI_SCOPE_TOOL].push_back(arg);
				forwardable_cli_arguments[CLI_SCOPE_TOOL].push_back(N->get());
			}
		}
		// If gpu is specified, both editor and debug instances started from editor will inherit.
		if (arg == "--gpu-index") {
			if (N) {
				const String &next_arg = N->get();
				forwardable_cli_arguments[CLI_SCOPE_TOOL].push_back(arg);
				forwardable_cli_arguments[CLI_SCOPE_TOOL].push_back(next_arg);
				forwardable_cli_arguments[CLI_SCOPE_PROJECT].push_back(arg);
				forwardable_cli_arguments[CLI_SCOPE_PROJECT].push_back(next_arg);
			}
		}
#endif

		if (adding_user_args) {
			user_args.push_back(arg);
		} else if (arg == "-h" || arg == "--help" || arg == "/?") { // display help

			show_help = true;
			exit_err = ERR_HELP; // Hack to force an early exit in `main()` with a success code.
			goto error;

		} else if (arg == "--version") {
			print_line(get_full_version_string());
			exit_err = ERR_HELP; // Hack to force an early exit in `main()` with a success code.
			goto error;

		} else if (arg == "-v" || arg == "--verbose") { // verbose output

			OS::get_singleton()->_verbose_stdout = true;
		} else if (arg == "-q" || arg == "--quiet") { // quieter output

			quiet_stdout = true;

		} else if (arg == "--no-header") {
			Engine::get_singleton()->_print_header = false;

		} else if (arg == "--audio-driver") { // audio driver

			if (N) {
				audio_driver = N->get();

				bool found = false;
				for (int i = 0; i < AudioDriverManager::get_driver_count(); i++) {
					if (audio_driver == AudioDriverManager::get_driver(i)->get_name()) {
						found = true;
					}
				}

				if (!found) {
					OS::get_singleton()->print("Unknown audio driver '%s', aborting.\nValid options are ",
							audio_driver.utf8().get_data());

					for (int i = 0; i < AudioDriverManager::get_driver_count(); i++) {
						if (i == AudioDriverManager::get_driver_count() - 1) {
							OS::get_singleton()->print(" and ");
						} else if (i != 0) {
							OS::get_singleton()->print(", ");
						}

						OS::get_singleton()->print("'%s'", AudioDriverManager::get_driver(i)->get_name());
					}

					OS::get_singleton()->print(".\n");

					goto error;
				}

				N = N->next();
			} else {
				OS::get_singleton()->print("Missing audio driver argument, aborting.\n");
				goto error;
			}
		} else if (arg == "--audio-output-latency") {
			if (N) {
				audio_output_latency = N->get().to_int();
				N = N->next();
			} else {
				OS::get_singleton()->print("Missing audio output latency argument, aborting.\n");
				goto error;
			}
		} else if (arg == "--text-driver") {
			if (N) {
				text_driver = N->get();
				N = N->next();
			} else {
				OS::get_singleton()->print("Missing text driver argument, aborting.\n");
				goto error;
			}

		} else if (arg == "--display-driver") { // force video driver

			if (N) {
				display_driver = N->get();

				bool found = false;
				for (int i = 0; i < DisplayServer::get_create_function_count(); i++) {
					if (display_driver == DisplayServer::get_create_function_name(i)) {
						found = true;
					}
				}

				if (!found) {
					OS::get_singleton()->print("Unknown display driver '%s', aborting.\nValid options are ",
							display_driver.utf8().get_data());

					for (int i = 0; i < DisplayServer::get_create_function_count(); i++) {
						if (i == DisplayServer::get_create_function_count() - 1) {
							OS::get_singleton()->print(" and ");
						} else if (i != 0) {
							OS::get_singleton()->print(", ");
						}

						OS::get_singleton()->print("'%s'", DisplayServer::get_create_function_name(i));
					}

					OS::get_singleton()->print(".\n");

					goto error;
				}

				N = N->next();
			} else {
				OS::get_singleton()->print("Missing display driver argument, aborting.\n");
				goto error;
			}
		} else if (arg == "--rendering-method") {
			if (N) {
				rendering_method = N->get();
				N = N->next();
			} else {
				OS::get_singleton()->print("Missing renderer name argument, aborting.\n");
				goto error;
			}
		} else if (arg == "--rendering-driver") {
			if (N) {
				rendering_driver = N->get();
				N = N->next();
			} else {
				OS::get_singleton()->print("Missing rendering driver argument, aborting.\n");
				goto error;
			}
		} else if (arg == "-f" || arg == "--fullscreen") { // force fullscreen
			init_fullscreen = true;
			window_mode = DisplayServer::WINDOW_MODE_FULLSCREEN;
		} else if (arg == "-m" || arg == "--maximized") { // force maximized window
			init_maximized = true;
			window_mode = DisplayServer::WINDOW_MODE_MAXIMIZED;
		} else if (arg == "-w" || arg == "--windowed") { // force windowed window

			init_windowed = true;
		} else if (arg == "--gpu-index") {
			if (N) {
				Engine::singleton->gpu_idx = N->get().to_int();
				N = N->next();
			} else {
				OS::get_singleton()->print("Missing GPU index argument, aborting.\n");
				goto error;
			}
		} else if (arg == "--gpu-validation") {
			Engine::singleton->use_validation_layers = true;
#ifdef DEBUG_ENABLED
		} else if (arg == "--gpu-abort") {
			Engine::singleton->abort_on_gpu_errors = true;
#endif
		} else if (arg == "--generate-spirv-debug-info") {
			Engine::singleton->generate_spirv_debug_info = true;
#if defined(DEBUG_ENABLED) || defined(DEV_ENABLED)
		} else if (arg == "--extra-gpu-memory-tracking") {
			Engine::singleton->extra_gpu_memory_tracking = true;
		} else if (arg == "--accurate-breadcrumbs") {
			Engine::singleton->accurate_breadcrumbs = true;
#endif
		} else if (arg == "--tablet-driver") {
			if (N) {
				tablet_driver = N->get();
				N = N->next();
			} else {
				OS::get_singleton()->print("Missing tablet driver argument, aborting.\n");
				goto error;
			}
		} else if (arg == "--delta-smoothing") {
			if (N) {
				String string = N->get();
				bool recognized = false;
				if (string == "enable") {
					OS::get_singleton()->set_delta_smoothing(true);
					delta_smoothing_override = true;
					recognized = true;
				}
				if (string == "disable") {
					OS::get_singleton()->set_delta_smoothing(false);
					delta_smoothing_override = false;
					recognized = true;
				}
				if (!recognized) {
					OS::get_singleton()->print("Delta-smoothing argument not recognized, aborting.\n");
					goto error;
				}
				N = N->next();
			} else {
				OS::get_singleton()->print("Missing delta-smoothing argument, aborting.\n");
				goto error;
			}
		} else if (arg == "--single-window") { // force single window

			single_window = true;
		} else if (arg == "-t" || arg == "--always-on-top") { // force always-on-top window

			init_always_on_top = true;
		} else if (arg == "--resolution") { // force resolution

			if (N) {
				String vm = N->get();

				if (!vm.contains("x")) { // invalid parameter format

					OS::get_singleton()->print("Invalid resolution '%s', it should be e.g. '1280x720'.\n",
							vm.utf8().get_data());
					goto error;
				}

				int w = vm.get_slice("x", 0).to_int();
				int h = vm.get_slice("x", 1).to_int();

				if (w <= 0 || h <= 0) {
					OS::get_singleton()->print("Invalid resolution '%s', width and height must be above 0.\n",
							vm.utf8().get_data());
					goto error;
				}

				window_size.width = w;
				window_size.height = h;
				force_res = true;

				N = N->next();
			} else {
				OS::get_singleton()->print("Missing resolution argument, aborting.\n");
				goto error;
			}

		} else if (arg == "--screen") { // set window screen

			if (N) {
				init_screen = N->get().to_int();
				init_use_custom_screen = true;

				N = N->next();
			} else {
				OS::get_singleton()->print("Missing screen argument, aborting.\n");
				goto error;
			}

		} else if (arg == "--position") { // set window position

			if (N) {
				String vm = N->get();

				if (!vm.contains(",")) { // invalid parameter format

					OS::get_singleton()->print("Invalid position '%s', it should be e.g. '80,128'.\n",
							vm.utf8().get_data());
					goto error;
				}

				int x = vm.get_slice(",", 0).to_int();
				int y = vm.get_slice(",", 1).to_int();

				init_custom_pos = Point2(x, y);
				init_use_custom_pos = true;

				N = N->next();
			} else {
				OS::get_singleton()->print("Missing position argument, aborting.\n");
				goto error;
			}

		} else if (arg == "--headless") { // enable headless mode (no audio, no rendering).

			audio_driver = NULL_AUDIO_DRIVER;
			display_driver = NULL_DISPLAY_DRIVER;

		} else if (arg == "--log-file") { // write to log file

			if (N) {
				log_file = N->get();
				N = N->next();
			} else {
				OS::get_singleton()->print("Missing log file path argument, aborting.\n");
				goto error;
			}
		} else if (arg == "--profiling") { // enable profiling

			use_debug_profiler = true;

		} else if (arg == "-l" || arg == "--language") { // language

			if (N) {
				locale = N->get();
				N = N->next();
			} else {
				OS::get_singleton()->print("Missing language argument, aborting.\n");
				goto error;
			}

		} else if (arg == "--remote-fs") { // remote filesystem

			if (N) {
				remotefs = N->get();
				N = N->next();
			} else {
				OS::get_singleton()->print("Missing remote filesystem address, aborting.\n");
				goto error;
			}
		} else if (arg == "--remote-fs-password") { // remote filesystem password

			if (N) {
				remotefs_pass = N->get();
				N = N->next();
			} else {
				OS::get_singleton()->print("Missing remote filesystem password, aborting.\n");
				goto error;
			}
		} else if (arg == "--render-thread") { // render thread mode

			if (N) {
				if (N->get() == "safe") {
					rtm = OS::RENDER_THREAD_SAFE;
				} else if (N->get() == "unsafe") {
					rtm = OS::RENDER_THREAD_UNSAFE;
				} else if (N->get() == "separate") {
					rtm = OS::RENDER_SEPARATE_THREAD;
				} else {
					OS::get_singleton()->print("Unknown render thread mode, aborting.\nValid options are 'unsafe', 'safe' and 'separate'.\n");
					goto error;
				}

				N = N->next();
			} else {
				OS::get_singleton()->print("Missing render thread mode argument, aborting.\n");
				goto error;
			}
#ifdef TOOLS_ENABLED
		} else if (arg == "-e" || arg == "--editor") { // starts editor

			editor = true;
		} else if (arg == "-p" || arg == "--project-manager") { // starts project manager
			project_manager = true;
		} else if (arg == "--debug-server") {
			if (N) {
				debug_server_uri = N->get();
				if (!debug_server_uri.contains("://")) { // wrong address
					OS::get_singleton()->print("Invalid debug server uri. It should be of the form <protocol>://<bind_address>:<port>.\n");
					goto error;
				}
				N = N->next();
			} else {
				OS::get_singleton()->print("Missing remote debug server uri, aborting.\n");
				goto error;
			}
		} else if (arg == "--single-threaded-scene") {
			single_threaded_scene = true;
		} else if (arg == "--build-solutions") { // Build the scripting solution such C#

			auto_build_solutions = true;
			editor = true;
			cmdline_tool = true;
		} else if (arg == "--dump-gdextension-interface") {
			// Register as an editor instance to use low-end fallback if relevant.
			editor = true;
			cmdline_tool = true;
			dump_gdextension_interface = true;
			print_line("Dumping GDExtension interface header file");
			// Hack. Not needed but otherwise we end up detecting that this should
			// run the project instead of a cmdline tool.
			// Needs full refactoring to fix properly.
			main_args.push_back(arg);
		} else if (arg == "--dump-extension-api") {
			// Register as an editor instance to use low-end fallback if relevant.
			editor = true;
			cmdline_tool = true;
			dump_extension_api = true;
			print_line("Dumping Extension API");
			// Hack. Not needed but otherwise we end up detecting that this should
			// run the project instead of a cmdline tool.
			// Needs full refactoring to fix properly.
			main_args.push_back(arg);
		} else if (arg == "--dump-extension-api-with-docs") {
			// Register as an editor instance to use low-end fallback if relevant.
			editor = true;
			cmdline_tool = true;
			dump_extension_api = true;
			include_docs_in_extension_api_dump = true;
			print_line("Dumping Extension API including documentation");
			// Hack. Not needed but otherwise we end up detecting that this should
			// run the project instead of a cmdline tool.
			// Needs full refactoring to fix properly.
			main_args.push_back(arg);
		} else if (arg == "--validate-extension-api") {
			// Register as an editor instance to use low-end fallback if relevant.
			editor = true;
			cmdline_tool = true;
			validate_extension_api = true;
			// Hack. Not needed but otherwise we end up detecting that this should
			// run the project instead of a cmdline tool.
			// Needs full refactoring to fix properly.
			main_args.push_back(arg);

			if (N) {
				validate_extension_api_file = N->get();

				N = N->next();
			} else {
				OS::get_singleton()->print("Missing file to load argument after --validate-extension-api, aborting.");
				goto error;
			}
		} else if (arg == "--import") {
			editor = true;
			cmdline_tool = true;
			wait_for_import = true;
			quit_after = 1;
		} else if (arg == "--export-release" || arg == "--export-debug" ||
				arg == "--export-pack" || arg == "--export-patch") { // Export project
			// Actually handling is done in start().
			editor = true;
			cmdline_tool = true;
			wait_for_import = true;
			main_args.push_back(arg);
		} else if (arg == "--patches") {
			if (N) {
				// Actually handling is done in start().
				main_args.push_back(arg);
				main_args.push_back(N->get());

				N = N->next();
			} else {
				OS::get_singleton()->print("Missing comma-separated list of patches after --patches, aborting.\n");
				goto error;
			}
#ifndef DISABLE_DEPRECATED
		} else if (arg == "--export") { // For users used to 3.x syntax.
			OS::get_singleton()->print("The Godot 3 --export option was changed to more explicit --export-release / --export-debug / --export-pack options.\nSee the --help output for details.\n");
			goto error;
		} else if (arg == "--convert-3to4") {
			// Actually handling is done in start().
			cmdline_tool = true;
			main_args.push_back(arg);

			if (N && !N->get().begins_with("-")) {
				if (itos(N->get().to_int()) == N->get()) {
					converter_max_kb_file = N->get().to_int();
				}
				if (N->next() && !N->next()->get().begins_with("-")) {
					if (itos(N->next()->get().to_int()) == N->next()->get()) {
						converter_max_line_length = N->next()->get().to_int();
					}
				}
			}
		} else if (arg == "--validate-conversion-3to4") {
			// Actually handling is done in start().
			cmdline_tool = true;
			main_args.push_back(arg);

			if (N && !N->get().begins_with("-")) {
				if (itos(N->get().to_int()) == N->get()) {
					converter_max_kb_file = N->get().to_int();
				}
				if (N->next() && !N->next()->get().begins_with("-")) {
					if (itos(N->next()->get().to_int()) == N->next()->get()) {
						converter_max_line_length = N->next()->get().to_int();
					}
				}
			}
#endif // DISABLE_DEPRECATED
		} else if (arg == "--doctool") {
			// Actually handling is done in start().
			cmdline_tool = true;

			// `--doctool` implies `--headless` to avoid spawning an unnecessary window
			// and speed up class reference generation.
			audio_driver = NULL_AUDIO_DRIVER;
			display_driver = NULL_DISPLAY_DRIVER;
			main_args.push_back(arg);
#ifdef MODULE_GDSCRIPT_ENABLED
		} else if (arg == "--gdscript-docs") {
			if (N) {
				project_path = N->get();
				// Will be handled in start()
				main_args.push_back(arg);
				main_args.push_back(N->get());
				N = N->next();
				// GDScript docgen requires Autoloads, but loading those also creates a main loop.
				// This forces main loop to quit without adding more GDScript-specific exceptions to setup.
				quit_after = 1;
			} else {
				OS::get_singleton()->print("Missing relative or absolute path to project for --gdscript-docs, aborting.\n");
				goto error;
			}
#endif // MODULE_GDSCRIPT_ENABLED
#endif // TOOLS_ENABLED
		} else if (arg == "--path") { // set path of project to start or edit

			if (N) {
				String p = N->get();
				if (OS::get_singleton()->set_cwd(p) != OK) {
					OS::get_singleton()->print("Invalid project path specified: \"%s\", aborting.\n", p.utf8().get_data());
					goto error;
				}
				N = N->next();
			} else {
				OS::get_singleton()->print("Missing relative or absolute path, aborting.\n");
				goto error;
			}
		} else if (arg == "-u" || arg == "--upwards") { // scan folders upwards
			upwards = true;
		} else if (arg == "--quit") { // Auto quit at the end of the first main loop iteration
			quit_after = 1;
		} else if (arg == "--quit-after") { // Quit after the given number of iterations
			if (N) {
				quit_after = N->get().to_int();
				N = N->next();
			} else {
				OS::get_singleton()->print("Missing number of iterations, aborting.\n");
				goto error;
			}
		} else if (arg.ends_with("project.godot")) {
			String path;
			String file = arg;
			int sep = MAX(file.rfind("/"), file.rfind("\\"));
			if (sep == -1) {
				path = ".";
			} else {
				path = file.substr(0, sep);
			}
			if (OS::get_singleton()->set_cwd(path) == OK) {
				// path already specified, don't override
			} else {
				project_path = path;
			}
#ifdef TOOLS_ENABLED
			editor = true;
#endif
		} else if (arg == "-b" || arg == "--breakpoints") { // add breakpoints

			if (N) {
				String bplist = N->get();
				breakpoints = bplist.split(",");
				N = N->next();
			} else {
				OS::get_singleton()->print("Missing list of breakpoints, aborting.\n");
				goto error;
			}

		} else if (arg == "--max-fps") { // set maximum rendered FPS

			if (N) {
				max_fps = N->get().to_int();
				N = N->next();
			} else {
				OS::get_singleton()->print("Missing maximum FPS argument, aborting.\n");
				goto error;
			}

		} else if (arg == "--frame-delay") { // force frame delay

			if (N) {
				frame_delay = N->get().to_int();
				N = N->next();
			} else {
				OS::get_singleton()->print("Missing frame delay argument, aborting.\n");
				goto error;
			}

		} else if (arg == "--time-scale") { // force time scale

			if (N) {
				Engine::get_singleton()->set_time_scale(N->get().to_float());
				N = N->next();
			} else {
				OS::get_singleton()->print("Missing time scale argument, aborting.\n");
				goto error;
			}

		} else if (arg == "--main-pack") {
			if (N) {
				main_pack = N->get();
				N = N->next();
			} else {
				OS::get_singleton()->print("Missing path to main pack file, aborting.\n");
				goto error;
			}

		} else if (arg == "-d" || arg == "--debug") {
			debug_uri = "local://";
			OS::get_singleton()->_debug_stdout = true;
#if defined(DEBUG_ENABLED)
		} else if (arg == "--debug-collisions") {
			debug_collisions = true;
		} else if (arg == "--debug-paths") {
			debug_paths = true;
		} else if (arg == "--debug-navigation") {
			debug_navigation = true;
		} else if (arg == "--debug-avoidance") {
			debug_avoidance = true;
		} else if (arg == "--debug-canvas-item-redraw") {
			debug_canvas_item_redraw = true;
		} else if (arg == "--debug-stringnames") {
			StringName::set_debug_stringnames(true);
#endif
		} else if (arg == "--remote-debug") {
			if (N) {
				debug_uri = N->get();
				if (!debug_uri.contains("://")) { // wrong address
					OS::get_singleton()->print(
							"Invalid debug host address, it should be of the form <protocol>://<host/IP>:<port>.\n");
					goto error;
				}
				N = N->next();
			} else {
				OS::get_singleton()->print("Missing remote debug host address, aborting.\n");
				goto error;
			}
		} else if (arg == "--editor-pid") { // not exposed to user
			if (N) {
				editor_pid = N->get().to_int();
				N = N->next();
			} else {
				OS::get_singleton()->print("Missing editor PID argument, aborting.\n");
				goto error;
			}
		} else if (arg == "--disable-render-loop") {
			disable_render_loop = true;
		} else if (arg == "--fixed-fps") {
			if (N) {
				fixed_fps = N->get().to_int();
				N = N->next();
			} else {
				OS::get_singleton()->print("Missing fixed-fps argument, aborting.\n");
				goto error;
			}
		} else if (arg == "--write-movie") {
			if (N) {
				Engine::get_singleton()->set_write_movie_path(N->get());
				N = N->next();
				if (fixed_fps == -1) {
					fixed_fps = 60;
				}
				OS::get_singleton()->_writing_movie = true;
			} else {
				OS::get_singleton()->print("Missing write-movie argument, aborting.\n");
				goto error;
			}
		} else if (arg == "--disable-vsync") {
			disable_vsync = true;
		} else if (arg == "--print-fps") {
			print_fps = true;
#ifdef TOOLS_ENABLED
		} else if (arg == "--editor-pseudolocalization") {
			editor_pseudolocalization = true;
#endif // TOOLS_ENABLED
		} else if (arg == "--profile-gpu") {
			profile_gpu = true;
		} else if (arg == "--disable-crash-handler") {
			OS::get_singleton()->disable_crash_handler();
		} else if (arg == "--skip-breakpoints") {
			skip_breakpoints = true;
#ifndef _3D_DISABLED
		} else if (arg == "--xr-mode") {
			if (N) {
				String xr_mode = N->get().to_lower();
				N = N->next();
				if (xr_mode == "default") {
					XRServer::set_xr_mode(XRServer::XRMODE_DEFAULT);
				} else if (xr_mode == "off") {
					XRServer::set_xr_mode(XRServer::XRMODE_OFF);
				} else if (xr_mode == "on") {
					XRServer::set_xr_mode(XRServer::XRMODE_ON);
				} else {
					OS::get_singleton()->print("Unknown --xr-mode argument \"%s\", aborting.\n", xr_mode.ascii().get_data());
					goto error;
				}
			} else {
				OS::get_singleton()->print("Missing --xr-mode argument, aborting.\n");
				goto error;
			}
#endif // _3D_DISABLED
		} else if (arg == "--benchmark") {
			OS::get_singleton()->set_use_benchmark(true);
		} else if (arg == "--benchmark-file") {
			if (N) {
				OS::get_singleton()->set_use_benchmark(true);
				String benchmark_file = N->get();
				OS::get_singleton()->set_benchmark_file(benchmark_file);
				N = N->next();
			} else {
				OS::get_singleton()->print("Missing <path> argument for --benchmark-file <path>.\n");
				goto error;
			}
#if defined(TOOLS_ENABLED) && defined(MODULE_GDSCRIPT_ENABLED) && !defined(GDSCRIPT_NO_LSP)
		} else if (arg == "--lsp-port") {
			if (N) {
				int port_override = N->get().to_int();
				if (port_override < 0 || port_override > 65535) {
					OS::get_singleton()->print("<port> argument for --lsp-port <port> must be between 0 and 65535.\n");
					goto error;
				}
				GDScriptLanguageServer::port_override = port_override;
				N = N->next();
			} else {
				OS::get_singleton()->print("Missing <port> argument for --lsp-port <port>.\n");
				goto error;
			}
#endif // TOOLS_ENABLED && MODULE_GDSCRIPT_ENABLED && !GDSCRIPT_NO_LSP
#if defined(TOOLS_ENABLED)
		} else if (arg == "--dap-port") {
			if (N) {
				int port_override = N->get().to_int();
				if (port_override < 0 || port_override > 65535) {
					OS::get_singleton()->print("<port> argument for --dap-port <port> must be between 0 and 65535.\n");
					goto error;
				}
				DebugAdapterServer::port_override = port_override;
				N = N->next();
			} else {
				OS::get_singleton()->print("Missing <port> argument for --dap-port <port>.\n");
				goto error;
			}
#endif // TOOLS_ENABLED
		} else if (arg == "--wid") {
			if (N) {
				init_embed_parent_window_id = N->get().to_int();
				if (init_embed_parent_window_id == 0) {
					OS::get_singleton()->print("<window_id> argument for --wid <window_id> must be different then 0.\n");
					goto error;
				}

<<<<<<< HEAD
				OS::get_singleton()->_embedded = true;
				Engine::get_singleton()->set_embedded(true);
=======
				OS::get_singleton()->_embedded_in_editor = true;
				Engine::get_singleton()->set_embedded_in_editor(true);
>>>>>>> f9695ef8

				N = N->next();
			} else {
				OS::get_singleton()->print("Missing <window_id> argument for --wid <window_id>.\n");
				goto error;
			}

<<<<<<< HEAD
		} else if (arg == "--hidden") {
			init_hidden = true;

=======
>>>>>>> f9695ef8
		} else if (arg == "--" || arg == "++") {
			adding_user_args = true;
		} else {
			if (!FileAccess::exists(arg) && !DirAccess::exists(arg)) {
				// Warn if the argument isn't recognized by Godot *and* the file/folder
				// specified by a positional argument doesn't exist.
				// This allows projects to read file or folder paths as a positional argument
				// without printing a warning, as this scenario can't make use of user command line arguments.
				WARN_PRINT(vformat("Unknown command line argument \"%s\". User arguments should be passed after a -- or ++ separator, e.g. \"-- %s\".", arg, arg));
			}
			main_args.push_back(arg);
		}

		I = N;
	}

#ifdef TOOLS_ENABLED
	if (editor && project_manager) {
		OS::get_singleton()->print(
				"Error: Command line arguments implied opening both editor and project manager, which is not possible. Aborting.\n");
		goto error;
	}
#endif

	// Network file system needs to be configured before globals, since globals are based on the
	// 'project.godot' file which will only be available through the network if this is enabled
	if (!remotefs.is_empty()) {
		int port;
		if (remotefs.contains(":")) {
			port = remotefs.get_slicec(':', 1).to_int();
			remotefs = remotefs.get_slicec(':', 0);
		} else {
			port = 6010;
		}
		Error err = OS::get_singleton()->setup_remote_filesystem(remotefs, port, remotefs_pass, project_path);

		if (err) {
			OS::get_singleton()->printerr("Could not connect to remotefs: %s:%i.\n", remotefs.utf8().get_data(), port);
			goto error;
		}
	}

	OS::get_singleton()->_in_editor = editor;
	if (globals->setup(project_path, main_pack, upwards, editor) == OK) {
#ifdef TOOLS_ENABLED
		found_project = true;
#endif
	} else {
#ifdef TOOLS_ENABLED
		editor = false;
#else
		const String error_msg = "Error: Couldn't load project data at path \"" + project_path + "\". Is the .pck file missing?\nIf you've renamed the executable, the associated .pck file should also be renamed to match the executable's name (without the extension).\n";
		OS::get_singleton()->print("%s", error_msg.utf8().get_data());
		OS::get_singleton()->alert(error_msg);

		goto error;
#endif
	}

	// Initialize WorkerThreadPool.
	{
#ifdef THREADS_ENABLED
		if (editor || project_manager) {
			WorkerThreadPool::get_singleton()->init(-1, 0.75);
		} else {
			int worker_threads = GLOBAL_GET("threading/worker_pool/max_threads");
			float low_priority_ratio = GLOBAL_GET("threading/worker_pool/low_priority_thread_ratio");
			WorkerThreadPool::get_singleton()->init(worker_threads, low_priority_ratio);
		}
#else
		WorkerThreadPool::get_singleton()->init(0, 0);
#endif
	}

#ifdef TOOLS_ENABLED
	if (editor) {
		Engine::get_singleton()->set_editor_hint(true);
		Engine::get_singleton()->set_extension_reloading_enabled(true);
	}
#endif

	// Initialize user data dir.
	OS::get_singleton()->ensure_user_data_dir();

	initialize_modules(MODULE_INITIALIZATION_LEVEL_CORE);
	register_core_extensions(); // core extensions must be registered after globals setup and before display

	ResourceUID::get_singleton()->load_from_cache(true); // load UUIDs from cache.

	if (ProjectSettings::get_singleton()->has_custom_feature("dedicated_server")) {
		audio_driver = NULL_AUDIO_DRIVER;
		display_driver = NULL_DISPLAY_DRIVER;
	}

	GLOBAL_DEF(PropertyInfo(Variant::INT, "network/limits/debugger/max_chars_per_second", PROPERTY_HINT_RANGE, "0, 4096, 1, or_greater"), 32768);
	GLOBAL_DEF(PropertyInfo(Variant::INT, "network/limits/debugger/max_queued_messages", PROPERTY_HINT_RANGE, "0, 8192, 1, or_greater"), 2048);
	GLOBAL_DEF(PropertyInfo(Variant::INT, "network/limits/debugger/max_errors_per_second", PROPERTY_HINT_RANGE, "0, 200, 1, or_greater"), 400);
	GLOBAL_DEF(PropertyInfo(Variant::INT, "network/limits/debugger/max_warnings_per_second", PROPERTY_HINT_RANGE, "0, 200, 1, or_greater"), 400);

	EngineDebugger::initialize(debug_uri, skip_breakpoints, breakpoints, []() {
		if (editor_pid) {
			DisplayServer::get_singleton()->enable_for_stealing_focus(editor_pid);
		}
	});

#ifdef TOOLS_ENABLED
	if (editor) {
		packed_data->set_disabled(true);
		main_args.push_back("--editor");
		if (!init_windowed && !init_fullscreen) {
			init_maximized = true;
			window_mode = DisplayServer::WINDOW_MODE_MAXIMIZED;
		}
	}

	if (!project_manager && !editor) {
		// If we didn't find a project, we fall back to the project manager.
		project_manager = !found_project && !cmdline_tool;
	}

	if (project_manager) {
		Engine::get_singleton()->set_project_manager_hint(true);
	}
#endif

	GLOBAL_DEF("debug/file_logging/enable_file_logging", false);
	// Only file logging by default on desktop platforms as logs can't be
	// accessed easily on mobile/Web platforms (if at all).
	// This also prevents logs from being created for the editor instance, as feature tags
	// are disabled while in the editor (even if they should logically apply).
	GLOBAL_DEF("debug/file_logging/enable_file_logging.pc", true);
	GLOBAL_DEF("debug/file_logging/log_path", "user://logs/godot.log");
	GLOBAL_DEF(PropertyInfo(Variant::INT, "debug/file_logging/max_log_files", PROPERTY_HINT_RANGE, "0,20,1,or_greater"), 5);

	// If `--log-file` is used to override the log path, allow creating logs for the project manager or editor
	// and even if file logging is disabled in the Project Settings.
	// `--log-file` can be used with any path (including absolute paths outside the project folder),
	// so check for filesystem access if it's used.
	if (FileAccess::get_create_func(!log_file.is_empty() ? FileAccess::ACCESS_FILESYSTEM : FileAccess::ACCESS_USERDATA) &&
			(!log_file.is_empty() || (!project_manager && !editor && GLOBAL_GET("debug/file_logging/enable_file_logging")))) {
		// Don't create logs for the project manager as they would be written to
		// the current working directory, which is inconvenient.
		String base_path;
		int max_files;
		if (!log_file.is_empty()) {
			base_path = log_file;
			// Ensure log file name respects the specified override by disabling log rotation.
			max_files = 1;
		} else {
			base_path = GLOBAL_GET("debug/file_logging/log_path");
			max_files = GLOBAL_GET("debug/file_logging/max_log_files");
		}
		OS::get_singleton()->add_logger(memnew(RotatedFileLogger(base_path, max_files)));
	}

	if (main_args.size() == 0 && String(GLOBAL_GET("application/run/main_scene")) == "") {
#ifdef TOOLS_ENABLED
		if (!editor && !project_manager) {
#endif
			const String error_msg = "Error: Can't run project: no main scene defined in the project.\n";
			OS::get_singleton()->print("%s", error_msg.utf8().get_data());
			OS::get_singleton()->alert(error_msg);
			goto error;
#ifdef TOOLS_ENABLED
		}
#endif
	}

	if (editor || project_manager) {
		Engine::get_singleton()->set_editor_hint(true);
		use_custom_res = false;
		input_map->load_default(); //keys for editor
	} else {
		input_map->load_from_project_settings(); //keys for game
	}

	if (bool(GLOBAL_GET("application/run/disable_stdout"))) {
		quiet_stdout = true;
	}
	if (bool(GLOBAL_GET("application/run/disable_stderr"))) {
		CoreGlobals::print_error_enabled = false;
	}
	if (!bool(GLOBAL_GET("application/run/print_header"))) {
		// --no-header option for project settings.
		Engine::get_singleton()->_print_header = false;
	}

	if (quiet_stdout) {
		CoreGlobals::print_line_enabled = false;
	}

	Logger::set_flush_stdout_on_print(GLOBAL_GET("application/run/flush_stdout_on_print"));

	OS::get_singleton()->set_cmdline(execpath, main_args, user_args);

	{
		String driver_hints = "";
		String driver_hints_with_d3d12 = "";
		String driver_hints_with_metal = "";

		{
			Vector<String> driver_hints_arr;
#ifdef VULKAN_ENABLED
			driver_hints_arr.push_back("vulkan");
#endif
			driver_hints = String(",").join(driver_hints_arr);

#ifdef D3D12_ENABLED
			driver_hints_arr.push_back("d3d12");
#endif
			driver_hints_with_d3d12 = String(",").join(driver_hints_arr);

#ifdef METAL_ENABLED
			// Make metal the preferred and default driver.
			driver_hints_arr.insert(0, "metal");
#endif
			driver_hints_with_metal = String(",").join(driver_hints_arr);
		}

		String default_driver = driver_hints.get_slice(",", 0);
		String default_driver_with_d3d12 = driver_hints_with_d3d12.get_slice(",", 0);
		String default_driver_with_metal = driver_hints_with_metal.get_slice(",", 0);

		// For now everything defaults to vulkan when available. This can change in future updates.
		GLOBAL_DEF_RST_NOVAL("rendering/rendering_device/driver", default_driver);
		GLOBAL_DEF_RST_NOVAL(PropertyInfo(Variant::STRING, "rendering/rendering_device/driver.windows", PROPERTY_HINT_ENUM, driver_hints_with_d3d12), default_driver_with_d3d12);
		GLOBAL_DEF_RST_NOVAL(PropertyInfo(Variant::STRING, "rendering/rendering_device/driver.linuxbsd", PROPERTY_HINT_ENUM, driver_hints), default_driver);
		GLOBAL_DEF_RST_NOVAL(PropertyInfo(Variant::STRING, "rendering/rendering_device/driver.android", PROPERTY_HINT_ENUM, driver_hints), default_driver);
		GLOBAL_DEF_RST_NOVAL(PropertyInfo(Variant::STRING, "rendering/rendering_device/driver.ios", PROPERTY_HINT_ENUM, driver_hints_with_metal), default_driver_with_metal);
		GLOBAL_DEF_RST_NOVAL(PropertyInfo(Variant::STRING, "rendering/rendering_device/driver.macos", PROPERTY_HINT_ENUM, driver_hints_with_metal), default_driver_with_metal);

		GLOBAL_DEF_RST("rendering/rendering_device/fallback_to_vulkan", true);
		GLOBAL_DEF_RST("rendering/rendering_device/fallback_to_d3d12", true);
		GLOBAL_DEF_RST("rendering/rendering_device/fallback_to_opengl3", true);
	}

	{
		String driver_hints = "";
		String driver_hints_angle = "";
		String driver_hints_egl = "";
#ifdef GLES3_ENABLED
		driver_hints = "opengl3";
		driver_hints_angle = "opengl3,opengl3_angle"; // macOS, Windows.
		driver_hints_egl = "opengl3,opengl3_es"; // Linux.
#endif

		String default_driver = driver_hints.get_slice(",", 0);

		GLOBAL_DEF_RST_NOVAL("rendering/gl_compatibility/driver", default_driver);
		GLOBAL_DEF_RST_NOVAL(PropertyInfo(Variant::STRING, "rendering/gl_compatibility/driver.windows", PROPERTY_HINT_ENUM, driver_hints_angle), default_driver);
		GLOBAL_DEF_RST_NOVAL(PropertyInfo(Variant::STRING, "rendering/gl_compatibility/driver.linuxbsd", PROPERTY_HINT_ENUM, driver_hints_egl), default_driver);
		GLOBAL_DEF_RST_NOVAL(PropertyInfo(Variant::STRING, "rendering/gl_compatibility/driver.web", PROPERTY_HINT_ENUM, driver_hints), default_driver);
		GLOBAL_DEF_RST_NOVAL(PropertyInfo(Variant::STRING, "rendering/gl_compatibility/driver.android", PROPERTY_HINT_ENUM, driver_hints), default_driver);
		GLOBAL_DEF_RST_NOVAL(PropertyInfo(Variant::STRING, "rendering/gl_compatibility/driver.ios", PROPERTY_HINT_ENUM, driver_hints), default_driver);
		GLOBAL_DEF_RST_NOVAL(PropertyInfo(Variant::STRING, "rendering/gl_compatibility/driver.macos", PROPERTY_HINT_ENUM, driver_hints_angle), default_driver);

		GLOBAL_DEF_RST("rendering/gl_compatibility/nvidia_disable_threaded_optimization", true);
		GLOBAL_DEF_RST("rendering/gl_compatibility/fallback_to_angle", true);
		GLOBAL_DEF_RST("rendering/gl_compatibility/fallback_to_native", true);
		GLOBAL_DEF_RST("rendering/gl_compatibility/fallback_to_gles", true);

		Array device_blocklist;

#define BLOCK_DEVICE(m_vendor, m_name)      \
	{                                       \
		Dictionary device;                  \
		device["vendor"] = m_vendor;        \
		device["name"] = m_name;            \
		device_blocklist.push_back(device); \
	}

		// AMD GPUs.
		BLOCK_DEVICE("ATI", "Radeon 9"); // ATI Radeon 9000 Series
		BLOCK_DEVICE("ATI", "Radeon X"); // ATI Radeon X500-X2000 Series
		BLOCK_DEVICE("ATI", "Radeon HD 2"); // AMD/ATI (Mobility) Radeon HD 2xxx Series
		BLOCK_DEVICE("ATI", "Radeon HD 3"); // AMD/ATI (Mobility) Radeon HD 3xxx Series
		BLOCK_DEVICE("ATI", "Radeon HD 4"); // AMD/ATI (Mobility) Radeon HD 4xxx Series
		BLOCK_DEVICE("ATI", "Radeon HD 5"); // AMD/ATI (Mobility) Radeon HD 5xxx Series
		BLOCK_DEVICE("ATI", "Radeon HD 6"); // AMD/ATI (Mobility) Radeon HD 6xxx Series
		BLOCK_DEVICE("ATI", "Radeon HD 7"); // AMD/ATI (Mobility) Radeon HD 7xxx Series
		BLOCK_DEVICE("ATI", "Radeon HD 8"); // AMD/ATI (Mobility) Radeon HD 8xxx Series
		BLOCK_DEVICE("ATI", "Radeon(TM) R2 Graphics"); // APUs
		BLOCK_DEVICE("ATI", "Radeon(TM) R3 Graphics");
		BLOCK_DEVICE("ATI", "Radeon(TM) R4 Graphics");
		BLOCK_DEVICE("ATI", "Radeon(TM) R5 Graphics");
		BLOCK_DEVICE("ATI", "Radeon(TM) R6 Graphics");
		BLOCK_DEVICE("ATI", "Radeon(TM) R7 Graphics");
		BLOCK_DEVICE("AMD", "Radeon(TM) R7 Graphics");
		BLOCK_DEVICE("AMD", "Radeon(TM) R8 Graphics");
		BLOCK_DEVICE("ATI", "Radeon R5 Graphics");
		BLOCK_DEVICE("ATI", "Radeon R6 Graphics");
		BLOCK_DEVICE("ATI", "Radeon R7 Graphics");
		BLOCK_DEVICE("AMD", "Radeon R7 Graphics");
		BLOCK_DEVICE("AMD", "Radeon R8 Graphics");
		BLOCK_DEVICE("ATI", "Radeon R5 2"); // Rx 2xx Series
		BLOCK_DEVICE("ATI", "Radeon R7 2");
		BLOCK_DEVICE("ATI", "Radeon R9 2");
		BLOCK_DEVICE("ATI", "Radeon R5 M2"); // Rx M2xx Series
		BLOCK_DEVICE("ATI", "Radeon R7 M2");
		BLOCK_DEVICE("ATI", "Radeon R9 M2");
		BLOCK_DEVICE("ATI", "Radeon (TM) R9 Fury");
		BLOCK_DEVICE("ATI", "Radeon (TM) R5 3"); // Rx 3xx Series
		BLOCK_DEVICE("AMD", "Radeon (TM) R5 3");
		BLOCK_DEVICE("ATI", "Radeon (TM) R7 3");
		BLOCK_DEVICE("AMD", "Radeon (TM) R7 3");
		BLOCK_DEVICE("ATI", "Radeon (TM) R9 3");
		BLOCK_DEVICE("AMD", "Radeon (TM) R9 3");
		BLOCK_DEVICE("ATI", "Radeon (TM) R5 M3"); // Rx M3xx Series
		BLOCK_DEVICE("AMD", "Radeon (TM) R5 M3");
		BLOCK_DEVICE("ATI", "Radeon (TM) R7 M3");
		BLOCK_DEVICE("AMD", "Radeon (TM) R7 M3");
		BLOCK_DEVICE("ATI", "Radeon (TM) R9 M3");
		BLOCK_DEVICE("AMD", "Radeon (TM) R9 M3");

		// Intel GPUs.
		BLOCK_DEVICE("0x8086", "0x0042"); // HD Graphics, Gen5, Clarkdale
		BLOCK_DEVICE("0x8086", "0x0046"); // HD Graphics, Gen5, Arrandale
		BLOCK_DEVICE("0x8086", "0x010A"); // HD Graphics, Gen6, Sandy Bridge
		BLOCK_DEVICE("Intel", "Intel HD Graphics 2000");
		BLOCK_DEVICE("Intel", "Intel(R) HD Graphics 2000");
		BLOCK_DEVICE("0x8086", "0x0102"); // HD Graphics 2000, Gen6, Sandy Bridge
		BLOCK_DEVICE("0x8086", "0x0116"); // HD Graphics 3000, Gen6, Sandy Bridge
		BLOCK_DEVICE("Intel", "Intel HD Graphics 3000");
		BLOCK_DEVICE("Intel", "Intel(R) HD Graphics 3000");
		BLOCK_DEVICE("0x8086", "0x0126"); // HD Graphics 3000, Gen6, Sandy Bridge
		BLOCK_DEVICE("Intel", "Intel HD Graphics P3000");
		BLOCK_DEVICE("Intel", "Intel(R) HD Graphics P3000");
		BLOCK_DEVICE("0x8086", "0x0112"); // HD Graphics P3000, Gen6, Sandy Bridge
		BLOCK_DEVICE("0x8086", "0x0122");
		BLOCK_DEVICE("0x8086", "0x015A"); // HD Graphics, Gen7, Ivy Bridge
		BLOCK_DEVICE("Intel", "Intel HD Graphics 2500");
		BLOCK_DEVICE("Intel", "Intel(R) HD Graphics 2500");
		BLOCK_DEVICE("0x8086", "0x0152"); // HD Graphics 2500, Gen7, Ivy Bridge
		BLOCK_DEVICE("Intel", "Intel HD Graphics 4000");
		BLOCK_DEVICE("Intel", "Intel(R) HD Graphics 4000");
		BLOCK_DEVICE("0x8086", "0x0162"); // HD Graphics 4000, Gen7, Ivy Bridge
		BLOCK_DEVICE("0x8086", "0x0166");
		BLOCK_DEVICE("Intel", "Intel HD Graphics P4000");
		BLOCK_DEVICE("Intel", "Intel(R) HD Graphics P4000");
		BLOCK_DEVICE("0x8086", "0x016A"); // HD Graphics P4000, Gen7, Ivy Bridge
		BLOCK_DEVICE("Intel", "Intel(R) Vallyview Graphics");
		BLOCK_DEVICE("0x8086", "0x0F30"); // Intel(R) Vallyview Graphics, Gen7, Vallyview
		BLOCK_DEVICE("0x8086", "0x0F31");
		BLOCK_DEVICE("Intel", "Intel(R) HD Graphics 4200");
		BLOCK_DEVICE("0x8086", "0x0A1E"); // Intel(R) HD Graphics 4200, Gen7.5, Haswell
		BLOCK_DEVICE("Intel", "Intel(R) HD Graphics 4400");
		BLOCK_DEVICE("0x8086", "0x0A16"); // Intel(R) HD Graphics 4400, Gen7.5, Haswell
		BLOCK_DEVICE("Intel", "Intel(R) HD Graphics 4600");
		BLOCK_DEVICE("0x8086", "0x0412"); // Intel(R) HD Graphics 4600, Gen7.5, Haswell
		BLOCK_DEVICE("0x8086", "0x0416");
		BLOCK_DEVICE("0x8086", "0x0426");
		BLOCK_DEVICE("0x8086", "0x0D12");
		BLOCK_DEVICE("0x8086", "0x0D16");
		BLOCK_DEVICE("Intel", "Intel(R) HD Graphics P4600/P4700");
		BLOCK_DEVICE("0x8086", "0x041A"); // Intel(R) HD Graphics P4600/P4700, Gen7.5, Haswell
		BLOCK_DEVICE("Intel", "Intel(R) HD Graphics 5000");
		BLOCK_DEVICE("0x8086", "0x0422"); // Intel(R) HD Graphics 5000, Gen7.5, Haswell
		BLOCK_DEVICE("0x8086", "0x042A");
		BLOCK_DEVICE("0x8086", "0x0A26");
		BLOCK_DEVICE("Intel", "Intel(R) Iris(TM) Graphics 5100");
		BLOCK_DEVICE("0x8086", "0x0A22"); // Intel(R) Iris(TM) Graphics 5100, Gen7.5, Haswell
		BLOCK_DEVICE("0x8086", "0x0A2A");
		BLOCK_DEVICE("0x8086", "0x0A2B");
		BLOCK_DEVICE("0x8086", "0x0A2E");
		BLOCK_DEVICE("Intel", "Intel(R) Iris(TM) Pro Graphics 5200");
		BLOCK_DEVICE("0x8086", "0x0D22"); // Intel(R) Iris(TM) Pro Graphics 5200, Gen7.5, Haswell
		BLOCK_DEVICE("0x8086", "0x0D26");
		BLOCK_DEVICE("0x8086", "0x0D2A");
		BLOCK_DEVICE("0x8086", "0x0D2B");
		BLOCK_DEVICE("0x8086", "0x0D2E");
		BLOCK_DEVICE("Intel", "Intel(R) HD Graphics 400");
		BLOCK_DEVICE("Intel", "Intel(R) HD Graphics 405");
		BLOCK_DEVICE("0x8086", "0x22B0"); // Intel(R) HD Graphics, Gen8, Cherryview Braswell
		BLOCK_DEVICE("0x8086", "0x22B1");
		BLOCK_DEVICE("0x8086", "0x22B2");
		BLOCK_DEVICE("0x8086", "0x22B3");
		BLOCK_DEVICE("Intel", "Intel(R) HD Graphics 5300");
		BLOCK_DEVICE("0x8086", "0x161E"); // Intel(R) HD Graphics 5300, Gen8, Broadwell
		BLOCK_DEVICE("Intel", "Intel(R) HD Graphics 5500");
		BLOCK_DEVICE("0x8086", "0x1616"); // Intel(R) HD Graphics 5500, Gen8, Broadwell
		BLOCK_DEVICE("Intel", "Intel(R) HD Graphics 5600");
		BLOCK_DEVICE("0x8086", "0x1612"); // Intel(R) HD Graphics 5600, Gen8, Broadwell
		BLOCK_DEVICE("Intel", "Intel(R) HD Graphics 6000");
		BLOCK_DEVICE("0x8086", "0x1626"); // Intel(R) HD Graphics 6000, Gen8, Broadwell
		BLOCK_DEVICE("Intel", "Intel(R) Iris(TM) Graphics 6100");
		BLOCK_DEVICE("0x8086", "0x162B"); // Intel(R) Iris(TM) Graphics 6100, Gen8, Broadwell
		BLOCK_DEVICE("Intel", "Intel(R) Iris(TM) Pro Graphics 6200");
		BLOCK_DEVICE("0x8086", "0x1622"); // Intel(R) Iris(TM) Pro Graphics 6200, Gen8, Broadwell
		BLOCK_DEVICE("Intel", "Intel(R) Iris(TM) Pro Graphics P6300");
		BLOCK_DEVICE("0x8086", "0x162A"); // Intel(R) Iris(TM) Pro Graphics P6300, Gen8, Broadwell
		BLOCK_DEVICE("Intel", "Intel(R) HD Graphics 500");
		BLOCK_DEVICE("Intel", "Intel(R) HD Graphics 505");
		BLOCK_DEVICE("Intel", "Intel(R) HD Graphics 510");
		BLOCK_DEVICE("0x8086", "0x1902"); // Intel(R) HD Graphics 510, Gen9, Skylake
		BLOCK_DEVICE("0x8086", "0x1906");
		BLOCK_DEVICE("Intel", "Intel(R) HD Graphics 520");
		BLOCK_DEVICE("0x8086", "0x1916"); // Intel(R) HD Graphics 520, Gen9, Skylake
		BLOCK_DEVICE("Intel", "Intel(R) HD Graphics 530");
		BLOCK_DEVICE("0x8086", "0x1912"); // Intel(R) HD Graphics 530, Gen9, Skylake
		BLOCK_DEVICE("0x8086", "0x191B");
		BLOCK_DEVICE("Intel", "Intel(R) HD Graphics P530");
		BLOCK_DEVICE("0x8086", "0x191D"); // Intel(R) HD Graphics P530, Gen9, Skylake
		BLOCK_DEVICE("Intel", "Intel(R) HD Graphics 515");
		BLOCK_DEVICE("0x8086", "0x191E"); // Intel(R) HD Graphics 515, Gen9, Skylake
		BLOCK_DEVICE("Intel", "Intel(R) Iris Graphics 540");
		BLOCK_DEVICE("0x8086", "0x1926"); // Intel(R) Iris Graphics 540, Gen9, Skylake
		BLOCK_DEVICE("0x8086", "0x1927");
		BLOCK_DEVICE("Intel", "Intel(R) Iris Pro Graphics 580");
		BLOCK_DEVICE("0x8086", "0x193B"); // Intel(R) Iris Pro Graphics 580, Gen9, Skylake
		BLOCK_DEVICE("Intel", "Intel(R) Iris Pro Graphics P580");
		BLOCK_DEVICE("0x8086", "0x193D"); // Intel(R) Iris Pro Graphics P580, Gen9, Skylake

#undef BLOCK_DEVICE

		GLOBAL_DEF_RST_NOVAL(PropertyInfo(Variant::ARRAY, "rendering/gl_compatibility/force_angle_on_devices", PROPERTY_HINT_ARRAY_TYPE, vformat("%s/%s:%s", Variant::DICTIONARY, PROPERTY_HINT_NONE, String())), device_blocklist);
	}

	// Start with RenderingDevice-based backends.
#ifdef RD_ENABLED
	renderer_hints = "forward_plus,mobile";
	default_renderer_mobile = "mobile";
#endif

	// And Compatibility next, or first if Vulkan is disabled.
#ifdef GLES3_ENABLED
	if (!renderer_hints.is_empty()) {
		renderer_hints += ",";
	}
	renderer_hints += "gl_compatibility";
	if (default_renderer_mobile.is_empty()) {
		default_renderer_mobile = "gl_compatibility";
	}
	// Default to Compatibility when using the project manager.
	if (rendering_driver.is_empty() && rendering_method.is_empty() && project_manager) {
		rendering_driver = "opengl3";
		rendering_method = "gl_compatibility";
		default_renderer_mobile = "gl_compatibility";
	}
#endif
	if (renderer_hints.is_empty()) {
		ERR_PRINT("No renderers available.");
	}

	if (!rendering_method.is_empty()) {
		if (rendering_method != "forward_plus" &&
				rendering_method != "mobile" &&
				rendering_method != "gl_compatibility") {
			OS::get_singleton()->print("Unknown rendering method '%s', aborting.\nValid options are ",
					rendering_method.utf8().get_data());

			const Vector<String> rendering_method_hints = renderer_hints.split(",");
			for (int i = 0; i < rendering_method_hints.size(); i++) {
				if (i == rendering_method_hints.size() - 1) {
					OS::get_singleton()->print(" and ");
				} else if (i != 0) {
					OS::get_singleton()->print(", ");
				}
				OS::get_singleton()->print("'%s'", rendering_method_hints[i].utf8().get_data());
			}

			OS::get_singleton()->print(".\n");
			goto error;
		}
	}

	if (!rendering_driver.is_empty()) {
		// As the rendering drivers available may depend on the display driver and renderer
		// selected, we can't do an exhaustive check here, but we can look through all
		// the options in all the display drivers for a match.

		bool found = false;
		for (int i = 0; i < DisplayServer::get_create_function_count(); i++) {
			Vector<String> r_drivers = DisplayServer::get_create_function_rendering_drivers(i);

			for (int d = 0; d < r_drivers.size(); d++) {
				if (rendering_driver == r_drivers[d]) {
					found = true;
					break;
				}
			}
		}

		if (!found) {
			OS::get_singleton()->print("Unknown rendering driver '%s', aborting.\nValid options are ",
					rendering_driver.utf8().get_data());

			// Deduplicate driver entries, as a rendering driver may be supported by several display servers.
			Vector<String> unique_rendering_drivers;
			for (int i = 0; i < DisplayServer::get_create_function_count(); i++) {
				Vector<String> r_drivers = DisplayServer::get_create_function_rendering_drivers(i);

				for (int d = 0; d < r_drivers.size(); d++) {
					if (!unique_rendering_drivers.has(r_drivers[d])) {
						unique_rendering_drivers.append(r_drivers[d]);
					}
				}
			}

			for (int i = 0; i < unique_rendering_drivers.size(); i++) {
				if (i == unique_rendering_drivers.size() - 1) {
					OS::get_singleton()->print(" and ");
				} else if (i != 0) {
					OS::get_singleton()->print(", ");
				}
				OS::get_singleton()->print("'%s'", unique_rendering_drivers[i].utf8().get_data());
			}

			OS::get_singleton()->print(".\n");

			goto error;
		}

		// Set a default renderer if none selected. Try to choose one that matches the driver.
		if (rendering_method.is_empty()) {
			if (rendering_driver == "opengl3" || rendering_driver == "opengl3_angle" || rendering_driver == "opengl3_es") {
				rendering_method = "gl_compatibility";
			} else {
				rendering_method = "forward_plus";
			}
		}

		// Now validate whether the selected driver matches with the renderer.
		bool valid_combination = false;
		Vector<String> available_drivers;
		if (rendering_method == "forward_plus" || rendering_method == "mobile") {
#ifdef VULKAN_ENABLED
			available_drivers.push_back("vulkan");
#endif
#ifdef D3D12_ENABLED
			available_drivers.push_back("d3d12");
#endif
#ifdef METAL_ENABLED
			available_drivers.push_back("metal");
#endif
		}
#ifdef GLES3_ENABLED
		if (rendering_method == "gl_compatibility") {
			available_drivers.push_back("opengl3");
			available_drivers.push_back("opengl3_angle");
			available_drivers.push_back("opengl3_es");
		}
#endif
		if (available_drivers.is_empty()) {
			OS::get_singleton()->print("Unknown renderer name '%s', aborting.\n", rendering_method.utf8().get_data());
			goto error;
		}

		for (int i = 0; i < available_drivers.size(); i++) {
			if (rendering_driver == available_drivers[i]) {
				valid_combination = true;
				break;
			}
		}

		if (!valid_combination) {
			OS::get_singleton()->print("Invalid renderer/driver combination '%s' and '%s', aborting. %s only supports the following drivers ", rendering_method.utf8().get_data(), rendering_driver.utf8().get_data(), rendering_method.utf8().get_data());

			for (int d = 0; d < available_drivers.size(); d++) {
				OS::get_singleton()->print("'%s', ", available_drivers[d].utf8().get_data());
			}

			OS::get_singleton()->print(".\n");

			goto error;
		}
	}

	default_renderer = renderer_hints.get_slice(",", 0);
	GLOBAL_DEF_RST_BASIC(PropertyInfo(Variant::STRING, "rendering/renderer/rendering_method", PROPERTY_HINT_ENUM, renderer_hints), default_renderer);
	GLOBAL_DEF_RST_BASIC("rendering/renderer/rendering_method.mobile", default_renderer_mobile);
	GLOBAL_DEF_RST_BASIC("rendering/renderer/rendering_method.web", "gl_compatibility"); // This is a bit of a hack until we have WebGPU support.

	// Default to ProjectSettings default if nothing set on the command line.
	if (rendering_method.is_empty()) {
		rendering_method = GLOBAL_GET("rendering/renderer/rendering_method");
	}

	if (rendering_driver.is_empty()) {
		if (rendering_method == "gl_compatibility") {
			rendering_driver = GLOBAL_GET("rendering/gl_compatibility/driver");
		} else {
			rendering_driver = GLOBAL_GET("rendering/rendering_device/driver");
		}
	}

	// always convert to lower case for consistency in the code
	rendering_driver = rendering_driver.to_lower();

	OS::get_singleton()->set_current_rendering_driver_name(rendering_driver);
	OS::get_singleton()->set_current_rendering_method(rendering_method);

	if (use_custom_res) {
		if (!force_res) {
			window_size.width = GLOBAL_GET("display/window/size/viewport_width");
			window_size.height = GLOBAL_GET("display/window/size/viewport_height");

			if (globals->has_setting("display/window/size/window_width_override") &&
					globals->has_setting("display/window/size/window_height_override")) {
				int desired_width = GLOBAL_GET("display/window/size/window_width_override");
				if (desired_width > 0) {
					window_size.width = desired_width;
				}
				int desired_height = GLOBAL_GET("display/window/size/window_height_override");
				if (desired_height > 0) {
					window_size.height = desired_height;
				}
			}
		}

		if (!bool(GLOBAL_GET("display/window/size/resizable"))) {
			window_flags |= DisplayServer::WINDOW_FLAG_RESIZE_DISABLED_BIT;
		}
		if (bool(GLOBAL_GET("display/window/size/borderless"))) {
			window_flags |= DisplayServer::WINDOW_FLAG_BORDERLESS_BIT;
		}
		if (bool(GLOBAL_GET("display/window/size/always_on_top"))) {
			window_flags |= DisplayServer::WINDOW_FLAG_ALWAYS_ON_TOP_BIT;
		}
		if (bool(GLOBAL_GET("display/window/size/transparent"))) {
			window_flags |= DisplayServer::WINDOW_FLAG_TRANSPARENT_BIT;
		}
		if (bool(GLOBAL_GET("display/window/size/extend_to_title"))) {
			window_flags |= DisplayServer::WINDOW_FLAG_EXTEND_TO_TITLE_BIT;
		}
		if (bool(GLOBAL_GET("display/window/size/no_focus"))) {
			window_flags |= DisplayServer::WINDOW_FLAG_NO_FOCUS_BIT;
		}
		if (bool(GLOBAL_GET("display/window/size/sharp_corners"))) {
			window_flags |= DisplayServer::WINDOW_FLAG_SHARP_CORNERS_BIT;
		}
		window_mode = (DisplayServer::WindowMode)(GLOBAL_GET("display/window/size/mode").operator int());
		int initial_position_type = GLOBAL_GET("display/window/size/initial_position_type").operator int();
		if (initial_position_type == 0) { // Absolute.
			if (!init_use_custom_pos) {
				init_custom_pos = GLOBAL_GET("display/window/size/initial_position").operator Vector2i();
				init_use_custom_pos = true;
			}
		} else if (initial_position_type == 1) { // Center of Primary Screen.
			if (!init_use_custom_screen) {
				init_screen = DisplayServer::SCREEN_PRIMARY;
				init_use_custom_screen = true;
			}
		} else if (initial_position_type == 2) { // Center of Other Screen.
			if (!init_use_custom_screen) {
				init_screen = GLOBAL_GET("display/window/size/initial_screen").operator int();
				init_use_custom_screen = true;
			}
		} else if (initial_position_type == 3) { // Center of Screen With Mouse Pointer.
			if (!init_use_custom_screen) {
				init_screen = DisplayServer::SCREEN_WITH_MOUSE_FOCUS;
				init_use_custom_screen = true;
			}
		} else if (initial_position_type == 4) { // Center of Screen With Keyboard Focus.
			if (!init_use_custom_screen) {
				init_screen = DisplayServer::SCREEN_WITH_KEYBOARD_FOCUS;
				init_use_custom_screen = true;
			}
		}
	}

	GLOBAL_DEF("internationalization/locale/include_text_server_data", false);

	OS::get_singleton()->_allow_hidpi = GLOBAL_DEF("display/window/dpi/allow_hidpi", true);
	OS::get_singleton()->_allow_layered = GLOBAL_DEF("display/window/per_pixel_transparency/allowed", false);

#ifdef TOOLS_ENABLED
	if (editor || project_manager) {
		// The editor and project manager always detect and use hiDPI if needed.
		OS::get_singleton()->_allow_hidpi = true;
		// Disable Vulkan overlays in editor, they cause various issues.
		OS::get_singleton()->set_environment("DISABLE_MANGOHUD", "1"); // GH-57403.
		OS::get_singleton()->set_environment("DISABLE_RTSS_LAYER", "1"); // GH-57937.
		OS::get_singleton()->set_environment("DISABLE_VKBASALT", "1");
		OS::get_singleton()->set_environment("DISABLE_VK_LAYER_reshade_1", "1"); // GH-70849.
	} else {
		// Re-allow using Vulkan overlays, disabled while using the editor.
		OS::get_singleton()->unset_environment("DISABLE_MANGOHUD");
		OS::get_singleton()->unset_environment("DISABLE_RTSS_LAYER");
		OS::get_singleton()->unset_environment("DISABLE_VKBASALT");
		OS::get_singleton()->unset_environment("DISABLE_VK_LAYER_reshade_1");
	}
#endif

	if (rtm == -1) {
		rtm = GLOBAL_DEF("rendering/driver/threads/thread_model", OS::RENDER_THREAD_SAFE);
	}

	if (rtm >= 0 && rtm < 3) {
		if (editor || project_manager) {
			// Editor and project manager cannot run with rendering in a separate thread (they will crash on startup).
			rtm = OS::RENDER_THREAD_SAFE;
		}
#if !defined(THREADS_ENABLED)
		rtm = OS::RENDER_THREAD_SAFE;
#endif
		OS::get_singleton()->_render_thread_mode = OS::RenderThreadMode(rtm);
	}

	/* Determine audio and video drivers */

	// Display driver, e.g. X11, Wayland.
	// Make sure that headless is the last one, which it is assumed to be by design.
	DEV_ASSERT(NULL_DISPLAY_DRIVER == DisplayServer::get_create_function_name(DisplayServer::get_create_function_count() - 1));

	GLOBAL_DEF_NOVAL("display/display_server/driver", "default");
	GLOBAL_DEF_NOVAL(PropertyInfo(Variant::STRING, "display/display_server/driver.windows", PROPERTY_HINT_ENUM_SUGGESTION, "default,windows,headless"), "default");
	GLOBAL_DEF_NOVAL(PropertyInfo(Variant::STRING, "display/display_server/driver.linuxbsd", PROPERTY_HINT_ENUM_SUGGESTION, "default,x11,wayland,headless"), "default");
	GLOBAL_DEF_NOVAL(PropertyInfo(Variant::STRING, "display/display_server/driver.android", PROPERTY_HINT_ENUM_SUGGESTION, "default,android,headless"), "default");
	GLOBAL_DEF_NOVAL(PropertyInfo(Variant::STRING, "display/display_server/driver.ios", PROPERTY_HINT_ENUM_SUGGESTION, "default,iOS,headless"), "default");
	GLOBAL_DEF_NOVAL(PropertyInfo(Variant::STRING, "display/display_server/driver.macos", PROPERTY_HINT_ENUM_SUGGESTION, "default,macos,headless"), "default");

	GLOBAL_DEF_RST_NOVAL("audio/driver/driver", AudioDriverManager::get_driver(0)->get_name());
	if (audio_driver.is_empty()) { // Specified in project.godot.
		if (project_manager) {
			// The project manager doesn't need to play sound (TTS audio output is not emitted by Godot, but by the system itself).
			// Disable audio output so it doesn't appear in the list of applications outputting sound in the OS.
			// On macOS, this also prevents the project manager from inhibiting suspend.
			audio_driver = "Dummy";
		} else {
			audio_driver = GLOBAL_GET("audio/driver/driver");
		}
	}

	// Make sure that dummy is the last one, which it is assumed to be by design.
	DEV_ASSERT(NULL_AUDIO_DRIVER == AudioDriverManager::get_driver(AudioDriverManager::get_driver_count() - 1)->get_name());
	for (int i = 0; i < AudioDriverManager::get_driver_count(); i++) {
		if (audio_driver == AudioDriverManager::get_driver(i)->get_name()) {
			audio_driver_idx = i;
			break;
		}
	}

	if (audio_driver_idx < 0) {
		// If the requested driver wasn't found, pick the first entry.
		// If all else failed it would be the dummy driver (no sound).
		audio_driver_idx = 0;
	}

	if (Engine::get_singleton()->get_write_movie_path() != String()) {
		// Always use dummy driver for audio driver (which is last), also in no threaded mode.
		audio_driver_idx = AudioDriverManager::get_driver_count() - 1;
		AudioDriverDummy::get_dummy_singleton()->set_use_threads(false);
	}

	{
		window_orientation = DisplayServer::ScreenOrientation(int(GLOBAL_DEF_BASIC("display/window/handheld/orientation", DisplayServer::ScreenOrientation::SCREEN_LANDSCAPE)));
	}
	{
		window_vsync_mode = DisplayServer::VSyncMode(int(GLOBAL_DEF_BASIC("display/window/vsync/vsync_mode", DisplayServer::VSyncMode::VSYNC_ENABLED)));
		if (disable_vsync) {
			window_vsync_mode = DisplayServer::VSyncMode::VSYNC_DISABLED;
		}
	}
	Engine::get_singleton()->set_physics_ticks_per_second(GLOBAL_DEF_BASIC(PropertyInfo(Variant::INT, "physics/common/physics_ticks_per_second", PROPERTY_HINT_RANGE, "1,1000,1"), 60));
	Engine::get_singleton()->set_max_physics_steps_per_frame(GLOBAL_DEF_BASIC(PropertyInfo(Variant::INT, "physics/common/max_physics_steps_per_frame", PROPERTY_HINT_RANGE, "1,100,1"), 8));
	Engine::get_singleton()->set_physics_jitter_fix(GLOBAL_DEF("physics/common/physics_jitter_fix", 0.5));

	GLOBAL_DEF_RST(PropertyInfo(Variant::INT, "audio/driver/output_latency", PROPERTY_HINT_RANGE, "1,100,1"), 15);
	// Use a safer default output_latency for web to avoid audio cracking on low-end devices, especially mobile.
	GLOBAL_DEF_RST("audio/driver/output_latency.web", 50);

	Engine::get_singleton()->set_audio_output_latency(GLOBAL_GET("audio/driver/output_latency"));

	GLOBAL_DEF("debug/settings/stdout/print_fps", false);
	GLOBAL_DEF("debug/settings/stdout/print_gpu_profile", false);
	GLOBAL_DEF("debug/settings/stdout/verbose_stdout", false);
	GLOBAL_DEF("debug/settings/physics_interpolation/enable_warnings", true);

	if (!OS::get_singleton()->_verbose_stdout) { // Not manually overridden.
		OS::get_singleton()->_verbose_stdout = GLOBAL_GET("debug/settings/stdout/verbose_stdout");
	}

#if defined(MACOS_ENABLED) || defined(IOS_ENABLED)
	OS::get_singleton()->set_environment("MVK_CONFIG_LOG_LEVEL", OS::get_singleton()->_verbose_stdout ? "3" : "1"); // 1 = Errors only, 3 = Info
#endif

	if (frame_delay == 0) {
		frame_delay = GLOBAL_DEF(PropertyInfo(Variant::INT, "application/run/frame_delay_msec", PROPERTY_HINT_RANGE, "0,100,1,or_greater"), 0);
		if (Engine::get_singleton()->is_editor_hint()) {
			frame_delay = 0;
		}
	}

	if (audio_output_latency >= 1) {
		Engine::get_singleton()->set_audio_output_latency(audio_output_latency);
	}

	OS::get_singleton()->set_low_processor_usage_mode(GLOBAL_DEF("application/run/low_processor_mode", false));
	OS::get_singleton()->set_low_processor_usage_mode_sleep_usec(
			GLOBAL_DEF(PropertyInfo(Variant::INT, "application/run/low_processor_mode_sleep_usec", PROPERTY_HINT_RANGE, "0,33200,1,or_greater"), 6900)); // Roughly 144 FPS

	GLOBAL_DEF("application/run/delta_smoothing", true);
	if (!delta_smoothing_override) {
		OS::get_singleton()->set_delta_smoothing(GLOBAL_GET("application/run/delta_smoothing"));
	}

	GLOBAL_DEF("display/window/ios/allow_high_refresh_rate", true);
	GLOBAL_DEF("display/window/ios/hide_home_indicator", true);
	GLOBAL_DEF("display/window/ios/hide_status_bar", true);
	GLOBAL_DEF("display/window/ios/suppress_ui_gesture", true);

#ifndef _3D_DISABLED
	// XR project settings.
	GLOBAL_DEF_RST_BASIC("xr/openxr/enabled", false);
	GLOBAL_DEF_BASIC(PropertyInfo(Variant::STRING, "xr/openxr/default_action_map", PROPERTY_HINT_FILE, "*.tres"), "res://openxr_action_map.tres");
	GLOBAL_DEF_BASIC(PropertyInfo(Variant::INT, "xr/openxr/form_factor", PROPERTY_HINT_ENUM, "Head Mounted,Handheld"), "0");
	GLOBAL_DEF_BASIC(PropertyInfo(Variant::INT, "xr/openxr/view_configuration", PROPERTY_HINT_ENUM, "Mono,Stereo"), "1"); // "Mono,Stereo,Quad,Observer"
	GLOBAL_DEF_BASIC(PropertyInfo(Variant::INT, "xr/openxr/reference_space", PROPERTY_HINT_ENUM, "Local,Stage,Local Floor"), "1");
	GLOBAL_DEF_BASIC(PropertyInfo(Variant::INT, "xr/openxr/environment_blend_mode", PROPERTY_HINT_ENUM, "Opaque,Additive,Alpha"), "0");
	GLOBAL_DEF_BASIC(PropertyInfo(Variant::INT, "xr/openxr/foveation_level", PROPERTY_HINT_ENUM, "Off,Low,Medium,High"), "0");
	GLOBAL_DEF_BASIC("xr/openxr/foveation_dynamic", false);

	GLOBAL_DEF_BASIC("xr/openxr/submit_depth_buffer", false);
	GLOBAL_DEF_BASIC("xr/openxr/startup_alert", true);

	// OpenXR project extensions settings.
	GLOBAL_DEF_BASIC(PropertyInfo(Variant::INT, "xr/openxr/extensions/debug_utils", PROPERTY_HINT_ENUM, "Disabled,Error,Warning,Info,Verbose"), "0");
	GLOBAL_DEF_BASIC(PropertyInfo(Variant::INT, "xr/openxr/extensions/debug_message_types", PROPERTY_HINT_FLAGS, "General,Validation,Performance,Conformance"), "15");
	GLOBAL_DEF_BASIC("xr/openxr/extensions/hand_tracking", false);
	GLOBAL_DEF_BASIC("xr/openxr/extensions/hand_tracking_unobstructed_data_source", false); // XR_HAND_TRACKING_DATA_SOURCE_UNOBSTRUCTED_EXT
	GLOBAL_DEF_BASIC("xr/openxr/extensions/hand_tracking_controller_data_source", false); // XR_HAND_TRACKING_DATA_SOURCE_CONTROLLER_EXT
	GLOBAL_DEF_RST_BASIC("xr/openxr/extensions/hand_interaction_profile", false);
	GLOBAL_DEF_BASIC("xr/openxr/extensions/eye_gaze_interaction", false);

#ifdef TOOLS_ENABLED
	// Disabled for now, using XR inside of the editor we'll be working on during the coming months.

	// editor settings (it seems we're too early in the process when setting up rendering, to access editor settings...)
	// EDITOR_DEF_RST("xr/openxr/in_editor", false);
	// GLOBAL_DEF("xr/openxr/in_editor", false);
#endif // TOOLS_ENABLED
#endif // _3D_DISABLED

	Engine::get_singleton()->set_frame_delay(frame_delay);

	message_queue = memnew(MessageQueue);

	Thread::release_main_thread(); // If setup2() is called from another thread, that one will become main thread, so preventively release this one.
	set_current_thread_safe_for_nodes(false);

#if defined(STEAMAPI_ENABLED)
	if (editor || project_manager) {
		steam_tracker = memnew(SteamTracker);
	}
#endif

	OS::get_singleton()->benchmark_end_measure("Startup", "Main::Setup");

	if (p_second_phase) {
		exit_err = setup2();
		if (exit_err != OK) {
			goto error;
		}
	}

	return OK;

error:

	text_driver = "";
	display_driver = "";
	audio_driver = "";
	tablet_driver = "";
	Engine::get_singleton()->set_write_movie_path(String());
	project_path = "";

	args.clear();
	main_args.clear();

	if (show_help) {
		print_help(execpath);
	}

	EngineDebugger::deinitialize();

	if (performance) {
		memdelete(performance);
	}
	if (input_map) {
		memdelete(input_map);
	}
	if (translation_server) {
		memdelete(translation_server);
	}
	if (globals) {
		memdelete(globals);
	}
	if (packed_data) {
		memdelete(packed_data);
	}

	unregister_core_driver_types();
	unregister_core_extensions();

	if (engine) {
		memdelete(engine);
	}

	unregister_core_types();

	OS::get_singleton()->_cmdline.clear();
	OS::get_singleton()->_user_args.clear();

	if (message_queue) {
		memdelete(message_queue);
	}

	OS::get_singleton()->benchmark_end_measure("Startup", "Main::Setup");

#if defined(STEAMAPI_ENABLED)
	if (steam_tracker) {
		memdelete(steam_tracker);
	}
#endif

	OS::get_singleton()->finalize_core();
	locale = String();

	return exit_err;
}

Error _parse_resource_dummy(void *p_data, VariantParser::Stream *p_stream, Ref<Resource> &r_res, int &line, String &r_err_str) {
	VariantParser::Token token;
	VariantParser::get_token(p_stream, token, line, r_err_str);
	if (token.type != VariantParser::TK_NUMBER && token.type != VariantParser::TK_STRING) {
		r_err_str = "Expected number (old style sub-resource index) or String (ext-resource ID)";
		return ERR_PARSE_ERROR;
	}

	r_res.unref();

	VariantParser::get_token(p_stream, token, line, r_err_str);
	if (token.type != VariantParser::TK_PARENTHESIS_CLOSE) {
		r_err_str = "Expected ')'";
		return ERR_PARSE_ERROR;
	}

	return OK;
}

Error Main::setup2(bool p_show_boot_logo) {
	OS::get_singleton()->benchmark_begin_measure("Startup", "Main::Setup2");

	Thread::make_main_thread(); // Make whatever thread call this the main thread.
	set_current_thread_safe_for_nodes(true);

	// Don't use rich formatting to prevent ANSI escape codes from being written to log files.
	print_header(false);

#ifdef TOOLS_ENABLED
	if (editor || project_manager || cmdline_tool) {
		OS::get_singleton()->benchmark_begin_measure("Startup", "Initialize Early Settings");

		EditorPaths::create();

		// Editor setting class is not available, load config directly.
		if (!init_use_custom_screen && (editor || project_manager) && EditorPaths::get_singleton()->are_paths_valid()) {
			ERR_FAIL_COND_V(!DirAccess::dir_exists_absolute(EditorPaths::get_singleton()->get_config_dir()), FAILED);

			String config_file_path = EditorSettings::get_existing_settings_path();
			if (FileAccess::exists(config_file_path)) {
				Error err;
				Ref<FileAccess> f = FileAccess::open(config_file_path, FileAccess::READ, &err);
				if (f.is_valid()) {
					VariantParser::StreamFile stream;
					stream.f = f;

					String assign;
					Variant value;
					VariantParser::Tag next_tag;

					int lines = 0;
					String error_text;

					VariantParser::ResourceParser rp_new;
					rp_new.ext_func = _parse_resource_dummy;
					rp_new.sub_func = _parse_resource_dummy;

					bool screen_found = false;
					String screen_property;

					bool prefer_wayland_found = false;
					bool prefer_wayland = false;

					if (editor) {
						screen_property = "interface/editor/editor_screen";
					} else if (project_manager) {
						screen_property = "interface/editor/project_manager_screen";
					} else {
						// Skip.
						screen_found = true;
					}

					if (!display_driver.is_empty()) {
						// Skip.
						prefer_wayland_found = true;
					}

					while (!screen_found || !prefer_wayland_found) {
						assign = Variant();
						next_tag.fields.clear();
						next_tag.name = String();

						err = VariantParser::parse_tag_assign_eof(&stream, lines, error_text, next_tag, assign, value, &rp_new, true);
						if (err == ERR_FILE_EOF) {
							break;
						}

						if (err == OK && !assign.is_empty()) {
							if (!screen_found && assign == screen_property) {
								init_screen = value;
								screen_found = true;

								if (editor) {
									restore_editor_window_layout = value.operator int() == EditorSettings::InitialScreen::INITIAL_SCREEN_AUTO;
								}
							}

							if (!prefer_wayland_found && assign == "run/platforms/linuxbsd/prefer_wayland") {
								prefer_wayland = value;
								prefer_wayland_found = true;
							}
						}
					}

					if (display_driver.is_empty()) {
						if (prefer_wayland) {
							display_driver = "wayland";
						} else {
							display_driver = "default";
						}
					}
				}
			}
		}

		if (found_project && EditorPaths::get_singleton()->is_self_contained()) {
			if (ProjectSettings::get_singleton()->get_resource_path() == OS::get_singleton()->get_executable_path().get_base_dir()) {
				ERR_PRINT("You are trying to run a self-contained editor at the same location as a project. This is not allowed, since editor files will mix with project files.");
				OS::get_singleton()->set_exit_code(EXIT_FAILURE);
				return FAILED;
			}
		}

		bool has_command_line_window_override = init_use_custom_pos || init_use_custom_screen || init_windowed;
		if (editor && !has_command_line_window_override && restore_editor_window_layout) {
			Ref<ConfigFile> config;
			config.instantiate();
			// Load and amend existing config if it exists.
			Error err = config->load(EditorPaths::get_singleton()->get_project_settings_dir().path_join("editor_layout.cfg"));
			if (err == OK) {
				init_screen = config->get_value("EditorWindow", "screen", init_screen);
				String mode = config->get_value("EditorWindow", "mode", "maximized");
				window_size = config->get_value("EditorWindow", "size", window_size);
				if (mode == "windowed") {
					window_mode = DisplayServer::WINDOW_MODE_WINDOWED;
					init_windowed = true;
				} else if (mode == "fullscreen") {
					window_mode = DisplayServer::WINDOW_MODE_FULLSCREEN;
					init_fullscreen = true;
				} else {
					window_mode = DisplayServer::WINDOW_MODE_MAXIMIZED;
					init_maximized = true;
				}

				if (init_windowed) {
					init_use_custom_pos = true;
					init_custom_pos = config->get_value("EditorWindow", "position", Vector2i(0, 0));
				}
			}
		}

		OS::get_singleton()->benchmark_end_measure("Startup", "Initialize Early Settings");
	}
#endif

	OS::get_singleton()->benchmark_begin_measure("Startup", "Servers");

	tsman = memnew(TextServerManager);
	if (tsman) {
		Ref<TextServerDummy> ts;
		ts.instantiate();
		tsman->add_interface(ts);
	}

#ifndef _3D_DISABLED
	physics_server_3d_manager = memnew(PhysicsServer3DManager);
#endif // _3D_DISABLED
	physics_server_2d_manager = memnew(PhysicsServer2DManager);

	register_server_types();
	{
		OS::get_singleton()->benchmark_begin_measure("Servers", "Modules and Extensions");

		initialize_modules(MODULE_INITIALIZATION_LEVEL_SERVERS);
		GDExtensionManager::get_singleton()->initialize_extensions(GDExtension::INITIALIZATION_LEVEL_SERVERS);

		OS::get_singleton()->benchmark_end_measure("Servers", "Modules and Extensions");
	}

	/* Initialize Input */

	{
		OS::get_singleton()->benchmark_begin_measure("Servers", "Input");

		input = memnew(Input);
		OS::get_singleton()->initialize_joypads();

		OS::get_singleton()->benchmark_end_measure("Servers", "Input");
	}

	/* Initialize Display Server */

	{
		OS::get_singleton()->benchmark_begin_measure("Servers", "Display");

		if (display_driver.is_empty()) {
			display_driver = GLOBAL_GET("display/display_server/driver");
		}

		int display_driver_idx = -1;

		if (display_driver.is_empty() || display_driver == "default") {
			display_driver_idx = 0;
		} else {
			for (int i = 0; i < DisplayServer::get_create_function_count(); i++) {
				String name = DisplayServer::get_create_function_name(i);
				if (display_driver == name) {
					display_driver_idx = i;
					break;
				}
			}

			if (display_driver_idx < 0) {
				// If the requested driver wasn't found, pick the first entry.
				// If all else failed it would be the headless server.
				display_driver_idx = 0;
			}
		}

		// Store this in a globally accessible place, so we can retrieve the rendering drivers
		// list from the display driver for the editor UI.
		OS::get_singleton()->set_display_driver_id(display_driver_idx);

		Vector2i *window_position = nullptr;
		Vector2i position = init_custom_pos;
		if (init_use_custom_pos) {
			window_position = &position;
		}

		Color boot_bg_color = GLOBAL_DEF_BASIC("application/boot_splash/bg_color", boot_splash_bg_color);
		DisplayServer::set_early_window_clear_color_override(true, boot_bg_color);

		DisplayServer::Context context;
		if (editor) {
			context = DisplayServer::CONTEXT_EDITOR;
		} else if (project_manager) {
			context = DisplayServer::CONTEXT_PROJECTMAN;
		} else {
			context = DisplayServer::CONTEXT_ENGINE;
		}

		if (init_embed_parent_window_id) {
			// Reset flags and other settings to be sure it's borderless and windowed. The position and size should have been initialized correctly
			// from --position and --resolution parameters.
			window_mode = DisplayServer::WINDOW_MODE_WINDOWED;
			window_flags = DisplayServer::WINDOW_FLAG_BORDERLESS_BIT;
		}
<<<<<<< HEAD
		if (init_hidden) {
			window_flags |= DisplayServer::WINDOW_FLAG_HIDDEN_BIT;
		}
=======
>>>>>>> f9695ef8

		// rendering_driver now held in static global String in main and initialized in setup()
		Error err;
		display_server = DisplayServer::create(display_driver_idx, rendering_driver, window_mode, window_vsync_mode, window_flags, window_position, window_size, init_screen, context, init_embed_parent_window_id, err);
		if (err != OK || display_server == nullptr) {
			String last_name = DisplayServer::get_create_function_name(display_driver_idx);

			// We can't use this display server, try other ones as fallback.
			// Skip headless (always last registered) because that's not what users
			// would expect if they didn't request it explicitly.
			for (int i = 0; i < DisplayServer::get_create_function_count() - 1; i++) {
				if (i == display_driver_idx) {
					continue; // Don't try the same twice.
				}
				String name = DisplayServer::get_create_function_name(i);
				WARN_PRINT(vformat("Display driver %s failed, falling back to %s.", last_name, name));

				display_server = DisplayServer::create(i, rendering_driver, window_mode, window_vsync_mode, window_flags, window_position, window_size, init_screen, context, init_embed_parent_window_id, err);
				if (err == OK && display_server != nullptr) {
					break;
				}
			}
		}

		if (err != OK || display_server == nullptr) {
			ERR_PRINT("Unable to create DisplayServer, all display drivers failed.\nUse \"--headless\" command line argument to run the engine in headless mode if this is desired (e.g. for continuous integration).");

			if (display_server) {
				memdelete(display_server);
			}

			GDExtensionManager::get_singleton()->deinitialize_extensions(GDExtension::INITIALIZATION_LEVEL_SERVERS);
			uninitialize_modules(MODULE_INITIALIZATION_LEVEL_SERVERS);
			unregister_server_types();

			if (input) {
				memdelete(input);
			}
			if (tsman) {
				memdelete(tsman);
			}
#ifndef _3D_DISABLED
			if (physics_server_3d_manager) {
				memdelete(physics_server_3d_manager);
			}
#endif // _3D_DISABLED
			if (physics_server_2d_manager) {
				memdelete(physics_server_2d_manager);
			}

			return err;
		}

		if (display_server->has_feature(DisplayServer::FEATURE_ORIENTATION)) {
			display_server->screen_set_orientation(window_orientation);
		}

		OS::get_singleton()->benchmark_end_measure("Servers", "Display");
	}

	// Max FPS needs to be set after the DisplayServer is created.
	Engine::get_singleton()->set_max_fps(GLOBAL_DEF(PropertyInfo(Variant::INT, "application/run/max_fps", PROPERTY_HINT_RANGE, "0,1000,1"), 0));

	if (max_fps >= 0) {
		Engine::get_singleton()->set_max_fps(max_fps);
	}

#ifdef TOOLS_ENABLED
	// If the editor is running in windowed mode, ensure the window rect fits
	// the screen in case screen count or position has changed.
	if (editor && init_windowed) {
		// We still need to check we are actually in windowed mode, because
		// certain platform might only support one fullscreen window.
		if (DisplayServer::get_singleton()->window_get_mode() == DisplayServer::WINDOW_MODE_WINDOWED) {
			Vector2i current_size = DisplayServer::get_singleton()->window_get_size();
			Vector2i current_pos = DisplayServer::get_singleton()->window_get_position();
			int screen = DisplayServer::get_singleton()->window_get_current_screen();
			Rect2i screen_rect = DisplayServer::get_singleton()->screen_get_usable_rect(screen);

			Vector2i adjusted_end = screen_rect.get_end().min(current_pos + current_size);
			Vector2i adjusted_pos = screen_rect.get_position().max(adjusted_end - current_size);
			Vector2i adjusted_size = DisplayServer::get_singleton()->window_get_min_size().max(adjusted_end - adjusted_pos);

			if (current_pos != adjusted_end || current_size != adjusted_size) {
				DisplayServer::get_singleton()->window_set_position(adjusted_pos);
				DisplayServer::get_singleton()->window_set_size(adjusted_size);
			}
		}
	}
#endif

	if (GLOBAL_GET("debug/settings/stdout/print_fps") || print_fps) {
		// Print requested V-Sync mode at startup to diagnose the printed FPS not going above the monitor refresh rate.
		switch (window_vsync_mode) {
			case DisplayServer::VSyncMode::VSYNC_DISABLED:
				print_line("Requested V-Sync mode: Disabled");
				break;
			case DisplayServer::VSyncMode::VSYNC_ENABLED:
				print_line("Requested V-Sync mode: Enabled - FPS will likely be capped to the monitor refresh rate.");
				break;
			case DisplayServer::VSyncMode::VSYNC_ADAPTIVE:
				print_line("Requested V-Sync mode: Adaptive");
				break;
			case DisplayServer::VSyncMode::VSYNC_MAILBOX:
				print_line("Requested V-Sync mode: Mailbox");
				break;
		}
	}

	if (OS::get_singleton()->_render_thread_mode == OS::RENDER_SEPARATE_THREAD) {
		WARN_PRINT("The Multi-Threaded rendering thread model is experimental. Feel free to try it since it will eventually become a stable feature.\n"
				   "However, bear in mind that at the moment it can lead to project crashes or instability.\n"
				   "So, unless you want to test the engine, use the Single-Safe option in the project settings instead.");
	}

	/* Initialize Pen Tablet Driver */

	{
		OS::get_singleton()->benchmark_begin_measure("Servers", "Tablet Driver");

		GLOBAL_DEF_RST_NOVAL("input_devices/pen_tablet/driver", "");
		GLOBAL_DEF_RST_NOVAL(PropertyInfo(Variant::STRING, "input_devices/pen_tablet/driver.windows", PROPERTY_HINT_ENUM, "winink,wintab,dummy"), "");

		if (tablet_driver.is_empty()) { // specified in project.godot
			tablet_driver = GLOBAL_GET("input_devices/pen_tablet/driver");
			if (tablet_driver.is_empty()) {
				tablet_driver = DisplayServer::get_singleton()->tablet_get_driver_name(0);
			}
		}

		for (int i = 0; i < DisplayServer::get_singleton()->tablet_get_driver_count(); i++) {
			if (tablet_driver == DisplayServer::get_singleton()->tablet_get_driver_name(i)) {
				DisplayServer::get_singleton()->tablet_set_current_driver(DisplayServer::get_singleton()->tablet_get_driver_name(i));
				break;
			}
		}

		if (DisplayServer::get_singleton()->tablet_get_current_driver().is_empty()) {
			DisplayServer::get_singleton()->tablet_set_current_driver(DisplayServer::get_singleton()->tablet_get_driver_name(0));
		}

		print_verbose("Using \"" + tablet_driver + "\" pen tablet driver...");

		OS::get_singleton()->benchmark_end_measure("Servers", "Tablet Driver");
	}

	/* Initialize Rendering Server */

	{
		OS::get_singleton()->benchmark_begin_measure("Servers", "Rendering");

		rendering_server = memnew(RenderingServerDefault(OS::get_singleton()->get_render_thread_mode() == OS::RENDER_SEPARATE_THREAD));

		rendering_server->init();
		//rendering_server->call_set_use_vsync(OS::get_singleton()->_use_vsync);
		rendering_server->set_render_loop_enabled(!disable_render_loop);

		if (profile_gpu || (!editor && bool(GLOBAL_GET("debug/settings/stdout/print_gpu_profile")))) {
			rendering_server->set_print_gpu_profile(true);
		}

		if (Engine::get_singleton()->get_write_movie_path() != String()) {
			movie_writer = MovieWriter::find_writer_for_file(Engine::get_singleton()->get_write_movie_path());
			if (movie_writer == nullptr) {
				ERR_PRINT("Can't find movie writer for file type, aborting: " + Engine::get_singleton()->get_write_movie_path());
				Engine::get_singleton()->set_write_movie_path(String());
			}
		}

		OS::get_singleton()->benchmark_end_measure("Servers", "Rendering");
	}

#ifdef UNIX_ENABLED
	// Print warning after initializing the renderer but before initializing audio.
	if (OS::get_singleton()->get_environment("USER") == "root" && !OS::get_singleton()->has_environment("GODOT_SILENCE_ROOT_WARNING")) {
		WARN_PRINT("Started the engine as `root`/superuser. This is a security risk, and subsystems like audio may not work correctly.\nSet the environment variable `GODOT_SILENCE_ROOT_WARNING` to 1 to silence this warning.");
	}
#endif

	/* Initialize Audio Driver */

	{
		OS::get_singleton()->benchmark_begin_measure("Servers", "Audio");

		AudioDriverManager::initialize(audio_driver_idx);

		// Right moment to create and initialize the audio server.
		audio_server = memnew(AudioServer);
		audio_server->init();

		OS::get_singleton()->benchmark_end_measure("Servers", "Audio");
	}

#ifndef _3D_DISABLED
	/* Initialize XR Server */

	{
		OS::get_singleton()->benchmark_begin_measure("Servers", "XR");

		xr_server = memnew(XRServer);

		OS::get_singleton()->benchmark_end_measure("Servers", "XR");
	}
#endif // _3D_DISABLED

	OS::get_singleton()->benchmark_end_measure("Startup", "Servers");

#ifndef WEB_ENABLED
	// Add a blank line for readability.
	Engine::get_singleton()->print_header("");
#endif // WEB_ENABLED

	register_core_singletons();

	/* Initialize the main window and boot screen */

	{
		OS::get_singleton()->benchmark_begin_measure("Startup", "Setup Window and Boot");

		MAIN_PRINT("Main: Setup Logo");

		if (!init_embed_parent_window_id) {
			if (init_windowed) {
				//do none..
			} else if (init_maximized) {
				DisplayServer::get_singleton()->window_set_mode(DisplayServer::WINDOW_MODE_MAXIMIZED);
			} else if (init_fullscreen) {
				DisplayServer::get_singleton()->window_set_mode(DisplayServer::WINDOW_MODE_FULLSCREEN);
			}
			if (init_always_on_top) {
				DisplayServer::get_singleton()->window_set_flag(DisplayServer::WINDOW_FLAG_ALWAYS_ON_TOP, true);
			}
		}

		Color clear = GLOBAL_DEF_BASIC("rendering/environment/defaults/default_clear_color", Color(0.354, 0.354, 0.354));
		RenderingServer::get_singleton()->set_default_clear_color(clear);

		if (p_show_boot_logo) {
			setup_boot_logo();
		}

		MAIN_PRINT("Main: Clear Color");

		DisplayServer::set_early_window_clear_color_override(false);

		GLOBAL_DEF_BASIC(PropertyInfo(Variant::STRING, "application/config/icon", PROPERTY_HINT_FILE, "*.png,*.bmp,*.hdr,*.jpg,*.jpeg,*.svg,*.tga,*.exr,*.webp"), String());
		GLOBAL_DEF(PropertyInfo(Variant::STRING, "application/config/macos_native_icon", PROPERTY_HINT_FILE, "*.icns"), String());
		GLOBAL_DEF(PropertyInfo(Variant::STRING, "application/config/windows_native_icon", PROPERTY_HINT_FILE, "*.ico"), String());

		MAIN_PRINT("Main: Touch Input");

		Input *id = Input::get_singleton();
		if (id) {
			bool agile_input_event_flushing = GLOBAL_DEF("input_devices/buffering/agile_event_flushing", false);
			id->set_agile_input_event_flushing(agile_input_event_flushing);

			if (bool(GLOBAL_DEF_BASIC("input_devices/pointing/emulate_touch_from_mouse", false)) &&
					!(editor || project_manager)) {
				if (!DisplayServer::get_singleton()->is_touchscreen_available()) {
					//only if no touchscreen ui hint, set emulation
					id->set_emulate_touch_from_mouse(true);
				}
			}

			id->set_emulate_mouse_from_touch(bool(GLOBAL_DEF_BASIC("input_devices/pointing/emulate_mouse_from_touch", true)));

			if (editor) {
				id->set_emulate_mouse_from_touch(true);
			}
		}

		OS::get_singleton()->benchmark_end_measure("Startup", "Setup Window and Boot");
	}

	MAIN_PRINT("Main: Load Translations and Remaps");

	/* Setup translations and remaps */

	{
		OS::get_singleton()->benchmark_begin_measure("Startup", "Translations and Remaps");

		translation_server->setup(); //register translations, load them, etc.
		if (!locale.is_empty()) {
			translation_server->set_locale(locale);
		}
		translation_server->load_translations();
		ResourceLoader::load_translation_remaps(); //load remaps for resources

		ResourceLoader::load_path_remaps();

		OS::get_singleton()->benchmark_end_measure("Startup", "Translations and Remaps");
	}

	MAIN_PRINT("Main: Load TextServer");

	/* Setup Text Server */

	{
		OS::get_singleton()->benchmark_begin_measure("Startup", "Text Server");

		/* Enum text drivers */
		GLOBAL_DEF_RST("internationalization/rendering/text_driver", "");
		String text_driver_options;
		for (int i = 0; i < TextServerManager::get_singleton()->get_interface_count(); i++) {
			const String driver_name = TextServerManager::get_singleton()->get_interface(i)->get_name();
			if (driver_name == "Dummy") {
				// Dummy text driver cannot draw any text, making the editor unusable if selected.
				continue;
			}
			if (!text_driver_options.is_empty() && !text_driver_options.contains(",")) {
				// Not the first option; add a comma before it as a separator for the property hint.
				text_driver_options += ",";
			}
			text_driver_options += driver_name;
		}
		ProjectSettings::get_singleton()->set_custom_property_info(PropertyInfo(Variant::STRING, "internationalization/rendering/text_driver", PROPERTY_HINT_ENUM, text_driver_options));

		/* Determine text driver */
		if (text_driver.is_empty()) {
			text_driver = GLOBAL_GET("internationalization/rendering/text_driver");
		}

		if (!text_driver.is_empty()) {
			/* Load user selected text server. */
			for (int i = 0; i < TextServerManager::get_singleton()->get_interface_count(); i++) {
				if (TextServerManager::get_singleton()->get_interface(i)->get_name() == text_driver) {
					text_driver_idx = i;
					break;
				}
			}
		}

		if (text_driver_idx < 0) {
			/* If not selected, use one with the most features available. */
			int max_features = 0;
			for (int i = 0; i < TextServerManager::get_singleton()->get_interface_count(); i++) {
				uint32_t features = TextServerManager::get_singleton()->get_interface(i)->get_features();
				int feature_number = 0;
				while (features) {
					feature_number += features & 1;
					features >>= 1;
				}
				if (feature_number >= max_features) {
					max_features = feature_number;
					text_driver_idx = i;
				}
			}
		}
		if (text_driver_idx >= 0) {
			Ref<TextServer> ts = TextServerManager::get_singleton()->get_interface(text_driver_idx);
			TextServerManager::get_singleton()->set_primary_interface(ts);
			if (ts->has_feature(TextServer::FEATURE_USE_SUPPORT_DATA)) {
				ts->load_support_data("res://" + ts->get_support_data_filename());
			}
		} else {
			ERR_FAIL_V_MSG(ERR_CANT_CREATE, "TextServer: Unable to create TextServer interface.");
		}

		OS::get_singleton()->benchmark_end_measure("Startup", "Text Server");
	}

	MAIN_PRINT("Main: Load Scene Types");

	OS::get_singleton()->benchmark_begin_measure("Startup", "Scene");

	// Initialize ThemeDB early so that scene types can register their theme items.
	// Default theme will be initialized later, after modules and ScriptServer are ready.
	initialize_theme_db();

	register_scene_types();
	register_driver_types();

	register_scene_singletons();

	{
		OS::get_singleton()->benchmark_begin_measure("Scene", "Modules and Extensions");

		initialize_modules(MODULE_INITIALIZATION_LEVEL_SCENE);
		GDExtensionManager::get_singleton()->initialize_extensions(GDExtension::INITIALIZATION_LEVEL_SCENE);

		OS::get_singleton()->benchmark_end_measure("Scene", "Modules and Extensions");
	}

	PackedStringArray extensions;
	extensions.push_back("gd");
	if (ClassDB::class_exists("CSharpScript")) {
		extensions.push_back("cs");
	}
	extensions.push_back("gdshader");
	GLOBAL_DEF_NOVAL(PropertyInfo(Variant::PACKED_STRING_ARRAY, "editor/script/search_in_file_extensions"), extensions); // Note: should be defined after Scene level modules init to see .NET.

	OS::get_singleton()->benchmark_end_measure("Startup", "Scene");

#ifdef TOOLS_ENABLED
	ClassDB::set_current_api(ClassDB::API_EDITOR);
	register_editor_types();

	{
		OS::get_singleton()->benchmark_begin_measure("Editor", "Modules and Extensions");

		initialize_modules(MODULE_INITIALIZATION_LEVEL_EDITOR);
		GDExtensionManager::get_singleton()->initialize_extensions(GDExtension::INITIALIZATION_LEVEL_EDITOR);

		OS::get_singleton()->benchmark_end_measure("Editor", "Modules and Extensions");
	}

	ClassDB::set_current_api(ClassDB::API_CORE);

#endif

	MAIN_PRINT("Main: Load Platforms");

	OS::get_singleton()->benchmark_begin_measure("Startup", "Platforms");

	register_platform_apis();

	OS::get_singleton()->benchmark_end_measure("Startup", "Platforms");

	GLOBAL_DEF_BASIC(PropertyInfo(Variant::STRING, "display/mouse_cursor/custom_image", PROPERTY_HINT_FILE, "*.png,*.bmp,*.hdr,*.jpg,*.jpeg,*.svg,*.tga,*.exr,*.webp"), String());
	GLOBAL_DEF_BASIC("display/mouse_cursor/custom_image_hotspot", Vector2());
	GLOBAL_DEF_BASIC("display/mouse_cursor/tooltip_position_offset", Point2(10, 10));

	if (String(GLOBAL_GET("display/mouse_cursor/custom_image")) != String()) {
		Ref<Texture2D> cursor = ResourceLoader::load(
				GLOBAL_GET("display/mouse_cursor/custom_image"));
		if (cursor.is_valid()) {
			Vector2 hotspot = GLOBAL_GET("display/mouse_cursor/custom_image_hotspot");
			Input::get_singleton()->set_custom_mouse_cursor(cursor, Input::CURSOR_ARROW, hotspot);
		}
	}

	OS::get_singleton()->benchmark_begin_measure("Startup", "Finalize Setup");

	camera_server = CameraServer::create();

	MAIN_PRINT("Main: Load Physics");

	initialize_physics();

	MAIN_PRINT("Main: Load Navigation");

	initialize_navigation_server();

	register_server_singletons();

	// This loads global classes, so it must happen before custom loaders and savers are registered
	ScriptServer::init_languages();

	theme_db->initialize_theme();
	audio_server->load_default_bus_layout();

#if defined(MODULE_MONO_ENABLED) && defined(TOOLS_ENABLED)
	// Hacky to have it here, but we don't have good facility yet to let modules
	// register command line options to call at the right time. This needs to happen
	// after init'ing the ScriptServer, but also after init'ing the ThemeDB,
	// for the C# docs generation in the bindings.
	List<String> cmdline_args = OS::get_singleton()->get_cmdline_args();
	BindingsGenerator::handle_cmdline_args(cmdline_args);
#endif

	if (use_debug_profiler && EngineDebugger::is_active()) {
		// Start the "scripts" profiler, used in local debugging.
		// We could add more, and make the CLI arg require a comma-separated list of profilers.
		EngineDebugger::get_singleton()->profiler_enable("scripts", true);
	}

	if (!project_manager) {
		// If not running the project manager, and now that the engine is
		// able to load resources, load the global shader variables.
		// If running on editor, don't load the textures because the editor
		// may want to import them first. Editor will reload those later.
		rendering_server->global_shader_parameters_load_settings(!editor);
	}

	OS::get_singleton()->benchmark_end_measure("Startup", "Finalize Setup");

	_start_success = true;

	ClassDB::set_current_api(ClassDB::API_NONE); //no more APIs are registered at this point

	print_verbose("CORE API HASH: " + uitos(ClassDB::get_api_hash(ClassDB::API_CORE)));
	print_verbose("EDITOR API HASH: " + uitos(ClassDB::get_api_hash(ClassDB::API_EDITOR)));
	MAIN_PRINT("Main: Done");

	OS::get_singleton()->benchmark_end_measure("Startup", "Main::Setup2");

	return OK;
}

void Main::setup_boot_logo() {
	MAIN_PRINT("Main: Load Boot Image");

#if !defined(TOOLS_ENABLED) && defined(WEB_ENABLED)
	bool show_logo = false;
#else
	bool show_logo = true;
#endif

	if (show_logo) { //boot logo!
		const bool boot_logo_image = GLOBAL_DEF_BASIC("application/boot_splash/show_image", true);
		const String boot_logo_path = String(GLOBAL_DEF_BASIC(PropertyInfo(Variant::STRING, "application/boot_splash/image", PROPERTY_HINT_FILE, "*.png"), String())).strip_edges();
		const bool boot_logo_scale = GLOBAL_DEF_BASIC("application/boot_splash/fullsize", true);
		const bool boot_logo_filter = GLOBAL_DEF_BASIC("application/boot_splash/use_filter", true);

		Ref<Image> boot_logo;

		if (boot_logo_image) {
			if (!boot_logo_path.is_empty()) {
				boot_logo.instantiate();
				Error load_err = ImageLoader::load_image(boot_logo_path, boot_logo);
				if (load_err) {
					String msg = (boot_logo_path.ends_with(".png") ? "" : "The only supported format is PNG.");
					ERR_PRINT("Non-existing or invalid boot splash at '" + boot_logo_path + +"'. " + msg + " Loading default splash.");
				}
			}
		} else {
			// Create a 1×1 transparent image. This will effectively hide the splash image.
			boot_logo.instantiate();
			boot_logo->initialize_data(1, 1, false, Image::FORMAT_RGBA8);
			boot_logo->set_pixel(0, 0, Color(0, 0, 0, 0));
		}

		Color boot_bg_color = GLOBAL_GET("application/boot_splash/bg_color");

#if defined(TOOLS_ENABLED) && !defined(NO_EDITOR_SPLASH)
		boot_bg_color = GLOBAL_DEF_BASIC("application/boot_splash/bg_color", (editor || project_manager) ? boot_splash_editor_bg_color : boot_splash_bg_color);
#endif
		if (boot_logo.is_valid()) {
			RenderingServer::get_singleton()->set_boot_image(boot_logo, boot_bg_color, boot_logo_scale, boot_logo_filter);

		} else {
#ifndef NO_DEFAULT_BOOT_LOGO
			MAIN_PRINT("Main: Create bootsplash");
#if defined(TOOLS_ENABLED) && !defined(NO_EDITOR_SPLASH)
			Ref<Image> splash = (editor || project_manager) ? memnew(Image(boot_splash_editor_png)) : memnew(Image(boot_splash_png));
#else
			Ref<Image> splash = memnew(Image(boot_splash_png));
#endif

			MAIN_PRINT("Main: ClearColor");
			RenderingServer::get_singleton()->set_default_clear_color(boot_bg_color);
			MAIN_PRINT("Main: Image");
			RenderingServer::get_singleton()->set_boot_image(splash, boot_bg_color, false);
#endif
		}

#if defined(TOOLS_ENABLED) && defined(MACOS_ENABLED)
		if (DisplayServer::get_singleton()->has_feature(DisplayServer::FEATURE_ICON) && OS::get_singleton()->get_bundle_icon_path().is_empty()) {
			Ref<Image> icon = memnew(Image(app_icon_png));
			DisplayServer::get_singleton()->set_icon(icon);
		}
#endif
	}
	RenderingServer::get_singleton()->set_default_clear_color(
			GLOBAL_GET("rendering/environment/defaults/default_clear_color"));
}

String Main::get_rendering_driver_name() {
	return rendering_driver;
}

// everything the main loop needs to know about frame timings
static MainTimerSync main_timer_sync;

// Return value should be EXIT_SUCCESS if we start successfully
// and should move on to `OS::run`, and EXIT_FAILURE otherwise for
// an early exit with that error code.
int Main::start() {
	OS::get_singleton()->benchmark_begin_measure("Startup", "Main::Start");

	ERR_FAIL_COND_V(!_start_success, false);

	bool has_icon = false;
	String positional_arg;
	String game_path;
	String script;
	String main_loop_type;
	bool check_only = false;

#ifdef TOOLS_ENABLED
	String doc_tool_path;
	bool doc_tool_implicit_cwd = false;
	BitField<DocTools::GenerateFlags> gen_flags;
	String _export_preset;
	Vector<String> patches;
	bool export_debug = false;
	bool export_pack_only = false;
	bool install_android_build_template = false;
	bool export_patch = false;
#ifdef MODULE_GDSCRIPT_ENABLED
	String gdscript_docs_path;
#endif
#ifndef DISABLE_DEPRECATED
	bool converting_project = false;
	bool validating_converting_project = false;
#endif // DISABLE_DEPRECATED
#endif // TOOLS_ENABLED

	main_timer_sync.init(OS::get_singleton()->get_ticks_usec());
	List<String> args = OS::get_singleton()->get_cmdline_args();

	for (List<String>::Element *E = args.front(); E; E = E->next()) {
		// First check parameters that do not have an argument to the right.

		// Doctest Unit Testing Handler
		// Designed to override and pass arguments to the unit test handler.
		if (E->get() == "--check-only") {
			check_only = true;
#ifdef TOOLS_ENABLED
		} else if (E->get() == "--no-docbase") {
			gen_flags.set_flag(DocTools::GENERATE_FLAG_SKIP_BASIC_TYPES);
		} else if (E->get() == "--gdextension-docs") {
			gen_flags.set_flag(DocTools::GENERATE_FLAG_SKIP_BASIC_TYPES);
			gen_flags.set_flag(DocTools::GENERATE_FLAG_EXTENSION_CLASSES_ONLY);
#ifndef DISABLE_DEPRECATED
		} else if (E->get() == "--convert-3to4") {
			converting_project = true;
		} else if (E->get() == "--validate-conversion-3to4") {
			validating_converting_project = true;
#endif // DISABLE_DEPRECATED
		} else if (E->get() == "-e" || E->get() == "--editor") {
			editor = true;
		} else if (E->get() == "-p" || E->get() == "--project-manager") {
			project_manager = true;
		} else if (E->get() == "--install-android-build-template") {
			install_android_build_template = true;
#endif // TOOLS_ENABLED
		} else if (E->get().length() && E->get()[0] != '-' && positional_arg.is_empty()) {
			positional_arg = E->get();

			if (E->get().ends_with(".scn") ||
					E->get().ends_with(".tscn") ||
					E->get().ends_with(".escn") ||
					E->get().ends_with(".res") ||
					E->get().ends_with(".tres")) {
				// Only consider the positional argument to be a scene path if it ends with
				// a file extension associated with Godot scenes. This makes it possible
				// for projects to parse command-line arguments for custom CLI arguments
				// or other file extensions without trouble. This can be used to implement
				// "drag-and-drop onto executable" logic, which can prove helpful
				// for non-game applications.
				game_path = E->get();
			}
		}
		// Then parameters that have an argument to the right.
		else if (E->next()) {
			bool parsed_pair = true;
			if (E->get() == "-s" || E->get() == "--script") {
				script = E->next()->get();
			} else if (E->get() == "--main-loop") {
				main_loop_type = E->next()->get();
#ifdef TOOLS_ENABLED
			} else if (E->get() == "--doctool") {
				doc_tool_path = E->next()->get();
				if (doc_tool_path.begins_with("-")) {
					// Assuming other command line arg, so default to cwd.
					doc_tool_path = ".";
					doc_tool_implicit_cwd = true;
					parsed_pair = false;
				}
#ifdef MODULE_GDSCRIPT_ENABLED
			} else if (E->get() == "--gdscript-docs") {
				gdscript_docs_path = E->next()->get();
#endif
			} else if (E->get() == "--export-release") {
				ERR_FAIL_COND_V_MSG(!editor && !found_project, EXIT_FAILURE, "Please provide a valid project path when exporting, aborting.");
				editor = true; //needs editor
				_export_preset = E->next()->get();
			} else if (E->get() == "--export-debug") {
				ERR_FAIL_COND_V_MSG(!editor && !found_project, EXIT_FAILURE, "Please provide a valid project path when exporting, aborting.");
				editor = true; //needs editor
				_export_preset = E->next()->get();
				export_debug = true;
			} else if (E->get() == "--export-pack") {
				ERR_FAIL_COND_V_MSG(!editor && !found_project, EXIT_FAILURE, "Please provide a valid project path when exporting, aborting.");
				editor = true;
				_export_preset = E->next()->get();
				export_pack_only = true;
			} else if (E->get() == "--export-patch") {
				ERR_FAIL_COND_V_MSG(!editor && !found_project, EXIT_FAILURE, "Please provide a valid project path when exporting, aborting.");
				editor = true;
				_export_preset = E->next()->get();
				export_pack_only = true;
				export_patch = true;
			} else if (E->get() == "--patches") {
				patches = E->next()->get().split(",", false);
#endif
			} else {
				// The parameter does not match anything known, don't skip the next argument
				parsed_pair = false;
			}
			if (parsed_pair) {
				E = E->next();
			}
		} else if (E->get().begins_with("--export-")) {
			ERR_FAIL_V_MSG(EXIT_FAILURE, "Missing export preset name, aborting.");
		}
#ifdef TOOLS_ENABLED
		// Handle case where no path is given to --doctool.
		else if (E->get() == "--doctool") {
			doc_tool_path = ".";
			doc_tool_implicit_cwd = true;
		}
#endif
	}

	uint64_t minimum_time_msec = GLOBAL_DEF(PropertyInfo(Variant::INT, "application/boot_splash/minimum_display_time", PROPERTY_HINT_RANGE, "0,100,1,or_greater,suffix:ms"), 0);
	if (Engine::get_singleton()->is_editor_hint()) {
		minimum_time_msec = 0;
	}

#ifdef TOOLS_ENABLED
#ifdef MODULE_GDSCRIPT_ENABLED
	if (!doc_tool_path.is_empty() && gdscript_docs_path.is_empty()) {
#else
	if (!doc_tool_path.is_empty()) {
#endif
		// Needed to instance editor-only classes for their default values
		Engine::get_singleton()->set_editor_hint(true);

		// Translate the class reference only when `-l LOCALE` parameter is given.
		if (!locale.is_empty() && locale != "en") {
			load_doc_translations(locale);
		}

		{
			Ref<DirAccess> da = DirAccess::open(doc_tool_path);
			ERR_FAIL_COND_V_MSG(da.is_null(), EXIT_FAILURE, "Argument supplied to --doctool must be a valid directory path.");
			// Ensure that doctool is running in the root dir, but only if
			// user did not manually specify a path as argument.
			if (doc_tool_implicit_cwd) {
				ERR_FAIL_COND_V_MSG(!da->dir_exists("doc"), EXIT_FAILURE, "--doctool must be run from the Godot repository's root folder, or specify a path that points there.");
			}
		}

#ifndef MODULE_MONO_ENABLED
		// Hack to define .NET-specific project settings even on non-.NET builds,
		// so that we don't lose their descriptions and default values in DocTools.
		// Default values should be synced with mono_gd/gd_mono.cpp.
		GLOBAL_DEF("dotnet/project/assembly_name", "");
		GLOBAL_DEF("dotnet/project/solution_directory", "");
		GLOBAL_DEF(PropertyInfo(Variant::INT, "dotnet/project/assembly_reload_attempts", PROPERTY_HINT_RANGE, "1,16,1,or_greater"), 3);
#endif

		Error err;
		DocTools doc;
		doc.generate(gen_flags);

		DocTools docsrc;
		HashMap<String, String> doc_data_classes;
		HashSet<String> checked_paths;
		print_line("Loading docs...");

		const bool gdextension_docs = gen_flags.has_flag(DocTools::GENERATE_FLAG_EXTENSION_CLASSES_ONLY);

		if (!gdextension_docs) {
			for (int i = 0; i < _doc_data_class_path_count; i++) {
				// Custom modules are always located by absolute path.
				String path = _doc_data_class_paths[i].path;
				if (path.is_relative_path()) {
					path = doc_tool_path.path_join(path);
				}
				String name = _doc_data_class_paths[i].name;
				doc_data_classes[name] = path;
				if (!checked_paths.has(path)) {
					checked_paths.insert(path);

					// Create the module documentation directory if it doesn't exist
					Ref<DirAccess> da = DirAccess::create_for_path(path);
					err = da->make_dir_recursive(path);
					ERR_FAIL_COND_V_MSG(err != OK, EXIT_FAILURE, "Error: Can't create directory: " + path + ": " + itos(err));

					print_line("Loading docs from: " + path);
					err = docsrc.load_classes(path);
					ERR_FAIL_COND_V_MSG(err != OK, EXIT_FAILURE, "Error loading docs from: " + path + ": " + itos(err));
				}
			}
		}

		// For GDExtension docs, use a path that is compatible with Godot modules.
		String index_path = gdextension_docs ? doc_tool_path.path_join("doc_classes") : doc_tool_path.path_join("doc/classes");
		// Create the main documentation directory if it doesn't exist
		Ref<DirAccess> da = DirAccess::create_for_path(index_path);
		err = da->make_dir_recursive(index_path);
		ERR_FAIL_COND_V_MSG(err != OK, EXIT_FAILURE, "Error: Can't create index directory: " + index_path + ": " + itos(err));

		print_line("Loading classes from: " + index_path);
		err = docsrc.load_classes(index_path);
		ERR_FAIL_COND_V_MSG(err != OK, EXIT_FAILURE, "Error loading classes from: " + index_path + ": " + itos(err));
		checked_paths.insert(index_path);

		print_line("Merging docs...");
		doc.merge_from(docsrc);

		for (const String &E : checked_paths) {
			print_line("Erasing old docs at: " + E);
			err = DocTools::erase_classes(E);
			ERR_FAIL_COND_V_MSG(err != OK, EXIT_FAILURE, "Error erasing old docs at: " + E + ": " + itos(err));
		}

		print_line("Generating new docs...");
		err = doc.save_classes(index_path, doc_data_classes, !gdextension_docs);
		ERR_FAIL_COND_V_MSG(err != OK, EXIT_FAILURE, "Error saving new docs:" + itos(err));

		print_line("Deleting docs cache...");
		if (FileAccess::exists(EditorHelp::get_cache_full_path())) {
			DirAccess::remove_file_or_error(EditorHelp::get_cache_full_path());
		}

		return EXIT_SUCCESS;
	}

	// GDExtension API and interface.
	{
		if (dump_gdextension_interface) {
			GDExtensionInterfaceDump::generate_gdextension_interface_file("gdextension_interface.h");
		}

		if (dump_extension_api) {
			Engine::get_singleton()->set_editor_hint(true); // "extension_api.json" should always contains editor singletons.
			GDExtensionAPIDump::generate_extension_json_file("extension_api.json", include_docs_in_extension_api_dump);
		}

		if (dump_gdextension_interface || dump_extension_api) {
			return EXIT_SUCCESS;
		}

		if (validate_extension_api) {
			Engine::get_singleton()->set_editor_hint(true); // "extension_api.json" should always contains editor singletons.
			bool valid = GDExtensionAPIDump::validate_extension_json_file(validate_extension_api_file) == OK;
			return valid ? EXIT_SUCCESS : EXIT_FAILURE;
		}
	}

#ifndef DISABLE_DEPRECATED
	if (converting_project) {
		int ret = ProjectConverter3To4(converter_max_kb_file, converter_max_line_length).convert();
		return ret ? EXIT_SUCCESS : EXIT_FAILURE;
	}
	if (validating_converting_project) {
		bool ret = ProjectConverter3To4(converter_max_kb_file, converter_max_line_length).validate_conversion();
		return ret ? EXIT_SUCCESS : EXIT_FAILURE;
	}
#endif // DISABLE_DEPRECATED

#endif // TOOLS_ENABLED

	if (script.is_empty() && game_path.is_empty() && String(GLOBAL_GET("application/run/main_scene")) != "") {
		game_path = GLOBAL_GET("application/run/main_scene");
	}

#ifdef TOOLS_ENABLED
	if (!editor && !project_manager && !cmdline_tool && script.is_empty() && game_path.is_empty()) {
		// If we end up here, it means we didn't manage to detect what we want to run.
		// Let's throw an error gently. The code leading to this is pretty brittle so
		// this might end up triggered by valid usage, in which case we'll have to
		// fine-tune further.
		OS::get_singleton()->alert("Couldn't detect whether to run the editor, the project manager or a specific project. Aborting.");
		ERR_FAIL_V_MSG(EXIT_FAILURE, "Couldn't detect whether to run the editor, the project manager or a specific project. Aborting.");
	}
#endif

	MainLoop *main_loop = nullptr;
	if (editor) {
		main_loop = memnew(SceneTree);
	}
	if (main_loop_type.is_empty()) {
		main_loop_type = GLOBAL_GET("application/run/main_loop_type");
	}

	if (!script.is_empty()) {
		Ref<Script> script_res = ResourceLoader::load(script);
		ERR_FAIL_COND_V_MSG(script_res.is_null(), EXIT_FAILURE, "Can't load script: " + script);

		if (check_only) {
			return script_res->is_valid() ? EXIT_SUCCESS : EXIT_FAILURE;
		}

		if (script_res->can_instantiate()) {
			StringName instance_type = script_res->get_instance_base_type();
			Object *obj = ClassDB::instantiate(instance_type);
			MainLoop *script_loop = Object::cast_to<MainLoop>(obj);
			if (!script_loop) {
				if (obj) {
					memdelete(obj);
				}
				OS::get_singleton()->alert(vformat("Can't load the script \"%s\" as it doesn't inherit from SceneTree or MainLoop.", script));
				ERR_FAIL_V_MSG(EXIT_FAILURE, vformat("Can't load the script \"%s\" as it doesn't inherit from SceneTree or MainLoop.", script));
			}

			script_loop->set_script(script_res);
			main_loop = script_loop;
		} else {
			return EXIT_FAILURE;
		}
	} else { // Not based on script path.
		if (!editor && !ClassDB::class_exists(main_loop_type) && ScriptServer::is_global_class(main_loop_type)) {
			String script_path = ScriptServer::get_global_class_path(main_loop_type);
			Ref<Script> script_res = ResourceLoader::load(script_path);
			if (script_res.is_null()) {
				OS::get_singleton()->alert("Error: Could not load MainLoop script type: " + main_loop_type);
				ERR_FAIL_V_MSG(EXIT_FAILURE, vformat("Could not load global class %s.", main_loop_type));
			}
			StringName script_base = script_res->get_instance_base_type();
			Object *obj = ClassDB::instantiate(script_base);
			MainLoop *script_loop = Object::cast_to<MainLoop>(obj);
			if (!script_loop) {
				if (obj) {
					memdelete(obj);
				}
				OS::get_singleton()->alert("Error: Invalid MainLoop script base type: " + script_base);
				ERR_FAIL_V_MSG(EXIT_FAILURE, vformat("The global class %s does not inherit from SceneTree or MainLoop.", main_loop_type));
			}
			script_loop->set_script(script_res);
			main_loop = script_loop;
		}
	}

	if (!main_loop && main_loop_type.is_empty()) {
		main_loop_type = "SceneTree";
	}

	if (!main_loop) {
		if (!ClassDB::class_exists(main_loop_type)) {
			OS::get_singleton()->alert("Error: MainLoop type doesn't exist: " + main_loop_type);
			return EXIT_FAILURE;
		} else {
			Object *ml = ClassDB::instantiate(main_loop_type);
			ERR_FAIL_NULL_V_MSG(ml, EXIT_FAILURE, "Can't instance MainLoop type.");

			main_loop = Object::cast_to<MainLoop>(ml);
			if (!main_loop) {
				memdelete(ml);
				ERR_FAIL_V_MSG(EXIT_FAILURE, "Invalid MainLoop type.");
			}
		}
	}

	OS::get_singleton()->set_main_loop(main_loop);

	SceneTree *sml = Object::cast_to<SceneTree>(main_loop);
	if (sml) {
#ifdef DEBUG_ENABLED
		if (debug_collisions) {
			sml->set_debug_collisions_hint(true);
		}
		if (debug_paths) {
			sml->set_debug_paths_hint(true);
		}
		if (debug_navigation) {
			sml->set_debug_navigation_hint(true);
			NavigationServer3D::get_singleton()->set_debug_navigation_enabled(true);
		}
		if (debug_avoidance) {
			NavigationServer3D::get_singleton()->set_debug_avoidance_enabled(true);
		}
		if (debug_navigation || debug_avoidance) {
			NavigationServer3D::get_singleton()->set_active(true);
			NavigationServer3D::get_singleton()->set_debug_enabled(true);
		}
		if (debug_canvas_item_redraw) {
			RenderingServer::get_singleton()->canvas_item_set_debug_redraw(true);
		}
#endif

		if (single_threaded_scene) {
			sml->set_disable_node_threading(true);
		}

		bool embed_subwindows = GLOBAL_GET("display/window/subwindows/embed_subwindows");

		if (single_window || (!project_manager && !editor && embed_subwindows) || !DisplayServer::get_singleton()->has_feature(DisplayServer::Feature::FEATURE_SUBWINDOWS)) {
			sml->get_root()->set_embedding_subwindows(true);
		}

		ResourceLoader::add_custom_loaders();
		ResourceSaver::add_custom_savers();

		if (!project_manager && !editor) { // game
			if (!game_path.is_empty() || !script.is_empty()) {
				//autoload
				OS::get_singleton()->benchmark_begin_measure("Startup", "Load Autoloads");
				HashMap<StringName, ProjectSettings::AutoloadInfo> autoloads = ProjectSettings::get_singleton()->get_autoload_list();

				//first pass, add the constants so they exist before any script is loaded
				for (const KeyValue<StringName, ProjectSettings::AutoloadInfo> &E : autoloads) {
					const ProjectSettings::AutoloadInfo &info = E.value;

					if (info.is_singleton) {
						for (int i = 0; i < ScriptServer::get_language_count(); i++) {
							ScriptServer::get_language(i)->add_global_constant(info.name, Variant());
						}
					}
				}

				//second pass, load into global constants
				List<Node *> to_add;
				for (const KeyValue<StringName, ProjectSettings::AutoloadInfo> &E : autoloads) {
					const ProjectSettings::AutoloadInfo &info = E.value;

					Node *n = nullptr;
					if (ResourceLoader::get_resource_type(info.path) == "PackedScene") {
						// Cache the scene reference before loading it (for cyclic references)
						Ref<PackedScene> scn;
						scn.instantiate();
						scn->set_path(info.path);
						scn->reload_from_file();
						ERR_CONTINUE_MSG(!scn.is_valid(), vformat("Failed to instantiate an autoload, can't load from path: %s.", info.path));

						if (scn.is_valid()) {
							n = scn->instantiate();
						}
					} else {
						Ref<Resource> res = ResourceLoader::load(info.path);
						ERR_CONTINUE_MSG(res.is_null(), vformat("Failed to instantiate an autoload, can't load from path: %s.", info.path));

						Ref<Script> script_res = res;
						if (script_res.is_valid()) {
							StringName ibt = script_res->get_instance_base_type();
							bool valid_type = ClassDB::is_parent_class(ibt, "Node");
							ERR_CONTINUE_MSG(!valid_type, vformat("Failed to instantiate an autoload, script '%s' does not inherit from 'Node'.", info.path));

							Object *obj = ClassDB::instantiate(ibt);
							ERR_CONTINUE_MSG(!obj, vformat("Failed to instantiate an autoload, cannot instantiate '%s'.", ibt));

							n = Object::cast_to<Node>(obj);
							n->set_script(script_res);
						}
					}

					ERR_CONTINUE_MSG(!n, vformat("Failed to instantiate an autoload, path is not pointing to a scene or a script: %s.", info.path));
					n->set_name(info.name);

					//defer so references are all valid on _ready()
					to_add.push_back(n);

					if (info.is_singleton) {
						for (int i = 0; i < ScriptServer::get_language_count(); i++) {
							ScriptServer::get_language(i)->add_global_constant(info.name, n);
						}
					}
				}

				for (Node *E : to_add) {
					sml->get_root()->add_child(E);
				}
				OS::get_singleton()->benchmark_end_measure("Startup", "Load Autoloads");
			}
		}

#ifdef TOOLS_ENABLED
#ifdef MODULE_GDSCRIPT_ENABLED
		if (!doc_tool_path.is_empty() && !gdscript_docs_path.is_empty()) {
			DocTools docs;
			Error err;

			Vector<String> paths = get_files_with_extension(gdscript_docs_path, "gd");
			ERR_FAIL_COND_V_MSG(paths.is_empty(), EXIT_FAILURE, "Couldn't find any GDScript files under the given directory: " + gdscript_docs_path);

			for (const String &path : paths) {
				Ref<GDScript> gdscript = ResourceLoader::load(path);
				for (const DocData::ClassDoc &class_doc : gdscript->get_documentation()) {
					docs.add_doc(class_doc);
				}
			}

			if (doc_tool_implicit_cwd) {
				doc_tool_path = "./docs";
			}

			Ref<DirAccess> da = DirAccess::create_for_path(doc_tool_path);
			err = da->make_dir_recursive(doc_tool_path);
			ERR_FAIL_COND_V_MSG(err != OK, EXIT_FAILURE, "Error: Can't create GDScript docs directory: " + doc_tool_path + ": " + itos(err));

			HashMap<String, String> doc_data_classes;
			err = docs.save_classes(doc_tool_path, doc_data_classes, false);
			ERR_FAIL_COND_V_MSG(err != OK, EXIT_FAILURE, "Error saving GDScript docs:" + itos(err));

			return EXIT_SUCCESS;
		}
#endif // MODULE_GDSCRIPT_ENABLED

		EditorNode *editor_node = nullptr;
		if (editor) {
			OS::get_singleton()->benchmark_begin_measure("Startup", "Editor");

			if (editor_pseudolocalization) {
				translation_server->get_editor_domain()->set_pseudolocalization_enabled(true);
			}

			editor_node = memnew(EditorNode);
			sml->get_root()->add_child(editor_node);

			if (!_export_preset.is_empty()) {
				editor_node->export_preset(_export_preset, positional_arg, export_debug, export_pack_only, install_android_build_template, export_patch, patches);
				game_path = ""; // Do not load anything.
			}

			OS::get_singleton()->benchmark_end_measure("Startup", "Editor");
		}
#endif
		sml->set_auto_accept_quit(GLOBAL_GET("application/config/auto_accept_quit"));
		sml->set_quit_on_go_back(GLOBAL_GET("application/config/quit_on_go_back"));

		if (!editor && !project_manager) {
			//standard helpers that can be changed from main config

			String stretch_mode = GLOBAL_GET("display/window/stretch/mode");
			String stretch_aspect = GLOBAL_GET("display/window/stretch/aspect");
			Size2i stretch_size = Size2i(GLOBAL_GET("display/window/size/viewport_width"),
					GLOBAL_GET("display/window/size/viewport_height"));
			real_t stretch_scale = GLOBAL_GET("display/window/stretch/scale");
			String stretch_scale_mode = GLOBAL_GET("display/window/stretch/scale_mode");

			Window::ContentScaleMode cs_sm = Window::CONTENT_SCALE_MODE_DISABLED;
			if (stretch_mode == "canvas_items") {
				cs_sm = Window::CONTENT_SCALE_MODE_CANVAS_ITEMS;
			} else if (stretch_mode == "viewport") {
				cs_sm = Window::CONTENT_SCALE_MODE_VIEWPORT;
			}

			Window::ContentScaleAspect cs_aspect = Window::CONTENT_SCALE_ASPECT_IGNORE;
			if (stretch_aspect == "keep") {
				cs_aspect = Window::CONTENT_SCALE_ASPECT_KEEP;
			} else if (stretch_aspect == "keep_width") {
				cs_aspect = Window::CONTENT_SCALE_ASPECT_KEEP_WIDTH;
			} else if (stretch_aspect == "keep_height") {
				cs_aspect = Window::CONTENT_SCALE_ASPECT_KEEP_HEIGHT;
			} else if (stretch_aspect == "expand") {
				cs_aspect = Window::CONTENT_SCALE_ASPECT_EXPAND;
			}

			Window::ContentScaleStretch cs_stretch = Window::CONTENT_SCALE_STRETCH_FRACTIONAL;
			if (stretch_scale_mode == "integer") {
				cs_stretch = Window::CONTENT_SCALE_STRETCH_INTEGER;
			}

			sml->get_root()->set_content_scale_mode(cs_sm);
			sml->get_root()->set_content_scale_aspect(cs_aspect);
			sml->get_root()->set_content_scale_stretch(cs_stretch);
			sml->get_root()->set_content_scale_size(stretch_size);
			sml->get_root()->set_content_scale_factor(stretch_scale);

			sml->set_auto_accept_quit(GLOBAL_GET("application/config/auto_accept_quit"));
			sml->set_quit_on_go_back(GLOBAL_GET("application/config/quit_on_go_back"));
			String appname = GLOBAL_GET("application/config/name");
			appname = TranslationServer::get_singleton()->translate(appname);
#ifdef DEBUG_ENABLED
			// Append a suffix to the window title to denote that the project is running
			// from a debug build (including the editor). Since this results in lower performance,
			// this should be clearly presented to the user.
			DisplayServer::get_singleton()->window_set_title(vformat("%s (DEBUG)", appname));
#else
			DisplayServer::get_singleton()->window_set_title(appname);
#endif

			bool snap_controls = GLOBAL_GET("gui/common/snap_controls_to_pixels");
			sml->get_root()->set_snap_controls_to_pixels(snap_controls);

			bool font_oversampling = GLOBAL_GET("gui/fonts/dynamic_fonts/use_oversampling");
			sml->get_root()->set_use_font_oversampling(font_oversampling);

			int texture_filter = GLOBAL_GET("rendering/textures/canvas_textures/default_texture_filter");
			int texture_repeat = GLOBAL_GET("rendering/textures/canvas_textures/default_texture_repeat");
			sml->get_root()->set_default_canvas_item_texture_filter(
					Viewport::DefaultCanvasItemTextureFilter(texture_filter));
			sml->get_root()->set_default_canvas_item_texture_repeat(
					Viewport::DefaultCanvasItemTextureRepeat(texture_repeat));
		}

#ifdef TOOLS_ENABLED
		if (editor) {
			bool editor_embed_subwindows = EditorSettings::get_singleton()->get_setting(
					"interface/editor/single_window_mode");

			if (editor_embed_subwindows) {
				sml->get_root()->set_embedding_subwindows(true);
			}
			restore_editor_window_layout = EditorSettings::get_singleton()->get_setting("interface/editor/editor_screen").operator int() == EditorSettings::InitialScreen::INITIAL_SCREEN_AUTO;
		}
#endif

		String local_game_path;
		if (!game_path.is_empty() && !project_manager) {
			local_game_path = game_path.replace("\\", "/");

			if (!local_game_path.begins_with("res://")) {
				bool absolute =
						(local_game_path.size() > 1) && (local_game_path[0] == '/' || local_game_path[1] == ':');

				if (!absolute) {
					if (ProjectSettings::get_singleton()->is_using_datapack()) {
						local_game_path = "res://" + local_game_path;

					} else {
						int sep = local_game_path.rfind("/");

						if (sep == -1) {
							Ref<DirAccess> da = DirAccess::create(DirAccess::ACCESS_FILESYSTEM);
							ERR_FAIL_COND_V(da.is_null(), EXIT_FAILURE);

							local_game_path = da->get_current_dir().path_join(local_game_path);
						} else {
							Ref<DirAccess> da = DirAccess::open(local_game_path.substr(0, sep));
							if (da.is_valid()) {
								local_game_path = da->get_current_dir().path_join(
										local_game_path.substr(sep + 1, local_game_path.length()));
							}
						}
					}
				}
			}

			local_game_path = ProjectSettings::get_singleton()->localize_path(local_game_path);

#ifdef TOOLS_ENABLED
			if (editor) {
				if (game_path != String(GLOBAL_GET("application/run/main_scene")) || !editor_node->has_scenes_in_session()) {
					Error serr = editor_node->load_scene(local_game_path);
					if (serr != OK) {
						ERR_PRINT("Failed to load scene");
					}
				}
				if (!debug_server_uri.is_empty()) {
					EditorDebuggerNode::get_singleton()->start(debug_server_uri);
					EditorDebuggerNode::get_singleton()->set_keep_open(true);
				}
			}
#endif
		}

		if (!project_manager && !editor) { // game

			OS::get_singleton()->benchmark_begin_measure("Startup", "Load Game");

			// Load SSL Certificates from Project Settings (or builtin).
			Crypto::load_default_certificates(GLOBAL_GET("network/tls/certificate_bundle_override"));

			if (!game_path.is_empty()) {
				Node *scene = nullptr;
				Ref<PackedScene> scenedata = ResourceLoader::load(local_game_path);
				if (scenedata.is_valid()) {
					scene = scenedata->instantiate();
				}

				ERR_FAIL_NULL_V_MSG(scene, EXIT_FAILURE, "Failed loading scene: " + local_game_path + ".");
				sml->add_current_scene(scene);

#ifdef MACOS_ENABLED
				String mac_icon_path = GLOBAL_GET("application/config/macos_native_icon");
				if (DisplayServer::get_singleton()->has_feature(DisplayServer::FEATURE_NATIVE_ICON) && !mac_icon_path.is_empty()) {
					DisplayServer::get_singleton()->set_native_icon(mac_icon_path);
					has_icon = true;
				}
#endif

#ifdef WINDOWS_ENABLED
				String win_icon_path = GLOBAL_GET("application/config/windows_native_icon");
				if (DisplayServer::get_singleton()->has_feature(DisplayServer::FEATURE_NATIVE_ICON) && !win_icon_path.is_empty()) {
					DisplayServer::get_singleton()->set_native_icon(win_icon_path);
					has_icon = true;
				}
#endif

				String icon_path = GLOBAL_GET("application/config/icon");
				if (DisplayServer::get_singleton()->has_feature(DisplayServer::FEATURE_ICON) && !icon_path.is_empty() && !has_icon) {
					Ref<Image> icon;
					icon.instantiate();
					if (ImageLoader::load_image(icon_path, icon) == OK) {
						DisplayServer::get_singleton()->set_icon(icon);
						has_icon = true;
					}
				}
			}

			OS::get_singleton()->benchmark_end_measure("Startup", "Load Game");
		}

#ifdef TOOLS_ENABLED
		if (project_manager) {
			OS::get_singleton()->benchmark_begin_measure("Startup", "Project Manager");
			Engine::get_singleton()->set_editor_hint(true);

			if (editor_pseudolocalization) {
				translation_server->get_editor_domain()->set_pseudolocalization_enabled(true);
			}

			ProjectManager *pmanager = memnew(ProjectManager);
			ProgressDialog *progress_dialog = memnew(ProgressDialog);
			pmanager->add_child(progress_dialog);

			sml->get_root()->add_child(pmanager);
			OS::get_singleton()->benchmark_end_measure("Startup", "Project Manager");
		}

		if (project_manager || editor) {
			// Load SSL Certificates from Editor Settings (or builtin)
			Crypto::load_default_certificates(
					EditorSettings::get_singleton()->get_setting("network/tls/editor_tls_certificates").operator String());
		}
#endif
	}

	if (DisplayServer::get_singleton()->has_feature(DisplayServer::FEATURE_ICON) && !has_icon && OS::get_singleton()->get_bundle_icon_path().is_empty()) {
		Ref<Image> icon = memnew(Image(app_icon_png));
		DisplayServer::get_singleton()->set_icon(icon);
	}

	if (movie_writer) {
		movie_writer->begin(DisplayServer::get_singleton()->window_get_size(), fixed_fps, Engine::get_singleton()->get_write_movie_path());
	}

	if (minimum_time_msec) {
		uint64_t minimum_time = 1000 * minimum_time_msec;
		uint64_t elapsed_time = OS::get_singleton()->get_ticks_usec();
		if (elapsed_time < minimum_time) {
			OS::get_singleton()->delay_usec(minimum_time - elapsed_time);
		}
	}

	OS::get_singleton()->benchmark_end_measure("Startup", "Main::Start");
	OS::get_singleton()->benchmark_dump();

	return EXIT_SUCCESS;
}

/* Main iteration
 *
 * This is the iteration of the engine's game loop, advancing the state of physics,
 * rendering and audio.
 * It's called directly by the platform's OS::run method, where the loop is created
 * and monitored.
 *
 * The OS implementation can impact its draw step with the Main::force_redraw() method.
 */

uint64_t Main::last_ticks = 0;
uint32_t Main::frames = 0;
uint32_t Main::hide_print_fps_attempts = 3;
uint32_t Main::frame = 0;
bool Main::force_redraw_requested = false;
int Main::iterating = 0;

bool Main::is_iterating() {
	return iterating > 0;
}

// For performance metrics.
static uint64_t physics_process_max = 0;
static uint64_t process_max = 0;
static uint64_t navigation_process_max = 0;

// Return false means iterating further, returning true means `OS::run`
// will terminate the program. In case of failure, the OS exit code needs
// to be set explicitly here (defaults to EXIT_SUCCESS).
bool Main::iteration() {
	iterating++;

	const uint64_t ticks = OS::get_singleton()->get_ticks_usec();
	Engine::get_singleton()->_frame_ticks = ticks;
	main_timer_sync.set_cpu_ticks_usec(ticks);
	main_timer_sync.set_fixed_fps(fixed_fps);

	const uint64_t ticks_elapsed = ticks - last_ticks;

	const int physics_ticks_per_second = Engine::get_singleton()->get_physics_ticks_per_second();
	const double physics_step = 1.0 / physics_ticks_per_second;

	const double time_scale = Engine::get_singleton()->get_time_scale();

	MainFrameTime advance = main_timer_sync.advance(physics_step, physics_ticks_per_second);
	double process_step = advance.process_step;
	double scaled_step = process_step * time_scale;

	Engine::get_singleton()->_process_step = process_step;
	Engine::get_singleton()->_physics_interpolation_fraction = advance.interpolation_fraction;

	uint64_t physics_process_ticks = 0;
	uint64_t process_ticks = 0;
	uint64_t navigation_process_ticks = 0;

	frame += ticks_elapsed;

	last_ticks = ticks;

	const int max_physics_steps = Engine::get_singleton()->get_max_physics_steps_per_frame();
	if (fixed_fps == -1 && advance.physics_steps > max_physics_steps) {
		process_step -= (advance.physics_steps - max_physics_steps) * physics_step;
		advance.physics_steps = max_physics_steps;
	}

	bool exit = false;

	// process all our active interfaces
#ifndef _3D_DISABLED
	XRServer::get_singleton()->_process();
#endif // _3D_DISABLED

	NavigationServer2D::get_singleton()->sync();
	NavigationServer3D::get_singleton()->sync();

	for (int iters = 0; iters < advance.physics_steps; ++iters) {
		if (Input::get_singleton()->is_agile_input_event_flushing()) {
			Input::get_singleton()->flush_buffered_events();
		}

		Engine::get_singleton()->_in_physics = true;
		Engine::get_singleton()->_physics_frames++;

		uint64_t physics_begin = OS::get_singleton()->get_ticks_usec();

		// Prepare the fixed timestep interpolated nodes BEFORE they are updated
		// by the physics server, otherwise the current and previous transforms
		// may be the same, and no interpolation takes place.
		OS::get_singleton()->get_main_loop()->iteration_prepare();

#ifndef _3D_DISABLED
		PhysicsServer3D::get_singleton()->sync();
		PhysicsServer3D::get_singleton()->flush_queries();
#endif // _3D_DISABLED

		PhysicsServer2D::get_singleton()->sync();
		PhysicsServer2D::get_singleton()->flush_queries();

		if (OS::get_singleton()->get_main_loop()->physics_process(physics_step * time_scale)) {
#ifndef _3D_DISABLED
			PhysicsServer3D::get_singleton()->end_sync();
#endif // _3D_DISABLED
			PhysicsServer2D::get_singleton()->end_sync();

			Engine::get_singleton()->_in_physics = false;
			exit = true;
			break;
		}

		uint64_t navigation_begin = OS::get_singleton()->get_ticks_usec();

		NavigationServer3D::get_singleton()->process(physics_step * time_scale);

		navigation_process_ticks = MAX(navigation_process_ticks, OS::get_singleton()->get_ticks_usec() - navigation_begin); // keep the largest one for reference
		navigation_process_max = MAX(OS::get_singleton()->get_ticks_usec() - navigation_begin, navigation_process_max);

		message_queue->flush();

#ifndef _3D_DISABLED
		PhysicsServer3D::get_singleton()->end_sync();
		PhysicsServer3D::get_singleton()->step(physics_step * time_scale);
#endif // _3D_DISABLED

		PhysicsServer2D::get_singleton()->end_sync();
		PhysicsServer2D::get_singleton()->step(physics_step * time_scale);

		message_queue->flush();

		OS::get_singleton()->get_main_loop()->iteration_end();

		physics_process_ticks = MAX(physics_process_ticks, OS::get_singleton()->get_ticks_usec() - physics_begin); // keep the largest one for reference
		physics_process_max = MAX(OS::get_singleton()->get_ticks_usec() - physics_begin, physics_process_max);

		Engine::get_singleton()->_in_physics = false;
	}

	if (Input::get_singleton()->is_agile_input_event_flushing()) {
		Input::get_singleton()->flush_buffered_events();
	}

	uint64_t process_begin = OS::get_singleton()->get_ticks_usec();

	if (OS::get_singleton()->get_main_loop()->process(process_step * time_scale)) {
		exit = true;
	}
	message_queue->flush();

	RenderingServer::get_singleton()->sync(); //sync if still drawing from previous frames.

	if ((DisplayServer::get_singleton()->can_any_window_draw() || DisplayServer::get_singleton()->has_additional_outputs()) &&
			RenderingServer::get_singleton()->is_render_loop_enabled()) {
		if ((!force_redraw_requested) && OS::get_singleton()->is_in_low_processor_usage_mode()) {
			if (RenderingServer::get_singleton()->has_changed()) {
				RenderingServer::get_singleton()->draw(true, scaled_step); // flush visual commands
				Engine::get_singleton()->increment_frames_drawn();
			}
		} else {
			RenderingServer::get_singleton()->draw(true, scaled_step); // flush visual commands
			Engine::get_singleton()->increment_frames_drawn();
			force_redraw_requested = false;
		}
	}

	process_ticks = OS::get_singleton()->get_ticks_usec() - process_begin;
	process_max = MAX(process_ticks, process_max);
	uint64_t frame_time = OS::get_singleton()->get_ticks_usec() - ticks;

	for (int i = 0; i < ScriptServer::get_language_count(); i++) {
		ScriptServer::get_language(i)->frame();
	}

	AudioServer::get_singleton()->update();

	if (EngineDebugger::is_active()) {
		EngineDebugger::get_singleton()->iteration(frame_time, process_ticks, physics_process_ticks, physics_step);
	}

	frames++;
	Engine::get_singleton()->_process_frames++;

	if (frame > 1000000) {
		// Wait a few seconds before printing FPS, as FPS reporting just after the engine has started is inaccurate.
		if (hide_print_fps_attempts == 0) {
			if (editor || project_manager) {
				if (print_fps) {
					print_line(vformat("Editor FPS: %d (%s mspf)", frames, rtos(1000.0 / frames).pad_decimals(2)));
				}
			} else if (print_fps || GLOBAL_GET("debug/settings/stdout/print_fps")) {
				print_line(vformat("Project FPS: %d (%s mspf)", frames, rtos(1000.0 / frames).pad_decimals(2)));
			}
		} else {
			hide_print_fps_attempts--;
		}

		Engine::get_singleton()->_fps = frames;
		performance->set_process_time(USEC_TO_SEC(process_max));
		performance->set_physics_process_time(USEC_TO_SEC(physics_process_max));
		performance->set_navigation_process_time(USEC_TO_SEC(navigation_process_max));
		process_max = 0;
		physics_process_max = 0;
		navigation_process_max = 0;

		frame %= 1000000;
		frames = 0;
	}

	iterating--;

	if (movie_writer) {
		movie_writer->add_frame();
	}

#ifdef TOOLS_ENABLED
	bool quit_after_timeout = false;
#endif
	if ((quit_after > 0) && (Engine::get_singleton()->_process_frames >= quit_after)) {
#ifdef TOOLS_ENABLED
		quit_after_timeout = true;
#endif
		exit = true;
	}

#ifdef TOOLS_ENABLED
	if (wait_for_import && EditorFileSystem::get_singleton() && EditorFileSystem::get_singleton()->doing_first_scan()) {
		exit = false;
	}
#endif

	if (fixed_fps != -1) {
		return exit;
	}

	OS::get_singleton()->add_frame_delay(DisplayServer::get_singleton()->window_can_draw());

#ifdef TOOLS_ENABLED
	if (auto_build_solutions) {
		auto_build_solutions = false;
		// Only relevant when running the editor.
		if (!editor) {
			OS::get_singleton()->set_exit_code(EXIT_FAILURE);
			ERR_FAIL_V_MSG(true,
					"Command line option --build-solutions was passed, but no project is being edited. Aborting.");
		}
		if (!EditorNode::get_singleton()->call_build()) {
			OS::get_singleton()->set_exit_code(EXIT_FAILURE);
			ERR_FAIL_V_MSG(true,
					"Command line option --build-solutions was passed, but the build callback failed. Aborting.");
		}
	}
#endif

#ifdef TOOLS_ENABLED
	if (exit && quit_after_timeout && EditorNode::get_singleton()) {
		EditorNode::get_singleton()->unload_editor_addons();
	}
#endif

	return exit;
}

void Main::force_redraw() {
	force_redraw_requested = true;
}

/* Engine deinitialization
 *
 * Responsible for freeing all the memory allocated by previous setup steps,
 * so that the engine closes cleanly without leaking memory or crashing.
 * The order matters as some of those steps are linked with each other.
 */
void Main::cleanup(bool p_force) {
	OS::get_singleton()->benchmark_begin_measure("Shutdown", "Main::Cleanup");
	if (!p_force) {
		ERR_FAIL_COND(!_start_success);
	}

#ifdef DEBUG_ENABLED
	if (input) {
		input->flush_frame_parsed_events();
	}
#endif

	for (int i = 0; i < TextServerManager::get_singleton()->get_interface_count(); i++) {
		TextServerManager::get_singleton()->get_interface(i)->cleanup();
	}

	if (movie_writer) {
		movie_writer->end();
	}

	ResourceLoader::clear_thread_load_tasks();

	ResourceLoader::remove_custom_loaders();
	ResourceSaver::remove_custom_savers();
	PropertyListHelper::clear_base_helpers();

	// Flush before uninitializing the scene, but delete the MessageQueue as late as possible.
	message_queue->flush();

	OS::get_singleton()->delete_main_loop();

	OS::get_singleton()->_cmdline.clear();
	OS::get_singleton()->_user_args.clear();
	OS::get_singleton()->_execpath = "";
	OS::get_singleton()->_local_clipboard = "";

	ResourceLoader::clear_translation_remaps();
	ResourceLoader::clear_path_remaps();

	WorkerThreadPool::get_singleton()->exit_languages_threads();

	ScriptServer::finish_languages();

	// Sync pending commands that may have been queued from a different thread during ScriptServer finalization
	RenderingServer::get_singleton()->sync();

	//clear global shader variables before scene and other graphics stuff are deinitialized.
	rendering_server->global_shader_parameters_clear();

#ifndef _3D_DISABLED
	if (xr_server) {
		// Now that we're unregistering properly in plugins we need to keep access to xr_server for a little longer
		// We do however unset our primary interface
		xr_server->set_primary_interface(Ref<XRInterface>());
	}
#endif // _3D_DISABLED

#ifdef TOOLS_ENABLED
	GDExtensionManager::get_singleton()->deinitialize_extensions(GDExtension::INITIALIZATION_LEVEL_EDITOR);
	uninitialize_modules(MODULE_INITIALIZATION_LEVEL_EDITOR);
	unregister_editor_types();

#endif

	ImageLoader::cleanup();

	GDExtensionManager::get_singleton()->deinitialize_extensions(GDExtension::INITIALIZATION_LEVEL_SCENE);
	uninitialize_modules(MODULE_INITIALIZATION_LEVEL_SCENE);

	unregister_platform_apis();
	unregister_driver_types();
	unregister_scene_types();

	finalize_theme_db();

	// Before deinitializing server extensions, finalize servers which may be loaded as extensions.
	finalize_navigation_server();
	finalize_physics();

	GDExtensionManager::get_singleton()->deinitialize_extensions(GDExtension::INITIALIZATION_LEVEL_SERVERS);
	uninitialize_modules(MODULE_INITIALIZATION_LEVEL_SERVERS);
	unregister_server_types();

	EngineDebugger::deinitialize();

#ifndef _3D_DISABLED
	if (xr_server) {
		memdelete(xr_server);
	}
#endif // _3D_DISABLED

	if (audio_server) {
		audio_server->finish();
		memdelete(audio_server);
	}

	if (camera_server) {
		memdelete(camera_server);
	}

	OS::get_singleton()->finalize();

	finalize_display();

	if (input) {
		memdelete(input);
	}

	if (packed_data) {
		memdelete(packed_data);
	}
	if (performance) {
		memdelete(performance);
	}
	if (input_map) {
		memdelete(input_map);
	}
	if (translation_server) {
		memdelete(translation_server);
	}
	if (tsman) {
		memdelete(tsman);
	}
#ifndef _3D_DISABLED
	if (physics_server_3d_manager) {
		memdelete(physics_server_3d_manager);
	}
#endif // _3D_DISABLED
	if (physics_server_2d_manager) {
		memdelete(physics_server_2d_manager);
	}
	if (globals) {
		memdelete(globals);
	}

	if (OS::get_singleton()->is_restart_on_exit_set()) {
		//attempt to restart with arguments
		List<String> args = OS::get_singleton()->get_restart_on_exit_arguments();
		OS::get_singleton()->create_instance(args);
		OS::get_singleton()->set_restart_on_exit(false, List<String>()); //clear list (uses memory)
	}

	// Now should be safe to delete MessageQueue (famous last words).
	message_queue->flush();
	memdelete(message_queue);

#if defined(STEAMAPI_ENABLED)
	if (steam_tracker) {
		memdelete(steam_tracker);
	}
#endif

	unregister_core_driver_types();
	unregister_core_extensions();
	uninitialize_modules(MODULE_INITIALIZATION_LEVEL_CORE);

	if (engine) {
		memdelete(engine);
	}

	unregister_core_types();

	OS::get_singleton()->benchmark_end_measure("Shutdown", "Main::Cleanup");
	OS::get_singleton()->benchmark_dump();

	OS::get_singleton()->finalize_core();
}<|MERGE_RESOLUTION|>--- conflicted
+++ resolved
@@ -227,10 +227,6 @@
 static bool init_use_custom_screen = false;
 static Vector2 init_custom_pos;
 static int64_t init_embed_parent_window_id = 0;
-<<<<<<< HEAD
-static bool init_hidden = false;
-=======
->>>>>>> f9695ef8
 
 // Debug
 
@@ -623,10 +619,6 @@
 	print_help_option("--xr-mode <mode>", "Select XR (Extended Reality) mode [\"default\", \"off\", \"on\"].\n");
 #endif
 	print_help_option("--wid <window_id>", "Request parented to window.\n");
-<<<<<<< HEAD
-	print_help_option("--hidden", "Request hidden window.\n");
-=======
->>>>>>> f9695ef8
 
 	print_help_title("Debug options");
 	print_help_option("-d, --debug", "Debug (local stdout debugger).\n");
@@ -1816,13 +1808,8 @@
 					goto error;
 				}
 
-<<<<<<< HEAD
-				OS::get_singleton()->_embedded = true;
-				Engine::get_singleton()->set_embedded(true);
-=======
 				OS::get_singleton()->_embedded_in_editor = true;
 				Engine::get_singleton()->set_embedded_in_editor(true);
->>>>>>> f9695ef8
 
 				N = N->next();
 			} else {
@@ -1830,12 +1817,6 @@
 				goto error;
 			}
 
-<<<<<<< HEAD
-		} else if (arg == "--hidden") {
-			init_hidden = true;
-
-=======
->>>>>>> f9695ef8
 		} else if (arg == "--" || arg == "++") {
 			adding_user_args = true;
 		} else {
@@ -3004,12 +2985,6 @@
 			window_mode = DisplayServer::WINDOW_MODE_WINDOWED;
 			window_flags = DisplayServer::WINDOW_FLAG_BORDERLESS_BIT;
 		}
-<<<<<<< HEAD
-		if (init_hidden) {
-			window_flags |= DisplayServer::WINDOW_FLAG_HIDDEN_BIT;
-		}
-=======
->>>>>>> f9695ef8
 
 		// rendering_driver now held in static global String in main and initialized in setup()
 		Error err;
