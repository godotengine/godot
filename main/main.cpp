--- conflicted
+++ resolved
@@ -176,11 +176,7 @@
 
 
 
-<<<<<<< HEAD
 //static LuaAPI* lua_api = nullptr;
-=======
-static LuaAPI* lua_api = nullptr;
->>>>>>> 8b68ed73
 
 #ifndef _3D_DISABLED
 static PhysicsServer3DManager *physics_server_3d_manager = nullptr;
@@ -442,7 +438,6 @@
 
 
 
-<<<<<<< HEAD
 // void initialize_lua_api() {
 // 	lua_api = memnew(LuaAPI);
 // }
@@ -451,16 +446,6 @@
 // 	memdelete(lua_api);
 // 	lua_api = nullptr;
 // }
-=======
-void initialize_lua_api() {
-	lua_api = memnew(LuaAPI);
-}
-
-void finalize_lua_api() {
-	memdelete(lua_api);
-	lua_api = nullptr;
-}
->>>>>>> 8b68ed73
 
 
 
@@ -812,11 +797,7 @@
 	initialize_theme_db();
 
 
-<<<<<<< HEAD
 	//initialize_lua_api();
-=======
-	initialize_lua_api();
->>>>>>> 8b68ed73
 
 
 	register_scene_types();
@@ -904,11 +885,7 @@
 	finalize_theme_db();
 
 
-<<<<<<< HEAD
 	//finalize_lua_api();
-=======
-	finalize_lua_api();
->>>>>>> 8b68ed73
 
 	finalize_navigation_server();
 
@@ -3456,11 +3433,7 @@
 	initialize_theme_db();
 
 
-<<<<<<< HEAD
 	//initialize_lua_api();
-=======
-	initialize_lua_api();
->>>>>>> 8b68ed73
 
 
 	register_scene_types();
@@ -4781,11 +4754,7 @@
 	finalize_theme_db();
 
 
-<<<<<<< HEAD
 	//finalize_lua_api();
-=======
-	finalize_lua_api();
->>>>>>> 8b68ed73
 
 	// Before deinitializing server extensions, finalize servers which may be loaded as extensions.
 	finalize_navigation_server();
