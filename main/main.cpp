/**************************************************************************/
/*  main.cpp                                                              */
/**************************************************************************/
/*                         This file is part of:                          */
/*                             GODOT ENGINE                               */
/*                        https://godotengine.org                         */
/**************************************************************************/
/* Copyright (c) 2014-present Godot Engine contributors (see AUTHORS.md). */
/* Copyright (c) 2007-2014 Juan Linietsky, Ariel Manzur.                  */
/*                                                                        */
/* Permission is hereby granted, free of charge, to any person obtaining  */
/* a copy of this software and associated documentation files (the        */
/* "Software"), to deal in the Software without restriction, including    */
/* without limitation the rights to use, copy, modify, merge, publish,    */
/* distribute, sublicense, and/or sell copies of the Software, and to     */
/* permit persons to whom the Software is furnished to do so, subject to  */
/* the following conditions:                                              */
/*                                                                        */
/* The above copyright notice and this permission notice shall be         */
/* included in all copies or substantial portions of the Software.        */
/*                                                                        */
/* THE SOFTWARE IS PROVIDED "AS IS", WITHOUT WARRANTY OF ANY KIND,        */
/* EXPRESS OR IMPLIED, INCLUDING BUT NOT LIMITED TO THE WARRANTIES OF     */
/* MERCHANTABILITY, FITNESS FOR A PARTICULAR PURPOSE AND NONINFRINGEMENT. */
/* IN NO EVENT SHALL THE AUTHORS OR COPYRIGHT HOLDERS BE LIABLE FOR ANY   */
/* CLAIM, DAMAGES OR OTHER LIABILITY, WHETHER IN AN ACTION OF CONTRACT,   */
/* TORT OR OTHERWISE, ARISING FROM, OUT OF OR IN CONNECTION WITH THE      */
/* SOFTWARE OR THE USE OR OTHER DEALINGS IN THE SOFTWARE.                 */
/**************************************************************************/

#include "main.h"

#include "core/config/project_settings.h"
#include "core/core_globals.h"
#include "core/core_string_names.h"
#include "core/crypto/crypto.h"
#include "core/debugger/engine_debugger.h"
#include "core/extension/extension_api_dump.h"
#include "core/extension/gdextension_interface_dump.gen.h"
#include "core/extension/gdextension_manager.h"
#include "core/input/input.h"
#include "core/input/input_map.h"
#include "core/io/dir_access.h"
#include "core/io/file_access_pack.h"
#include "core/io/file_access_zip.h"
#include "core/io/image_loader.h"
#include "core/io/ip.h"
#include "core/io/resource_loader.h"
#include "core/object/message_queue.h"
#include "core/os/os.h"
#include "core/os/time.h"
#include "core/register_core_types.h"
#include "core/string/translation.h"
#include "core/version.h"
#include "drivers/register_driver_types.h"
#include "main/app_icon.gen.h"
#include "main/main_timer_sync.h"
#include "main/performance.h"
#include "main/splash.gen.h"
#include "modules/register_module_types.h"
#include "platform/register_platform_apis.h"
#include "scene/main/scene_tree.h"
#include "scene/main/window.h"
#include "scene/register_scene_types.h"
#include "scene/resources/packed_scene.h"
#include "scene/theme/theme_db.h"
#include "servers/audio_server.h"
#include "servers/camera_server.h"
#include "servers/display_server.h"
#include "servers/movie_writer/movie_writer.h"
#include "servers/movie_writer/movie_writer_mjpeg.h"
#include "servers/navigation_server_2d.h"
#include "servers/navigation_server_2d_dummy.h"
#include "servers/navigation_server_3d.h"
#include "servers/navigation_server_3d_dummy.h"
#include "servers/physics_server_2d.h"
#include "servers/physics_server_3d.h"
#include "servers/register_server_types.h"
#include "servers/rendering/rendering_server_default.h"
#include "servers/text/text_server_dummy.h"
#include "servers/text_server.h"
#include "servers/xr_server.h"

#ifdef TESTS_ENABLED
#include "tests/test_main.h"
#endif

#ifdef TOOLS_ENABLED
#include "editor/debugger/editor_debugger_node.h"
#include "editor/doc_data_class_path.gen.h"
#include "editor/doc_tools.h"
#include "editor/editor_help.h"
#include "editor/editor_node.h"
#include "editor/editor_paths.h"
#include "editor/editor_settings.h"
#include "editor/editor_translation.h"
#include "editor/plugins/packed_scene_translation_parser_plugin.h"
#include "editor/pot_generator.h"
#include "editor/progress_dialog.h"
#include "editor/project_manager.h"
#include "editor/register_editor_types.h"
#include "modules/gdscript/editor/gdscript_translation_parser_plugin.h"

#ifndef NO_EDITOR_SPLASH
#include "main/splash_editor.gen.h"
#endif

#ifndef DISABLE_DEPRECATED
#include "editor/project_converter_3_to_4.h"
#endif // DISABLE_DEPRECATED
#endif // TOOLS_ENABLED

#include "modules/modules_enabled.gen.h" // For mono.

#if defined(MODULE_MONO_ENABLED) && defined(TOOLS_ENABLED)
#include "modules/mono/editor/bindings_generator.h"
#endif

#ifdef MODULE_GDSCRIPT_ENABLED
#include "modules/gdscript/gdscript.h"
#if defined(TOOLS_ENABLED) && !defined(GDSCRIPT_NO_LSP)
#include "modules/gdscript/language_server/gdscript_language_server.h"
#endif // TOOLS_ENABLED && !GDSCRIPT_NO_LSP
#endif // MODULE_GDSCRIPT_ENABLED

/* Static members */

// Singletons

// Initialized in setup()
static Engine *engine = nullptr;
static ProjectSettings *globals = nullptr;
static Input *input = nullptr;
static InputMap *input_map = nullptr;
static TranslationServer *translation_server = nullptr;
static Performance *performance = nullptr;
static PackedData *packed_data = nullptr;
#ifdef MINIZIP_ENABLED
static ZipArchive *zip_packed_data = nullptr;
#endif
static MessageQueue *message_queue = nullptr;

// Initialized in setup2()
static AudioServer *audio_server = nullptr;
static DisplayServer *display_server = nullptr;
static RenderingServer *rendering_server = nullptr;
static CameraServer *camera_server = nullptr;
static XRServer *xr_server = nullptr;
static TextServerManager *tsman = nullptr;
static PhysicsServer3DManager *physics_server_3d_manager = nullptr;
static PhysicsServer3D *physics_server_3d = nullptr;
static PhysicsServer2DManager *physics_server_2d_manager = nullptr;
static PhysicsServer2D *physics_server_2d = nullptr;
static NavigationServer3D *navigation_server_3d = nullptr;
static NavigationServer2D *navigation_server_2d = nullptr;
static ThemeDB *theme_db = nullptr;
// We error out if setup2() doesn't turn this true
static bool _start_success = false;

// Drivers

String display_driver = "";
String tablet_driver = "";
String text_driver = "";
String rendering_driver = "";
String rendering_method = "";
static int text_driver_idx = -1;
static int audio_driver_idx = -1;

// Engine config/tools

static bool single_window = false;
static bool editor = false;
static bool project_manager = false;
static bool cmdline_tool = false;
static String locale;
static String log_file;
static bool show_help = false;
static uint64_t quit_after = 0;
static OS::ProcessID editor_pid = 0;
static String generate_pot_path;
#ifdef TOOLS_ENABLED
static bool found_project = false;
static bool auto_build_solutions = false;
static String debug_server_uri;
#ifndef DISABLE_DEPRECATED
static int converter_max_kb_file = 4 * 1024; // 4MB
static int converter_max_line_length = 100000;
#endif // DISABLE_DEPRECATED

HashMap<Main::CLIScope, Vector<String>> forwardable_cli_arguments;
#endif
static bool single_threaded_scene = false;

// Display

static DisplayServer::WindowMode window_mode = DisplayServer::WINDOW_MODE_WINDOWED;
static DisplayServer::ScreenOrientation window_orientation = DisplayServer::SCREEN_LANDSCAPE;
static DisplayServer::VSyncMode window_vsync_mode = DisplayServer::VSYNC_ENABLED;
static uint32_t window_flags = 0;
static Size2i window_size = Size2i(1152, 648);

static int init_screen = DisplayServer::SCREEN_PRIMARY;
static bool init_fullscreen = false;
static bool init_maximized = false;
static bool init_windowed = false;
static bool init_always_on_top = false;
static bool init_use_custom_pos = false;
static bool init_use_custom_screen = false;
static Vector2 init_custom_pos;

// Debug

static bool use_debug_profiler = false;
#ifdef DEBUG_ENABLED
static bool debug_collisions = false;
static bool debug_paths = false;
static bool debug_navigation = false;
static bool debug_avoidance = false;
static bool debug_canvas_item_redraw = false;
#endif
static int max_fps = -1;
static int frame_delay = 0;
static int audio_output_latency = 0;
static bool disable_render_loop = false;
static int fixed_fps = -1;
static MovieWriter *movie_writer = nullptr;
static bool disable_vsync = false;
static bool print_fps = false;
#ifdef TOOLS_ENABLED
static bool dump_gdextension_interface = false;
static bool dump_extension_api = false;
static bool include_docs_in_extension_api_dump = false;
static bool validate_extension_api = false;
static String validate_extension_api_file;
#endif
bool profile_gpu = false;

// Constants.

static const String NULL_DISPLAY_DRIVER("headless");
static const String NULL_AUDIO_DRIVER("Dummy");

// The length of the longest column in the command-line help we should align to
// (excluding the 2-space left and right margins).
// Currently, this is `--export-release <preset> <path>`.
static const int OPTION_COLUMN_LENGTH = 32;

/* Helper methods */

bool Main::is_cmdline_tool() {
	return cmdline_tool;
}

#ifdef TOOLS_ENABLED
const Vector<String> &Main::get_forwardable_cli_arguments(Main::CLIScope p_scope) {
	return forwardable_cli_arguments[p_scope];
}
#endif

static String unescape_cmdline(const String &p_str) {
	return p_str.replace("%20", " ");
}

static String get_full_version_string() {
	String hash = String(VERSION_HASH);
	if (!hash.is_empty()) {
		hash = "." + hash.left(9);
	}
	return String(VERSION_FULL_BUILD) + hash;
}

#if defined(TOOLS_ENABLED) && defined(MODULE_GDSCRIPT_ENABLED)
static Vector<String> get_files_with_extension(const String &p_root, const String &p_extension) {
	Vector<String> paths;

	Ref<DirAccess> dir = DirAccess::open(p_root);
	if (dir.is_valid()) {
		dir->list_dir_begin();
		String fn = dir->get_next();
		while (!fn.is_empty()) {
			if (!dir->current_is_hidden() && fn != "." && fn != "..") {
				if (dir->current_is_dir()) {
					paths.append_array(get_files_with_extension(p_root.path_join(fn), p_extension));
				} else if (fn.get_extension() == p_extension) {
					paths.append(p_root.path_join(fn));
				}
			}
			fn = dir->get_next();
		}
		dir->list_dir_end();
	}

	return paths;
}
#endif

// FIXME: Could maybe be moved to have less code in main.cpp.
void initialize_physics() {
	/// 3D Physics Server
	physics_server_3d = PhysicsServer3DManager::get_singleton()->new_server(
			GLOBAL_GET(PhysicsServer3DManager::setting_property_name));
	if (!physics_server_3d) {
		// Physics server not found, Use the default physics
		physics_server_3d = PhysicsServer3DManager::get_singleton()->new_default_server();
	}
	ERR_FAIL_NULL(physics_server_3d);
	physics_server_3d->init();

	// 2D Physics server
	physics_server_2d = PhysicsServer2DManager::get_singleton()->new_server(
			GLOBAL_GET(PhysicsServer2DManager::get_singleton()->setting_property_name));
	if (!physics_server_2d) {
		// Physics server not found, Use the default physics
		physics_server_2d = PhysicsServer2DManager::get_singleton()->new_default_server();
	}
	ERR_FAIL_NULL(physics_server_2d);
	physics_server_2d->init();
}

void finalize_physics() {
	physics_server_3d->finish();
	memdelete(physics_server_3d);

	physics_server_2d->finish();
	memdelete(physics_server_2d);
}

void finalize_display() {
	rendering_server->finish();
	memdelete(rendering_server);

	memdelete(display_server);
}

void initialize_navigation_server() {
	ERR_FAIL_COND(navigation_server_3d != nullptr);
	ERR_FAIL_COND(navigation_server_2d != nullptr);

	// Init 3D Navigation Server
	navigation_server_3d = NavigationServer3DManager::new_default_server();

	// Fall back to dummy if no default server has been registered.
	if (!navigation_server_3d) {
		WARN_PRINT_ONCE("No NavigationServer3D implementation has been registered! Falling back to a dummy implementation: navigation features will be unavailable.");
		navigation_server_3d = memnew(NavigationServer3DDummy);
	}

	// Should be impossible, but make sure it's not null.
	ERR_FAIL_NULL_MSG(navigation_server_3d, "Failed to initialize NavigationServer3D.");
	navigation_server_3d->init();

	// Init 2D Navigation Server
	navigation_server_2d = NavigationServer2DManager::new_default_server();
	if (!navigation_server_2d) {
		WARN_PRINT_ONCE("No NavigationServer2D implementation has been registered! Falling back to a dummy implementation: navigation features will be unavailable.");
		navigation_server_2d = memnew(NavigationServer2DDummy);
	}

	ERR_FAIL_NULL_MSG(navigation_server_2d, "Failed to initialize NavigationServer2D.");
	navigation_server_2d->init();
}

void finalize_navigation_server() {
	ERR_FAIL_NULL(navigation_server_3d);
	navigation_server_3d->finish();
	memdelete(navigation_server_3d);
	navigation_server_3d = nullptr;

	ERR_FAIL_NULL(navigation_server_2d);
	navigation_server_2d->finish();
	memdelete(navigation_server_2d);
	navigation_server_2d = nullptr;
}

void initialize_theme_db() {
	theme_db = memnew(ThemeDB);
}

void finalize_theme_db() {
	memdelete(theme_db);
	theme_db = nullptr;
}

//#define DEBUG_INIT
#ifdef DEBUG_INIT
#define MAIN_PRINT(m_txt) print_line(m_txt)
#else
#define MAIN_PRINT(m_txt)
#endif

/**
 * Prints a copyright notice in the command-line help with colored text. A newline is
 * automatically added at the end.
 */
void Main::print_help_copyright(const char *p_notice) {
	OS::get_singleton()->print("\u001b[90m%s\u001b[0m\n", p_notice);
}

/**
 * Prints a title in the command-line help with colored text. A newline is
 * automatically added at beginning and at the end.
 */
void Main::print_help_title(const char *p_title) {
	OS::get_singleton()->print("\n\u001b[1;93m%s:\u001b[0m\n", p_title);
}

/**
 * Returns the option string with required and optional arguments colored separately from the rest of the option.
 * This color replacement must be done *after* calling `rpad()` for the length padding to be done correctly.
 */
String Main::format_help_option(const char *p_option) {
	return (String(p_option)
					.rpad(OPTION_COLUMN_LENGTH)
					.replace("[", "\u001b[96m[")
					.replace("]", "]\u001b[0m")
					.replace("<", "\u001b[95m<")
					.replace(">", ">\u001b[0m"));
}

/**
 * Prints an option in the command-line help with colored text. No newline is
 * added at the end. `p_availability` denotes which build types the argument is
 * available in. Support in release export templates implies support in debug
 * export templates and editor. Support in debug export templates implies
 * support in editor.
 */
void Main::print_help_option(const char *p_option, const char *p_description, CLIOptionAvailability p_availability) {
	const bool option_empty = (p_option && !p_option[0]);
	if (!option_empty) {
		const char *availability_badge = "";
		switch (p_availability) {
			case CLI_OPTION_AVAILABILITY_EDITOR:
				availability_badge = "\u001b[1;91mE";
				break;
			case CLI_OPTION_AVAILABILITY_TEMPLATE_DEBUG:
				availability_badge = "\u001b[1;94mD";
				break;
			case CLI_OPTION_AVAILABILITY_TEMPLATE_RELEASE:
				availability_badge = "\u001b[1;92mR";
				break;
			case CLI_OPTION_AVAILABILITY_HIDDEN:
				// Use for multiline option names (but not when the option name is empty).
				availability_badge = " ";
				break;
		}
		OS::get_singleton()->print(
				"  \u001b[92m%s  %s\u001b[0m  %s",
				format_help_option(p_option).utf8().ptr(),
				availability_badge,
				p_description);
	} else {
		// Make continuation lines for descriptions faint if the option name is empty.
		OS::get_singleton()->print(
				"  \u001b[92m%s   \u001b[0m  \u001b[90m%s",
				format_help_option(p_option).utf8().ptr(),
				p_description);
	}
}

void Main::print_help(const char *p_binary) {
	print_line("\u001b[38;5;39m" + String(VERSION_NAME) + "\u001b[0m v" + get_full_version_string() + " - \u001b[4m" + String(VERSION_WEBSITE) + "\u001b[0m");
	print_help_copyright("Free and open source software under the terms of the MIT license.");
	print_help_copyright("(c) 2014-present Godot Engine contributors. (c) 2007-present Juan Linietsky, Ariel Manzur.");

	print_help_title("Usage");
	OS::get_singleton()->print("  %s \u001b[96m[options] [path to scene or \"project.godot\" file]\u001b[0m\n", p_binary);

#if defined(TOOLS_ENABLED)
	print_help_title("Option legend (this build = editor)");
#elif defined(DEBUG_ENABLED)
	print_help_title("Option legend (this build = debug export template)");
#else
	print_help_title("Option legend (this build = release export template)");
#endif

	OS::get_singleton()->print("  \u001b[1;92mR\u001b[0m  Available in editor builds, debug export templates and release export templates.\n");
#ifdef DEBUG_ENABLED
	OS::get_singleton()->print("  \u001b[1;94mD\u001b[0m  Available in editor builds and debug export templates only.\n");
#endif
#ifdef TOOLS_ENABLED
	OS::get_singleton()->print("  \u001b[1;91mE\u001b[0m  Only available in editor builds.\n");
#endif

	print_help_title("General options");
	print_help_option("-h, --help", "Display this help message.\n");
	print_help_option("--version", "Display the version string.\n");
	print_help_option("-v, --verbose", "Use verbose stdout mode.\n");
	print_help_option("--quiet", "Quiet mode, silences stdout messages. Errors are still displayed.\n");
	print_help_option("--no-header", "Do not print engine version and rendering method header on startup.\n");

	print_help_title("Run options");
	print_help_option("--, ++", "Separator for user-provided arguments. Following arguments are not used by the engine, but can be read from `OS.get_cmdline_user_args()`.\n");
#ifdef TOOLS_ENABLED
	print_help_option("-e, --editor", "Start the editor instead of running the scene.\n", CLI_OPTION_AVAILABILITY_EDITOR);
	print_help_option("-p, --project-manager", "Start the project manager, even if a project is auto-detected.\n", CLI_OPTION_AVAILABILITY_EDITOR);
	print_help_option("--debug-server <uri>", "Start the editor debug server (<protocol>://<host/IP>[:port], e.g. tcp://127.0.0.1:6007)\n", CLI_OPTION_AVAILABILITY_EDITOR);
#if defined(MODULE_GDSCRIPT_ENABLED) && !defined(GDSCRIPT_NO_LSP)
	print_help_option("--lsp-port <port>", "Use the specified port for the GDScript language server protocol. The port should be between 1025 and 49150.\n", CLI_OPTION_AVAILABILITY_EDITOR);
#endif // MODULE_GDSCRIPT_ENABLED && !GDSCRIPT_NO_LSP
#endif
	print_help_option("--quit", "Quit after the first iteration.\n");
	print_help_option("--quit-after <int>", "Quit after the given number of iterations. Set to 0 to disable.\n");
	print_help_option("-l, --language <locale>", "Use a specific locale (<locale> being a two-letter code).\n");
	print_help_option("--path <directory>", "Path to a project (<directory> must contain a \"project.godot\" file).\n");
	print_help_option("-u, --upwards", "Scan folders upwards for project.godot file.\n");
	print_help_option("--main-pack <file>", "Path to a pack (.pck) file to load.\n");
	print_help_option("--render-thread <mode>", "Render thread mode (\"unsafe\", \"safe\", \"separate\").\n");
	print_help_option("--remote-fs <address>", "Remote filesystem (<host/IP>[:<port>] address).\n");
	print_help_option("--remote-fs-password <password>", "Password for remote filesystem.\n");

	print_help_option("--audio-driver <driver>", "Audio driver [");
	for (int i = 0; i < AudioDriverManager::get_driver_count(); i++) {
		if (i > 0) {
			OS::get_singleton()->print(", ");
		}
		OS::get_singleton()->print("\"%s\"", AudioDriverManager::get_driver(i)->get_name());
	}
	OS::get_singleton()->print("].\n");

	print_help_option("--display-driver <driver>", "Display driver (and rendering driver) [");
	for (int i = 0; i < DisplayServer::get_create_function_count(); i++) {
		if (i > 0) {
			OS::get_singleton()->print(", ");
		}
		OS::get_singleton()->print("\"%s\" (", DisplayServer::get_create_function_name(i));
		Vector<String> rd = DisplayServer::get_create_function_rendering_drivers(i);
		for (int j = 0; j < rd.size(); j++) {
			if (j > 0) {
				OS::get_singleton()->print(", ");
			}
			OS::get_singleton()->print("\"%s\"", rd[j].utf8().get_data());
		}
		OS::get_singleton()->print(")");
	}
	OS::get_singleton()->print("].\n");
	print_help_option("--audio-output-latency <ms>", "Override audio output latency in milliseconds (default is 15 ms).\n");
	print_help_option("", "Lower values make sound playback more reactive but increase CPU usage, and may result in audio cracking if the CPU can't keep up.\n");

	print_help_option("--rendering-method <renderer>", "Renderer name. Requires driver support.\n");
	print_help_option("--rendering-driver <driver>", "Rendering driver (depends on display driver).\n");
	print_help_option("--gpu-index <device_index>", "Use a specific GPU (run with --verbose to get a list of available devices).\n");
	print_help_option("--text-driver <driver>", "Text driver (used for font rendering, bidirectional support and shaping).\n");
	print_help_option("--tablet-driver <driver>", "Pen tablet input driver.\n");
	print_help_option("--headless", "Enable headless mode (--display-driver headless --audio-driver Dummy). Useful for servers and with --script.\n");
	print_help_option("--log-file <file>", "Write output/error log to the specified path instead of the default location defined by the project.\n");
	print_help_option("", "<file> path should be absolute or relative to the project directory.\n");
	print_help_option("--write-movie <file>", "Write a video to the specified path (usually with .avi or .png extension).\n");
	print_help_option("", "--fixed-fps is forced when enabled, but it can be used to change movie FPS.\n");
	print_help_option("", "--disable-vsync can speed up movie writing but makes interaction more difficult.\n");
	print_help_option("", "--quit-after can be used to specify the number of frames to write.\n");

	print_help_title("Display options");
	print_help_option("-f, --fullscreen", "Request fullscreen mode.\n");
	print_help_option("-m, --maximized", "Request a maximized window.\n");
	print_help_option("-w, --windowed", "Request windowed mode.\n");
	print_help_option("-t, --always-on-top", "Request an always-on-top window.\n");
	print_help_option("--resolution <W>x<H>", "Request window resolution.\n");
	print_help_option("--position <X>,<Y>", "Request window position.\n");
	print_help_option("--screen <N>", "Request window screen.\n");
	print_help_option("--single-window", "Use a single window (no separate subwindows).\n");
	print_help_option("--xr-mode <mode>", "Select XR (Extended Reality) mode [\"default\", \"off\", \"on\"].\n");

	print_help_title("Debug options");
	print_help_option("-d, --debug", "Debug (local stdout debugger).\n");
	print_help_option("-b, --breakpoints", "Breakpoint list as source::line comma-separated pairs, no spaces (use %%20 instead).\n");
	print_help_option("--profiling", "Enable profiling in the script debugger.\n");
	print_help_option("--gpu-profile", "Show a GPU profile of the tasks that took the most time during frame rendering.\n");
	print_help_option("--gpu-validation", "Enable graphics API validation layers for debugging.\n");
#ifdef DEBUG_ENABLED
	print_help_option("--gpu-abort", "Abort on graphics API usage errors (usually validation layer errors). May help see the problem if your system freezes.\n", CLI_OPTION_AVAILABILITY_TEMPLATE_DEBUG);
#endif
	print_help_option("--generate-spirv-debug-info", "Generate SPIR-V debug information. This allows source-level shader debugging with RenderDoc.\n");
	print_help_option("--remote-debug <uri>", "Remote debug (<protocol>://<host/IP>[:<port>], e.g. tcp://127.0.0.1:6007).\n");
	print_help_option("--single-threaded-scene", "Force scene tree to run in single-threaded mode. Sub-thread groups are disabled and run on the main thread.\n");
#if defined(DEBUG_ENABLED)
	print_help_option("--debug-collisions", "Show collision shapes when running the scene.\n", CLI_OPTION_AVAILABILITY_TEMPLATE_DEBUG);
	print_help_option("--debug-paths", "Show path lines when running the scene.\n", CLI_OPTION_AVAILABILITY_TEMPLATE_DEBUG);
	print_help_option("--debug-navigation", "Show navigation polygons when running the scene.\n", CLI_OPTION_AVAILABILITY_TEMPLATE_DEBUG);
	print_help_option("--debug-avoidance", "Show navigation avoidance debug visuals when running the scene.\n", CLI_OPTION_AVAILABILITY_TEMPLATE_DEBUG);
	print_help_option("--debug-stringnames", "Print all StringName allocations to stdout when the engine quits.\n", CLI_OPTION_AVAILABILITY_TEMPLATE_DEBUG);
	print_help_option("--debug-canvas-item-redraw", "Display a rectangle each time a canvas item requests a redraw (useful to troubleshoot low processor mode).\n", CLI_OPTION_AVAILABILITY_TEMPLATE_DEBUG);

#endif
	print_help_option("--max-fps <fps>", "Set a maximum number of frames per second rendered (can be used to limit power usage). A value of 0 results in unlimited framerate.\n");
	print_help_option("--frame-delay <ms>", "Simulate high CPU load (delay each frame by <ms> milliseconds). Do not use as a FPS limiter; use --max-fps instead.\n");
	print_help_option("--time-scale <scale>", "Force time scale (higher values are faster, 1.0 is normal speed).\n");
	print_help_option("--disable-vsync", "Forces disabling of vertical synchronization, even if enabled in the project settings. Does not override driver-level V-Sync enforcement.\n");
	print_help_option("--disable-render-loop", "Disable render loop so rendering only occurs when called explicitly from script.\n");
	print_help_option("--disable-crash-handler", "Disable crash handler when supported by the platform code.\n");
	print_help_option("--fixed-fps <fps>", "Force a fixed number of frames per second. This setting disables real-time synchronization.\n");
	print_help_option("--delta-smoothing <enable>", "Enable or disable frame delta smoothing [\"enable\", \"disable\"].\n");
	print_help_option("--print-fps", "Print the frames per second to the stdout.\n");

	print_help_title("Standalone tools");
	print_help_option("-s, --script <script>", "Run a script.\n");
	print_help_option("--main-loop <main_loop_name>", "Run a MainLoop specified by its global class name.\n");
	print_help_option("--check-only", "Only parse for errors and quit (use with --script).\n");
#ifdef TOOLS_ENABLED
	print_help_option("--export-release <preset> <path>", "Export the project in release mode using the given preset and output path. The preset name should match one defined in \"export_presets.cfg\".\n", CLI_OPTION_AVAILABILITY_EDITOR);
	print_help_option("", "<path> should be absolute or relative to the project directory, and include the filename for the binary (e.g. \"builds/game.exe\").\n");
	print_help_option("", "The target directory must exist.\n");
	print_help_option("--export-debug <preset> <path>", "Export the project in debug mode using the given preset and output path. See --export-release description for other considerations.\n", CLI_OPTION_AVAILABILITY_EDITOR);
	print_help_option("--export-pack <preset> <path>", "Export the project data only using the given preset and output path. The <path> extension determines whether it will be in PCK or ZIP format.\n", CLI_OPTION_AVAILABILITY_EDITOR);
	print_help_option("--install-android-build-template", "Install the Android build template. Used in conjunction with --export-release or --export-debug.\n", CLI_OPTION_AVAILABILITY_EDITOR);
#ifndef DISABLE_DEPRECATED
	// Commands are long; split the description to a second line.
	print_help_option("--convert-3to4 ", "\n", CLI_OPTION_AVAILABILITY_HIDDEN);
	print_help_option("  [max_file_kb] [max_line_size]", "Converts project from Godot 3.x to Godot 4.x.\n", CLI_OPTION_AVAILABILITY_EDITOR);
	print_help_option("--validate-conversion-3to4 ", "\n", CLI_OPTION_AVAILABILITY_HIDDEN);
	print_help_option("  [max_file_kb] [max_line_size]", "Shows what elements will be renamed when converting project from Godot 3.x to Godot 4.x.\n", CLI_OPTION_AVAILABILITY_EDITOR);
#endif // DISABLE_DEPRECATED
	print_help_option("--doctool [path]", "Dump the engine API reference to the given <path> (defaults to current directory) in XML format, merging if existing files are found.\n", CLI_OPTION_AVAILABILITY_EDITOR);
	print_help_option("--no-docbase", "Disallow dumping the base types (used with --doctool).\n", CLI_OPTION_AVAILABILITY_EDITOR);
#ifdef MODULE_GDSCRIPT_ENABLED
<<<<<<< HEAD
	OS::get_singleton()->print("  --gdscript-docs <path>            Rather than dumping the engine API, generate API reference from the inline documentation in the GDScript files found in <path> (used with --doctool).\n");
#endif
	OS::get_singleton()->print("  --build-solutions                 Build the scripting solutions (e.g. for C# projects). Implies --editor and requires a valid project to edit.\n");
	OS::get_singleton()->print("  --dump-gdextension-interface      Generate GDExtension header file 'gdextension_interface.h' in the current folder. This file is the base file required to implement a GDExtension.\n");
	OS::get_singleton()->print("  --dump-extension-api              Generate JSON dump of the Godot API for GDExtension bindings named 'extension_api.json' in the current folder.\n");
	OS::get_singleton()->print("  --dump-extension-api-with-docs    Generate JSON dump of the Godot API like the previous option, but including documentation.\n");
	OS::get_singleton()->print("  --validate-extension-api <path>   Validate an extension API file dumped (with one of the two previous options) from a previous version of the engine to ensure API compatibility. If incompatibilities or errors are detected, the return code will be non zero.\n");
	OS::get_singleton()->print("  --benchmark                       Benchmark the run time and print it to console.\n");
	OS::get_singleton()->print("  --benchmark-file <path>           Benchmark the run time and save it to a given file in JSON format. The path should be absolute.\n");
	OS::get_singleton()->print("  --generate-pot <path>             Generate a POT template file for translation to the given <path>.\n");
=======
	print_help_option("--gdscript-docs <path>", "Rather than dumping the engine API, generate API reference from the inline documentation in the GDScript files found in <path> (used with --doctool).\n", CLI_OPTION_AVAILABILITY_EDITOR);
#endif
	print_help_option("--build-solutions", "Build the scripting solutions (e.g. for C# projects). Implies --editor and requires a valid project to edit.\n", CLI_OPTION_AVAILABILITY_EDITOR);
	print_help_option("--dump-gdextension-interface", "Generate a GDExtension header file \"gdextension_interface.h\" in the current folder. This file is the base file required to implement a GDExtension.\n", CLI_OPTION_AVAILABILITY_EDITOR);
	print_help_option("--dump-extension-api", "Generate a JSON dump of the Godot API for GDExtension bindings named \"extension_api.json\" in the current folder.\n", CLI_OPTION_AVAILABILITY_EDITOR);
	print_help_option("--dump-extension-api-with-docs", "Generate JSON dump of the Godot API like the previous option, but including documentation.\n", CLI_OPTION_AVAILABILITY_EDITOR);
	print_help_option("--validate-extension-api <path>", "Validate an extension API file dumped (with one of the two previous options) from a previous version of the engine to ensure API compatibility.\n", CLI_OPTION_AVAILABILITY_EDITOR);
	print_help_option("", "If incompatibilities or errors are detected, the exit code will be non-zero.\n");
	print_help_option("--benchmark", "Benchmark the run time and print it to console.\n", CLI_OPTION_AVAILABILITY_EDITOR);
	print_help_option("--benchmark-file <path>", "Benchmark the run time and save it to a given file in JSON format. The path should be absolute.\n", CLI_OPTION_AVAILABILITY_EDITOR);
>>>>>>> 652438a3
#ifdef TESTS_ENABLED
	print_help_option("--test [--help]", "Run unit tests. Use --test --help for more information.\n", CLI_OPTION_AVAILABILITY_EDITOR);
#endif
#endif
	OS::get_singleton()->print("\n");
}

#ifdef TESTS_ENABLED
// The order is the same as in `Main::setup()`, only core and some editor types
// are initialized here. This also combines `Main::setup2()` initialization.
Error Main::test_setup() {
	Thread::make_main_thread();
	set_current_thread_safe_for_nodes(true);

	OS::get_singleton()->initialize();

	engine = memnew(Engine);

	register_core_types();
	register_core_driver_types();

	packed_data = memnew(PackedData);

	globals = memnew(ProjectSettings);

	register_core_settings(); // Here globals are present.

	translation_server = memnew(TranslationServer);
	tsman = memnew(TextServerManager);

	if (tsman) {
		Ref<TextServerDummy> ts;
		ts.instantiate();
		tsman->add_interface(ts);
	}

	physics_server_3d_manager = memnew(PhysicsServer3DManager);
	physics_server_2d_manager = memnew(PhysicsServer2DManager);

	// From `Main::setup2()`.
	initialize_modules(MODULE_INITIALIZATION_LEVEL_CORE);
	register_core_extensions();

	register_core_singletons();

	/** INITIALIZE SERVERS **/
	register_server_types();
	XRServer::set_xr_mode(XRServer::XRMODE_OFF); // Skip in tests.
	initialize_modules(MODULE_INITIALIZATION_LEVEL_SERVERS);
	GDExtensionManager::get_singleton()->initialize_extensions(GDExtension::INITIALIZATION_LEVEL_SERVERS);

	translation_server->setup(); //register translations, load them, etc.
	if (!locale.is_empty()) {
		translation_server->set_locale(locale);
	}
	translation_server->load_translations();
	ResourceLoader::load_translation_remaps(); //load remaps for resources

	ResourceLoader::load_path_remaps();

	// Initialize ThemeDB early so that scene types can register their theme items.
	// Default theme will be initialized later, after modules and ScriptServer are ready.
	initialize_theme_db();

	register_scene_types();
	register_driver_types();

	register_scene_singletons();

	initialize_modules(MODULE_INITIALIZATION_LEVEL_SCENE);
	GDExtensionManager::get_singleton()->initialize_extensions(GDExtension::INITIALIZATION_LEVEL_SCENE);

#ifdef TOOLS_ENABLED
	ClassDB::set_current_api(ClassDB::API_EDITOR);
	register_editor_types();

	initialize_modules(MODULE_INITIALIZATION_LEVEL_EDITOR);
	GDExtensionManager::get_singleton()->initialize_extensions(GDExtension::INITIALIZATION_LEVEL_EDITOR);

	ClassDB::set_current_api(ClassDB::API_CORE);
#endif
	register_platform_apis();

	// Theme needs modules to be initialized so that sub-resources can be loaded.
	theme_db->initialize_theme_noproject();

	initialize_navigation_server();

	ERR_FAIL_COND_V(TextServerManager::get_singleton()->get_interface_count() == 0, ERR_CANT_CREATE);

	/* Use one with the most features available. */
	int max_features = 0;
	for (int i = 0; i < TextServerManager::get_singleton()->get_interface_count(); i++) {
		uint32_t features = TextServerManager::get_singleton()->get_interface(i)->get_features();
		int feature_number = 0;
		while (features) {
			feature_number += features & 1;
			features >>= 1;
		}
		if (feature_number >= max_features) {
			max_features = feature_number;
			text_driver_idx = i;
		}
	}
	if (text_driver_idx >= 0) {
		Ref<TextServer> ts = TextServerManager::get_singleton()->get_interface(text_driver_idx);
		TextServerManager::get_singleton()->set_primary_interface(ts);
		if (ts->has_feature(TextServer::FEATURE_USE_SUPPORT_DATA)) {
			ts->load_support_data("res://" + ts->get_support_data_filename());
		}
	} else {
		ERR_FAIL_V_MSG(ERR_CANT_CREATE, "TextServer: Unable to create TextServer interface.");
	}

	ClassDB::set_current_api(ClassDB::API_NONE);

	_start_success = true;

	return OK;
}
// The order is the same as in `Main::cleanup()`.
void Main::test_cleanup() {
	ERR_FAIL_COND(!_start_success);

	for (int i = 0; i < TextServerManager::get_singleton()->get_interface_count(); i++) {
		TextServerManager::get_singleton()->get_interface(i)->cleanup();
	}

	ResourceLoader::remove_custom_loaders();
	ResourceSaver::remove_custom_savers();

#ifdef TOOLS_ENABLED
	GDExtensionManager::get_singleton()->deinitialize_extensions(GDExtension::INITIALIZATION_LEVEL_EDITOR);
	uninitialize_modules(MODULE_INITIALIZATION_LEVEL_EDITOR);
	unregister_editor_types();
#endif

	GDExtensionManager::get_singleton()->deinitialize_extensions(GDExtension::INITIALIZATION_LEVEL_SCENE);
	uninitialize_modules(MODULE_INITIALIZATION_LEVEL_SCENE);

	unregister_platform_apis();
	unregister_driver_types();
	unregister_scene_types();

	finalize_theme_db();

	finalize_navigation_server();

	GDExtensionManager::get_singleton()->deinitialize_extensions(GDExtension::INITIALIZATION_LEVEL_SERVERS);
	uninitialize_modules(MODULE_INITIALIZATION_LEVEL_SERVERS);
	unregister_server_types();

	EngineDebugger::deinitialize();
	OS::get_singleton()->finalize();

	if (packed_data) {
		memdelete(packed_data);
	}
	if (translation_server) {
		memdelete(translation_server);
	}
	if (tsman) {
		memdelete(tsman);
	}
	if (physics_server_3d_manager) {
		memdelete(physics_server_3d_manager);
	}
	if (physics_server_2d_manager) {
		memdelete(physics_server_2d_manager);
	}
	if (globals) {
		memdelete(globals);
	}
	if (engine) {
		memdelete(engine);
	}

	unregister_core_driver_types();
	unregister_core_extensions();
	uninitialize_modules(MODULE_INITIALIZATION_LEVEL_CORE);
	unregister_core_types();

	OS::get_singleton()->finalize_core();
}
#endif

int Main::test_entrypoint(int argc, char *argv[], bool &tests_need_run) {
#ifdef TESTS_ENABLED
	for (int x = 0; x < argc; x++) {
		if ((strncmp(argv[x], "--test", 6) == 0) && (strlen(argv[x]) == 6)) {
			tests_need_run = true;
			// TODO: need to come up with different test contexts.
			// Not every test requires high-level functionality like `ClassDB`.
			test_setup();
			int status = test_main(argc, argv);
			test_cleanup();
			return status;
		}
	}
#endif
	tests_need_run = false;
	return 0;
}

/* Engine initialization
 *
 * Consists of several methods that are called by each platform's specific main(argc, argv).
 * To fully understand engine init, one should therefore start from the platform's main and
 * see how it calls into the Main class' methods.
 *
 * The initialization is typically done in 3 steps (with the setup2 step triggered either
 * automatically by setup, or manually in the platform's main).
 *
 * - setup(execpath, argc, argv, p_second_phase) is the main entry point for all platforms,
 *   responsible for the initialization of all low level singletons and core types, and parsing
 *   command line arguments to configure things accordingly.
 *   If p_second_phase is true, it will chain into setup2() (default behavior). This is
 *   disabled on some platforms (Android, iOS) which trigger the second step in their own time.
 *
 * - setup2(p_main_tid_override) registers high level servers and singletons, displays the
 *   boot splash, then registers higher level types (scene, editor, etc.).
 *
 * - start() is the last step and that's where command line tools can run, or the main loop
 *   can be created eventually and the project settings put into action. That's also where
 *   the editor node is created, if relevant.
 *   start() does it own argument parsing for a subset of the command line arguments described
 *   in help, it's a bit messy and should be globalized with the setup() parsing somehow.
 */

Error Main::setup(const char *execpath, int argc, char *argv[], bool p_second_phase) {
	Thread::make_main_thread();
	set_current_thread_safe_for_nodes(true);

	OS::get_singleton()->initialize();

	// Benchmark tracking must be done after `OS::get_singleton()->initialize()` as on some
	// platforms, it's used to set up the time utilities.
	OS::get_singleton()->benchmark_begin_measure("Startup", "Total");
	OS::get_singleton()->benchmark_begin_measure("Startup", "Setup");

	engine = memnew(Engine);

	MAIN_PRINT("Main: Initialize CORE");
	OS::get_singleton()->benchmark_begin_measure("Startup", "Core");

	register_core_types();
	register_core_driver_types();

	MAIN_PRINT("Main: Initialize Globals");

	input_map = memnew(InputMap);
	globals = memnew(ProjectSettings);

	register_core_settings(); //here globals are present

	translation_server = memnew(TranslationServer);
	performance = memnew(Performance);
	GDREGISTER_CLASS(Performance);
	engine->add_singleton(Engine::Singleton("Performance", performance));

	// Only flush stdout in debug builds by default, as spamming `print()` will
	// decrease performance if this is enabled.
	GLOBAL_DEF_RST("application/run/flush_stdout_on_print", false);
	GLOBAL_DEF_RST("application/run/flush_stdout_on_print.debug", true);

	MAIN_PRINT("Main: Parse CMDLine");

	/* argument parsing and main creation */
	List<String> args;
	List<String> main_args;
	List<String> user_args;
	bool adding_user_args = false;
	List<String> platform_args = OS::get_singleton()->get_cmdline_platform_args();

	// Add command line arguments.
	for (int i = 0; i < argc; i++) {
		args.push_back(String::utf8(argv[i]));
	}

	// Add arguments received from macOS LaunchService (URL schemas, file associations).
	for (const String &arg : platform_args) {
		args.push_back(arg);
	}

	List<String>::Element *I = args.front();

	while (I) {
		I->get() = unescape_cmdline(I->get().strip_edges());
		I = I->next();
	}

	String audio_driver = "";
	String project_path = ".";
	bool upwards = false;
	String debug_uri = "";
	bool skip_breakpoints = false;
	String main_pack;
	bool quiet_stdout = false;
	int rtm = -1;

	String remotefs;
	String remotefs_pass;

	Vector<String> breakpoints;
	bool use_custom_res = true;
	bool force_res = false;
	bool delta_smoothing_override = false;

	String default_renderer = "";
	String default_renderer_mobile = "";
	String renderer_hints = "";

	packed_data = PackedData::get_singleton();
	if (!packed_data) {
		packed_data = memnew(PackedData);
	}

#ifdef MINIZIP_ENABLED

	//XXX: always get_singleton() == 0x0
	zip_packed_data = ZipArchive::get_singleton();
	//TODO: remove this temporary fix
	if (!zip_packed_data) {
		zip_packed_data = memnew(ZipArchive);
	}

	packed_data->add_pack_source(zip_packed_data);
#endif

	// Default exit code, can be modified for certain errors.
	Error exit_code = ERR_INVALID_PARAMETER;

	I = args.front();
	while (I) {
#ifdef MACOS_ENABLED
		// Ignore the process serial number argument passed by macOS Gatekeeper.
		// Otherwise, Godot would try to open a non-existent project on the first start and abort.
		if (I->get().begins_with("-psn_")) {
			I = I->next();
			continue;
		}
#endif

		List<String>::Element *N = I->next();

#ifdef TOOLS_ENABLED
		if (I->get() == "--debug" ||
				I->get() == "--verbose" ||
				I->get() == "--disable-crash-handler") {
			forwardable_cli_arguments[CLI_SCOPE_TOOL].push_back(I->get());
			forwardable_cli_arguments[CLI_SCOPE_PROJECT].push_back(I->get());
		}
		if (I->get() == "--single-window") {
			forwardable_cli_arguments[CLI_SCOPE_TOOL].push_back(I->get());
		}
		if (I->get() == "--audio-driver" ||
				I->get() == "--display-driver" ||
				I->get() == "--rendering-method" ||
				I->get() == "--rendering-driver") {
			if (I->next()) {
				forwardable_cli_arguments[CLI_SCOPE_TOOL].push_back(I->get());
				forwardable_cli_arguments[CLI_SCOPE_TOOL].push_back(I->next()->get());
			}
		}
		// If gpu is specified, both editor and debug instances started from editor will inherit.
		if (I->get() == "--gpu-index") {
			if (I->next()) {
				forwardable_cli_arguments[CLI_SCOPE_TOOL].push_back(I->get());
				forwardable_cli_arguments[CLI_SCOPE_TOOL].push_back(I->next()->get());
				forwardable_cli_arguments[CLI_SCOPE_PROJECT].push_back(I->get());
				forwardable_cli_arguments[CLI_SCOPE_PROJECT].push_back(I->next()->get());
			}
		}
#endif

		if (adding_user_args) {
			user_args.push_back(I->get());
		} else if (I->get() == "-h" || I->get() == "--help" || I->get() == "/?") { // display help

			show_help = true;
			exit_code = ERR_HELP; // Hack to force an early exit in `main()` with a success code.
			goto error;

		} else if (I->get() == "--version") {
			print_line(get_full_version_string());
			exit_code = ERR_HELP; // Hack to force an early exit in `main()` with a success code.
			goto error;

		} else if (I->get() == "-v" || I->get() == "--verbose") { // verbose output

			OS::get_singleton()->_verbose_stdout = true;
		} else if (I->get() == "-q" || I->get() == "--quiet") { // quieter output

			quiet_stdout = true;

		} else if (I->get() == "--no-header") {
			Engine::get_singleton()->_print_header = false;

		} else if (I->get() == "--audio-driver") { // audio driver

			if (I->next()) {
				audio_driver = I->next()->get();

				bool found = false;
				for (int i = 0; i < AudioDriverManager::get_driver_count(); i++) {
					if (audio_driver == AudioDriverManager::get_driver(i)->get_name()) {
						found = true;
					}
				}

				if (!found) {
					OS::get_singleton()->print("Unknown audio driver '%s', aborting.\nValid options are ",
							audio_driver.utf8().get_data());

					for (int i = 0; i < AudioDriverManager::get_driver_count(); i++) {
						if (i == AudioDriverManager::get_driver_count() - 1) {
							OS::get_singleton()->print(" and ");
						} else if (i != 0) {
							OS::get_singleton()->print(", ");
						}

						OS::get_singleton()->print("'%s'", AudioDriverManager::get_driver(i)->get_name());
					}

					OS::get_singleton()->print(".\n");

					goto error;
				}

				N = I->next()->next();
			} else {
				OS::get_singleton()->print("Missing audio driver argument, aborting.\n");
				goto error;
			}
		} else if (I->get() == "--audio-output-latency") {
			if (I->next()) {
				audio_output_latency = I->next()->get().to_int();
				N = I->next()->next();
			} else {
				OS::get_singleton()->print("Missing audio output latency argument, aborting.\n");
				goto error;
			}
		} else if (I->get() == "--text-driver") {
			if (I->next()) {
				text_driver = I->next()->get();
				N = I->next()->next();
			} else {
				OS::get_singleton()->print("Missing text driver argument, aborting.\n");
				goto error;
			}

		} else if (I->get() == "--display-driver") { // force video driver

			if (I->next()) {
				display_driver = I->next()->get();

				bool found = false;
				for (int i = 0; i < DisplayServer::get_create_function_count(); i++) {
					if (display_driver == DisplayServer::get_create_function_name(i)) {
						found = true;
					}
				}

				if (!found) {
					OS::get_singleton()->print("Unknown display driver '%s', aborting.\nValid options are ",
							display_driver.utf8().get_data());

					for (int i = 0; i < DisplayServer::get_create_function_count(); i++) {
						if (i == DisplayServer::get_create_function_count() - 1) {
							OS::get_singleton()->print(" and ");
						} else if (i != 0) {
							OS::get_singleton()->print(", ");
						}

						OS::get_singleton()->print("'%s'", DisplayServer::get_create_function_name(i));
					}

					OS::get_singleton()->print(".\n");

					goto error;
				}

				N = I->next()->next();
			} else {
				OS::get_singleton()->print("Missing display driver argument, aborting.\n");
				goto error;
			}
		} else if (I->get() == "--rendering-method") {
			if (I->next()) {
				rendering_method = I->next()->get();
				N = I->next()->next();
			} else {
				OS::get_singleton()->print("Missing renderer name argument, aborting.\n");
				goto error;
			}
		} else if (I->get() == "--rendering-driver") {
			if (I->next()) {
				rendering_driver = I->next()->get();
				N = I->next()->next();
			} else {
				OS::get_singleton()->print("Missing rendering driver argument, aborting.\n");
				goto error;
			}
		} else if (I->get() == "-f" || I->get() == "--fullscreen") { // force fullscreen
			init_fullscreen = true;
			window_mode = DisplayServer::WINDOW_MODE_FULLSCREEN;
		} else if (I->get() == "-m" || I->get() == "--maximized") { // force maximized window
			init_maximized = true;
			window_mode = DisplayServer::WINDOW_MODE_MAXIMIZED;
		} else if (I->get() == "-w" || I->get() == "--windowed") { // force windowed window

			init_windowed = true;
		} else if (I->get() == "--gpu-index") {
			if (I->next()) {
				Engine::singleton->gpu_idx = I->next()->get().to_int();
				N = I->next()->next();
			} else {
				OS::get_singleton()->print("Missing GPU index argument, aborting.\n");
				goto error;
			}
		} else if (I->get() == "--gpu-validation") {
			Engine::singleton->use_validation_layers = true;
#ifdef DEBUG_ENABLED
		} else if (I->get() == "--gpu-abort") {
			Engine::singleton->abort_on_gpu_errors = true;
#endif
		} else if (I->get() == "--generate-spirv-debug-info") {
			Engine::singleton->generate_spirv_debug_info = true;
		} else if (I->get() == "--tablet-driver") {
			if (I->next()) {
				tablet_driver = I->next()->get();
				N = I->next()->next();
			} else {
				OS::get_singleton()->print("Missing tablet driver argument, aborting.\n");
				goto error;
			}
		} else if (I->get() == "--delta-smoothing") {
			if (I->next()) {
				String string = I->next()->get();
				bool recognized = false;
				if (string == "enable") {
					OS::get_singleton()->set_delta_smoothing(true);
					delta_smoothing_override = true;
					recognized = true;
				}
				if (string == "disable") {
					OS::get_singleton()->set_delta_smoothing(false);
					delta_smoothing_override = false;
					recognized = true;
				}
				if (!recognized) {
					OS::get_singleton()->print("Delta-smoothing argument not recognized, aborting.\n");
					goto error;
				}
				N = I->next()->next();
			} else {
				OS::get_singleton()->print("Missing delta-smoothing argument, aborting.\n");
				goto error;
			}
		} else if (I->get() == "--single-window") { // force single window

			single_window = true;
		} else if (I->get() == "-t" || I->get() == "--always-on-top") { // force always-on-top window

			init_always_on_top = true;
		} else if (I->get() == "--resolution") { // force resolution

			if (I->next()) {
				String vm = I->next()->get();

				if (!vm.contains("x")) { // invalid parameter format

					OS::get_singleton()->print("Invalid resolution '%s', it should be e.g. '1280x720'.\n",
							vm.utf8().get_data());
					goto error;
				}

				int w = vm.get_slice("x", 0).to_int();
				int h = vm.get_slice("x", 1).to_int();

				if (w <= 0 || h <= 0) {
					OS::get_singleton()->print("Invalid resolution '%s', width and height must be above 0.\n",
							vm.utf8().get_data());
					goto error;
				}

				window_size.width = w;
				window_size.height = h;
				force_res = true;

				N = I->next()->next();
			} else {
				OS::get_singleton()->print("Missing resolution argument, aborting.\n");
				goto error;
			}

		} else if (I->get() == "--screen") { // set window screen

			if (I->next()) {
				init_screen = I->next()->get().to_int();
				init_use_custom_screen = true;

				N = I->next()->next();
			} else {
				OS::get_singleton()->print("Missing screen argument, aborting.\n");
				goto error;
			}

		} else if (I->get() == "--position") { // set window position

			if (I->next()) {
				String vm = I->next()->get();

				if (!vm.contains(",")) { // invalid parameter format

					OS::get_singleton()->print("Invalid position '%s', it should be e.g. '80,128'.\n",
							vm.utf8().get_data());
					goto error;
				}

				int x = vm.get_slice(",", 0).to_int();
				int y = vm.get_slice(",", 1).to_int();

				init_custom_pos = Point2(x, y);
				init_use_custom_pos = true;

				N = I->next()->next();
			} else {
				OS::get_singleton()->print("Missing position argument, aborting.\n");
				goto error;
			}

		} else if (I->get() == "--headless") { // enable headless mode (no audio, no rendering).

			audio_driver = NULL_AUDIO_DRIVER;
			display_driver = NULL_DISPLAY_DRIVER;

		} else if (I->get() == "--log-file") { // write to log file

			if (I->next()) {
				log_file = I->next()->get();
				N = I->next()->next();
			} else {
				OS::get_singleton()->print("Missing log file path argument, aborting.\n");
				goto error;
			}
		} else if (I->get() == "--profiling") { // enable profiling

			use_debug_profiler = true;

		} else if (I->get() == "-l" || I->get() == "--language") { // language

			if (I->next()) {
				locale = I->next()->get();
				N = I->next()->next();
			} else {
				OS::get_singleton()->print("Missing language argument, aborting.\n");
				goto error;
			}

		} else if (I->get() == "--remote-fs") { // remote filesystem

			if (I->next()) {
				remotefs = I->next()->get();
				N = I->next()->next();
			} else {
				OS::get_singleton()->print("Missing remote filesystem address, aborting.\n");
				goto error;
			}
		} else if (I->get() == "--remote-fs-password") { // remote filesystem password

			if (I->next()) {
				remotefs_pass = I->next()->get();
				N = I->next()->next();
			} else {
				OS::get_singleton()->print("Missing remote filesystem password, aborting.\n");
				goto error;
			}
		} else if (I->get() == "--render-thread") { // render thread mode

			if (I->next()) {
				if (I->next()->get() == "safe") {
					rtm = OS::RENDER_THREAD_SAFE;
				} else if (I->next()->get() == "unsafe") {
					rtm = OS::RENDER_THREAD_UNSAFE;
				} else if (I->next()->get() == "separate") {
					rtm = OS::RENDER_SEPARATE_THREAD;
				} else {
					OS::get_singleton()->print("Unknown render thread mode, aborting.\nValid options are 'unsafe', 'safe' and 'separate'.\n");
					goto error;
				}

				N = I->next()->next();
			} else {
				OS::get_singleton()->print("Missing render thread mode argument, aborting.\n");
				goto error;
			}
#ifdef TOOLS_ENABLED
		} else if (I->get() == "-e" || I->get() == "--editor") { // starts editor

			editor = true;
		} else if (I->get() == "-p" || I->get() == "--project-manager") { // starts project manager
			project_manager = true;
		} else if (I->get() == "--debug-server") {
			if (I->next()) {
				debug_server_uri = I->next()->get();
				if (!debug_server_uri.contains("://")) { // wrong address
					OS::get_singleton()->print("Invalid debug server uri. It should be of the form <protocol>://<bind_address>:<port>.\n");
					goto error;
				}
				N = I->next()->next();
			} else {
				OS::get_singleton()->print("Missing remote debug server uri, aborting.\n");
				goto error;
			}
		} else if (I->get() == "--single-threaded-scene") {
			single_threaded_scene = true;
		} else if (I->get() == "--build-solutions") { // Build the scripting solution such C#

			auto_build_solutions = true;
			editor = true;
			cmdline_tool = true;
		} else if (I->get() == "--dump-gdextension-interface") {
			// Register as an editor instance to use low-end fallback if relevant.
			editor = true;
			cmdline_tool = true;
			dump_gdextension_interface = true;
			print_line("Dumping GDExtension interface header file");
			// Hack. Not needed but otherwise we end up detecting that this should
			// run the project instead of a cmdline tool.
			// Needs full refactoring to fix properly.
			main_args.push_back(I->get());
		} else if (I->get() == "--dump-extension-api") {
			// Register as an editor instance to use low-end fallback if relevant.
			editor = true;
			cmdline_tool = true;
			dump_extension_api = true;
			print_line("Dumping Extension API");
			// Hack. Not needed but otherwise we end up detecting that this should
			// run the project instead of a cmdline tool.
			// Needs full refactoring to fix properly.
			main_args.push_back(I->get());
		} else if (I->get() == "--dump-extension-api-with-docs") {
			// Register as an editor instance to use low-end fallback if relevant.
			editor = true;
			cmdline_tool = true;
			dump_extension_api = true;
			include_docs_in_extension_api_dump = true;
			print_line("Dumping Extension API including documentation");
			// Hack. Not needed but otherwise we end up detecting that this should
			// run the project instead of a cmdline tool.
			// Needs full refactoring to fix properly.
			main_args.push_back(I->get());
		} else if (I->get() == "--validate-extension-api") {
			// Register as an editor instance to use low-end fallback if relevant.
			editor = true;
			cmdline_tool = true;
			validate_extension_api = true;
			// Hack. Not needed but otherwise we end up detecting that this should
			// run the project instead of a cmdline tool.
			// Needs full refactoring to fix properly.
			main_args.push_back(I->get());

			if (I->next()) {
				validate_extension_api_file = I->next()->get();

				N = I->next()->next();
			} else {
				OS::get_singleton()->print("Missing file to load argument after --validate-extension-api, aborting.");
				goto error;
			}

		} else if (I->get() == "--export-release" || I->get() == "--export-debug" ||
				I->get() == "--export-pack") { // Export project
			// Actually handling is done in start().
			editor = true;
			cmdline_tool = true;
			main_args.push_back(I->get());
#ifndef DISABLE_DEPRECATED
		} else if (I->get() == "--export") { // For users used to 3.x syntax.
			OS::get_singleton()->print("The Godot 3 --export option was changed to more explicit --export-release / --export-debug / --export-pack options.\nSee the --help output for details.\n");
			goto error;
		} else if (I->get() == "--convert-3to4") {
			// Actually handling is done in start().
			cmdline_tool = true;
			main_args.push_back(I->get());

			if (I->next() && !I->next()->get().begins_with("-")) {
				if (itos(I->next()->get().to_int()) == I->next()->get()) {
					converter_max_kb_file = I->next()->get().to_int();
				}
				if (I->next()->next() && !I->next()->next()->get().begins_with("-")) {
					if (itos(I->next()->next()->get().to_int()) == I->next()->next()->get()) {
						converter_max_line_length = I->next()->next()->get().to_int();
					}
				}
			}
		} else if (I->get() == "--validate-conversion-3to4") {
			// Actually handling is done in start().
			cmdline_tool = true;
			main_args.push_back(I->get());

			if (I->next() && !I->next()->get().begins_with("-")) {
				if (itos(I->next()->get().to_int()) == I->next()->get()) {
					converter_max_kb_file = I->next()->get().to_int();
				}
				if (I->next()->next() && !I->next()->next()->get().begins_with("-")) {
					if (itos(I->next()->next()->get().to_int()) == I->next()->next()->get()) {
						converter_max_line_length = I->next()->next()->get().to_int();
					}
				}
			}
#endif // DISABLE_DEPRECATED
		} else if (I->get() == "--doctool") {
			// Actually handling is done in start().
			cmdline_tool = true;

			// `--doctool` implies `--headless` to avoid spawning an unnecessary window
			// and speed up class reference generation.
			audio_driver = NULL_AUDIO_DRIVER;
			display_driver = NULL_DISPLAY_DRIVER;
			main_args.push_back(I->get());
		} else if (I->get() == "--generate-pot") {
			cmdline_tool = true;

			if (I->next()) {
				generate_pot_path = I->next()->get();
				N = I->next()->next();
			} else {
				OS::get_singleton()->print("Missing path to generate POT file, aborting.\n");
				goto error;
			}
#endif // TOOLS_ENABLED
#ifdef MODULE_GDSCRIPT_ENABLED
		} else if (I->get() == "--gdscript-docs") {
			if (I->next()) {
				project_path = I->next()->get();
				// Will be handled in start()
				main_args.push_back(I->get());
				main_args.push_back(I->next()->get());
				N = I->next()->next();
			} else {
				OS::get_singleton()->print("Missing relative or absolute path to project for --gdscript-docs, aborting.\n");
				goto error;
			}
#endif // MODULE_GDSCRIPT_ENABLED
		} else if (I->get() == "--path") { // set path of project to start or edit

			if (I->next()) {
				String p = I->next()->get();
				if (OS::get_singleton()->set_cwd(p) != OK) {
					OS::get_singleton()->print("Invalid project path specified: \"%s\", aborting.\n", p.utf8().get_data());
					goto error;
				}
				N = I->next()->next();
			} else {
				OS::get_singleton()->print("Missing relative or absolute path, aborting.\n");
				goto error;
			}
		} else if (I->get() == "-u" || I->get() == "--upwards") { // scan folders upwards
			upwards = true;
		} else if (I->get() == "--quit") { // Auto quit at the end of the first main loop iteration
			quit_after = 1;
		} else if (I->get() == "--quit-after") { // Quit after the given number of iterations
			if (I->next()) {
				quit_after = I->next()->get().to_int();
				N = I->next()->next();
			} else {
				OS::get_singleton()->print("Missing number of iterations, aborting.\n");
				goto error;
			}
		} else if (I->get().ends_with("project.godot")) {
			String path;
			String file = I->get();
			int sep = MAX(file.rfind("/"), file.rfind("\\"));
			if (sep == -1) {
				path = ".";
			} else {
				path = file.substr(0, sep);
			}
			if (OS::get_singleton()->set_cwd(path) == OK) {
				// path already specified, don't override
			} else {
				project_path = path;
			}
#ifdef TOOLS_ENABLED
			editor = true;
#endif
		} else if (I->get() == "-b" || I->get() == "--breakpoints") { // add breakpoints

			if (I->next()) {
				String bplist = I->next()->get();
				breakpoints = bplist.split(",");
				N = I->next()->next();
			} else {
				OS::get_singleton()->print("Missing list of breakpoints, aborting.\n");
				goto error;
			}

		} else if (I->get() == "--max-fps") { // set maximum rendered FPS

			if (I->next()) {
				max_fps = I->next()->get().to_int();
				N = I->next()->next();
			} else {
				OS::get_singleton()->print("Missing maximum FPS argument, aborting.\n");
				goto error;
			}

		} else if (I->get() == "--frame-delay") { // force frame delay

			if (I->next()) {
				frame_delay = I->next()->get().to_int();
				N = I->next()->next();
			} else {
				OS::get_singleton()->print("Missing frame delay argument, aborting.\n");
				goto error;
			}

		} else if (I->get() == "--time-scale") { // force time scale

			if (I->next()) {
				Engine::get_singleton()->set_time_scale(I->next()->get().to_float());
				N = I->next()->next();
			} else {
				OS::get_singleton()->print("Missing time scale argument, aborting.\n");
				goto error;
			}

		} else if (I->get() == "--main-pack") {
			if (I->next()) {
				main_pack = I->next()->get();
				N = I->next()->next();
			} else {
				OS::get_singleton()->print("Missing path to main pack file, aborting.\n");
				goto error;
			};

		} else if (I->get() == "-d" || I->get() == "--debug") {
			debug_uri = "local://";
			OS::get_singleton()->_debug_stdout = true;
#if defined(DEBUG_ENABLED)
		} else if (I->get() == "--debug-collisions") {
			debug_collisions = true;
		} else if (I->get() == "--debug-paths") {
			debug_paths = true;
		} else if (I->get() == "--debug-navigation") {
			debug_navigation = true;
		} else if (I->get() == "--debug-avoidance") {
			debug_avoidance = true;
		} else if (I->get() == "--debug-canvas-item-redraw") {
			debug_canvas_item_redraw = true;
		} else if (I->get() == "--debug-stringnames") {
			StringName::set_debug_stringnames(true);
#endif
		} else if (I->get() == "--remote-debug") {
			if (I->next()) {
				debug_uri = I->next()->get();
				if (!debug_uri.contains("://")) { // wrong address
					OS::get_singleton()->print(
							"Invalid debug host address, it should be of the form <protocol>://<host/IP>:<port>.\n");
					goto error;
				}
				N = I->next()->next();
			} else {
				OS::get_singleton()->print("Missing remote debug host address, aborting.\n");
				goto error;
			}
		} else if (I->get() == "--editor-pid") { // not exposed to user
			if (I->next()) {
				editor_pid = I->next()->get().to_int();
				N = I->next()->next();
			} else {
				OS::get_singleton()->print("Missing editor PID argument, aborting.\n");
				goto error;
			}
		} else if (I->get() == "--disable-render-loop") {
			disable_render_loop = true;
		} else if (I->get() == "--fixed-fps") {
			if (I->next()) {
				fixed_fps = I->next()->get().to_int();
				N = I->next()->next();
			} else {
				OS::get_singleton()->print("Missing fixed-fps argument, aborting.\n");
				goto error;
			}
		} else if (I->get() == "--write-movie") {
			if (I->next()) {
				Engine::get_singleton()->set_write_movie_path(I->next()->get());
				N = I->next()->next();
				if (fixed_fps == -1) {
					fixed_fps = 60;
				}
				OS::get_singleton()->_writing_movie = true;
			} else {
				OS::get_singleton()->print("Missing write-movie argument, aborting.\n");
				goto error;
			}
		} else if (I->get() == "--disable-vsync") {
			disable_vsync = true;
		} else if (I->get() == "--print-fps") {
			print_fps = true;
		} else if (I->get() == "--profile-gpu") {
			profile_gpu = true;
		} else if (I->get() == "--disable-crash-handler") {
			OS::get_singleton()->disable_crash_handler();
		} else if (I->get() == "--skip-breakpoints") {
			skip_breakpoints = true;
		} else if (I->get() == "--xr-mode") {
			if (I->next()) {
				String xr_mode = I->next()->get().to_lower();
				N = I->next()->next();
				if (xr_mode == "default") {
					XRServer::set_xr_mode(XRServer::XRMODE_DEFAULT);
				} else if (xr_mode == "off") {
					XRServer::set_xr_mode(XRServer::XRMODE_OFF);
				} else if (xr_mode == "on") {
					XRServer::set_xr_mode(XRServer::XRMODE_ON);
				} else {
					OS::get_singleton()->print("Unknown --xr-mode argument \"%s\", aborting.\n", xr_mode.ascii().get_data());
					goto error;
				}
			} else {
				OS::get_singleton()->print("Missing --xr-mode argument, aborting.\n");
				goto error;
			}

		} else if (I->get() == "--benchmark") {
			OS::get_singleton()->set_use_benchmark(true);
		} else if (I->get() == "--benchmark-file") {
			if (I->next()) {
				OS::get_singleton()->set_use_benchmark(true);
				String benchmark_file = I->next()->get();
				OS::get_singleton()->set_benchmark_file(benchmark_file);
				N = I->next()->next();
			} else {
				OS::get_singleton()->print("Missing <path> argument for --benchmark-file <path>.\n");
				goto error;
			}
#if defined(TOOLS_ENABLED) && defined(MODULE_GDSCRIPT_ENABLED) && !defined(GDSCRIPT_NO_LSP)
		} else if (I->get() == "--lsp-port") {
			if (I->next()) {
				int port_override = I->next()->get().to_int();
				if (port_override < 0 || port_override > 65535) {
					OS::get_singleton()->print("<port> argument for --lsp-port <port> must be between 0 and 65535.\n");
					goto error;
				}
				GDScriptLanguageServer::port_override = port_override;
				N = I->next()->next();
			} else {
				OS::get_singleton()->print("Missing <port> argument for --lsp-port <port>.\n");
				goto error;
			}
#endif // TOOLS_ENABLED && MODULE_GDSCRIPT_ENABLED && !GDSCRIPT_NO_LSP
		} else if (I->get() == "--" || I->get() == "++") {
			adding_user_args = true;
		} else {
			main_args.push_back(I->get());
		}

		I = N;
	}

#ifdef TOOLS_ENABLED
	if (editor && project_manager) {
		OS::get_singleton()->print(
				"Error: Command line arguments implied opening both editor and project manager, which is not possible. Aborting.\n");
		goto error;
	}
#endif

	// Network file system needs to be configured before globals, since globals are based on the
	// 'project.godot' file which will only be available through the network if this is enabled
	if (!remotefs.is_empty()) {
		int port;
		if (remotefs.contains(":")) {
			port = remotefs.get_slicec(':', 1).to_int();
			remotefs = remotefs.get_slicec(':', 0);
		} else {
			port = 6010;
		}
		Error err = OS::get_singleton()->setup_remote_filesystem(remotefs, port, remotefs_pass, project_path);

		if (err) {
			OS::get_singleton()->printerr("Could not connect to remotefs: %s:%i.\n", remotefs.utf8().get_data(), port);
			goto error;
		}
	}

	if (globals->setup(project_path, main_pack, upwards, editor) == OK) {
#ifdef TOOLS_ENABLED
		found_project = true;
#endif
	} else {
#ifdef TOOLS_ENABLED
		editor = false;
#else
		const String error_msg = "Error: Couldn't load project data at path \"" + project_path + "\". Is the .pck file missing?\nIf you've renamed the executable, the associated .pck file should also be renamed to match the executable's name (without the extension).\n";
		OS::get_singleton()->print("%s", error_msg.utf8().get_data());
		OS::get_singleton()->alert(error_msg);

		goto error;
#endif
	}

	// Initialize WorkerThreadPool.
	{
#ifdef THREADS_ENABLED
		if (editor || project_manager) {
			WorkerThreadPool::get_singleton()->init(-1, 0.75);
		} else {
			int worker_threads = GLOBAL_GET("threading/worker_pool/max_threads");
			float low_priority_ratio = GLOBAL_GET("threading/worker_pool/low_priority_thread_ratio");
			WorkerThreadPool::get_singleton()->init(worker_threads, low_priority_ratio);
		}
#else
		WorkerThreadPool::get_singleton()->init(0, 0);
#endif
	}

#ifdef TOOLS_ENABLED
	if (editor) {
		Engine::get_singleton()->set_editor_hint(true);
		Engine::get_singleton()->set_extension_reloading_enabled(true);
	}
#endif

	// Initialize user data dir.
	OS::get_singleton()->ensure_user_data_dir();

	initialize_modules(MODULE_INITIALIZATION_LEVEL_CORE);
	register_core_extensions(); // core extensions must be registered after globals setup and before display

	ResourceUID::get_singleton()->load_from_cache(); // load UUIDs from cache.

	if (ProjectSettings::get_singleton()->has_custom_feature("dedicated_server")) {
		audio_driver = NULL_AUDIO_DRIVER;
		display_driver = NULL_DISPLAY_DRIVER;
	}

	GLOBAL_DEF(PropertyInfo(Variant::INT, "network/limits/debugger/max_chars_per_second", PROPERTY_HINT_RANGE, "0, 4096, 1, or_greater"), 32768);
	GLOBAL_DEF(PropertyInfo(Variant::INT, "network/limits/debugger/max_queued_messages", PROPERTY_HINT_RANGE, "0, 8192, 1, or_greater"), 2048);
	GLOBAL_DEF(PropertyInfo(Variant::INT, "network/limits/debugger/max_errors_per_second", PROPERTY_HINT_RANGE, "0, 200, 1, or_greater"), 400);
	GLOBAL_DEF(PropertyInfo(Variant::INT, "network/limits/debugger/max_warnings_per_second", PROPERTY_HINT_RANGE, "0, 200, 1, or_greater"), 400);

	EngineDebugger::initialize(debug_uri, skip_breakpoints, breakpoints, []() {
		if (editor_pid) {
			DisplayServer::get_singleton()->enable_for_stealing_focus(editor_pid);
		}
	});

#ifdef TOOLS_ENABLED
	if (editor) {
		packed_data->set_disabled(true);
		main_args.push_back("--editor");
		if (!init_windowed && !init_fullscreen) {
			init_maximized = true;
			window_mode = DisplayServer::WINDOW_MODE_MAXIMIZED;
		}
	}

	if (!project_manager && !editor) {
		// If we didn't find a project, we fall back to the project manager.
		project_manager = !found_project && !cmdline_tool;
	}

	if (project_manager) {
		Engine::get_singleton()->set_project_manager_hint(true);
	}
#endif

	GLOBAL_DEF("debug/file_logging/enable_file_logging", false);
	// Only file logging by default on desktop platforms as logs can't be
	// accessed easily on mobile/Web platforms (if at all).
	// This also prevents logs from being created for the editor instance, as feature tags
	// are disabled while in the editor (even if they should logically apply).
	GLOBAL_DEF("debug/file_logging/enable_file_logging.pc", true);
	GLOBAL_DEF("debug/file_logging/log_path", "user://logs/godot.log");
	GLOBAL_DEF(PropertyInfo(Variant::INT, "debug/file_logging/max_log_files", PROPERTY_HINT_RANGE, "0,20,1,or_greater"), 5);

	// If `--log-file` is used to override the log path, allow creating logs for the project manager or editor
	// and even if file logging is disabled in the Project Settings.
	// `--log-file` can be used with any path (including absolute paths outside the project folder),
	// so check for filesystem access if it's used.
	if (FileAccess::get_create_func(!log_file.is_empty() ? FileAccess::ACCESS_FILESYSTEM : FileAccess::ACCESS_USERDATA) &&
			(!log_file.is_empty() || (!project_manager && !editor && GLOBAL_GET("debug/file_logging/enable_file_logging")))) {
		// Don't create logs for the project manager as they would be written to
		// the current working directory, which is inconvenient.
		String base_path;
		int max_files;
		if (!log_file.is_empty()) {
			base_path = log_file;
			// Ensure log file name respects the specified override by disabling log rotation.
			max_files = 1;
		} else {
			base_path = GLOBAL_GET("debug/file_logging/log_path");
			max_files = GLOBAL_GET("debug/file_logging/max_log_files");
		}
		OS::get_singleton()->add_logger(memnew(RotatedFileLogger(base_path, max_files)));
	}

	if (main_args.size() == 0 && String(GLOBAL_GET("application/run/main_scene")) == "") {
#ifdef TOOLS_ENABLED
		if (!editor && !project_manager) {
#endif
			const String error_msg = "Error: Can't run project: no main scene defined in the project.\n";
			OS::get_singleton()->print("%s", error_msg.utf8().get_data());
			OS::get_singleton()->alert(error_msg);
			goto error;
#ifdef TOOLS_ENABLED
		}
#endif
	}

	if (editor || project_manager) {
		Engine::get_singleton()->set_editor_hint(true);
		use_custom_res = false;
		input_map->load_default(); //keys for editor
	} else {
		input_map->load_from_project_settings(); //keys for game
	}

	if (bool(GLOBAL_GET("application/run/disable_stdout"))) {
		quiet_stdout = true;
	}
	if (bool(GLOBAL_GET("application/run/disable_stderr"))) {
		CoreGlobals::print_error_enabled = false;
	}
	if (!bool(GLOBAL_GET("application/run/print_header"))) {
		// --no-header option for project settings.
		Engine::get_singleton()->_print_header = false;
	}

	if (quiet_stdout) {
		CoreGlobals::print_line_enabled = false;
	}

	Logger::set_flush_stdout_on_print(GLOBAL_GET("application/run/flush_stdout_on_print"));

	OS::get_singleton()->set_cmdline(execpath, main_args, user_args);

	{
		String driver_hints = "";
		String driver_hints_with_d3d12 = "";

		{
			Vector<String> driver_hints_arr;
#ifdef VULKAN_ENABLED
			driver_hints_arr.push_back("vulkan");
#endif
			driver_hints = String(",").join(driver_hints_arr);

#ifdef D3D12_ENABLED
			driver_hints_arr.push_back("d3d12");
#endif
			driver_hints_with_d3d12 = String(",").join(driver_hints_arr);
		}

		String default_driver = driver_hints.get_slice(",", 0);
		String default_driver_with_d3d12 = driver_hints_with_d3d12.get_slice(",", 0);

		// For now everything defaults to vulkan when available. This can change in future updates.
		GLOBAL_DEF_RST_NOVAL("rendering/rendering_device/driver", default_driver);
		GLOBAL_DEF_RST_NOVAL(PropertyInfo(Variant::STRING, "rendering/rendering_device/driver.windows", PROPERTY_HINT_ENUM, driver_hints_with_d3d12), default_driver_with_d3d12);
		GLOBAL_DEF_RST_NOVAL(PropertyInfo(Variant::STRING, "rendering/rendering_device/driver.linuxbsd", PROPERTY_HINT_ENUM, driver_hints), default_driver);
		GLOBAL_DEF_RST_NOVAL(PropertyInfo(Variant::STRING, "rendering/rendering_device/driver.android", PROPERTY_HINT_ENUM, driver_hints), default_driver);
		GLOBAL_DEF_RST_NOVAL(PropertyInfo(Variant::STRING, "rendering/rendering_device/driver.ios", PROPERTY_HINT_ENUM, driver_hints), default_driver);
		GLOBAL_DEF_RST_NOVAL(PropertyInfo(Variant::STRING, "rendering/rendering_device/driver.macos", PROPERTY_HINT_ENUM, driver_hints), default_driver);
	}

	{
		String driver_hints = "";
		String driver_hints_angle = "";
		String driver_hints_egl = "";
#ifdef GLES3_ENABLED
		driver_hints = "opengl3";
		driver_hints_angle = "opengl3,opengl3_angle"; // macOS, Windows.
		driver_hints_egl = "opengl3,opengl3_es"; // Linux.
#endif

		String default_driver = driver_hints.get_slice(",", 0);

		GLOBAL_DEF_RST_NOVAL("rendering/gl_compatibility/driver", default_driver);
		GLOBAL_DEF_RST_NOVAL(PropertyInfo(Variant::STRING, "rendering/gl_compatibility/driver.windows", PROPERTY_HINT_ENUM, driver_hints_angle), default_driver);
		GLOBAL_DEF_RST_NOVAL(PropertyInfo(Variant::STRING, "rendering/gl_compatibility/driver.linuxbsd", PROPERTY_HINT_ENUM, driver_hints_egl), default_driver);
		GLOBAL_DEF_RST_NOVAL(PropertyInfo(Variant::STRING, "rendering/gl_compatibility/driver.web", PROPERTY_HINT_ENUM, driver_hints), default_driver);
		GLOBAL_DEF_RST_NOVAL(PropertyInfo(Variant::STRING, "rendering/gl_compatibility/driver.android", PROPERTY_HINT_ENUM, driver_hints), default_driver);
		GLOBAL_DEF_RST_NOVAL(PropertyInfo(Variant::STRING, "rendering/gl_compatibility/driver.ios", PROPERTY_HINT_ENUM, driver_hints), default_driver);
		GLOBAL_DEF_RST_NOVAL(PropertyInfo(Variant::STRING, "rendering/gl_compatibility/driver.macos", PROPERTY_HINT_ENUM, driver_hints_angle), default_driver);

		GLOBAL_DEF_RST("rendering/gl_compatibility/nvidia_disable_threaded_optimization", true);
		GLOBAL_DEF_RST("rendering/gl_compatibility/fallback_to_angle", true);
		GLOBAL_DEF_RST("rendering/gl_compatibility/fallback_to_native", true);
		GLOBAL_DEF_RST("rendering/gl_compatibility/fallback_to_gles", true);

		Array device_blocklist;

#define BLOCK_DEVICE(m_vendor, m_name)      \
	{                                       \
		Dictionary device;                  \
		device["vendor"] = m_vendor;        \
		device["name"] = m_name;            \
		device_blocklist.push_back(device); \
	}

		// AMD GPUs.
		BLOCK_DEVICE("ATI", "Radeon 9"); // ATI Radeon 9000 Series
		BLOCK_DEVICE("ATI", "Radeon X"); // ATI Radeon X500-X2000 Series
		BLOCK_DEVICE("ATI", "Radeon HD 2"); // AMD/ATI (Mobility) Radeon HD 2xxx Series
		BLOCK_DEVICE("ATI", "Radeon HD 3"); // AMD/ATI (Mobility) Radeon HD 3xxx Series
		BLOCK_DEVICE("ATI", "Radeon HD 4"); // AMD/ATI (Mobility) Radeon HD 4xxx Series
		BLOCK_DEVICE("ATI", "Radeon HD 5"); // AMD/ATI (Mobility) Radeon HD 5xxx Series
		BLOCK_DEVICE("ATI", "Radeon HD 6"); // AMD/ATI (Mobility) Radeon HD 6xxx Series
		BLOCK_DEVICE("ATI", "Radeon HD 7"); // AMD/ATI (Mobility) Radeon HD 7xxx Series
		BLOCK_DEVICE("ATI", "Radeon HD 8"); // AMD/ATI (Mobility) Radeon HD 8xxx Series
		BLOCK_DEVICE("ATI", "Radeon(TM) R2 Graphics"); // APUs
		BLOCK_DEVICE("ATI", "Radeon(TM) R3 Graphics");
		BLOCK_DEVICE("ATI", "Radeon(TM) R4 Graphics");
		BLOCK_DEVICE("ATI", "Radeon(TM) R5 Graphics");
		BLOCK_DEVICE("ATI", "Radeon(TM) R6 Graphics");
		BLOCK_DEVICE("ATI", "Radeon(TM) R7 Graphics");
		BLOCK_DEVICE("AMD", "Radeon(TM) R7 Graphics");
		BLOCK_DEVICE("AMD", "Radeon(TM) R8 Graphics");
		BLOCK_DEVICE("ATI", "Radeon R5 Graphics");
		BLOCK_DEVICE("ATI", "Radeon R6 Graphics");
		BLOCK_DEVICE("ATI", "Radeon R7 Graphics");
		BLOCK_DEVICE("AMD", "Radeon R7 Graphics");
		BLOCK_DEVICE("AMD", "Radeon R8 Graphics");
		BLOCK_DEVICE("ATI", "Radeon R5 2"); // Rx 2xx Series
		BLOCK_DEVICE("ATI", "Radeon R7 2");
		BLOCK_DEVICE("ATI", "Radeon R9 2");
		BLOCK_DEVICE("ATI", "Radeon R5 M2"); // Rx M2xx Series
		BLOCK_DEVICE("ATI", "Radeon R7 M2");
		BLOCK_DEVICE("ATI", "Radeon R9 M2");
		BLOCK_DEVICE("ATI", "Radeon (TM) R9 Fury");
		BLOCK_DEVICE("ATI", "Radeon (TM) R5 3"); // Rx 3xx Series
		BLOCK_DEVICE("AMD", "Radeon (TM) R5 3");
		BLOCK_DEVICE("ATI", "Radeon (TM) R7 3");
		BLOCK_DEVICE("AMD", "Radeon (TM) R7 3");
		BLOCK_DEVICE("ATI", "Radeon (TM) R9 3");
		BLOCK_DEVICE("AMD", "Radeon (TM) R9 3");
		BLOCK_DEVICE("ATI", "Radeon (TM) R5 M3"); // Rx M3xx Series
		BLOCK_DEVICE("AMD", "Radeon (TM) R5 M3");
		BLOCK_DEVICE("ATI", "Radeon (TM) R7 M3");
		BLOCK_DEVICE("AMD", "Radeon (TM) R7 M3");
		BLOCK_DEVICE("ATI", "Radeon (TM) R9 M3");
		BLOCK_DEVICE("AMD", "Radeon (TM) R9 M3");

		// Intel GPUs.
		BLOCK_DEVICE("0x8086", "0x0042"); // HD Graphics, Gen5, Clarkdale
		BLOCK_DEVICE("0x8086", "0x0046"); // HD Graphics, Gen5, Arrandale
		BLOCK_DEVICE("0x8086", "0x010A"); // HD Graphics, Gen6, Sandy Bridge
		BLOCK_DEVICE("Intel", "Intel HD Graphics 2000");
		BLOCK_DEVICE("Intel", "Intel(R) HD Graphics 2000");
		BLOCK_DEVICE("0x8086", "0x0102"); // HD Graphics 2000, Gen6, Sandy Bridge
		BLOCK_DEVICE("0x8086", "0x0116"); // HD Graphics 3000, Gen6, Sandy Bridge
		BLOCK_DEVICE("Intel", "Intel HD Graphics 3000");
		BLOCK_DEVICE("Intel", "Intel(R) HD Graphics 3000");
		BLOCK_DEVICE("0x8086", "0x0126"); // HD Graphics 3000, Gen6, Sandy Bridge
		BLOCK_DEVICE("Intel", "Intel HD Graphics P3000");
		BLOCK_DEVICE("Intel", "Intel(R) HD Graphics P3000");
		BLOCK_DEVICE("0x8086", "0x0112"); // HD Graphics P3000, Gen6, Sandy Bridge
		BLOCK_DEVICE("0x8086", "0x0122"); // HD Graphics P3000, Gen6, Sandy Bridge
		BLOCK_DEVICE("0x8086", "0x015A"); // HD Graphics, Gen7, Ivy Bridge
		BLOCK_DEVICE("Intel", "Intel HD Graphics 2500");
		BLOCK_DEVICE("Intel", "Intel(R) HD Graphics 2500");
		BLOCK_DEVICE("0x8086", "0x0152"); // HD Graphics 2500, Gen7, Ivy Bridge
		BLOCK_DEVICE("Intel", "Intel HD Graphics 4000");
		BLOCK_DEVICE("Intel", "Intel(R) HD Graphics 4000");
		BLOCK_DEVICE("0x8086", "0x0162"); // HD Graphics 4000, Gen7, Ivy Bridge
		BLOCK_DEVICE("0x8086", "0x0166"); // HD Graphics 4000, Gen7, Ivy Bridge
		BLOCK_DEVICE("Intel", "Intel HD Graphics P4000");
		BLOCK_DEVICE("Intel", "Intel(R) HD Graphics P4000");
		BLOCK_DEVICE("0x8086", "0x016A"); // HD Graphics P4000, Gen7, Ivy Bridge

#undef BLOCK_DEVICE

		GLOBAL_DEF_RST_NOVAL(PropertyInfo(Variant::ARRAY, "rendering/gl_compatibility/force_angle_on_devices", PROPERTY_HINT_ARRAY_TYPE, vformat("%s/%s:%s", Variant::DICTIONARY, PROPERTY_HINT_NONE, String())), device_blocklist);
	}

	// Start with RenderingDevice-based backends.
#ifdef RD_ENABLED
	renderer_hints = "forward_plus,mobile";
	default_renderer_mobile = "mobile";
#endif

	// And Compatibility next, or first if Vulkan is disabled.
#ifdef GLES3_ENABLED
	if (!renderer_hints.is_empty()) {
		renderer_hints += ",";
	}
	renderer_hints += "gl_compatibility";
	if (default_renderer_mobile.is_empty()) {
		default_renderer_mobile = "gl_compatibility";
	}
	// Default to Compatibility when using the project manager.
	if (rendering_driver.is_empty() && rendering_method.is_empty() && project_manager) {
		rendering_driver = "opengl3";
		rendering_method = "gl_compatibility";
		default_renderer_mobile = "gl_compatibility";
	}
#endif
	if (renderer_hints.is_empty()) {
		ERR_PRINT("No renderers available.");
	}

	if (!rendering_method.is_empty()) {
		if (rendering_method != "forward_plus" &&
				rendering_method != "mobile" &&
				rendering_method != "gl_compatibility") {
			OS::get_singleton()->print("Unknown renderer name '%s', aborting. Valid options are: %s\n", rendering_method.utf8().get_data(), renderer_hints.utf8().get_data());
			goto error;
		}
	}

	if (!rendering_driver.is_empty()) {
		// As the rendering drivers available may depend on the display driver and renderer
		// selected, we can't do an exhaustive check here, but we can look through all
		// the options in all the display drivers for a match.

		bool found = false;
		for (int i = 0; i < DisplayServer::get_create_function_count(); i++) {
			Vector<String> r_drivers = DisplayServer::get_create_function_rendering_drivers(i);

			for (int d = 0; d < r_drivers.size(); d++) {
				if (rendering_driver == r_drivers[d]) {
					found = true;
					break;
				}
			}
		}

		if (!found) {
			OS::get_singleton()->print("Unknown rendering driver '%s', aborting.\nValid options are ",
					rendering_driver.utf8().get_data());

			for (int i = 0; i < DisplayServer::get_create_function_count(); i++) {
				Vector<String> r_drivers = DisplayServer::get_create_function_rendering_drivers(i);

				for (int d = 0; d < r_drivers.size(); d++) {
					OS::get_singleton()->print("'%s', ", r_drivers[d].utf8().get_data());
				}
			}

			OS::get_singleton()->print(".\n");

			goto error;
		}

		// Set a default renderer if none selected. Try to choose one that matches the driver.
		if (rendering_method.is_empty()) {
			if (rendering_driver == "opengl3" || rendering_driver == "opengl3_angle" || rendering_driver == "opengl3_es") {
				rendering_method = "gl_compatibility";
			} else {
				rendering_method = "forward_plus";
			}
		}

		// Now validate whether the selected driver matches with the renderer.
		bool valid_combination = false;
		Vector<String> available_drivers;
		if (rendering_method == "forward_plus" || rendering_method == "mobile") {
#ifdef VULKAN_ENABLED
			available_drivers.push_back("vulkan");
#endif
#ifdef D3D12_ENABLED
			available_drivers.push_back("d3d12");
#endif
		}
#ifdef GLES3_ENABLED
		if (rendering_method == "gl_compatibility") {
			available_drivers.push_back("opengl3");
			available_drivers.push_back("opengl3_angle");
			available_drivers.push_back("opengl3_es");
		}
#endif
		if (available_drivers.is_empty()) {
			OS::get_singleton()->print("Unknown renderer name '%s', aborting.\n", rendering_method.utf8().get_data());
			goto error;
		}

		for (int i = 0; i < available_drivers.size(); i++) {
			if (rendering_driver == available_drivers[i]) {
				valid_combination = true;
				break;
			}
		}

		if (!valid_combination) {
			OS::get_singleton()->print("Invalid renderer/driver combination '%s' and '%s', aborting. %s only supports the following drivers ", rendering_method.utf8().get_data(), rendering_driver.utf8().get_data(), rendering_method.utf8().get_data());

			for (int d = 0; d < available_drivers.size(); d++) {
				OS::get_singleton()->print("'%s', ", available_drivers[d].utf8().get_data());
			}

			OS::get_singleton()->print(".\n");

			goto error;
		}
	}

	default_renderer = renderer_hints.get_slice(",", 0);
	GLOBAL_DEF_RST_BASIC(PropertyInfo(Variant::STRING, "rendering/renderer/rendering_method", PROPERTY_HINT_ENUM, renderer_hints), default_renderer);
	GLOBAL_DEF_RST_BASIC("rendering/renderer/rendering_method.mobile", default_renderer_mobile);
	GLOBAL_DEF_RST_BASIC("rendering/renderer/rendering_method.web", "gl_compatibility"); // This is a bit of a hack until we have WebGPU support.

	// Default to ProjectSettings default if nothing set on the command line.
	if (rendering_method.is_empty()) {
		rendering_method = GLOBAL_GET("rendering/renderer/rendering_method");
	}

	if (rendering_driver.is_empty()) {
		if (rendering_method == "gl_compatibility") {
			rendering_driver = GLOBAL_GET("rendering/gl_compatibility/driver");
		} else {
			rendering_driver = GLOBAL_GET("rendering/rendering_device/driver");
		}
	}

	// note this is the desired rendering driver, it doesn't mean we will get it.
	// TODO - make sure this is updated in the case of fallbacks, so that the user interface
	// shows the correct driver string.
	OS::get_singleton()->set_current_rendering_driver_name(rendering_driver);
	OS::get_singleton()->set_current_rendering_method(rendering_method);

	// always convert to lower case for consistency in the code
	rendering_driver = rendering_driver.to_lower();

	if (use_custom_res) {
		if (!force_res) {
			window_size.width = GLOBAL_GET("display/window/size/viewport_width");
			window_size.height = GLOBAL_GET("display/window/size/viewport_height");

			if (globals->has_setting("display/window/size/window_width_override") &&
					globals->has_setting("display/window/size/window_height_override")) {
				int desired_width = globals->get("display/window/size/window_width_override");
				if (desired_width > 0) {
					window_size.width = desired_width;
				}
				int desired_height = globals->get("display/window/size/window_height_override");
				if (desired_height > 0) {
					window_size.height = desired_height;
				}
			}
		}

		if (!bool(GLOBAL_GET("display/window/size/resizable"))) {
			window_flags |= DisplayServer::WINDOW_FLAG_RESIZE_DISABLED_BIT;
		}
		if (bool(GLOBAL_GET("display/window/size/borderless"))) {
			window_flags |= DisplayServer::WINDOW_FLAG_BORDERLESS_BIT;
		}
		if (bool(GLOBAL_GET("display/window/size/always_on_top"))) {
			window_flags |= DisplayServer::WINDOW_FLAG_ALWAYS_ON_TOP_BIT;
		}
		if (bool(GLOBAL_GET("display/window/size/transparent"))) {
			window_flags |= DisplayServer::WINDOW_FLAG_TRANSPARENT_BIT;
		}
		if (bool(GLOBAL_GET("display/window/size/extend_to_title"))) {
			window_flags |= DisplayServer::WINDOW_FLAG_EXTEND_TO_TITLE_BIT;
		}
		if (bool(GLOBAL_GET("display/window/size/no_focus"))) {
			window_flags |= DisplayServer::WINDOW_FLAG_NO_FOCUS_BIT;
		}
		window_mode = (DisplayServer::WindowMode)(GLOBAL_GET("display/window/size/mode").operator int());
		int initial_position_type = GLOBAL_GET("display/window/size/initial_position_type").operator int();
		if (initial_position_type == 0) { // Absolute.
			if (!init_use_custom_pos) {
				init_custom_pos = GLOBAL_GET("display/window/size/initial_position").operator Vector2i();
				init_use_custom_pos = true;
			}
		} else if (initial_position_type == 1) { // Center of Primary Screen.
			if (!init_use_custom_screen) {
				init_screen = DisplayServer::SCREEN_PRIMARY;
				init_use_custom_screen = true;
			}
		} else if (initial_position_type == 2) { // Center of Other Screen.
			if (!init_use_custom_screen) {
				init_screen = GLOBAL_GET("display/window/size/initial_screen").operator int();
				init_use_custom_screen = true;
			}
		} else if (initial_position_type == 3) { // Center of Screen With Mouse Pointer.
			if (!init_use_custom_screen) {
				init_screen = DisplayServer::SCREEN_WITH_MOUSE_FOCUS;
				init_use_custom_screen = true;
			}
		} else if (initial_position_type == 4) { // Center of Screen With Keyboard Focus.
			if (!init_use_custom_screen) {
				init_screen = DisplayServer::SCREEN_WITH_KEYBOARD_FOCUS;
				init_use_custom_screen = true;
			}
		}
	}

	GLOBAL_DEF("internationalization/locale/include_text_server_data", false);

	OS::get_singleton()->_allow_hidpi = GLOBAL_DEF("display/window/dpi/allow_hidpi", true);
	OS::get_singleton()->_allow_layered = GLOBAL_DEF("display/window/per_pixel_transparency/allowed", false);

#ifdef TOOLS_ENABLED
	if (editor || project_manager) {
		// The editor and project manager always detect and use hiDPI if needed.
		OS::get_singleton()->_allow_hidpi = true;
		// Disable Vulkan overlays in editor, they cause various issues.
		OS::get_singleton()->set_environment("DISABLE_MANGOHUD", "1"); // GH-57403.
		OS::get_singleton()->set_environment("DISABLE_RTSS_LAYER", "1"); // GH-57937.
		OS::get_singleton()->set_environment("DISABLE_VKBASALT", "1");
		OS::get_singleton()->set_environment("DISABLE_VK_LAYER_reshade_1", "1"); // GH-70849.
	} else {
		// Re-allow using Vulkan overlays, disabled while using the editor.
		OS::get_singleton()->unset_environment("DISABLE_MANGOHUD");
		OS::get_singleton()->unset_environment("DISABLE_RTSS_LAYER");
		OS::get_singleton()->unset_environment("DISABLE_VKBASALT");
		OS::get_singleton()->unset_environment("DISABLE_VK_LAYER_reshade_1");
	}
#endif

	if (rtm == -1) {
		rtm = GLOBAL_DEF("rendering/driver/threads/thread_model", OS::RENDER_THREAD_SAFE);
	}

	if (rtm >= 0 && rtm < 3) {
		if (editor || project_manager) {
			// Editor and project manager cannot run with rendering in a separate thread (they will crash on startup).
			rtm = OS::RENDER_THREAD_SAFE;
		}
		OS::get_singleton()->_render_thread_mode = OS::RenderThreadMode(rtm);
	}

	/* Determine audio and video drivers */

	// Display driver, e.g. X11, Wayland.
	// Make sure that headless is the last one, which it is assumed to be by design.
	DEV_ASSERT(NULL_DISPLAY_DRIVER == DisplayServer::get_create_function_name(DisplayServer::get_create_function_count() - 1));

	GLOBAL_DEF_RST_NOVAL("display/display_server/driver", "default");
	GLOBAL_DEF_RST_NOVAL(PropertyInfo(Variant::STRING, "display/display_server/driver.windows", PROPERTY_HINT_ENUM_SUGGESTION, "default,windows,headless"), "default");
	GLOBAL_DEF_RST_NOVAL(PropertyInfo(Variant::STRING, "display/display_server/driver.linuxbsd", PROPERTY_HINT_ENUM_SUGGESTION, "default,x11,wayland,headless"), "default");
	GLOBAL_DEF_RST_NOVAL(PropertyInfo(Variant::STRING, "display/display_server/driver.android", PROPERTY_HINT_ENUM_SUGGESTION, "default,android,headless"), "default");
	GLOBAL_DEF_RST_NOVAL(PropertyInfo(Variant::STRING, "display/display_server/driver.ios", PROPERTY_HINT_ENUM_SUGGESTION, "default,iOS,headless"), "default");
	GLOBAL_DEF_RST_NOVAL(PropertyInfo(Variant::STRING, "display/display_server/driver.macos", PROPERTY_HINT_ENUM_SUGGESTION, "default,macos,headless"), "default");

	GLOBAL_DEF_RST_NOVAL("audio/driver/driver", AudioDriverManager::get_driver(0)->get_name());
	if (audio_driver.is_empty()) { // Specified in project.godot.
		audio_driver = GLOBAL_GET("audio/driver/driver");
	}

	// Make sure that dummy is the last one, which it is assumed to be by design.
	DEV_ASSERT(NULL_AUDIO_DRIVER == AudioDriverManager::get_driver(AudioDriverManager::get_driver_count() - 1)->get_name());
	for (int i = 0; i < AudioDriverManager::get_driver_count(); i++) {
		if (audio_driver == AudioDriverManager::get_driver(i)->get_name()) {
			audio_driver_idx = i;
			break;
		}
	}

	if (audio_driver_idx < 0) {
		// If the requested driver wasn't found, pick the first entry.
		// If all else failed it would be the dummy driver (no sound).
		audio_driver_idx = 0;
	}

	if (Engine::get_singleton()->get_write_movie_path() != String()) {
		// Always use dummy driver for audio driver (which is last), also in no threaded mode.
		audio_driver_idx = AudioDriverManager::get_driver_count() - 1;
		AudioDriverDummy::get_dummy_singleton()->set_use_threads(false);
	}

	{
		window_orientation = DisplayServer::ScreenOrientation(int(GLOBAL_DEF_BASIC("display/window/handheld/orientation", DisplayServer::ScreenOrientation::SCREEN_LANDSCAPE)));
	}
	{
		window_vsync_mode = DisplayServer::VSyncMode(int(GLOBAL_DEF_BASIC("display/window/vsync/vsync_mode", DisplayServer::VSyncMode::VSYNC_ENABLED)));
		if (disable_vsync) {
			window_vsync_mode = DisplayServer::VSyncMode::VSYNC_DISABLED;
		}
	}
	Engine::get_singleton()->set_physics_ticks_per_second(GLOBAL_DEF_BASIC(PropertyInfo(Variant::INT, "physics/common/physics_ticks_per_second", PROPERTY_HINT_RANGE, "1,1000,1"), 60));
	Engine::get_singleton()->set_max_physics_steps_per_frame(GLOBAL_DEF_BASIC(PropertyInfo(Variant::INT, "physics/common/max_physics_steps_per_frame", PROPERTY_HINT_RANGE, "1,100,1"), 8));
	Engine::get_singleton()->set_physics_jitter_fix(GLOBAL_DEF("physics/common/physics_jitter_fix", 0.5));
	Engine::get_singleton()->set_max_fps(GLOBAL_DEF(PropertyInfo(Variant::INT, "application/run/max_fps", PROPERTY_HINT_RANGE, "0,1000,1"), 0));
	Engine::get_singleton()->set_audio_output_latency(GLOBAL_DEF_RST(PropertyInfo(Variant::INT, "audio/driver/output_latency", PROPERTY_HINT_RANGE, "1,100,1"), 15));
	// Use a safer default output_latency for web to avoid audio cracking on low-end devices, especially mobile.
	GLOBAL_DEF_RST("audio/driver/output_latency.web", 50);

	GLOBAL_DEF("debug/settings/stdout/print_fps", false);
	GLOBAL_DEF("debug/settings/stdout/print_gpu_profile", false);
	GLOBAL_DEF("debug/settings/stdout/verbose_stdout", false);

	if (!OS::get_singleton()->_verbose_stdout) { // Not manually overridden.
		OS::get_singleton()->_verbose_stdout = GLOBAL_GET("debug/settings/stdout/verbose_stdout");
	}

#if defined(MACOS_ENABLED) || defined(IOS_ENABLED)
	OS::get_singleton()->set_environment("MVK_CONFIG_LOG_LEVEL", OS::get_singleton()->_verbose_stdout ? "3" : "1"); // 1 = Errors only, 3 = Info
#endif

	if (max_fps >= 0) {
		Engine::get_singleton()->set_max_fps(max_fps);
	}

	if (frame_delay == 0) {
		frame_delay = GLOBAL_DEF(PropertyInfo(Variant::INT, "application/run/frame_delay_msec", PROPERTY_HINT_RANGE, "0,100,1,or_greater"), 0);
		if (Engine::get_singleton()->is_editor_hint()) {
			frame_delay = 0;
		}
	}

	if (audio_output_latency >= 1) {
		Engine::get_singleton()->set_audio_output_latency(audio_output_latency);
	}

	OS::get_singleton()->set_low_processor_usage_mode(GLOBAL_DEF("application/run/low_processor_mode", false));
	OS::get_singleton()->set_low_processor_usage_mode_sleep_usec(
			GLOBAL_DEF(PropertyInfo(Variant::INT, "application/run/low_processor_mode_sleep_usec", PROPERTY_HINT_RANGE, "0,33200,1,or_greater"), 6900)); // Roughly 144 FPS

	GLOBAL_DEF("application/run/delta_smoothing", true);
	if (!delta_smoothing_override) {
		OS::get_singleton()->set_delta_smoothing(GLOBAL_GET("application/run/delta_smoothing"));
	}

	GLOBAL_DEF("display/window/ios/allow_high_refresh_rate", true);
	GLOBAL_DEF("display/window/ios/hide_home_indicator", true);
	GLOBAL_DEF("display/window/ios/hide_status_bar", true);
	GLOBAL_DEF("display/window/ios/suppress_ui_gesture", true);

	// XR project settings.
	GLOBAL_DEF_RST_BASIC("xr/openxr/enabled", false);
	GLOBAL_DEF_BASIC(PropertyInfo(Variant::STRING, "xr/openxr/default_action_map", PROPERTY_HINT_FILE, "*.tres"), "res://openxr_action_map.tres");
	GLOBAL_DEF_BASIC(PropertyInfo(Variant::INT, "xr/openxr/form_factor", PROPERTY_HINT_ENUM, "Head Mounted,Handheld"), "0");
	GLOBAL_DEF_BASIC(PropertyInfo(Variant::INT, "xr/openxr/view_configuration", PROPERTY_HINT_ENUM, "Mono,Stereo"), "1"); // "Mono,Stereo,Quad,Observer"
	GLOBAL_DEF_BASIC(PropertyInfo(Variant::INT, "xr/openxr/reference_space", PROPERTY_HINT_ENUM, "Local,Stage,Local Floor"), "1");
	GLOBAL_DEF_BASIC(PropertyInfo(Variant::INT, "xr/openxr/environment_blend_mode", PROPERTY_HINT_ENUM, "Opaque,Additive,Alpha"), "0");
	GLOBAL_DEF_BASIC(PropertyInfo(Variant::INT, "xr/openxr/foveation_level", PROPERTY_HINT_ENUM, "Off,Low,Medium,High"), "0");
	GLOBAL_DEF_BASIC("xr/openxr/foveation_dynamic", false);

	GLOBAL_DEF_BASIC("xr/openxr/submit_depth_buffer", false);
	GLOBAL_DEF_BASIC("xr/openxr/startup_alert", true);

	// OpenXR project extensions settings.
	GLOBAL_DEF_BASIC("xr/openxr/extensions/hand_tracking", true);
	GLOBAL_DEF_BASIC("xr/openxr/extensions/eye_gaze_interaction", false);

#ifdef TOOLS_ENABLED
	// Disabled for now, using XR inside of the editor we'll be working on during the coming months.

	// editor settings (it seems we're too early in the process when setting up rendering, to access editor settings...)
	// EDITOR_DEF_RST("xr/openxr/in_editor", false);
	// GLOBAL_DEF("xr/openxr/in_editor", false);
#endif

	Engine::get_singleton()->set_frame_delay(frame_delay);

	message_queue = memnew(MessageQueue);

	Thread::release_main_thread(); // If setup2() is called from another thread, that one will become main thread, so preventively release this one.
	set_current_thread_safe_for_nodes(false);

	OS::get_singleton()->benchmark_end_measure("Startup", "Core");

	if (p_second_phase) {
		return setup2();
	}

	OS::get_singleton()->benchmark_end_measure("Startup", "Setup");
	return OK;

error:

	text_driver = "";
	display_driver = "";
	audio_driver = "";
	tablet_driver = "";
	Engine::get_singleton()->set_write_movie_path(String());
	project_path = "";

	args.clear();
	main_args.clear();

	if (show_help) {
		print_help(execpath);
	}

	EngineDebugger::deinitialize();

	if (performance) {
		memdelete(performance);
	}
	if (input_map) {
		memdelete(input_map);
	}
	if (translation_server) {
		memdelete(translation_server);
	}
	if (globals) {
		memdelete(globals);
	}
	if (engine) {
		memdelete(engine);
	}
	if (packed_data) {
		memdelete(packed_data);
	}

	unregister_core_driver_types();
	unregister_core_extensions();
	unregister_core_types();

	OS::get_singleton()->_cmdline.clear();
	OS::get_singleton()->_user_args.clear();

	if (message_queue) {
		memdelete(message_queue);
	}

	OS::get_singleton()->benchmark_end_measure("Startup", "Core");
	OS::get_singleton()->benchmark_end_measure("Startup", "Setup");

	OS::get_singleton()->finalize_core();
	locale = String();

	return exit_code;
}

Error _parse_resource_dummy(void *p_data, VariantParser::Stream *p_stream, Ref<Resource> &r_res, int &line, String &r_err_str) {
	VariantParser::Token token;
	VariantParser::get_token(p_stream, token, line, r_err_str);
	if (token.type != VariantParser::TK_NUMBER && token.type != VariantParser::TK_STRING) {
		r_err_str = "Expected number (old style sub-resource index) or String (ext-resource ID)";
		return ERR_PARSE_ERROR;
	}

	r_res.unref();

	VariantParser::get_token(p_stream, token, line, r_err_str);
	if (token.type != VariantParser::TK_PARENTHESIS_CLOSE) {
		r_err_str = "Expected ')'";
		return ERR_PARSE_ERROR;
	}

	return OK;
}

Error Main::setup2() {
	Thread::make_main_thread(); // Make whatever thread call this the main thread.
	set_current_thread_safe_for_nodes(true);

	// Print engine name and version
	Engine::get_singleton()->print_header(String(VERSION_NAME) + " v" + get_full_version_string() + " - " + String(VERSION_WEBSITE));

#ifdef TOOLS_ENABLED
	if (editor || project_manager || cmdline_tool) {
		OS::get_singleton()->benchmark_begin_measure("Startup", "Initialize Early Settings");

		EditorPaths::create();

		// Editor setting class is not available, load config directly.
		if (!init_use_custom_screen && (editor || project_manager) && EditorPaths::get_singleton()->are_paths_valid()) {
			Ref<DirAccess> dir = DirAccess::open(EditorPaths::get_singleton()->get_config_dir());
			ERR_FAIL_COND_V(dir.is_null(), FAILED);

			String config_file_name = "editor_settings-" + itos(VERSION_MAJOR) + ".tres";
			String config_file_path = EditorPaths::get_singleton()->get_config_dir().path_join(config_file_name);
			if (dir->file_exists(config_file_name)) {
				Error err;
				Ref<FileAccess> f = FileAccess::open(config_file_path, FileAccess::READ, &err);
				if (f.is_valid()) {
					VariantParser::StreamFile stream;
					stream.f = f;

					String assign;
					Variant value;
					VariantParser::Tag next_tag;

					int lines = 0;
					String error_text;

					VariantParser::ResourceParser rp_new;
					rp_new.ext_func = _parse_resource_dummy;
					rp_new.sub_func = _parse_resource_dummy;

					bool screen_found = false;
					String screen_property;

					bool prefer_wayland_found = false;

					if (editor) {
						screen_property = "interface/editor/editor_screen";
					} else if (project_manager) {
						screen_property = "interface/editor/project_manager_screen";
					} else {
						// Skip.
						screen_found = true;
					}

					if (!display_driver.is_empty()) {
						// Skip.
						prefer_wayland_found = true;
					}

					while (!screen_found || !prefer_wayland_found) {
						assign = Variant();
						next_tag.fields.clear();
						next_tag.name = String();

						err = VariantParser::parse_tag_assign_eof(&stream, lines, error_text, next_tag, assign, value, &rp_new, true);
						if (err == ERR_FILE_EOF) {
							break;
						}

						if (err == OK && !assign.is_empty()) {
							if (!screen_found && assign == screen_property) {
								init_screen = value;
								screen_found = true;
							}

							if (!prefer_wayland_found && assign == "run/platforms/linuxbsd/prefer_wayland") {
								if (value) {
									display_driver = "wayland";
								} else {
									display_driver = "default";
								}

								prefer_wayland_found = true;
							}
						}
					}
				}
			}
		}

		if (found_project && EditorPaths::get_singleton()->is_self_contained()) {
			if (ProjectSettings::get_singleton()->get_resource_path() == OS::get_singleton()->get_executable_path().get_base_dir()) {
				ERR_PRINT("You are trying to run a self-contained editor at the same location as a project. This is not allowed, since editor files will mix with project files.");
				OS::get_singleton()->set_exit_code(EXIT_FAILURE);
				return FAILED;
			}
		}

		OS::get_singleton()->benchmark_end_measure("Startup", "Initialize Early Settings");
	}
#endif

	OS::get_singleton()->benchmark_begin_measure("Startup", "Servers");

	tsman = memnew(TextServerManager);
	if (tsman) {
		Ref<TextServerDummy> ts;
		ts.instantiate();
		tsman->add_interface(ts);
	}

	physics_server_3d_manager = memnew(PhysicsServer3DManager);
	physics_server_2d_manager = memnew(PhysicsServer2DManager);

	register_server_types();
	{
		OS::get_singleton()->benchmark_begin_measure("Servers", "Modules and Extensions");

		initialize_modules(MODULE_INITIALIZATION_LEVEL_SERVERS);
		GDExtensionManager::get_singleton()->initialize_extensions(GDExtension::INITIALIZATION_LEVEL_SERVERS);

		OS::get_singleton()->benchmark_end_measure("Servers", "Modules and Extensions");
	}

	/* Initialize Input */

	{
		OS::get_singleton()->benchmark_begin_measure("Servers", "Input");

		input = memnew(Input);
		OS::get_singleton()->initialize_joypads();

		OS::get_singleton()->benchmark_end_measure("Servers", "Input");
	}

	/* Initialize Display Server */

	{
		OS::get_singleton()->benchmark_begin_measure("Servers", "Display");

		if (display_driver.is_empty()) {
			display_driver = GLOBAL_GET("display/display_server/driver");
		}

		int display_driver_idx = -1;

		if (display_driver.is_empty() || display_driver == "default") {
			display_driver_idx = 0;
		} else {
			for (int i = 0; i < DisplayServer::get_create_function_count(); i++) {
				String name = DisplayServer::get_create_function_name(i);
				if (display_driver == name) {
					display_driver_idx = i;
					break;
				}
			}

			if (display_driver_idx < 0) {
				// If the requested driver wasn't found, pick the first entry.
				// If all else failed it would be the headless server.
				display_driver_idx = 0;
			}
		}

		// Store this in a globally accessible place, so we can retrieve the rendering drivers
		// list from the display driver for the editor UI.
		OS::get_singleton()->set_display_driver_id(display_driver_idx);

		Vector2i *window_position = nullptr;
		Vector2i position = init_custom_pos;
		if (init_use_custom_pos) {
			window_position = &position;
		}

		Color boot_bg_color = GLOBAL_DEF_BASIC("application/boot_splash/bg_color", boot_splash_bg_color);
		DisplayServer::set_early_window_clear_color_override(true, boot_bg_color);

		// rendering_driver now held in static global String in main and initialized in setup()
		Error err;
		display_server = DisplayServer::create(display_driver_idx, rendering_driver, window_mode, window_vsync_mode, window_flags, window_position, window_size, init_screen, err);
		if (err != OK || display_server == nullptr) {
			// We can't use this display server, try other ones as fallback.
			// Skip headless (always last registered) because that's not what users
			// would expect if they didn't request it explicitly.
			for (int i = 0; i < DisplayServer::get_create_function_count() - 1; i++) {
				if (i == display_driver_idx) {
					continue; // Don't try the same twice.
				}
				display_server = DisplayServer::create(i, rendering_driver, window_mode, window_vsync_mode, window_flags, window_position, window_size, init_screen, err);
				if (err == OK && display_server != nullptr) {
					break;
				}
			}
		}

		if (err != OK || display_server == nullptr) {
			ERR_PRINT("Unable to create DisplayServer, all display drivers failed.\nUse \"--headless\" command line argument to run the engine in headless mode if this is desired (e.g. for continuous integration).");
			return err;
		}

		if (display_server->has_feature(DisplayServer::FEATURE_ORIENTATION)) {
			display_server->screen_set_orientation(window_orientation);
		}

		OS::get_singleton()->benchmark_end_measure("Servers", "Display");
	}

	if (GLOBAL_GET("debug/settings/stdout/print_fps") || print_fps) {
		// Print requested V-Sync mode at startup to diagnose the printed FPS not going above the monitor refresh rate.
		switch (window_vsync_mode) {
			case DisplayServer::VSyncMode::VSYNC_DISABLED:
				print_line("Requested V-Sync mode: Disabled");
				break;
			case DisplayServer::VSyncMode::VSYNC_ENABLED:
				print_line("Requested V-Sync mode: Enabled - FPS will likely be capped to the monitor refresh rate.");
				break;
			case DisplayServer::VSyncMode::VSYNC_ADAPTIVE:
				print_line("Requested V-Sync mode: Adaptive");
				break;
			case DisplayServer::VSyncMode::VSYNC_MAILBOX:
				print_line("Requested V-Sync mode: Mailbox");
				break;
		}
	}

	if (OS::get_singleton()->_render_thread_mode == OS::RENDER_SEPARATE_THREAD) {
		WARN_PRINT("The Multi-Threaded rendering thread model is experimental, and has known issues which can lead to project crashes. Use the Single-Safe option in the project settings instead.");
	}

	/* Initialize Pen Tablet Driver */

	{
		OS::get_singleton()->benchmark_begin_measure("Servers", "Tablet Driver");

		GLOBAL_DEF_RST_NOVAL("input_devices/pen_tablet/driver", "");
		GLOBAL_DEF_RST_NOVAL(PropertyInfo(Variant::STRING, "input_devices/pen_tablet/driver.windows", PROPERTY_HINT_ENUM, "winink,wintab,dummy"), "");

		if (tablet_driver.is_empty()) { // specified in project.godot
			tablet_driver = GLOBAL_GET("input_devices/pen_tablet/driver");
			if (tablet_driver.is_empty()) {
				tablet_driver = DisplayServer::get_singleton()->tablet_get_driver_name(0);
			}
		}

		for (int i = 0; i < DisplayServer::get_singleton()->tablet_get_driver_count(); i++) {
			if (tablet_driver == DisplayServer::get_singleton()->tablet_get_driver_name(i)) {
				DisplayServer::get_singleton()->tablet_set_current_driver(DisplayServer::get_singleton()->tablet_get_driver_name(i));
				break;
			}
		}

		if (DisplayServer::get_singleton()->tablet_get_current_driver().is_empty()) {
			DisplayServer::get_singleton()->tablet_set_current_driver(DisplayServer::get_singleton()->tablet_get_driver_name(0));
		}

		print_verbose("Using \"" + tablet_driver + "\" pen tablet driver...");

		OS::get_singleton()->benchmark_end_measure("Servers", "Tablet Driver");
	}

	/* Initialize Rendering Server */

	{
		OS::get_singleton()->benchmark_begin_measure("Servers", "Rendering");

		rendering_server = memnew(RenderingServerDefault(OS::get_singleton()->get_render_thread_mode() == OS::RENDER_SEPARATE_THREAD));

		rendering_server->init();
		//rendering_server->call_set_use_vsync(OS::get_singleton()->_use_vsync);
		rendering_server->set_render_loop_enabled(!disable_render_loop);

		if (profile_gpu || (!editor && bool(GLOBAL_GET("debug/settings/stdout/print_gpu_profile")))) {
			rendering_server->set_print_gpu_profile(true);
		}

		if (Engine::get_singleton()->get_write_movie_path() != String()) {
			movie_writer = MovieWriter::find_writer_for_file(Engine::get_singleton()->get_write_movie_path());
			if (movie_writer == nullptr) {
				ERR_PRINT("Can't find movie writer for file type, aborting: " + Engine::get_singleton()->get_write_movie_path());
				Engine::get_singleton()->set_write_movie_path(String());
			}
		}

		OS::get_singleton()->benchmark_end_measure("Servers", "Rendering");
	}

#ifdef UNIX_ENABLED
	// Print warning after initializing the renderer but before initializing audio.
	if (OS::get_singleton()->get_environment("USER") == "root" && !OS::get_singleton()->has_environment("GODOT_SILENCE_ROOT_WARNING")) {
		WARN_PRINT("Started the engine as `root`/superuser. This is a security risk, and subsystems like audio may not work correctly.\nSet the environment variable `GODOT_SILENCE_ROOT_WARNING` to 1 to silence this warning.");
	}
#endif

	/* Initialize Audio Driver */

	{
		OS::get_singleton()->benchmark_begin_measure("Servers", "Audio");

		AudioDriverManager::initialize(audio_driver_idx);

		// Right moment to create and initialize the audio server.
		audio_server = memnew(AudioServer);
		audio_server->init();

		OS::get_singleton()->benchmark_end_measure("Servers", "Audio");
	}

	/* Initialize XR Server */

	{
		OS::get_singleton()->benchmark_begin_measure("Servers", "XR");

		xr_server = memnew(XRServer);

		OS::get_singleton()->benchmark_end_measure("Servers", "XR");
	}

	OS::get_singleton()->benchmark_end_measure("Startup", "Servers");

	// Add a blank line for readability.
	Engine::get_singleton()->print_header("");

	register_core_singletons();

	/* Initialize the main window and boot screen */

	{
		OS::get_singleton()->benchmark_begin_measure("Startup", "Setup Window and Boot");

		MAIN_PRINT("Main: Setup Logo");

#if !defined(TOOLS_ENABLED) && (defined(WEB_ENABLED) || defined(ANDROID_ENABLED))
		bool show_logo = false;
#else
		bool show_logo = true;
#endif

		if (init_windowed) {
			//do none..
		} else if (init_maximized) {
			DisplayServer::get_singleton()->window_set_mode(DisplayServer::WINDOW_MODE_MAXIMIZED);
		} else if (init_fullscreen) {
			DisplayServer::get_singleton()->window_set_mode(DisplayServer::WINDOW_MODE_FULLSCREEN);
		}
		if (init_always_on_top) {
			DisplayServer::get_singleton()->window_set_flag(DisplayServer::WINDOW_FLAG_ALWAYS_ON_TOP, true);
		}

		MAIN_PRINT("Main: Load Boot Image");

		Color clear = GLOBAL_DEF_BASIC("rendering/environment/defaults/default_clear_color", Color(0.3, 0.3, 0.3));
		RenderingServer::get_singleton()->set_default_clear_color(clear);

		if (show_logo) { //boot logo!
			const bool boot_logo_image = GLOBAL_DEF_BASIC("application/boot_splash/show_image", true);
			const String boot_logo_path = String(GLOBAL_DEF_BASIC(PropertyInfo(Variant::STRING, "application/boot_splash/image", PROPERTY_HINT_FILE, "*.png"), String())).strip_edges();
			const bool boot_logo_scale = GLOBAL_DEF_BASIC("application/boot_splash/fullsize", true);
			const bool boot_logo_filter = GLOBAL_DEF_BASIC("application/boot_splash/use_filter", true);

			Ref<Image> boot_logo;

			if (boot_logo_image) {
				if (!boot_logo_path.is_empty()) {
					boot_logo.instantiate();
					Error load_err = ImageLoader::load_image(boot_logo_path, boot_logo);
					if (load_err) {
						ERR_PRINT("Non-existing or invalid boot splash at '" + boot_logo_path + "'. Loading default splash.");
					}
				}
			} else {
				// Create a 1×1 transparent image. This will effectively hide the splash image.
				boot_logo.instantiate();
				boot_logo->initialize_data(1, 1, false, Image::FORMAT_RGBA8);
				boot_logo->set_pixel(0, 0, Color(0, 0, 0, 0));
			}

			Color boot_bg_color = GLOBAL_GET("application/boot_splash/bg_color");

#if defined(TOOLS_ENABLED) && !defined(NO_EDITOR_SPLASH)
			boot_bg_color =
					GLOBAL_DEF_BASIC("application/boot_splash/bg_color",
							(editor || project_manager) ? boot_splash_editor_bg_color : boot_splash_bg_color);
#endif
			if (boot_logo.is_valid()) {
				RenderingServer::get_singleton()->set_boot_image(boot_logo, boot_bg_color, boot_logo_scale,
						boot_logo_filter);

			} else {
#ifndef NO_DEFAULT_BOOT_LOGO
				MAIN_PRINT("Main: Create bootsplash");
#if defined(TOOLS_ENABLED) && !defined(NO_EDITOR_SPLASH)
				Ref<Image> splash = (editor || project_manager) ? memnew(Image(boot_splash_editor_png)) : memnew(Image(boot_splash_png));
#else
				Ref<Image> splash = memnew(Image(boot_splash_png));
#endif

				MAIN_PRINT("Main: ClearColor");
				RenderingServer::get_singleton()->set_default_clear_color(boot_bg_color);
				MAIN_PRINT("Main: Image");
				RenderingServer::get_singleton()->set_boot_image(splash, boot_bg_color, false);
#endif
			}

#if defined(TOOLS_ENABLED) && defined(MACOS_ENABLED)
			if (OS::get_singleton()->get_bundle_icon_path().is_empty()) {
				Ref<Image> icon = memnew(Image(app_icon_png));
				DisplayServer::get_singleton()->set_icon(icon);
			}
#endif
		}

		MAIN_PRINT("Main: Clear Color");

		DisplayServer::set_early_window_clear_color_override(false);
		RenderingServer::get_singleton()->set_default_clear_color(
				GLOBAL_GET("rendering/environment/defaults/default_clear_color"));

		GLOBAL_DEF_BASIC(PropertyInfo(Variant::STRING, "application/config/icon", PROPERTY_HINT_FILE, "*.png,*.webp,*.svg"), String());
		GLOBAL_DEF(PropertyInfo(Variant::STRING, "application/config/macos_native_icon", PROPERTY_HINT_FILE, "*.icns"), String());
		GLOBAL_DEF(PropertyInfo(Variant::STRING, "application/config/windows_native_icon", PROPERTY_HINT_FILE, "*.ico"), String());

		MAIN_PRINT("Main: Touch Input");

		Input *id = Input::get_singleton();
		if (id) {
			agile_input_event_flushing = GLOBAL_DEF("input_devices/buffering/agile_event_flushing", false);

			if (bool(GLOBAL_DEF_BASIC("input_devices/pointing/emulate_touch_from_mouse", false)) &&
					!(editor || project_manager)) {
				if (!DisplayServer::get_singleton()->is_touchscreen_available()) {
					//only if no touchscreen ui hint, set emulation
					id->set_emulate_touch_from_mouse(true);
				}
			}

			id->set_emulate_mouse_from_touch(bool(GLOBAL_DEF_BASIC("input_devices/pointing/emulate_mouse_from_touch", true)));
		}

		GLOBAL_DEF_BASIC("input_devices/pointing/android/enable_long_press_as_right_click", false);
		GLOBAL_DEF_BASIC("input_devices/pointing/android/enable_pan_and_scale_gestures", false);
		GLOBAL_DEF_BASIC(PropertyInfo(Variant::INT, "input_devices/pointing/android/rotary_input_scroll_axis", PROPERTY_HINT_ENUM, "Horizontal,Vertical"), 1);
		OS::get_singleton()->benchmark_end_measure("Startup", "Setup Window and Boot");
	}

	MAIN_PRINT("Main: Load Translations and Remaps");

	/* Setup translations and remaps */

	{
		OS::get_singleton()->benchmark_begin_measure("Startup", "Translations and Remaps");

		translation_server->setup(); //register translations, load them, etc.
		if (!locale.is_empty()) {
			translation_server->set_locale(locale);
		}
		translation_server->load_translations();
		ResourceLoader::load_translation_remaps(); //load remaps for resources

		ResourceLoader::load_path_remaps();

		OS::get_singleton()->benchmark_end_measure("Startup", "Translations and Remaps");
	}

	MAIN_PRINT("Main: Load TextServer");

	/* Setup Text Server */

	{
		OS::get_singleton()->benchmark_begin_measure("Startup", "Text Server");

		/* Enum text drivers */
		GLOBAL_DEF_RST("internationalization/rendering/text_driver", "");
		String text_driver_options;
		for (int i = 0; i < TextServerManager::get_singleton()->get_interface_count(); i++) {
			const String driver_name = TextServerManager::get_singleton()->get_interface(i)->get_name();
			if (driver_name == "Dummy") {
				// Dummy text driver cannot draw any text, making the editor unusable if selected.
				continue;
			}
			if (!text_driver_options.is_empty() && text_driver_options.find(",") == -1) {
				// Not the first option; add a comma before it as a separator for the property hint.
				text_driver_options += ",";
			}
			text_driver_options += driver_name;
		}
		ProjectSettings::get_singleton()->set_custom_property_info(PropertyInfo(Variant::STRING, "internationalization/rendering/text_driver", PROPERTY_HINT_ENUM, text_driver_options));

		/* Determine text driver */
		if (text_driver.is_empty()) {
			text_driver = GLOBAL_GET("internationalization/rendering/text_driver");
		}

		if (!text_driver.is_empty()) {
			/* Load user selected text server. */
			for (int i = 0; i < TextServerManager::get_singleton()->get_interface_count(); i++) {
				if (TextServerManager::get_singleton()->get_interface(i)->get_name() == text_driver) {
					text_driver_idx = i;
					break;
				}
			}
		}

		if (text_driver_idx < 0) {
			/* If not selected, use one with the most features available. */
			int max_features = 0;
			for (int i = 0; i < TextServerManager::get_singleton()->get_interface_count(); i++) {
				uint32_t features = TextServerManager::get_singleton()->get_interface(i)->get_features();
				int feature_number = 0;
				while (features) {
					feature_number += features & 1;
					features >>= 1;
				}
				if (feature_number >= max_features) {
					max_features = feature_number;
					text_driver_idx = i;
				}
			}
		}
		if (text_driver_idx >= 0) {
			Ref<TextServer> ts = TextServerManager::get_singleton()->get_interface(text_driver_idx);
			TextServerManager::get_singleton()->set_primary_interface(ts);
			if (ts->has_feature(TextServer::FEATURE_USE_SUPPORT_DATA)) {
				ts->load_support_data("res://" + ts->get_support_data_filename());
			}
		} else {
			ERR_FAIL_V_MSG(ERR_CANT_CREATE, "TextServer: Unable to create TextServer interface.");
		}

		OS::get_singleton()->benchmark_end_measure("Startup", "Text Server");
	}

	MAIN_PRINT("Main: Load Scene Types");

	OS::get_singleton()->benchmark_begin_measure("Startup", "Scene");

	// Initialize ThemeDB early so that scene types can register their theme items.
	// Default theme will be initialized later, after modules and ScriptServer are ready.
	initialize_theme_db();

	register_scene_types();
	register_driver_types();

	register_scene_singletons();

	{
		OS::get_singleton()->benchmark_begin_measure("Scene", "Modules and Extensions");

		initialize_modules(MODULE_INITIALIZATION_LEVEL_SCENE);
		GDExtensionManager::get_singleton()->initialize_extensions(GDExtension::INITIALIZATION_LEVEL_SCENE);

		OS::get_singleton()->benchmark_end_measure("Scene", "Modules and Extensions");
	}

	OS::get_singleton()->benchmark_end_measure("Startup", "Scene");

#ifdef TOOLS_ENABLED
	ClassDB::set_current_api(ClassDB::API_EDITOR);
	register_editor_types();

	{
		OS::get_singleton()->benchmark_begin_measure("Editor", "Modules and Extensions");

		initialize_modules(MODULE_INITIALIZATION_LEVEL_EDITOR);
		GDExtensionManager::get_singleton()->initialize_extensions(GDExtension::INITIALIZATION_LEVEL_EDITOR);

		OS::get_singleton()->benchmark_end_measure("Editor", "Modules and Extensions");
	}

	ClassDB::set_current_api(ClassDB::API_CORE);

#endif

	MAIN_PRINT("Main: Load Platforms");

	OS::get_singleton()->benchmark_begin_measure("Startup", "Platforms");

	register_platform_apis();

	OS::get_singleton()->benchmark_end_measure("Startup", "Platforms");

	GLOBAL_DEF_BASIC(PropertyInfo(Variant::STRING, "display/mouse_cursor/custom_image", PROPERTY_HINT_FILE, "*.png,*.webp"), String());
	GLOBAL_DEF_BASIC("display/mouse_cursor/custom_image_hotspot", Vector2());
	GLOBAL_DEF_BASIC("display/mouse_cursor/tooltip_position_offset", Point2(10, 10));

	if (String(GLOBAL_GET("display/mouse_cursor/custom_image")) != String()) {
		Ref<Texture2D> cursor = ResourceLoader::load(
				GLOBAL_GET("display/mouse_cursor/custom_image"));
		if (cursor.is_valid()) {
			Vector2 hotspot = GLOBAL_GET("display/mouse_cursor/custom_image_hotspot");
			Input::get_singleton()->set_custom_mouse_cursor(cursor, Input::CURSOR_ARROW, hotspot);
		}
	}

	OS::get_singleton()->benchmark_begin_measure("Startup", "Finalize Setup");

	camera_server = CameraServer::create();

	MAIN_PRINT("Main: Load Physics");

	initialize_physics();

	MAIN_PRINT("Main: Load Navigation");

	initialize_navigation_server();

	register_server_singletons();

	// This loads global classes, so it must happen before custom loaders and savers are registered
	ScriptServer::init_languages();

	theme_db->initialize_theme();
	audio_server->load_default_bus_layout();

#if defined(MODULE_MONO_ENABLED) && defined(TOOLS_ENABLED)
	// Hacky to have it here, but we don't have good facility yet to let modules
	// register command line options to call at the right time. This needs to happen
	// after init'ing the ScriptServer, but also after init'ing the ThemeDB,
	// for the C# docs generation in the bindings.
	List<String> cmdline_args = OS::get_singleton()->get_cmdline_args();
	BindingsGenerator::handle_cmdline_args(cmdline_args);
#endif

	if (use_debug_profiler && EngineDebugger::is_active()) {
		// Start the "scripts" profiler, used in local debugging.
		// We could add more, and make the CLI arg require a comma-separated list of profilers.
		EngineDebugger::get_singleton()->profiler_enable("scripts", true);
	}

	if (!project_manager) {
		// If not running the project manager, and now that the engine is
		// able to load resources, load the global shader variables.
		// If running on editor, don't load the textures because the editor
		// may want to import them first. Editor will reload those later.
		rendering_server->global_shader_parameters_load_settings(!editor);
	}

	OS::get_singleton()->benchmark_end_measure("Startup", "Finalize Setup");

	_start_success = true;

	ClassDB::set_current_api(ClassDB::API_NONE); //no more APIs are registered at this point

	print_verbose("CORE API HASH: " + uitos(ClassDB::get_api_hash(ClassDB::API_CORE)));
	print_verbose("EDITOR API HASH: " + uitos(ClassDB::get_api_hash(ClassDB::API_EDITOR)));
	MAIN_PRINT("Main: Done");

	OS::get_singleton()->benchmark_end_measure("Startup", "Setup");

	return OK;
}

String Main::get_rendering_driver_name() {
	return rendering_driver;
}

// everything the main loop needs to know about frame timings
static MainTimerSync main_timer_sync;

bool Main::start() {
	ERR_FAIL_COND_V(!_start_success, false);

	bool has_icon = false;
	String positional_arg;
	String game_path;
	String script;
	String main_loop_type;
	bool check_only = false;

#ifdef TOOLS_ENABLED
	String doc_tool_path;
	BitField<DocTools::GenerateFlags> gen_flags;
	String _export_preset;
	bool export_debug = false;
	bool export_pack_only = false;
	bool install_android_build_template = false;
#ifdef MODULE_GDSCRIPT_ENABLED
	String gdscript_docs_path;
#endif
#ifndef DISABLE_DEPRECATED
	bool converting_project = false;
	bool validating_converting_project = false;
#endif // DISABLE_DEPRECATED
#endif // TOOLS_ENABLED

	main_timer_sync.init(OS::get_singleton()->get_ticks_usec());
	List<String> args = OS::get_singleton()->get_cmdline_args();

	for (int i = 0; i < args.size(); i++) {
		// First check parameters that do not have an argument to the right.

		// Doctest Unit Testing Handler
		// Designed to override and pass arguments to the unit test handler.
		if (args[i] == "--check-only") {
			check_only = true;
#ifdef TOOLS_ENABLED
		} else if (args[i] == "--no-docbase") {
			gen_flags.set_flag(DocTools::GENERATE_FLAG_SKIP_BASIC_TYPES);
#ifndef DISABLE_DEPRECATED
		} else if (args[i] == "--convert-3to4") {
			converting_project = true;
		} else if (args[i] == "--validate-conversion-3to4") {
			validating_converting_project = true;
#endif // DISABLE_DEPRECATED
		} else if (args[i] == "-e" || args[i] == "--editor") {
			editor = true;
		} else if (args[i] == "-p" || args[i] == "--project-manager") {
			project_manager = true;
		} else if (args[i] == "--install-android-build-template") {
			install_android_build_template = true;
#endif // TOOLS_ENABLED
		} else if (args[i].length() && args[i][0] != '-' && positional_arg.is_empty()) {
			positional_arg = args[i];

			if (args[i].ends_with(".scn") ||
					args[i].ends_with(".tscn") ||
					args[i].ends_with(".escn") ||
					args[i].ends_with(".res") ||
					args[i].ends_with(".tres")) {
				// Only consider the positional argument to be a scene path if it ends with
				// a file extension associated with Godot scenes. This makes it possible
				// for projects to parse command-line arguments for custom CLI arguments
				// or other file extensions without trouble. This can be used to implement
				// "drag-and-drop onto executable" logic, which can prove helpful
				// for non-game applications.
				game_path = args[i];
			}
		}
		// Then parameters that have an argument to the right.
		else if (i < (args.size() - 1)) {
			bool parsed_pair = true;
			if (args[i] == "-s" || args[i] == "--script") {
				script = args[i + 1];
			} else if (args[i] == "--main-loop") {
				main_loop_type = args[i + 1];
#ifdef TOOLS_ENABLED
			} else if (args[i] == "--doctool") {
				doc_tool_path = args[i + 1];
				if (doc_tool_path.begins_with("-")) {
					// Assuming other command line arg, so default to cwd.
					doc_tool_path = ".";
					parsed_pair = false;
				}
#ifdef MODULE_GDSCRIPT_ENABLED
			} else if (args[i] == "--gdscript-docs") {
				gdscript_docs_path = args[i + 1];
#endif
			} else if (args[i] == "--export-release") {
				editor = true; //needs editor
				_export_preset = args[i + 1];
			} else if (args[i] == "--export-debug") {
				editor = true; //needs editor
				_export_preset = args[i + 1];
				export_debug = true;
			} else if (args[i] == "--export-pack") {
				editor = true;
				_export_preset = args[i + 1];
				export_pack_only = true;
#endif
			} else {
				// The parameter does not match anything known, don't skip the next argument
				parsed_pair = false;
			}
			if (parsed_pair) {
				i++;
			}
		}
#ifdef TOOLS_ENABLED
		// Handle case where no path is given to --doctool.
		else if (args[i] == "--doctool") {
			doc_tool_path = ".";
		}
#endif
	}

	uint64_t minimum_time_msec = GLOBAL_DEF(PropertyInfo(Variant::INT, "application/boot_splash/minimum_display_time", PROPERTY_HINT_RANGE, "0,100,1,or_greater,suffix:ms"), 0);
	if (Engine::get_singleton()->is_editor_hint()) {
		minimum_time_msec = 0;
	}

#ifdef TOOLS_ENABLED
#ifdef MODULE_GDSCRIPT_ENABLED
	if (!doc_tool_path.is_empty() && gdscript_docs_path.is_empty()) {
#else
	if (!doc_tool_path.is_empty()) {
#endif
		// Needed to instance editor-only classes for their default values
		Engine::get_singleton()->set_editor_hint(true);

		// Translate the class reference only when `-l LOCALE` parameter is given.
		if (!locale.is_empty() && locale != "en") {
			load_doc_translations(locale);
		}

		{
			Ref<DirAccess> da = DirAccess::open(doc_tool_path);
			ERR_FAIL_COND_V_MSG(da.is_null(), false, "Argument supplied to --doctool must be a valid directory path.");
		}

#ifndef MODULE_MONO_ENABLED
		// Hack to define .NET-specific project settings even on non-.NET builds,
		// so that we don't lose their descriptions and default values in DocTools.
		// Default values should be synced with mono_gd/gd_mono.cpp.
		GLOBAL_DEF("dotnet/project/assembly_name", "");
		GLOBAL_DEF("dotnet/project/solution_directory", "");
		GLOBAL_DEF(PropertyInfo(Variant::INT, "dotnet/project/assembly_reload_attempts", PROPERTY_HINT_RANGE, "1,16,1,or_greater"), 3);
#endif

		Error err;
		DocTools doc;
		doc.generate(gen_flags);

		DocTools docsrc;
		HashMap<String, String> doc_data_classes;
		HashSet<String> checked_paths;
		print_line("Loading docs...");

		for (int i = 0; i < _doc_data_class_path_count; i++) {
			// Custom modules are always located by absolute path.
			String path = _doc_data_class_paths[i].path;
			if (path.is_relative_path()) {
				path = doc_tool_path.path_join(path);
			}
			String name = _doc_data_class_paths[i].name;
			doc_data_classes[name] = path;
			if (!checked_paths.has(path)) {
				checked_paths.insert(path);

				// Create the module documentation directory if it doesn't exist
				Ref<DirAccess> da = DirAccess::create_for_path(path);
				err = da->make_dir_recursive(path);
				ERR_FAIL_COND_V_MSG(err != OK, false, "Error: Can't create directory: " + path + ": " + itos(err));

				print_line("Loading docs from: " + path);
				err = docsrc.load_classes(path);
				ERR_FAIL_COND_V_MSG(err != OK, false, "Error loading docs from: " + path + ": " + itos(err));
			}
		}

		String index_path = doc_tool_path.path_join("doc/classes");
		// Create the main documentation directory if it doesn't exist
		Ref<DirAccess> da = DirAccess::create_for_path(index_path);
		err = da->make_dir_recursive(index_path);
		ERR_FAIL_COND_V_MSG(err != OK, false, "Error: Can't create index directory: " + index_path + ": " + itos(err));

		print_line("Loading classes from: " + index_path);
		err = docsrc.load_classes(index_path);
		ERR_FAIL_COND_V_MSG(err != OK, false, "Error loading classes from: " + index_path + ": " + itos(err));
		checked_paths.insert(index_path);

		print_line("Merging docs...");
		doc.merge_from(docsrc);

		for (const String &E : checked_paths) {
			print_line("Erasing old docs at: " + E);
			err = DocTools::erase_classes(E);
			ERR_FAIL_COND_V_MSG(err != OK, false, "Error erasing old docs at: " + E + ": " + itos(err));
		}

		print_line("Generating new docs...");
		err = doc.save_classes(index_path, doc_data_classes);
		ERR_FAIL_COND_V_MSG(err != OK, false, "Error saving new docs:" + itos(err));

		print_line("Deleting docs cache...");
		if (FileAccess::exists(EditorHelp::get_cache_full_path())) {
			DirAccess::remove_file_or_error(EditorHelp::get_cache_full_path());
		}

		OS::get_singleton()->set_exit_code(EXIT_SUCCESS);
		return false;
	}

	// GDExtension API and interface.
	{
		if (dump_gdextension_interface) {
			GDExtensionInterfaceDump::generate_gdextension_interface_file("gdextension_interface.h");
		}

		if (dump_extension_api) {
			Engine::get_singleton()->set_editor_hint(true); // "extension_api.json" should always contains editor singletons.
			GDExtensionAPIDump::generate_extension_json_file("extension_api.json", include_docs_in_extension_api_dump);
		}

		if (dump_gdextension_interface || dump_extension_api) {
			OS::get_singleton()->set_exit_code(EXIT_SUCCESS);
			return false;
		}

		if (validate_extension_api) {
			Engine::get_singleton()->set_editor_hint(true); // "extension_api.json" should always contains editor singletons.
			bool valid = GDExtensionAPIDump::validate_extension_json_file(validate_extension_api_file) == OK;
			OS::get_singleton()->set_exit_code(valid ? EXIT_SUCCESS : EXIT_FAILURE);
			return false;
		}
	}

	if (!generate_pot_path.is_empty()) {
		Ref<GDScriptEditorTranslationParserPlugin> gdscript_translation_parser_plugin;
		Ref<PackedSceneEditorTranslationParserPlugin> packed_scene_translation_parser_plugin;
		gdscript_translation_parser_plugin.instantiate();
		packed_scene_translation_parser_plugin.instantiate();
		EditorTranslationParser::get_singleton()->add_parser(gdscript_translation_parser_plugin, EditorTranslationParser::STANDARD);
		EditorTranslationParser::get_singleton()->add_parser(packed_scene_translation_parser_plugin, EditorTranslationParser::STANDARD);
		POTGenerator::get_singleton()->generate_pot(generate_pot_path);
		EditorTranslationParser::get_singleton()->remove_parser(packed_scene_translation_parser_plugin, EditorTranslationParser::STANDARD);
		EditorTranslationParser::get_singleton()->remove_parser(gdscript_translation_parser_plugin, EditorTranslationParser::STANDARD);
		OS::get_singleton()->set_exit_code(EXIT_SUCCESS);
		return false;
	}

#ifndef DISABLE_DEPRECATED
	if (converting_project) {
		int ret = ProjectConverter3To4(converter_max_kb_file, converter_max_line_length).convert();
		if (ret) {
			OS::get_singleton()->set_exit_code(EXIT_SUCCESS);
		}
		return false;
	}
	if (validating_converting_project) {
		bool ret = ProjectConverter3To4(converter_max_kb_file, converter_max_line_length).validate_conversion();
		if (ret) {
			OS::get_singleton()->set_exit_code(EXIT_SUCCESS);
		}
		return false;
	}
#endif // DISABLE_DEPRECATED

#endif // TOOLS_ENABLED

	if (script.is_empty() && game_path.is_empty() && String(GLOBAL_GET("application/run/main_scene")) != "") {
		game_path = GLOBAL_GET("application/run/main_scene");
	}

#ifdef TOOLS_ENABLED
	if (!editor && !project_manager && !cmdline_tool && script.is_empty() && game_path.is_empty()) {
		// If we end up here, it means we didn't manage to detect what we want to run.
		// Let's throw an error gently. The code leading to this is pretty brittle so
		// this might end up triggered by valid usage, in which case we'll have to
		// fine-tune further.
		OS::get_singleton()->alert("Couldn't detect whether to run the editor, the project manager or a specific project. Aborting.");
		ERR_FAIL_V_MSG(false, "Couldn't detect whether to run the editor, the project manager or a specific project. Aborting.");
	}
#endif

	MainLoop *main_loop = nullptr;
	if (editor) {
		main_loop = memnew(SceneTree);
	}
	if (main_loop_type.is_empty()) {
		main_loop_type = GLOBAL_GET("application/run/main_loop_type");
	}

	if (!script.is_empty()) {
		Ref<Script> script_res = ResourceLoader::load(script);
		ERR_FAIL_COND_V_MSG(script_res.is_null(), false, "Can't load script: " + script);

		if (check_only) {
			if (!script_res->is_valid()) {
				OS::get_singleton()->set_exit_code(EXIT_FAILURE);
			} else {
				OS::get_singleton()->set_exit_code(EXIT_SUCCESS);
			}
			return false;
		}

		if (script_res->can_instantiate()) {
			StringName instance_type = script_res->get_instance_base_type();
			Object *obj = ClassDB::instantiate(instance_type);
			MainLoop *script_loop = Object::cast_to<MainLoop>(obj);
			if (!script_loop) {
				if (obj) {
					memdelete(obj);
				}
				OS::get_singleton()->alert(vformat("Can't load the script \"%s\" as it doesn't inherit from SceneTree or MainLoop.", script));
				ERR_FAIL_V_MSG(false, vformat("Can't load the script \"%s\" as it doesn't inherit from SceneTree or MainLoop.", script));
			}

			script_loop->set_script(script_res);
			main_loop = script_loop;
		} else {
			return false;
		}
	} else { // Not based on script path.
		if (!editor && !ClassDB::class_exists(main_loop_type) && ScriptServer::is_global_class(main_loop_type)) {
			String script_path = ScriptServer::get_global_class_path(main_loop_type);
			Ref<Script> script_res = ResourceLoader::load(script_path);
			if (script_res.is_null()) {
				OS::get_singleton()->alert("Error: Could not load MainLoop script type: " + main_loop_type);
				ERR_FAIL_V_MSG(false, vformat("Could not load global class %s.", main_loop_type));
			}
			StringName script_base = script_res->get_instance_base_type();
			Object *obj = ClassDB::instantiate(script_base);
			MainLoop *script_loop = Object::cast_to<MainLoop>(obj);
			if (!script_loop) {
				if (obj) {
					memdelete(obj);
				}
				OS::get_singleton()->alert("Error: Invalid MainLoop script base type: " + script_base);
				ERR_FAIL_V_MSG(false, vformat("The global class %s does not inherit from SceneTree or MainLoop.", main_loop_type));
			}
			script_loop->set_script(script_res);
			main_loop = script_loop;
		}
	}

	if (!main_loop && main_loop_type.is_empty()) {
		main_loop_type = "SceneTree";
	}

	if (!main_loop) {
		if (!ClassDB::class_exists(main_loop_type)) {
			OS::get_singleton()->alert("Error: MainLoop type doesn't exist: " + main_loop_type);
			return false;
		} else {
			Object *ml = ClassDB::instantiate(main_loop_type);
			ERR_FAIL_NULL_V_MSG(ml, false, "Can't instance MainLoop type.");

			main_loop = Object::cast_to<MainLoop>(ml);
			if (!main_loop) {
				memdelete(ml);
				ERR_FAIL_V_MSG(false, "Invalid MainLoop type.");
			}
		}
	}

	OS::get_singleton()->set_main_loop(main_loop);

	SceneTree *sml = Object::cast_to<SceneTree>(main_loop);
	if (sml) {
#ifdef DEBUG_ENABLED
		if (debug_collisions) {
			sml->set_debug_collisions_hint(true);
		}
		if (debug_paths) {
			sml->set_debug_paths_hint(true);
		}
		if (debug_navigation) {
			sml->set_debug_navigation_hint(true);
			NavigationServer3D::get_singleton()->set_debug_navigation_enabled(true);
		}
		if (debug_avoidance) {
			NavigationServer3D::get_singleton()->set_debug_avoidance_enabled(true);
		}
		if (debug_navigation || debug_avoidance) {
			NavigationServer3D::get_singleton()->set_active(true);
			NavigationServer3D::get_singleton()->set_debug_enabled(true);
		}
		if (debug_canvas_item_redraw) {
			RenderingServer::get_singleton()->canvas_item_set_debug_redraw(true);
		}
#endif

		if (single_threaded_scene) {
			sml->set_disable_node_threading(true);
		}

		bool embed_subwindows = GLOBAL_GET("display/window/subwindows/embed_subwindows");

		if (single_window || (!project_manager && !editor && embed_subwindows) || !DisplayServer::get_singleton()->has_feature(DisplayServer::Feature::FEATURE_SUBWINDOWS)) {
			sml->get_root()->set_embedding_subwindows(true);
		}

		ResourceLoader::add_custom_loaders();
		ResourceSaver::add_custom_savers();

		if (!project_manager && !editor) { // game
			if (!game_path.is_empty() || !script.is_empty()) {
				//autoload
				OS::get_singleton()->benchmark_begin_measure("Startup", "Load Autoloads");
				HashMap<StringName, ProjectSettings::AutoloadInfo> autoloads = ProjectSettings::get_singleton()->get_autoload_list();

				//first pass, add the constants so they exist before any script is loaded
				for (const KeyValue<StringName, ProjectSettings::AutoloadInfo> &E : autoloads) {
					const ProjectSettings::AutoloadInfo &info = E.value;

					if (info.is_singleton) {
						for (int i = 0; i < ScriptServer::get_language_count(); i++) {
							ScriptServer::get_language(i)->add_global_constant(info.name, Variant());
						}
					}
				}

				//second pass, load into global constants
				List<Node *> to_add;
				for (const KeyValue<StringName, ProjectSettings::AutoloadInfo> &E : autoloads) {
					const ProjectSettings::AutoloadInfo &info = E.value;

					Node *n = nullptr;
					if (ResourceLoader::get_resource_type(info.path) == "PackedScene") {
						// Cache the scene reference before loading it (for cyclic references)
						Ref<PackedScene> scn;
						scn.instantiate();
						scn->set_path(info.path);
						scn->reload_from_file();
						ERR_CONTINUE_MSG(!scn.is_valid(), vformat("Failed to instantiate an autoload, can't load from path: %s.", info.path));

						if (scn.is_valid()) {
							n = scn->instantiate();
						}
					} else {
						Ref<Resource> res = ResourceLoader::load(info.path);
						ERR_CONTINUE_MSG(res.is_null(), vformat("Failed to instantiate an autoload, can't load from path: %s.", info.path));

						Ref<Script> script_res = res;
						if (script_res.is_valid()) {
							StringName ibt = script_res->get_instance_base_type();
							bool valid_type = ClassDB::is_parent_class(ibt, "Node");
							ERR_CONTINUE_MSG(!valid_type, vformat("Failed to instantiate an autoload, script '%s' does not inherit from 'Node'.", info.path));

							Object *obj = ClassDB::instantiate(ibt);
							ERR_CONTINUE_MSG(!obj, vformat("Failed to instantiate an autoload, cannot instantiate '%s'.", ibt));

							n = Object::cast_to<Node>(obj);
							n->set_script(script_res);
						}
					}

					ERR_CONTINUE_MSG(!n, vformat("Failed to instantiate an autoload, path is not pointing to a scene or a script: %s.", info.path));
					n->set_name(info.name);

					//defer so references are all valid on _ready()
					to_add.push_back(n);

					if (info.is_singleton) {
						for (int i = 0; i < ScriptServer::get_language_count(); i++) {
							ScriptServer::get_language(i)->add_global_constant(info.name, n);
						}
					}
				}

				for (Node *E : to_add) {
					sml->get_root()->add_child(E);
				}
				OS::get_singleton()->benchmark_end_measure("Startup", "Load Autoloads");
			}
		}

#ifdef TOOLS_ENABLED
#ifdef MODULE_GDSCRIPT_ENABLED
		if (!doc_tool_path.is_empty() && !gdscript_docs_path.is_empty()) {
			DocTools docs;
			Error err;

			Vector<String> paths = get_files_with_extension(gdscript_docs_path, "gd");
			ERR_FAIL_COND_V_MSG(paths.is_empty(), false, "Couldn't find any GDScript files under the given directory: " + gdscript_docs_path);

			for (const String &path : paths) {
				Ref<GDScript> gdscript = ResourceLoader::load(path);
				for (const DocData::ClassDoc &class_doc : gdscript->get_documentation()) {
					docs.add_doc(class_doc);
				}
			}

			if (doc_tool_path == ".") {
				doc_tool_path = "./docs";
			}

			Ref<DirAccess> da = DirAccess::create_for_path(doc_tool_path);
			err = da->make_dir_recursive(doc_tool_path);
			ERR_FAIL_COND_V_MSG(err != OK, false, "Error: Can't create GDScript docs directory: " + doc_tool_path + ": " + itos(err));

			HashMap<String, String> doc_data_classes;
			err = docs.save_classes(doc_tool_path, doc_data_classes, false);
			ERR_FAIL_COND_V_MSG(err != OK, false, "Error saving GDScript docs:" + itos(err));

			OS::get_singleton()->set_exit_code(EXIT_SUCCESS);
			return false;
		}
#endif // MODULE_GDSCRIPT_ENABLED

		EditorNode *editor_node = nullptr;
		if (editor) {
			OS::get_singleton()->benchmark_begin_measure("Startup", "Editor");
			editor_node = memnew(EditorNode);
			sml->get_root()->add_child(editor_node);

			if (!_export_preset.is_empty()) {
				editor_node->export_preset(_export_preset, positional_arg, export_debug, export_pack_only, install_android_build_template);
				game_path = ""; // Do not load anything.
			}

			OS::get_singleton()->benchmark_end_measure("Startup", "Editor");
		}
#endif
		sml->set_auto_accept_quit(GLOBAL_GET("application/config/auto_accept_quit"));
		sml->set_quit_on_go_back(GLOBAL_GET("application/config/quit_on_go_back"));

		if (!editor && !project_manager) {
			//standard helpers that can be changed from main config

			String stretch_mode = GLOBAL_GET("display/window/stretch/mode");
			String stretch_aspect = GLOBAL_GET("display/window/stretch/aspect");
			Size2i stretch_size = Size2i(GLOBAL_GET("display/window/size/viewport_width"),
					GLOBAL_GET("display/window/size/viewport_height"));
			real_t stretch_scale = GLOBAL_GET("display/window/stretch/scale");
			String stretch_scale_mode = GLOBAL_GET("display/window/stretch/scale_mode");

			Window::ContentScaleMode cs_sm = Window::CONTENT_SCALE_MODE_DISABLED;
			if (stretch_mode == "canvas_items") {
				cs_sm = Window::CONTENT_SCALE_MODE_CANVAS_ITEMS;
			} else if (stretch_mode == "viewport") {
				cs_sm = Window::CONTENT_SCALE_MODE_VIEWPORT;
			}

			Window::ContentScaleAspect cs_aspect = Window::CONTENT_SCALE_ASPECT_IGNORE;
			if (stretch_aspect == "keep") {
				cs_aspect = Window::CONTENT_SCALE_ASPECT_KEEP;
			} else if (stretch_aspect == "keep_width") {
				cs_aspect = Window::CONTENT_SCALE_ASPECT_KEEP_WIDTH;
			} else if (stretch_aspect == "keep_height") {
				cs_aspect = Window::CONTENT_SCALE_ASPECT_KEEP_HEIGHT;
			} else if (stretch_aspect == "expand") {
				cs_aspect = Window::CONTENT_SCALE_ASPECT_EXPAND;
			}

			Window::ContentScaleStretch cs_stretch = Window::CONTENT_SCALE_STRETCH_FRACTIONAL;
			if (stretch_scale_mode == "integer") {
				cs_stretch = Window::CONTENT_SCALE_STRETCH_INTEGER;
			}

			sml->get_root()->set_content_scale_mode(cs_sm);
			sml->get_root()->set_content_scale_aspect(cs_aspect);
			sml->get_root()->set_content_scale_stretch(cs_stretch);
			sml->get_root()->set_content_scale_size(stretch_size);
			sml->get_root()->set_content_scale_factor(stretch_scale);

			sml->set_auto_accept_quit(GLOBAL_GET("application/config/auto_accept_quit"));
			sml->set_quit_on_go_back(GLOBAL_GET("application/config/quit_on_go_back"));
			String appname = GLOBAL_GET("application/config/name");
			appname = TranslationServer::get_singleton()->translate(appname);
#ifdef DEBUG_ENABLED
			// Append a suffix to the window title to denote that the project is running
			// from a debug build (including the editor). Since this results in lower performance,
			// this should be clearly presented to the user.
			DisplayServer::get_singleton()->window_set_title(vformat("%s (DEBUG)", appname));
#else
			DisplayServer::get_singleton()->window_set_title(appname);
#endif

			bool snap_controls = GLOBAL_GET("gui/common/snap_controls_to_pixels");
			sml->get_root()->set_snap_controls_to_pixels(snap_controls);

			bool font_oversampling = GLOBAL_GET("gui/fonts/dynamic_fonts/use_oversampling");
			sml->get_root()->set_use_font_oversampling(font_oversampling);

			int texture_filter = GLOBAL_GET("rendering/textures/canvas_textures/default_texture_filter");
			int texture_repeat = GLOBAL_GET("rendering/textures/canvas_textures/default_texture_repeat");
			sml->get_root()->set_default_canvas_item_texture_filter(
					Viewport::DefaultCanvasItemTextureFilter(texture_filter));
			sml->get_root()->set_default_canvas_item_texture_repeat(
					Viewport::DefaultCanvasItemTextureRepeat(texture_repeat));
		}

#ifdef TOOLS_ENABLED
		if (editor) {
			bool editor_embed_subwindows = EditorSettings::get_singleton()->get_setting(
					"interface/editor/single_window_mode");

			if (editor_embed_subwindows) {
				sml->get_root()->set_embedding_subwindows(true);
			}
		}
#endif

		String local_game_path;
		if (!game_path.is_empty() && !project_manager) {
			local_game_path = game_path.replace("\\", "/");

			if (!local_game_path.begins_with("res://")) {
				bool absolute =
						(local_game_path.size() > 1) && (local_game_path[0] == '/' || local_game_path[1] == ':');

				if (!absolute) {
					if (ProjectSettings::get_singleton()->is_using_datapack()) {
						local_game_path = "res://" + local_game_path;

					} else {
						int sep = local_game_path.rfind("/");

						if (sep == -1) {
							Ref<DirAccess> da = DirAccess::create(DirAccess::ACCESS_FILESYSTEM);
							ERR_FAIL_COND_V(da.is_null(), false);

							local_game_path = da->get_current_dir().path_join(local_game_path);
						} else {
							Ref<DirAccess> da = DirAccess::open(local_game_path.substr(0, sep));
							if (da.is_valid()) {
								local_game_path = da->get_current_dir().path_join(
										local_game_path.substr(sep + 1, local_game_path.length()));
							}
						}
					}
				}
			}

			local_game_path = ProjectSettings::get_singleton()->localize_path(local_game_path);

#ifdef TOOLS_ENABLED
			if (editor) {
				if (game_path != String(GLOBAL_GET("application/run/main_scene")) || !editor_node->has_scenes_in_session()) {
					Error serr = editor_node->load_scene(local_game_path);
					if (serr != OK) {
						ERR_PRINT("Failed to load scene");
					}
				}
				DisplayServer::get_singleton()->set_context(DisplayServer::CONTEXT_EDITOR);
				if (!debug_server_uri.is_empty()) {
					EditorDebuggerNode::get_singleton()->start(debug_server_uri);
					EditorDebuggerNode::get_singleton()->set_keep_open(true);
				}
			}
#endif
			if (!editor) {
				DisplayServer::get_singleton()->set_context(DisplayServer::CONTEXT_ENGINE);
			}
		}

		if (!project_manager && !editor) { // game

			OS::get_singleton()->benchmark_begin_measure("Startup", "Load Game");

			// Load SSL Certificates from Project Settings (or builtin).
			Crypto::load_default_certificates(GLOBAL_GET("network/tls/certificate_bundle_override"));

			if (!game_path.is_empty()) {
				Node *scene = nullptr;
				Ref<PackedScene> scenedata = ResourceLoader::load(local_game_path);
				if (scenedata.is_valid()) {
					scene = scenedata->instantiate();
				}

				ERR_FAIL_NULL_V_MSG(scene, false, "Failed loading scene: " + local_game_path + ".");
				sml->add_current_scene(scene);

#ifdef MACOS_ENABLED
				String mac_icon_path = GLOBAL_GET("application/config/macos_native_icon");
				if (!mac_icon_path.is_empty()) {
					DisplayServer::get_singleton()->set_native_icon(mac_icon_path);
					has_icon = true;
				}
#endif

#ifdef WINDOWS_ENABLED
				String win_icon_path = GLOBAL_GET("application/config/windows_native_icon");
				if (!win_icon_path.is_empty()) {
					DisplayServer::get_singleton()->set_native_icon(win_icon_path);
					has_icon = true;
				}
#endif

				String icon_path = GLOBAL_GET("application/config/icon");
				if ((!icon_path.is_empty()) && (!has_icon)) {
					Ref<Image> icon;
					icon.instantiate();
					if (ImageLoader::load_image(icon_path, icon) == OK) {
						DisplayServer::get_singleton()->set_icon(icon);
						has_icon = true;
					}
				}
			}

			OS::get_singleton()->benchmark_end_measure("Startup", "Load Game");
		}

#ifdef TOOLS_ENABLED
		if (project_manager) {
			OS::get_singleton()->benchmark_begin_measure("Startup", "Project Manager");
			Engine::get_singleton()->set_editor_hint(true);
			ProjectManager *pmanager = memnew(ProjectManager);
			ProgressDialog *progress_dialog = memnew(ProgressDialog);
			pmanager->add_child(progress_dialog);
			sml->get_root()->add_child(pmanager);
			DisplayServer::get_singleton()->set_context(DisplayServer::CONTEXT_PROJECTMAN);
			OS::get_singleton()->benchmark_end_measure("Startup", "Project Manager");
		}

		if (project_manager || editor) {
			// Load SSL Certificates from Editor Settings (or builtin)
			Crypto::load_default_certificates(
					EditorSettings::get_singleton()->get_setting("network/tls/editor_tls_certificates").operator String());
		}
#endif
	}

	if (!has_icon && OS::get_singleton()->get_bundle_icon_path().is_empty()) {
		Ref<Image> icon = memnew(Image(app_icon_png));
		DisplayServer::get_singleton()->set_icon(icon);
	}

	if (movie_writer) {
		movie_writer->begin(DisplayServer::get_singleton()->window_get_size(), fixed_fps, Engine::get_singleton()->get_write_movie_path());
	}

	if (minimum_time_msec) {
		uint64_t minimum_time = 1000 * minimum_time_msec;
		uint64_t elapsed_time = OS::get_singleton()->get_ticks_usec();
		if (elapsed_time < minimum_time) {
			OS::get_singleton()->delay_usec(minimum_time - elapsed_time);
		}
	}

	OS::get_singleton()->benchmark_end_measure("Startup", "Total");
	OS::get_singleton()->benchmark_dump();

	return true;
}

/* Main iteration
 *
 * This is the iteration of the engine's game loop, advancing the state of physics,
 * rendering and audio.
 * It's called directly by the platform's OS::run method, where the loop is created
 * and monitored.
 *
 * The OS implementation can impact its draw step with the Main::force_redraw() method.
 */

uint64_t Main::last_ticks = 0;
uint32_t Main::frames = 0;
uint32_t Main::hide_print_fps_attempts = 3;
uint32_t Main::frame = 0;
bool Main::force_redraw_requested = false;
int Main::iterating = 0;
bool Main::agile_input_event_flushing = false;

bool Main::is_iterating() {
	return iterating > 0;
}

// For performance metrics.
static uint64_t physics_process_max = 0;
static uint64_t process_max = 0;
static uint64_t navigation_process_max = 0;

bool Main::iteration() {
	//for now do not error on this
	//ERR_FAIL_COND_V(iterating, false);

	iterating++;

	const uint64_t ticks = OS::get_singleton()->get_ticks_usec();
	Engine::get_singleton()->_frame_ticks = ticks;
	main_timer_sync.set_cpu_ticks_usec(ticks);
	main_timer_sync.set_fixed_fps(fixed_fps);

	const uint64_t ticks_elapsed = ticks - last_ticks;

	const int physics_ticks_per_second = Engine::get_singleton()->get_physics_ticks_per_second();
	const double physics_step = 1.0 / physics_ticks_per_second;

	const double time_scale = Engine::get_singleton()->get_time_scale();

	MainFrameTime advance = main_timer_sync.advance(physics_step, physics_ticks_per_second);
	double process_step = advance.process_step;
	double scaled_step = process_step * time_scale;

	Engine::get_singleton()->_process_step = process_step;
	Engine::get_singleton()->_physics_interpolation_fraction = advance.interpolation_fraction;

	uint64_t physics_process_ticks = 0;
	uint64_t process_ticks = 0;
	uint64_t navigation_process_ticks = 0;

	frame += ticks_elapsed;

	last_ticks = ticks;

	const int max_physics_steps = Engine::get_singleton()->get_max_physics_steps_per_frame();
	if (fixed_fps == -1 && advance.physics_steps > max_physics_steps) {
		process_step -= (advance.physics_steps - max_physics_steps) * physics_step;
		advance.physics_steps = max_physics_steps;
	}

	bool exit = false;

	// process all our active interfaces
	XRServer::get_singleton()->_process();

	NavigationServer2D::get_singleton()->sync();
	NavigationServer3D::get_singleton()->sync();

	for (int iters = 0; iters < advance.physics_steps; ++iters) {
		if (Input::get_singleton()->is_using_input_buffering() && agile_input_event_flushing) {
			Input::get_singleton()->flush_buffered_events();
		}

		Engine::get_singleton()->_in_physics = true;

		uint64_t physics_begin = OS::get_singleton()->get_ticks_usec();

		PhysicsServer3D::get_singleton()->sync();
		PhysicsServer3D::get_singleton()->flush_queries();

		PhysicsServer2D::get_singleton()->sync();
		PhysicsServer2D::get_singleton()->flush_queries();

		if (OS::get_singleton()->get_main_loop()->physics_process(physics_step * time_scale)) {
			PhysicsServer3D::get_singleton()->end_sync();
			PhysicsServer2D::get_singleton()->end_sync();

			exit = true;
			break;
		}

		uint64_t navigation_begin = OS::get_singleton()->get_ticks_usec();

		NavigationServer3D::get_singleton()->process(physics_step * time_scale);

		navigation_process_ticks = MAX(navigation_process_ticks, OS::get_singleton()->get_ticks_usec() - navigation_begin); // keep the largest one for reference
		navigation_process_max = MAX(OS::get_singleton()->get_ticks_usec() - navigation_begin, navigation_process_max);

		message_queue->flush();

		PhysicsServer3D::get_singleton()->end_sync();
		PhysicsServer3D::get_singleton()->step(physics_step * time_scale);

		PhysicsServer2D::get_singleton()->end_sync();
		PhysicsServer2D::get_singleton()->step(physics_step * time_scale);

		message_queue->flush();

		physics_process_ticks = MAX(physics_process_ticks, OS::get_singleton()->get_ticks_usec() - physics_begin); // keep the largest one for reference
		physics_process_max = MAX(OS::get_singleton()->get_ticks_usec() - physics_begin, physics_process_max);
		Engine::get_singleton()->_physics_frames++;

		Engine::get_singleton()->_in_physics = false;
	}

	if (Input::get_singleton()->is_using_input_buffering() && agile_input_event_flushing) {
		Input::get_singleton()->flush_buffered_events();
	}

	uint64_t process_begin = OS::get_singleton()->get_ticks_usec();

	if (OS::get_singleton()->get_main_loop()->process(process_step * time_scale)) {
		exit = true;
	}
	message_queue->flush();

	RenderingServer::get_singleton()->sync(); //sync if still drawing from previous frames.

	if (DisplayServer::get_singleton()->can_any_window_draw() &&
			RenderingServer::get_singleton()->is_render_loop_enabled()) {
		if ((!force_redraw_requested) && OS::get_singleton()->is_in_low_processor_usage_mode()) {
			if (RenderingServer::get_singleton()->has_changed()) {
				RenderingServer::get_singleton()->draw(true, scaled_step); // flush visual commands
				Engine::get_singleton()->frames_drawn++;
			}
		} else {
			RenderingServer::get_singleton()->draw(true, scaled_step); // flush visual commands
			Engine::get_singleton()->frames_drawn++;
			force_redraw_requested = false;
		}
	}

	process_ticks = OS::get_singleton()->get_ticks_usec() - process_begin;
	process_max = MAX(process_ticks, process_max);
	uint64_t frame_time = OS::get_singleton()->get_ticks_usec() - ticks;

	for (int i = 0; i < ScriptServer::get_language_count(); i++) {
		ScriptServer::get_language(i)->frame();
	}

	AudioServer::get_singleton()->update();

	if (EngineDebugger::is_active()) {
		EngineDebugger::get_singleton()->iteration(frame_time, process_ticks, physics_process_ticks, physics_step);
	}

	frames++;
	Engine::get_singleton()->_process_frames++;

	if (frame > 1000000) {
		// Wait a few seconds before printing FPS, as FPS reporting just after the engine has started is inaccurate.
		if (hide_print_fps_attempts == 0) {
			if (editor || project_manager) {
				if (print_fps) {
					print_line(vformat("Editor FPS: %d (%s mspf)", frames, rtos(1000.0 / frames).pad_decimals(2)));
				}
			} else if (print_fps || GLOBAL_GET("debug/settings/stdout/print_fps")) {
				print_line(vformat("Project FPS: %d (%s mspf)", frames, rtos(1000.0 / frames).pad_decimals(2)));
			}
		} else {
			hide_print_fps_attempts--;
		}

		Engine::get_singleton()->_fps = frames;
		performance->set_process_time(USEC_TO_SEC(process_max));
		performance->set_physics_process_time(USEC_TO_SEC(physics_process_max));
		performance->set_navigation_process_time(USEC_TO_SEC(navigation_process_max));
		process_max = 0;
		physics_process_max = 0;
		navigation_process_max = 0;

		frame %= 1000000;
		frames = 0;
	}

	iterating--;

	// Needed for OSs using input buffering regardless accumulation (like Android)
	if (Input::get_singleton()->is_using_input_buffering() && !agile_input_event_flushing) {
		Input::get_singleton()->flush_buffered_events();
	}

	if (movie_writer) {
		movie_writer->add_frame();
	}

	if ((quit_after > 0) && (Engine::get_singleton()->_process_frames >= quit_after)) {
		exit = true;
	}

	if (fixed_fps != -1) {
		return exit;
	}

	OS::get_singleton()->add_frame_delay(DisplayServer::get_singleton()->window_can_draw());

#ifdef TOOLS_ENABLED
	if (auto_build_solutions) {
		auto_build_solutions = false;
		// Only relevant when running the editor.
		if (!editor) {
			OS::get_singleton()->set_exit_code(EXIT_FAILURE);
			ERR_FAIL_V_MSG(true,
					"Command line option --build-solutions was passed, but no project is being edited. Aborting.");
		}
		if (!EditorNode::get_singleton()->call_build()) {
			OS::get_singleton()->set_exit_code(EXIT_FAILURE);
			ERR_FAIL_V_MSG(true,
					"Command line option --build-solutions was passed, but the build callback failed. Aborting.");
		}
	}
#endif

	return exit;
}

void Main::force_redraw() {
	force_redraw_requested = true;
}

/* Engine deinitialization
 *
 * Responsible for freeing all the memory allocated by previous setup steps,
 * so that the engine closes cleanly without leaking memory or crashing.
 * The order matters as some of those steps are linked with each other.
 */
void Main::cleanup(bool p_force) {
	OS::get_singleton()->benchmark_begin_measure("Shutdown", "Total");
	if (!p_force) {
		ERR_FAIL_COND(!_start_success);
	}

	for (int i = 0; i < TextServerManager::get_singleton()->get_interface_count(); i++) {
		TextServerManager::get_singleton()->get_interface(i)->cleanup();
	}

	if (movie_writer) {
		movie_writer->end();
	}

	ResourceLoader::clear_thread_load_tasks();

	ResourceLoader::remove_custom_loaders();
	ResourceSaver::remove_custom_savers();

	// Flush before uninitializing the scene, but delete the MessageQueue as late as possible.
	message_queue->flush();

	OS::get_singleton()->delete_main_loop();

	OS::get_singleton()->_cmdline.clear();
	OS::get_singleton()->_user_args.clear();
	OS::get_singleton()->_execpath = "";
	OS::get_singleton()->_local_clipboard = "";

	ResourceLoader::clear_translation_remaps();
	ResourceLoader::clear_path_remaps();

	ScriptServer::finish_languages();

	// Sync pending commands that may have been queued from a different thread during ScriptServer finalization
	RenderingServer::get_singleton()->sync();

	//clear global shader variables before scene and other graphics stuff are deinitialized.
	rendering_server->global_shader_parameters_clear();

	if (xr_server) {
		// Now that we're unregistering properly in plugins we need to keep access to xr_server for a little longer
		// We do however unset our primary interface
		xr_server->set_primary_interface(Ref<XRInterface>());
	}

#ifdef TOOLS_ENABLED
	GDExtensionManager::get_singleton()->deinitialize_extensions(GDExtension::INITIALIZATION_LEVEL_EDITOR);
	uninitialize_modules(MODULE_INITIALIZATION_LEVEL_EDITOR);
	unregister_editor_types();

#endif

	ImageLoader::cleanup();

	GDExtensionManager::get_singleton()->deinitialize_extensions(GDExtension::INITIALIZATION_LEVEL_SCENE);
	uninitialize_modules(MODULE_INITIALIZATION_LEVEL_SCENE);

	unregister_platform_apis();
	unregister_driver_types();
	unregister_scene_types();

	finalize_theme_db();

	// Before deinitializing server extensions, finalize servers which may be loaded as extensions.
	finalize_navigation_server();
	finalize_physics();

	GDExtensionManager::get_singleton()->deinitialize_extensions(GDExtension::INITIALIZATION_LEVEL_SERVERS);
	uninitialize_modules(MODULE_INITIALIZATION_LEVEL_SERVERS);
	unregister_server_types();

	EngineDebugger::deinitialize();

	if (xr_server) {
		memdelete(xr_server);
	}

	if (audio_server) {
		audio_server->finish();
		memdelete(audio_server);
	}

	if (camera_server) {
		memdelete(camera_server);
	}

	OS::get_singleton()->finalize();

	finalize_display();

	if (input) {
		memdelete(input);
	}

	if (packed_data) {
		memdelete(packed_data);
	}
	if (performance) {
		memdelete(performance);
	}
	if (input_map) {
		memdelete(input_map);
	}
	if (translation_server) {
		memdelete(translation_server);
	}
	if (tsman) {
		memdelete(tsman);
	}
	if (physics_server_3d_manager) {
		memdelete(physics_server_3d_manager);
	}
	if (physics_server_2d_manager) {
		memdelete(physics_server_2d_manager);
	}
	if (globals) {
		memdelete(globals);
	}
	if (engine) {
		memdelete(engine);
	}

	if (OS::get_singleton()->is_restart_on_exit_set()) {
		//attempt to restart with arguments
		List<String> args = OS::get_singleton()->get_restart_on_exit_arguments();
		OS::get_singleton()->create_instance(args);
		OS::get_singleton()->set_restart_on_exit(false, List<String>()); //clear list (uses memory)
	}

	// Now should be safe to delete MessageQueue (famous last words).
	message_queue->flush();
	memdelete(message_queue);

	unregister_core_driver_types();
	unregister_core_extensions();
	uninitialize_modules(MODULE_INITIALIZATION_LEVEL_CORE);
	unregister_core_types();

	OS::get_singleton()->benchmark_end_measure("Shutdown", "Total");
	OS::get_singleton()->benchmark_dump();

	OS::get_singleton()->finalize_core();
}<|MERGE_RESOLUTION|>--- conflicted
+++ resolved
@@ -613,18 +613,6 @@
 	print_help_option("--doctool [path]", "Dump the engine API reference to the given <path> (defaults to current directory) in XML format, merging if existing files are found.\n", CLI_OPTION_AVAILABILITY_EDITOR);
 	print_help_option("--no-docbase", "Disallow dumping the base types (used with --doctool).\n", CLI_OPTION_AVAILABILITY_EDITOR);
 #ifdef MODULE_GDSCRIPT_ENABLED
-<<<<<<< HEAD
-	OS::get_singleton()->print("  --gdscript-docs <path>            Rather than dumping the engine API, generate API reference from the inline documentation in the GDScript files found in <path> (used with --doctool).\n");
-#endif
-	OS::get_singleton()->print("  --build-solutions                 Build the scripting solutions (e.g. for C# projects). Implies --editor and requires a valid project to edit.\n");
-	OS::get_singleton()->print("  --dump-gdextension-interface      Generate GDExtension header file 'gdextension_interface.h' in the current folder. This file is the base file required to implement a GDExtension.\n");
-	OS::get_singleton()->print("  --dump-extension-api              Generate JSON dump of the Godot API for GDExtension bindings named 'extension_api.json' in the current folder.\n");
-	OS::get_singleton()->print("  --dump-extension-api-with-docs    Generate JSON dump of the Godot API like the previous option, but including documentation.\n");
-	OS::get_singleton()->print("  --validate-extension-api <path>   Validate an extension API file dumped (with one of the two previous options) from a previous version of the engine to ensure API compatibility. If incompatibilities or errors are detected, the return code will be non zero.\n");
-	OS::get_singleton()->print("  --benchmark                       Benchmark the run time and print it to console.\n");
-	OS::get_singleton()->print("  --benchmark-file <path>           Benchmark the run time and save it to a given file in JSON format. The path should be absolute.\n");
-	OS::get_singleton()->print("  --generate-pot <path>             Generate a POT template file for translation to the given <path>.\n");
-=======
 	print_help_option("--gdscript-docs <path>", "Rather than dumping the engine API, generate API reference from the inline documentation in the GDScript files found in <path> (used with --doctool).\n", CLI_OPTION_AVAILABILITY_EDITOR);
 #endif
 	print_help_option("--build-solutions", "Build the scripting solutions (e.g. for C# projects). Implies --editor and requires a valid project to edit.\n", CLI_OPTION_AVAILABILITY_EDITOR);
@@ -635,7 +623,7 @@
 	print_help_option("", "If incompatibilities or errors are detected, the exit code will be non-zero.\n");
 	print_help_option("--benchmark", "Benchmark the run time and print it to console.\n", CLI_OPTION_AVAILABILITY_EDITOR);
 	print_help_option("--benchmark-file <path>", "Benchmark the run time and save it to a given file in JSON format. The path should be absolute.\n", CLI_OPTION_AVAILABILITY_EDITOR);
->>>>>>> 652438a3
+	print_help_option("--generate-pot <path>", "Generate a POT template file for translation to the given <path>.\n");
 #ifdef TESTS_ENABLED
 	print_help_option("--test [--help]", "Run unit tests. Use --test --help for more information.\n", CLI_OPTION_AVAILABILITY_EDITOR);
 #endif
