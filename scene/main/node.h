/**************************************************************************/
/*  node.h                                                                */
/**************************************************************************/
/*                         This file is part of:                          */
/*                             GODOT ENGINE                               */
/*                        https://godotengine.org                         */
/**************************************************************************/
/* Copyright (c) 2014-present Godot Engine contributors (see AUTHORS.md). */
/* Copyright (c) 2007-2014 Juan Linietsky, Ariel Manzur.                  */
/*                                                                        */
/* Permission is hereby granted, free of charge, to any person obtaining  */
/* a copy of this software and associated documentation files (the        */
/* "Software"), to deal in the Software without restriction, including    */
/* without limitation the rights to use, copy, modify, merge, publish,    */
/* distribute, sublicense, and/or sell copies of the Software, and to     */
/* permit persons to whom the Software is furnished to do so, subject to  */
/* the following conditions:                                              */
/*                                                                        */
/* The above copyright notice and this permission notice shall be         */
/* included in all copies or substantial portions of the Software.        */
/*                                                                        */
/* THE SOFTWARE IS PROVIDED "AS IS", WITHOUT WARRANTY OF ANY KIND,        */
/* EXPRESS OR IMPLIED, INCLUDING BUT NOT LIMITED TO THE WARRANTIES OF     */
/* MERCHANTABILITY, FITNESS FOR A PARTICULAR PURPOSE AND NONINFRINGEMENT. */
/* IN NO EVENT SHALL THE AUTHORS OR COPYRIGHT HOLDERS BE LIABLE FOR ANY   */
/* CLAIM, DAMAGES OR OTHER LIABILITY, WHETHER IN AN ACTION OF CONTRACT,   */
/* TORT OR OTHERWISE, ARISING FROM, OUT OF OR IN CONNECTION WITH THE      */
/* SOFTWARE OR THE USE OR OTHER DEALINGS IN THE SOFTWARE.                 */
/**************************************************************************/

#ifndef NODE_H
#define NODE_H

#include "core/string/node_path.h"
#include "core/templates/rb_map.h"
#include "core/variant/typed_array.h"
#include "scene/main/scene_tree.h"

class Viewport;
class Window;
class SceneState;
class Tween;
class PropertyTweener;
class NodeComponent;

SAFE_FLAG_TYPE_PUN_GUARANTEES
SAFE_NUMERIC_TYPE_PUN_GUARANTEES(uint32_t)
// 节点组件

class Node : public Object {
	GDCLASS(Node, Object);

protected:
	// During group processing, these are thread-safe.
	// Outside group processing, these avoid the cost of sync by working as plain primitive types.
	union MTFlag {
		SafeFlag mt;
		bool st;
		MTFlag() :
				mt{} {}
	};
	template <typename T>
	union MTNumeric {
		SafeNumeric<T> mt;
		T st;
		MTNumeric() :
				mt{} {}
	};

public:
	// N.B. Any enum stored as a bitfield should be specified as UNSIGNED to work around
	// some compilers trying to store it as signed, and requiring 1 more bit than necessary.
	enum ProcessMode : unsigned int {
		PROCESS_MODE_INHERIT, // same as parent node
		PROCESS_MODE_PAUSABLE, // process only if not paused
		PROCESS_MODE_WHEN_PAUSED, // process only if paused
		PROCESS_MODE_ALWAYS, // process always
		PROCESS_MODE_DISABLED, // never process
	};

	enum ProcessThreadGroup {
		PROCESS_THREAD_GROUP_INHERIT,
		PROCESS_THREAD_GROUP_MAIN_THREAD,
		PROCESS_THREAD_GROUP_SUB_THREAD,
	};

	enum ProcessThreadMessages {
		FLAG_PROCESS_THREAD_MESSAGES = 1,
		FLAG_PROCESS_THREAD_MESSAGES_PHYSICS = 2,
		FLAG_PROCESS_THREAD_MESSAGES_ALL = 3,
	};

	enum PhysicsInterpolationMode : unsigned int {
		PHYSICS_INTERPOLATION_MODE_INHERIT,
		PHYSICS_INTERPOLATION_MODE_ON,
		PHYSICS_INTERPOLATION_MODE_OFF,
	};

	enum DuplicateFlags {
		DUPLICATE_SIGNALS = 1,
		DUPLICATE_GROUPS = 2,
		DUPLICATE_SCRIPTS = 4,
		DUPLICATE_USE_INSTANTIATION = 8,
#ifdef TOOLS_ENABLED
		DUPLICATE_FROM_EDITOR = 16,
#endif
	};

	enum NameCasing {
		NAME_CASING_PASCAL_CASE,
		NAME_CASING_CAMEL_CASE,
		NAME_CASING_SNAKE_CASE
	};

	enum InternalMode {
		INTERNAL_MODE_DISABLED,
		INTERNAL_MODE_FRONT,
		INTERNAL_MODE_BACK,
	};

	enum AutoTranslateMode {
		AUTO_TRANSLATE_MODE_INHERIT,
		AUTO_TRANSLATE_MODE_ALWAYS,
		AUTO_TRANSLATE_MODE_DISABLED,
	};

	struct Comparator {
		bool operator()(const Node *p_a, const Node *p_b) const { return p_b->is_greater_than(p_a); }
	};

	static int orphan_node_count;

	void _update_process(bool p_enable, bool p_for_children);

private:
	struct GroupData {
		bool persistent = false;
		SceneTree::Group *group = nullptr;
	};

	struct ComparatorByIndex {
		bool operator()(const Node *p_left, const Node *p_right) const {
			static const uint32_t order[3] = { 1, 0, 2 };
			uint32_t order_left = order[p_left->data.internal_mode];
			uint32_t order_right = order[p_right->data.internal_mode];
			if (order_left == order_right) {
				return p_left->data.index < p_right->data.index;
			}
			return order_left < order_right;
		}
	};

	struct ComparatorWithPriority {
		bool operator()(const Node *p_a, const Node *p_b) const { return p_b->data.process_priority == p_a->data.process_priority ? p_b->is_greater_than(p_a) : p_b->data.process_priority > p_a->data.process_priority; }
	};

	struct ComparatorWithPhysicsPriority {
		bool operator()(const Node *p_a, const Node *p_b) const { return p_b->data.physics_process_priority == p_a->data.physics_process_priority ? p_b->is_greater_than(p_a) : p_b->data.physics_process_priority > p_a->data.physics_process_priority; }
	};

	// This Data struct is to avoid namespace pollution in derived classes.
	struct Data {
		String scene_file_path;
		Ref<SceneState> instance_state;
		Ref<SceneState> inherited_state;

		Node *parent = nullptr;
		Node *owner = nullptr;
		HashMap<StringName, Node *> children;
		mutable bool children_cache_dirty = true;
		mutable LocalVector<Node *> children_cache;
		HashMap<StringName, Node *> owned_unique_nodes;
		bool unique_name_in_owner = false;
		InternalMode internal_mode = INTERNAL_MODE_DISABLED;
		mutable int internal_children_front_count_cache = 0;
		mutable int internal_children_back_count_cache = 0;
		mutable int external_children_count_cache = 0;
		mutable int index = -1; // relative to front, normal or back.
		int depth = -1;
		int blocked = 0; // Safeguard that throws an error when attempting to modify the tree in a harmful way while being traversed.
		StringName name;
		SceneTree *tree = nullptr;

#ifdef TOOLS_ENABLED
		NodePath import_path; // Path used when imported, used by scene editors to keep tracking.
#endif
		String editor_description;

		Viewport *viewport = nullptr;

		HashMap<StringName, GroupData> grouped;
		List<Node *>::Element *OW = nullptr; // Owned element.
		List<Node *> owned;

		Node *process_owner = nullptr;
		ProcessThreadGroup process_thread_group = PROCESS_THREAD_GROUP_INHERIT;
		Node *process_thread_group_owner = nullptr;
		int process_thread_group_order = 0;
		BitField<ProcessThreadMessages> process_thread_messages;
		void *process_group = nullptr; // to avoid cyclic dependency

		int multiplayer_authority = 1; // Server by default.
		Variant rpc_config;

		// Variables used to properly sort the node when processing, ignored otherwise.
		int process_priority = 0;
		int physics_process_priority = 0;

		// Keep bitpacked values together to get better packing.
		ProcessMode process_mode : 3;
		PhysicsInterpolationMode physics_interpolation_mode : 2;

		bool physics_process : 1;
		bool process : 1;

		bool physics_process_internal : 1;
		bool process_internal : 1;

		bool input : 1;
		bool shortcut_input : 1;
		bool unhandled_input : 1;
		bool unhandled_key_input : 1;

		// Physics interpolation can be turned on and off on a per node basis.
		// This only takes effect when the SceneTree (or project setting) physics interpolation
		// is switched on.
		bool physics_interpolated : 1;

		bool parent_owned : 1;
		bool in_constructor : 1;
		bool use_placeholder : 1;

		bool display_folded : 1;
		bool editable_instance : 1;

		bool inside_tree : 1;
		bool ready_notified : 1;
		bool ready_first : 1;

		AutoTranslateMode auto_translate_mode = AUTO_TRANSLATE_MODE_INHERIT;
		mutable bool is_auto_translating = true;
		mutable bool is_auto_translate_dirty = true;

		mutable NodePath *path_cache = nullptr;

	} data;

	Ref<MultiplayerAPI> multiplayer;

	
	virtual void node_process(double delta)const;
	virtual void node_physics_process(double delta)const;
	virtual void node_enter_tree()const;
	virtual void node_exit_tree()const;
	virtual void node_ready()const;
	virtual Vector<String> node_get_configuration_warnings()const;
	
	virtual void node_input(const Ref<InputEvent> &p_event)const;
	virtual void node_shortcut_input(const Ref<InputEvent> &p_key_event)const;
	virtual void node_unhandled_input(const Ref<InputEvent> &p_event)const;
	virtual void node_unhandled_key_input(const Ref<InputEvent> &p_key_event)const;






	String _get_tree_string_pretty(const String &p_prefix, bool p_last);
	String _get_tree_string(const Node *p_node);

	Node *_get_child_by_name(const StringName &p_name) const;

	void _replace_connections_target(Node *p_new_target);

	void _validate_child_name(Node *p_child, bool p_force_human_readable = false);
	void _generate_serial_child_name(const Node *p_child, StringName &name) const;

	void _propagate_reverse_notification(int p_notification);
	void _propagate_deferred_notification(int p_notification, bool p_reverse);
	void _propagate_enter_tree();
	void _propagate_ready();
	void _propagate_exit_tree();
	void _propagate_after_exit_tree();
	void _propagate_physics_interpolated(bool p_interpolated);
	void _propagate_process_owner(Node *p_owner, int p_pause_notification, int p_enabled_notification);
	void _propagate_groups_dirty();
	Array _get_node_and_resource(const NodePath &p_path);

	void _duplicate_properties_node(const Node *p_root, const Node *p_original, Node *p_copy) const;
	void _duplicate_signals(const Node *p_original, Node *p_copy) const;
	Node *_duplicate(int p_flags, HashMap<const Node *, Node *> *r_duplimap = nullptr) const;

	TypedArray<StringName> _get_groups() const;

	Error _rpc_bind(const Variant **p_args, int p_argcount, Callable::CallError &r_error);
	Error _rpc_id_bind(const Variant **p_args, int p_argcount, Callable::CallError &r_error);

	friend class SceneTree;

	void _set_tree(SceneTree *p_tree);
	void _propagate_pause_notification(bool p_enable);

	_FORCE_INLINE_ bool _can_process(bool p_paused) const;
	_FORCE_INLINE_ bool _is_enabled() const;

	void _release_unique_name_in_owner();
	void _acquire_unique_name_in_owner();

	void _clean_up_owner();

	_FORCE_INLINE_ void _update_children_cache() const {
		if (unlikely(data.children_cache_dirty)) {
			_update_children_cache_impl();
		}
	}

	void _update_children_cache_impl() const;

	// Process group management
	void _add_process_group();
	void _remove_process_group();
	void _add_to_process_thread_group();
	void _remove_from_process_thread_group();
	void _remove_tree_from_process_thread_group();
	void _add_tree_to_process_thread_group(Node *p_owner);

	static thread_local Node *current_process_thread_group;

	Variant _call_deferred_thread_group_bind(const Variant **p_args, int p_argcount, Callable::CallError &r_error);
	Variant _call_thread_safe_bind(const Variant **p_args, int p_argcount, Callable::CallError &r_error);
public:
	// 节点组件数据
	struct NodeComponentData {
		Ref<NodeComponent> component;
		Dictionary properties;
		friend bool operator == (const NodeComponentData &p_a, const NodeComponentData &p_b);
		friend bool operator == (const NodeComponentData &p_a, const Ref<NodeComponent> &p_b);
		friend bool operator == (const Ref<NodeComponent> &p_a, const NodeComponentData &p_b) ;
	};
	mutable List<NodeComponentData> component_data;

	void set_components(const TypedArray<NodeComponent>& p_compoent);
	TypedArray<NodeComponent> get_components();

protected:
	void _block() { data.blocked++; }
	void _unblock() { data.blocked--; }

	void _notification(int p_notification);

<<<<<<< HEAD
	virtual void _enter_tree(){}
	virtual void _exit_tree(){}
	virtual void _ready(){}
=======
<<<<<<< HEAD
	virtual void _enter_tree(){}
	virtual void _exit_tree(){}
	virtual void _ready(){}
=======
>>>>>>> d241f4ed
	virtual void _physics_interpolated_changed();

>>>>>>> 99ff024f78f65ba0bc54fb409cfeca43ba2008fe
	virtual void add_child_notify(Node *p_child);
	virtual void remove_child_notify(Node *p_child);
	virtual void move_child_notify(Node *p_child);
	virtual void owner_changed_notify();

	void _propagate_replace_owner(Node *p_owner, Node *p_by_owner);

	static void _bind_methods();
	static String _get_name_num_separator();

	friend class SceneState;

	void _add_child_nocheck(Node *p_child, const StringName &p_name, InternalMode p_internal_mode = INTERNAL_MODE_DISABLED);
	void _set_owner_nocheck(Node *p_owner);
	void _set_name_nocheck(const StringName &p_name);

	//call from SceneTree
	void _call_input(const Ref<InputEvent> &p_event);
	void _call_shortcut_input(const Ref<InputEvent> &p_event);
	void _call_unhandled_input(const Ref<InputEvent> &p_event);
	void _call_unhandled_key_input(const Ref<InputEvent> &p_event);

	void _validate_property(PropertyInfo &p_property) const;

protected:
	virtual void input(const Ref<InputEvent> &p_event);
	virtual void shortcut_input(const Ref<InputEvent> &p_key_event);
	virtual void unhandled_input(const Ref<InputEvent> &p_event);
	virtual void unhandled_key_input(const Ref<InputEvent> &p_key_event);

	GDVIRTUAL1(_process, double)
	GDVIRTUAL1(_physics_process, double)
	GDVIRTUAL0(_enter_tree)
	GDVIRTUAL0(_exit_tree)
	GDVIRTUAL0(_ready)
	GDVIRTUAL0RC(Vector<String>, _get_configuration_warnings)

	GDVIRTUAL1(_input, Ref<InputEvent>)
	GDVIRTUAL1(_shortcut_input, Ref<InputEvent>)
	GDVIRTUAL1(_unhandled_input, Ref<InputEvent>)
	GDVIRTUAL1(_unhandled_key_input, Ref<InputEvent>)

public:
	enum {
		// You can make your own, but don't use the same numbers as other notifications in other nodes.
		NOTIFICATION_ENTER_TREE = 10,
		NOTIFICATION_EXIT_TREE = 11,
		NOTIFICATION_MOVED_IN_PARENT = 12,
		NOTIFICATION_READY = 13,
		NOTIFICATION_PAUSED = 14,
		NOTIFICATION_UNPAUSED = 15,
		NOTIFICATION_PHYSICS_PROCESS = 16,
		NOTIFICATION_PROCESS = 17,
		NOTIFICATION_PARENTED = 18,
		NOTIFICATION_UNPARENTED = 19,
		NOTIFICATION_SCENE_INSTANTIATED = 20,
		NOTIFICATION_DRAG_BEGIN = 21,
		NOTIFICATION_DRAG_END = 22,
		NOTIFICATION_PATH_RENAMED = 23,
		NOTIFICATION_CHILD_ORDER_CHANGED = 24,
		NOTIFICATION_INTERNAL_PROCESS = 25,
		NOTIFICATION_INTERNAL_PHYSICS_PROCESS = 26,
		NOTIFICATION_POST_ENTER_TREE = 27,
		NOTIFICATION_DISABLED = 28,
		NOTIFICATION_ENABLED = 29,
		NOTIFICATION_RESET_PHYSICS_INTERPOLATION = 2001, // A GodotSpace Odyssey.
		// Keep these linked to Node.
		NOTIFICATION_WM_MOUSE_ENTER = 1002,
		NOTIFICATION_WM_MOUSE_EXIT = 1003,
		NOTIFICATION_WM_WINDOW_FOCUS_IN = 1004,
		NOTIFICATION_WM_WINDOW_FOCUS_OUT = 1005,
		NOTIFICATION_WM_CLOSE_REQUEST = 1006,
		NOTIFICATION_WM_GO_BACK_REQUEST = 1007,
		NOTIFICATION_WM_SIZE_CHANGED = 1008,
		NOTIFICATION_WM_DPI_CHANGE = 1009,
		NOTIFICATION_VP_MOUSE_ENTER = 1010,
		NOTIFICATION_VP_MOUSE_EXIT = 1011,

		NOTIFICATION_OS_MEMORY_WARNING = MainLoop::NOTIFICATION_OS_MEMORY_WARNING,
		NOTIFICATION_TRANSLATION_CHANGED = MainLoop::NOTIFICATION_TRANSLATION_CHANGED,
		NOTIFICATION_WM_ABOUT = MainLoop::NOTIFICATION_WM_ABOUT,
		NOTIFICATION_CRASH = MainLoop::NOTIFICATION_CRASH,
		NOTIFICATION_OS_IME_UPDATE = MainLoop::NOTIFICATION_OS_IME_UPDATE,
		NOTIFICATION_APPLICATION_RESUMED = MainLoop::NOTIFICATION_APPLICATION_RESUMED,
		NOTIFICATION_APPLICATION_PAUSED = MainLoop::NOTIFICATION_APPLICATION_PAUSED,
		NOTIFICATION_APPLICATION_FOCUS_IN = MainLoop::NOTIFICATION_APPLICATION_FOCUS_IN,
		NOTIFICATION_APPLICATION_FOCUS_OUT = MainLoop::NOTIFICATION_APPLICATION_FOCUS_OUT,
		NOTIFICATION_TEXT_SERVER_CHANGED = MainLoop::NOTIFICATION_TEXT_SERVER_CHANGED,

		// Editor specific node notifications
		NOTIFICATION_EDITOR_PRE_SAVE = 9001,
		NOTIFICATION_EDITOR_POST_SAVE = 9002,
	};

	/* NODE/TREE */

	StringName get_name() const;
	String get_description() const;
	void set_name(const String &p_name);

	InternalMode get_internal_mode() const;

	void add_child(Node *p_child, bool p_force_readable_name = false, InternalMode p_internal = INTERNAL_MODE_DISABLED);
	void add_sibling(Node *p_sibling, bool p_force_readable_name = false);
	void remove_child(Node *p_child);

	int get_child_count(bool p_include_internal = true) const;
	Node *get_child(int p_index, bool p_include_internal = true) const;
	TypedArray<Node> get_children(bool p_include_internal = true) const;
	bool has_node(const NodePath &p_path) const;
	Node *get_node(const NodePath &p_path) const;
	Node *get_node_or_null(const NodePath &p_path) const;
	Node *find_child(const String &p_pattern, bool p_recursive = true, bool p_owned = true) const;
	TypedArray<Node> find_children(const String &p_pattern, const String &p_type = "", bool p_recursive = true, bool p_owned = true) const;
	bool has_node_and_resource(const NodePath &p_path) const;
	Node *get_node_and_resource(const NodePath &p_path, Ref<Resource> &r_res, Vector<StringName> &r_leftover_subpath, bool p_last_is_property = true) const;

	virtual void reparent(Node *p_parent, bool p_keep_global_transform = true);
	Node *get_parent() const;
	Node *find_parent(const String &p_pattern) const;

	Window *get_window() const;
	Window *get_last_exclusive_window() const;

	_FORCE_INLINE_ SceneTree *get_tree() const {
		ERR_FAIL_NULL_V(data.tree, nullptr);
		return data.tree;
	}

	_FORCE_INLINE_ bool is_inside_tree() const { return data.inside_tree; }

	bool is_ancestor_of(const Node *p_node) const;
	bool is_greater_than(const Node *p_node) const;

	NodePath get_path() const;
	NodePath get_path_to(const Node *p_node, bool p_use_unique_path = false) const;
	Node *find_common_parent_with(const Node *p_node) const;

	void add_to_group(const StringName &p_identifier, bool p_persistent = false);
	void remove_from_group(const StringName &p_identifier);
	bool is_in_group(const StringName &p_identifier) const;

	struct GroupInfo {
		StringName name;
		bool persistent = false;
	};

	void get_groups(List<GroupInfo> *p_groups) const;
	int get_persistent_group_count() const;

	void move_child(Node *p_child, int p_index);
	void _move_child(Node *p_child, int p_index, bool p_ignore_end = false);

	void set_owner(Node *p_owner);
	Node *get_owner() const;
	void get_owned_by(Node *p_by, List<Node *> *p_owned);

	void set_unique_name_in_owner(bool p_enabled);
	bool is_unique_name_in_owner() const;

	_FORCE_INLINE_ int get_index(bool p_include_internal = true) const {
		// p_include_internal = false doesn't make sense if the node is internal.
		ERR_FAIL_COND_V_MSG(!p_include_internal && data.internal_mode != INTERNAL_MODE_DISABLED, -1, "Node is internal. Can't get index with 'include_internal' being false.");
		if (!data.parent) {
			return data.index;
		}
		data.parent->_update_children_cache();

		if (!p_include_internal) {
			return data.index;
		} else {
			switch (data.internal_mode) {
				case INTERNAL_MODE_DISABLED: {
					return data.parent->data.internal_children_front_count_cache + data.index;
				} break;
				case INTERNAL_MODE_FRONT: {
					return data.index;
				} break;
				case INTERNAL_MODE_BACK: {
					return data.parent->data.internal_children_front_count_cache + data.parent->data.external_children_count_cache + data.index;
				} break;
			}
			return -1;
		}
	}

	Ref<Tween> create_tween();

	void print_tree();
	void print_tree_pretty();
	String get_tree_string();
	String get_tree_string_pretty();

	void set_scene_file_path(const String &p_scene_file_path);
	String get_scene_file_path() const;

	void set_editor_description(const String &p_editor_description);
	String get_editor_description() const;

	void set_editable_instance(Node *p_node, bool p_editable);
	bool is_editable_instance(const Node *p_node) const;
	Node *get_deepest_editable_node(Node *p_start_node) const;

#ifdef TOOLS_ENABLED
	void set_property_pinned(const String &p_property, bool p_pinned);
	bool is_property_pinned(const StringName &p_property) const;
	virtual StringName get_property_store_alias(const StringName &p_property) const;
	bool is_part_of_edited_scene() const;
#endif
	void get_storable_properties(HashSet<StringName> &r_storable_properties) const;

	virtual String to_string() override;

	/* NOTIFICATIONS */

	void propagate_notification(int p_notification);

	void propagate_call(const StringName &p_method, const Array &p_args = Array(), const bool p_parent_first = false);

	/* PROCESSING */

	void set_physics_process(bool p_process);
	double get_physics_process_delta_time() const;
	bool is_physics_processing() const;

	void set_process(bool p_process);
	double get_process_delta_time() const;
	bool is_processing() const;

	void set_physics_process_internal(bool p_process_internal);
	bool is_physics_processing_internal() const;

	void set_process_internal(bool p_process_internal);
	bool is_processing_internal() const;

	void set_process_priority(int p_priority);
	int get_process_priority() const;

	void set_process_thread_group_order(int p_order);
	int get_process_thread_group_order() const;

	void set_physics_process_priority(int p_priority);
	int get_physics_process_priority() const;

	void set_process_input(bool p_enable);
	bool is_processing_input() const;

	void set_process_shortcut_input(bool p_enable);
	bool is_processing_shortcut_input() const;

	void set_process_unhandled_input(bool p_enable);
	bool is_processing_unhandled_input() const;

	void set_process_unhandled_key_input(bool p_enable);
	bool is_processing_unhandled_key_input() const;

	_FORCE_INLINE_ bool _is_any_processing() const {
		return data.process || data.process_internal || data.physics_process || data.physics_process_internal;
	}
	_FORCE_INLINE_ bool is_accessible_from_caller_thread() const {
		if (current_process_thread_group == nullptr) {
			// No thread processing.
			// Only accessible if node is outside the scene tree
			// or access will happen from a node-safe thread.
			return !data.inside_tree || is_current_thread_safe_for_nodes();
		} else {
			// Thread processing.
			return current_process_thread_group == data.process_thread_group_owner;
		}
	}

	_FORCE_INLINE_ bool is_readable_from_caller_thread() const {
		if (current_process_thread_group == nullptr) {
			// No thread processing.
			// Only accessible if node is outside the scene tree
			// or access will happen from a node-safe thread.
			return !data.inside_tree || is_current_thread_safe_for_nodes();
		} else {
			// Thread processing.
			return true;
		}
	}

	_FORCE_INLINE_ static bool is_group_processing() { return current_process_thread_group; }

	void set_process_thread_messages(BitField<ProcessThreadMessages> p_flags);
	BitField<ProcessThreadMessages> get_process_thread_messages() const;

	Node *duplicate(int p_flags = DUPLICATE_GROUPS | DUPLICATE_SIGNALS | DUPLICATE_SCRIPTS) const;
#ifdef TOOLS_ENABLED
	Node *duplicate_from_editor(HashMap<const Node *, Node *> &r_duplimap) const;
	Node *duplicate_from_editor(HashMap<const Node *, Node *> &r_duplimap, const HashMap<Ref<Resource>, Ref<Resource>> &p_resource_remap) const;
	void remap_node_resources(Node *p_node, const HashMap<Ref<Resource>, Ref<Resource>> &p_resource_remap) const;
	void remap_nested_resources(Ref<Resource> p_resource, const HashMap<Ref<Resource>, Ref<Resource>> &p_resource_remap) const;
#endif

	// used by editors, to save what has changed only
	void set_scene_instance_state(const Ref<SceneState> &p_state);
	Ref<SceneState> get_scene_instance_state() const;

	void set_scene_inherited_state(const Ref<SceneState> &p_state);
	Ref<SceneState> get_scene_inherited_state() const;

	void set_scene_instance_load_placeholder(bool p_enable);
	bool get_scene_instance_load_placeholder() const;

	template <typename... VarArgs>
	Vector<Variant> make_binds(VarArgs... p_args) {
		Vector<Variant> binds = { p_args... };
		return binds;
	}

	void replace_by(Node *p_node, bool p_keep_data = false);

	void set_process_mode(ProcessMode p_mode);
	ProcessMode get_process_mode() const;
	bool can_process() const;
	bool can_process_notification(int p_what) const;

	void set_physics_interpolation_mode(PhysicsInterpolationMode p_mode);
	PhysicsInterpolationMode get_physics_interpolation_mode() const { return data.physics_interpolation_mode; }
	_FORCE_INLINE_ bool is_physics_interpolated() const { return data.physics_interpolated; }
	_FORCE_INLINE_ bool is_physics_interpolated_and_enabled() const { return is_inside_tree() && get_tree()->is_physics_interpolation_enabled() && is_physics_interpolated(); }
	void reset_physics_interpolation();

	bool is_enabled() const;
	bool is_ready() const;

	void request_ready();

	void set_process_thread_group(ProcessThreadGroup p_mode);
	ProcessThreadGroup get_process_thread_group() const;

	static void print_orphan_nodes();

#ifdef TOOLS_ENABLED
	String validate_child_name(Node *p_child);
	String prevalidate_child_name(Node *p_child, StringName p_name);
	void get_argument_options(const StringName &p_function, int p_idx, List<String> *r_options) const override;
#endif
	static String adjust_name_casing(const String &p_name);

	void queue_free();

	//hacks for speed
	static void init_node_hrcr();

	void force_parent_owned() { data.parent_owned = true; } //hack to avoid duplicate nodes

	void set_import_path(const NodePath &p_import_path); //path used when imported, used by scene editors to keep tracking
	NodePath get_import_path() const;

	bool is_owned_by_parent() const;

	void clear_internal_tree_resource_paths();

	_FORCE_INLINE_ Viewport *get_viewport() const { return data.viewport; }

	virtual PackedStringArray get_configuration_warnings() const;

	void update_configuration_warnings();

	void set_display_folded(bool p_folded);
	bool is_displayed_folded() const;

	/* NETWORK */

	virtual void set_multiplayer_authority(int p_peer_id, bool p_recursive = true);
	int get_multiplayer_authority() const;
	bool is_multiplayer_authority() const;

	void rpc_config(const StringName &p_method, const Variant &p_config); // config a local method for RPC
	const Variant get_node_rpc_config() const;

	template <typename... VarArgs>
	Error rpc(const StringName &p_method, VarArgs... p_args);

	template <typename... VarArgs>
	Error rpc_id(int p_peer_id, const StringName &p_method, VarArgs... p_args);

	Error rpcp(int p_peer_id, const StringName &p_method, const Variant **p_arg, int p_argcount);

	Ref<MultiplayerAPI> get_multiplayer() const;

	/* INTERNATIONALIZATION */

	void set_auto_translate_mode(AutoTranslateMode p_mode);
	AutoTranslateMode get_auto_translate_mode() const;
	bool can_auto_translate() const;

	_FORCE_INLINE_ String atr(const String p_message, const StringName p_context = "") const { return can_auto_translate() ? tr(p_message, p_context) : p_message; }
	_FORCE_INLINE_ String atr_n(const String p_message, const StringName &p_message_plural, int p_n, const StringName p_context = "") const { return can_auto_translate() ? tr_n(p_message, p_message_plural, p_n, p_context) : p_message; }

	/* THREADING */

	void call_deferred_thread_groupp(const StringName &p_method, const Variant **p_args, int p_argcount, bool p_show_error = false);
	template <typename... VarArgs>
	void call_deferred_thread_group(const StringName &p_method, VarArgs... p_args) {
		Variant args[sizeof...(p_args) + 1] = { p_args..., Variant() }; // +1 makes sure zero sized arrays are also supported.
		const Variant *argptrs[sizeof...(p_args) + 1];
		for (uint32_t i = 0; i < sizeof...(p_args); i++) {
			argptrs[i] = &args[i];
		}
		call_deferred_thread_groupp(p_method, sizeof...(p_args) == 0 ? nullptr : (const Variant **)argptrs, sizeof...(p_args));
	}
	void set_deferred_thread_group(const StringName &p_property, const Variant &p_value);
	void notify_deferred_thread_group(int p_notification);

	void call_thread_safep(const StringName &p_method, const Variant **p_args, int p_argcount, bool p_show_error = false);
	template <typename... VarArgs>
	void call_thread_safe(const StringName &p_method, VarArgs... p_args) {
		Variant args[sizeof...(p_args) + 1] = { p_args..., Variant() }; // +1 makes sure zero sized arrays are also supported.
		const Variant *argptrs[sizeof...(p_args) + 1];
		for (uint32_t i = 0; i < sizeof...(p_args); i++) {
			argptrs[i] = &args[i];
		}
		call_deferred_thread_groupp(p_method, sizeof...(p_args) == 0 ? nullptr : (const Variant **)argptrs, sizeof...(p_args));
	}
	void set_thread_safe(const StringName &p_property, const Variant &p_value);
	void notify_thread_safe(int p_notification);

	
	String log_node(const String & _space = "");

	// These inherited functions need proper multithread locking when overridden in Node.
#ifdef DEBUG_ENABLED

	virtual void set_script(const Variant &p_script) override;
	virtual Variant get_script() const override;

	virtual bool has_meta(const StringName &p_name) const override;
	virtual void set_meta(const StringName &p_name, const Variant &p_value) override;
	virtual void remove_meta(const StringName &p_name) override;
	virtual Variant get_meta(const StringName &p_name, const Variant &p_default = Variant()) const override;
	virtual void get_meta_list(List<StringName> *p_list) const override;

	virtual Error emit_signalp(const StringName &p_name, const Variant **p_args, int p_argcount) override;
	virtual bool has_signal(const StringName &p_name) const override;
	virtual void get_signal_list(List<MethodInfo> *p_signals) const override;
	virtual void get_signal_connection_list(const StringName &p_signal, List<Connection> *p_connections) const override;
	virtual void get_all_signal_connections(List<Connection> *p_connections) const override;
	virtual int get_persistent_signal_connection_count() const override;
	virtual void get_signals_connected_to_this(List<Connection> *p_connections) const override;

	virtual Error connect(const StringName &p_signal, const Callable &p_callable, uint32_t p_flags = 0) override;
	virtual void disconnect(const StringName &p_signal, const Callable &p_callable) override;
	virtual bool is_connected(const StringName &p_signal, const Callable &p_callable) const override;
#endif
	Node();
	~Node();
};
class NodeComponent : public Resource
{
	GDCLASS(NodeComponent, Resource);
	static void _bind_methods();
public:
	virtual bool is_supper_class(Node* node) 
	{
		if(GDVIRTUAL_IS_OVERRIDDEN(_is_supper_class))
		{
			bool ret = false;
			GDVIRTUAL_CALL(_is_supper_class,node,ret);
			return ret;
		}
		return true; 
	}
	virtual void add_to_node(Node* node,Dictionary& com_property) 
	{
		if(GDVIRTUAL_IS_OVERRIDDEN(_add_to_node))
		{
			GDVIRTUAL_CALL(_add_to_node,node,com_property);
		}
		
	}
	virtual void remove_to_node(Node* node,Dictionary& com_property) 
	{
		if(GDVIRTUAL_IS_OVERRIDDEN(_remove_to_node))
		{
			GDVIRTUAL_CALL(_remove_to_node,node,com_property);
		}
		
	}
	virtual void node_process( Node* node,double delta,Dictionary& com_property)
	{
		if(GDVIRTUAL_IS_OVERRIDDEN(_node_process))
		{
			GDVIRTUAL_CALL(_node_process,node,delta,com_property);
		}
	}
	virtual void node_physics_process(Node* node, double delta,Dictionary& com_property)
	{
		if(GDVIRTUAL_IS_OVERRIDDEN(_node_physics_process))
		{
			GDVIRTUAL_CALL(_node_physics_process,node,delta,com_property);
		}
	}
	virtual void node_enter_tree(Node* node,Dictionary& com_property)
	{
		if(GDVIRTUAL_IS_OVERRIDDEN(_node_enter_tree))
		{
			GDVIRTUAL_CALL(_node_enter_tree,node,com_property);
		}
	}
	virtual void node_exit_tree(Node* node,Dictionary& com_property)
	{
		if(GDVIRTUAL_IS_OVERRIDDEN(_node_exit_tree))
		{
			GDVIRTUAL_CALL(_node_exit_tree,node,com_property);
		}
	}
	virtual void node_ready(Node* node,Dictionary& com_property)
	{
		if(GDVIRTUAL_IS_OVERRIDDEN(_node_ready))
		{
			GDVIRTUAL_CALL(_node_ready,node,com_property);
		}
	}
	virtual Vector<String> node_get_configuration_warnings(Node* node,Dictionary& com_property)
	{
		if(GDVIRTUAL_IS_OVERRIDDEN(_node_get_configuration_warnings))
		{
			Vector<String> warnings;
			GDVIRTUAL_CALL(_node_get_configuration_warnings,node,com_property,warnings);
			return warnings;
		}
		return Vector<String>();
	}
	
	virtual void node_input(Node* node,const Ref<InputEvent> &p_event,Dictionary& com_property)
	{
		if(GDVIRTUAL_IS_OVERRIDDEN(_node_input))
		{
			GDVIRTUAL_CALL(_node_input,node,p_event,com_property);
		}
	}
	virtual void node_shortcut_input(Node* node,const Ref<InputEvent> &p_key_event,Dictionary& com_property)
	{
		if(GDVIRTUAL_IS_OVERRIDDEN(_node_shortcut_input))
		{
			GDVIRTUAL_CALL(_node_shortcut_input,node,p_key_event,com_property);
		}
	}
	virtual void node_unhandled_input(Node* node,const Ref<InputEvent> &p_event,Dictionary& com_property)
	{
		if(GDVIRTUAL_IS_OVERRIDDEN(_node_unhandled_input))
		{
			GDVIRTUAL_CALL(_node_unhandled_input,node,p_event,com_property);
		}
	}
	virtual void node_unhandled_key_input(Node* node,const Ref<InputEvent> &p_key_event,Dictionary& com_property)
	{
		if(GDVIRTUAL_IS_OVERRIDDEN(_node_unhandled_key_input))
		{
			GDVIRTUAL_CALL(_node_unhandled_key_input,node,p_key_event,com_property);
		}
	}


	GDVIRTUAL1RC(bool,_is_supper_class, Node*)
	GDVIRTUAL2(_add_to_node, Node*,Dictionary)
	GDVIRTUAL2(_remove_to_node, Node*,Dictionary)
	GDVIRTUAL3(_node_process, Node*,double,Dictionary)
	GDVIRTUAL3(_node_physics_process,Node*, double,Dictionary)
	GDVIRTUAL2(_node_enter_tree,Node*,Dictionary)
	GDVIRTUAL2(_node_exit_tree,Node*,Dictionary)
	GDVIRTUAL2(_node_ready,Node*,Dictionary)
	GDVIRTUAL2RC(Vector<String>, _node_get_configuration_warnings,Node*,Dictionary)

	GDVIRTUAL3(_node_input,Node*,Ref<InputEvent>,Dictionary)
	GDVIRTUAL3(_node_shortcut_input,Node*, Ref<InputEvent>,Dictionary)
	GDVIRTUAL3(_node_unhandled_input,Node*, Ref<InputEvent>,Dictionary)
	GDVIRTUAL3(_node_unhandled_key_input,Node*, Ref<InputEvent>,Dictionary)
};

VARIANT_ENUM_CAST(Node::DuplicateFlags);
VARIANT_ENUM_CAST(Node::ProcessMode);
VARIANT_ENUM_CAST(Node::ProcessThreadGroup);
VARIANT_BITFIELD_CAST(Node::ProcessThreadMessages);
VARIANT_ENUM_CAST(Node::InternalMode);
VARIANT_ENUM_CAST(Node::PhysicsInterpolationMode);
VARIANT_ENUM_CAST(Node::AutoTranslateMode);

typedef HashSet<Node *, Node::Comparator> NodeSet;

// Template definitions must be in the header so they are always fully initialized before their usage.
// See this StackOverflow question for more information: https://stackoverflow.com/questions/495021/why-can-templates-only-be-implemented-in-the-header-file

template <typename... VarArgs>
Error Node::rpc(const StringName &p_method, VarArgs... p_args) {
	return rpc_id(0, p_method, p_args...);
}

template <typename... VarArgs>
Error Node::rpc_id(int p_peer_id, const StringName &p_method, VarArgs... p_args) {
	Variant args[sizeof...(p_args) + 1] = { p_args..., Variant() }; // +1 makes sure zero sized arrays are also supported.
	const Variant *argptrs[sizeof...(p_args) + 1];
	for (uint32_t i = 0; i < sizeof...(p_args); i++) {
		argptrs[i] = &args[i];
	}
	return rpcp(p_peer_id, p_method, sizeof...(p_args) == 0 ? nullptr : (const Variant **)argptrs, sizeof...(p_args));
}

#ifdef DEBUG_ENABLED
#define ERR_THREAD_GUARD ERR_FAIL_COND_MSG(!is_accessible_from_caller_thread(), vformat("Caller thread can't call this function in this node (%s). Use call_deferred() or call_thread_group() instead.", get_description()));
#define ERR_THREAD_GUARD_V(m_ret) ERR_FAIL_COND_V_MSG(!is_accessible_from_caller_thread(), (m_ret), vformat("Caller thread can't call this function in this node (%s). Use call_deferred() or call_thread_group() instead.", get_description()));
#define ERR_MAIN_THREAD_GUARD ERR_FAIL_COND_MSG(is_inside_tree() && !is_current_thread_safe_for_nodes(), vformat("This function in this node (%s) can only be accessed from the main thread. Use call_deferred() instead.", get_description()));
#define ERR_MAIN_THREAD_GUARD_V(m_ret) ERR_FAIL_COND_V_MSG(is_inside_tree() && !is_current_thread_safe_for_nodes(), (m_ret), vformat("This function in this node (%s) can only be accessed from the main thread. Use call_deferred() instead.", get_description()));
#define ERR_READ_THREAD_GUARD ERR_FAIL_COND_MSG(!is_readable_from_caller_thread(), vformat("This function in this node (%s) can only be accessed from either the main thread or a thread group. Use call_deferred() instead.", get_description()));
#define ERR_READ_THREAD_GUARD_V(m_ret) ERR_FAIL_COND_V_MSG(!is_readable_from_caller_thread(), (m_ret), vformat("This function in this node (%s) can only be accessed from either the main thread or a thread group. Use call_deferred() instead.", get_description()));
#else
#define ERR_THREAD_GUARD
#define ERR_THREAD_GUARD_V(m_ret)
#define ERR_MAIN_THREAD_GUARD
#define ERR_MAIN_THREAD_GUARD_V(m_ret)
#define ERR_READ_THREAD_GUARD
#define ERR_READ_THREAD_GUARD_V(m_ret)
#endif

// Add these macro to your class's 'get_configuration_warnings' function to have warnings show up in the scene tree inspector.
#define DEPRECATED_NODE_WARNING warnings.push_back(RTR("This node is marked as deprecated and will be removed in future versions.\nPlease check the Godot documentation for information about migration."));
#define EXPERIMENTAL_NODE_WARNING warnings.push_back(RTR("This node is marked as experimental and may be subject to removal or major changes in future versions."));

#endif // NODE_H<|MERGE_RESOLUTION|>--- conflicted
+++ resolved
@@ -348,20 +348,11 @@
 
 	void _notification(int p_notification);
 
-<<<<<<< HEAD
 	virtual void _enter_tree(){}
 	virtual void _exit_tree(){}
 	virtual void _ready(){}
-=======
-<<<<<<< HEAD
-	virtual void _enter_tree(){}
-	virtual void _exit_tree(){}
-	virtual void _ready(){}
-=======
->>>>>>> d241f4ed
 	virtual void _physics_interpolated_changed();
 
->>>>>>> 99ff024f78f65ba0bc54fb409cfeca43ba2008fe
 	virtual void add_child_notify(Node *p_child);
 	virtual void remove_child_notify(Node *p_child);
 	virtual void move_child_notify(Node *p_child);
