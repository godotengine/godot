/**************************************************************************/
/*  viewport.h                                                            */
/**************************************************************************/
/*                         This file is part of:                          */
/*                             GODOT ENGINE                               */
/*                        https://godotengine.org                         */
/**************************************************************************/
/* Copyright (c) 2014-present Godot Engine contributors (see AUTHORS.md). */
/* Copyright (c) 2007-2014 Juan Linietsky, Ariel Manzur.                  */
/*                                                                        */
/* Permission is hereby granted, free of charge, to any person obtaining  */
/* a copy of this software and associated documentation files (the        */
/* "Software"), to deal in the Software without restriction, including    */
/* without limitation the rights to use, copy, modify, merge, publish,    */
/* distribute, sublicense, and/or sell copies of the Software, and to     */
/* permit persons to whom the Software is furnished to do so, subject to  */
/* the following conditions:                                              */
/*                                                                        */
/* The above copyright notice and this permission notice shall be         */
/* included in all copies or substantial portions of the Software.        */
/*                                                                        */
/* THE SOFTWARE IS PROVIDED "AS IS", WITHOUT WARRANTY OF ANY KIND,        */
/* EXPRESS OR IMPLIED, INCLUDING BUT NOT LIMITED TO THE WARRANTIES OF     */
/* MERCHANTABILITY, FITNESS FOR A PARTICULAR PURPOSE AND NONINFRINGEMENT. */
/* IN NO EVENT SHALL THE AUTHORS OR COPYRIGHT HOLDERS BE LIABLE FOR ANY   */
/* CLAIM, DAMAGES OR OTHER LIABILITY, WHETHER IN AN ACTION OF CONTRACT,   */
/* TORT OR OTHERWISE, ARISING FROM, OUT OF OR IN CONNECTION WITH THE      */
/* SOFTWARE OR THE USE OR OTHER DEALINGS IN THE SOFTWARE.                 */
/**************************************************************************/

#ifndef VIEWPORT_H
#define VIEWPORT_H

#include "scene/main/node.h"
#include "scene/resources/texture.h"

#ifndef _3D_DISABLED
class Camera3D;
class CollisionObject3D;
class AudioListener3D;
class World3D;
#endif // _3D_DISABLED

class AudioListener2D;
class Camera2D;
class CanvasItem;
class CanvasLayer;
class Control;
class Label;
class SceneTreeTimer;
class Viewport;
class Window;
class World2D;

class ViewportTexture : public Texture2D {
	GDCLASS(ViewportTexture, Texture2D);

	NodePath path;

	friend class Viewport;
	Viewport *vp = nullptr;
	bool vp_pending = false;

	void _setup_local_to_scene(const Node *p_loc_scene);

	mutable RID proxy_ph;
	mutable RID proxy;

protected:
	static void _bind_methods();

public:
	void set_viewport_path_in_scene(const NodePath &p_path);
	NodePath get_viewport_path_in_scene() const;

	virtual void setup_local_to_scene() override;

	virtual int get_width() const override;
	virtual int get_height() const override;
	virtual Size2 get_size() const override;
	virtual RID get_rid() const override;

	virtual bool has_alpha() const override;

	virtual Ref<Image> get_image() const override;

	ViewportTexture();
	~ViewportTexture();
};

class Viewport : public Node {
	GDCLASS(Viewport, Node);

public:
	enum Scaling3DMode {
		SCALING_3D_MODE_BILINEAR,
		SCALING_3D_MODE_FSR,
		SCALING_3D_MODE_MAX
	};

	enum PositionalShadowAtlasQuadrantSubdiv {
		SHADOW_ATLAS_QUADRANT_SUBDIV_DISABLED,
		SHADOW_ATLAS_QUADRANT_SUBDIV_1,
		SHADOW_ATLAS_QUADRANT_SUBDIV_4,
		SHADOW_ATLAS_QUADRANT_SUBDIV_16,
		SHADOW_ATLAS_QUADRANT_SUBDIV_64,
		SHADOW_ATLAS_QUADRANT_SUBDIV_256,
		SHADOW_ATLAS_QUADRANT_SUBDIV_1024,
		SHADOW_ATLAS_QUADRANT_SUBDIV_MAX,
	};

	enum MSAA {
		MSAA_DISABLED,
		MSAA_2X,
		MSAA_4X,
		MSAA_8X,
		// 16x MSAA is not supported due to its high cost and driver bugs.
		MSAA_MAX
	};

	enum ScreenSpaceAA {
		SCREEN_SPACE_AA_DISABLED,
		SCREEN_SPACE_AA_FXAA,
		SCREEN_SPACE_AA_MAX
	};

	enum RenderInfo {
		RENDER_INFO_OBJECTS_IN_FRAME,
		RENDER_INFO_PRIMITIVES_IN_FRAME,
		RENDER_INFO_DRAW_CALLS_IN_FRAME,
		RENDER_INFO_MAX
	};

	enum RenderInfoType {
		RENDER_INFO_TYPE_VISIBLE,
		RENDER_INFO_TYPE_SHADOW,
		RENDER_INFO_TYPE_MAX
	};

	enum DebugDraw {
		DEBUG_DRAW_DISABLED,
		DEBUG_DRAW_UNSHADED,
		DEBUG_DRAW_LIGHTING,
		DEBUG_DRAW_OVERDRAW,
		DEBUG_DRAW_WIREFRAME,
		DEBUG_DRAW_NORMAL_BUFFER,
		DEBUG_DRAW_VOXEL_GI_ALBEDO,
		DEBUG_DRAW_VOXEL_GI_LIGHTING,
		DEBUG_DRAW_VOXEL_GI_EMISSION,
		DEBUG_DRAW_SHADOW_ATLAS,
		DEBUG_DRAW_DIRECTIONAL_SHADOW_ATLAS,
		DEBUG_DRAW_SCENE_LUMINANCE,
		DEBUG_DRAW_SSAO,
		DEBUG_DRAW_SSIL,
		DEBUG_DRAW_PSSM_SPLITS,
		DEBUG_DRAW_DECAL_ATLAS,
		DEBUG_DRAW_SDFGI,
		DEBUG_DRAW_SDFGI_PROBES,
		DEBUG_DRAW_GI_BUFFER,
		DEBUG_DRAW_DISABLE_LOD,
		DEBUG_DRAW_CLUSTER_OMNI_LIGHTS,
		DEBUG_DRAW_CLUSTER_SPOT_LIGHTS,
		DEBUG_DRAW_CLUSTER_DECALS,
		DEBUG_DRAW_CLUSTER_REFLECTION_PROBES,
		DEBUG_DRAW_OCCLUDERS,
		DEBUG_DRAW_MOTION_VECTORS,
	};

	enum DefaultCanvasItemTextureFilter {
		DEFAULT_CANVAS_ITEM_TEXTURE_FILTER_NEAREST,
		DEFAULT_CANVAS_ITEM_TEXTURE_FILTER_LINEAR,
		DEFAULT_CANVAS_ITEM_TEXTURE_FILTER_LINEAR_WITH_MIPMAPS,
		DEFAULT_CANVAS_ITEM_TEXTURE_FILTER_NEAREST_WITH_MIPMAPS,
		DEFAULT_CANVAS_ITEM_TEXTURE_FILTER_MAX
	};

	enum DefaultCanvasItemTextureRepeat {
		DEFAULT_CANVAS_ITEM_TEXTURE_REPEAT_DISABLED,
		DEFAULT_CANVAS_ITEM_TEXTURE_REPEAT_ENABLED,
		DEFAULT_CANVAS_ITEM_TEXTURE_REPEAT_MIRROR,
		DEFAULT_CANVAS_ITEM_TEXTURE_REPEAT_MAX,
	};

	enum SDFOversize {
		SDF_OVERSIZE_100_PERCENT,
		SDF_OVERSIZE_120_PERCENT,
		SDF_OVERSIZE_150_PERCENT,
		SDF_OVERSIZE_200_PERCENT,
		SDF_OVERSIZE_MAX
	};

	enum SDFScale {
		SDF_SCALE_100_PERCENT,
		SDF_SCALE_50_PERCENT,
		SDF_SCALE_25_PERCENT,
		SDF_SCALE_MAX
	};

	enum {
		SUBWINDOW_CANVAS_LAYER = 1024
	};

	enum VRSMode {
		VRS_DISABLED,
		VRS_TEXTURE,
		VRS_XR,
		VRS_MAX
	};

private:
	friend class ViewportTexture;

	Viewport *parent = nullptr;
	Viewport *gui_parent = nullptr; // Whose gui.tooltip_popup it is.

	AudioListener2D *audio_listener_2d = nullptr;
	Camera2D *camera_2d = nullptr;
	HashSet<CanvasLayer *> canvas_layers;

	RID viewport;
	RID current_canvas;
	RID subwindow_canvas;

	bool is_audio_listener_2d_enabled = false;
	RID internal_audio_listener_2d;

	bool override_canvas_transform = false;

	Transform2D canvas_transform_override;
	Transform2D canvas_transform;
	Transform2D global_canvas_transform;
	Transform2D stretch_transform;

	Size2i size = Size2i(512, 512);
	Size2i size_2d_override;
	bool size_allocated = false;

	RID contact_2d_debug;
	RID contact_3d_debug_multimesh;
	RID contact_3d_debug_instance;

	Rect2 last_vp_rect;

	bool transparent_bg = false;
	bool gen_mipmaps = false;

	bool snap_controls_to_pixels = true;
	bool snap_2d_transforms_to_pixel = false;
	bool snap_2d_vertices_to_pixel = false;

	bool physics_object_picking = false;
	bool physics_object_picking_sort = false;
	List<Ref<InputEvent>> physics_picking_events;
	ObjectID physics_object_capture;
	ObjectID physics_object_over;
	Transform3D physics_last_object_transform;
	Transform3D physics_last_camera_transform;
	ObjectID physics_last_id;
	bool physics_has_last_mousepos = false;
	Vector2 physics_last_mousepos = Vector2(INFINITY, INFINITY);
	struct {
		bool alt = false;
		bool control = false;
		bool shift = false;
		bool meta = false;
		BitField<MouseButtonMask> mouse_mask;

	} physics_last_mouse_state;

	bool handle_input_locally = true;
	bool local_input_handled = false;

	// Collider to frame
	HashMap<ObjectID, uint64_t> physics_2d_mouseover;
	// Collider & shape to frame
	HashMap<Pair<ObjectID, int>, uint64_t, PairHash<ObjectID, int>> physics_2d_shape_mouseover;
	// Cleans up colliders corresponding to old frames or all of them.
	void _cleanup_mouseover_colliders(bool p_clean_all_frames, bool p_paused_only, uint64_t p_frame_reference = 0);

	Ref<World2D> world_2d;

	StringName input_group;
	StringName gui_input_group;
	StringName shortcut_input_group;
	StringName unhandled_input_group;
	StringName unhandled_key_input_group;

	void _update_audio_listener_2d();

	bool disable_3d = false;

	void _propagate_viewport_notification(Node *p_node, int p_what);

	void _update_global_transform();

	RID texture_rid;

	DebugDraw debug_draw = DEBUG_DRAW_DISABLED;

	int positional_shadow_atlas_size = 2048;
	bool positional_shadow_atlas_16_bits = true;
	PositionalShadowAtlasQuadrantSubdiv positional_shadow_atlas_quadrant_subdiv[4];

	MSAA msaa_2d = MSAA_DISABLED;
	MSAA msaa_3d = MSAA_DISABLED;
	ScreenSpaceAA screen_space_aa = SCREEN_SPACE_AA_DISABLED;
	bool use_taa = false;

	Scaling3DMode scaling_3d_mode = SCALING_3D_MODE_BILINEAR;
	float scaling_3d_scale = 1.0;
	float fsr_sharpness = 0.2f;
	float texture_mipmap_bias = 0.0f;
	bool use_debanding = false;
	float mesh_lod_threshold = 1.0;
	bool use_occlusion_culling = false;

	Ref<ViewportTexture> default_texture;
	HashSet<ViewportTexture *> viewport_textures;

	void _update_viewport_path();

	SDFOversize sdf_oversize = SDF_OVERSIZE_120_PERCENT;
	SDFScale sdf_scale = SDF_SCALE_50_PERCENT;

	uint32_t canvas_cull_mask = 0xffffffff; // by default show everything

	enum SubWindowDrag {
		SUB_WINDOW_DRAG_DISABLED,
		SUB_WINDOW_DRAG_MOVE,
		SUB_WINDOW_DRAG_CLOSE,
		SUB_WINDOW_DRAG_RESIZE,
	};

	enum SubWindowResize {
		SUB_WINDOW_RESIZE_DISABLED,
		SUB_WINDOW_RESIZE_TOP_LEFT,
		SUB_WINDOW_RESIZE_TOP,
		SUB_WINDOW_RESIZE_TOP_RIGHT,
		SUB_WINDOW_RESIZE_LEFT,
		SUB_WINDOW_RESIZE_RIGHT,
		SUB_WINDOW_RESIZE_BOTTOM_LEFT,
		SUB_WINDOW_RESIZE_BOTTOM,
		SUB_WINDOW_RESIZE_BOTTOM_RIGHT,
		SUB_WINDOW_RESIZE_MAX
	};

	struct SubWindow {
		Window *window = nullptr;
		RID canvas_item;
	};

	// VRS
	VRSMode vrs_mode = VRS_DISABLED;
	Ref<Texture2D> vrs_texture;

	struct GUI {
		// info used when this is a window

		bool forced_mouse_focus = false; //used for menu buttons
		bool mouse_in_viewport = true;
		bool key_event_accepted = false;
		HashMap<int, ObjectID> touch_focus;
		Control *mouse_focus = nullptr;
		Control *last_mouse_focus = nullptr;
		Control *mouse_click_grabber = nullptr;
		HashMap<int, Control *> focused_controls;
		int active_focus_layer = 0;
		BitField<MouseButtonMask> mouse_focus_mask;
		Control *mouse_over = nullptr;
		Control *drag_mouse_over = nullptr;
		Vector2 drag_mouse_over_pos;
		Control *tooltip_control = nullptr;
		Window *tooltip_popup = nullptr;
		Label *tooltip_label = nullptr;
		Point2 tooltip_pos;
		Point2 last_mouse_pos;
		Point2 drag_accum;
		bool drag_attempted = false;
		Variant drag_data;
		ObjectID drag_preview_id;
		Ref<SceneTreeTimer> tooltip_timer;
		double tooltip_delay = 0.0;
		bool roots_order_dirty = false;
		List<Control *> roots;
		HashSet<ObjectID> canvas_parents_with_dirty_order;
		int canvas_sort_index = 0; //for sorting items with canvas as root
		bool dragging = false;
		bool drag_successful = false;
		bool embed_subwindows_hint = false;

		Window *subwindow_focused = nullptr;
		SubWindowDrag subwindow_drag = SUB_WINDOW_DRAG_DISABLED;
		Vector2 subwindow_drag_from;
		Vector2 subwindow_drag_pos;
		Rect2i subwindow_drag_close_rect;
		bool subwindow_drag_close_inside = false;
		SubWindowResize subwindow_resize_mode;
		Rect2i subwindow_resize_from_rect;

		Vector<SubWindow> sub_windows; // Don't obtain references or pointers to the elements, as their location can change.
	} gui;

	DefaultCanvasItemTextureFilter default_canvas_item_texture_filter = DEFAULT_CANVAS_ITEM_TEXTURE_FILTER_LINEAR;
	DefaultCanvasItemTextureRepeat default_canvas_item_texture_repeat = DEFAULT_CANVAS_ITEM_TEXTURE_REPEAT_DISABLED;

	bool disable_input = false;

	bool _gui_call_input(Control *p_control, const Ref<InputEvent> &p_input);
	void _gui_call_notification(Control *p_control, int p_what);

	void _gui_sort_roots();
	Control *_gui_find_control_at_pos(CanvasItem *p_node, const Point2 &p_global, const Transform2D &p_xform);

	void _gui_input_event(Ref<InputEvent> p_event);
	void _perform_drop(Control *p_control = nullptr, Point2 p_pos = Point2());
	void _gui_cleanup_internal_state(Ref<InputEvent> p_event);

	void _push_unhandled_input_internal(const Ref<InputEvent> &p_event);

	Ref<InputEvent> _make_input_local(const Ref<InputEvent> &ev);

	friend class Control;

	List<Control *>::Element *_gui_add_root_control(Control *p_control);

	void _gui_remove_root_control(List<Control *>::Element *RI);

	String _gui_get_tooltip(Control *p_control, const Vector2 &p_pos, Control **r_tooltip_owner = nullptr);
	void _gui_cancel_tooltip();
	void _gui_show_tooltip();

	void _gui_remove_control(Control *p_control);
	void _gui_hide_control(Control *p_control);

	void _gui_force_drag(Control *p_base, const Variant &p_data, Control *p_control);
	void _gui_set_drag_preview(Control *p_base, Control *p_control);
	Control *_gui_get_drag_preview();

	void _gui_remove_focus_for_window(Node *p_window, int p_focus_layer);
	bool _gui_has_active_focus_layer() const;
	Control *_gui_get_active_focus_control() const;
	void _gui_unfocus_control(Control *p_control);
	void _gui_set_focus_control(Control *p_control);
	bool _gui_control_has_focus(const Control *p_control) const;
	void _gui_control_grab_focus(Control *p_control);
	void _gui_grab_click_focus(Control *p_control);
	void _post_gui_grab_click_focus();
	void _gui_accept_event();

	bool _gui_drop(Control *p_at_control, Point2 p_at_pos, bool p_just_check);

	friend class AudioListener2D;
	void _audio_listener_2d_set(AudioListener2D *p_listener);
	void _audio_listener_2d_remove(AudioListener2D *p_listener);

	friend class Camera2D;
	void _camera_2d_set(Camera2D *p_camera_2d);

	friend class CanvasLayer;
	void _canvas_layer_add(CanvasLayer *p_canvas_layer);
	void _canvas_layer_remove(CanvasLayer *p_canvas_layer);

	void _drop_mouse_over();
	void _drop_mouse_focus();
	void _drop_physics_mouseover(bool p_paused_only = false);

	void _update_canvas_items(Node *p_node);

	friend class Window;

	void _sub_window_update_order();
	void _sub_window_register(Window *p_window);
	void _sub_window_update(Window *p_window);
	void _sub_window_grab_focus(Window *p_window);
	void _sub_window_remove(Window *p_window);
	int _sub_window_find(Window *p_window);
	bool _sub_windows_forward_input(const Ref<InputEvent> &p_event);
	SubWindowResize _sub_window_get_resize_margin(Window *p_subwindow, const Point2 &p_point);

	virtual bool _can_consume_input_events() const { return true; }
	uint64_t event_count = 0;

	void _process_dirty_canvas_parent_orders();

protected:
	void _set_size(const Size2i &p_size, const Size2i &p_size_2d_override, bool p_allocated);

	Size2i _get_size() const;
	Size2i _get_size_2d_override() const;
	bool _is_size_allocated() const;

	void _notification(int p_what);
	void _process_picking();
	static void _bind_methods();

public:
	void canvas_parent_mark_dirty(Node *p_node);

	uint64_t get_processed_events_count() const { return event_count; }

	AudioListener2D *get_audio_listener_2d() const;
	Camera2D *get_camera_2d() const;
	void set_as_audio_listener_2d(bool p_enable);
	bool is_audio_listener_2d() const;

	void update_canvas_items();

	Rect2 get_visible_rect() const;
	RID get_viewport_rid() const;

	void set_world_2d(const Ref<World2D> &p_world_2d);
	Ref<World2D> get_world_2d() const;
	Ref<World2D> find_world_2d() const;

	void enable_canvas_transform_override(bool p_enable);
	bool is_canvas_transform_override_enbled() const;

	void set_canvas_transform_override(const Transform2D &p_transform);
	Transform2D get_canvas_transform_override() const;

	void set_canvas_transform(const Transform2D &p_transform);
	Transform2D get_canvas_transform() const;

	void set_global_canvas_transform(const Transform2D &p_transform);
	Transform2D get_global_canvas_transform() const;

	virtual Transform2D get_final_transform() const;
	void assign_next_enabled_camera_2d(const StringName &p_camera_group);

	void gui_set_root_order_dirty();

	void set_transparent_background(bool p_enable);
	bool has_transparent_background() const;

	Ref<ViewportTexture> get_texture() const;

	void set_positional_shadow_atlas_size(int p_size);
	int get_positional_shadow_atlas_size() const;

	void set_positional_shadow_atlas_16_bits(bool p_16_bits);
	bool get_positional_shadow_atlas_16_bits() const;

	void set_positional_shadow_atlas_quadrant_subdiv(int p_quadrant, PositionalShadowAtlasQuadrantSubdiv p_subdiv);
	PositionalShadowAtlasQuadrantSubdiv get_positional_shadow_atlas_quadrant_subdiv(int p_quadrant) const;

	void set_msaa_2d(MSAA p_msaa);
	MSAA get_msaa_2d() const;

	void set_msaa_3d(MSAA p_msaa);
	MSAA get_msaa_3d() const;

	void set_screen_space_aa(ScreenSpaceAA p_screen_space_aa);
	ScreenSpaceAA get_screen_space_aa() const;

	void set_use_taa(bool p_use_taa);
	bool is_using_taa() const;

	void set_scaling_3d_mode(Scaling3DMode p_scaling_3d_mode);
	Scaling3DMode get_scaling_3d_mode() const;

	void set_scaling_3d_scale(float p_scaling_3d_scale);
	float get_scaling_3d_scale() const;

	void set_fsr_sharpness(float p_fsr_sharpness);
	float get_fsr_sharpness() const;

	void set_texture_mipmap_bias(float p_texture_mipmap_bias);
	float get_texture_mipmap_bias() const;

	void set_use_debanding(bool p_use_debanding);
	bool is_using_debanding() const;

	void set_mesh_lod_threshold(float p_pixels);
	float get_mesh_lod_threshold() const;

	void set_use_occlusion_culling(bool p_us_occlusion_culling);
	bool is_using_occlusion_culling() const;

	Vector2 get_camera_coords(const Vector2 &p_viewport_coords) const;
	Vector2 get_camera_rect_size() const;

	void push_text_input(const String &p_text);
	void push_input(const Ref<InputEvent> &p_event, bool p_local_coords = false);
#ifndef DISABLE_DEPRECATED
	void push_unhandled_input(const Ref<InputEvent> &p_event, bool p_local_coords = false);
#endif // DISABLE_DEPRECATED

	void set_disable_input(bool p_disable);
	bool is_input_disabled() const;

	Vector2 get_mouse_position() const;
	void warp_mouse(const Vector2 &p_position);
	virtual void update_mouse_cursor_state();

	void set_physics_object_picking(bool p_enable);
	bool get_physics_object_picking();
	void set_physics_object_picking_sort(bool p_enable);
	bool get_physics_object_picking_sort();

	Variant gui_get_drag_data() const;

	void gui_reset_canvas_sort_index();
	int gui_get_canvas_sort_index();

<<<<<<< HEAD
	int gui_get_active_focus_layer() const;
	void gui_set_active_focus_layer(int p_focus_layer);

	void gui_release_focus(int p_focus_layer);
	Control *gui_get_focus_owner(int p_focus_layer = 0) const;
=======
	void gui_release_focus();
	Control *gui_get_focus_owner() const;
>>>>>>> e7d2e496

	PackedStringArray get_configuration_warnings() const override;

	void set_debug_draw(DebugDraw p_debug_draw);
	DebugDraw get_debug_draw() const;

	int get_render_info(RenderInfoType p_type, RenderInfo p_info);

	void set_snap_controls_to_pixels(bool p_enable);
	bool is_snap_controls_to_pixels_enabled() const;

	void set_snap_2d_transforms_to_pixel(bool p_enable);
	bool is_snap_2d_transforms_to_pixel_enabled() const;

	void set_snap_2d_vertices_to_pixel(bool p_enable);
	bool is_snap_2d_vertices_to_pixel_enabled() const;

	void set_input_as_handled();
	bool is_input_handled() const;

	void set_handle_input_locally(bool p_enable);
	bool is_handling_input_locally() const;

	bool gui_is_dragging() const;
	bool gui_is_drag_successful() const;

	Control *gui_find_control(const Point2 &p_global);

	void set_sdf_oversize(SDFOversize p_sdf_oversize);
	SDFOversize get_sdf_oversize() const;

	void set_sdf_scale(SDFScale p_sdf_scale);
	SDFScale get_sdf_scale() const;

	void set_default_canvas_item_texture_filter(DefaultCanvasItemTextureFilter p_filter);
	DefaultCanvasItemTextureFilter get_default_canvas_item_texture_filter() const;

	void set_default_canvas_item_texture_repeat(DefaultCanvasItemTextureRepeat p_repeat);
	DefaultCanvasItemTextureRepeat get_default_canvas_item_texture_repeat() const;

	// VRS

	void set_vrs_mode(VRSMode p_vrs_mode);
	VRSMode get_vrs_mode() const;

	void set_vrs_texture(Ref<Texture2D> p_texture);
	Ref<Texture2D> get_vrs_texture() const;

	virtual DisplayServer::WindowID get_window_id() const = 0;

	void set_embedding_subwindows(bool p_embed);
	bool is_embedding_subwindows() const;

	Viewport *get_parent_viewport() const;
	Window *get_base_window() const;

	void pass_mouse_focus_to(Viewport *p_viewport, Control *p_control);

	void set_canvas_cull_mask(uint32_t p_layers);
	uint32_t get_canvas_cull_mask() const;

	void set_canvas_cull_mask_bit(uint32_t p_layer, bool p_enable);
	bool get_canvas_cull_mask_bit(uint32_t p_layer) const;

	virtual bool is_size_2d_override_stretch_enabled() const { return true; }

	Transform2D get_screen_transform() const;
	virtual Transform2D get_screen_transform_internal(bool p_absolute_position = false) const;
	virtual Transform2D get_popup_base_transform() const { return Transform2D(); }

#ifndef _3D_DISABLED
	bool use_xr = false;
	friend class AudioListener3D;
	AudioListener3D *audio_listener_3d = nullptr;
	HashSet<AudioListener3D *> audio_listener_3d_set;
	bool is_audio_listener_3d_enabled = false;
	RID internal_audio_listener_3d;
	AudioListener3D *get_audio_listener_3d() const;
	void set_as_audio_listener_3d(bool p_enable);
	bool is_audio_listener_3d() const;
	void _update_audio_listener_3d();
	void _listener_transform_3d_changed_notify();
	void _audio_listener_3d_set(AudioListener3D *p_listener);
	bool _audio_listener_3d_add(AudioListener3D *p_listener); //true if first
	void _audio_listener_3d_remove(AudioListener3D *p_listener);
	void _audio_listener_3d_make_next_current(AudioListener3D *p_exclude);

	void _collision_object_3d_input_event(CollisionObject3D *p_object, Camera3D *p_camera, const Ref<InputEvent> &p_input_event, const Vector3 &p_pos, const Vector3 &p_normal, int p_shape);

	struct Camera3DOverrideData {
		Transform3D transform;
		enum Projection {
			PROJECTION_PERSPECTIVE,
			PROJECTION_ORTHOGONAL
		};
		Projection projection = Projection::PROJECTION_PERSPECTIVE;
		real_t fov = 0.0;
		real_t size = 0.0;
		real_t z_near = 0.0;
		real_t z_far = 0.0;
		RID rid;

		operator bool() const {
			return rid != RID();
		}
	} camera_3d_override;

	friend class Camera3D;
	Camera3D *camera_3d = nullptr;
	HashSet<Camera3D *> camera_3d_set;
	Camera3D *get_camera_3d() const;
	void _camera_3d_transform_changed_notify();
	void _camera_3d_set(Camera3D *p_camera);
	bool _camera_3d_add(Camera3D *p_camera); //true if first
	void _camera_3d_remove(Camera3D *p_camera);
	void _camera_3d_make_next_current(Camera3D *p_exclude);

	void enable_camera_3d_override(bool p_enable);
	bool is_camera_3d_override_enabled() const;

	void set_camera_3d_override_transform(const Transform3D &p_transform);
	Transform3D get_camera_3d_override_transform() const;

	void set_camera_3d_override_perspective(real_t p_fovy_degrees, real_t p_z_near, real_t p_z_far);
	void set_camera_3d_override_orthogonal(real_t p_size, real_t p_z_near, real_t p_z_far);

	void set_disable_3d(bool p_disable);
	bool is_3d_disabled() const;

	Ref<World3D> world_3d;
	Ref<World3D> own_world_3d;
	void set_world_3d(const Ref<World3D> &p_world_3d);
	Ref<World3D> get_world_3d() const;
	Ref<World3D> find_world_3d() const;
	void _own_world_3d_changed();
	void set_use_own_world_3d(bool p_use_own_world_3d);
	bool is_using_own_world_3d() const;
	void _propagate_enter_world_3d(Node *p_node);
	void _propagate_exit_world_3d(Node *p_node);

	void set_use_xr(bool p_use_xr);
	bool is_using_xr();
#endif // _3D_DISABLED

	void _propagate_world_2d_changed(Node *p_node);

	void _validate_property(PropertyInfo &p_property) const;
	Viewport();
	~Viewport();
};

class SubViewport : public Viewport {
	GDCLASS(SubViewport, Viewport);

public:
	enum ClearMode {
		CLEAR_MODE_ALWAYS,
		CLEAR_MODE_NEVER,
		CLEAR_MODE_ONCE
	};

	enum UpdateMode {
		UPDATE_DISABLED,
		UPDATE_ONCE, //then goes to disabled
		UPDATE_WHEN_VISIBLE, // default
		UPDATE_WHEN_PARENT_VISIBLE,
		UPDATE_ALWAYS
	};

private:
	UpdateMode update_mode = UPDATE_WHEN_VISIBLE;
	ClearMode clear_mode = CLEAR_MODE_ALWAYS;
	bool size_2d_override_stretch = false;

	void _internal_set_size(const Size2i &p_size, bool p_force = false);

protected:
	static void _bind_methods();
	virtual DisplayServer::WindowID get_window_id() const override;
	void _notification(int p_what);

public:
	void set_size(const Size2i &p_size);
	Size2i get_size() const;
	void set_size_force(const Size2i &p_size);

	void set_size_2d_override(const Size2i &p_size);
	Size2i get_size_2d_override() const;

	void set_size_2d_override_stretch(bool p_enable);
	bool is_size_2d_override_stretch_enabled() const override;

	void set_update_mode(UpdateMode p_mode);
	UpdateMode get_update_mode() const;

	void set_clear_mode(ClearMode p_mode);
	ClearMode get_clear_mode() const;

	virtual Transform2D get_screen_transform_internal(bool p_absolute_position = false) const override;
	virtual Transform2D get_popup_base_transform() const override;

	void _validate_property(PropertyInfo &p_property) const;
	SubViewport();
	~SubViewport();
};
VARIANT_ENUM_CAST(Viewport::Scaling3DMode);
VARIANT_ENUM_CAST(SubViewport::UpdateMode);
VARIANT_ENUM_CAST(Viewport::PositionalShadowAtlasQuadrantSubdiv);
VARIANT_ENUM_CAST(Viewport::MSAA);
VARIANT_ENUM_CAST(Viewport::ScreenSpaceAA);
VARIANT_ENUM_CAST(Viewport::DebugDraw);
VARIANT_ENUM_CAST(Viewport::SDFScale);
VARIANT_ENUM_CAST(Viewport::SDFOversize);
VARIANT_ENUM_CAST(Viewport::VRSMode);
VARIANT_ENUM_CAST(SubViewport::ClearMode);
VARIANT_ENUM_CAST(Viewport::RenderInfo);
VARIANT_ENUM_CAST(Viewport::RenderInfoType);
VARIANT_ENUM_CAST(Viewport::DefaultCanvasItemTextureFilter);
VARIANT_ENUM_CAST(Viewport::DefaultCanvasItemTextureRepeat);

#endif // VIEWPORT_H<|MERGE_RESOLUTION|>--- conflicted
+++ resolved
@@ -602,16 +602,11 @@
 	void gui_reset_canvas_sort_index();
 	int gui_get_canvas_sort_index();
 
-<<<<<<< HEAD
 	int gui_get_active_focus_layer() const;
 	void gui_set_active_focus_layer(int p_focus_layer);
 
 	void gui_release_focus(int p_focus_layer);
 	Control *gui_get_focus_owner(int p_focus_layer = 0) const;
-=======
-	void gui_release_focus();
-	Control *gui_get_focus_owner() const;
->>>>>>> e7d2e496
 
 	PackedStringArray get_configuration_warnings() const override;
 
