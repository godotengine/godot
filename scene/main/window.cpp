/**************************************************************************/
/*  window.cpp                                                            */
/**************************************************************************/
/*                         This file is part of:                          */
/*                             GODOT ENGINE                               */
/*                        https://godotengine.org                         */
/**************************************************************************/
/* Copyright (c) 2014-present Godot Engine contributors (see AUTHORS.md). */
/* Copyright (c) 2007-2014 Juan Linietsky, Ariel Manzur.                  */
/*                                                                        */
/* Permission is hereby granted, free of charge, to any person obtaining  */
/* a copy of this software and associated documentation files (the        */
/* "Software"), to deal in the Software without restriction, including    */
/* without limitation the rights to use, copy, modify, merge, publish,    */
/* distribute, sublicense, and/or sell copies of the Software, and to     */
/* permit persons to whom the Software is furnished to do so, subject to  */
/* the following conditions:                                              */
/*                                                                        */
/* The above copyright notice and this permission notice shall be         */
/* included in all copies or substantial portions of the Software.        */
/*                                                                        */
/* THE SOFTWARE IS PROVIDED "AS IS", WITHOUT WARRANTY OF ANY KIND,        */
/* EXPRESS OR IMPLIED, INCLUDING BUT NOT LIMITED TO THE WARRANTIES OF     */
/* MERCHANTABILITY, FITNESS FOR A PARTICULAR PURPOSE AND NONINFRINGEMENT. */
/* IN NO EVENT SHALL THE AUTHORS OR COPYRIGHT HOLDERS BE LIABLE FOR ANY   */
/* CLAIM, DAMAGES OR OTHER LIABILITY, WHETHER IN AN ACTION OF CONTRACT,   */
/* TORT OR OTHERWISE, ARISING FROM, OUT OF OR IN CONNECTION WITH THE      */
/* SOFTWARE OR THE USE OR OTHER DEALINGS IN THE SOFTWARE.                 */
/**************************************************************************/

#include "window.h"

#include "core/config/project_settings.h"
#include "core/input/shortcut.h"
#include "core/string/translation_server.h"
#include "scene/gui/control.h"
#include "scene/theme/theme_db.h"
#include "scene/theme/theme_owner.h"

// Editor integration.

int Window::root_layout_direction = 0;

void Window::set_root_layout_direction(int p_root_dir) {
	root_layout_direction = p_root_dir;
}

// Dynamic properties.

bool Window::_set(const StringName &p_name, const Variant &p_value) {
	ERR_MAIN_THREAD_GUARD_V(false);
	String name = p_name;

	if (!name.begins_with("theme_override")) {
		return false;
	}

	if (p_value.get_type() == Variant::NIL || (p_value.get_type() == Variant::OBJECT && (Object *)p_value == nullptr)) {
		if (name.begins_with("theme_override_icons/")) {
			String dname = name.get_slicec('/', 1);
			if (theme_icon_override.has(dname)) {
				theme_icon_override[dname]->disconnect_changed(callable_mp(this, &Window::_notify_theme_override_changed));
			}
			theme_icon_override.erase(dname);
			_notify_theme_override_changed();
		} else if (name.begins_with("theme_override_styles/")) {
			String dname = name.get_slicec('/', 1);
			if (theme_style_override.has(dname)) {
				theme_style_override[dname]->disconnect_changed(callable_mp(this, &Window::_notify_theme_override_changed));
			}
			theme_style_override.erase(dname);
			_notify_theme_override_changed();
		} else if (name.begins_with("theme_override_fonts/")) {
			String dname = name.get_slicec('/', 1);
			if (theme_font_override.has(dname)) {
				theme_font_override[dname]->disconnect_changed(callable_mp(this, &Window::_notify_theme_override_changed));
			}
			theme_font_override.erase(dname);
			_notify_theme_override_changed();
		} else if (name.begins_with("theme_override_font_sizes/")) {
			String dname = name.get_slicec('/', 1);
			theme_font_size_override.erase(dname);
			_notify_theme_override_changed();
		} else if (name.begins_with("theme_override_colors/")) {
			String dname = name.get_slicec('/', 1);
			theme_color_override.erase(dname);
			_notify_theme_override_changed();
		} else if (name.begins_with("theme_override_constants/")) {
			String dname = name.get_slicec('/', 1);
			theme_constant_override.erase(dname);
			_notify_theme_override_changed();
		} else {
			return false;
		}
	} else {
		if (name.begins_with("theme_override_icons/")) {
			String dname = name.get_slicec('/', 1);
			add_theme_icon_override(dname, p_value);
		} else if (name.begins_with("theme_override_styles/")) {
			String dname = name.get_slicec('/', 1);
			add_theme_style_override(dname, p_value);
		} else if (name.begins_with("theme_override_fonts/")) {
			String dname = name.get_slicec('/', 1);
			add_theme_font_override(dname, p_value);
		} else if (name.begins_with("theme_override_font_sizes/")) {
			String dname = name.get_slicec('/', 1);
			add_theme_font_size_override(dname, p_value);
		} else if (name.begins_with("theme_override_colors/")) {
			String dname = name.get_slicec('/', 1);
			add_theme_color_override(dname, p_value);
		} else if (name.begins_with("theme_override_constants/")) {
			String dname = name.get_slicec('/', 1);
			add_theme_constant_override(dname, p_value);
		} else {
			return false;
		}
	}
	return true;
}

bool Window::_get(const StringName &p_name, Variant &r_ret) const {
	ERR_READ_THREAD_GUARD_V(false);
	String sname = p_name;

	if (!sname.begins_with("theme_override")) {
		return false;
	}

	if (sname.begins_with("theme_override_icons/")) {
		String name = sname.get_slicec('/', 1);
		r_ret = theme_icon_override.has(name) ? Variant(theme_icon_override[name]) : Variant();
	} else if (sname.begins_with("theme_override_styles/")) {
		String name = sname.get_slicec('/', 1);
		r_ret = theme_style_override.has(name) ? Variant(theme_style_override[name]) : Variant();
	} else if (sname.begins_with("theme_override_fonts/")) {
		String name = sname.get_slicec('/', 1);
		r_ret = theme_font_override.has(name) ? Variant(theme_font_override[name]) : Variant();
	} else if (sname.begins_with("theme_override_font_sizes/")) {
		String name = sname.get_slicec('/', 1);
		r_ret = theme_font_size_override.has(name) ? Variant(theme_font_size_override[name]) : Variant();
	} else if (sname.begins_with("theme_override_colors/")) {
		String name = sname.get_slicec('/', 1);
		r_ret = theme_color_override.has(name) ? Variant(theme_color_override[name]) : Variant();
	} else if (sname.begins_with("theme_override_constants/")) {
		String name = sname.get_slicec('/', 1);
		r_ret = theme_constant_override.has(name) ? Variant(theme_constant_override[name]) : Variant();
	} else {
		return false;
	}

	return true;
}

void Window::_get_property_list(List<PropertyInfo> *p_list) const {
	ERR_READ_THREAD_GUARD;

	Ref<Theme> default_theme = ThemeDB::get_singleton()->get_default_theme();

	p_list->push_back(PropertyInfo(Variant::NIL, GNAME("Theme Overrides", "theme_override_"), PROPERTY_HINT_NONE, "theme_override_", PROPERTY_USAGE_GROUP));

	{
		List<StringName> names;
		default_theme->get_color_list(get_class_name(), &names);
		for (const StringName &E : names) {
			uint32_t usage = PROPERTY_USAGE_EDITOR | PROPERTY_USAGE_CHECKABLE;
			if (theme_color_override.has(E)) {
				usage |= PROPERTY_USAGE_STORAGE | PROPERTY_USAGE_CHECKED;
			}

			p_list->push_back(PropertyInfo(Variant::COLOR, PNAME("theme_override_colors") + String("/") + E, PROPERTY_HINT_NONE, "", usage));
		}
	}
	{
		List<StringName> names;
		default_theme->get_constant_list(get_class_name(), &names);
		for (const StringName &E : names) {
			uint32_t usage = PROPERTY_USAGE_EDITOR | PROPERTY_USAGE_CHECKABLE;
			if (theme_constant_override.has(E)) {
				usage |= PROPERTY_USAGE_STORAGE | PROPERTY_USAGE_CHECKED;
			}

			p_list->push_back(PropertyInfo(Variant::INT, PNAME("theme_override_constants") + String("/") + E, PROPERTY_HINT_RANGE, "-16384,16384", usage));
		}
	}
	{
		List<StringName> names;
		default_theme->get_font_list(get_class_name(), &names);
		for (const StringName &E : names) {
			uint32_t usage = PROPERTY_USAGE_EDITOR | PROPERTY_USAGE_CHECKABLE;
			if (theme_font_override.has(E)) {
				usage |= PROPERTY_USAGE_STORAGE | PROPERTY_USAGE_CHECKED;
			}

			p_list->push_back(PropertyInfo(Variant::OBJECT, PNAME("theme_override_fonts") + String("/") + E, PROPERTY_HINT_RESOURCE_TYPE, "Font", usage));
		}
	}
	{
		List<StringName> names;
		default_theme->get_font_size_list(get_class_name(), &names);
		for (const StringName &E : names) {
			uint32_t usage = PROPERTY_USAGE_EDITOR | PROPERTY_USAGE_CHECKABLE;
			if (theme_font_size_override.has(E)) {
				usage |= PROPERTY_USAGE_STORAGE | PROPERTY_USAGE_CHECKED;
			}

			p_list->push_back(PropertyInfo(Variant::INT, PNAME("theme_override_font_sizes") + String("/") + E, PROPERTY_HINT_RANGE, "1,256,1,or_greater,suffix:px", usage));
		}
	}
	{
		List<StringName> names;
		default_theme->get_icon_list(get_class_name(), &names);
		for (const StringName &E : names) {
			uint32_t usage = PROPERTY_USAGE_EDITOR | PROPERTY_USAGE_CHECKABLE;
			if (theme_icon_override.has(E)) {
				usage |= PROPERTY_USAGE_STORAGE | PROPERTY_USAGE_CHECKED;
			}

			p_list->push_back(PropertyInfo(Variant::OBJECT, PNAME("theme_override_icons") + String("/") + E, PROPERTY_HINT_RESOURCE_TYPE, "Texture2D", usage));
		}
	}
	{
		List<StringName> names;
		default_theme->get_stylebox_list(get_class_name(), &names);
		for (const StringName &E : names) {
			uint32_t usage = PROPERTY_USAGE_EDITOR | PROPERTY_USAGE_CHECKABLE;
			if (theme_style_override.has(E)) {
				usage |= PROPERTY_USAGE_STORAGE | PROPERTY_USAGE_CHECKED;
			}

			p_list->push_back(PropertyInfo(Variant::OBJECT, PNAME("theme_override_styles") + String("/") + E, PROPERTY_HINT_RESOURCE_TYPE, "StyleBox", usage));
		}
	}
}

void Window::_validate_property(PropertyInfo &p_property) const {
	if (p_property.name == "position" && initial_position != WINDOW_INITIAL_POSITION_ABSOLUTE) {
		p_property.usage = PROPERTY_USAGE_NONE;
	}

	if (p_property.name == "current_screen" && initial_position != WINDOW_INITIAL_POSITION_CENTER_OTHER_SCREEN) {
		p_property.usage = PROPERTY_USAGE_NONE;
	}

	if (p_property.name == "theme_type_variation") {
		List<StringName> names;

		// Only the default theme and the project theme are used for the list of options.
		// This is an imposed limitation to simplify the logic needed to leverage those options.
		ThemeDB::get_singleton()->get_default_theme()->get_type_variation_list(get_class_name(), &names);
		if (ThemeDB::get_singleton()->get_project_theme().is_valid()) {
			ThemeDB::get_singleton()->get_project_theme()->get_type_variation_list(get_class_name(), &names);
		}
		names.sort_custom<StringName::AlphCompare>();

		Vector<StringName> unique_names;
		String hint_string;
		for (const StringName &E : names) {
			// Skip duplicate values.
			if (unique_names.has(E)) {
				continue;
			}

			hint_string += String(E) + ",";
			unique_names.append(E);
		}

		p_property.hint_string = hint_string;
	}
}

//

void Window::set_title(const String &p_title) {
	ERR_MAIN_THREAD_GUARD;

	title = p_title;
	tr_title = atr(p_title);
#ifdef DEBUG_ENABLED
	if (window_id == DisplayServer::MAIN_WINDOW_ID) {
		// Append a suffix to the window title to denote that the project is running
		// from a debug build (including the editor). Since this results in lower performance,
		// this should be clearly presented to the user.
		tr_title = vformat("%s (DEBUG)", tr_title);
	}
#endif

	if (embedder) {
		embedder->_sub_window_update(this);
	} else if (window_id != DisplayServer::INVALID_WINDOW_ID) {
		DisplayServer::get_singleton()->window_set_title(tr_title, window_id);
		if (keep_title_visible) {
			Size2i title_size = DisplayServer::get_singleton()->window_get_title_size(tr_title, window_id);
			Size2i size_limit = get_clamped_minimum_size();
			if (title_size.x > size_limit.x || title_size.y > size_limit.y) {
				_update_window_size();
			}
		}
	}
}

String Window::get_title() const {
	ERR_READ_THREAD_GUARD_V(String());
	return title;
}

String Window::get_translated_title() const {
	ERR_READ_THREAD_GUARD_V(String());
	return tr_title;
}

void Window::_settings_changed() {
	if (visible && initial_position != WINDOW_INITIAL_POSITION_ABSOLUTE && is_in_edited_scene_root()) {
		Size2 screen_size = Size2(GLOBAL_GET("display/window/size/viewport_width"), GLOBAL_GET("display/window/size/viewport_height"));
		position = (screen_size - size) / 2;
		if (embedder) {
			embedder->_sub_window_update(this);
		}
	}
}

void Window::set_initial_position(Window::WindowInitialPosition p_initial_position) {
	ERR_MAIN_THREAD_GUARD;

	initial_position = p_initial_position;
	_settings_changed();
	notify_property_list_changed();
}

Window::WindowInitialPosition Window::get_initial_position() const {
	ERR_READ_THREAD_GUARD_V(WINDOW_INITIAL_POSITION_ABSOLUTE);
	return initial_position;
}

void Window::set_current_screen(int p_screen) {
	ERR_MAIN_THREAD_GUARD;

	current_screen = p_screen;
	if (window_id == DisplayServer::INVALID_WINDOW_ID) {
		return;
	}
	DisplayServer::get_singleton()->window_set_current_screen(p_screen, window_id);
}

int Window::get_current_screen() const {
	ERR_READ_THREAD_GUARD_V(0);

	if (window_id != DisplayServer::INVALID_WINDOW_ID) {
		current_screen = DisplayServer::get_singleton()->window_get_current_screen(window_id);
	}
	return current_screen;
}

void Window::set_position(const Point2i &p_position) {
	ERR_MAIN_THREAD_GUARD;

	position = p_position;

	if (embedder) {
		embedder->_sub_window_update(this);

	} else if (window_id != DisplayServer::INVALID_WINDOW_ID) {
		DisplayServer::get_singleton()->window_set_position(p_position, window_id);
	}
}

Point2i Window::get_position() const {
	ERR_READ_THREAD_GUARD_V(Point2i());

	return position;
}

void Window::move_to_center() {
	ERR_MAIN_THREAD_GUARD;
	ERR_FAIL_COND(!is_inside_tree());

	Rect2 parent_rect;

	if (is_embedded()) {
		parent_rect = get_embedder()->get_visible_rect();
	} else {
		int parent_screen = DisplayServer::get_singleton()->window_get_current_screen(get_window_id());
		parent_rect.position = DisplayServer::get_singleton()->screen_get_position(parent_screen);
		parent_rect.size = DisplayServer::get_singleton()->screen_get_size(parent_screen);
	}

	if (parent_rect != Rect2()) {
		set_position(parent_rect.position + (parent_rect.size - get_size()) / 2);
	}
}

void Window::set_size(const Size2i &p_size) {
	ERR_MAIN_THREAD_GUARD;

	size = p_size;
	_update_window_size();
	_settings_changed();
}

Size2i Window::get_size() const {
	ERR_READ_THREAD_GUARD_V(Size2i());
	return size;
}

void Window::reset_size() {
	ERR_MAIN_THREAD_GUARD;
	set_size(Size2i());
}

Point2i Window::get_position_with_decorations() const {
	ERR_READ_THREAD_GUARD_V(Point2i());
	if (window_id != DisplayServer::INVALID_WINDOW_ID) {
		return DisplayServer::get_singleton()->window_get_position_with_decorations(window_id);
	}
	if (visible && is_embedded() && !get_flag(Window::FLAG_BORDERLESS)) {
		Size2 border_offset;
		if (theme_cache.embedded_border.is_valid()) {
			border_offset = theme_cache.embedded_border->get_offset();
		}
		if (theme_cache.embedded_unfocused_border.is_valid()) {
			border_offset = border_offset.max(theme_cache.embedded_unfocused_border->get_offset());
		}
		return position - border_offset;
	}
	return position;
}

Size2i Window::get_size_with_decorations() const {
	ERR_READ_THREAD_GUARD_V(Size2i());
	if (window_id != DisplayServer::INVALID_WINDOW_ID) {
		return DisplayServer::get_singleton()->window_get_size_with_decorations(window_id);
	}
	if (visible && is_embedded() && !get_flag(Window::FLAG_BORDERLESS)) {
		Size2 border_size;
		if (theme_cache.embedded_border.is_valid()) {
			border_size = theme_cache.embedded_border->get_minimum_size();
		}
		if (theme_cache.embedded_unfocused_border.is_valid()) {
			border_size = border_size.max(theme_cache.embedded_unfocused_border->get_minimum_size());
		}
		return size + border_size;
	}
	return size;
}

Size2i Window::_clamp_limit_size(const Size2i &p_limit_size) {
	// Force window limits to respect size limitations of rendering server.
	Size2i max_window_size = RS::get_singleton()->get_maximum_viewport_size();
	if (max_window_size != Size2i()) {
		return p_limit_size.clamp(Vector2i(), max_window_size);
	} else {
		return p_limit_size.maxi(0);
	}
}

void Window::_validate_limit_size() {
	// When max_size is invalid, max_size_used falls back to respect size limitations of rendering server.
	bool max_size_valid = (max_size.x > 0 || max_size.y > 0) && max_size.x >= min_size.x && max_size.y >= min_size.y;
	max_size_used = max_size_valid ? max_size : RS::get_singleton()->get_maximum_viewport_size();
}

void Window::set_max_size(const Size2i &p_max_size) {
	ERR_MAIN_THREAD_GUARD;
	Size2i max_size_clamped = _clamp_limit_size(p_max_size);
	if (max_size == max_size_clamped) {
		return;
	}
	max_size = max_size_clamped;

	_validate_limit_size();
	_update_window_size();
}

Size2i Window::get_max_size() const {
	ERR_READ_THREAD_GUARD_V(Size2i());
	return max_size;
}

void Window::set_min_size(const Size2i &p_min_size) {
	ERR_MAIN_THREAD_GUARD;
	Size2i min_size_clamped = _clamp_limit_size(p_min_size);
	if (min_size == min_size_clamped) {
		return;
	}
	min_size = min_size_clamped;

	_validate_limit_size();
	_update_window_size();
}

Size2i Window::get_min_size() const {
	ERR_READ_THREAD_GUARD_V(Size2i());
	return min_size;
}

void Window::set_mode(Mode p_mode) {
	ERR_MAIN_THREAD_GUARD;
	mode = p_mode;

	if (embedder) {
		embedder->_sub_window_update(this);

	} else if (window_id != DisplayServer::INVALID_WINDOW_ID) {
		DisplayServer::get_singleton()->window_set_mode(DisplayServer::WindowMode(p_mode), window_id);
	}
}

Window::Mode Window::get_mode() const {
	ERR_READ_THREAD_GUARD_V(MODE_WINDOWED);
	if (window_id != DisplayServer::INVALID_WINDOW_ID) {
		mode = (Mode)DisplayServer::get_singleton()->window_get_mode(window_id);
	}
	return mode;
}

void Window::set_flag(Flags p_flag, bool p_enabled) {
	ERR_MAIN_THREAD_GUARD;
	ERR_FAIL_INDEX(p_flag, FLAG_MAX);
	flags[p_flag] = p_enabled;

	if (p_flag == FLAG_TRANSPARENT) {
		set_transparent_background(p_enabled);
	}

	if (embedder) {
		embedder->_sub_window_update(this);
	} else if (window_id != DisplayServer::INVALID_WINDOW_ID) {
		if (!is_in_edited_scene_root()) {
			DisplayServer::get_singleton()->window_set_flag(DisplayServer::WindowFlags(p_flag), p_enabled, window_id);
		}
	}
}

bool Window::get_flag(Flags p_flag) const {
	ERR_READ_THREAD_GUARD_V(false);
	ERR_FAIL_INDEX_V(p_flag, FLAG_MAX, false);
	if (window_id != DisplayServer::INVALID_WINDOW_ID) {
		if (!is_in_edited_scene_root()) {
			flags[p_flag] = DisplayServer::get_singleton()->window_get_flag(DisplayServer::WindowFlags(p_flag), window_id);
		}
	}
	return flags[p_flag];
}

bool Window::is_maximize_allowed() const {
	ERR_READ_THREAD_GUARD_V(false);
	if (window_id != DisplayServer::INVALID_WINDOW_ID) {
		return DisplayServer::get_singleton()->window_is_maximize_allowed(window_id);
	}
	return true;
}

void Window::request_attention() {
	ERR_MAIN_THREAD_GUARD;
	if (window_id != DisplayServer::INVALID_WINDOW_ID) {
		DisplayServer::get_singleton()->window_request_attention(window_id);
	}
}

#ifndef DISABLE_DEPRECATED
void Window::move_to_foreground() {
	WARN_DEPRECATED_MSG(R"*(The "move_to_foreground()" method is deprecated, use "grab_focus()" instead.)*");
	grab_focus();
}
#endif // DISABLE_DEPRECATED

bool Window::can_draw() const {
	ERR_READ_THREAD_GUARD_V(false);
	if (!is_inside_tree()) {
		return false;
	}
	if (window_id != DisplayServer::INVALID_WINDOW_ID) {
		return DisplayServer::get_singleton()->window_can_draw(window_id);
	}

	return visible;
}

void Window::set_ime_active(bool p_active) {
	ERR_MAIN_THREAD_GUARD;
	if (window_id != DisplayServer::INVALID_WINDOW_ID) {
		DisplayServer::get_singleton()->window_set_ime_active(p_active, window_id);
	}
}

void Window::set_ime_position(const Point2i &p_pos) {
	ERR_MAIN_THREAD_GUARD;
	if (window_id != DisplayServer::INVALID_WINDOW_ID) {
		DisplayServer::get_singleton()->window_set_ime_position(p_pos, window_id);
	}
}

bool Window::is_embedded() const {
	ERR_READ_THREAD_GUARD_V(false);
	return get_embedder() != nullptr;
}

bool Window::is_in_edited_scene_root() const {
	ERR_READ_THREAD_GUARD_V(false);
#ifdef TOOLS_ENABLED
	return is_part_of_edited_scene();
#else
	return false;
#endif
}

void Window::_make_window() {
	ERR_FAIL_COND(window_id != DisplayServer::INVALID_WINDOW_ID);

	if (transient && transient_to_focused) {
		_make_transient();
	}

	uint32_t f = 0;
	for (int i = 0; i < FLAG_MAX; i++) {
		if (flags[i]) {
			f |= (1 << i);
		}
	}

	DisplayServer::VSyncMode vsync_mode = DisplayServer::get_singleton()->window_get_vsync_mode(DisplayServer::MAIN_WINDOW_ID);
	Rect2i window_rect;
	if (initial_position == WINDOW_INITIAL_POSITION_ABSOLUTE) {
		window_rect = Rect2i(position, size);
	} else if (initial_position == WINDOW_INITIAL_POSITION_CENTER_PRIMARY_SCREEN) {
		window_rect = Rect2i(DisplayServer::get_singleton()->screen_get_position(DisplayServer::SCREEN_PRIMARY) + (DisplayServer::get_singleton()->screen_get_size(DisplayServer::SCREEN_PRIMARY) - size) / 2, size);
	} else if (initial_position == WINDOW_INITIAL_POSITION_CENTER_MAIN_WINDOW_SCREEN) {
		window_rect = Rect2i(DisplayServer::get_singleton()->screen_get_position(DisplayServer::SCREEN_OF_MAIN_WINDOW) + (DisplayServer::get_singleton()->screen_get_size(DisplayServer::SCREEN_OF_MAIN_WINDOW) - size) / 2, size);
	} else if (initial_position == WINDOW_INITIAL_POSITION_CENTER_OTHER_SCREEN) {
		window_rect = Rect2i(DisplayServer::get_singleton()->screen_get_position(current_screen) + (DisplayServer::get_singleton()->screen_get_size(current_screen) - size) / 2, size);
	} else if (initial_position == WINDOW_INITIAL_POSITION_CENTER_SCREEN_WITH_MOUSE_FOCUS) {
		window_rect = Rect2i(DisplayServer::get_singleton()->screen_get_position(DisplayServer::SCREEN_WITH_MOUSE_FOCUS) + (DisplayServer::get_singleton()->screen_get_size(DisplayServer::SCREEN_WITH_MOUSE_FOCUS) - size) / 2, size);
	} else if (initial_position == WINDOW_INITIAL_POSITION_CENTER_SCREEN_WITH_KEYBOARD_FOCUS) {
		window_rect = Rect2i(DisplayServer::get_singleton()->screen_get_position(DisplayServer::SCREEN_WITH_KEYBOARD_FOCUS) + (DisplayServer::get_singleton()->screen_get_size(DisplayServer::SCREEN_WITH_KEYBOARD_FOCUS) - size) / 2, size);
	}

	window_id = DisplayServer::get_singleton()->create_sub_window(DisplayServer::WindowMode(mode), vsync_mode, f, window_rect, is_in_edited_scene_root() ? false : exclusive, transient_parent ? transient_parent->window_id : DisplayServer::INVALID_WINDOW_ID);
	ERR_FAIL_COND(window_id == DisplayServer::INVALID_WINDOW_ID);
	DisplayServer::get_singleton()->window_set_max_size(Size2i(), window_id);
	DisplayServer::get_singleton()->window_set_min_size(Size2i(), window_id);
	DisplayServer::get_singleton()->window_set_mouse_passthrough(mpath, window_id);
	DisplayServer::get_singleton()->window_set_title(tr_title, window_id);
	DisplayServer::get_singleton()->window_attach_instance_id(get_instance_id(), window_id);

	_update_window_size();

	if (transient_parent) {
		for (const Window *E : transient_children) {
			if (E->window_id != DisplayServer::INVALID_WINDOW_ID) {
				DisplayServer::get_singleton()->window_set_transient(E->window_id, transient_parent->window_id);
			}
		}
	}

	_update_window_callbacks();

	RS::get_singleton()->viewport_set_update_mode(get_viewport_rid(), RS::VIEWPORT_UPDATE_WHEN_VISIBLE);
	DisplayServer::get_singleton()->show_window(window_id);
}

void Window::_update_from_window() {
	ERR_FAIL_COND(window_id == DisplayServer::INVALID_WINDOW_ID);
	mode = (Mode)DisplayServer::get_singleton()->window_get_mode(window_id);
	for (int i = 0; i < FLAG_MAX; i++) {
		flags[i] = DisplayServer::get_singleton()->window_get_flag(DisplayServer::WindowFlags(i), window_id);
	}
}

void Window::_clear_window() {
	ERR_FAIL_COND(window_id == DisplayServer::INVALID_WINDOW_ID);

	bool had_focus = has_focus();

	if (transient_parent && transient_parent->window_id != DisplayServer::INVALID_WINDOW_ID) {
		DisplayServer::get_singleton()->window_set_transient(window_id, DisplayServer::INVALID_WINDOW_ID);
	}

	for (const Window *E : transient_children) {
		if (E->window_id != DisplayServer::INVALID_WINDOW_ID) {
			DisplayServer::get_singleton()->window_set_transient(E->window_id, DisplayServer::INVALID_WINDOW_ID);
		}
	}

	_update_from_window();

	DisplayServer::get_singleton()->delete_sub_window(window_id);
	window_id = DisplayServer::INVALID_WINDOW_ID;

	// If closing window was focused and has a parent, return focus.
	if (had_focus && transient_parent) {
		transient_parent->grab_focus();
	}

	_update_viewport_size();
	RS::get_singleton()->viewport_set_update_mode(get_viewport_rid(), RS::VIEWPORT_UPDATE_DISABLED);

	if (transient && transient_to_focused) {
		_clear_transient();
	}
}

void Window::_rect_changed_callback(const Rect2i &p_callback) {
	//we must always accept this as the truth
	if (size == p_callback.size && position == p_callback.position) {
		return;
	}

	if (position != p_callback.position) {
		position = p_callback.position;
		_propagate_window_notification(this, NOTIFICATION_WM_POSITION_CHANGED);
<<<<<<< HEAD
		emit_signal(SceneStringName(position_changed));
=======
>>>>>>> f9695ef8
	}

	if (size != p_callback.size) {
		size = p_callback.size;
		_update_viewport_size();
	}
}

void Window::_propagate_window_notification(Node *p_node, int p_notification) {
	p_node->notification(p_notification);
	for (int i = 0; i < p_node->get_child_count(); i++) {
		Node *child = p_node->get_child(i);
		Window *window = Object::cast_to<Window>(child);
		if (window) {
			continue;
		}
		_propagate_window_notification(child, p_notification);
	}
}

void Window::_event_callback(DisplayServer::WindowEvent p_event) {
	switch (p_event) {
		case DisplayServer::WINDOW_EVENT_MOUSE_ENTER: {
			if (!is_inside_tree()) {
				return;
			}
			Window *root = get_tree()->get_root();
			if (mouse_in_window && root->gui.windowmanager_window_over == this) {
				return;
			}
			if (root->gui.windowmanager_window_over) {
#ifdef DEV_ENABLED
				WARN_PRINT_ONCE("Entering a window while a window is hovered should never happen in DisplayServer.");
#endif // DEV_ENABLED
				root->gui.windowmanager_window_over->_event_callback(DisplayServer::WINDOW_EVENT_MOUSE_EXIT);
			}
			_propagate_window_notification(this, NOTIFICATION_WM_MOUSE_ENTER);
			root->gui.windowmanager_window_over = this;
			mouse_in_window = true;
			if (DisplayServer::get_singleton()->has_feature(DisplayServer::FEATURE_CURSOR_SHAPE)) {
				DisplayServer::get_singleton()->cursor_set_shape(DisplayServer::CURSOR_ARROW); //restore cursor shape
			}
		} break;
		case DisplayServer::WINDOW_EVENT_MOUSE_EXIT: {
			if (!is_inside_tree()) {
				return;
			}
			// Ensure keeping the order of input events and window events when input events are buffered or accumulated.
			Input::get_singleton()->flush_buffered_events();

			Window *root = get_tree()->get_root();
			if (!root->gui.windowmanager_window_over) {
#ifdef DEV_ENABLED
				WARN_PRINT_ONCE("Exiting a window while no window is hovered should never happen in DisplayServer.");
#endif // DEV_ENABLED
				return;
			}
			mouse_in_window = false;
			root->gui.windowmanager_window_over->_mouse_leave_viewport();
			root->gui.windowmanager_window_over = nullptr;
			_propagate_window_notification(this, NOTIFICATION_WM_MOUSE_EXIT);
		} break;
		case DisplayServer::WINDOW_EVENT_FOCUS_IN: {
			focused = true;
			_propagate_window_notification(this, NOTIFICATION_WM_WINDOW_FOCUS_IN);
			emit_signal(SceneStringName(focus_entered));
		} break;
		case DisplayServer::WINDOW_EVENT_FOCUS_OUT: {
			focused = false;
			_propagate_window_notification(this, NOTIFICATION_WM_WINDOW_FOCUS_OUT);
			emit_signal(SceneStringName(focus_exited));
		} break;
		case DisplayServer::WINDOW_EVENT_CLOSE_REQUEST: {
			if (exclusive_child != nullptr) {
				break; //has an exclusive child, can't get events until child is closed
			}
			_propagate_window_notification(this, NOTIFICATION_WM_CLOSE_REQUEST);
			emit_signal(SNAME("close_requested"));
		} break;
		case DisplayServer::WINDOW_EVENT_GO_BACK_REQUEST: {
			_propagate_window_notification(this, NOTIFICATION_WM_GO_BACK_REQUEST);
			emit_signal(SNAME("go_back_requested"));
		} break;
		case DisplayServer::WINDOW_EVENT_DPI_CHANGE: {
			_update_viewport_size();
			_propagate_window_notification(this, NOTIFICATION_WM_DPI_CHANGE);
			emit_signal(SNAME("dpi_changed"));
		} break;
		case DisplayServer::WINDOW_EVENT_TITLEBAR_CHANGE: {
			emit_signal(SNAME("titlebar_changed"));
		} break;
		case DisplayServer::WINDOW_EVENT_POSITION_CHANGED: {
			emit_signal(SNAME("position_changed"));
		} break;
	}
}

void Window::update_mouse_cursor_state() {
	ERR_MAIN_THREAD_GUARD;
	// Update states based on mouse cursor position.
	// This includes updated mouse_enter or mouse_exit signals or the current mouse cursor shape.
	// These details are set in Viewport::_gui_input_event. To instantly
	// see the changes in the viewport, we need to trigger a mouse motion event.
	// This function should be called whenever scene tree changes affect the mouse cursor.
	Ref<InputEventMouseMotion> mm;
	Vector2 pos = get_mouse_position();
	Transform2D xform = get_global_canvas_transform().affine_inverse();
	mm.instantiate();
	mm->set_position(pos);
	mm->set_global_position(xform.xform(pos));
	mm->set_device(InputEvent::DEVICE_ID_INTERNAL);
	push_input(mm, true);
}

void Window::show() {
	ERR_MAIN_THREAD_GUARD;
	set_visible(true);
}

void Window::hide() {
	ERR_MAIN_THREAD_GUARD;
	set_visible(false);
}

void Window::set_visible(bool p_visible) {
	ERR_MAIN_THREAD_GUARD;
	if (visible == p_visible) {
		return;
	}

	if (!is_inside_tree()) {
		visible = p_visible;
		return;
	}

	ERR_FAIL_NULL_MSG(get_parent(), "Can't change visibility of main window.");

	visible = p_visible;

	// Stop any queued resizing, as the window will be resized right now.
	updating_child_controls = false;

	Viewport *embedder_vp = get_embedder();

	if (!embedder_vp) {
		if (!p_visible && window_id != DisplayServer::INVALID_WINDOW_ID) {
			_clear_window();
		}
		if (p_visible && window_id == DisplayServer::INVALID_WINDOW_ID) {
			_make_window();
		}
	} else {
		if (visible) {
			embedder = embedder_vp;
			if (initial_position != WINDOW_INITIAL_POSITION_ABSOLUTE) {
				if (is_in_edited_scene_root()) {
					Size2 screen_size = Size2(GLOBAL_GET("display/window/size/viewport_width"), GLOBAL_GET("display/window/size/viewport_height"));
					position = (screen_size - size) / 2;
				} else {
					position = (embedder->get_visible_rect().size - size) / 2;
				}
			}
			embedder->_sub_window_register(this);
			RS::get_singleton()->viewport_set_update_mode(get_viewport_rid(), RS::VIEWPORT_UPDATE_WHEN_PARENT_VISIBLE);
		} else {
			embedder->_sub_window_remove(this);
			embedder = nullptr;
			RS::get_singleton()->viewport_set_update_mode(get_viewport_rid(), RS::VIEWPORT_UPDATE_DISABLED);
		}
		_update_window_size();
	}

	if (!visible) {
		focused = false;
	}
	notification(NOTIFICATION_VISIBILITY_CHANGED);
	emit_signal(SceneStringName(visibility_changed));

	RS::get_singleton()->viewport_set_active(get_viewport_rid(), visible);

	//update transient exclusive
	if (transient_parent) {
		_set_transient_exclusive_child(true);
	}
}

void Window::_clear_transient() {
	if (transient_parent) {
		if (transient_parent->window_id != DisplayServer::INVALID_WINDOW_ID && window_id != DisplayServer::INVALID_WINDOW_ID) {
			DisplayServer::get_singleton()->window_set_transient(window_id, DisplayServer::INVALID_WINDOW_ID);
		}
		transient_parent->transient_children.erase(this);
		if (transient_parent->exclusive_child == this) {
			transient_parent->exclusive_child = nullptr;
		}
		transient_parent = nullptr;
	}
}

void Window::_make_transient() {
	if (!get_parent()) {
		//main window, can't be transient
		return;
	}
	//find transient parent

	Window *window = nullptr;

	if (!is_embedded() && transient_to_focused) {
		DisplayServer::WindowID focused_window_id = DisplayServer::get_singleton()->get_focused_window();
		if (focused_window_id != DisplayServer::INVALID_WINDOW_ID) {
			window = Object::cast_to<Window>(ObjectDB::get_instance(DisplayServer::get_singleton()->window_get_attached_instance_id(focused_window_id)));
		}
	}

	if (!window) {
		Viewport *vp = get_parent()->get_viewport();
		while (vp) {
			window = Object::cast_to<Window>(vp);
			if (window) {
				break;
			}
			if (!vp->get_parent()) {
				break;
			}

			vp = vp->get_parent()->get_viewport();
		}
	}

	if (window) {
		transient_parent = window;
		window->transient_children.insert(this);
		_set_transient_exclusive_child();
	}

	//see if we can make transient
	if (transient_parent->window_id != DisplayServer::INVALID_WINDOW_ID && window_id != DisplayServer::INVALID_WINDOW_ID) {
		DisplayServer::get_singleton()->window_set_transient(window_id, transient_parent->window_id);
	}
}

void Window::_set_transient_exclusive_child(bool p_clear_invalid) {
	if (exclusive && visible && is_inside_tree()) {
		if (!is_in_edited_scene_root()) {
			// Transient parent has another exclusive child.
			if (transient_parent->exclusive_child && transient_parent->exclusive_child != this) {
				ERR_PRINT(vformat("Attempting to make child window exclusive, but the parent window already has another exclusive child. This window: %s, parent window: %s, current exclusive child window: %s", get_description(), transient_parent->get_description(), transient_parent->exclusive_child->get_description()));
			}
			transient_parent->exclusive_child = this;
		}
	} else if (p_clear_invalid) {
		if (transient_parent->exclusive_child == this) {
			transient_parent->exclusive_child = nullptr;
		}
	}
}

void Window::set_transient(bool p_transient) {
	ERR_MAIN_THREAD_GUARD;
	if (transient == p_transient) {
		return;
	}

	transient = p_transient;

	if (!is_inside_tree()) {
		return;
	}

	if (transient) {
		if (!transient_to_focused) {
			_make_transient();
		}
	} else {
		_clear_transient();
	}
}

bool Window::is_transient() const {
	return transient;
}

void Window::set_transient_to_focused(bool p_transient_to_focused) {
	ERR_MAIN_THREAD_GUARD;
	if (transient_to_focused == p_transient_to_focused) {
		return;
	}

	transient_to_focused = p_transient_to_focused;
}

bool Window::is_transient_to_focused() const {
	ERR_READ_THREAD_GUARD_V(false);
	return transient_to_focused;
}

void Window::set_exclusive(bool p_exclusive) {
	ERR_MAIN_THREAD_GUARD;
	if (exclusive == p_exclusive) {
		return;
	}

	exclusive = p_exclusive;

	if (!embedder && window_id != DisplayServer::INVALID_WINDOW_ID) {
		if (is_in_edited_scene_root()) {
			DisplayServer::get_singleton()->window_set_exclusive(window_id, false);
		} else {
			DisplayServer::get_singleton()->window_set_exclusive(window_id, exclusive);
		}
	}

	if (transient_parent) {
		_set_transient_exclusive_child(true);
	}
}

bool Window::is_exclusive() const {
	ERR_READ_THREAD_GUARD_V(false);
	return exclusive;
}

bool Window::is_visible() const {
	ERR_READ_THREAD_GUARD_V(false);
	return visible;
}

Size2i Window::_clamp_window_size(const Size2i &p_size) {
	Size2i window_size_clamped = p_size;
	Size2 minsize = get_clamped_minimum_size();
	window_size_clamped = window_size_clamped.max(minsize);

	if (max_size_used != Size2i()) {
		window_size_clamped = window_size_clamped.min(max_size_used);
	}

	return window_size_clamped;
}

void Window::_update_window_size() {
	Size2i size_limit = get_clamped_minimum_size();
	if (!embedder && window_id != DisplayServer::INVALID_WINDOW_ID && keep_title_visible) {
		Size2i title_size = DisplayServer::get_singleton()->window_get_title_size(tr_title, window_id);
		size_limit = size_limit.max(title_size);
	}

	size = size.max(size_limit);

	bool reset_min_first = false;

	if (max_size_used != Size2i()) {
		// Force window size to respect size limitations of max_size_used.
		size = size.min(max_size_used);

		if (size_limit.x > max_size_used.x) {
			size_limit.x = max_size_used.x;
			reset_min_first = true;
		}
		if (size_limit.y > max_size_used.y) {
			size_limit.y = max_size_used.y;
			reset_min_first = true;
		}
	}

	if (embedder) {
		size = size.maxi(1);

		embedder->_sub_window_update(this);
	} else if (window_id != DisplayServer::INVALID_WINDOW_ID) {
<<<<<<< HEAD
		// When embedded, we can't resize the main window.
		if (window_id != DisplayServer::MAIN_WINDOW_ID || !Engine::get_singleton()->is_embedded()) {
=======
		// When main window embedded in the editor, we can't resize the main window.
		if (window_id != DisplayServer::MAIN_WINDOW_ID || !Engine::get_singleton()->is_embedded_in_editor()) {
>>>>>>> f9695ef8
			if (reset_min_first && wrap_controls) {
				// Avoid an error if setting max_size to a value between min_size and the previous size_limit.
				DisplayServer::get_singleton()->window_set_min_size(Size2i(), window_id);
			}

			DisplayServer::get_singleton()->window_set_max_size(max_size_used, window_id);
			DisplayServer::get_singleton()->window_set_min_size(size_limit, window_id);
			DisplayServer::get_singleton()->window_set_size(size, window_id);
		}
	}

	//update the viewport
	_update_viewport_size();
}

void Window::_update_viewport_size() {
	//update the viewport part

	Size2i final_size;
	Size2i final_size_override;
	Rect2i attach_to_screen_rect(Point2i(), size);
	double font_oversampling = 1.0;
	window_transform = Transform2D();

	if (content_scale_stretch == Window::CONTENT_SCALE_STRETCH_INTEGER) {
		// We always want to make sure that the content scale factor is a whole
		// number, else there will be pixel wobble no matter what.
		content_scale_factor = Math::floor(content_scale_factor);

		// A content scale factor of zero is pretty useless.
		if (content_scale_factor < 1) {
			content_scale_factor = 1;
		}
	}

	if (content_scale_mode == CONTENT_SCALE_MODE_DISABLED || content_scale_size.x == 0 || content_scale_size.y == 0) {
		font_oversampling = content_scale_factor;
		final_size = size;
		final_size_override = Size2(size) / content_scale_factor;
	} else {
		//actual screen video mode
		Size2 video_mode = size;
		Size2 desired_res = content_scale_size;

		Size2 viewport_size;
		Size2 screen_size;

		float viewport_aspect = desired_res.aspect();
		float video_mode_aspect = video_mode.aspect();

		if (content_scale_aspect == CONTENT_SCALE_ASPECT_IGNORE || Math::is_equal_approx(viewport_aspect, video_mode_aspect)) {
			//same aspect or ignore aspect
			viewport_size = desired_res;
			screen_size = video_mode;
		} else if (viewport_aspect < video_mode_aspect) {
			// screen ratio is smaller vertically

			if (content_scale_aspect == CONTENT_SCALE_ASPECT_KEEP_HEIGHT || content_scale_aspect == CONTENT_SCALE_ASPECT_EXPAND) {
				//will stretch horizontally
				viewport_size.x = desired_res.y * video_mode_aspect;
				viewport_size.y = desired_res.y;
				screen_size = video_mode;

			} else {
				//will need black bars
				viewport_size = desired_res;
				screen_size.x = video_mode.y * viewport_aspect;
				screen_size.y = video_mode.y;
			}
		} else {
			//screen ratio is smaller horizontally
			if (content_scale_aspect == CONTENT_SCALE_ASPECT_KEEP_WIDTH || content_scale_aspect == CONTENT_SCALE_ASPECT_EXPAND) {
				//will stretch horizontally
				viewport_size.x = desired_res.x;
				viewport_size.y = desired_res.x / video_mode_aspect;
				screen_size = video_mode;

			} else {
				//will need black bars
				viewport_size = desired_res;
				screen_size.x = video_mode.x;
				screen_size.y = video_mode.x / viewport_aspect;
			}
		}

		screen_size = screen_size.floor();
		viewport_size = viewport_size.floor();

		if (content_scale_stretch == Window::CONTENT_SCALE_STRETCH_INTEGER) {
			Size2i screen_scale = (screen_size / viewport_size).floor();
			int scale_factor = MIN(screen_scale.x, screen_scale.y);

			if (scale_factor < 1) {
				scale_factor = 1;
			}

			screen_size = viewport_size * scale_factor;
		}

		Size2 margin;
		Size2 offset;

		if (screen_size.x < video_mode.x) {
			margin.x = Math::round((video_mode.x - screen_size.x) / 2.0);
			offset.x = Math::round(margin.x * viewport_size.y / screen_size.y);
		}

		if (screen_size.y < video_mode.y) {
			margin.y = Math::round((video_mode.y - screen_size.y) / 2.0);
			offset.y = Math::round(margin.y * viewport_size.x / screen_size.x);
		}

		switch (content_scale_mode) {
			case CONTENT_SCALE_MODE_DISABLED: {
				// Already handled above
				//_update_font_oversampling(1.0);
			} break;
			case CONTENT_SCALE_MODE_CANVAS_ITEMS: {
				final_size = screen_size;
				final_size_override = viewport_size / content_scale_factor;
				attach_to_screen_rect = Rect2(margin, screen_size);
				font_oversampling = (screen_size.x / viewport_size.x) * content_scale_factor;

				window_transform.translate_local(margin);
			} break;
			case CONTENT_SCALE_MODE_VIEWPORT: {
				final_size = (viewport_size / content_scale_factor).floor();
				attach_to_screen_rect = Rect2(margin, screen_size);

				window_transform.translate_local(margin);
				if (final_size.x != 0 && final_size.y != 0) {
					Transform2D scale_transform;
					scale_transform.scale(Vector2(attach_to_screen_rect.size) / Vector2(final_size));
					window_transform *= scale_transform;
				}
			} break;
		}
	}

	bool allocate = is_inside_tree() && visible && (window_id != DisplayServer::INVALID_WINDOW_ID || embedder != nullptr);
	bool ci_updated = _set_size(final_size, final_size_override, allocate);

	if (window_id != DisplayServer::INVALID_WINDOW_ID) {
		RenderingServer::get_singleton()->viewport_attach_to_screen(get_viewport_rid(), attach_to_screen_rect, window_id);
	} else {
		RenderingServer::get_singleton()->viewport_attach_to_screen(get_viewport_rid(), Rect2i(), DisplayServer::INVALID_WINDOW_ID);
	}

	if (window_id == DisplayServer::MAIN_WINDOW_ID) {
		if (!use_font_oversampling) {
			font_oversampling = 1.0;
		}
		if (!Math::is_equal_approx(TS->font_get_global_oversampling(), font_oversampling)) {
			TS->font_set_global_oversampling(font_oversampling);
			if (!ci_updated) {
				update_canvas_items();
				emit_signal(SNAME("size_changed"));
			}
		}
	}

	notification(NOTIFICATION_WM_SIZE_CHANGED);

	if (embedder) {
		embedder->_sub_window_update(this);
	}
}

void Window::_update_window_callbacks() {
	DisplayServer::get_singleton()->window_set_rect_changed_callback(callable_mp(this, &Window::_rect_changed_callback), window_id);
	DisplayServer::get_singleton()->window_set_window_event_callback(callable_mp(this, &Window::_event_callback), window_id);
	DisplayServer::get_singleton()->window_set_input_event_callback(callable_mp(this, &Window::_window_input), window_id);
	DisplayServer::get_singleton()->window_set_input_text_callback(callable_mp(this, &Window::_window_input_text), window_id);
	DisplayServer::get_singleton()->window_set_drop_files_callback(callable_mp(this, &Window::_window_drop_files), window_id);
}

void Window::set_force_native(bool p_force_native) {
	if (force_native == p_force_native) {
		return;
	}
	if (is_visible() && !is_in_edited_scene_root()) {
		ERR_FAIL_MSG("Can't change \"force_native\" while a window is displayed. Consider hiding window before changing this value.");
	}
	force_native = p_force_native;
}

bool Window::get_force_native() const {
	return force_native;
}

Viewport *Window::get_embedder() const {
	ERR_READ_THREAD_GUARD_V(nullptr);
	if (force_native && DisplayServer::get_singleton()->has_feature(DisplayServer::FEATURE_SUBWINDOWS) && !is_in_edited_scene_root()) {
		return nullptr;
	}

	Viewport *vp = get_parent_viewport();

	while (vp) {
		if (vp->is_embedding_subwindows()) {
			return vp;
		}

		if (vp->get_parent()) {
			vp = vp->get_parent()->get_viewport();
		} else {
			vp = nullptr;
		}
	}
	return nullptr;
}

void Window::_notification(int p_what) {
	ERR_MAIN_THREAD_GUARD;
	switch (p_what) {
		case NOTIFICATION_POSTINITIALIZE: {
			initialized = true;

			_invalidate_theme_cache();
			_update_theme_item_cache();
		} break;

		case NOTIFICATION_PARENTED: {
			theme_owner->assign_theme_on_parented(this);
		} break;

		case NOTIFICATION_UNPARENTED: {
			theme_owner->clear_theme_on_unparented(this);
		} break;

		case NOTIFICATION_ENTER_TREE: {
			if (is_in_edited_scene_root()) {
				if (!ProjectSettings::get_singleton()->is_connected("settings_changed", callable_mp(this, &Window::_settings_changed))) {
					ProjectSettings::get_singleton()->connect("settings_changed", callable_mp(this, &Window::_settings_changed));
				}
			}

			bool embedded = false;
			{
				embedder = get_embedder();
				if (embedder) {
					embedded = true;
					if (!visible) {
						embedder = nullptr; // Not yet since not visible.
					}
				}
			}

			if (embedded) {
				// Create as embedded.
				if (embedder) {
					if (initial_position != WINDOW_INITIAL_POSITION_ABSOLUTE) {
						if (is_in_edited_scene_root()) {
							Size2 screen_size = Size2(GLOBAL_GET("display/window/size/viewport_width"), GLOBAL_GET("display/window/size/viewport_height"));
							position = (screen_size - size) / 2;
						} else {
							position = (embedder->get_visible_rect().size - size) / 2;
						}
					}
					embedder->_sub_window_register(this);
					RS::get_singleton()->viewport_set_update_mode(get_viewport_rid(), RS::VIEWPORT_UPDATE_WHEN_PARENT_VISIBLE);
					_update_window_size();
				}

			} else {
				if (!get_parent()) {
					// It's the root window!
					visible = true; // Always visible.
					window_id = DisplayServer::MAIN_WINDOW_ID;
					DisplayServer::get_singleton()->window_attach_instance_id(get_instance_id(), window_id);
					_update_from_window();
					// Since this window already exists (created on start), we must update pos and size from it.
					{
						position = DisplayServer::get_singleton()->window_get_position(window_id);
						size = DisplayServer::get_singleton()->window_get_size(window_id);
						focused = DisplayServer::get_singleton()->window_is_focused(window_id);
					}
					_update_window_size(); // Inform DisplayServer of minimum and maximum size.
					_update_viewport_size(); // Then feed back to the viewport.
					_update_window_callbacks();
					// Simulate mouse-enter event when mouse is over the window, since OS event might arrive before setting callbacks.
					if (!mouse_in_window && Rect2(position, size).has_point(DisplayServer::get_singleton()->mouse_get_position())) {
						_event_callback(DisplayServer::WINDOW_EVENT_MOUSE_ENTER);
					}
					RS::get_singleton()->viewport_set_update_mode(get_viewport_rid(), RS::VIEWPORT_UPDATE_WHEN_VISIBLE);
					if (DisplayServer::get_singleton()->window_get_flag(DisplayServer::WindowFlags(FLAG_TRANSPARENT), window_id)) {
						set_transparent_background(true);
					}
				} else {
					// Create.
					if (visible) {
						_make_window();
					}
				}
			}

			if (transient && !transient_to_focused) {
				_make_transient();
			}
			if (visible) {
				notification(NOTIFICATION_VISIBILITY_CHANGED);
				emit_signal(SceneStringName(visibility_changed));
				RS::get_singleton()->viewport_set_active(get_viewport_rid(), true);
			}

			// Emits NOTIFICATION_THEME_CHANGED internally.
			set_theme_context(ThemeDB::get_singleton()->get_nearest_theme_context(this));
		} break;

		case NOTIFICATION_READY: {
			if (wrap_controls) {
				// Finish any resizing immediately so it doesn't interfere on stuff overriding _ready().
				_update_child_controls();
			}
		} break;

		case NOTIFICATION_THEME_CHANGED: {
			emit_signal(SceneStringName(theme_changed));
			_invalidate_theme_cache();
			_update_theme_item_cache();
		} break;

		case NOTIFICATION_TRANSLATION_CHANGED: {
			_invalidate_theme_cache();
			_update_theme_item_cache();

			tr_title = atr(title);
#ifdef DEBUG_ENABLED
			if (window_id == DisplayServer::MAIN_WINDOW_ID) {
				// Append a suffix to the window title to denote that the project is running
				// from a debug build (including the editor). Since this results in lower performance,
				// this should be clearly presented to the user.
				tr_title = vformat("%s (DEBUG)", tr_title);
			}
#endif

			if (!embedder && window_id != DisplayServer::INVALID_WINDOW_ID) {
				DisplayServer::get_singleton()->window_set_title(tr_title, window_id);
				if (keep_title_visible) {
					Size2i title_size = DisplayServer::get_singleton()->window_get_title_size(tr_title, window_id);
					Size2i size_limit = get_clamped_minimum_size();
					if (title_size.x > size_limit.x || title_size.y > size_limit.y) {
						_update_window_size();
					}
				}
			}
		} break;

		case NOTIFICATION_VISIBILITY_CHANGED: {
			if (unparent_when_invisible && !is_visible()) {
				Node *p = get_parent();
				if (p) {
					p->remove_child(this);
				}
			}
		} break;

		case NOTIFICATION_EXIT_TREE: {
			if (ProjectSettings::get_singleton()->is_connected("settings_changed", callable_mp(this, &Window::_settings_changed))) {
				ProjectSettings::get_singleton()->disconnect("settings_changed", callable_mp(this, &Window::_settings_changed));
			}

			set_theme_context(nullptr, false);

			if (transient) {
				_clear_transient();
			}

			if (!is_embedded() && window_id != DisplayServer::INVALID_WINDOW_ID) {
				if (window_id == DisplayServer::MAIN_WINDOW_ID) {
					RS::get_singleton()->viewport_set_update_mode(get_viewport_rid(), RS::VIEWPORT_UPDATE_DISABLED);
					_update_window_callbacks();
				} else {
					_clear_window();
				}
			} else {
				if (embedder) {
					embedder->_sub_window_remove(this);
					embedder = nullptr;
					RS::get_singleton()->viewport_set_update_mode(get_viewport_rid(), RS::VIEWPORT_UPDATE_DISABLED);
				}
				_update_viewport_size(); //called by clear and make, which does not happen here
			}

			RS::get_singleton()->viewport_set_active(get_viewport_rid(), false);
		} break;

		case NOTIFICATION_VP_MOUSE_ENTER: {
			emit_signal(SceneStringName(mouse_entered));
		} break;

		case NOTIFICATION_VP_MOUSE_EXIT: {
			emit_signal(SceneStringName(mouse_exited));
		} break;
	}
}

void Window::set_content_scale_size(const Size2i &p_size) {
	ERR_MAIN_THREAD_GUARD;
	ERR_FAIL_COND(p_size.x < 0);
	ERR_FAIL_COND(p_size.y < 0);
	content_scale_size = p_size;
	_update_viewport_size();
}

Size2i Window::get_content_scale_size() const {
	ERR_READ_THREAD_GUARD_V(Size2i());
	return content_scale_size;
}

void Window::set_content_scale_mode(ContentScaleMode p_mode) {
	ERR_MAIN_THREAD_GUARD;
	content_scale_mode = p_mode;
	_update_viewport_size();
}

Window::ContentScaleMode Window::get_content_scale_mode() const {
	ERR_READ_THREAD_GUARD_V(CONTENT_SCALE_MODE_DISABLED);
	return content_scale_mode;
}

void Window::set_content_scale_aspect(ContentScaleAspect p_aspect) {
	ERR_MAIN_THREAD_GUARD;
	content_scale_aspect = p_aspect;
	_update_viewport_size();
}

Window::ContentScaleAspect Window::get_content_scale_aspect() const {
	ERR_READ_THREAD_GUARD_V(CONTENT_SCALE_ASPECT_IGNORE);
	return content_scale_aspect;
}

void Window::set_content_scale_stretch(ContentScaleStretch p_stretch) {
	content_scale_stretch = p_stretch;
	_update_viewport_size();
}

Window::ContentScaleStretch Window::get_content_scale_stretch() const {
	return content_scale_stretch;
}

void Window::set_keep_title_visible(bool p_title_visible) {
	if (keep_title_visible == p_title_visible) {
		return;
	}
	keep_title_visible = p_title_visible;
	if (window_id != DisplayServer::INVALID_WINDOW_ID) {
		_update_window_size();
	}
}

bool Window::get_keep_title_visible() const {
	return keep_title_visible;
}

void Window::set_content_scale_factor(real_t p_factor) {
	ERR_MAIN_THREAD_GUARD;
	ERR_FAIL_COND(p_factor <= 0);
	content_scale_factor = p_factor;
	_update_viewport_size();
}

real_t Window::get_content_scale_factor() const {
	ERR_READ_THREAD_GUARD_V(0);
	return content_scale_factor;
}

void Window::set_use_font_oversampling(bool p_oversampling) {
	ERR_MAIN_THREAD_GUARD;
	if (is_inside_tree() && window_id != DisplayServer::MAIN_WINDOW_ID) {
		ERR_FAIL_MSG("Only the root window can set and use font oversampling.");
	}
	use_font_oversampling = p_oversampling;
	_update_viewport_size();
}

bool Window::is_using_font_oversampling() const {
	ERR_READ_THREAD_GUARD_V(false);
	return use_font_oversampling;
}

DisplayServer::WindowID Window::get_window_id() const {
	ERR_READ_THREAD_GUARD_V(DisplayServer::INVALID_WINDOW_ID);
	if (embedder) {
		return parent->get_window_id();
	}
	return window_id;
}

void Window::set_mouse_passthrough_polygon(const Vector<Vector2> &p_region) {
	ERR_MAIN_THREAD_GUARD;
	mpath = p_region;
	if (window_id == DisplayServer::INVALID_WINDOW_ID) {
		return;
	}
	DisplayServer::get_singleton()->window_set_mouse_passthrough(mpath, window_id);
}

Vector<Vector2> Window::get_mouse_passthrough_polygon() const {
	return mpath;
}

void Window::set_wrap_controls(bool p_enable) {
	ERR_MAIN_THREAD_GUARD;
	wrap_controls = p_enable;

	if (!is_inside_tree()) {
		return;
	}

	if (updating_child_controls) {
		_update_child_controls();
	} else {
		_update_window_size();
	}
}

bool Window::is_wrapping_controls() const {
	ERR_READ_THREAD_GUARD_V(false);
	return wrap_controls;
}

Size2 Window::_get_contents_minimum_size() const {
	Size2 max;

	for (int i = 0; i < get_child_count(); i++) {
		Control *c = Object::cast_to<Control>(get_child(i));
		if (c) {
			Point2i pos = c->get_position();
			Size2i min = c->get_combined_minimum_size();

			max = max.max(pos + min);
		}
	}

	return max * content_scale_factor;
}

void Window::child_controls_changed() {
	ERR_MAIN_THREAD_GUARD;
	if (!is_inside_tree() || !visible || updating_child_controls) {
		return;
	}

	updating_child_controls = true;
	callable_mp(this, &Window::_update_child_controls).call_deferred();
}

void Window::_update_child_controls() {
	if (!updating_child_controls) {
		return;
	}

	_update_window_size();

	updating_child_controls = false;
}

bool Window::_can_consume_input_events() const {
	return exclusive_child == nullptr;
}

void Window::_window_input(const Ref<InputEvent> &p_ev) {
	ERR_MAIN_THREAD_GUARD;

	if (exclusive_child != nullptr) {
		if (!is_embedding_subwindows()) { // Not embedding, no need for event.
			return;
		}
	}

	// If the event needs to be handled in a Window-derived class, then it should overwrite
	// `_input_from_window` instead of subscribing to the `window_input` signal, because the signal
	// filters out internal events.
	_input_from_window(p_ev);

	if (p_ev->get_device() != InputEvent::DEVICE_ID_INTERNAL && is_inside_tree()) {
		emit_signal(SceneStringName(window_input), p_ev);
	}

	if (is_inside_tree()) {
		push_input(p_ev);
	}
}

void Window::_window_input_text(const String &p_text) {
	push_text_input(p_text);
}

void Window::_window_drop_files(const Vector<String> &p_files) {
	emit_signal(SNAME("files_dropped"), p_files);
}

Viewport *Window::get_parent_viewport() const {
	ERR_READ_THREAD_GUARD_V(nullptr);
	if (get_parent()) {
		return get_parent()->get_viewport();
	} else {
		return nullptr;
	}
}

Window *Window::get_parent_visible_window() const {
	ERR_READ_THREAD_GUARD_V(nullptr);
	Viewport *vp = get_parent_viewport();
	Window *window = nullptr;
	while (vp) {
		window = Object::cast_to<Window>(vp);
		if (window && window->visible) {
			break;
		}
		if (!vp->get_parent()) {
			break;
		}

		vp = vp->get_parent()->get_viewport();
	}
	return window;
}

void Window::popup_on_parent(const Rect2i &p_parent_rect) {
	ERR_MAIN_THREAD_GUARD;
	ERR_FAIL_COND(!is_inside_tree());
	ERR_FAIL_COND_MSG(window_id == DisplayServer::MAIN_WINDOW_ID, "Can't popup the main window.");

	if (!is_embedded()) {
		Window *window = get_parent_visible_window();

		if (!window) {
			popup(p_parent_rect);
		} else {
			popup(Rect2i(window->get_position() + p_parent_rect.position, p_parent_rect.size));
		}
	} else {
		popup(p_parent_rect);
	}
}

void Window::popup_centered_clamped(const Size2i &p_size, float p_fallback_ratio) {
	ERR_MAIN_THREAD_GUARD;
	ERR_FAIL_COND(!is_inside_tree());
	ERR_FAIL_COND_MSG(window_id == DisplayServer::MAIN_WINDOW_ID, "Can't popup the main window.");

	// Consider the current size when calling with the default value.
	Size2i expected_size = p_size == Size2i() ? size : p_size;

	Rect2 parent_rect;

	if (is_embedded()) {
		parent_rect = get_embedder()->get_visible_rect();
	} else {
		DisplayServer::WindowID parent_id = get_parent_visible_window()->get_window_id();
		int parent_screen = DisplayServer::get_singleton()->window_get_current_screen(parent_id);
		parent_rect.position = DisplayServer::get_singleton()->screen_get_position(parent_screen);
		parent_rect.size = DisplayServer::get_singleton()->screen_get_size(parent_screen);
	}

	Vector2i size_ratio = parent_rect.size * p_fallback_ratio;

	Rect2i popup_rect;
	popup_rect.size = size_ratio.min(expected_size);
	popup_rect.size = _clamp_window_size(popup_rect.size);

	if (parent_rect != Rect2()) {
		popup_rect.position = parent_rect.position + (parent_rect.size - popup_rect.size) / 2;
	}

	popup(popup_rect);
}

void Window::popup_centered(const Size2i &p_minsize) {
	ERR_MAIN_THREAD_GUARD;
	ERR_FAIL_COND(!is_inside_tree());
	ERR_FAIL_COND_MSG(window_id == DisplayServer::MAIN_WINDOW_ID, "Can't popup the main window.");

	// Consider the current size when calling with the default value.
	Size2i expected_size = p_minsize == Size2i() ? size : p_minsize;

	Rect2 parent_rect;

	if (is_embedded()) {
		parent_rect = get_embedder()->get_visible_rect();
	} else {
		DisplayServer::WindowID parent_id = get_parent_visible_window()->get_window_id();
		int parent_screen = DisplayServer::get_singleton()->window_get_current_screen(parent_id);
		parent_rect.position = DisplayServer::get_singleton()->screen_get_position(parent_screen);
		parent_rect.size = DisplayServer::get_singleton()->screen_get_size(parent_screen);
	}

	Rect2i popup_rect;
	popup_rect.size = _clamp_window_size(expected_size);

	if (parent_rect != Rect2()) {
		popup_rect.position = parent_rect.position + (parent_rect.size - popup_rect.size) / 2;
	}

	popup(popup_rect);
}

void Window::popup_centered_ratio(float p_ratio) {
	ERR_MAIN_THREAD_GUARD;
	ERR_FAIL_COND(!is_inside_tree());
	ERR_FAIL_COND_MSG(window_id == DisplayServer::MAIN_WINDOW_ID, "Can't popup the main window.");
	ERR_FAIL_COND_MSG(p_ratio <= 0.0 || p_ratio > 1.0, "Ratio must be between 0.0 and 1.0!");

	Rect2 parent_rect;

	if (is_embedded()) {
		parent_rect = get_embedder()->get_visible_rect();
	} else {
		DisplayServer::WindowID parent_id = get_parent_visible_window()->get_window_id();
		int parent_screen = DisplayServer::get_singleton()->window_get_current_screen(parent_id);
		parent_rect.position = DisplayServer::get_singleton()->screen_get_position(parent_screen);
		parent_rect.size = DisplayServer::get_singleton()->screen_get_size(parent_screen);
	}

	Rect2i popup_rect;
	if (parent_rect != Rect2()) {
		popup_rect.size = parent_rect.size * p_ratio;
		popup_rect.size = _clamp_window_size(popup_rect.size);
		popup_rect.position = parent_rect.position + (parent_rect.size - popup_rect.size) / 2;
	}

	popup(popup_rect);
}

void Window::popup(const Rect2i &p_screen_rect) {
	ERR_MAIN_THREAD_GUARD;
	emit_signal(SNAME("about_to_popup"));

	if (!get_embedder() && get_flag(FLAG_POPUP)) {
		// Send a focus-out notification when opening a Window Manager Popup.
		SceneTree *scene_tree = get_tree();
		if (scene_tree) {
			scene_tree->notify_group_flags(SceneTree::GROUP_CALL_DEFERRED, "_viewports", NOTIFICATION_WM_WINDOW_FOCUS_OUT);
		}
	}

	// Update window size to calculate the actual window size based on contents minimum size and minimum size.
	_update_window_size();

	if (p_screen_rect != Rect2i()) {
		set_position(p_screen_rect.position);
		int screen_id = DisplayServer::get_singleton()->get_screen_from_rect(p_screen_rect);
		Size2i screen_size = DisplayServer::get_singleton()->screen_get_usable_rect(screen_id).size;
		Size2i new_size = p_screen_rect.size.min(screen_size);
		set_size(new_size);
	}

	Rect2i adjust = _popup_adjust_rect();
	if (adjust != Rect2i()) {
		set_position(adjust.position);
		set_size(adjust.size);
	}

	int scr = DisplayServer::get_singleton()->get_screen_count();
	for (int i = 0; i < scr; i++) {
		Rect2i r = DisplayServer::get_singleton()->screen_get_usable_rect(i);
		if (r.has_point(position)) {
			current_screen = i;
			break;
		}
	}

	set_transient(true);
	set_visible(true);

	Rect2i parent_rect;
	if (is_embedded()) {
		parent_rect = get_embedder()->get_visible_rect();
	} else {
		int screen_id = DisplayServer::get_singleton()->window_get_current_screen(get_window_id());
		parent_rect = DisplayServer::get_singleton()->screen_get_usable_rect(screen_id);
	}
	if (parent_rect != Rect2i() && !parent_rect.intersects(Rect2i(position, size))) {
		ERR_PRINT(vformat("Window %d spawned at invalid position: %s.", get_window_id(), position));
		set_position((parent_rect.size - size) / 2);
	}
	if (parent_rect != Rect2i() && is_clamped_to_embedder() && is_embedded()) {
		Rect2i new_rect = fit_rect_in_parent(Rect2i(position, size), parent_rect);
		set_position(new_rect.position);
		set_size(new_rect.size);
	}

	_post_popup();
	notification(NOTIFICATION_POST_POPUP);
}

bool Window::_try_parent_dialog(Node *p_from_node) {
	ERR_FAIL_NULL_V(p_from_node, false);
	ERR_FAIL_COND_V_MSG(is_inside_tree(), false, "Attempting to parent and popup a dialog that already has a parent.");

	Window *w = p_from_node->get_last_exclusive_window();
	if (w && w != this) {
		w->add_child(this);
		return true;
	}
	return false;
}

void Window::popup_exclusive(Node *p_from_node, const Rect2i &p_screen_rect) {
	if (_try_parent_dialog(p_from_node)) {
		popup(p_screen_rect);
	}
}

void Window::popup_exclusive_on_parent(Node *p_from_node, const Rect2i &p_parent_rect) {
	if (_try_parent_dialog(p_from_node)) {
		popup_on_parent(p_parent_rect);
	}
}

void Window::popup_exclusive_centered(Node *p_from_node, const Size2i &p_minsize) {
	if (_try_parent_dialog(p_from_node)) {
		popup_centered(p_minsize);
	}
}

void Window::popup_exclusive_centered_ratio(Node *p_from_node, float p_ratio) {
	if (_try_parent_dialog(p_from_node)) {
		popup_centered_ratio(p_ratio);
	}
}

void Window::popup_exclusive_centered_clamped(Node *p_from_node, const Size2i &p_size, float p_fallback_ratio) {
	if (_try_parent_dialog(p_from_node)) {
		popup_centered_clamped(p_size, p_fallback_ratio);
	}
}

Rect2i Window::fit_rect_in_parent(Rect2i p_rect, const Rect2i &p_parent_rect) const {
	ERR_READ_THREAD_GUARD_V(Rect2i());
	Size2i limit = p_parent_rect.size;
	if (p_rect.position.x + p_rect.size.x > limit.x) {
		p_rect.position.x = limit.x - p_rect.size.x;
	}
	if (p_rect.position.y + p_rect.size.y > limit.y) {
		p_rect.position.y = limit.y - p_rect.size.y;
	}

	if (p_rect.position.x < 0) {
		p_rect.position.x = 0;
	}

	int title_height = get_flag(Window::FLAG_BORDERLESS) ? 0 : theme_cache.title_height;

	if (p_rect.position.y < title_height) {
		p_rect.position.y = title_height;
	}

	return p_rect;
}

Size2 Window::get_contents_minimum_size() const {
	ERR_READ_THREAD_GUARD_V(Size2());
	Vector2 ms;
	if (GDVIRTUAL_CALL(_get_contents_minimum_size, ms)) {
		return ms;
	}
	return _get_contents_minimum_size();
}

Size2 Window::get_clamped_minimum_size() const {
	ERR_READ_THREAD_GUARD_V(Size2());
	if (!wrap_controls) {
		return min_size;
	}

	return min_size.max(get_contents_minimum_size());
}

void Window::grab_focus() {
	ERR_MAIN_THREAD_GUARD;
	if (embedder) {
		embedder->_sub_window_grab_focus(this);
	} else if (window_id != DisplayServer::INVALID_WINDOW_ID) {
		DisplayServer::get_singleton()->window_move_to_foreground(window_id);
	}
}

bool Window::has_focus() const {
	ERR_READ_THREAD_GUARD_V(false);
	if (window_id != DisplayServer::INVALID_WINDOW_ID) {
		return DisplayServer::get_singleton()->window_is_focused(window_id);
	}
	return focused;
}

Rect2i Window::get_usable_parent_rect() const {
	ERR_READ_THREAD_GUARD_V(Rect2i());
	ERR_FAIL_COND_V(!is_inside_tree(), Rect2());
	Rect2i parent_rect;
	if (is_embedded()) {
		parent_rect = get_embedder()->get_visible_rect();
	} else {
		const Window *w = is_visible() ? this : get_parent_visible_window();
		//find a parent that can contain us
		ERR_FAIL_NULL_V(w, Rect2());

		parent_rect = DisplayServer::get_singleton()->screen_get_usable_rect(DisplayServer::get_singleton()->window_get_current_screen(w->get_window_id()));
	}
	return parent_rect;
}

void Window::add_child_notify(Node *p_child) {
	if (is_inside_tree() && wrap_controls) {
		child_controls_changed();
	}
}

void Window::remove_child_notify(Node *p_child) {
	if (is_inside_tree() && wrap_controls) {
		child_controls_changed();
	}
}

// Theming.

void Window::set_theme_owner_node(Node *p_node) {
	ERR_MAIN_THREAD_GUARD;
	theme_owner->set_owner_node(p_node);
}

Node *Window::get_theme_owner_node() const {
	ERR_READ_THREAD_GUARD_V(nullptr);
	return theme_owner->get_owner_node();
}

bool Window::has_theme_owner_node() const {
	ERR_READ_THREAD_GUARD_V(false);
	return theme_owner->has_owner_node();
}

void Window::set_theme_context(ThemeContext *p_context, bool p_propagate) {
	ERR_MAIN_THREAD_GUARD;
	theme_owner->set_owner_context(p_context, p_propagate);
}

void Window::set_theme(const Ref<Theme> &p_theme) {
	ERR_MAIN_THREAD_GUARD;
	if (theme == p_theme) {
		return;
	}

	if (theme.is_valid()) {
		theme->disconnect_changed(callable_mp(this, &Window::_theme_changed));
	}

	theme = p_theme;
	if (theme.is_valid()) {
		theme_owner->propagate_theme_changed(this, this, is_inside_tree(), true);
		theme->connect_changed(callable_mp(this, &Window::_theme_changed), CONNECT_DEFERRED);
		return;
	}

	Control *parent_c = Object::cast_to<Control>(get_parent());
	if (parent_c && parent_c->has_theme_owner_node()) {
		theme_owner->propagate_theme_changed(this, parent_c->get_theme_owner_node(), is_inside_tree(), true);
		return;
	}

	Window *parent_w = cast_to<Window>(get_parent());
	if (parent_w && parent_w->has_theme_owner_node()) {
		theme_owner->propagate_theme_changed(this, parent_w->get_theme_owner_node(), is_inside_tree(), true);
		return;
	}

	theme_owner->propagate_theme_changed(this, nullptr, is_inside_tree(), true);
}

Ref<Theme> Window::get_theme() const {
	ERR_READ_THREAD_GUARD_V(Ref<Theme>());
	return theme;
}

void Window::_theme_changed() {
	if (is_inside_tree()) {
		theme_owner->propagate_theme_changed(this, this, true, false);
	}
}

void Window::_notify_theme_override_changed() {
	if (!bulk_theme_override && is_inside_tree()) {
		notification(NOTIFICATION_THEME_CHANGED);
	}
}

void Window::_invalidate_theme_cache() {
	theme_icon_cache.clear();
	theme_style_cache.clear();
	theme_font_cache.clear();
	theme_font_size_cache.clear();
	theme_color_cache.clear();
	theme_constant_cache.clear();
}

void Window::_update_theme_item_cache() {
	// Request an update on the next frame to reflect theme changes.
	// Updating without a delay can cause a lot of lag.
	if (!wrap_controls) {
		updating_embedded_window = true;
		callable_mp(this, &Window::_update_embedded_window).call_deferred();
	} else {
		child_controls_changed();
	}

	ThemeDB::get_singleton()->update_class_instance_items(this);
}

void Window::_update_embedded_window() {
	if (!updating_embedded_window) {
		return;
	}

	if (embedder) {
		embedder->_sub_window_update(this);
	};

	updating_embedded_window = false;
}

void Window::set_theme_type_variation(const StringName &p_theme_type) {
	ERR_MAIN_THREAD_GUARD;
	theme_type_variation = p_theme_type;
	if (is_inside_tree()) {
		notification(NOTIFICATION_THEME_CHANGED);
	}
}

StringName Window::get_theme_type_variation() const {
	ERR_READ_THREAD_GUARD_V(StringName());
	return theme_type_variation;
}

/// Theme property lookup.

Ref<Texture2D> Window::get_theme_icon(const StringName &p_name, const StringName &p_theme_type) const {
	ERR_READ_THREAD_GUARD_V(Ref<Texture2D>());
	if (!initialized) {
		WARN_PRINT_ONCE(vformat("Attempting to access theme items too early in %s; prefer NOTIFICATION_POSTINITIALIZE and NOTIFICATION_THEME_CHANGED", get_description()));
	}

	if (p_theme_type == StringName() || p_theme_type == get_class_name() || p_theme_type == theme_type_variation) {
		const Ref<Texture2D> *tex = theme_icon_override.getptr(p_name);
		if (tex) {
			return *tex;
		}
	}

	if (theme_icon_cache.has(p_theme_type) && theme_icon_cache[p_theme_type].has(p_name)) {
		return theme_icon_cache[p_theme_type][p_name];
	}

	Vector<StringName> theme_types;
	theme_owner->get_theme_type_dependencies(this, p_theme_type, theme_types);
	Ref<Texture2D> icon = theme_owner->get_theme_item_in_types(Theme::DATA_TYPE_ICON, p_name, theme_types);
	theme_icon_cache[p_theme_type][p_name] = icon;
	return icon;
}

Ref<StyleBox> Window::get_theme_stylebox(const StringName &p_name, const StringName &p_theme_type) const {
	ERR_READ_THREAD_GUARD_V(Ref<StyleBox>());
	if (!initialized) {
		WARN_PRINT_ONCE(vformat("Attempting to access theme items too early in %s; prefer NOTIFICATION_POSTINITIALIZE and NOTIFICATION_THEME_CHANGED", get_description()));
	}

	if (p_theme_type == StringName() || p_theme_type == get_class_name() || p_theme_type == theme_type_variation) {
		const Ref<StyleBox> *style = theme_style_override.getptr(p_name);
		if (style) {
			return *style;
		}
	}

	if (theme_style_cache.has(p_theme_type) && theme_style_cache[p_theme_type].has(p_name)) {
		return theme_style_cache[p_theme_type][p_name];
	}

	Vector<StringName> theme_types;
	theme_owner->get_theme_type_dependencies(this, p_theme_type, theme_types);
	Ref<StyleBox> style = theme_owner->get_theme_item_in_types(Theme::DATA_TYPE_STYLEBOX, p_name, theme_types);
	theme_style_cache[p_theme_type][p_name] = style;
	return style;
}

Ref<Font> Window::get_theme_font(const StringName &p_name, const StringName &p_theme_type) const {
	ERR_READ_THREAD_GUARD_V(Ref<Font>());
	if (!initialized) {
		WARN_PRINT_ONCE(vformat("Attempting to access theme items too early in %s; prefer NOTIFICATION_POSTINITIALIZE and NOTIFICATION_THEME_CHANGED", get_description()));
	}

	if (p_theme_type == StringName() || p_theme_type == get_class_name() || p_theme_type == theme_type_variation) {
		const Ref<Font> *font = theme_font_override.getptr(p_name);
		if (font) {
			return *font;
		}
	}

	if (theme_font_cache.has(p_theme_type) && theme_font_cache[p_theme_type].has(p_name)) {
		return theme_font_cache[p_theme_type][p_name];
	}

	Vector<StringName> theme_types;
	theme_owner->get_theme_type_dependencies(this, p_theme_type, theme_types);
	Ref<Font> font = theme_owner->get_theme_item_in_types(Theme::DATA_TYPE_FONT, p_name, theme_types);
	theme_font_cache[p_theme_type][p_name] = font;
	return font;
}

int Window::get_theme_font_size(const StringName &p_name, const StringName &p_theme_type) const {
	ERR_READ_THREAD_GUARD_V(0);
	if (!initialized) {
		WARN_PRINT_ONCE(vformat("Attempting to access theme items too early in %s; prefer NOTIFICATION_POSTINITIALIZE and NOTIFICATION_THEME_CHANGED", get_description()));
	}

	if (p_theme_type == StringName() || p_theme_type == get_class_name() || p_theme_type == theme_type_variation) {
		const int *font_size = theme_font_size_override.getptr(p_name);
		if (font_size && (*font_size) > 0) {
			return *font_size;
		}
	}

	if (theme_font_size_cache.has(p_theme_type) && theme_font_size_cache[p_theme_type].has(p_name)) {
		return theme_font_size_cache[p_theme_type][p_name];
	}

	Vector<StringName> theme_types;
	theme_owner->get_theme_type_dependencies(this, p_theme_type, theme_types);
	int font_size = theme_owner->get_theme_item_in_types(Theme::DATA_TYPE_FONT_SIZE, p_name, theme_types);
	theme_font_size_cache[p_theme_type][p_name] = font_size;
	return font_size;
}

Color Window::get_theme_color(const StringName &p_name, const StringName &p_theme_type) const {
	ERR_READ_THREAD_GUARD_V(Color());
	if (!initialized) {
		WARN_PRINT_ONCE(vformat("Attempting to access theme items too early in %s; prefer NOTIFICATION_POSTINITIALIZE and NOTIFICATION_THEME_CHANGED", get_description()));
	}

	if (p_theme_type == StringName() || p_theme_type == get_class_name() || p_theme_type == theme_type_variation) {
		const Color *color = theme_color_override.getptr(p_name);
		if (color) {
			return *color;
		}
	}

	if (theme_color_cache.has(p_theme_type) && theme_color_cache[p_theme_type].has(p_name)) {
		return theme_color_cache[p_theme_type][p_name];
	}

	Vector<StringName> theme_types;
	theme_owner->get_theme_type_dependencies(this, p_theme_type, theme_types);
	Color color = theme_owner->get_theme_item_in_types(Theme::DATA_TYPE_COLOR, p_name, theme_types);
	theme_color_cache[p_theme_type][p_name] = color;
	return color;
}

int Window::get_theme_constant(const StringName &p_name, const StringName &p_theme_type) const {
	ERR_READ_THREAD_GUARD_V(0);
	if (!initialized) {
		WARN_PRINT_ONCE(vformat("Attempting to access theme items too early in %s; prefer NOTIFICATION_POSTINITIALIZE and NOTIFICATION_THEME_CHANGED", get_description()));
	}

	if (p_theme_type == StringName() || p_theme_type == get_class_name() || p_theme_type == theme_type_variation) {
		const int *constant = theme_constant_override.getptr(p_name);
		if (constant) {
			return *constant;
		}
	}

	if (theme_constant_cache.has(p_theme_type) && theme_constant_cache[p_theme_type].has(p_name)) {
		return theme_constant_cache[p_theme_type][p_name];
	}

	Vector<StringName> theme_types;
	theme_owner->get_theme_type_dependencies(this, p_theme_type, theme_types);
	int constant = theme_owner->get_theme_item_in_types(Theme::DATA_TYPE_CONSTANT, p_name, theme_types);
	theme_constant_cache[p_theme_type][p_name] = constant;
	return constant;
}

Variant Window::get_theme_item(Theme::DataType p_data_type, const StringName &p_name, const StringName &p_theme_type) const {
	switch (p_data_type) {
		case Theme::DATA_TYPE_COLOR:
			return get_theme_color(p_name, p_theme_type);
		case Theme::DATA_TYPE_CONSTANT:
			return get_theme_constant(p_name, p_theme_type);
		case Theme::DATA_TYPE_FONT:
			return get_theme_font(p_name, p_theme_type);
		case Theme::DATA_TYPE_FONT_SIZE:
			return get_theme_font_size(p_name, p_theme_type);
		case Theme::DATA_TYPE_ICON:
			return get_theme_icon(p_name, p_theme_type);
		case Theme::DATA_TYPE_STYLEBOX:
			return get_theme_stylebox(p_name, p_theme_type);
		case Theme::DATA_TYPE_MAX:
			break; // Can't happen, but silences warning.
	}

	return Variant();
}

#ifdef TOOLS_ENABLED
Ref<Texture2D> Window::get_editor_theme_icon(const StringName &p_name) const {
	return get_theme_icon(p_name, SNAME("EditorIcons"));
}
#endif

bool Window::has_theme_icon(const StringName &p_name, const StringName &p_theme_type) const {
	ERR_READ_THREAD_GUARD_V(false);
	if (!initialized) {
		WARN_PRINT_ONCE(vformat("Attempting to access theme items too early in %s; prefer NOTIFICATION_POSTINITIALIZE and NOTIFICATION_THEME_CHANGED", get_description()));
	}

	if (p_theme_type == StringName() || p_theme_type == get_class_name() || p_theme_type == theme_type_variation) {
		if (has_theme_icon_override(p_name)) {
			return true;
		}
	}

	Vector<StringName> theme_types;
	theme_owner->get_theme_type_dependencies(this, p_theme_type, theme_types);
	return theme_owner->has_theme_item_in_types(Theme::DATA_TYPE_ICON, p_name, theme_types);
}

bool Window::has_theme_stylebox(const StringName &p_name, const StringName &p_theme_type) const {
	ERR_READ_THREAD_GUARD_V(false);
	if (!initialized) {
		WARN_PRINT_ONCE(vformat("Attempting to access theme items too early in %s; prefer NOTIFICATION_POSTINITIALIZE and NOTIFICATION_THEME_CHANGED", get_description()));
	}

	if (p_theme_type == StringName() || p_theme_type == get_class_name() || p_theme_type == theme_type_variation) {
		if (has_theme_stylebox_override(p_name)) {
			return true;
		}
	}

	Vector<StringName> theme_types;
	theme_owner->get_theme_type_dependencies(this, p_theme_type, theme_types);
	return theme_owner->has_theme_item_in_types(Theme::DATA_TYPE_STYLEBOX, p_name, theme_types);
}

bool Window::has_theme_font(const StringName &p_name, const StringName &p_theme_type) const {
	ERR_READ_THREAD_GUARD_V(false);
	if (!initialized) {
		WARN_PRINT_ONCE(vformat("Attempting to access theme items too early in %s; prefer NOTIFICATION_POSTINITIALIZE and NOTIFICATION_THEME_CHANGED", get_description()));
	}

	if (p_theme_type == StringName() || p_theme_type == get_class_name() || p_theme_type == theme_type_variation) {
		if (has_theme_font_override(p_name)) {
			return true;
		}
	}

	Vector<StringName> theme_types;
	theme_owner->get_theme_type_dependencies(this, p_theme_type, theme_types);
	return theme_owner->has_theme_item_in_types(Theme::DATA_TYPE_FONT, p_name, theme_types);
}

bool Window::has_theme_font_size(const StringName &p_name, const StringName &p_theme_type) const {
	ERR_READ_THREAD_GUARD_V(false);
	if (!initialized) {
		WARN_PRINT_ONCE(vformat("Attempting to access theme items too early in %s; prefer NOTIFICATION_POSTINITIALIZE and NOTIFICATION_THEME_CHANGED", get_description()));
	}

	if (p_theme_type == StringName() || p_theme_type == get_class_name() || p_theme_type == theme_type_variation) {
		if (has_theme_font_size_override(p_name)) {
			return true;
		}
	}

	Vector<StringName> theme_types;
	theme_owner->get_theme_type_dependencies(this, p_theme_type, theme_types);
	return theme_owner->has_theme_item_in_types(Theme::DATA_TYPE_FONT_SIZE, p_name, theme_types);
}

bool Window::has_theme_color(const StringName &p_name, const StringName &p_theme_type) const {
	ERR_READ_THREAD_GUARD_V(false);
	if (!initialized) {
		WARN_PRINT_ONCE(vformat("Attempting to access theme items too early in %s; prefer NOTIFICATION_POSTINITIALIZE and NOTIFICATION_THEME_CHANGED", get_description()));
	}

	if (p_theme_type == StringName() || p_theme_type == get_class_name() || p_theme_type == theme_type_variation) {
		if (has_theme_color_override(p_name)) {
			return true;
		}
	}

	Vector<StringName> theme_types;
	theme_owner->get_theme_type_dependencies(this, p_theme_type, theme_types);
	return theme_owner->has_theme_item_in_types(Theme::DATA_TYPE_COLOR, p_name, theme_types);
}

bool Window::has_theme_constant(const StringName &p_name, const StringName &p_theme_type) const {
	ERR_READ_THREAD_GUARD_V(false);
	if (!initialized) {
		WARN_PRINT_ONCE(vformat("Attempting to access theme items too early in %s; prefer NOTIFICATION_POSTINITIALIZE and NOTIFICATION_THEME_CHANGED", get_description()));
	}

	if (p_theme_type == StringName() || p_theme_type == get_class_name() || p_theme_type == theme_type_variation) {
		if (has_theme_constant_override(p_name)) {
			return true;
		}
	}

	Vector<StringName> theme_types;
	theme_owner->get_theme_type_dependencies(this, p_theme_type, theme_types);
	return theme_owner->has_theme_item_in_types(Theme::DATA_TYPE_CONSTANT, p_name, theme_types);
}

/// Local property overrides.

void Window::add_theme_icon_override(const StringName &p_name, const Ref<Texture2D> &p_icon) {
	ERR_MAIN_THREAD_GUARD;
	ERR_FAIL_COND(!p_icon.is_valid());

	if (theme_icon_override.has(p_name)) {
		theme_icon_override[p_name]->disconnect_changed(callable_mp(this, &Window::_notify_theme_override_changed));
	}

	theme_icon_override[p_name] = p_icon;
	theme_icon_override[p_name]->connect_changed(callable_mp(this, &Window::_notify_theme_override_changed), CONNECT_REFERENCE_COUNTED);
	_notify_theme_override_changed();
}

void Window::add_theme_style_override(const StringName &p_name, const Ref<StyleBox> &p_style) {
	ERR_MAIN_THREAD_GUARD;
	ERR_FAIL_COND(!p_style.is_valid());

	if (theme_style_override.has(p_name)) {
		theme_style_override[p_name]->disconnect_changed(callable_mp(this, &Window::_notify_theme_override_changed));
	}

	theme_style_override[p_name] = p_style;
	theme_style_override[p_name]->connect_changed(callable_mp(this, &Window::_notify_theme_override_changed), CONNECT_REFERENCE_COUNTED);
	_notify_theme_override_changed();
}

void Window::add_theme_font_override(const StringName &p_name, const Ref<Font> &p_font) {
	ERR_MAIN_THREAD_GUARD;
	ERR_FAIL_COND(!p_font.is_valid());

	if (theme_font_override.has(p_name)) {
		theme_font_override[p_name]->disconnect_changed(callable_mp(this, &Window::_notify_theme_override_changed));
	}

	theme_font_override[p_name] = p_font;
	theme_font_override[p_name]->connect_changed(callable_mp(this, &Window::_notify_theme_override_changed), CONNECT_REFERENCE_COUNTED);
	_notify_theme_override_changed();
}

void Window::add_theme_font_size_override(const StringName &p_name, int p_font_size) {
	ERR_MAIN_THREAD_GUARD;
	theme_font_size_override[p_name] = p_font_size;
	_notify_theme_override_changed();
}

void Window::add_theme_color_override(const StringName &p_name, const Color &p_color) {
	ERR_MAIN_THREAD_GUARD;
	theme_color_override[p_name] = p_color;
	_notify_theme_override_changed();
}

void Window::add_theme_constant_override(const StringName &p_name, int p_constant) {
	ERR_MAIN_THREAD_GUARD;
	theme_constant_override[p_name] = p_constant;
	_notify_theme_override_changed();
}

void Window::remove_theme_icon_override(const StringName &p_name) {
	ERR_MAIN_THREAD_GUARD;
	if (theme_icon_override.has(p_name)) {
		theme_icon_override[p_name]->disconnect_changed(callable_mp(this, &Window::_notify_theme_override_changed));
	}

	theme_icon_override.erase(p_name);
	_notify_theme_override_changed();
}

void Window::remove_theme_style_override(const StringName &p_name) {
	ERR_MAIN_THREAD_GUARD;
	if (theme_style_override.has(p_name)) {
		theme_style_override[p_name]->disconnect_changed(callable_mp(this, &Window::_notify_theme_override_changed));
	}

	theme_style_override.erase(p_name);
	_notify_theme_override_changed();
}

void Window::remove_theme_font_override(const StringName &p_name) {
	ERR_MAIN_THREAD_GUARD;
	if (theme_font_override.has(p_name)) {
		theme_font_override[p_name]->disconnect_changed(callable_mp(this, &Window::_notify_theme_override_changed));
	}

	theme_font_override.erase(p_name);
	_notify_theme_override_changed();
}

void Window::remove_theme_font_size_override(const StringName &p_name) {
	ERR_MAIN_THREAD_GUARD;
	theme_font_size_override.erase(p_name);
	_notify_theme_override_changed();
}

void Window::remove_theme_color_override(const StringName &p_name) {
	ERR_MAIN_THREAD_GUARD;
	theme_color_override.erase(p_name);
	_notify_theme_override_changed();
}

void Window::remove_theme_constant_override(const StringName &p_name) {
	ERR_MAIN_THREAD_GUARD;
	theme_constant_override.erase(p_name);
	_notify_theme_override_changed();
}

bool Window::has_theme_icon_override(const StringName &p_name) const {
	ERR_READ_THREAD_GUARD_V(false);
	const Ref<Texture2D> *tex = theme_icon_override.getptr(p_name);
	return tex != nullptr;
}

bool Window::has_theme_stylebox_override(const StringName &p_name) const {
	ERR_READ_THREAD_GUARD_V(false);
	const Ref<StyleBox> *style = theme_style_override.getptr(p_name);
	return style != nullptr;
}

bool Window::has_theme_font_override(const StringName &p_name) const {
	ERR_READ_THREAD_GUARD_V(false);
	const Ref<Font> *font = theme_font_override.getptr(p_name);
	return font != nullptr;
}

bool Window::has_theme_font_size_override(const StringName &p_name) const {
	ERR_READ_THREAD_GUARD_V(false);
	const int *font_size = theme_font_size_override.getptr(p_name);
	return font_size != nullptr;
}

bool Window::has_theme_color_override(const StringName &p_name) const {
	ERR_READ_THREAD_GUARD_V(false);
	const Color *color = theme_color_override.getptr(p_name);
	return color != nullptr;
}

bool Window::has_theme_constant_override(const StringName &p_name) const {
	ERR_READ_THREAD_GUARD_V(false);
	const int *constant = theme_constant_override.getptr(p_name);
	return constant != nullptr;
}

/// Default theme properties.

float Window::get_theme_default_base_scale() const {
	ERR_READ_THREAD_GUARD_V(0);
	return theme_owner->get_theme_default_base_scale();
}

Ref<Font> Window::get_theme_default_font() const {
	ERR_READ_THREAD_GUARD_V(Ref<Font>());
	return theme_owner->get_theme_default_font();
}

int Window::get_theme_default_font_size() const {
	ERR_READ_THREAD_GUARD_V(0);
	return theme_owner->get_theme_default_font_size();
}

/// Bulk actions.

void Window::begin_bulk_theme_override() {
	ERR_MAIN_THREAD_GUARD;
	bulk_theme_override = true;
}

void Window::end_bulk_theme_override() {
	ERR_MAIN_THREAD_GUARD;
	ERR_FAIL_COND(!bulk_theme_override);

	bulk_theme_override = false;
	_notify_theme_override_changed();
}

//

Rect2i Window::get_parent_rect() const {
	ERR_READ_THREAD_GUARD_V(Rect2i());
	ERR_FAIL_COND_V(!is_inside_tree(), Rect2i());
	if (is_embedded()) {
		//viewport
		Node *n = get_parent();
		ERR_FAIL_NULL_V(n, Rect2i());
		Viewport *p = n->get_viewport();
		ERR_FAIL_NULL_V(p, Rect2i());

		return p->get_visible_rect();
	} else {
		int x = get_position().x;
		int closest_dist = 0x7FFFFFFF;
		Rect2i closest_rect;
		for (int i = 0; i < DisplayServer::get_singleton()->get_screen_count(); i++) {
			Rect2i s(DisplayServer::get_singleton()->screen_get_position(i), DisplayServer::get_singleton()->screen_get_size(i));
			int d;
			if (x >= s.position.x && x < s.size.x) {
				//contained
				closest_rect = s;
				break;
			} else if (x < s.position.x) {
				d = s.position.x - x;
			} else {
				d = x - (s.position.x + s.size.x);
			}

			if (d < closest_dist) {
				closest_dist = d;
				closest_rect = s;
			}
		}
		return closest_rect;
	}
}

void Window::set_clamp_to_embedder(bool p_enable) {
	ERR_MAIN_THREAD_GUARD;
	clamp_to_embedder = p_enable;
}

bool Window::is_clamped_to_embedder() const {
	ERR_READ_THREAD_GUARD_V(false);
	return clamp_to_embedder;
}

void Window::set_unparent_when_invisible(bool p_unparent) {
	unparent_when_invisible = p_unparent;
}

void Window::set_layout_direction(Window::LayoutDirection p_direction) {
	ERR_MAIN_THREAD_GUARD;
	ERR_FAIL_INDEX(p_direction, LAYOUT_DIRECTION_MAX);

	layout_dir = p_direction;
	propagate_notification(Control::NOTIFICATION_LAYOUT_DIRECTION_CHANGED);
}

Window::LayoutDirection Window::get_layout_direction() const {
	ERR_READ_THREAD_GUARD_V(LAYOUT_DIRECTION_INHERITED);
	return layout_dir;
}

bool Window::is_layout_rtl() const {
	ERR_READ_THREAD_GUARD_V(false);
	if (layout_dir == LAYOUT_DIRECTION_INHERITED) {
#ifdef TOOLS_ENABLED
		if (is_part_of_edited_scene() && GLOBAL_GET(SNAME("internationalization/rendering/force_right_to_left_layout_direction"))) {
			return true;
		}
		if (is_inside_tree()) {
			Node *edited_scene_root = get_tree()->get_edited_scene_root();
			if (edited_scene_root == this) {
				int proj_root_layout_direction = GLOBAL_GET(SNAME("internationalization/rendering/root_node_layout_direction"));
				if (proj_root_layout_direction == 1) {
					return false;
				} else if (proj_root_layout_direction == 2) {
					return true;
				} else if (proj_root_layout_direction == 3) {
					String locale = OS::get_singleton()->get_locale();
					return TS->is_locale_right_to_left(locale);
				} else {
					String locale = TranslationServer::get_singleton()->get_tool_locale();
					return TS->is_locale_right_to_left(locale);
				}
			}
		}
#else
		if (GLOBAL_GET(SNAME("internationalization/rendering/force_right_to_left_layout_direction"))) {
			return true;
		}
#endif
		Node *parent_node = get_parent();
		while (parent_node) {
			Control *parent_control = Object::cast_to<Control>(parent_node);
			if (parent_control) {
				return parent_control->is_layout_rtl();
			}

			Window *parent_window = Object::cast_to<Window>(parent_node);
			if (parent_window) {
				return parent_window->is_layout_rtl();
			}
			parent_node = parent_node->get_parent();
		}

		if (root_layout_direction == 1) {
			return false;
		} else if (root_layout_direction == 2) {
			return true;
		} else if (root_layout_direction == 3) {
			String locale = OS::get_singleton()->get_locale();
			return TS->is_locale_right_to_left(locale);
		} else {
			String locale = TranslationServer::get_singleton()->get_tool_locale();
			return TS->is_locale_right_to_left(locale);
		}
	} else if (layout_dir == LAYOUT_DIRECTION_APPLICATION_LOCALE) {
		if (GLOBAL_GET(SNAME("internationalization/rendering/force_right_to_left_layout_direction"))) {
			return true;
		} else {
			String locale = TranslationServer::get_singleton()->get_tool_locale();
			return TS->is_locale_right_to_left(locale);
		}
	} else if (layout_dir == LAYOUT_DIRECTION_SYSTEM_LOCALE) {
		if (GLOBAL_GET(SNAME("internationalization/rendering/force_right_to_left_layout_direction"))) {
			return true;
		} else {
			String locale = OS::get_singleton()->get_locale();
			return TS->is_locale_right_to_left(locale);
		}
	} else {
		return (layout_dir == LAYOUT_DIRECTION_RTL);
	}
}

#ifndef DISABLE_DEPRECATED
void Window::set_auto_translate(bool p_enable) {
	ERR_MAIN_THREAD_GUARD;
	set_auto_translate_mode(p_enable ? AUTO_TRANSLATE_MODE_ALWAYS : AUTO_TRANSLATE_MODE_DISABLED);
}

bool Window::is_auto_translating() const {
	ERR_READ_THREAD_GUARD_V(false);
	return can_auto_translate();
}
#endif

Transform2D Window::get_final_transform() const {
	ERR_READ_THREAD_GUARD_V(Transform2D());
	return window_transform * stretch_transform * global_canvas_transform;
}

Transform2D Window::get_screen_transform_internal(bool p_absolute_position) const {
	ERR_READ_THREAD_GUARD_V(Transform2D());
	Transform2D embedder_transform;
	if (get_embedder()) {
		embedder_transform.translate_local(get_position());
		embedder_transform = get_embedder()->get_screen_transform_internal(p_absolute_position) * embedder_transform;
	} else if (p_absolute_position) {
		embedder_transform.translate_local(get_position());
	}
	return embedder_transform * get_final_transform();
}

Transform2D Window::get_popup_base_transform() const {
	ERR_READ_THREAD_GUARD_V(Transform2D());
	if (is_embedding_subwindows()) {
		return Transform2D();
	}
	Transform2D popup_base_transform;
	popup_base_transform.set_origin(get_position());
	popup_base_transform *= get_final_transform();
	if (get_embedder()) {
		return get_embedder()->get_popup_base_transform() * popup_base_transform;
	}
	return popup_base_transform;
}

Viewport *Window::get_section_root_viewport() const {
	if (get_embedder()) {
		return get_embedder()->get_section_root_viewport();
	}
	if (is_inside_tree()) {
		// Native window.
		return SceneTree::get_singleton()->get_root();
	}
	Window *vp = const_cast<Window *>(this);
	return vp;
}

bool Window::is_attached_in_viewport() const {
	return get_embedder();
}

void Window::_update_mouse_over(Vector2 p_pos) {
	if (!mouse_in_window) {
		if (is_embedded()) {
			mouse_in_window = true;
			_propagate_window_notification(this, NOTIFICATION_WM_MOUSE_ENTER);
		}
	}

	bool new_in = get_visible_rect().has_point(p_pos);
	if (new_in == gui.mouse_in_viewport) {
		if (new_in) {
			Viewport::_update_mouse_over(p_pos);
		}
		return;
	}

	if (new_in) {
		notification(NOTIFICATION_VP_MOUSE_ENTER);
		Viewport::_update_mouse_over(p_pos);
	} else {
		Viewport::_mouse_leave_viewport();
	}
}

void Window::_mouse_leave_viewport() {
	Viewport::_mouse_leave_viewport();
	if (is_embedded()) {
		mouse_in_window = false;
		_propagate_window_notification(this, NOTIFICATION_WM_MOUSE_EXIT);
	}
}

void Window::_bind_methods() {
	ClassDB::bind_method(D_METHOD("set_title", "title"), &Window::set_title);
	ClassDB::bind_method(D_METHOD("get_title"), &Window::get_title);

	ClassDB::bind_method(D_METHOD("get_window_id"), &Window::get_window_id);

	ClassDB::bind_method(D_METHOD("set_initial_position", "initial_position"), &Window::set_initial_position);
	ClassDB::bind_method(D_METHOD("get_initial_position"), &Window::get_initial_position);

	ClassDB::bind_method(D_METHOD("set_current_screen", "index"), &Window::set_current_screen);
	ClassDB::bind_method(D_METHOD("get_current_screen"), &Window::get_current_screen);

	ClassDB::bind_method(D_METHOD("set_position", "position"), &Window::set_position);
	ClassDB::bind_method(D_METHOD("get_position"), &Window::get_position);
	ClassDB::bind_method(D_METHOD("move_to_center"), &Window::move_to_center);

	ClassDB::bind_method(D_METHOD("set_size", "size"), &Window::set_size);
	ClassDB::bind_method(D_METHOD("get_size"), &Window::get_size);
	ClassDB::bind_method(D_METHOD("reset_size"), &Window::reset_size);

	ClassDB::bind_method(D_METHOD("get_position_with_decorations"), &Window::get_position_with_decorations);
	ClassDB::bind_method(D_METHOD("get_size_with_decorations"), &Window::get_size_with_decorations);

	ClassDB::bind_method(D_METHOD("set_max_size", "max_size"), &Window::set_max_size);
	ClassDB::bind_method(D_METHOD("get_max_size"), &Window::get_max_size);

	ClassDB::bind_method(D_METHOD("set_min_size", "min_size"), &Window::set_min_size);
	ClassDB::bind_method(D_METHOD("get_min_size"), &Window::get_min_size);

	ClassDB::bind_method(D_METHOD("set_mode", "mode"), &Window::set_mode);
	ClassDB::bind_method(D_METHOD("get_mode"), &Window::get_mode);

	ClassDB::bind_method(D_METHOD("set_flag", "flag", "enabled"), &Window::set_flag);
	ClassDB::bind_method(D_METHOD("get_flag", "flag"), &Window::get_flag);

	ClassDB::bind_method(D_METHOD("is_maximize_allowed"), &Window::is_maximize_allowed);

	ClassDB::bind_method(D_METHOD("request_attention"), &Window::request_attention);

#ifndef DISABLE_DEPRECATED
	ClassDB::bind_method(D_METHOD("move_to_foreground"), &Window::move_to_foreground);
#endif // DISABLE_DEPRECATED

	ClassDB::bind_method(D_METHOD("set_visible", "visible"), &Window::set_visible);
	ClassDB::bind_method(D_METHOD("is_visible"), &Window::is_visible);

	ClassDB::bind_method(D_METHOD("hide"), &Window::hide);
	ClassDB::bind_method(D_METHOD("show"), &Window::show);

	ClassDB::bind_method(D_METHOD("set_transient", "transient"), &Window::set_transient);
	ClassDB::bind_method(D_METHOD("is_transient"), &Window::is_transient);

	ClassDB::bind_method(D_METHOD("set_transient_to_focused", "enable"), &Window::set_transient_to_focused);
	ClassDB::bind_method(D_METHOD("is_transient_to_focused"), &Window::is_transient_to_focused);

	ClassDB::bind_method(D_METHOD("set_exclusive", "exclusive"), &Window::set_exclusive);
	ClassDB::bind_method(D_METHOD("is_exclusive"), &Window::is_exclusive);

	ClassDB::bind_method(D_METHOD("set_unparent_when_invisible", "unparent"), &Window::set_unparent_when_invisible);

	ClassDB::bind_method(D_METHOD("can_draw"), &Window::can_draw);
	ClassDB::bind_method(D_METHOD("has_focus"), &Window::has_focus);
	ClassDB::bind_method(D_METHOD("grab_focus"), &Window::grab_focus);

	ClassDB::bind_method(D_METHOD("set_ime_active", "active"), &Window::set_ime_active);
	ClassDB::bind_method(D_METHOD("set_ime_position", "position"), &Window::set_ime_position);

	ClassDB::bind_method(D_METHOD("is_embedded"), &Window::is_embedded);

	ClassDB::bind_method(D_METHOD("get_contents_minimum_size"), &Window::get_contents_minimum_size);

	ClassDB::bind_method(D_METHOD("set_force_native", "force_native"), &Window::set_force_native);
	ClassDB::bind_method(D_METHOD("get_force_native"), &Window::get_force_native);

	ClassDB::bind_method(D_METHOD("set_content_scale_size", "size"), &Window::set_content_scale_size);
	ClassDB::bind_method(D_METHOD("get_content_scale_size"), &Window::get_content_scale_size);

	ClassDB::bind_method(D_METHOD("set_content_scale_mode", "mode"), &Window::set_content_scale_mode);
	ClassDB::bind_method(D_METHOD("get_content_scale_mode"), &Window::get_content_scale_mode);

	ClassDB::bind_method(D_METHOD("set_content_scale_aspect", "aspect"), &Window::set_content_scale_aspect);
	ClassDB::bind_method(D_METHOD("get_content_scale_aspect"), &Window::get_content_scale_aspect);

	ClassDB::bind_method(D_METHOD("set_content_scale_stretch", "stretch"), &Window::set_content_scale_stretch);
	ClassDB::bind_method(D_METHOD("get_content_scale_stretch"), &Window::get_content_scale_stretch);

	ClassDB::bind_method(D_METHOD("set_keep_title_visible", "title_visible"), &Window::set_keep_title_visible);
	ClassDB::bind_method(D_METHOD("get_keep_title_visible"), &Window::get_keep_title_visible);

	ClassDB::bind_method(D_METHOD("set_content_scale_factor", "factor"), &Window::set_content_scale_factor);
	ClassDB::bind_method(D_METHOD("get_content_scale_factor"), &Window::get_content_scale_factor);

	ClassDB::bind_method(D_METHOD("set_use_font_oversampling", "enable"), &Window::set_use_font_oversampling);
	ClassDB::bind_method(D_METHOD("is_using_font_oversampling"), &Window::is_using_font_oversampling);

	ClassDB::bind_method(D_METHOD("set_mouse_passthrough_polygon", "polygon"), &Window::set_mouse_passthrough_polygon);
	ClassDB::bind_method(D_METHOD("get_mouse_passthrough_polygon"), &Window::get_mouse_passthrough_polygon);

	ClassDB::bind_method(D_METHOD("set_wrap_controls", "enable"), &Window::set_wrap_controls);
	ClassDB::bind_method(D_METHOD("is_wrapping_controls"), &Window::is_wrapping_controls);
	ClassDB::bind_method(D_METHOD("child_controls_changed"), &Window::child_controls_changed);

	ClassDB::bind_method(D_METHOD("set_theme", "theme"), &Window::set_theme);
	ClassDB::bind_method(D_METHOD("get_theme"), &Window::get_theme);

	ClassDB::bind_method(D_METHOD("set_theme_type_variation", "theme_type"), &Window::set_theme_type_variation);
	ClassDB::bind_method(D_METHOD("get_theme_type_variation"), &Window::get_theme_type_variation);

	ClassDB::bind_method(D_METHOD("begin_bulk_theme_override"), &Window::begin_bulk_theme_override);
	ClassDB::bind_method(D_METHOD("end_bulk_theme_override"), &Window::end_bulk_theme_override);

	ClassDB::bind_method(D_METHOD("add_theme_icon_override", "name", "texture"), &Window::add_theme_icon_override);
	ClassDB::bind_method(D_METHOD("add_theme_stylebox_override", "name", "stylebox"), &Window::add_theme_style_override);
	ClassDB::bind_method(D_METHOD("add_theme_font_override", "name", "font"), &Window::add_theme_font_override);
	ClassDB::bind_method(D_METHOD("add_theme_font_size_override", "name", "font_size"), &Window::add_theme_font_size_override);
	ClassDB::bind_method(D_METHOD("add_theme_color_override", "name", "color"), &Window::add_theme_color_override);
	ClassDB::bind_method(D_METHOD("add_theme_constant_override", "name", "constant"), &Window::add_theme_constant_override);

	ClassDB::bind_method(D_METHOD("remove_theme_icon_override", "name"), &Window::remove_theme_icon_override);
	ClassDB::bind_method(D_METHOD("remove_theme_stylebox_override", "name"), &Window::remove_theme_style_override);
	ClassDB::bind_method(D_METHOD("remove_theme_font_override", "name"), &Window::remove_theme_font_override);
	ClassDB::bind_method(D_METHOD("remove_theme_font_size_override", "name"), &Window::remove_theme_font_size_override);
	ClassDB::bind_method(D_METHOD("remove_theme_color_override", "name"), &Window::remove_theme_color_override);
	ClassDB::bind_method(D_METHOD("remove_theme_constant_override", "name"), &Window::remove_theme_constant_override);

	ClassDB::bind_method(D_METHOD("get_theme_icon", "name", "theme_type"), &Window::get_theme_icon, DEFVAL(StringName()));
	ClassDB::bind_method(D_METHOD("get_theme_stylebox", "name", "theme_type"), &Window::get_theme_stylebox, DEFVAL(StringName()));
	ClassDB::bind_method(D_METHOD("get_theme_font", "name", "theme_type"), &Window::get_theme_font, DEFVAL(StringName()));
	ClassDB::bind_method(D_METHOD("get_theme_font_size", "name", "theme_type"), &Window::get_theme_font_size, DEFVAL(StringName()));
	ClassDB::bind_method(D_METHOD("get_theme_color", "name", "theme_type"), &Window::get_theme_color, DEFVAL(StringName()));
	ClassDB::bind_method(D_METHOD("get_theme_constant", "name", "theme_type"), &Window::get_theme_constant, DEFVAL(StringName()));

	ClassDB::bind_method(D_METHOD("has_theme_icon_override", "name"), &Window::has_theme_icon_override);
	ClassDB::bind_method(D_METHOD("has_theme_stylebox_override", "name"), &Window::has_theme_stylebox_override);
	ClassDB::bind_method(D_METHOD("has_theme_font_override", "name"), &Window::has_theme_font_override);
	ClassDB::bind_method(D_METHOD("has_theme_font_size_override", "name"), &Window::has_theme_font_size_override);
	ClassDB::bind_method(D_METHOD("has_theme_color_override", "name"), &Window::has_theme_color_override);
	ClassDB::bind_method(D_METHOD("has_theme_constant_override", "name"), &Window::has_theme_constant_override);

	ClassDB::bind_method(D_METHOD("has_theme_icon", "name", "theme_type"), &Window::has_theme_icon, DEFVAL(StringName()));
	ClassDB::bind_method(D_METHOD("has_theme_stylebox", "name", "theme_type"), &Window::has_theme_stylebox, DEFVAL(StringName()));
	ClassDB::bind_method(D_METHOD("has_theme_font", "name", "theme_type"), &Window::has_theme_font, DEFVAL(StringName()));
	ClassDB::bind_method(D_METHOD("has_theme_font_size", "name", "theme_type"), &Window::has_theme_font_size, DEFVAL(StringName()));
	ClassDB::bind_method(D_METHOD("has_theme_color", "name", "theme_type"), &Window::has_theme_color, DEFVAL(StringName()));
	ClassDB::bind_method(D_METHOD("has_theme_constant", "name", "theme_type"), &Window::has_theme_constant, DEFVAL(StringName()));

	ClassDB::bind_method(D_METHOD("get_theme_default_base_scale"), &Window::get_theme_default_base_scale);
	ClassDB::bind_method(D_METHOD("get_theme_default_font"), &Window::get_theme_default_font);
	ClassDB::bind_method(D_METHOD("get_theme_default_font_size"), &Window::get_theme_default_font_size);

	ClassDB::bind_method(D_METHOD("set_layout_direction", "direction"), &Window::set_layout_direction);
	ClassDB::bind_method(D_METHOD("get_layout_direction"), &Window::get_layout_direction);
	ClassDB::bind_method(D_METHOD("is_layout_rtl"), &Window::is_layout_rtl);

#ifndef DISABLE_DEPRECATED
	ClassDB::bind_method(D_METHOD("set_auto_translate", "enable"), &Window::set_auto_translate);
	ClassDB::bind_method(D_METHOD("is_auto_translating"), &Window::is_auto_translating);
#endif

	ClassDB::bind_method(D_METHOD("popup", "rect"), &Window::popup, DEFVAL(Rect2i()));
	ClassDB::bind_method(D_METHOD("popup_on_parent", "parent_rect"), &Window::popup_on_parent);
	ClassDB::bind_method(D_METHOD("popup_centered", "minsize"), &Window::popup_centered, DEFVAL(Size2i()));
	ClassDB::bind_method(D_METHOD("popup_centered_ratio", "ratio"), &Window::popup_centered_ratio, DEFVAL(0.8));
	ClassDB::bind_method(D_METHOD("popup_centered_clamped", "minsize", "fallback_ratio"), &Window::popup_centered_clamped, DEFVAL(Size2i()), DEFVAL(0.75));

	ClassDB::bind_method(D_METHOD("popup_exclusive", "from_node", "rect"), &Window::popup_exclusive, DEFVAL(Rect2i()));
	ClassDB::bind_method(D_METHOD("popup_exclusive_on_parent", "from_node", "parent_rect"), &Window::popup_exclusive_on_parent);
	ClassDB::bind_method(D_METHOD("popup_exclusive_centered", "from_node", "minsize"), &Window::popup_exclusive_centered, DEFVAL(Size2i()));
	ClassDB::bind_method(D_METHOD("popup_exclusive_centered_ratio", "from_node", "ratio"), &Window::popup_exclusive_centered_ratio, DEFVAL(0.8));
	ClassDB::bind_method(D_METHOD("popup_exclusive_centered_clamped", "from_node", "minsize", "fallback_ratio"), &Window::popup_exclusive_centered_clamped, DEFVAL(Size2i()), DEFVAL(0.75));

	// Keep the enum values in sync with the `Mode` enum.
	ADD_PROPERTY(PropertyInfo(Variant::INT, "mode", PROPERTY_HINT_ENUM, "Windowed,Minimized,Maximized,Fullscreen,Exclusive Fullscreen"), "set_mode", "get_mode");

	ADD_PROPERTY(PropertyInfo(Variant::STRING, "title"), "set_title", "get_title");

	// Keep the enum values in sync with the `WindowInitialPosition` enum.
	ADD_PROPERTY(PropertyInfo(Variant::INT, "initial_position", PROPERTY_HINT_ENUM, "Absolute,Center of Primary Screen,Center of Main Window Screen,Center of Other Screen,Center of Screen With Mouse Pointer,Center of Screen With Keyboard Focus"), "set_initial_position", "get_initial_position");
	ADD_PROPERTY(PropertyInfo(Variant::VECTOR2I, "position", PROPERTY_HINT_NONE, "suffix:px"), "set_position", "get_position");
	ADD_PROPERTY(PropertyInfo(Variant::VECTOR2I, "size", PROPERTY_HINT_NONE, "suffix:px"), "set_size", "get_size");
	ADD_PROPERTY(PropertyInfo(Variant::INT, "current_screen", PROPERTY_HINT_RANGE, "0,64,1,or_greater"), "set_current_screen", "get_current_screen");

	ADD_PROPERTY(PropertyInfo(Variant::PACKED_VECTOR2_ARRAY, "mouse_passthrough_polygon"), "set_mouse_passthrough_polygon", "get_mouse_passthrough_polygon");

	ADD_GROUP("Flags", "");
	ADD_PROPERTY(PropertyInfo(Variant::BOOL, "visible"), "set_visible", "is_visible");
	ADD_PROPERTY(PropertyInfo(Variant::BOOL, "wrap_controls"), "set_wrap_controls", "is_wrapping_controls");
	ADD_PROPERTY(PropertyInfo(Variant::BOOL, "transient"), "set_transient", "is_transient");
	ADD_PROPERTY(PropertyInfo(Variant::BOOL, "transient_to_focused"), "set_transient_to_focused", "is_transient_to_focused");
	ADD_PROPERTY(PropertyInfo(Variant::BOOL, "exclusive"), "set_exclusive", "is_exclusive");
	ADD_PROPERTYI(PropertyInfo(Variant::BOOL, "unresizable"), "set_flag", "get_flag", FLAG_RESIZE_DISABLED);
	ADD_PROPERTYI(PropertyInfo(Variant::BOOL, "borderless"), "set_flag", "get_flag", FLAG_BORDERLESS);
	ADD_PROPERTYI(PropertyInfo(Variant::BOOL, "always_on_top"), "set_flag", "get_flag", FLAG_ALWAYS_ON_TOP);
	ADD_PROPERTYI(PropertyInfo(Variant::BOOL, "transparent"), "set_flag", "get_flag", FLAG_TRANSPARENT);
	ADD_PROPERTYI(PropertyInfo(Variant::BOOL, "unfocusable"), "set_flag", "get_flag", FLAG_NO_FOCUS);
	ADD_PROPERTYI(PropertyInfo(Variant::BOOL, "popup_window"), "set_flag", "get_flag", FLAG_POPUP);
	ADD_PROPERTYI(PropertyInfo(Variant::BOOL, "extend_to_title"), "set_flag", "get_flag", FLAG_EXTEND_TO_TITLE);
	ADD_PROPERTYI(PropertyInfo(Variant::BOOL, "mouse_passthrough"), "set_flag", "get_flag", FLAG_MOUSE_PASSTHROUGH);
	ADD_PROPERTYI(PropertyInfo(Variant::BOOL, "sharp_corners"), "set_flag", "get_flag", FLAG_SHARP_CORNERS);
	ADD_PROPERTY(PropertyInfo(Variant::BOOL, "force_native"), "set_force_native", "get_force_native");

	ADD_GROUP("Limits", "");
	ADD_PROPERTY(PropertyInfo(Variant::VECTOR2I, "min_size", PROPERTY_HINT_NONE, "suffix:px"), "set_min_size", "get_min_size");
	ADD_PROPERTY(PropertyInfo(Variant::VECTOR2I, "max_size", PROPERTY_HINT_NONE, "suffix:px"), "set_max_size", "get_max_size");
	ADD_PROPERTY(PropertyInfo(Variant::BOOL, "keep_title_visible"), "set_keep_title_visible", "get_keep_title_visible");

	ADD_GROUP("Content Scale", "content_scale_");
	ADD_PROPERTY(PropertyInfo(Variant::VECTOR2I, "content_scale_size"), "set_content_scale_size", "get_content_scale_size");
	ADD_PROPERTY(PropertyInfo(Variant::INT, "content_scale_mode", PROPERTY_HINT_ENUM, "Disabled,Canvas Items,Viewport"), "set_content_scale_mode", "get_content_scale_mode");
	ADD_PROPERTY(PropertyInfo(Variant::INT, "content_scale_aspect", PROPERTY_HINT_ENUM, "Ignore,Keep,Keep Width,Keep Height,Expand"), "set_content_scale_aspect", "get_content_scale_aspect");
	ADD_PROPERTY(PropertyInfo(Variant::INT, "content_scale_stretch", PROPERTY_HINT_ENUM, "Fractional,Integer"), "set_content_scale_stretch", "get_content_scale_stretch");
	ADD_PROPERTY(PropertyInfo(Variant::FLOAT, "content_scale_factor", PROPERTY_HINT_RANGE, "0.5,8.0,0.01"), "set_content_scale_factor", "get_content_scale_factor");

#ifndef DISABLE_DEPRECATED
	ADD_PROPERTY(PropertyInfo(Variant::BOOL, "auto_translate", PROPERTY_HINT_NONE, "", PROPERTY_USAGE_NO_EDITOR), "set_auto_translate", "is_auto_translating");
#endif

	ADD_GROUP("Theme", "theme_");
	ADD_PROPERTY(PropertyInfo(Variant::OBJECT, "theme", PROPERTY_HINT_RESOURCE_TYPE, "Theme"), "set_theme", "get_theme");
	ADD_PROPERTY(PropertyInfo(Variant::STRING, "theme_type_variation", PROPERTY_HINT_ENUM_SUGGESTION), "set_theme_type_variation", "get_theme_type_variation");

	ADD_SIGNAL(MethodInfo("window_input", PropertyInfo(Variant::OBJECT, "event", PROPERTY_HINT_RESOURCE_TYPE, "InputEvent")));
	ADD_SIGNAL(MethodInfo("files_dropped", PropertyInfo(Variant::PACKED_STRING_ARRAY, "files")));
	ADD_SIGNAL(MethodInfo("mouse_entered"));
	ADD_SIGNAL(MethodInfo("mouse_exited"));
	ADD_SIGNAL(MethodInfo("focus_entered"));
	ADD_SIGNAL(MethodInfo("focus_exited"));
	ADD_SIGNAL(MethodInfo("close_requested"));
	ADD_SIGNAL(MethodInfo("go_back_requested"));
	ADD_SIGNAL(MethodInfo("visibility_changed"));
	ADD_SIGNAL(MethodInfo("about_to_popup"));
	ADD_SIGNAL(MethodInfo("theme_changed"));
	ADD_SIGNAL(MethodInfo("dpi_changed"));
	ADD_SIGNAL(MethodInfo("titlebar_changed"));
	ADD_SIGNAL(MethodInfo("position_changed"));

	BIND_CONSTANT(NOTIFICATION_VISIBILITY_CHANGED);
	BIND_CONSTANT(NOTIFICATION_THEME_CHANGED);

	BIND_ENUM_CONSTANT(MODE_WINDOWED);
	BIND_ENUM_CONSTANT(MODE_MINIMIZED);
	BIND_ENUM_CONSTANT(MODE_MAXIMIZED);
	BIND_ENUM_CONSTANT(MODE_FULLSCREEN);
	BIND_ENUM_CONSTANT(MODE_EXCLUSIVE_FULLSCREEN);

	BIND_ENUM_CONSTANT(FLAG_RESIZE_DISABLED);
	BIND_ENUM_CONSTANT(FLAG_BORDERLESS);
	BIND_ENUM_CONSTANT(FLAG_ALWAYS_ON_TOP);
	BIND_ENUM_CONSTANT(FLAG_TRANSPARENT);
	BIND_ENUM_CONSTANT(FLAG_NO_FOCUS);
	BIND_ENUM_CONSTANT(FLAG_POPUP);
	BIND_ENUM_CONSTANT(FLAG_EXTEND_TO_TITLE);
	BIND_ENUM_CONSTANT(FLAG_MOUSE_PASSTHROUGH);
	BIND_ENUM_CONSTANT(FLAG_SHARP_CORNERS);
	BIND_ENUM_CONSTANT(FLAG_HIDDEN);
	BIND_ENUM_CONSTANT(FLAG_MAX);

	BIND_ENUM_CONSTANT(CONTENT_SCALE_MODE_DISABLED);
	BIND_ENUM_CONSTANT(CONTENT_SCALE_MODE_CANVAS_ITEMS);
	BIND_ENUM_CONSTANT(CONTENT_SCALE_MODE_VIEWPORT);

	BIND_ENUM_CONSTANT(CONTENT_SCALE_ASPECT_IGNORE);
	BIND_ENUM_CONSTANT(CONTENT_SCALE_ASPECT_KEEP);
	BIND_ENUM_CONSTANT(CONTENT_SCALE_ASPECT_KEEP_WIDTH);
	BIND_ENUM_CONSTANT(CONTENT_SCALE_ASPECT_KEEP_HEIGHT);
	BIND_ENUM_CONSTANT(CONTENT_SCALE_ASPECT_EXPAND);

	BIND_ENUM_CONSTANT(CONTENT_SCALE_STRETCH_FRACTIONAL);
	BIND_ENUM_CONSTANT(CONTENT_SCALE_STRETCH_INTEGER);

	BIND_ENUM_CONSTANT(LAYOUT_DIRECTION_INHERITED);
	BIND_ENUM_CONSTANT(LAYOUT_DIRECTION_APPLICATION_LOCALE);
	BIND_ENUM_CONSTANT(LAYOUT_DIRECTION_LTR);
	BIND_ENUM_CONSTANT(LAYOUT_DIRECTION_RTL);
	BIND_ENUM_CONSTANT(LAYOUT_DIRECTION_SYSTEM_LOCALE);
	BIND_ENUM_CONSTANT(LAYOUT_DIRECTION_MAX);
#ifndef DISABLE_DEPRECATED
	BIND_ENUM_CONSTANT(LAYOUT_DIRECTION_LOCALE);
#endif // DISABLE_DEPRECATED

	BIND_ENUM_CONSTANT(WINDOW_INITIAL_POSITION_ABSOLUTE);
	BIND_ENUM_CONSTANT(WINDOW_INITIAL_POSITION_CENTER_PRIMARY_SCREEN);
	BIND_ENUM_CONSTANT(WINDOW_INITIAL_POSITION_CENTER_MAIN_WINDOW_SCREEN);
	BIND_ENUM_CONSTANT(WINDOW_INITIAL_POSITION_CENTER_OTHER_SCREEN);
	BIND_ENUM_CONSTANT(WINDOW_INITIAL_POSITION_CENTER_SCREEN_WITH_MOUSE_FOCUS);
	BIND_ENUM_CONSTANT(WINDOW_INITIAL_POSITION_CENTER_SCREEN_WITH_KEYBOARD_FOCUS);

	GDVIRTUAL_BIND(_get_contents_minimum_size);

	BIND_THEME_ITEM(Theme::DATA_TYPE_STYLEBOX, Window, embedded_border);
	BIND_THEME_ITEM(Theme::DATA_TYPE_STYLEBOX, Window, embedded_unfocused_border);

	BIND_THEME_ITEM(Theme::DATA_TYPE_FONT, Window, title_font);
	BIND_THEME_ITEM(Theme::DATA_TYPE_FONT_SIZE, Window, title_font_size);
	BIND_THEME_ITEM(Theme::DATA_TYPE_COLOR, Window, title_color);
	BIND_THEME_ITEM(Theme::DATA_TYPE_CONSTANT, Window, title_height);
	BIND_THEME_ITEM(Theme::DATA_TYPE_COLOR, Window, title_outline_modulate);
	BIND_THEME_ITEM(Theme::DATA_TYPE_CONSTANT, Window, title_outline_size);

	BIND_THEME_ITEM(Theme::DATA_TYPE_ICON, Window, close);
	BIND_THEME_ITEM(Theme::DATA_TYPE_ICON, Window, close_pressed);
	BIND_THEME_ITEM(Theme::DATA_TYPE_CONSTANT, Window, close_h_offset);
	BIND_THEME_ITEM(Theme::DATA_TYPE_CONSTANT, Window, close_v_offset);

	BIND_THEME_ITEM(Theme::DATA_TYPE_CONSTANT, Window, resize_margin);
}

Window::Window() {
	RenderingServer *rendering_server = RenderingServer::get_singleton();
	if (rendering_server) {
		max_size = rendering_server->get_maximum_viewport_size();
		max_size_used = max_size; // Update max_size_used.
	}

	theme_owner = memnew(ThemeOwner(this));
	RS::get_singleton()->viewport_set_update_mode(get_viewport_rid(), RS::VIEWPORT_UPDATE_DISABLED);
}

Window::~Window() {
	memdelete(theme_owner);

	// Resources need to be disconnected.
	for (KeyValue<StringName, Ref<Texture2D>> &E : theme_icon_override) {
		E.value->disconnect_changed(callable_mp(this, &Window::_notify_theme_override_changed));
	}
	for (KeyValue<StringName, Ref<StyleBox>> &E : theme_style_override) {
		E.value->disconnect_changed(callable_mp(this, &Window::_notify_theme_override_changed));
	}
	for (KeyValue<StringName, Ref<Font>> &E : theme_font_override) {
		E.value->disconnect_changed(callable_mp(this, &Window::_notify_theme_override_changed));
	}

	// Then override maps can be simply cleared.
	theme_icon_override.clear();
	theme_style_override.clear();
	theme_font_override.clear();
	theme_font_size_override.clear();
	theme_color_override.clear();
	theme_constant_override.clear();
}<|MERGE_RESOLUTION|>--- conflicted
+++ resolved
@@ -707,10 +707,6 @@
 	if (position != p_callback.position) {
 		position = p_callback.position;
 		_propagate_window_notification(this, NOTIFICATION_WM_POSITION_CHANGED);
-<<<<<<< HEAD
-		emit_signal(SceneStringName(position_changed));
-=======
->>>>>>> f9695ef8
 	}
 
 	if (size != p_callback.size) {
@@ -1081,13 +1077,8 @@
 
 		embedder->_sub_window_update(this);
 	} else if (window_id != DisplayServer::INVALID_WINDOW_ID) {
-<<<<<<< HEAD
-		// When embedded, we can't resize the main window.
-		if (window_id != DisplayServer::MAIN_WINDOW_ID || !Engine::get_singleton()->is_embedded()) {
-=======
 		// When main window embedded in the editor, we can't resize the main window.
 		if (window_id != DisplayServer::MAIN_WINDOW_ID || !Engine::get_singleton()->is_embedded_in_editor()) {
->>>>>>> f9695ef8
 			if (reset_min_first && wrap_controls) {
 				// Avoid an error if setting max_size to a value between min_size and the previous size_limit.
 				DisplayServer::get_singleton()->window_set_min_size(Size2i(), window_id);
