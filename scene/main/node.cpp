--- conflicted
+++ resolved
@@ -2767,7 +2767,6 @@
 			parent->move_child(dup, pos);
 		}
 	}
-<<<<<<< HEAD
 
 	for (List<const Node *>::Element *N = node_tree.front(); N; N = N->next()) {
 		Node *current_node = node->get_node(get_path_to(N->get()));
@@ -2814,8 +2813,6 @@
 		}
 	}
 
-=======
->>>>>>> 78cce195
 	return node;
 }
 
