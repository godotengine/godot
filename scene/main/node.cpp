--- conflicted
+++ resolved
@@ -2884,7 +2884,6 @@
 		}
 	}
 
-<<<<<<< HEAD
 	//for (List<const Node *>::Element *N = node_tree.front(); N; N = N->next()) {
 	//	Node *current_node = node->get_node(get_path_to(N->get()));
 	//	ERR_CONTINUE(!current_node);
@@ -2929,52 +2928,6 @@
 	//		}
 	//	}
 	//}
-=======
-	for (List<const Node *>::Element *N = node_tree.front(); N; N = N->next()) {
-		Node *current_node = node->get_node(get_path_to(N->get()));
-		ERR_CONTINUE(!current_node);
-
-		if (p_flags & DUPLICATE_SCRIPTS) {
-			bool is_valid = false;
-			Variant scr = N->get()->get(script_property_name, &is_valid);
-			if (is_valid) {
-				current_node->set(script_property_name, scr);
-			}
-			N->get()->get(CoreStringNames::get_singleton()->_master_script, &is_valid);
-			if (is_valid) {
-				current_node->set(CoreStringNames::get_singleton()->_master_script, scr);
-			}
-		}
-
-		List<PropertyInfo> plist;
-		N->get()->get_property_list(&plist);
-
-		for (const PropertyInfo &E : plist) {
-			if (!(E.usage & PROPERTY_USAGE_STORAGE)) {
-				continue;
-			}
-			String name = E.name;
-			if (name == script_property_name) {
-				continue;
-			}
-			if (name == CoreStringNames::get_singleton()->_master_script) {
-				continue;
-			}
-
-			Variant value = N->get()->get(name).duplicate(true);
-
-			if (E.usage & PROPERTY_USAGE_ALWAYS_DUPLICATE) {
-				Resource *res = Object::cast_to<Resource>(value);
-				if (res) { // Duplicate only if it's a resource
-					current_node->set(name, res->duplicate());
-				}
-
-			} else {
-				current_node->set(name, value);
-			}
-		}
-	}
->>>>>>> 7a45c54f
 
 	return node;
 }
