/**************************************************************************/
/*  node.cpp                                                              */
/**************************************************************************/
/*                         This file is part of:                          */
/*                             GODOT ENGINE                               */
/*                        https://godotengine.org                         */
/**************************************************************************/
/* Copyright (c) 2014-present Godot Engine contributors (see AUTHORS.md). */
/* Copyright (c) 2007-2014 Juan Linietsky, Ariel Manzur.                  */
/*                                                                        */
/* Permission is hereby granted, free of charge, to any person obtaining  */
/* a copy of this software and associated documentation files (the        */
/* "Software"), to deal in the Software without restriction, including    */
/* without limitation the rights to use, copy, modify, merge, publish,    */
/* distribute, sublicense, and/or sell copies of the Software, and to     */
/* permit persons to whom the Software is furnished to do so, subject to  */
/* the following conditions:                                              */
/*                                                                        */
/* The above copyright notice and this permission notice shall be         */
/* included in all copies or substantial portions of the Software.        */
/*                                                                        */
/* THE SOFTWARE IS PROVIDED "AS IS", WITHOUT WARRANTY OF ANY KIND,        */
/* EXPRESS OR IMPLIED, INCLUDING BUT NOT LIMITED TO THE WARRANTIES OF     */
/* MERCHANTABILITY, FITNESS FOR A PARTICULAR PURPOSE AND NONINFRINGEMENT. */
/* IN NO EVENT SHALL THE AUTHORS OR COPYRIGHT HOLDERS BE LIABLE FOR ANY   */
/* CLAIM, DAMAGES OR OTHER LIABILITY, WHETHER IN AN ACTION OF CONTRACT,   */
/* TORT OR OTHERWISE, ARISING FROM, OUT OF OR IN CONNECTION WITH THE      */
/* SOFTWARE OR THE USE OR OTHER DEALINGS IN THE SOFTWARE.                 */
/**************************************************************************/

#include "node.h"

#include "core/config/project_settings.h"
#include "core/core_string_names.h"
#include "core/io/resource_loader.h"
#include "core/object/message_queue.h"
#include "core/object/script_language.h"
#include "core/string/print_string.h"
#include "instance_placeholder.h"
#include "scene/animation/tween.h"
#include "scene/debugger/scene_debugger.h"
#include "scene/main/multiplayer_api.h"
#include "scene/main/window.h"
#include "scene/resources/packed_scene.h"
#include "scene/scene_string_names.h"
#include "viewport.h"

#include <stdint.h>

int Node::orphan_node_count = 0;

thread_local Node *Node::current_process_thread_group = nullptr;

void Node::_notification(int p_notification) {
	switch (p_notification) {
		case NOTIFICATION_PROCESS: {
			GDVIRTUAL_CALL(_process, get_process_delta_time());
		} break;

		case NOTIFICATION_PHYSICS_PROCESS: {
			GDVIRTUAL_CALL(_physics_process, get_physics_process_delta_time());
		} break;

		case NOTIFICATION_ENTER_TREE: {
			ERR_FAIL_NULL(get_viewport());
			ERR_FAIL_NULL(get_tree());

			// Update process mode.
			if (data.process_mode == PROCESS_MODE_INHERIT) {
				if (data.parent) {
					data.process_owner = data.parent->data.process_owner;
				} else {
					ERR_PRINT("The root node can't be set to Inherit process mode, reverting to Pausable instead.");
					data.process_mode = PROCESS_MODE_PAUSABLE;
					data.process_owner = this;
				}
			} else {
				data.process_owner = this;
			}

			{ // Update threaded process mode.
				if (data.process_thread_group == PROCESS_THREAD_GROUP_INHERIT) {
					if (data.parent) {
						data.process_thread_group_owner = data.parent->data.process_thread_group_owner;
					}

					if (data.process_thread_group_owner) {
						data.process_group = data.process_thread_group_owner->data.process_group;
					} else {
						data.process_group = &data.tree->default_process_group;
					}
				} else {
					data.process_thread_group_owner = this;
					_add_process_group();
				}

				if (_is_any_processing()) {
					_add_to_process_thread_group();
				}
			}

			if (data.input) {
				add_to_group("_vp_input" + itos(get_viewport()->get_instance_id()));
			}
			if (data.shortcut_input) {
				add_to_group("_vp_shortcut_input" + itos(get_viewport()->get_instance_id()));
			}
			if (data.unhandled_input) {
				add_to_group("_vp_unhandled_input" + itos(get_viewport()->get_instance_id()));
			}
			if (data.unhandled_key_input) {
				add_to_group("_vp_unhandled_key_input" + itos(get_viewport()->get_instance_id()));
			}

			get_tree()->nodes_in_tree_count++;
			orphan_node_count--;
		} break;

		case NOTIFICATION_EXIT_TREE: {
			ERR_FAIL_NULL(get_viewport());
			ERR_FAIL_NULL(get_tree());

			get_tree()->nodes_in_tree_count--;
			orphan_node_count++;

			if (data.input) {
				remove_from_group("_vp_input" + itos(get_viewport()->get_instance_id()));
			}
			if (data.shortcut_input) {
				remove_from_group("_vp_shortcut_input" + itos(get_viewport()->get_instance_id()));
			}
			if (data.unhandled_input) {
				remove_from_group("_vp_unhandled_input" + itos(get_viewport()->get_instance_id()));
			}
			if (data.unhandled_key_input) {
				remove_from_group("_vp_unhandled_key_input" + itos(get_viewport()->get_instance_id()));
			}

			// Remove from processing first
			if (_is_any_processing()) {
				_remove_from_process_thread_group();
			}
			// Remove the process group
			if (data.process_thread_group_owner == this) {
				_remove_process_group();
			}
			data.process_thread_group_owner = nullptr;
			data.process_owner = nullptr;

			if (data.path_cache) {
				memdelete(data.path_cache);
				data.path_cache = nullptr;
			}
		} break;

		case NOTIFICATION_PATH_RENAMED: {
			if (data.path_cache) {
				memdelete(data.path_cache);
				data.path_cache = nullptr;
			}
		} break;

		case NOTIFICATION_READY: {
			if (GDVIRTUAL_IS_OVERRIDDEN(_input)) {
				set_process_input(true);
			}

			if (GDVIRTUAL_IS_OVERRIDDEN(_shortcut_input)) {
				set_process_shortcut_input(true);
			}

			if (GDVIRTUAL_IS_OVERRIDDEN(_unhandled_input)) {
				set_process_unhandled_input(true);
			}

			if (GDVIRTUAL_IS_OVERRIDDEN(_unhandled_key_input)) {
				set_process_unhandled_key_input(true);
			}

			if (GDVIRTUAL_IS_OVERRIDDEN(_process)) {
				set_process(true);
			}
			if (GDVIRTUAL_IS_OVERRIDDEN(_physics_process)) {
				set_physics_process(true);
			}

			GDVIRTUAL_CALL(_ready);
		} break;

		case NOTIFICATION_POSTINITIALIZE: {
			data.in_constructor = false;
		} break;

		case NOTIFICATION_PREDELETE: {
			if (data.inside_tree && !Thread::is_main_thread()) {
				cancel_free();
				ERR_PRINT("Attempted to free a node that is currently added to the SceneTree from a thread. This is not permitted, use queue_free() instead. Node has not been freed.");
				return;
			}

			if (data.owner) {
				_clean_up_owner();
			}

			while (!data.owned.is_empty()) {
				Node *n = data.owned.back()->get();
				n->_clean_up_owner(); // This will change data.owned. So it's impossible to loop over the list in the usual manner.
			}

			if (data.parent) {
				data.parent->remove_child(this);
			}

			// kill children as cleanly as possible
			while (data.children.size()) {
				Node *child = data.children.last()->value; // begin from the end because its faster and more consistent with creation
				memdelete(child);
			}
		} break;
	}
}

void Node::_propagate_ready() {
	data.ready_notified = true;
	data.blocked++;
	for (KeyValue<StringName, Node *> &K : data.children) {
		K.value->_propagate_ready();
	}

	data.blocked--;

	notification(NOTIFICATION_POST_ENTER_TREE);

	if (data.ready_first) {
		data.ready_first = false;
		notification(NOTIFICATION_READY);
		emit_signal(SceneStringNames::get_singleton()->ready);
	}
}

void Node::_propagate_enter_tree() {
	// this needs to happen to all children before any enter_tree

	if (data.parent) {
		data.tree = data.parent->data.tree;
		data.depth = data.parent->data.depth + 1;
	} else {
		data.depth = 1;
	}

	data.viewport = Object::cast_to<Viewport>(this);
	if (!data.viewport && data.parent) {
		data.viewport = data.parent->data.viewport;
	}

	data.inside_tree = true;

	for (KeyValue<StringName, GroupData> &E : data.grouped) {
		E.value.group = data.tree->add_to_group(E.key, this);
	}

	notification(NOTIFICATION_ENTER_TREE);

	GDVIRTUAL_CALL(_enter_tree);

	emit_signal(SceneStringNames::get_singleton()->tree_entered);

	data.tree->node_added(this);

	if (data.parent) {
		Variant c = this;
		const Variant *cptr = &c;
		data.parent->emit_signalp(SNAME("child_entered_tree"), &cptr, 1);
	}

	data.blocked++;
	//block while adding children

	for (KeyValue<StringName, Node *> &K : data.children) {
		if (!K.value->is_inside_tree()) { // could have been added in enter_tree
			K.value->_propagate_enter_tree();
		}
	}

	data.blocked--;

#ifdef DEBUG_ENABLED
	SceneDebugger::add_to_cache(data.scene_file_path, this);
#endif
	// enter groups
}

void Node::_propagate_after_exit_tree() {
	// Clear owner if it was not part of the pruned branch
	if (data.owner) {
		bool found = false;
		Node *parent = data.parent;

		while (parent) {
			if (parent == data.owner) {
				found = true;
				break;
			}

			parent = parent->data.parent;
		}

		if (!found) {
			_clean_up_owner();
		}
	}

	data.blocked++;

	for (HashMap<StringName, Node *>::Iterator I = data.children.last(); I; --I) {
		I->value->_propagate_after_exit_tree();
	}

	data.blocked--;

	emit_signal(SceneStringNames::get_singleton()->tree_exited);
}

void Node::_propagate_exit_tree() {
	//block while removing children

#ifdef DEBUG_ENABLED
	if (!data.scene_file_path.is_empty()) {
		// Only remove if file path is set (optimization).
		SceneDebugger::remove_from_cache(data.scene_file_path, this);
	}
#endif
	data.blocked++;

	for (HashMap<StringName, Node *>::Iterator I = data.children.last(); I; --I) {
		I->value->_propagate_exit_tree();
	}

	data.blocked--;

	GDVIRTUAL_CALL(_exit_tree);

	emit_signal(SceneStringNames::get_singleton()->tree_exiting);

	notification(NOTIFICATION_EXIT_TREE, true);
	if (data.tree) {
		data.tree->node_removed(this);
	}

	if (data.parent) {
		Variant c = this;
		const Variant *cptr = &c;
		data.parent->emit_signalp(SNAME("child_exiting_tree"), &cptr, 1);
	}

	// exit groups
	for (KeyValue<StringName, GroupData> &E : data.grouped) {
		data.tree->remove_from_group(E.key, this);
		E.value.group = nullptr;
	}

	data.viewport = nullptr;

	if (data.tree) {
		data.tree->tree_changed();
	}

	data.inside_tree = false;
	data.ready_notified = false;
	data.tree = nullptr;
	data.depth = -1;
}

void Node::move_child(Node *p_child, int p_index) {
	ERR_FAIL_COND_MSG(data.inside_tree && !Thread::is_main_thread(), "Moving child node positions inside the SceneTree is only allowed from the main thread. Use call_deferred(\"move_child\",child,index).");
	ERR_FAIL_NULL(p_child);
	ERR_FAIL_COND_MSG(p_child->data.parent != this, "Child is not a child of this node.");

	_update_children_cache();
	// We need to check whether node is internal and move it only in the relevant node range.
	if (p_child->data.internal_mode == INTERNAL_MODE_FRONT) {
		if (p_index < 0) {
			p_index += data.internal_children_front_count_cache;
		}
		ERR_FAIL_INDEX_MSG(p_index, data.internal_children_front_count_cache, vformat("Invalid new child index: %d. Child is internal.", p_index));
		_move_child(p_child, p_index);
	} else if (p_child->data.internal_mode == INTERNAL_MODE_BACK) {
		if (p_index < 0) {
			p_index += data.internal_children_back_count_cache;
		}
		ERR_FAIL_INDEX_MSG(p_index, data.internal_children_back_count_cache, vformat("Invalid new child index: %d. Child is internal.", p_index));
		_move_child(p_child, (int)data.children_cache.size() - data.internal_children_back_count_cache + p_index);
	} else {
		if (p_index < 0) {
			p_index += get_child_count(false);
		}
		ERR_FAIL_INDEX_MSG(p_index, (int)data.children_cache.size() + 1 - data.internal_children_front_count_cache - data.internal_children_back_count_cache, vformat("Invalid new child index: %d.", p_index));
		_move_child(p_child, p_index + data.internal_children_front_count_cache);
	}
}

void Node::_move_child(Node *p_child, int p_index, bool p_ignore_end) {
	ERR_FAIL_COND_MSG(data.blocked > 0, "Parent node is busy setting up children, `move_child()` failed. Consider using `move_child.call_deferred(child, index)` instead (or `popup.call_deferred()` if this is from a popup).");

	// Specifying one place beyond the end
	// means the same as moving to the last index
	if (!p_ignore_end) { // p_ignore_end is a little hack to make back internal children work properly.
		if (p_child->data.internal_mode == INTERNAL_MODE_FRONT) {
			if (p_index == data.internal_children_front_count_cache) {
				p_index--;
			}
		} else if (p_child->data.internal_mode == INTERNAL_MODE_BACK) {
			if (p_index == (int)data.children_cache.size()) {
				p_index--;
			}
		} else {
			if (p_index == (int)data.children_cache.size() - data.internal_children_back_count_cache) {
				p_index--;
			}
		}
	}

	int child_index = p_child->get_index();

	if (child_index == p_index) {
		return; //do nothing
	}

	int motion_from = MIN(p_index, child_index);
	int motion_to = MAX(p_index, child_index);

	data.children_cache.remove_at(child_index);
	data.children_cache.insert(p_index, p_child);

	if (data.tree) {
		data.tree->tree_changed();
	}

	data.blocked++;
	//new pos first
	for (int i = motion_from; i <= motion_to; i++) {
		if (data.children_cache[i]->data.internal_mode == INTERNAL_MODE_DISABLED) {
			data.children_cache[i]->data.index = i - data.internal_children_front_count_cache;
		} else if (data.children_cache[i]->data.internal_mode == INTERNAL_MODE_BACK) {
			data.children_cache[i]->data.index = i - data.internal_children_front_count_cache - data.external_children_count_cache;
		} else {
			data.children_cache[i]->data.index = i;
		}
	}
	// notification second
	move_child_notify(p_child);
	notification(NOTIFICATION_CHILD_ORDER_CHANGED);
	emit_signal(SNAME("child_order_changed"));
	p_child->_propagate_groups_dirty();

	data.blocked--;
}

void Node::_propagate_groups_dirty() {
	for (const KeyValue<StringName, GroupData> &E : data.grouped) {
		if (E.value.group) {
			E.value.group->changed = true;
		}
	}

	for (KeyValue<StringName, Node *> &K : data.children) {
		K.value->_propagate_groups_dirty();
	}
}

void Node::add_child_notify(Node *p_child) {
	// to be used when not wanted
}

void Node::remove_child_notify(Node *p_child) {
	// to be used when not wanted
}

void Node::move_child_notify(Node *p_child) {
	// to be used when not wanted
}

void Node::owner_changed_notify() {
}

void Node::set_physics_process(bool p_process) {
	ERR_THREAD_GUARD
	if (data.physics_process == p_process) {
		return;
	}

	if (!is_inside_tree()) {
		data.physics_process = p_process;
		return;
	}

	if (_is_any_processing()) {
		_remove_from_process_thread_group();
	}

	data.physics_process = p_process;

	if (_is_any_processing()) {
		_add_to_process_thread_group();
	}
}

bool Node::is_physics_processing() const {
	return data.physics_process;
}

void Node::set_physics_process_internal(bool p_process_internal) {
	ERR_THREAD_GUARD
	if (data.physics_process_internal == p_process_internal) {
		return;
	}

	if (!is_inside_tree()) {
		data.physics_process_internal = p_process_internal;
		return;
	}

	if (_is_any_processing()) {
		_remove_from_process_thread_group();
	}

	data.physics_process_internal = p_process_internal;

	if (_is_any_processing()) {
		_add_to_process_thread_group();
	}
}

bool Node::is_physics_processing_internal() const {
	return data.physics_process_internal;
}

void Node::set_process_mode(ProcessMode p_mode) {
	ERR_THREAD_GUARD
	if (data.process_mode == p_mode) {
		return;
	}

	if (!is_inside_tree()) {
		data.process_mode = p_mode;
		return;
	}

	bool prev_can_process = can_process();
	bool prev_enabled = _is_enabled();

	if (p_mode == PROCESS_MODE_INHERIT) {
		if (data.parent) {
			data.process_owner = data.parent->data.process_owner;
		} else {
			ERR_FAIL_MSG("The root node can't be set to Inherit process mode.");
		}
	} else {
		data.process_owner = this;
	}

	data.process_mode = p_mode;

	bool next_can_process = can_process();
	bool next_enabled = _is_enabled();

	int pause_notification = 0;

	if (prev_can_process && !next_can_process) {
		pause_notification = NOTIFICATION_PAUSED;
	} else if (!prev_can_process && next_can_process) {
		pause_notification = NOTIFICATION_UNPAUSED;
	}

	int enabled_notification = 0;

	if (prev_enabled && !next_enabled) {
		enabled_notification = NOTIFICATION_DISABLED;
	} else if (!prev_enabled && next_enabled) {
		enabled_notification = NOTIFICATION_ENABLED;
	}

	_propagate_process_owner(data.process_owner, pause_notification, enabled_notification);

#ifdef TOOLS_ENABLED
	// This is required for the editor to update the visibility of disabled nodes
	// It's very expensive during runtime to change, so editor-only
	if (Engine::get_singleton()->is_editor_hint()) {
		get_tree()->emit_signal(SNAME("tree_process_mode_changed"));
	}
#endif
}

void Node::_propagate_pause_notification(bool p_enable) {
	bool prev_can_process = _can_process(!p_enable);
	bool next_can_process = _can_process(p_enable);

	if (prev_can_process && !next_can_process) {
		notification(NOTIFICATION_PAUSED);
	} else if (!prev_can_process && next_can_process) {
		notification(NOTIFICATION_UNPAUSED);
	}

	data.blocked++;
	for (KeyValue<StringName, Node *> &K : data.children) {
		K.value->_propagate_pause_notification(p_enable);
	}
	data.blocked--;
}

Node::ProcessMode Node::get_process_mode() const {
	return data.process_mode;
}

void Node::_propagate_process_owner(Node *p_owner, int p_pause_notification, int p_enabled_notification) {
	data.process_owner = p_owner;

	if (p_pause_notification != 0) {
		notification(p_pause_notification);
	}

	if (p_enabled_notification != 0) {
		notification(p_enabled_notification);
	}

	data.blocked++;
	for (KeyValue<StringName, Node *> &K : data.children) {
		Node *c = K.value;
		if (c->data.process_mode == PROCESS_MODE_INHERIT) {
			c->_propagate_process_owner(p_owner, p_pause_notification, p_enabled_notification);
		}
	}
	data.blocked--;
}

void Node::set_multiplayer_authority(int p_peer_id, bool p_recursive) {
	ERR_THREAD_GUARD
	data.multiplayer_authority = p_peer_id;

	if (p_recursive) {
		for (KeyValue<StringName, Node *> &K : data.children) {
			K.value->set_multiplayer_authority(p_peer_id, true);
		}
	}
}

int Node::get_multiplayer_authority() const {
	return data.multiplayer_authority;
}

bool Node::is_multiplayer_authority() const {
	ERR_FAIL_COND_V(!is_inside_tree(), false);

	Ref<MultiplayerAPI> api = get_multiplayer();
	return api.is_valid() && (api->get_unique_id() == data.multiplayer_authority);
}

/***** RPC CONFIG ********/

void Node::rpc_config(const StringName &p_method, const Variant &p_config) {
	ERR_THREAD_GUARD
	if (data.rpc_config.get_type() != Variant::DICTIONARY) {
		data.rpc_config = Dictionary();
	}
	Dictionary node_config = data.rpc_config;
	if (p_config.get_type() == Variant::NIL) {
		node_config.erase(p_method);
	} else {
		ERR_FAIL_COND(p_config.get_type() != Variant::DICTIONARY);
		node_config[p_method] = p_config;
	}
}

const Variant Node::get_node_rpc_config() const {
	return data.rpc_config;
}

/***** RPC FUNCTIONS ********/

Error Node::_rpc_bind(const Variant **p_args, int p_argcount, Callable::CallError &r_error) {
	if (p_argcount < 1) {
		r_error.error = Callable::CallError::CALL_ERROR_TOO_FEW_ARGUMENTS;
		r_error.expected = 1;
		return ERR_INVALID_PARAMETER;
	}

	Variant::Type type = p_args[0]->get_type();
	if (type != Variant::STRING_NAME && type != Variant::STRING) {
		r_error.error = Callable::CallError::CALL_ERROR_INVALID_ARGUMENT;
		r_error.argument = 0;
		r_error.expected = Variant::STRING_NAME;
		return ERR_INVALID_PARAMETER;
	}

	StringName method = (*p_args[0]).operator StringName();

	Error err = rpcp(0, method, &p_args[1], p_argcount - 1);
	r_error.error = Callable::CallError::CALL_OK;
	return err;
}

Error Node::_rpc_id_bind(const Variant **p_args, int p_argcount, Callable::CallError &r_error) {
	if (p_argcount < 2) {
		r_error.error = Callable::CallError::CALL_ERROR_TOO_FEW_ARGUMENTS;
		r_error.expected = 2;
		return ERR_INVALID_PARAMETER;
	}

	if (p_args[0]->get_type() != Variant::INT) {
		r_error.error = Callable::CallError::CALL_ERROR_INVALID_ARGUMENT;
		r_error.argument = 0;
		r_error.expected = Variant::INT;
		return ERR_INVALID_PARAMETER;
	}

	Variant::Type type = p_args[1]->get_type();
	if (type != Variant::STRING_NAME && type != Variant::STRING) {
		r_error.error = Callable::CallError::CALL_ERROR_INVALID_ARGUMENT;
		r_error.argument = 1;
		r_error.expected = Variant::STRING_NAME;
		return ERR_INVALID_PARAMETER;
	}

	int peer_id = *p_args[0];
	StringName method = (*p_args[1]).operator StringName();

	Error err = rpcp(peer_id, method, &p_args[2], p_argcount - 2);
	r_error.error = Callable::CallError::CALL_OK;
	return err;
}

Error Node::rpcp(int p_peer_id, const StringName &p_method, const Variant **p_arg, int p_argcount) {
	ERR_FAIL_COND_V(!is_inside_tree(), ERR_UNCONFIGURED);

	Ref<MultiplayerAPI> api = get_multiplayer();
	if (api.is_null()) {
		return ERR_UNCONFIGURED;
	}
	return api->rpcp(this, p_peer_id, p_method, p_arg, p_argcount);
}

Ref<MultiplayerAPI> Node::get_multiplayer() const {
	if (!is_inside_tree()) {
		return Ref<MultiplayerAPI>();
	}
	return get_tree()->get_multiplayer(get_path());
}

//////////// end of rpc

bool Node::can_process_notification(int p_what) const {
	switch (p_what) {
		case NOTIFICATION_PHYSICS_PROCESS:
			return data.physics_process;
		case NOTIFICATION_PROCESS:
			return data.process;
		case NOTIFICATION_INTERNAL_PROCESS:
			return data.process_internal;
		case NOTIFICATION_INTERNAL_PHYSICS_PROCESS:
			return data.physics_process_internal;
	}

	return true;
}

bool Node::can_process() const {
	ERR_FAIL_COND_V(!is_inside_tree(), false);
	return _can_process(get_tree()->is_paused());
}

bool Node::_can_process(bool p_paused) const {
	ProcessMode process_mode;

	if (data.process_mode == PROCESS_MODE_INHERIT) {
		if (!data.process_owner) {
			process_mode = PROCESS_MODE_PAUSABLE;
		} else {
			process_mode = data.process_owner->data.process_mode;
		}
	} else {
		process_mode = data.process_mode;
	}

	// The owner can't be set to inherit, must be a bug.
	ERR_FAIL_COND_V(process_mode == PROCESS_MODE_INHERIT, false);

	if (process_mode == PROCESS_MODE_DISABLED) {
		return false;
	} else if (process_mode == PROCESS_MODE_ALWAYS) {
		return true;
	}

	if (p_paused) {
		return process_mode == PROCESS_MODE_WHEN_PAUSED;
	} else {
		return process_mode == PROCESS_MODE_PAUSABLE;
	}
}

bool Node::_is_enabled() const {
	ProcessMode process_mode;

	if (data.process_mode == PROCESS_MODE_INHERIT) {
		if (!data.process_owner) {
			process_mode = PROCESS_MODE_PAUSABLE;
		} else {
			process_mode = data.process_owner->data.process_mode;
		}
	} else {
		process_mode = data.process_mode;
	}

	return (process_mode != PROCESS_MODE_DISABLED);
}

bool Node::is_enabled() const {
	ERR_FAIL_COND_V(!is_inside_tree(), false);
	return _is_enabled();
}

double Node::get_physics_process_delta_time() const {
	if (data.tree) {
		return data.tree->get_physics_process_time();
	} else {
		return 0;
	}
}

double Node::get_process_delta_time() const {
	if (data.tree) {
		return data.tree->get_process_time();
	} else {
		return 0;
	}
}

void Node::set_process(bool p_process) {
	ERR_THREAD_GUARD
	if (data.process == p_process) {
		return;
	}

	if (!is_inside_tree()) {
		data.process = p_process;
		return;
	}

	if (_is_any_processing()) {
		_remove_from_process_thread_group();
	}

	data.process = p_process;

	if (_is_any_processing()) {
		_add_to_process_thread_group();
	}
}

bool Node::is_processing() const {
	return data.process;
}

void Node::set_process_internal(bool p_process_internal) {
	ERR_THREAD_GUARD
	if (data.process_internal == p_process_internal) {
		return;
	}

	if (!is_inside_tree()) {
		data.process_internal = p_process_internal;
		return;
	}

	if (_is_any_processing()) {
		_remove_from_process_thread_group();
	}

	data.process_internal = p_process_internal;

	if (_is_any_processing()) {
		_add_to_process_thread_group();
	}
}

void Node::_add_process_group() {
	get_tree()->_add_process_group(this);
}

void Node::_remove_process_group() {
	get_tree()->_remove_process_group(this);
}

void Node::_remove_from_process_thread_group() {
	get_tree()->_remove_node_from_process_group(this, data.process_thread_group_owner);
}

void Node::_add_to_process_thread_group() {
	get_tree()->_add_node_to_process_group(this, data.process_thread_group_owner);
}

void Node::_remove_tree_from_process_thread_group() {
	if (!is_inside_tree()) {
		return; // May not be initialized yet.
	}

	for (KeyValue<StringName, Node *> &K : data.children) {
		if (K.value->data.process_thread_group != PROCESS_THREAD_GROUP_INHERIT) {
			continue;
		}

		K.value->_remove_tree_from_process_thread_group();
	}

	if (_is_any_processing()) {
		_remove_from_process_thread_group();
	}
}

void Node::_add_tree_to_process_thread_group(Node *p_owner) {
	if (_is_any_processing()) {
		_add_to_process_thread_group();
	}

	data.process_thread_group_owner = p_owner;
	if (p_owner != nullptr) {
		data.process_group = p_owner->data.process_group;
	} else {
		data.process_group = &data.tree->default_process_group;
	}

	for (KeyValue<StringName, Node *> &K : data.children) {
		if (K.value->data.process_thread_group != PROCESS_THREAD_GROUP_INHERIT) {
			continue;
		}

		K.value->_add_to_process_thread_group();
	}
}
bool Node::is_processing_internal() const {
	return data.process_internal;
}

void Node::set_process_thread_group_order(int p_order) {
	ERR_THREAD_GUARD
	if (data.process_thread_group_order == p_order) {
		return;
	}

	data.process_thread_group_order = p_order;

	// Not yet in the tree (or not a group owner, in whose case this is pointless but harmless); trivial update.
	if (!is_inside_tree() || data.process_thread_group_owner != this) {
		return;
	}

	get_tree()->process_groups_dirty = true;
}

int Node::get_process_thread_group_order() const {
	return data.process_thread_group_order;
}

void Node::set_process_priority(int p_priority) {
	ERR_THREAD_GUARD
	if (data.process_priority == p_priority) {
		return;
	}
	if (!is_inside_tree()) {
		// Not yet in the tree; trivial update.
		data.process_priority = p_priority;
		return;
	}

	if (_is_any_processing()) {
		_remove_from_process_thread_group();
	}

	data.process_priority = p_priority;

	if (_is_any_processing()) {
		_add_to_process_thread_group();
	}
}

int Node::get_process_priority() const {
	return data.process_priority;
}

void Node::set_physics_process_priority(int p_priority) {
	ERR_THREAD_GUARD
	if (data.physics_process_priority == p_priority) {
		return;
	}
	if (!is_inside_tree()) {
		// Not yet in the tree; trivial update.
		data.physics_process_priority = p_priority;
		return;
	}

	if (_is_any_processing()) {
		_remove_from_process_thread_group();
	}

	data.physics_process_priority = p_priority;

	if (_is_any_processing()) {
		_add_to_process_thread_group();
	}
}

int Node::get_physics_process_priority() const {
	return data.physics_process_priority;
}

void Node::set_process_thread_group(ProcessThreadGroup p_mode) {
	ERR_FAIL_COND_MSG(data.inside_tree && !Thread::is_main_thread(), "Changing the process thread group can only be done from the main thread. Use call_deferred(\"set_process_thread_group\",mode).");
	if (data.process_thread_group == p_mode) {
		return;
	}

	if (!is_inside_tree()) {
		// Not yet in the tree; trivial update.
		data.process_thread_group = p_mode;
		return;
	}

	_remove_tree_from_process_thread_group();
	if (data.process_thread_group != PROCESS_THREAD_GROUP_INHERIT) {
		_remove_process_group();
	}

	data.process_thread_group = p_mode;

	if (p_mode == PROCESS_THREAD_GROUP_INHERIT) {
		if (data.parent) {
			data.process_thread_group_owner = data.parent->data.process_thread_group_owner;
		} else {
			data.process_thread_group_owner = nullptr;
		}
	} else {
		data.process_thread_group_owner = this;
		_add_process_group();
	}

	_add_tree_to_process_thread_group(data.process_thread_group_owner);

	notify_property_list_changed();
}

Node::ProcessThreadGroup Node::get_process_thread_group() const {
	return data.process_thread_group;
}

void Node::set_process_thread_messages(BitField<ProcessThreadMessages> p_flags) {
	ERR_THREAD_GUARD
	if (data.process_thread_messages == p_flags) {
		return;
	}

	data.process_thread_messages = p_flags;
}

BitField<Node::ProcessThreadMessages> Node::get_process_thread_messages() const {
	return data.process_thread_messages;
}

void Node::set_process_input(bool p_enable) {
	ERR_THREAD_GUARD
	if (p_enable == data.input) {
		return;
	}

	data.input = p_enable;
	if (!is_inside_tree()) {
		return;
	}

	if (p_enable) {
		add_to_group("_vp_input" + itos(get_viewport()->get_instance_id()));
	} else {
		remove_from_group("_vp_input" + itos(get_viewport()->get_instance_id()));
	}
}

bool Node::is_processing_input() const {
	return data.input;
}

void Node::set_process_shortcut_input(bool p_enable) {
	ERR_THREAD_GUARD
	if (p_enable == data.shortcut_input) {
		return;
	}
	data.shortcut_input = p_enable;
	if (!is_inside_tree()) {
		return;
	}

	if (p_enable) {
		add_to_group("_vp_shortcut_input" + itos(get_viewport()->get_instance_id()));
	} else {
		remove_from_group("_vp_shortcut_input" + itos(get_viewport()->get_instance_id()));
	}
}

bool Node::is_processing_shortcut_input() const {
	return data.shortcut_input;
}

void Node::set_process_unhandled_input(bool p_enable) {
	ERR_THREAD_GUARD
	if (p_enable == data.unhandled_input) {
		return;
	}
	data.unhandled_input = p_enable;
	if (!is_inside_tree()) {
		return;
	}

	if (p_enable) {
		add_to_group("_vp_unhandled_input" + itos(get_viewport()->get_instance_id()));
	} else {
		remove_from_group("_vp_unhandled_input" + itos(get_viewport()->get_instance_id()));
	}
}

bool Node::is_processing_unhandled_input() const {
	return data.unhandled_input;
}

void Node::set_process_unhandled_key_input(bool p_enable) {
	ERR_THREAD_GUARD
	if (p_enable == data.unhandled_key_input) {
		return;
	}
	data.unhandled_key_input = p_enable;
	if (!is_inside_tree()) {
		return;
	}

	if (p_enable) {
		add_to_group("_vp_unhandled_key_input" + itos(get_viewport()->get_instance_id()));
	} else {
		remove_from_group("_vp_unhandled_key_input" + itos(get_viewport()->get_instance_id()));
	}
}

bool Node::is_processing_unhandled_key_input() const {
	return data.unhandled_key_input;
}

StringName Node::get_name() const {
	return data.name;
}

void Node::_set_name_nocheck(const StringName &p_name) {
	data.name = p_name;
}

void Node::set_name(const String &p_name) {
	ERR_FAIL_COND_MSG(data.inside_tree && !Thread::is_main_thread(), "Changing the name to nodes inside the SceneTree is only allowed from the main thread. Use `set_name.call_deferred(new_name)`.");
	String name = p_name.validate_node_name();

	ERR_FAIL_COND(name.is_empty());

	if (data.unique_name_in_owner && data.owner) {
		_release_unique_name_in_owner();
	}
	String old_name = data.name;
	data.name = name;

	if (data.parent) {
		data.parent->_validate_child_name(this, true);
		bool success = data.parent->data.children.replace_key(old_name, data.name);
		ERR_FAIL_COND_MSG(!success, "Renaming child in hashtable failed, this is a bug.");
	}

	if (data.unique_name_in_owner && data.owner) {
		_acquire_unique_name_in_owner();
	}

	propagate_notification(NOTIFICATION_PATH_RENAMED);

	if (is_inside_tree()) {
		emit_signal(SNAME("renamed"));
		get_tree()->node_renamed(this);
		get_tree()->tree_changed();
	}
}

// Returns a clear description of this node depending on what is available. Useful for error messages.
String Node::get_description() const {
	String description;
	if (is_inside_tree()) {
		description = get_path();
	} else {
		description = get_name();
		if (description.is_empty()) {
			description = get_class();
		}
	}
	return description;
}

static SafeRefCount node_hrcr_count;

void Node::init_node_hrcr() {
	node_hrcr_count.init(1);
}

#ifdef TOOLS_ENABLED
String Node::validate_child_name(Node *p_child) {
	StringName name = p_child->data.name;
	_generate_serial_child_name(p_child, name);
	return name;
}

String Node::prevalidate_child_name(Node *p_child, StringName p_name) {
	_generate_serial_child_name(p_child, p_name);
	return p_name;
}
#endif

String Node::adjust_name_casing(const String &p_name) {
	switch (GLOBAL_GET("editor/naming/node_name_casing").operator int()) {
		case NAME_CASING_PASCAL_CASE:
			return p_name.to_pascal_case();
		case NAME_CASING_CAMEL_CASE:
			return p_name.to_camel_case();
		case NAME_CASING_SNAKE_CASE:
			return p_name.to_snake_case();
	}
	return p_name;
}

void Node::_validate_child_name(Node *p_child, bool p_force_human_readable) {
	/* Make sure the name is unique */

	if (p_force_human_readable) {
		//this approach to autoset node names is human readable but very slow

		StringName name = p_child->data.name;
		_generate_serial_child_name(p_child, name);
		p_child->data.name = name;

	} else {
		//this approach to autoset node names is fast but not as readable
		//it's the default and reserves the '@' character for unique names.

		bool unique = true;

		if (p_child->data.name == StringName()) {
			//new unique name must be assigned
			unique = false;
		} else {
			const Node *const *existing = data.children.getptr(p_child->data.name);
			unique = !existing || *existing == p_child;
		}

		if (!unique) {
			ERR_FAIL_COND(!node_hrcr_count.ref());
			// Optimized version of the code below:
			// String name = "@" + String(p_child->get_name()) + "@" + itos(node_hrcr_count.get());
			uint32_t c = node_hrcr_count.get();
			String cn = p_child->get_class_name().operator String();
			const char32_t *cn_ptr = cn.ptr();
			uint32_t cn_length = cn.length();
			uint32_t c_chars = String::num_characters(c);
			uint32_t len = 2 + cn_length + c_chars;
			char32_t *str = (char32_t *)alloca(sizeof(char32_t) * (len + 1));
			uint32_t idx = 0;
			str[idx++] = '@';
			for (uint32_t i = 0; i < cn_length; i++) {
				str[idx++] = cn_ptr[i];
			}
			str[idx++] = '@';
			idx += c_chars;
			ERR_FAIL_COND(idx != len);
			str[idx] = 0;
			while (c) {
				str[--idx] = '0' + (c % 10);
				c /= 10;
			}
			p_child->data.name = String(str);
		}
	}
}

// Return s + 1 as if it were an integer
String increase_numeric_string(const String &s) {
	String res = s;
	bool carry = res.length() > 0;

	for (int i = res.length() - 1; i >= 0; i--) {
		if (!carry) {
			break;
		}
		char32_t n = s[i];
		if (n == '9') { // keep carry as true: 9 + 1
			res[i] = '0';
		} else {
			res[i] = s[i] + 1;
			carry = false;
		}
	}

	if (carry) {
		res = "1" + res;
	}

	return res;
}

void Node::_generate_serial_child_name(const Node *p_child, StringName &name) const {
	if (name == StringName()) {
		// No name and a new name is needed, create one.

		name = p_child->get_class();
	}

	const Node *const *existing = data.children.getptr(name);
	if (!existing || *existing == p_child) { // Unused, or is current node.
		return;
	}

	// Extract trailing number
	String name_string = name;
	String nums;
	for (int i = name_string.length() - 1; i >= 0; i--) {
		char32_t n = name_string[i];
		if (is_digit(n)) {
			nums = String::chr(name_string[i]) + nums;
		} else {
			break;
		}
	}

	String nnsep = _get_name_num_separator();
	int name_last_index = name_string.length() - nnsep.length() - nums.length();

	// Assign the base name + separator to name if we have numbers preceded by a separator
	if (nums.length() > 0 && name_string.substr(name_last_index, nnsep.length()) == nnsep) {
		name_string = name_string.substr(0, name_last_index + nnsep.length());
	} else {
		nums = "";
	}

	for (;;) {
		StringName attempt = name_string + nums;

		existing = data.children.getptr(attempt);
		bool exists = existing != nullptr && *existing != p_child;

		if (!exists) {
			name = attempt;
			return;
		} else {
			if (nums.length() == 0) {
				// Name was undecorated so skip to 2 for a more natural result
				nums = "2";
				name_string += nnsep; // Add separator because nums.length() > 0 was false
			} else {
				nums = increase_numeric_string(nums);
			}
		}
	}
}

Node::InternalMode Node::get_internal_mode() const {
	return data.internal_mode;
}

void Node::_add_child_nocheck(Node *p_child, const StringName &p_name, InternalMode p_internal_mode) {
	//add a child node quickly, without name validation

	p_child->data.name = p_name;
	data.children.insert(p_name, p_child);

	p_child->data.internal_mode = p_internal_mode;
	switch (p_internal_mode) {
		case INTERNAL_MODE_FRONT: {
			p_child->data.index = data.internal_children_front_count_cache++;
		} break;
		case INTERNAL_MODE_BACK: {
			p_child->data.index = data.internal_children_back_count_cache++;
		} break;
		case INTERNAL_MODE_DISABLED: {
			p_child->data.index = data.external_children_count_cache++;
		} break;
	}

	p_child->data.parent = this;

	if (!data.children_cache_dirty && p_internal_mode == INTERNAL_MODE_DISABLED && data.internal_children_back_count_cache == 0) {
		// Special case, also add to the cached children array since its cheap.
		data.children_cache.push_back(p_child);
	} else {
		data.children_cache_dirty = true;
	}

	p_child->notification(NOTIFICATION_PARENTED);

	if (data.tree) {
		p_child->_set_tree(data.tree);
	}

	/* Notify */
	//recognize children created in this node constructor
	p_child->data.parent_owned = data.in_constructor;
	add_child_notify(p_child);
	notification(NOTIFICATION_CHILD_ORDER_CHANGED);
	emit_signal(SNAME("child_order_changed"));
}

void Node::add_child(Node *p_child, bool p_force_readable_name, InternalMode p_internal) {
	ERR_FAIL_COND_MSG(data.inside_tree && !Thread::is_main_thread(), "Adding children to a node inside the SceneTree is only allowed from the main thread. Use call_deferred(\"add_child\",node).");

	ERR_THREAD_GUARD
	ERR_FAIL_NULL(p_child);
	ERR_FAIL_COND_MSG(p_child == this, vformat("Can't add child '%s' to itself.", p_child->get_name())); // adding to itself!
	ERR_FAIL_COND_MSG(p_child->data.parent, vformat("Can't add child '%s' to '%s', already has a parent '%s'.", p_child->get_name(), get_name(), p_child->data.parent->get_name())); //Fail if node has a parent
#ifdef DEBUG_ENABLED
	ERR_FAIL_COND_MSG(p_child->is_ancestor_of(this), vformat("Can't add child '%s' to '%s' as it would result in a cyclic dependency since '%s' is already a parent of '%s'.", p_child->get_name(), get_name(), p_child->get_name(), get_name()));
#endif
	ERR_FAIL_COND_MSG(data.blocked > 0, "Parent node is busy setting up children, `add_child()` failed. Consider using `add_child.call_deferred(child)` instead.");

	_validate_child_name(p_child, p_force_readable_name);

#ifdef DEBUG_ENABLED
	if (p_child->data.owner && !p_child->data.owner->is_ancestor_of(p_child)) {
		// Owner of p_child should be ancestor of p_child.
		WARN_PRINT(vformat("Adding '%s' as child to '%s' will make owner '%s' inconsistent. Consider unsetting the owner beforehand.", p_child->get_name(), get_name(), p_child->data.owner->get_name()));
	}
#endif // DEBUG_ENABLED

	_add_child_nocheck(p_child, p_child->data.name, p_internal);
}

void Node::add_sibling(Node *p_sibling, bool p_force_readable_name) {
	ERR_FAIL_COND_MSG(data.inside_tree && !Thread::is_main_thread(), "Adding a sibling to a node inside the SceneTree is only allowed from the main thread. Use call_deferred(\"add_sibling\",node).");
	ERR_FAIL_NULL(p_sibling);
	ERR_FAIL_COND_MSG(p_sibling == this, vformat("Can't add sibling '%s' to itself.", p_sibling->get_name())); // adding to itself!
	ERR_FAIL_NULL(data.parent);
	ERR_FAIL_COND_MSG(data.parent->data.blocked > 0, "Parent node is busy setting up children, `add_sibling()` failed. Consider using `add_sibling.call_deferred(sibling)` instead.");

	data.parent->add_child(p_sibling, p_force_readable_name, data.internal_mode);
	data.parent->_update_children_cache();
	data.parent->_move_child(p_sibling, get_index() + 1);
}

void Node::remove_child(Node *p_child) {
	ERR_FAIL_COND_MSG(data.inside_tree && !Thread::is_main_thread(), "Removing children from a node inside the SceneTree is only allowed from the main thread. Use call_deferred(\"remove_child\",node).");
	ERR_FAIL_NULL(p_child);
	ERR_FAIL_COND_MSG(data.blocked > 0, "Parent node is busy adding/removing children, `remove_child()` can't be called at this time. Consider using `remove_child.call_deferred(child)` instead.");
	ERR_FAIL_COND(p_child->data.parent != this);

	/**
	 *  Do not change the data.internal_children*cache counters here.
	 *  Because if nodes are re-added, the indices can remain
	 *  greater-than-everything indices and children added remain
	 *  properly ordered.
	 *
	 *  All children indices and counters will be updated next time the
	 *  cache is re-generated.
	 */

	data.blocked++;
	p_child->_set_tree(nullptr);
	//}

	remove_child_notify(p_child);
	p_child->notification(NOTIFICATION_UNPARENTED);

	data.blocked--;

	data.children_cache_dirty = true;
	bool success = data.children.erase(p_child->data.name);
	ERR_FAIL_COND_MSG(!success, "Children name does not match parent name in hashtable, this is a bug.");

	p_child->data.parent = nullptr;
	p_child->data.index = -1;

	notification(NOTIFICATION_CHILD_ORDER_CHANGED);
	emit_signal(SNAME("child_order_changed"));

	if (data.inside_tree) {
		p_child->_propagate_after_exit_tree();
	}
}

void Node::_update_children_cache_impl() const {
	// Assign children
	data.children_cache.resize(data.children.size());
	int idx = 0;
	for (const KeyValue<StringName, Node *> &K : data.children) {
		data.children_cache[idx] = K.value;
		idx++;
	}
	// Sort them
	data.children_cache.sort_custom<ComparatorByIndex>();
	// Update indices
	data.external_children_count_cache = 0;
	data.internal_children_back_count_cache = 0;
	data.internal_children_front_count_cache = 0;

	for (uint32_t i = 0; i < data.children_cache.size(); i++) {
		switch (data.children_cache[i]->data.internal_mode) {
			case INTERNAL_MODE_DISABLED: {
				data.children_cache[i]->data.index = data.external_children_count_cache++;
			} break;
			case INTERNAL_MODE_FRONT: {
				data.children_cache[i]->data.index = data.internal_children_front_count_cache++;
			} break;
			case INTERNAL_MODE_BACK: {
				data.children_cache[i]->data.index = data.internal_children_back_count_cache++;
			} break;
		}
	}
	data.children_cache_dirty = false;
}

int Node::get_child_count(bool p_include_internal) const {
	ERR_THREAD_GUARD_V(0);
	_update_children_cache();

	if (p_include_internal) {
		return data.children_cache.size();
	} else {
		return data.children_cache.size() - data.internal_children_front_count_cache - data.internal_children_back_count_cache;
	}
}

Node *Node::get_child(int p_index, bool p_include_internal) const {
	ERR_THREAD_GUARD_V(nullptr);
	_update_children_cache();

	if (p_include_internal) {
		if (p_index < 0) {
			p_index += data.children_cache.size();
		}
		ERR_FAIL_INDEX_V(p_index, (int)data.children_cache.size(), nullptr);
		return data.children_cache[p_index];
	} else {
		if (p_index < 0) {
			p_index += (int)data.children_cache.size() - data.internal_children_front_count_cache - data.internal_children_back_count_cache;
		}
		ERR_FAIL_INDEX_V(p_index, (int)data.children_cache.size() - data.internal_children_front_count_cache - data.internal_children_back_count_cache, nullptr);
		p_index += data.internal_children_front_count_cache;
		return data.children_cache[p_index];
	}
}

TypedArray<Node> Node::get_children(bool p_include_internal) const {
	ERR_THREAD_GUARD_V(TypedArray<Node>());
	TypedArray<Node> arr;
	int cc = get_child_count(p_include_internal);
	arr.resize(cc);
	for (int i = 0; i < cc; i++) {
		arr[i] = get_child(i, p_include_internal);
	}

	return arr;
}

Node *Node::_get_child_by_name(const StringName &p_name) const {
	const Node *const *node = data.children.getptr(p_name);
	if (node) {
		return const_cast<Node *>(*node);
	} else {
		return nullptr;
	}
}

Node *Node::get_node_or_null(const NodePath &p_path) const {
	ERR_THREAD_GUARD_V(nullptr);
	if (p_path.is_empty()) {
		return nullptr;
	}

	ERR_FAIL_COND_V_MSG(!data.inside_tree && p_path.is_absolute(), nullptr, "Can't use get_node() with absolute paths from outside the active scene tree.");

	Node *current = nullptr;
	Node *root = nullptr;

	if (!p_path.is_absolute()) {
		current = const_cast<Node *>(this); //start from this
	} else {
		root = const_cast<Node *>(this);
		while (root->data.parent) {
			root = root->data.parent; //start from root
		}
	}

	for (int i = 0; i < p_path.get_name_count(); i++) {
		StringName name = p_path.get_name(i);
		Node *next = nullptr;

		if (name == SceneStringNames::get_singleton()->dot) { // .

			next = current;

		} else if (name == SceneStringNames::get_singleton()->doubledot) { // ..

			if (current == nullptr || !current->data.parent) {
				return nullptr;
			}

			next = current->data.parent;
		} else if (current == nullptr) {
			if (name == root->get_name()) {
				next = root;
			}

		} else if (name.is_node_unique_name()) {
			if (current->data.owned_unique_nodes.size()) {
				// Has unique nodes in ownership
				Node **unique = current->data.owned_unique_nodes.getptr(name);
				if (!unique) {
					return nullptr;
				}
				next = *unique;
			} else if (current->data.owner) {
				Node **unique = current->data.owner->data.owned_unique_nodes.getptr(name);
				if (!unique) {
					return nullptr;
				}
				next = *unique;
			} else {
				return nullptr;
			}

		} else {
			next = nullptr;
			const Node *const *node = current->data.children.getptr(name);
			if (node) {
				next = const_cast<Node *>(*node);
			} else {
				return nullptr;
			}
		}
		current = next;
	}

	return current;
}

Node *Node::get_node(const NodePath &p_path) const {
	Node *node = get_node_or_null(p_path);

	if (unlikely(!node)) {
		const String desc = get_description();
		if (p_path.is_absolute()) {
			ERR_FAIL_V_MSG(nullptr,
					vformat(R"(Node not found: "%s" (absolute path attempted from "%s").)", p_path, desc));
		} else {
			ERR_FAIL_V_MSG(nullptr,
					vformat(R"(Node not found: "%s" (relative to "%s").)", p_path, desc));
		}
	}

	return node;
}

bool Node::has_node(const NodePath &p_path) const {
	return get_node_or_null(p_path) != nullptr;
}

// Finds the first child node (in tree order) whose name matches the given pattern.
// Can be recursive or not, and limited to owned nodes.
Node *Node::find_child(const String &p_pattern, bool p_recursive, bool p_owned) const {
	ERR_THREAD_GUARD_V(nullptr);
	ERR_FAIL_COND_V(p_pattern.is_empty(), nullptr);
	_update_children_cache();
	Node *const *cptr = data.children_cache.ptr();
	int ccount = data.children_cache.size();
	for (int i = 0; i < ccount; i++) {
		if (p_owned && !cptr[i]->data.owner) {
			continue;
		}
		if (cptr[i]->data.name.operator String().match(p_pattern)) {
			return cptr[i];
		}

		if (!p_recursive) {
			continue;
		}

		Node *ret = cptr[i]->find_child(p_pattern, true, p_owned);
		if (ret) {
			return ret;
		}
	}
	return nullptr;
}

// Finds child nodes based on their name using pattern matching, or class name,
// or both (either pattern or type can be left empty).
// Can be recursive or not, and limited to owned nodes.
TypedArray<Node> Node::find_children(const String &p_pattern, const String &p_type, bool p_recursive, bool p_owned) const {
	ERR_THREAD_GUARD_V(TypedArray<Node>());
	TypedArray<Node> ret;
	ERR_FAIL_COND_V(p_pattern.is_empty() && p_type.is_empty(), ret);
	_update_children_cache();
	Node *const *cptr = data.children_cache.ptr();
	int ccount = data.children_cache.size();
	for (int i = 0; i < ccount; i++) {
		if (p_owned && !cptr[i]->data.owner) {
			continue;
		}

		if (p_pattern.is_empty() || cptr[i]->data.name.operator String().match(p_pattern)) {
			if (p_type.is_empty() || cptr[i]->is_class(p_type)) {
				ret.append(cptr[i]);
			} else if (cptr[i]->get_script_instance()) {
				Ref<Script> scr = cptr[i]->get_script_instance()->get_script();
				while (scr.is_valid()) {
					if ((ScriptServer::is_global_class(p_type) && ScriptServer::get_global_class_path(p_type) == scr->get_path()) || p_type == scr->get_path()) {
						ret.append(cptr[i]);
						break;
					}

					scr = scr->get_base_script();
				}
			}
		}

		if (p_recursive) {
			ret.append_array(cptr[i]->find_children(p_pattern, p_type, true, p_owned));
		}
	}

	return ret;
}

void Node::reparent(Node *p_parent, bool p_keep_global_transform) {
	ERR_THREAD_GUARD
	ERR_FAIL_NULL(p_parent);
	ERR_FAIL_NULL_MSG(data.parent, "Node needs a parent to be reparented.");

	if (p_parent == data.parent) {
		return;
	}

	bool preserve_owner = data.owner && (data.owner == p_parent || data.owner->is_ancestor_of(p_parent));
	Node *owner_temp = data.owner;
	LocalVector<Node *> common_parents;

	// If the new parent is related to the owner, find all children of the reparented node who have the same owner so that we can reassign them.
	if (preserve_owner) {
		LocalVector<Node *> to_visit;

		to_visit.push_back(this);
		common_parents.push_back(this);

		while (to_visit.size() > 0) {
			Node *check = to_visit[to_visit.size() - 1];
			to_visit.resize(to_visit.size() - 1);

			for (int i = 0; i < check->get_child_count(); i++) {
				Node *child = check->get_child(i, false);
				to_visit.push_back(child);
				if (child->data.owner == owner_temp) {
					common_parents.push_back(child);
				}
			}
		}
	}

	data.parent->remove_child(this);
	p_parent->add_child(this);

	// Reassign the old owner to those found nodes.
	if (preserve_owner) {
		for (Node *E : common_parents) {
			E->set_owner(owner_temp);
		}
	}
}

Node *Node::get_parent() const {
	return data.parent;
}

Node *Node::find_parent(const String &p_pattern) const {
	ERR_THREAD_GUARD_V(nullptr);
	Node *p = data.parent;
	while (p) {
		if (p->data.name.operator String().match(p_pattern)) {
			return p;
		}
		p = p->data.parent;
	}

	return nullptr;
}

Window *Node::get_window() const {
	ERR_THREAD_GUARD_V(nullptr);
	Viewport *vp = get_viewport();
	if (vp) {
		return vp->get_base_window();
	}
	return nullptr;
}

Window *Node::get_last_exclusive_window() const {
	Window *w = get_window();
	while (w && w->get_exclusive_child()) {
		w = w->get_exclusive_child();
	}

	return w;
}

bool Node::is_ancestor_of(const Node *p_node) const {
	ERR_FAIL_NULL_V(p_node, false);
	Node *p = p_node->data.parent;
	while (p) {
		if (p == this) {
			return true;
		}
		p = p->data.parent;
	}

	return false;
}

bool Node::is_greater_than(const Node *p_node) const {
	ERR_FAIL_NULL_V(p_node, false);
	ERR_FAIL_COND_V(!data.inside_tree, false);
	ERR_FAIL_COND_V(!p_node->data.inside_tree, false);

	ERR_FAIL_COND_V(data.depth < 0, false);
	ERR_FAIL_COND_V(p_node->data.depth < 0, false);

	_update_children_cache();

	int *this_stack = (int *)alloca(sizeof(int) * data.depth);
	int *that_stack = (int *)alloca(sizeof(int) * p_node->data.depth);

	const Node *n = this;

	int idx = data.depth - 1;
	while (n) {
		ERR_FAIL_INDEX_V(idx, data.depth, false);
		this_stack[idx--] = n->get_index();
		n = n->data.parent;
	}

	ERR_FAIL_COND_V(idx != -1, false);
	n = p_node;
	idx = p_node->data.depth - 1;
	while (n) {
		ERR_FAIL_INDEX_V(idx, p_node->data.depth, false);
		that_stack[idx--] = n->get_index();

		n = n->data.parent;
	}
	ERR_FAIL_COND_V(idx != -1, false);
	idx = 0;

	bool res;
	while (true) {
		// using -2 since out-of-tree or nonroot nodes have -1
		int this_idx = (idx >= data.depth) ? -2 : this_stack[idx];
		int that_idx = (idx >= p_node->data.depth) ? -2 : that_stack[idx];

		if (this_idx > that_idx) {
			res = true;
			break;
		} else if (this_idx < that_idx) {
			res = false;
			break;
		} else if (this_idx == -2) {
			res = false; // equal
			break;
		}
		idx++;
	}

	return res;
}

void Node::get_owned_by(Node *p_by, List<Node *> *p_owned) {
	if (data.owner == p_by) {
		p_owned->push_back(this);
	}

	for (KeyValue<StringName, Node *> &K : data.children) {
		K.value->get_owned_by(p_by, p_owned);
	}
}

void Node::_set_owner_nocheck(Node *p_owner) {
	if (data.owner == p_owner) {
		return;
	}

	ERR_FAIL_COND(data.owner);
	data.owner = p_owner;
	data.owner->data.owned.push_back(this);
	data.OW = data.owner->data.owned.back();

	owner_changed_notify();
}

void Node::_release_unique_name_in_owner() {
	ERR_FAIL_NULL(data.owner); // Safety check.
	StringName key = StringName(UNIQUE_NODE_PREFIX + data.name.operator String());
	Node **which = data.owner->data.owned_unique_nodes.getptr(key);
	if (which == nullptr || *which != this) {
		return; // Ignore.
	}
	data.owner->data.owned_unique_nodes.erase(key);
}

void Node::_acquire_unique_name_in_owner() {
	ERR_FAIL_NULL(data.owner); // Safety check.
	StringName key = StringName(UNIQUE_NODE_PREFIX + data.name.operator String());
	Node **which = data.owner->data.owned_unique_nodes.getptr(key);
	if (which != nullptr && *which != this) {
		String which_path = is_inside_tree() ? (*which)->get_path() : data.owner->get_path_to(*which);
		WARN_PRINT(vformat("Setting node name '%s' to be unique within scene for '%s', but it's already claimed by '%s'.\n'%s' is no longer set as having a unique name.",
				get_name(), is_inside_tree() ? get_path() : data.owner->get_path_to(this), which_path, which_path));
		data.unique_name_in_owner = false;
		return;
	}
	data.owner->data.owned_unique_nodes[key] = this;
}

void Node::set_unique_name_in_owner(bool p_enabled) {
	ERR_MAIN_THREAD_GUARD
	if (data.unique_name_in_owner == p_enabled) {
		return;
	}

	if (data.unique_name_in_owner && data.owner != nullptr) {
		_release_unique_name_in_owner();
	}
	data.unique_name_in_owner = p_enabled;

	if (data.unique_name_in_owner && data.owner != nullptr) {
		_acquire_unique_name_in_owner();
	}

	update_configuration_warnings();
}

bool Node::is_unique_name_in_owner() const {
	return data.unique_name_in_owner;
}

void Node::set_owner(Node *p_owner) {
	ERR_MAIN_THREAD_GUARD
	if (data.owner) {
		_clean_up_owner();
	}

	ERR_FAIL_COND(p_owner == this);

	if (!p_owner) {
		return;
	}

	Node *check = get_parent();
	bool owner_valid = false;

	while (check) {
		if (check == p_owner) {
			owner_valid = true;
			break;
		}

		check = check->data.parent;
	}

	ERR_FAIL_COND_MSG(!owner_valid, "Invalid owner. Owner must be an ancestor in the tree.");

	_set_owner_nocheck(p_owner);

	if (data.unique_name_in_owner) {
		_acquire_unique_name_in_owner();
	}
}

Node *Node::get_owner() const {
	return data.owner;
}

void Node::_clean_up_owner() {
	ERR_FAIL_NULL(data.owner); // Safety check.

	if (data.unique_name_in_owner) {
		_release_unique_name_in_owner();
	}
	data.owner->data.owned.erase(data.OW);
	data.owner = nullptr;
	data.OW = nullptr;
}

Node *Node::find_common_parent_with(const Node *p_node) const {
	if (this == p_node) {
		return const_cast<Node *>(p_node);
	}

	HashSet<const Node *> visited;

	const Node *n = this;

	while (n) {
		visited.insert(n);
		n = n->data.parent;
	}

	const Node *common_parent = p_node;

	while (common_parent) {
		if (visited.has(common_parent)) {
			break;
		}
		common_parent = common_parent->data.parent;
	}

	if (!common_parent) {
		return nullptr;
	}

	return const_cast<Node *>(common_parent);
}

NodePath Node::get_path_to(const Node *p_node, bool p_use_unique_path) const {
	ERR_FAIL_NULL_V(p_node, NodePath());

	if (this == p_node) {
		return NodePath(".");
	}

	HashSet<const Node *> visited;

	const Node *n = this;

	while (n) {
		visited.insert(n);
		n = n->data.parent;
	}

	const Node *common_parent = p_node;

	while (common_parent) {
		if (visited.has(common_parent)) {
			break;
		}
		common_parent = common_parent->data.parent;
	}

	ERR_FAIL_NULL_V(common_parent, NodePath()); //nodes not in the same tree

	visited.clear();

	Vector<StringName> path;
	StringName up = String("..");

	if (p_use_unique_path) {
		n = p_node;

		bool is_detected = false;
		while (n != common_parent) {
			if (n->is_unique_name_in_owner() && n->get_owner() == get_owner()) {
				path.push_back(UNIQUE_NODE_PREFIX + String(n->get_name()));
				is_detected = true;
				break;
			}
			path.push_back(n->get_name());
			n = n->data.parent;
		}

		if (!is_detected) {
			n = this;

			String detected_name;
			int up_count = 0;
			while (n != common_parent) {
				if (n->is_unique_name_in_owner() && n->get_owner() == get_owner()) {
					detected_name = n->get_name();
					up_count = 0;
				}
				up_count++;
				n = n->data.parent;
			}

			for (int i = 0; i < up_count; i++) {
				path.push_back(up);
			}

			if (!detected_name.is_empty()) {
				path.push_back(UNIQUE_NODE_PREFIX + detected_name);
			}
		}
	} else {
		n = p_node;

		while (n != common_parent) {
			path.push_back(n->get_name());
			n = n->data.parent;
		}

		n = this;

		while (n != common_parent) {
			path.push_back(up);
			n = n->data.parent;
		}
	}

	path.reverse();

	return NodePath(path, false);
}

NodePath Node::get_path() const {
	ERR_FAIL_COND_V_MSG(!is_inside_tree(), NodePath(), "Cannot get path of node as it is not in a scene tree.");

	if (data.path_cache) {
		return *data.path_cache;
	}

	const Node *n = this;

	Vector<StringName> path;

	while (n) {
		path.push_back(n->get_name());
		n = n->data.parent;
	}

	path.reverse();

	data.path_cache = memnew(NodePath(path, true));

	return *data.path_cache;
}

bool Node::is_in_group(const StringName &p_identifier) const {
	ERR_THREAD_GUARD_V(false);
	return data.grouped.has(p_identifier);
}

void Node::add_to_group(const StringName &p_identifier, bool p_persistent) {
	ERR_THREAD_GUARD
	ERR_FAIL_COND(!p_identifier.operator String().length());

	if (data.grouped.has(p_identifier)) {
		return;
	}

	GroupData gd;

	if (data.tree) {
		gd.group = data.tree->add_to_group(p_identifier, this);
	} else {
		gd.group = nullptr;
	}

	gd.persistent = p_persistent;

	data.grouped[p_identifier] = gd;
}

void Node::remove_from_group(const StringName &p_identifier) {
	ERR_THREAD_GUARD
	HashMap<StringName, GroupData>::Iterator E = data.grouped.find(p_identifier);

	if (!E) {
		return;
	}

	if (data.tree) {
		data.tree->remove_from_group(E->key, this);
	}

	data.grouped.remove(E);
}

TypedArray<StringName> Node::_get_groups() const {
	TypedArray<StringName> groups;
	List<GroupInfo> gi;
	get_groups(&gi);
	for (const GroupInfo &E : gi) {
		groups.push_back(E.name);
	}

	return groups;
}

void Node::get_groups(List<GroupInfo> *p_groups) const {
	ERR_THREAD_GUARD
	for (const KeyValue<StringName, GroupData> &E : data.grouped) {
		GroupInfo gi;
		gi.name = E.key;
		gi.persistent = E.value.persistent;
		p_groups->push_back(gi);
	}
}

int Node::get_persistent_group_count() const {
	ERR_THREAD_GUARD_V(0);
	int count = 0;

	for (const KeyValue<StringName, GroupData> &E : data.grouped) {
		if (E.value.persistent) {
			count += 1;
		}
	}

	return count;
}

void Node::print_tree_pretty() {
	print_line(_get_tree_string_pretty("", true));
}

void Node::print_tree() {
	print_line(_get_tree_string(this));
}

String Node::_get_tree_string_pretty(const String &p_prefix, bool p_last) {
	String new_prefix = p_last ? String::utf8(" ┖╴") : String::utf8(" ┠╴");
	_update_children_cache();
	String return_tree = p_prefix + new_prefix + String(get_name()) + "\n";
	for (uint32_t i = 0; i < data.children_cache.size(); i++) {
		new_prefix = p_last ? String::utf8("   ") : String::utf8(" ┃ ");
		return_tree += data.children_cache[i]->_get_tree_string_pretty(p_prefix + new_prefix, i == data.children_cache.size() - 1);
	}
	return return_tree;
}

String Node::get_tree_string_pretty() {
	return _get_tree_string_pretty("", true);
}

String Node::_get_tree_string(const Node *p_node) {
	_update_children_cache();
	String return_tree = String(p_node->get_path_to(this)) + "\n";
	for (uint32_t i = 0; i < data.children_cache.size(); i++) {
		return_tree += data.children_cache[i]->_get_tree_string(p_node);
	}
	return return_tree;
}

String Node::get_tree_string() {
	return _get_tree_string(this);
}

void Node::_propagate_reverse_notification(int p_notification) {
	data.blocked++;

	for (HashMap<StringName, Node *>::Iterator I = data.children.last(); I; --I) {
		I->value->_propagate_reverse_notification(p_notification);
	}

	notification(p_notification, true);
	data.blocked--;
}

void Node::_propagate_deferred_notification(int p_notification, bool p_reverse) {
	ERR_FAIL_COND(!is_inside_tree());

	data.blocked++;

	if (!p_reverse) {
		MessageQueue::get_singleton()->push_notification(this, p_notification);
	}

	for (KeyValue<StringName, Node *> &K : data.children) {
		K.value->_propagate_deferred_notification(p_notification, p_reverse);
	}

	if (p_reverse) {
		MessageQueue::get_singleton()->push_notification(this, p_notification);
	}

	data.blocked--;
}

void Node::propagate_notification(int p_notification) {
	ERR_THREAD_GUARD
	data.blocked++;
	notification(p_notification);

	for (KeyValue<StringName, Node *> &K : data.children) {
		K.value->propagate_notification(p_notification);
	}
	data.blocked--;
}

void Node::propagate_call(const StringName &p_method, const Array &p_args, const bool p_parent_first) {
	ERR_THREAD_GUARD
	data.blocked++;

	if (p_parent_first && has_method(p_method)) {
		callv(p_method, p_args);
	}

	for (KeyValue<StringName, Node *> &K : data.children) {
		K.value->propagate_call(p_method, p_args, p_parent_first);
	}

	if (!p_parent_first && has_method(p_method)) {
		callv(p_method, p_args);
	}

	data.blocked--;
}

void Node::_propagate_replace_owner(Node *p_owner, Node *p_by_owner) {
	if (get_owner() == p_owner) {
		set_owner(p_by_owner);
	}

	data.blocked++;
	for (KeyValue<StringName, Node *> &K : data.children) {
		K.value->_propagate_replace_owner(p_owner, p_by_owner);
	}
	data.blocked--;
}

Ref<Tween> Node::create_tween() {
	ERR_THREAD_GUARD_V(Ref<Tween>());

	SceneTree *tree = data.tree;
	if (!tree) {
		tree = SceneTree::get_singleton();
	}
	ERR_FAIL_NULL_V_MSG(tree, Ref<Tween>(), "No available SceneTree to create the Tween.");

	Ref<Tween> tween = tree->create_tween();
	tween->bind_node(this);
	return tween;
}

void Node::set_scene_file_path(const String &p_scene_file_path) {
	ERR_THREAD_GUARD
	data.scene_file_path = p_scene_file_path;
}

String Node::get_scene_file_path() const {
	return data.scene_file_path;
}

void Node::set_editor_description(const String &p_editor_description) {
	ERR_THREAD_GUARD
	if (data.editor_description == p_editor_description) {
		return;
	}

	data.editor_description = p_editor_description;
	emit_signal(SNAME("editor_description_changed"), this);
}

String Node::get_editor_description() const {
	return data.editor_description;
}

void Node::set_editable_instance(Node *p_node, bool p_editable) {
	ERR_THREAD_GUARD
	ERR_FAIL_NULL(p_node);
	ERR_FAIL_COND(!is_ancestor_of(p_node));
	if (!p_editable) {
		p_node->data.editable_instance = false;
		// Avoid this flag being needlessly saved;
		// also give more visual feedback if editable children are re-enabled
		set_display_folded(false);
	} else {
		p_node->data.editable_instance = true;
	}
}

bool Node::is_editable_instance(const Node *p_node) const {
	if (!p_node) {
		return false; // Easier, null is never editable. :)
	}
	ERR_FAIL_COND_V(!is_ancestor_of(p_node), false);
	return p_node->data.editable_instance;
}

Node *Node::get_deepest_editable_node(Node *p_start_node) const {
	ERR_THREAD_GUARD_V(nullptr);
	ERR_FAIL_NULL_V(p_start_node, nullptr);
	ERR_FAIL_COND_V(!is_ancestor_of(p_start_node), p_start_node);

	Node const *iterated_item = p_start_node;
	Node *node = p_start_node;

	while (iterated_item->get_owner() && iterated_item->get_owner() != this) {
		if (!is_editable_instance(iterated_item->get_owner())) {
			node = iterated_item->get_owner();
		}

		iterated_item = iterated_item->get_owner();
	}

	return node;
}

#ifdef TOOLS_ENABLED
void Node::set_property_pinned(const String &p_property, bool p_pinned) {
	ERR_THREAD_GUARD
	bool current_pinned = false;
	Array pinned = get_meta("_edit_pinned_properties_", Array());
	StringName psa = get_property_store_alias(p_property);
	current_pinned = pinned.has(psa);

	if (current_pinned != p_pinned) {
		if (p_pinned) {
			pinned.append(psa);
		} else {
			pinned.erase(psa);
		}
	}

	if (pinned.is_empty()) {
		remove_meta("_edit_pinned_properties_");
	} else {
		set_meta("_edit_pinned_properties_", pinned);
	}
}

bool Node::is_property_pinned(const StringName &p_property) const {
	Array pinned = get_meta("_edit_pinned_properties_", Array());
	StringName psa = get_property_store_alias(p_property);
	return pinned.has(psa);
}

StringName Node::get_property_store_alias(const StringName &p_property) const {
	return p_property;
}

bool Node::is_part_of_edited_scene() const {
	return Engine::get_singleton()->is_editor_hint() && is_inside_tree() && get_tree()->get_edited_scene_root() &&
			(get_tree()->get_edited_scene_root() == this || get_tree()->get_edited_scene_root()->is_ancestor_of(this));
}
#endif

void Node::get_storable_properties(HashSet<StringName> &r_storable_properties) const {
	ERR_THREAD_GUARD
	List<PropertyInfo> pi;
	get_property_list(&pi);
	for (List<PropertyInfo>::Element *E = pi.front(); E; E = E->next()) {
		if ((E->get().usage & PROPERTY_USAGE_STORAGE)) {
			r_storable_properties.insert(E->get().name);
		}
	}
}

String Node::to_string() {
	ERR_THREAD_GUARD_V(String());
	if (get_script_instance()) {
		bool valid;
		String ret = get_script_instance()->to_string(&valid);
		if (valid) {
			return ret;
		}
	}

	return (get_name() ? String(get_name()) + ":" : "") + Object::to_string();
}

void Node::set_scene_instance_state(const Ref<SceneState> &p_state) {
	ERR_THREAD_GUARD
	data.instance_state = p_state;
}

Ref<SceneState> Node::get_scene_instance_state() const {
	return data.instance_state;
}

void Node::set_scene_inherited_state(const Ref<SceneState> &p_state) {
	ERR_THREAD_GUARD
	data.inherited_state = p_state;
}

Ref<SceneState> Node::get_scene_inherited_state() const {
	return data.inherited_state;
}

void Node::set_scene_instance_load_placeholder(bool p_enable) {
	data.use_placeholder = p_enable;
}

bool Node::get_scene_instance_load_placeholder() const {
	return data.use_placeholder;
}

Node *Node::_duplicate(int p_flags, HashMap<const Node *, Node *> *r_duplimap) const {
	ERR_THREAD_GUARD_V(nullptr);
	Node *node = nullptr;

	bool instantiated = false;

	if (Object::cast_to<InstancePlaceholder>(this)) {
		const InstancePlaceholder *ip = Object::cast_to<const InstancePlaceholder>(this);
		InstancePlaceholder *nip = memnew(InstancePlaceholder);
		nip->set_instance_path(ip->get_instance_path());
		node = nip;

	} else if ((p_flags & DUPLICATE_USE_INSTANTIATION) && !get_scene_file_path().is_empty()) {
		Ref<PackedScene> res = ResourceLoader::load(get_scene_file_path());
		ERR_FAIL_COND_V(res.is_null(), nullptr);
		PackedScene::GenEditState edit_state = PackedScene::GEN_EDIT_STATE_DISABLED;
#ifdef TOOLS_ENABLED
		if (p_flags & DUPLICATE_FROM_EDITOR) {
			edit_state = PackedScene::GEN_EDIT_STATE_INSTANCE;
		}
#endif
		node = res->instantiate(edit_state);
		ERR_FAIL_NULL_V(node, nullptr);
		node->set_scene_instance_load_placeholder(get_scene_instance_load_placeholder());

		instantiated = true;

	} else {
		Object *obj = ClassDB::instantiate(get_class());
		ERR_FAIL_NULL_V(obj, nullptr);
		node = Object::cast_to<Node>(obj);
		if (!node) {
			memdelete(obj);
		}
		ERR_FAIL_NULL_V(node, nullptr);
	}

	if (!get_scene_file_path().is_empty()) { //an instance
		node->set_scene_file_path(get_scene_file_path());
		node->data.editable_instance = data.editable_instance;
	}

	StringName script_property_name = CoreStringNames::get_singleton()->_script;

	List<const Node *> hidden_roots;
	List<const Node *> node_tree;
	node_tree.push_front(this);

	if (instantiated) {
		// Since nodes in the instantiated hierarchy won't be duplicated explicitly, we need to make an inventory
		// of all the nodes in the tree of the instantiated scene in order to transfer the values of the properties

		Vector<const Node *> instance_roots;
		instance_roots.push_back(this);

		for (List<const Node *>::Element *N = node_tree.front(); N; N = N->next()) {
			for (int i = 0; i < N->get()->get_child_count(); ++i) {
				Node *descendant = N->get()->get_child(i);

				if (!descendant->get_owner()) {
					continue; // Internal nodes or nodes added by scripts.
				}

				// Skip nodes not really belonging to the instantiated hierarchy; they'll be processed normally later
				// but remember non-instantiated nodes that are hidden below instantiated ones
				if (!instance_roots.has(descendant->get_owner())) {
					if (descendant->get_parent() && descendant->get_parent() != this && descendant->data.owner != descendant->get_parent()) {
						hidden_roots.push_back(descendant);
					}
					continue;
				}

				node_tree.push_back(descendant);

				if (!descendant->get_scene_file_path().is_empty() && instance_roots.has(descendant->get_owner())) {
					instance_roots.push_back(descendant);
				}
			}
		}
	}

	if (get_name() != String()) {
		node->set_name(get_name());
	}

#ifdef TOOLS_ENABLED
	if ((p_flags & DUPLICATE_FROM_EDITOR) && r_duplimap) {
		r_duplimap->insert(this, node);
	}
#endif

	if (p_flags & DUPLICATE_GROUPS) {
		List<GroupInfo> gi;
		get_groups(&gi);
		for (const GroupInfo &E : gi) {
#ifdef TOOLS_ENABLED
			if ((p_flags & DUPLICATE_FROM_EDITOR) && !E.persistent) {
				continue;
			}
#endif

			node->add_to_group(E.name, E.persistent);
		}
	}

	for (int i = 0; i < get_child_count(); i++) {
		if (get_child(i)->data.parent_owned) {
			continue;
		}
		if (instantiated && get_child(i)->data.owner == this) {
			continue; //part of instance
		}

		Node *dup = get_child(i)->_duplicate(p_flags, r_duplimap);
		if (!dup) {
			memdelete(node);
			return nullptr;
		}

		node->add_child(dup);
		if (i < node->get_child_count() - 1) {
			node->move_child(dup, i);
		}
	}

	for (const Node *&E : hidden_roots) {
		Node *parent = node->get_node(get_path_to(E->data.parent));
		if (!parent) {
			memdelete(node);
			return nullptr;
		}

		Node *dup = E->_duplicate(p_flags, r_duplimap);
		if (!dup) {
			memdelete(node);
			return nullptr;
		}

		parent->add_child(dup);
		int pos = E->get_index();

		if (pos < parent->get_child_count() - 1) {
			parent->move_child(dup, pos);
		}
	}

	for (List<const Node *>::Element *N = node_tree.front(); N; N = N->next()) {
		Node *current_node = node->get_node(get_path_to(N->get()));
		ERR_CONTINUE(!current_node);

		if (p_flags & DUPLICATE_SCRIPTS) {
			bool is_valid = false;
			Variant scr = N->get()->get(script_property_name, &is_valid);
			if (is_valid) {
				current_node->set(script_property_name, scr);
			}
		}

		List<PropertyInfo> plist;
		N->get()->get_property_list(&plist);

		for (const PropertyInfo &E : plist) {
			if (!(E.usage & PROPERTY_USAGE_STORAGE)) {
				continue;
			}
			String name = E.name;
			if (name == script_property_name) {
				continue;
			}

			Variant value = N->get()->get(name).duplicate(true);

			if (E.usage & PROPERTY_USAGE_ALWAYS_DUPLICATE) {
				Resource *res = Object::cast_to<Resource>(value);
				if (res) { // Duplicate only if it's a resource
					current_node->set(name, res->duplicate());
				}

			} else {
				// If property points to a node which is owned by a node we are duplicating, update its path.
				if (value.get_type() == Variant::OBJECT) {
					Node *property_node = Object::cast_to<Node>(value);
					if (property_node && is_ancestor_of(property_node)) {
						value = current_node->get_node_or_null(get_path_to(property_node));
					}
				} else if (value.get_type() == Variant::ARRAY) {
					Array arr = value;
					if (arr.get_typed_builtin() == Variant::OBJECT) {
						for (int i = 0; i < arr.size(); i++) {
							Node *property_node = Object::cast_to<Node>(arr[i]);
							if (property_node && is_ancestor_of(property_node)) {
								arr[i] = current_node->get_node_or_null(get_path_to(property_node));
							}
						}
						value = arr;
					}
				}
				current_node->set(name, value);
			}
		}
	}

	return node;
}

Node *Node::duplicate(int p_flags) const {
	ERR_THREAD_GUARD_V(nullptr);
	Node *dupe = _duplicate(p_flags);

	if (dupe && (p_flags & DUPLICATE_SIGNALS)) {
		_duplicate_signals(this, dupe);
	}

	return dupe;
}

#ifdef TOOLS_ENABLED
Node *Node::duplicate_from_editor(HashMap<const Node *, Node *> &r_duplimap) const {
	return duplicate_from_editor(r_duplimap, HashMap<Ref<Resource>, Ref<Resource>>());
}

Node *Node::duplicate_from_editor(HashMap<const Node *, Node *> &r_duplimap, const HashMap<Ref<Resource>, Ref<Resource>> &p_resource_remap) const {
	Node *dupe = _duplicate(DUPLICATE_SIGNALS | DUPLICATE_GROUPS | DUPLICATE_SCRIPTS | DUPLICATE_USE_INSTANTIATION | DUPLICATE_FROM_EDITOR, &r_duplimap);

	// This is used by SceneTreeDock's paste functionality. When pasting to foreign scene, resources are duplicated.
	if (!p_resource_remap.is_empty()) {
		remap_node_resources(dupe, p_resource_remap);
	}

	// Duplication of signals must happen after all the node descendants have been copied,
	// because re-targeting of connections from some descendant to another is not possible
	// if the emitter node comes later in tree order than the receiver
	_duplicate_signals(this, dupe);

	return dupe;
}

void Node::remap_node_resources(Node *p_node, const HashMap<Ref<Resource>, Ref<Resource>> &p_resource_remap) const {
	List<PropertyInfo> props;
	p_node->get_property_list(&props);

	for (const PropertyInfo &E : props) {
		if (!(E.usage & PROPERTY_USAGE_STORAGE)) {
			continue;
		}

		Variant v = p_node->get(E.name);
		if (v.is_ref_counted()) {
			Ref<Resource> res = v;
			if (res.is_valid()) {
				if (p_resource_remap.has(res)) {
					p_node->set(E.name, p_resource_remap[res]);
					remap_nested_resources(res, p_resource_remap);
				}
			}
		}
	}

	for (int i = 0; i < p_node->get_child_count(); i++) {
		remap_node_resources(p_node->get_child(i), p_resource_remap);
	}
}

void Node::remap_nested_resources(Ref<Resource> p_resource, const HashMap<Ref<Resource>, Ref<Resource>> &p_resource_remap) const {
	List<PropertyInfo> props;
	p_resource->get_property_list(&props);

	for (const PropertyInfo &E : props) {
		if (!(E.usage & PROPERTY_USAGE_STORAGE)) {
			continue;
		}

		Variant v = p_resource->get(E.name);
		if (v.is_ref_counted()) {
			Ref<Resource> res = v;
			if (res.is_valid()) {
				if (p_resource_remap.has(res)) {
					p_resource->set(E.name, p_resource_remap[res]);
					remap_nested_resources(res, p_resource_remap);
				}
			}
		}
	}
}
#endif

// Duplication of signals must happen after all the node descendants have been copied,
// because re-targeting of connections from some descendant to another is not possible
// if the emitter node comes later in tree order than the receiver
void Node::_duplicate_signals(const Node *p_original, Node *p_copy) const {
	if ((this != p_original) && !(p_original->is_ancestor_of(this))) {
		return;
	}

	List<const Node *> process_list;
	process_list.push_back(this);
	while (!process_list.is_empty()) {
		const Node *n = process_list.front()->get();
		process_list.pop_front();

		List<Connection> conns;
		n->get_all_signal_connections(&conns);

		for (const Connection &E : conns) {
			if (E.flags & CONNECT_PERSIST) {
				//user connected
				NodePath p = p_original->get_path_to(n);
				Node *copy = p_copy->get_node(p);

				Node *target = Object::cast_to<Node>(E.callable.get_object());
				if (!target) {
					continue;
				}
				NodePath ptarget = p_original->get_path_to(target);

				Node *copytarget = target;

				// Attempt to find a path to the duplicate target, if it seems it's not part
				// of the duplicated and not yet parented hierarchy then at least try to connect
				// to the same target as the original

				if (p_copy->has_node(ptarget)) {
					copytarget = p_copy->get_node(ptarget);
				}

				if (copy && copytarget && E.callable.get_method() != StringName()) {
					Callable copy_callable = Callable(copytarget, E.callable.get_method());
					if (!copy->is_connected(E.signal.get_name(), copy_callable)) {
						int arg_count = E.callable.get_bound_arguments_count();
						if (arg_count > 0) {
							copy_callable = copy_callable.bindv(E.callable.get_bound_arguments());
						} else if (arg_count < 0) {
							copy_callable = copy_callable.unbind(-arg_count);
						}
						copy->connect(E.signal.get_name(), copy_callable, E.flags);
					}
				}
			}
		}

		for (int i = 0; i < n->get_child_count(); i++) {
			process_list.push_back(n->get_child(i));
		}
	}
}

static void find_owned_by(Node *p_by, Node *p_node, List<Node *> *p_owned) {
	if (p_node->get_owner() == p_by) {
		p_owned->push_back(p_node);
	}

	for (int i = 0; i < p_node->get_child_count(); i++) {
		find_owned_by(p_by, p_node->get_child(i), p_owned);
	}
}

void Node::replace_by(Node *p_node, bool p_keep_groups) {
	ERR_THREAD_GUARD
	ERR_FAIL_NULL(p_node);
	ERR_FAIL_COND(p_node->data.parent);

	List<Node *> owned = data.owned;
	List<Node *> owned_by_owner;
	Node *owner = (data.owner == this) ? p_node : data.owner;

	if (p_keep_groups) {
		List<GroupInfo> groups;
		get_groups(&groups);

		for (const GroupInfo &E : groups) {
			p_node->add_to_group(E.name, E.persistent);
		}
	}

	_replace_connections_target(p_node);

	if (data.owner) {
		for (int i = 0; i < get_child_count(); i++) {
			find_owned_by(data.owner, get_child(i), &owned_by_owner);
		}

		_clean_up_owner();
	}

	Node *parent = data.parent;
	int index_in_parent = get_index(false);

	if (data.parent) {
		parent->remove_child(this);
		parent->add_child(p_node);
		parent->move_child(p_node, index_in_parent);
	}

	emit_signal(SNAME("replacing_by"), p_node);

	while (get_child_count()) {
		Node *child = get_child(0);
		remove_child(child);
		if (!child->is_owned_by_parent()) {
			// add the custom children to the p_node
			p_node->add_child(child);
		}
	}

	p_node->set_owner(owner);
	for (int i = 0; i < owned.size(); i++) {
		owned[i]->set_owner(p_node);
	}

	for (int i = 0; i < owned_by_owner.size(); i++) {
		owned_by_owner[i]->set_owner(owner);
	}

	p_node->set_scene_file_path(get_scene_file_path());
}

void Node::_replace_connections_target(Node *p_new_target) {
	List<Connection> cl;
	get_signals_connected_to_this(&cl);

	for (const Connection &c : cl) {
		if (c.flags & CONNECT_PERSIST) {
			c.signal.get_object()->disconnect(c.signal.get_name(), Callable(this, c.callable.get_method()));
			bool valid = p_new_target->has_method(c.callable.get_method()) || Ref<Script>(p_new_target->get_script()).is_null() || Ref<Script>(p_new_target->get_script())->has_method(c.callable.get_method());
			ERR_CONTINUE_MSG(!valid, vformat("Attempt to connect signal '%s.%s' to nonexistent method '%s.%s'.", c.signal.get_object()->get_class(), c.signal.get_name(), c.callable.get_object()->get_class(), c.callable.get_method()));
			c.signal.get_object()->connect(c.signal.get_name(), Callable(p_new_target, c.callable.get_method()), c.flags);
		}
	}
}

bool Node::has_node_and_resource(const NodePath &p_path) const {
	ERR_THREAD_GUARD_V(false);
	if (!has_node(p_path)) {
		return false;
	}
	Ref<Resource> res;
	Vector<StringName> leftover_path;
	Node *node = get_node_and_resource(p_path, res, leftover_path, false);

	return node;
}

Array Node::_get_node_and_resource(const NodePath &p_path) {
	Ref<Resource> res;
	Vector<StringName> leftover_path;
	Node *node = get_node_and_resource(p_path, res, leftover_path, false);
	Array result;

	if (node) {
		result.push_back(node);
	} else {
		result.push_back(Variant());
	}

	if (res.is_valid()) {
		result.push_back(res);
	} else {
		result.push_back(Variant());
	}

	result.push_back(NodePath(Vector<StringName>(), leftover_path, false));

	return result;
}

Node *Node::get_node_and_resource(const NodePath &p_path, Ref<Resource> &r_res, Vector<StringName> &r_leftover_subpath, bool p_last_is_property) const {
	ERR_THREAD_GUARD_V(nullptr);
	Node *node = get_node(p_path);
	r_res = Ref<Resource>();
	r_leftover_subpath = Vector<StringName>();
	if (!node) {
		return nullptr;
	}

	if (p_path.get_subname_count()) {
		int j = 0;
		// If not p_last_is_property, we shouldn't consider the last one as part of the resource
		for (; j < p_path.get_subname_count() - (int)p_last_is_property; j++) {
			bool is_valid = false;
			Variant new_res_v = j == 0 ? node->get(p_path.get_subname(j), &is_valid) : r_res->get(p_path.get_subname(j), &is_valid);

			if (!is_valid) { // Found nothing on that path
				return nullptr;
			}

			Ref<Resource> new_res = new_res_v;

			if (new_res.is_null()) { // No longer a resource, assume property
				break;
			}

			r_res = new_res;
		}
		for (; j < p_path.get_subname_count(); j++) {
			// Put the rest of the subpath in the leftover path
			r_leftover_subpath.push_back(p_path.get_subname(j));
		}
	}

	return node;
}

void Node::_set_tree(SceneTree *p_tree) {
	SceneTree *tree_changed_a = nullptr;
	SceneTree *tree_changed_b = nullptr;

	//ERR_FAIL_COND(p_scene && data.parent && !data.parent->data.scene); //nobug if both are null

	if (data.tree) {
		_propagate_exit_tree();

		tree_changed_a = data.tree;
	}

	data.tree = p_tree;

	if (data.tree) {
		_propagate_enter_tree();
		if (!data.parent || data.parent->data.ready_notified) { // No parent (root) or parent ready
			_propagate_ready(); //reverse_notification(NOTIFICATION_READY);
		}

		tree_changed_b = data.tree;
	}

	if (tree_changed_a) {
		tree_changed_a->tree_changed();
	}
	if (tree_changed_b) {
		tree_changed_b->tree_changed();
	}
}

#ifdef DEBUG_ENABLED
static HashMap<ObjectID, List<String>> _print_orphan_nodes_map;

static void _print_orphan_nodes_routine(Object *p_obj) {
	Node *n = Object::cast_to<Node>(p_obj);
	if (!n) {
		return;
	}

	if (n->is_inside_tree()) {
		return;
	}

	Node *p = n;
	while (p->get_parent()) {
		p = p->get_parent();
	}

	String path;
	if (p == n) {
		path = n->get_name();
	} else {
		path = String(p->get_name()) + "/" + p->get_path_to(n);
	}

	List<String> info_strings;
	info_strings.push_back(path);
	info_strings.push_back(n->get_class());

	_print_orphan_nodes_map[p_obj->get_instance_id()] = info_strings;
}
#endif // DEBUG_ENABLED

void Node::print_orphan_nodes() {
#ifdef DEBUG_ENABLED
	// Make sure it's empty.
	_print_orphan_nodes_map.clear();

	// Collect and print information about orphan nodes.
	ObjectDB::debug_objects(_print_orphan_nodes_routine);

	for (const KeyValue<ObjectID, List<String>> &E : _print_orphan_nodes_map) {
		print_line(itos(E.key) + " - Stray Node: " + E.value[0] + " (Type: " + E.value[1] + ")");
	}

	// Flush it after use.
	_print_orphan_nodes_map.clear();
#endif
}

void Node::queue_free() {
	// There are users which instantiate multiple scene trees for their games.
	// Use the node's own tree to handle its deletion when relevant.
	if (is_inside_tree()) {
		get_tree()->queue_delete(this);
	} else {
		SceneTree *tree = SceneTree::get_singleton();
		ERR_FAIL_NULL_MSG(tree, "Can't queue free a node when no SceneTree is available.");
		tree->queue_delete(this);
	}
}

void Node::set_import_path(const NodePath &p_import_path) {
#ifdef TOOLS_ENABLED
	data.import_path = p_import_path;
#endif
}

NodePath Node::get_import_path() const {
#ifdef TOOLS_ENABLED
	return data.import_path;
#else
	return NodePath();
#endif
}

static void _add_nodes_to_options(const Node *p_base, const Node *p_node, List<String> *r_options) {
	if (p_node != p_base && !p_node->get_owner()) {
		return;
	}
	if (p_node->is_unique_name_in_owner() && p_node->get_owner() == p_base) {
		String n = "%" + p_node->get_name();
		r_options->push_back(n.quote());
	}
	String n = p_base->get_path_to(p_node);
	r_options->push_back(n.quote());
	for (int i = 0; i < p_node->get_child_count(); i++) {
		_add_nodes_to_options(p_base, p_node->get_child(i), r_options);
	}
}

void Node::get_argument_options(const StringName &p_function, int p_idx, List<String> *r_options) const {
	String pf = p_function;
	if (p_idx == 0 && (pf == "has_node" || pf == "get_node" || pf == "get_node_or_null")) {
		_add_nodes_to_options(this, this, r_options);
	} else if (p_idx == 0 && (pf == "add_to_group" || pf == "remove_from_group" || pf == "is_in_group")) {
		HashMap<StringName, String> global_groups = ProjectSettings::get_singleton()->get_global_groups_list();
		for (const KeyValue<StringName, String> &E : global_groups) {
			r_options->push_back(E.key.operator String().quote());
		}
	}
	Object::get_argument_options(p_function, p_idx, r_options);
}

void Node::clear_internal_tree_resource_paths() {
	clear_internal_resource_paths();
	for (KeyValue<StringName, Node *> &K : data.children) {
		K.value->clear_internal_tree_resource_paths();
	}
}

Array Node::get_configuration_warnings() const {
	ERR_THREAD_GUARD_V(Array());
	Array warnings;
	GDVIRTUAL_CALL(_get_configuration_warnings, warnings);
	return warnings;
}

Dictionary Node::configuration_warning_to_dict(const Variant &p_warning) const {
	switch (p_warning.get_type()) {
		case Variant::Type::DICTIONARY:
			return p_warning;
		case Variant::Type::STRING: {
			// Convert string to dictionary.
			Dictionary warning;
			warning["message"] = p_warning;
			return warning;
		}
		default: {
			ERR_FAIL_V_MSG(Dictionary(), "Node::get_configuration_warnings returned a value which is neither a string nor a dictionary, but a " + Variant::get_type_name(p_warning.get_type()));
		}
	}
}

Vector<Dictionary> Node::get_configuration_warnings_as_dicts() const {
	Vector<Dictionary> ret;
	Array mixed = get_configuration_warnings();
	for (int i = 0; i < mixed.size(); i++) {
		ret.append(configuration_warning_to_dict(mixed[i]));
	}
	return ret;
}

Vector<Dictionary> Node::get_configuration_warnings_of_property(const String &p_property) const {
	Vector<Dictionary> ret;
	Vector<Dictionary> warnings = get_configuration_warnings_as_dicts();
	if (p_property.is_empty()) {
		ret.append_array(warnings);
	} else {
		// Filter by property path.
		for (int i = 0; i < warnings.size(); i++) {
			Dictionary warning = warnings[i];
			String warning_property = warning.get("property", String());
			if (p_property == warning_property) {
				ret.append(warning);
			}
		}
	}
	return ret;
}

PackedStringArray Node::get_configuration_warnings_as_strings(bool p_wrap_lines, const String &p_property) const {
	Vector<Dictionary> warnings = get_configuration_warnings_of_property(p_property);

	const String bullet_point = U"•  ";
	PackedStringArray all_warnings;
	for (const Dictionary &warning : warnings) {
		if (!warning.has("message")) {
			continue;
		}

		// Prefix with property name if we are showing all warnings.
		String text;
		if (warning.has("property") && p_property.is_empty()) {
			text = bullet_point + vformat("[%s] %s", warning["property"], warning["message"]);
		} else {
			text = bullet_point + static_cast<String>(warning["message"]);
		}

		if (p_wrap_lines) {
			// Limit the line width while keeping some padding.
			// It is not efficient, but it does not have to be.
			const PackedInt32Array boundaries = TS->string_get_word_breaks(text, "", 80);
			PackedStringArray lines;
			for (int i = 0; i < boundaries.size(); i += 2) {
				const int start = boundaries[i];
				const int end = boundaries[i + 1];
				String line = text.substr(start, end - start);
				lines.append(line);
			}
			text = String("\n").join(lines);
		}
		text = text.replace("\n", "\n    ");
		all_warnings.append(text);
	}
	return all_warnings;
}

<<<<<<< HEAD
void Node::update_configuration_warnings() {
	ERR_THREAD_GUARD
=======
>>>>>>> b062e2ca
#ifdef TOOLS_ENABLED
inline bool can_node_be_seen_in_editor(Node &node) {
	if (!node.is_inside_tree()) {
		return false;
	}
	const Node *edited_scene_root = node.get_tree()->get_edited_scene_root();
	if (edited_scene_root == nullptr) {
		return false;
	}
	if (edited_scene_root == &node) {
		return true;
	}
	// Not sure why `is_ancestor_of` is required
	return edited_scene_root->is_ancestor_of(&node) && node.get_owner() == edited_scene_root;
}
#endif

void Node::update_configuration_warnings() {
#ifdef TOOLS_ENABLED
	// One reason to do this is if you have lots of nodes procedurally generated, or any nodes part of a tool.
	// It would emit many signals that would lead to nothing being done or flood the message queue unnecessarily.
	if (can_node_be_seen_in_editor(*this)) {
		get_tree()->emit_signal(SceneStringNames::get_singleton()->node_configuration_warning_changed, this);
	}
#endif
}

bool Node::is_owned_by_parent() const {
	return data.parent_owned;
}

void Node::set_display_folded(bool p_folded) {
	ERR_THREAD_GUARD
	data.display_folded = p_folded;
}

bool Node::is_displayed_folded() const {
	return data.display_folded;
}

bool Node::is_ready() const {
	return !data.ready_first;
}

void Node::request_ready() {
	ERR_THREAD_GUARD
	data.ready_first = true;
}

void Node::_call_input(const Ref<InputEvent> &p_event) {
	if (p_event->get_device() != InputEvent::DEVICE_ID_INTERNAL) {
		GDVIRTUAL_CALL(_input, p_event);
	}
	if (!is_inside_tree() || !get_viewport() || get_viewport()->is_input_handled()) {
		return;
	}
	input(p_event);
}

void Node::_call_shortcut_input(const Ref<InputEvent> &p_event) {
	if (p_event->get_device() != InputEvent::DEVICE_ID_INTERNAL) {
		GDVIRTUAL_CALL(_shortcut_input, p_event);
	}
	if (!is_inside_tree() || !get_viewport() || get_viewport()->is_input_handled()) {
		return;
	}
	shortcut_input(p_event);
}

void Node::_call_unhandled_input(const Ref<InputEvent> &p_event) {
	if (p_event->get_device() != InputEvent::DEVICE_ID_INTERNAL) {
		GDVIRTUAL_CALL(_unhandled_input, p_event);
	}
	if (!is_inside_tree() || !get_viewport() || get_viewport()->is_input_handled()) {
		return;
	}
	unhandled_input(p_event);
}

void Node::_call_unhandled_key_input(const Ref<InputEvent> &p_event) {
	if (p_event->get_device() != InputEvent::DEVICE_ID_INTERNAL) {
		GDVIRTUAL_CALL(_unhandled_key_input, p_event);
	}
	if (!is_inside_tree() || !get_viewport() || get_viewport()->is_input_handled()) {
		return;
	}
	unhandled_key_input(p_event);
}

void Node::_validate_property(PropertyInfo &p_property) const {
	if ((p_property.name == "process_thread_group_order" || p_property.name == "process_thread_messages") && data.process_thread_group == PROCESS_THREAD_GROUP_INHERIT) {
		p_property.usage = 0;
	}
}

void Node::input(const Ref<InputEvent> &p_event) {
}

void Node::shortcut_input(const Ref<InputEvent> &p_key_event) {
}

void Node::unhandled_input(const Ref<InputEvent> &p_event) {
}

void Node::unhandled_key_input(const Ref<InputEvent> &p_key_event) {
}

Variant Node::_call_deferred_thread_group_bind(const Variant **p_args, int p_argcount, Callable::CallError &r_error) {
	if (p_argcount < 1) {
		r_error.error = Callable::CallError::CALL_ERROR_TOO_FEW_ARGUMENTS;
		r_error.expected = 1;
		return Variant();
	}

	if (p_args[0]->get_type() != Variant::STRING_NAME && p_args[0]->get_type() != Variant::STRING) {
		r_error.error = Callable::CallError::CALL_ERROR_INVALID_ARGUMENT;
		r_error.argument = 0;
		r_error.expected = Variant::STRING_NAME;
		return Variant();
	}

	r_error.error = Callable::CallError::CALL_OK;

	StringName method = *p_args[0];

	call_deferred_thread_groupp(method, &p_args[1], p_argcount - 1, true);

	return Variant();
}

Variant Node::_call_thread_safe_bind(const Variant **p_args, int p_argcount, Callable::CallError &r_error) {
	if (p_argcount < 1) {
		r_error.error = Callable::CallError::CALL_ERROR_TOO_FEW_ARGUMENTS;
		r_error.expected = 1;
		return Variant();
	}

	if (p_args[0]->get_type() != Variant::STRING_NAME && p_args[0]->get_type() != Variant::STRING) {
		r_error.error = Callable::CallError::CALL_ERROR_INVALID_ARGUMENT;
		r_error.argument = 0;
		r_error.expected = Variant::STRING_NAME;
		return Variant();
	}

	r_error.error = Callable::CallError::CALL_OK;

	StringName method = *p_args[0];

	call_thread_safep(method, &p_args[1], p_argcount - 1, true);

	return Variant();
}

void Node::call_deferred_thread_groupp(const StringName &p_method, const Variant **p_args, int p_argcount, bool p_show_error) {
	ERR_FAIL_COND(!is_inside_tree());
	SceneTree::ProcessGroup *pg = (SceneTree::ProcessGroup *)data.process_group;
	pg->call_queue.push_callp(this, p_method, p_args, p_argcount, p_show_error);
}
void Node::set_deferred_thread_group(const StringName &p_property, const Variant &p_value) {
	ERR_FAIL_COND(!is_inside_tree());
	SceneTree::ProcessGroup *pg = (SceneTree::ProcessGroup *)data.process_group;
	pg->call_queue.push_set(this, p_property, p_value);
}
void Node::notify_deferred_thread_group(int p_notification) {
	ERR_FAIL_COND(!is_inside_tree());
	SceneTree::ProcessGroup *pg = (SceneTree::ProcessGroup *)data.process_group;
	pg->call_queue.push_notification(this, p_notification);
}

void Node::call_thread_safep(const StringName &p_method, const Variant **p_args, int p_argcount, bool p_show_error) {
	if (is_accessible_from_caller_thread()) {
		Callable::CallError ce;
		callp(p_method, p_args, p_argcount, ce);
		if (p_show_error && ce.error != Callable::CallError::CALL_OK) {
			ERR_FAIL_MSG("Error calling method from 'call_threadp': " + Variant::get_call_error_text(this, p_method, p_args, p_argcount, ce) + ".");
		}
	} else {
		call_deferred_thread_groupp(p_method, p_args, p_argcount, p_show_error);
	}
}
void Node::set_thread_safe(const StringName &p_property, const Variant &p_value) {
	if (is_accessible_from_caller_thread()) {
		set(p_property, p_value);
	} else {
		set_deferred_thread_group(p_property, p_value);
	}
}
void Node::notify_thread_safe(int p_notification) {
	if (is_accessible_from_caller_thread()) {
		notification(p_notification);
	} else {
		notify_deferred_thread_group(p_notification);
	}
}

void Node::_bind_methods() {
	GLOBAL_DEF(PropertyInfo(Variant::INT, "editor/naming/node_name_num_separator", PROPERTY_HINT_ENUM, "None,Space,Underscore,Dash"), 0);
	GLOBAL_DEF(PropertyInfo(Variant::INT, "editor/naming/node_name_casing", PROPERTY_HINT_ENUM, "PascalCase,camelCase,snake_case"), NAME_CASING_PASCAL_CASE);

	ClassDB::bind_static_method("Node", D_METHOD("print_orphan_nodes"), &Node::print_orphan_nodes);
	ClassDB::bind_method(D_METHOD("add_sibling", "sibling", "force_readable_name"), &Node::add_sibling, DEFVAL(false));

	ClassDB::bind_method(D_METHOD("set_name", "name"), &Node::set_name);
	ClassDB::bind_method(D_METHOD("get_name"), &Node::get_name);
	ClassDB::bind_method(D_METHOD("add_child", "node", "force_readable_name", "internal"), &Node::add_child, DEFVAL(false), DEFVAL(0));
	ClassDB::bind_method(D_METHOD("remove_child", "node"), &Node::remove_child);
	ClassDB::bind_method(D_METHOD("reparent", "new_parent", "keep_global_transform"), &Node::reparent, DEFVAL(true));
	ClassDB::bind_method(D_METHOD("get_child_count", "include_internal"), &Node::get_child_count, DEFVAL(false)); // Note that the default value bound for include_internal is false, while the method is declared with true. This is because internal nodes are irrelevant for GDSCript.
	ClassDB::bind_method(D_METHOD("get_children", "include_internal"), &Node::get_children, DEFVAL(false));
	ClassDB::bind_method(D_METHOD("get_child", "idx", "include_internal"), &Node::get_child, DEFVAL(false));
	ClassDB::bind_method(D_METHOD("has_node", "path"), &Node::has_node);
	ClassDB::bind_method(D_METHOD("get_node", "path"), &Node::get_node);
	ClassDB::bind_method(D_METHOD("get_node_or_null", "path"), &Node::get_node_or_null);
	ClassDB::bind_method(D_METHOD("get_parent"), &Node::get_parent);
	ClassDB::bind_method(D_METHOD("find_child", "pattern", "recursive", "owned"), &Node::find_child, DEFVAL(true), DEFVAL(true));
	ClassDB::bind_method(D_METHOD("find_children", "pattern", "type", "recursive", "owned"), &Node::find_children, DEFVAL(""), DEFVAL(true), DEFVAL(true));
	ClassDB::bind_method(D_METHOD("find_parent", "pattern"), &Node::find_parent);
	ClassDB::bind_method(D_METHOD("has_node_and_resource", "path"), &Node::has_node_and_resource);
	ClassDB::bind_method(D_METHOD("get_node_and_resource", "path"), &Node::_get_node_and_resource);

	ClassDB::bind_method(D_METHOD("is_inside_tree"), &Node::is_inside_tree);
	ClassDB::bind_method(D_METHOD("is_ancestor_of", "node"), &Node::is_ancestor_of);
	ClassDB::bind_method(D_METHOD("is_greater_than", "node"), &Node::is_greater_than);
	ClassDB::bind_method(D_METHOD("get_path"), &Node::get_path);
	ClassDB::bind_method(D_METHOD("get_path_to", "node", "use_unique_path"), &Node::get_path_to, DEFVAL(false));
	ClassDB::bind_method(D_METHOD("add_to_group", "group", "persistent"), &Node::add_to_group, DEFVAL(false));
	ClassDB::bind_method(D_METHOD("remove_from_group", "group"), &Node::remove_from_group);
	ClassDB::bind_method(D_METHOD("is_in_group", "group"), &Node::is_in_group);
	ClassDB::bind_method(D_METHOD("move_child", "child_node", "to_index"), &Node::move_child);
	ClassDB::bind_method(D_METHOD("get_groups"), &Node::_get_groups);
	ClassDB::bind_method(D_METHOD("set_owner", "owner"), &Node::set_owner);
	ClassDB::bind_method(D_METHOD("get_owner"), &Node::get_owner);
	ClassDB::bind_method(D_METHOD("get_index", "include_internal"), &Node::get_index, DEFVAL(false));
	ClassDB::bind_method(D_METHOD("print_tree"), &Node::print_tree);
	ClassDB::bind_method(D_METHOD("print_tree_pretty"), &Node::print_tree_pretty);
	ClassDB::bind_method(D_METHOD("get_tree_string"), &Node::get_tree_string);
	ClassDB::bind_method(D_METHOD("get_tree_string_pretty"), &Node::get_tree_string_pretty);
	ClassDB::bind_method(D_METHOD("set_scene_file_path", "scene_file_path"), &Node::set_scene_file_path);
	ClassDB::bind_method(D_METHOD("get_scene_file_path"), &Node::get_scene_file_path);
	ClassDB::bind_method(D_METHOD("propagate_notification", "what"), &Node::propagate_notification);
	ClassDB::bind_method(D_METHOD("propagate_call", "method", "args", "parent_first"), &Node::propagate_call, DEFVAL(Array()), DEFVAL(false));
	ClassDB::bind_method(D_METHOD("set_physics_process", "enable"), &Node::set_physics_process);
	ClassDB::bind_method(D_METHOD("get_physics_process_delta_time"), &Node::get_physics_process_delta_time);
	ClassDB::bind_method(D_METHOD("is_physics_processing"), &Node::is_physics_processing);
	ClassDB::bind_method(D_METHOD("get_process_delta_time"), &Node::get_process_delta_time);
	ClassDB::bind_method(D_METHOD("set_process", "enable"), &Node::set_process);
	ClassDB::bind_method(D_METHOD("set_process_priority", "priority"), &Node::set_process_priority);
	ClassDB::bind_method(D_METHOD("get_process_priority"), &Node::get_process_priority);
	ClassDB::bind_method(D_METHOD("set_physics_process_priority", "priority"), &Node::set_physics_process_priority);
	ClassDB::bind_method(D_METHOD("get_physics_process_priority"), &Node::get_physics_process_priority);
	ClassDB::bind_method(D_METHOD("is_processing"), &Node::is_processing);
	ClassDB::bind_method(D_METHOD("set_process_input", "enable"), &Node::set_process_input);
	ClassDB::bind_method(D_METHOD("is_processing_input"), &Node::is_processing_input);
	ClassDB::bind_method(D_METHOD("set_process_shortcut_input", "enable"), &Node::set_process_shortcut_input);
	ClassDB::bind_method(D_METHOD("is_processing_shortcut_input"), &Node::is_processing_shortcut_input);
	ClassDB::bind_method(D_METHOD("set_process_unhandled_input", "enable"), &Node::set_process_unhandled_input);
	ClassDB::bind_method(D_METHOD("is_processing_unhandled_input"), &Node::is_processing_unhandled_input);
	ClassDB::bind_method(D_METHOD("set_process_unhandled_key_input", "enable"), &Node::set_process_unhandled_key_input);
	ClassDB::bind_method(D_METHOD("is_processing_unhandled_key_input"), &Node::is_processing_unhandled_key_input);
	ClassDB::bind_method(D_METHOD("set_process_mode", "mode"), &Node::set_process_mode);
	ClassDB::bind_method(D_METHOD("get_process_mode"), &Node::get_process_mode);
	ClassDB::bind_method(D_METHOD("can_process"), &Node::can_process);

	ClassDB::bind_method(D_METHOD("set_process_thread_group", "mode"), &Node::set_process_thread_group);
	ClassDB::bind_method(D_METHOD("get_process_thread_group"), &Node::get_process_thread_group);

	ClassDB::bind_method(D_METHOD("set_process_thread_messages", "flags"), &Node::set_process_thread_messages);
	ClassDB::bind_method(D_METHOD("get_process_thread_messages"), &Node::get_process_thread_messages);

	ClassDB::bind_method(D_METHOD("set_process_thread_group_order", "order"), &Node::set_process_thread_group_order);
	ClassDB::bind_method(D_METHOD("get_process_thread_group_order"), &Node::get_process_thread_group_order);

	ClassDB::bind_method(D_METHOD("set_display_folded", "fold"), &Node::set_display_folded);
	ClassDB::bind_method(D_METHOD("is_displayed_folded"), &Node::is_displayed_folded);

	ClassDB::bind_method(D_METHOD("set_process_internal", "enable"), &Node::set_process_internal);
	ClassDB::bind_method(D_METHOD("is_processing_internal"), &Node::is_processing_internal);

	ClassDB::bind_method(D_METHOD("set_physics_process_internal", "enable"), &Node::set_physics_process_internal);
	ClassDB::bind_method(D_METHOD("is_physics_processing_internal"), &Node::is_physics_processing_internal);

	ClassDB::bind_method(D_METHOD("get_window"), &Node::get_window);
	ClassDB::bind_method(D_METHOD("get_last_exclusive_window"), &Node::get_last_exclusive_window);
	ClassDB::bind_method(D_METHOD("get_tree"), &Node::get_tree);
	ClassDB::bind_method(D_METHOD("create_tween"), &Node::create_tween);

	ClassDB::bind_method(D_METHOD("duplicate", "flags"), &Node::duplicate, DEFVAL(DUPLICATE_USE_INSTANTIATION | DUPLICATE_SIGNALS | DUPLICATE_GROUPS | DUPLICATE_SCRIPTS));
	ClassDB::bind_method(D_METHOD("replace_by", "node", "keep_groups"), &Node::replace_by, DEFVAL(false));

	ClassDB::bind_method(D_METHOD("set_scene_instance_load_placeholder", "load_placeholder"), &Node::set_scene_instance_load_placeholder);
	ClassDB::bind_method(D_METHOD("get_scene_instance_load_placeholder"), &Node::get_scene_instance_load_placeholder);
	ClassDB::bind_method(D_METHOD("set_editable_instance", "node", "is_editable"), &Node::set_editable_instance);
	ClassDB::bind_method(D_METHOD("is_editable_instance", "node"), &Node::is_editable_instance);

	ClassDB::bind_method(D_METHOD("get_viewport"), &Node::get_viewport);

	ClassDB::bind_method(D_METHOD("queue_free"), &Node::queue_free);

	ClassDB::bind_method(D_METHOD("request_ready"), &Node::request_ready);
	ClassDB::bind_method(D_METHOD("is_node_ready"), &Node::is_ready);

	ClassDB::bind_method(D_METHOD("set_multiplayer_authority", "id", "recursive"), &Node::set_multiplayer_authority, DEFVAL(true));
	ClassDB::bind_method(D_METHOD("get_multiplayer_authority"), &Node::get_multiplayer_authority);

	ClassDB::bind_method(D_METHOD("is_multiplayer_authority"), &Node::is_multiplayer_authority);

	ClassDB::bind_method(D_METHOD("get_multiplayer"), &Node::get_multiplayer);
	ClassDB::bind_method(D_METHOD("rpc_config", "method", "config"), &Node::rpc_config);

	ClassDB::bind_method(D_METHOD("set_editor_description", "editor_description"), &Node::set_editor_description);
	ClassDB::bind_method(D_METHOD("get_editor_description"), &Node::get_editor_description);

	ClassDB::bind_method(D_METHOD("_set_import_path", "import_path"), &Node::set_import_path);
	ClassDB::bind_method(D_METHOD("_get_import_path"), &Node::get_import_path);

	ClassDB::bind_method(D_METHOD("set_unique_name_in_owner", "enable"), &Node::set_unique_name_in_owner);
	ClassDB::bind_method(D_METHOD("is_unique_name_in_owner"), &Node::is_unique_name_in_owner);

#ifdef TOOLS_ENABLED
	ClassDB::bind_method(D_METHOD("_set_property_pinned", "property", "pinned"), &Node::set_property_pinned);
#endif

	ADD_PROPERTY(PropertyInfo(Variant::NODE_PATH, "_import_path", PROPERTY_HINT_NONE, "", PROPERTY_USAGE_NO_EDITOR | PROPERTY_USAGE_INTERNAL), "_set_import_path", "_get_import_path");

	{
		MethodInfo mi;

		mi.arguments.push_back(PropertyInfo(Variant::STRING_NAME, "method"));

		mi.name = "rpc";
		ClassDB::bind_vararg_method(METHOD_FLAGS_DEFAULT, "rpc", &Node::_rpc_bind, mi);

		mi.arguments.push_front(PropertyInfo(Variant::INT, "peer_id"));

		mi.name = "rpc_id";
		ClassDB::bind_vararg_method(METHOD_FLAGS_DEFAULT, "rpc_id", &Node::_rpc_id_bind, mi);
	}

	ClassDB::bind_method(D_METHOD("update_configuration_warnings"), &Node::update_configuration_warnings);

	{
		MethodInfo mi;
		mi.name = "call_deferred_thread_group";
		mi.arguments.push_back(PropertyInfo(Variant::STRING_NAME, "method"));

		ClassDB::bind_vararg_method(METHOD_FLAGS_DEFAULT, "call_deferred_thread_group", &Node::_call_deferred_thread_group_bind, mi, varray(), false);
	}
	ClassDB::bind_method(D_METHOD("set_deferred_thread_group", "property", "value"), &Node::set_deferred_thread_group);
	ClassDB::bind_method(D_METHOD("notify_deferred_thread_group", "what"), &Node::notify_deferred_thread_group);

	{
		MethodInfo mi;
		mi.name = "call_thread_safe";
		mi.arguments.push_back(PropertyInfo(Variant::STRING_NAME, "method"));

		ClassDB::bind_vararg_method(METHOD_FLAGS_DEFAULT, "call_thread_safe", &Node::_call_thread_safe_bind, mi, varray(), false);
	}
	ClassDB::bind_method(D_METHOD("set_thread_safe", "property", "value"), &Node::set_thread_safe);
	ClassDB::bind_method(D_METHOD("notify_thread_safe", "what"), &Node::notify_thread_safe);

	BIND_CONSTANT(NOTIFICATION_ENTER_TREE);
	BIND_CONSTANT(NOTIFICATION_EXIT_TREE);
	BIND_CONSTANT(NOTIFICATION_MOVED_IN_PARENT);
	BIND_CONSTANT(NOTIFICATION_READY);
	BIND_CONSTANT(NOTIFICATION_PAUSED);
	BIND_CONSTANT(NOTIFICATION_UNPAUSED);
	BIND_CONSTANT(NOTIFICATION_PHYSICS_PROCESS);
	BIND_CONSTANT(NOTIFICATION_PROCESS);
	BIND_CONSTANT(NOTIFICATION_PARENTED);
	BIND_CONSTANT(NOTIFICATION_UNPARENTED);
	BIND_CONSTANT(NOTIFICATION_SCENE_INSTANTIATED);
	BIND_CONSTANT(NOTIFICATION_DRAG_BEGIN);
	BIND_CONSTANT(NOTIFICATION_DRAG_END);
	BIND_CONSTANT(NOTIFICATION_PATH_RENAMED);
	BIND_CONSTANT(NOTIFICATION_CHILD_ORDER_CHANGED);
	BIND_CONSTANT(NOTIFICATION_INTERNAL_PROCESS);
	BIND_CONSTANT(NOTIFICATION_INTERNAL_PHYSICS_PROCESS);
	BIND_CONSTANT(NOTIFICATION_POST_ENTER_TREE);
	BIND_CONSTANT(NOTIFICATION_DISABLED);
	BIND_CONSTANT(NOTIFICATION_ENABLED);

	BIND_CONSTANT(NOTIFICATION_EDITOR_PRE_SAVE);
	BIND_CONSTANT(NOTIFICATION_EDITOR_POST_SAVE);

	BIND_CONSTANT(NOTIFICATION_WM_MOUSE_ENTER);
	BIND_CONSTANT(NOTIFICATION_WM_MOUSE_EXIT);
	BIND_CONSTANT(NOTIFICATION_WM_WINDOW_FOCUS_IN);
	BIND_CONSTANT(NOTIFICATION_WM_WINDOW_FOCUS_OUT);
	BIND_CONSTANT(NOTIFICATION_WM_CLOSE_REQUEST);
	BIND_CONSTANT(NOTIFICATION_WM_GO_BACK_REQUEST);
	BIND_CONSTANT(NOTIFICATION_WM_SIZE_CHANGED);
	BIND_CONSTANT(NOTIFICATION_WM_DPI_CHANGE);
	BIND_CONSTANT(NOTIFICATION_VP_MOUSE_ENTER);
	BIND_CONSTANT(NOTIFICATION_VP_MOUSE_EXIT);
	BIND_CONSTANT(NOTIFICATION_OS_MEMORY_WARNING);
	BIND_CONSTANT(NOTIFICATION_TRANSLATION_CHANGED);
	BIND_CONSTANT(NOTIFICATION_WM_ABOUT);
	BIND_CONSTANT(NOTIFICATION_CRASH);
	BIND_CONSTANT(NOTIFICATION_OS_IME_UPDATE);
	BIND_CONSTANT(NOTIFICATION_APPLICATION_RESUMED);
	BIND_CONSTANT(NOTIFICATION_APPLICATION_PAUSED);
	BIND_CONSTANT(NOTIFICATION_APPLICATION_FOCUS_IN);
	BIND_CONSTANT(NOTIFICATION_APPLICATION_FOCUS_OUT);
	BIND_CONSTANT(NOTIFICATION_TEXT_SERVER_CHANGED);

	BIND_ENUM_CONSTANT(PROCESS_MODE_INHERIT);
	BIND_ENUM_CONSTANT(PROCESS_MODE_PAUSABLE);
	BIND_ENUM_CONSTANT(PROCESS_MODE_WHEN_PAUSED);
	BIND_ENUM_CONSTANT(PROCESS_MODE_ALWAYS);
	BIND_ENUM_CONSTANT(PROCESS_MODE_DISABLED);

	BIND_ENUM_CONSTANT(PROCESS_THREAD_GROUP_INHERIT);
	BIND_ENUM_CONSTANT(PROCESS_THREAD_GROUP_MAIN_THREAD);
	BIND_ENUM_CONSTANT(PROCESS_THREAD_GROUP_SUB_THREAD);

	BIND_BITFIELD_FLAG(FLAG_PROCESS_THREAD_MESSAGES);
	BIND_BITFIELD_FLAG(FLAG_PROCESS_THREAD_MESSAGES_PHYSICS);
	BIND_BITFIELD_FLAG(FLAG_PROCESS_THREAD_MESSAGES_ALL);

	BIND_ENUM_CONSTANT(DUPLICATE_SIGNALS);
	BIND_ENUM_CONSTANT(DUPLICATE_GROUPS);
	BIND_ENUM_CONSTANT(DUPLICATE_SCRIPTS);
	BIND_ENUM_CONSTANT(DUPLICATE_USE_INSTANTIATION);

	BIND_ENUM_CONSTANT(INTERNAL_MODE_DISABLED);
	BIND_ENUM_CONSTANT(INTERNAL_MODE_FRONT);
	BIND_ENUM_CONSTANT(INTERNAL_MODE_BACK);

	ADD_SIGNAL(MethodInfo("ready"));
	ADD_SIGNAL(MethodInfo("renamed"));
	ADD_SIGNAL(MethodInfo("tree_entered"));
	ADD_SIGNAL(MethodInfo("tree_exiting"));
	ADD_SIGNAL(MethodInfo("tree_exited"));
	ADD_SIGNAL(MethodInfo("child_entered_tree", PropertyInfo(Variant::OBJECT, "node", PROPERTY_HINT_NONE, "", PROPERTY_USAGE_DEFAULT, "Node")));
	ADD_SIGNAL(MethodInfo("child_exiting_tree", PropertyInfo(Variant::OBJECT, "node", PROPERTY_HINT_NONE, "", PROPERTY_USAGE_DEFAULT, "Node")));

	ADD_SIGNAL(MethodInfo("child_order_changed"));
	ADD_SIGNAL(MethodInfo("replacing_by", PropertyInfo(Variant::OBJECT, "node", PROPERTY_HINT_NONE, "", PROPERTY_USAGE_DEFAULT, "Node")));
	ADD_SIGNAL(MethodInfo("editor_description_changed", PropertyInfo(Variant::OBJECT, "node", PROPERTY_HINT_NONE, "", PROPERTY_USAGE_DEFAULT, "Node")));

	ADD_PROPERTY(PropertyInfo(Variant::STRING_NAME, "name", PROPERTY_HINT_NONE, "", PROPERTY_USAGE_NONE), "set_name", "get_name");
	ADD_PROPERTY(PropertyInfo(Variant::BOOL, "unique_name_in_owner", PROPERTY_HINT_NONE, "", PROPERTY_USAGE_NO_EDITOR), "set_unique_name_in_owner", "is_unique_name_in_owner");
	ADD_PROPERTY(PropertyInfo(Variant::STRING, "scene_file_path", PROPERTY_HINT_NONE, "", PROPERTY_USAGE_NONE), "set_scene_file_path", "get_scene_file_path");
	ADD_PROPERTY(PropertyInfo(Variant::OBJECT, "owner", PROPERTY_HINT_RESOURCE_TYPE, "Node", PROPERTY_USAGE_NONE), "set_owner", "get_owner");
	ADD_PROPERTY(PropertyInfo(Variant::OBJECT, "multiplayer", PROPERTY_HINT_RESOURCE_TYPE, "MultiplayerAPI", PROPERTY_USAGE_NONE), "", "get_multiplayer");

	ADD_GROUP("Process", "process_");
	ADD_PROPERTY(PropertyInfo(Variant::INT, "process_mode", PROPERTY_HINT_ENUM, "Inherit,Pausable,When Paused,Always,Disabled"), "set_process_mode", "get_process_mode");
	ADD_PROPERTY(PropertyInfo(Variant::INT, "process_priority"), "set_process_priority", "get_process_priority");
	ADD_PROPERTY(PropertyInfo(Variant::INT, "process_physics_priority"), "set_physics_process_priority", "get_physics_process_priority");
	ADD_SUBGROUP("Thread Group", "process_thread");
	ADD_PROPERTY(PropertyInfo(Variant::INT, "process_thread_group", PROPERTY_HINT_ENUM, "Inherit,Main Thread,Sub Thread"), "set_process_thread_group", "get_process_thread_group");
	ADD_PROPERTY(PropertyInfo(Variant::INT, "process_thread_group_order"), "set_process_thread_group_order", "get_process_thread_group_order");
	ADD_PROPERTY(PropertyInfo(Variant::INT, "process_thread_messages", PROPERTY_HINT_FLAGS, "Process,Physics Process"), "set_process_thread_messages", "get_process_thread_messages");

	ADD_GROUP("Editor Description", "editor_");
	ADD_PROPERTY(PropertyInfo(Variant::STRING, "editor_description", PROPERTY_HINT_MULTILINE_TEXT), "set_editor_description", "get_editor_description");

	GDVIRTUAL_BIND(_process, "delta");
	GDVIRTUAL_BIND(_physics_process, "delta");
	GDVIRTUAL_BIND(_enter_tree);
	GDVIRTUAL_BIND(_exit_tree);
	GDVIRTUAL_BIND(_ready);
	GDVIRTUAL_BIND(_get_configuration_warnings);
	GDVIRTUAL_BIND(_input, "event");
	GDVIRTUAL_BIND(_shortcut_input, "event");
	GDVIRTUAL_BIND(_unhandled_input, "event");
	GDVIRTUAL_BIND(_unhandled_key_input, "event");
}

String Node::_get_name_num_separator() {
	switch (GLOBAL_GET("editor/naming/node_name_num_separator").operator int()) {
		case 0:
			return "";
		case 1:
			return " ";
		case 2:
			return "_";
		case 3:
			return "-";
	}
	return " ";
}

StringName Node::get_configuration_warning_icon(int p_count) {
	if (p_count == 1) {
		return SNAME("NodeWarning");
	} else if (p_count <= 3) {
		return vformat("NodeWarnings%d", p_count);
	} else {
		return SNAME("NodeWarnings4Plus");
	}
}

Node::Node() {
	orphan_node_count++;
}

Node::~Node() {
	data.grouped.clear();
	data.owned.clear();
	data.children.clear();
	data.children_cache.clear();

	ERR_FAIL_COND(data.parent);
	ERR_FAIL_COND(data.children_cache.size());

	orphan_node_count--;
}

////////////////////////////////
// Multithreaded locked version of Object functions.

#ifdef DEBUG_ENABLED

void Node::set_script(const Variant &p_script) {
	ERR_THREAD_GUARD;
	Object::set_script(p_script);
}

Variant Node::get_script() const {
	ERR_THREAD_GUARD_V(Variant());
	return Object::get_script();
}

bool Node::has_meta(const StringName &p_name) const {
	ERR_THREAD_GUARD_V(false);
	return Object::has_meta(p_name);
}

void Node::set_meta(const StringName &p_name, const Variant &p_value) {
	ERR_THREAD_GUARD;
	Object::set_meta(p_name, p_value);
}

void Node::remove_meta(const StringName &p_name) {
	ERR_THREAD_GUARD;
	Object::remove_meta(p_name);
}

Variant Node::get_meta(const StringName &p_name, const Variant &p_default) const {
	ERR_THREAD_GUARD_V(Variant());
	return Object::get_meta(p_name, p_default);
}

void Node::get_meta_list(List<StringName> *p_list) const {
	ERR_THREAD_GUARD;
	Object::get_meta_list(p_list);
}

Error Node::emit_signalp(const StringName &p_name, const Variant **p_args, int p_argcount) {
	ERR_THREAD_GUARD_V(ERR_INVALID_PARAMETER);
	return Object::emit_signalp(p_name, p_args, p_argcount);
}

bool Node::has_signal(const StringName &p_name) const {
	ERR_THREAD_GUARD_V(false);
	return Object::has_signal(p_name);
}

void Node::get_signal_list(List<MethodInfo> *p_signals) const {
	ERR_THREAD_GUARD;
	Object::get_signal_list(p_signals);
}

void Node::get_signal_connection_list(const StringName &p_signal, List<Connection> *p_connections) const {
	ERR_THREAD_GUARD;
	Object::get_signal_connection_list(p_signal, p_connections);
}

void Node::get_all_signal_connections(List<Connection> *p_connections) const {
	ERR_THREAD_GUARD;
	Object::get_all_signal_connections(p_connections);
}

int Node::get_persistent_signal_connection_count() const {
	ERR_THREAD_GUARD_V(0);
	return Object::get_persistent_signal_connection_count();
}

void Node::get_signals_connected_to_this(List<Connection> *p_connections) const {
	ERR_THREAD_GUARD;
	Object::get_signals_connected_to_this(p_connections);
}

Error Node::connect(const StringName &p_signal, const Callable &p_callable, uint32_t p_flags) {
	ERR_THREAD_GUARD_V(ERR_INVALID_PARAMETER);
	return Object::connect(p_signal, p_callable, p_flags);
}

void Node::disconnect(const StringName &p_signal, const Callable &p_callable) {
	ERR_THREAD_GUARD;
	Object::disconnect(p_signal, p_callable);
}

bool Node::is_connected(const StringName &p_signal, const Callable &p_callable) const {
	ERR_THREAD_GUARD_V(false);
	return Object::is_connected(p_signal, p_callable);
}

#endif<|MERGE_RESOLUTION|>--- conflicted
+++ resolved
@@ -3222,11 +3222,6 @@
 	return all_warnings;
 }
 
-<<<<<<< HEAD
-void Node::update_configuration_warnings() {
-	ERR_THREAD_GUARD
-=======
->>>>>>> b062e2ca
 #ifdef TOOLS_ENABLED
 inline bool can_node_be_seen_in_editor(Node &node) {
 	if (!node.is_inside_tree()) {
@@ -3245,6 +3240,7 @@
 #endif
 
 void Node::update_configuration_warnings() {
+	ERR_THREAD_GUARD
 #ifdef TOOLS_ENABLED
 	// One reason to do this is if you have lots of nodes procedurally generated, or any nodes part of a tool.
 	// It would emit many signals that would lead to nothing being done or flood the message queue unnecessarily.
