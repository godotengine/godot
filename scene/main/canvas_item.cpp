--- conflicted
+++ resolved
@@ -140,14 +140,7 @@
 		drawing = true;
 		current_item_drawn = this;
 		notification(NOTIFICATION_DRAW);
-<<<<<<< HEAD
-		emit_signal(SceneStringNames::get_singleton()->draw);
-		
-		_draw();
-
-=======
 		emit_signal(SceneStringName(draw));
->>>>>>> 78cce195
 		GDVIRTUAL_CALL(_draw);
 		current_item_drawn = nullptr;
 		drawing = false;
