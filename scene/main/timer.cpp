--- conflicted
+++ resolved
@@ -38,16 +38,10 @@
 
 			if (autostart) {
 #ifdef TOOLS_ENABLED
-<<<<<<< HEAD
-				if (get_scene()->is_editor_hint() && get_scene()->get_edited_scene_root() && (get_scene()->get_edited_scene_root()==this || get_scene()->get_edited_scene_root()->is_a_parent_of(this)))
-					break;
-#endif				start();
-=======
 				if (get_scene()->is_editor_hint() && get_scene()->get_edited_scene_root() &&  (get_scene()->get_edited_scene_root()==this || get_scene()->get_edited_scene_root()->is_a_parent_of(this)))
 					break;
 #endif
 				start();
->>>>>>> 1e7da728
 			}
 		} break;
 		case NOTIFICATION_PROCESS: {
