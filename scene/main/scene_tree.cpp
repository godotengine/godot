--- conflicted
+++ resolved
@@ -152,11 +152,8 @@
 	if (E->get().nodes.empty()) {
 		group_map.erase(E);
 	}
-<<<<<<< HEAD
 
 	node_ungrouped(p_node, p_group);
-=======
->>>>>>> cba1f492
 }
 
 void SceneTree::make_group_changed(const StringName &p_group) {
