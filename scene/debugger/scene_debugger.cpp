--- conflicted
+++ resolved
@@ -33,7 +33,6 @@
 #include "core/debugger/debugger_marshalls.h"
 #include "core/debugger/engine_debugger.h"
 #include "core/io/marshalls.h"
-#include "core/math/math_fieldwise.h"
 #include "core/object/script_language.h"
 #include "core/templates/local_vector.h"
 #include "scene/2d/physics/collision_object_2d.h"
@@ -43,7 +42,6 @@
 #include "scene/3d/physics/collision_object_3d.h"
 #include "scene/3d/physics/collision_shape_3d.h"
 #include "scene/3d/visual_instance_3d.h"
-#include "scene/resources/3d/convex_polygon_shape_3d.h"
 #include "scene/resources/surface_tool.h"
 #endif // _3D_DISABLED
 #include "scene/gui/popup_menu.h"
@@ -52,7 +50,6 @@
 #include "scene/main/window.h"
 #include "scene/resources/packed_scene.h"
 #include "scene/theme/theme_db.h"
-#include "servers/audio_server.h"
 
 SceneDebugger::SceneDebugger() {
 	singleton = this;
@@ -62,7 +59,7 @@
 	RuntimeNodeSelect::singleton = memnew(RuntimeNodeSelect);
 
 	EngineDebugger::register_message_capture("scene", EngineDebugger::Capture(nullptr, SceneDebugger::parse_message));
-#endif // DEBUG_ENABLED
+#endif
 }
 
 SceneDebugger::~SceneDebugger() {
@@ -77,7 +74,7 @@
 		memdelete(RuntimeNodeSelect::singleton);
 		RuntimeNodeSelect::singleton = nullptr;
 	}
-#endif // DEBUG_ENABLED
+#endif
 
 	singleton = nullptr;
 }
@@ -121,26 +118,20 @@
 	if (p_msg == "setup_scene") {
 		SceneTree::get_singleton()->get_root()->connect(SceneStringName(window_input), callable_mp_static(SceneDebugger::_handle_input).bind(DebuggerMarshalls::deserialize_key_shortcut(p_args)));
 
-	} else if (p_msg == "request_scene_tree") { /// Scene Tree
+	} else if (p_msg == "request_scene_tree") { // Scene tree
 		live_editor->_send_tree();
 
-	} else if (p_msg == "save_node") {
+	} else if (p_msg == "save_node") { // Save node.
 		ERR_FAIL_COND_V(p_args.size() < 2, ERR_INVALID_DATA);
 		_save_node(p_args[0], p_args[1]);
 		Array arr;
 		arr.append(p_args[1]);
 		EngineDebugger::get_singleton()->send_message("filesystem:update_file", { arr });
 
-	} else if (p_msg == "inspect_objects") { /// Object Inspect
-		ERR_FAIL_COND_V(p_args.size() < 2, ERR_INVALID_DATA);
-		Vector<ObjectID> ids;
-		for (const Variant &id : (Array)p_args[0]) {
-			ids.append(ObjectID(id.operator uint64_t()));
-		}
-		_send_object_ids(ids, p_args[1]);
-
-	} else if (p_msg == "clear_selection") {
-		runtime_node_select->_clear_selection();
+	} else if (p_msg == "inspect_object") { // Object Inspect
+		ERR_FAIL_COND_V(p_args.is_empty(), ERR_INVALID_DATA);
+		ObjectID id = p_args[0];
+		_send_object_id(id);
 
 	} else if (p_msg == "suspend_changed") {
 		ERR_FAIL_COND_V(p_args.is_empty(), ERR_INVALID_DATA);
@@ -151,12 +142,7 @@
 	} else if (p_msg == "next_frame") {
 		_next_frame();
 
-	} else if (p_msg == "debug_mute_audio") { // Enable/disable audio.
-		ERR_FAIL_COND_V(p_args.is_empty(), ERR_INVALID_DATA);
-		bool do_mute = p_args[0];
-		AudioServer::get_singleton()->set_debug_mute(do_mute);
-
-	} else if (p_msg == "override_cameras") { /// Camera
+	} else if (p_msg == "override_cameras") { // Camera
 		ERR_FAIL_COND_V(p_args.is_empty(), ERR_INVALID_DATA);
 		bool enable = p_args[0];
 		bool from_editor = p_args[1];
@@ -194,11 +180,6 @@
 		_set_object_property(p_args[0], p_args[1], p_args[2]);
 		runtime_node_select->_queue_selection_update();
 
-	} else if (p_msg == "set_object_property_field") {
-		ERR_FAIL_COND_V(p_args.size() < 4, ERR_INVALID_DATA);
-		_set_object_property(p_args[0], p_args[1], p_args[2], p_args[3]);
-		runtime_node_select->_queue_selection_update();
-
 	} else if (p_msg == "reload_cached_files") {
 		ERR_FAIL_COND_V(p_args.is_empty(), ERR_INVALID_DATA);
 		PackedStringArray files = p_args[0];
@@ -268,12 +249,18 @@
 		} else if (p_msg == "live_remove_node") {
 			ERR_FAIL_COND_V(p_args.is_empty(), ERR_INVALID_DATA);
 			live_editor->_remove_node_func(p_args[0]);
-			runtime_node_select->_queue_selection_update();
+
+			if (!runtime_node_select->has_selection) {
+				runtime_node_select->_clear_selection();
+			}
 
 		} else if (p_msg == "live_remove_and_keep_node") {
 			ERR_FAIL_COND_V(p_args.size() < 2, ERR_INVALID_DATA);
 			live_editor->_remove_and_keep_node_func(p_args[0], p_args[1]);
-			runtime_node_select->_queue_selection_update();
+
+			if (!runtime_node_select->has_selection) {
+				runtime_node_select->_clear_selection();
+			}
 
 		} else if (p_msg == "live_restore_node") {
 			ERR_FAIL_COND_V(p_args.size() < 3, ERR_INVALID_DATA);
@@ -339,7 +326,7 @@
 	Node *copy = node->duplicate_from_editor(duplimap);
 #else
 	Node *copy = node->duplicate();
-#endif // TOOLS_ENABLED
+#endif
 
 	// Handle Unique Nodes.
 	for (int i = 0; i < copy->get_child_count(false); i++) {
@@ -365,55 +352,21 @@
 	}
 }
 
-void SceneDebugger::_send_object_ids(const Vector<ObjectID> &p_ids, bool p_update_selection) {
-	Vector<ObjectID> ids = p_ids;
-	if (ids.size() > RuntimeNodeSelect::get_singleton()->max_selection) {
-		ids.resize(RuntimeNodeSelect::get_singleton()->max_selection);
-		EngineDebugger::get_singleton()->send_message("show_selection_limit_warning", Array());
-	}
-
-	LocalVector<Node *> nodes;
-	Array objs;
-	bool objs_missing = false;
-	for (const ObjectID &id : ids) {
-		SceneDebuggerObject obj(id);
-		if (obj.id.is_null()) {
-			objs_missing = true;
-			continue;
-		}
-
-		if (p_update_selection) {
-			if (Node *node = Object::cast_to<Node>(ObjectDB::get_instance(id))) {
-				nodes.push_back(node);
-			}
-		}
-
-		Array arr;
-		obj.serialize(arr);
-		objs.append(arr);
-	}
-
-	if (p_update_selection) {
-		RuntimeNodeSelect::get_singleton()->_set_selected_nodes(nodes);
-	}
-
-	if (objs_missing) {
-		Array invalid_selection;
-		for (const ObjectID &id : ids) {
-			invalid_selection.append(id);
-		}
-
-		Array arr;
-		arr.append(invalid_selection);
-		EngineDebugger::get_singleton()->send_message("remote_selection_invalidated", arr);
-
-		EngineDebugger::get_singleton()->send_message(objs.is_empty() ? "remote_nothing_selected" : "remote_objects_selected", objs);
-	} else {
-		EngineDebugger::get_singleton()->send_message(p_update_selection ? "remote_objects_selected" : "scene:inspect_objects", objs);
-	}
-}
-
-void SceneDebugger::_set_object_property(ObjectID p_id, const String &p_property, const Variant &p_value, const String &p_field) {
+void SceneDebugger::_send_object_id(ObjectID p_id, int p_max_size) {
+	SceneDebuggerObject obj(p_id);
+	if (obj.id.is_null()) {
+		return;
+	}
+
+	Node *node = Object::cast_to<Node>(ObjectDB::get_instance(p_id));
+	RuntimeNodeSelect::get_singleton()->_select_node(node);
+
+	Array arr;
+	obj.serialize(arr);
+	EngineDebugger::get_singleton()->send_message("scene:inspect_object", arr);
+}
+
+void SceneDebugger::_set_object_property(ObjectID p_id, const String &p_property, const Variant &p_value) {
 	Object *obj = ObjectDB::get_instance(p_id);
 	if (!obj) {
 		return;
@@ -425,16 +378,7 @@
 		prop_name = ss[ss.size() - 1];
 	}
 
-	Variant value;
-	if (p_field.is_empty()) {
-		// Whole value.
-		value = p_value;
-	} else {
-		// Only one field.
-		value = fieldwise_assign(obj->get(prop_name), p_value, p_field);
-	}
-
-	obj->set(prop_name, value);
+	obj->set(prop_name, p_value);
 }
 
 void SceneDebugger::_next_frame() {
@@ -1274,11 +1218,19 @@
 		memdelete(selection_list);
 	}
 
-	if (draw_canvas.is_valid()) {
-		RS::get_singleton()->free(sel_drag_ci);
+	if (sbox_2d_canvas.is_valid()) {
+		RS::get_singleton()->free(sbox_2d_canvas);
 		RS::get_singleton()->free(sbox_2d_ci);
-		RS::get_singleton()->free(draw_canvas);
-	}
+	}
+
+#ifndef _3D_DISABLED
+	if (sbox_3d_instance.is_valid()) {
+		RS::get_singleton()->free(sbox_3d_instance);
+		RS::get_singleton()->free(sbox_3d_instance_ofs);
+		RS::get_singleton()->free(sbox_3d_instance_xray);
+		RS::get_singleton()->free(sbox_3d_instance_xray_ofs);
+	}
+#endif // _3D_DISABLED
 }
 
 void RuntimeNodeSelect::_setup(const Dictionary &p_settings) {
@@ -1287,8 +1239,6 @@
 
 	root->connect(SceneStringName(window_input), callable_mp(this, &RuntimeNodeSelect::_root_window_input));
 	root->connect("size_changed", callable_mp(this, &RuntimeNodeSelect::_queue_selection_update), CONNECT_DEFERRED);
-
-	max_selection = p_settings.get("debugger/max_node_selection", 1);
 
 	panner.instantiate();
 	panner->set_callbacks(callable_mp(this, &RuntimeNodeSelect::_pan_callback), callable_mp(this, &RuntimeNodeSelect::_zoom_callback));
@@ -1301,41 +1251,20 @@
 	panner->setup_warped_panning(root, p_settings.get("editors/panning/warped_mouse_panning", true));
 	panner->set_scroll_speed(pan_speed);
 
-	sel_2d_grab_dist = p_settings.get("editors/polygon_editor/point_grab_radius", 0);
-
-	selection_area_fill = p_settings.get("box_selection_fill_color", Color());
-	selection_area_outline = p_settings.get("box_selection_stroke_color", Color());
-
-	draw_canvas = RS::get_singleton()->canvas_create();
-	sel_drag_ci = RS::get_singleton()->canvas_item_create();
-
 	/// 2D Selection Box Generation
 
+	sbox_2d_canvas = RS::get_singleton()->canvas_create();
 	sbox_2d_ci = RS::get_singleton()->canvas_item_create();
-	RS::get_singleton()->viewport_attach_canvas(root->get_viewport_rid(), draw_canvas);
-	RS::get_singleton()->canvas_item_set_parent(sel_drag_ci, draw_canvas);
-	RS::get_singleton()->canvas_item_set_parent(sbox_2d_ci, draw_canvas);
+	RS::get_singleton()->viewport_attach_canvas(root->get_viewport_rid(), sbox_2d_canvas);
+	RS::get_singleton()->canvas_item_set_parent(sbox_2d_ci, sbox_2d_canvas);
 
 #ifndef _3D_DISABLED
 	cursor = Cursor();
 
-	camera_fov = p_settings.get("editors/3d/default_fov", 70);
-	camera_znear = p_settings.get("editors/3d/default_z_near", 0.05);
-	camera_zfar = p_settings.get("editors/3d/default_z_far", 4'000);
-
-	invert_x_axis = p_settings.get("editors/3d/navigation/invert_x_axis", false);
-	invert_y_axis = p_settings.get("editors/3d/navigation/invert_y_axis", false);
-	warped_mouse_panning_3d = p_settings.get("editors/3d/navigation/warped_mouse_panning", true);
-
-	freelook_base_speed = p_settings.get("editors/3d/freelook/freelook_base_speed", 5);
-	freelook_sensitivity = Math::deg_to_rad((real_t)p_settings.get("editors/3d/freelook/freelook_sensitivity", 0.25));
-	orbit_sensitivity = Math::deg_to_rad((real_t)p_settings.get("editors/3d/navigation_feel/orbit_sensitivity", 0.004));
-	translation_sensitivity = p_settings.get("editors/3d/navigation_feel/translation_sensitivity", 1);
+	freelook_speed = p_settings.get("editors/3d/freelook/freelook_base_speed", FREELOOK_BASE_SPEED);
 
 	/// 3D Selection Box Generation
 	// Copied from the Node3DEditor implementation.
-
-	sbox_3d_color = p_settings.get("editors/3d/selection_box_color", Color());
 
 	// Use two AABBs to create the illusion of a slightly thicker line.
 	AABB aabb(Vector3(), Vector3(1, 1, 1));
@@ -1361,7 +1290,10 @@
 	Ref<StandardMaterial3D> mat = memnew(StandardMaterial3D);
 	mat->set_shading_mode(StandardMaterial3D::SHADING_MODE_UNSHADED);
 	mat->set_flag(StandardMaterial3D::FLAG_DISABLE_FOG, true);
-	mat->set_albedo(sbox_3d_color);
+	// In the original Node3DEditor, this value would be fetched from the "editors/3d/selection_box_color" editor property,
+	// but since this is not accessible from here, we will just use the default value.
+	const Color selection_color_3d = Color(1, 0.5, 0);
+	mat->set_albedo(selection_color_3d);
 	mat->set_transparency(StandardMaterial3D::TRANSPARENCY_ALPHA);
 	st->set_material(mat);
 	sbox_3d_mesh = st->commit();
@@ -1370,7 +1302,7 @@
 	mat_xray->set_shading_mode(StandardMaterial3D::SHADING_MODE_UNSHADED);
 	mat_xray->set_flag(StandardMaterial3D::FLAG_DISABLE_FOG, true);
 	mat_xray->set_flag(StandardMaterial3D::FLAG_DISABLE_DEPTH_TEST, true);
-	mat_xray->set_albedo(sbox_3d_color * Color(1, 1, 1, 0.15));
+	mat_xray->set_albedo(selection_color_3d * Color(1, 1, 1, 0.15));
 	mat_xray->set_transparency(StandardMaterial3D::TRANSPARENCY_ALPHA);
 	st_xray->set_material(mat_xray);
 	sbox_3d_mesh_xray = st_xray->commit();
@@ -1410,7 +1342,7 @@
 		_update_view_2d();
 
 		SceneTree::get_singleton()->get_root()->set_camera_3d_override_transform(_get_cursor_transform());
-		SceneTree::get_singleton()->get_root()->set_camera_3d_override_perspective(camera_fov * cursor.fov_scale, camera_znear, camera_zfar);
+		SceneTree::get_singleton()->get_root()->set_camera_3d_override_perspective(CAMERA_BASE_FOV * cursor.fov_scale, CAMERA_ZNEAR, CAMERA_ZFAR);
 	}
 #endif // _3D_DISABLED
 }
@@ -1428,18 +1360,12 @@
 		return;
 	}
 
-	bool is_dragging_camera = false;
 	if (camera_override) {
 		if (node_select_type == NODE_TYPE_2D) {
-<<<<<<< HEAD
-			is_dragging_camera = panner->gui_input(p_event, Rect2(Vector2(), root->get_visible_rect().get_size()));
-		} else if (node_select_type == NODE_TYPE_3D && selection_drag_state == SELECTION_DRAG_NONE) {
-=======
 			if (panner->gui_input(p_event, Rect2(Vector2(), root->get_visible_rect().get_size()))) {
 				return;
 			}
 		} else if (node_select_type == NODE_TYPE_3D) {
->>>>>>> 49a5bc7b
 #ifndef _3D_DISABLED
 			if (_handle_3d_input(p_event)) {
 				return;
@@ -1449,54 +1375,25 @@
 	}
 
 	Ref<InputEventMouseButton> b = p_event;
-
-	if (selection_drag_state == SELECTION_DRAG_MOVE) {
-		Ref<InputEventMouseMotion> m = p_event;
-		if (m.is_valid()) {
-			_update_selection_drag(root->get_screen_transform().affine_inverse().xform(m->get_position()));
-			return;
-		} else if (b.is_valid()) {
-			// Account for actions like zooming.
-			_update_selection_drag(root->get_screen_transform().affine_inverse().xform(b->get_position()));
-		}
-	}
-
-	if (b.is_null()) {
-		return;
-	}
-
-	// Ignore mouse wheel inputs.
-	if (b->get_button_index() != MouseButton::LEFT && b->get_button_index() != MouseButton::RIGHT) {
-		return;
-	}
-
-	if (selection_drag_state == SELECTION_DRAG_MOVE && !b->is_pressed() && b->get_button_index() == MouseButton::LEFT) {
-		selection_drag_state = SELECTION_DRAG_END;
-		selection_drag_area = selection_drag_area.abs();
-		_update_selection_drag();
-
-		// Trigger a selection in the position on release.
-		if (multi_shortcut_pressed) {
-			selection_position = root->get_screen_transform().affine_inverse().xform(b->get_position());
-		}
-	}
-
-	if (!is_dragging_camera && b->is_pressed()) {
-		multi_shortcut_pressed = b->is_shift_pressed();
-		list_shortcut_pressed = node_select_mode == SELECT_MODE_SINGLE && b->get_button_index() == MouseButton::RIGHT && b->is_alt_pressed();
-		if (list_shortcut_pressed || b->get_button_index() == MouseButton::LEFT) {
-			selection_position = root->get_screen_transform().affine_inverse().xform(b->get_position());
-		}
+	if (b.is_null() || !b->is_pressed()) {
+		return;
+	}
+
+	list_shortcut_pressed = node_select_mode == SELECT_MODE_SINGLE && b->get_button_index() == MouseButton::RIGHT && b->is_alt_pressed();
+	if (list_shortcut_pressed || b->get_button_index() == MouseButton::LEFT) {
+		selection_position = b->get_position();
 	}
 }
 
 void RuntimeNodeSelect::_items_popup_index_pressed(int p_index, PopupMenu *p_popup) {
 	Object *obj = p_popup->get_item_metadata(p_index).get_validated_object();
-	if (obj) {
-		Vector<Node *> node;
-		node.append(Object::cast_to<Node>(obj));
-		_send_ids(node);
-	}
+	if (!obj) {
+		return;
+	}
+
+	Array message;
+	message.append(obj->get_instance_id());
+	EngineDebugger::get_singleton()->send_message("remote_node_clicked", message);
 }
 
 void RuntimeNodeSelect::_update_input_state() {
@@ -1548,7 +1445,7 @@
 			direction -= up;
 		}
 
-		real_t speed = freelook_base_speed;
+		real_t speed = freelook_speed;
 		if (input->is_physical_key_pressed(Key::SHIFT)) {
 			speed *= 3.0;
 		}
@@ -1581,23 +1478,20 @@
 }
 
 void RuntimeNodeSelect::_physics_frame() {
-	if (selection_drag_state != SELECTION_DRAG_END && (selection_drag_state == SELECTION_DRAG_MOVE || Math::is_inf(selection_position.x))) {
-		return;
-	}
-
+	if (!Math::is_inf(selection_position.x) || !Math::is_inf(selection_position.y)) {
+		_click_point();
+		selection_position = Point2(INFINITY, INFINITY);
+	}
+}
+
+void RuntimeNodeSelect::_click_point() {
 	Window *root = SceneTree::get_singleton()->get_root();
-	bool selection_drag_valid = selection_drag_state == SELECTION_DRAG_END && selection_drag_area.get_area() > SELECTION_MIN_AREA;
+	Point2 pos = root->get_screen_transform().affine_inverse().xform(selection_position);
 	Vector<SelectResult> items;
 
 	if (node_select_type == NODE_TYPE_2D) {
-		if (selection_drag_valid) {
-			for (int i = 0; i < root->get_child_count(); i++) {
-				_find_canvas_items_at_rect(selection_drag_area, root->get_child(i), items);
-			}
-		} else if (!Math::is_inf(selection_position.x)) {
-			for (int i = 0; i < root->get_child_count(); i++) {
-				_find_canvas_items_at_pos(selection_position, root->get_child(i), items);
-			}
+		for (int i = 0; i < root->get_child_count(); i++) {
+			_find_canvas_items_at_pos(pos, root->get_child(i), items);
 		}
 
 		// Remove possible duplicates.
@@ -1614,281 +1508,73 @@
 		}
 	} else if (node_select_type == NODE_TYPE_3D) {
 #ifndef _3D_DISABLED
-		if (selection_drag_valid) {
-			_find_3d_items_at_rect(selection_drag_area, items);
-		} else {
-			_find_3d_items_at_pos(selection_position, items);
-		}
+		_find_3d_items_at_pos(pos, items);
 #endif // _3D_DISABLED
 	}
 
+	if (items.is_empty()) {
+		return;
+	}
+
 	items.sort();
 
-	switch (selection_drag_state) {
-		case SELECTION_DRAG_END: {
-			selection_position = Point2(INFINITY, INFINITY);
-			selection_drag_state = SELECTION_DRAG_NONE;
-
-			if (selection_drag_area.get_area() > SELECTION_MIN_AREA) {
-				if (!items.is_empty()) {
-					Vector<Node *> nodes;
-					for (const SelectResult item : items) {
-						nodes.append(item.item);
-					}
-					_send_ids(nodes, false);
-				}
-
-				_update_selection_drag();
+	if ((!list_shortcut_pressed && node_select_mode == SELECT_MODE_SINGLE) || items.size() == 1) {
+		Array message;
+		message.append(items[0].item->get_instance_id());
+		EngineDebugger::get_singleton()->send_message("remote_node_clicked", message);
+	} else if (list_shortcut_pressed || node_select_mode == SELECT_MODE_LIST) {
+		if (!selection_list) {
+			_open_selection_list(items, pos);
+		}
+	}
+}
+
+void RuntimeNodeSelect::_select_node(Node *p_node) {
+	if (p_node == selected_node) {
+		return;
+	}
+
+	_clear_selection();
+
+	CanvasItem *ci = Object::cast_to<CanvasItem>(p_node);
+	if (ci) {
+		selected_node = p_node;
+	} else {
+#ifndef _3D_DISABLED
+		Node3D *node_3d = Object::cast_to<Node3D>(p_node);
+		if (node_3d) {
+			if (!node_3d->is_inside_world()) {
 				return;
 			}
 
-			_update_selection_drag();
-		} break;
-
-		case SELECTION_DRAG_NONE: {
-			if (node_select_mode == SELECT_MODE_LIST) {
-				break;
-			}
-
-			if (multi_shortcut_pressed) {
-				// Allow forcing box selection when an item was clicked.
-				selection_drag_state = SELECTION_DRAG_MOVE;
-			} else if (items.is_empty()) {
-#ifdef _3D_DISABLED
-				if (!selected_ci_nodes.is_empty()) {
-#else
-				if (!selected_ci_nodes.is_empty() || !selected_3d_nodes.is_empty()) {
+			selected_node = p_node;
+
+			if (sbox_3d_mesh.is_valid()) {
+				sbox_3d_instance = RS::get_singleton()->instance_create2(sbox_3d_mesh->get_rid(), node_3d->get_world_3d()->get_scenario());
+				sbox_3d_instance_ofs = RS::get_singleton()->instance_create2(sbox_3d_mesh->get_rid(), node_3d->get_world_3d()->get_scenario());
+				RS::get_singleton()->instance_geometry_set_cast_shadows_setting(sbox_3d_instance, RS::SHADOW_CASTING_SETTING_OFF);
+				RS::get_singleton()->instance_geometry_set_cast_shadows_setting(sbox_3d_instance_ofs, RS::SHADOW_CASTING_SETTING_OFF);
+				RS::get_singleton()->instance_geometry_set_flag(sbox_3d_instance, RS::INSTANCE_FLAG_IGNORE_OCCLUSION_CULLING, true);
+				RS::get_singleton()->instance_geometry_set_flag(sbox_3d_instance, RS::INSTANCE_FLAG_USE_BAKED_LIGHT, false);
+				RS::get_singleton()->instance_geometry_set_flag(sbox_3d_instance_ofs, RS::INSTANCE_FLAG_IGNORE_OCCLUSION_CULLING, true);
+				RS::get_singleton()->instance_geometry_set_flag(sbox_3d_instance_ofs, RS::INSTANCE_FLAG_USE_BAKED_LIGHT, false);
+			}
+
+			if (sbox_3d_mesh_xray.is_valid()) {
+				sbox_3d_instance_xray = RS::get_singleton()->instance_create2(sbox_3d_mesh_xray->get_rid(), node_3d->get_world_3d()->get_scenario());
+				sbox_3d_instance_xray_ofs = RS::get_singleton()->instance_create2(sbox_3d_mesh_xray->get_rid(), node_3d->get_world_3d()->get_scenario());
+				RS::get_singleton()->instance_geometry_set_cast_shadows_setting(sbox_3d_instance_xray, RS::SHADOW_CASTING_SETTING_OFF);
+				RS::get_singleton()->instance_geometry_set_cast_shadows_setting(sbox_3d_instance_xray_ofs, RS::SHADOW_CASTING_SETTING_OFF);
+				RS::get_singleton()->instance_geometry_set_flag(sbox_3d_instance_xray, RS::INSTANCE_FLAG_IGNORE_OCCLUSION_CULLING, true);
+				RS::get_singleton()->instance_geometry_set_flag(sbox_3d_instance_xray, RS::INSTANCE_FLAG_USE_BAKED_LIGHT, false);
+				RS::get_singleton()->instance_geometry_set_flag(sbox_3d_instance_xray_ofs, RS::INSTANCE_FLAG_IGNORE_OCCLUSION_CULLING, true);
+				RS::get_singleton()->instance_geometry_set_flag(sbox_3d_instance_xray_ofs, RS::INSTANCE_FLAG_USE_BAKED_LIGHT, false);
+			}
+		}
 #endif // _3D_DISABLED
-					EngineDebugger::get_singleton()->send_message("remote_nothing_selected", Array());
-					_clear_selection();
-				}
-
-				selection_drag_state = SELECTION_DRAG_MOVE;
-			} else {
-				break;
-			}
-
-			[[fallthrough]];
-		}
-
-		case SELECTION_DRAG_MOVE: {
-			selection_drag_area.position = selection_position;
-
-			// Stop selection on click, so it can happen on release if the selection area doesn't pass the threshold.
-			if (multi_shortcut_pressed) {
-				return;
-			}
-		}
-	}
-
-	if (items.is_empty()) {
-		selection_position = Point2(INFINITY, INFINITY);
-		return;
-	}
-	if ((!list_shortcut_pressed && node_select_mode == SELECT_MODE_SINGLE) || items.size() == 1) {
-		selection_position = Point2(INFINITY, INFINITY);
-
-		Vector<Node *> node;
-		node.append(items[0].item);
-		_send_ids(node);
-
-		return;
-	}
-
-	if (!selection_list && (list_shortcut_pressed || node_select_mode == SELECT_MODE_LIST)) {
-		_open_selection_list(items, selection_position);
-	}
-
-	selection_position = Point2(INFINITY, INFINITY);
-}
-
-void RuntimeNodeSelect::_send_ids(const Vector<Node *> &p_picked_nodes, bool p_invert_new_selections) {
-	ERR_FAIL_COND(p_picked_nodes.is_empty());
-
-	Vector<Node *> picked_nodes = p_picked_nodes;
-	Array message;
-
-	if (!multi_shortcut_pressed) {
-		if (picked_nodes.size() > max_selection) {
-			picked_nodes.resize(max_selection);
-			EngineDebugger::get_singleton()->send_message("show_selection_limit_warning", Array());
-		}
-
-		for (const Node *node : picked_nodes) {
-			SceneDebuggerObject obj(node->get_instance_id());
-			Array arr;
-			obj.serialize(arr);
-			message.append(arr);
-		}
-
-		EngineDebugger::get_singleton()->send_message("remote_objects_selected", message);
-		_set_selected_nodes(picked_nodes);
-
-		return;
-	}
-
-	int limit = max_selection - selected_ci_nodes.size();
-#ifndef _3D_DISABLED
-	limit -= selected_3d_nodes.size();
-#endif // _3D_DISABLED
-	if (limit <= 0) {
-		return;
-	}
-	if (picked_nodes.size() > limit) {
-		picked_nodes.resize(limit);
-		EngineDebugger::get_singleton()->send_message("show_selection_limit_warning", Array());
-	}
-
-	LocalVector<Node *> nodes;
-	LocalVector<ObjectID> ids;
-	for (Node *node : picked_nodes) {
-		ObjectID id = node->get_instance_id();
-		if (CanvasItem *ci = Object::cast_to<CanvasItem>(node)) {
-			if (selected_ci_nodes.has(id)) {
-				if (p_invert_new_selections) {
-					selected_ci_nodes.erase(id);
-				}
-			} else {
-				ids.push_back(id);
-				nodes.push_back(ci);
-			}
-		} else {
-#ifndef _3D_DISABLED
-			if (Node3D *node3d = Object::cast_to<Node3D>(node)) {
-				if (selected_3d_nodes.has(id)) {
-					if (p_invert_new_selections) {
-						selected_3d_nodes.erase(id);
-					}
-				} else {
-					ids.push_back(id);
-					nodes.push_back(node3d);
-				}
-			}
-#endif // _3D_DISABLED
-		}
-	}
-
-	for (ObjectID id : selected_ci_nodes) {
-		ids.push_back(id);
-		nodes.push_back(Object::cast_to<Node>(ObjectDB::get_instance(id)));
-	}
-#ifndef _3D_DISABLED
-	for (const KeyValue<ObjectID, Ref<SelectionBox3D>> &KV : selected_3d_nodes) {
-		ids.push_back(KV.key);
-		nodes.push_back(Object::cast_to<Node>(ObjectDB::get_instance(KV.key)));
-	}
-#endif // _3D_DISABLED
-
-	if (ids.size() > (unsigned)max_selection) {
-		ids.resize(max_selection);
-		EngineDebugger::get_singleton()->send_message("show_selection_limit_warning", Array());
-	}
-
-	if (ids.is_empty()) {
-		EngineDebugger::get_singleton()->send_message("remote_nothing_selected", message);
-	} else {
-		for (const ObjectID &id : ids) {
-			SceneDebuggerObject obj(id);
-			Array arr;
-			obj.serialize(arr);
-			message.append(arr);
-		}
-
-		EngineDebugger::get_singleton()->send_message("remote_objects_selected", message);
-	}
-
-	_set_selected_nodes(nodes);
-}
-
-void RuntimeNodeSelect::_set_selected_nodes(const Vector<Node *> &p_nodes) {
-	if (p_nodes.is_empty()) {
-		_clear_selection();
-		return;
-	}
-
-	bool changed = false;
-	LocalVector<ObjectID> nodes_ci;
-#ifndef _3D_DISABLED
-	HashMap<ObjectID, Ref<SelectionBox3D>> nodes_3d;
-#endif // _3D_DISABLED
-
-	for (Node *node : p_nodes) {
-		ObjectID id = node->get_instance_id();
-		if (Object::cast_to<CanvasItem>(node)) {
-			if (!changed || !selected_ci_nodes.has(id)) {
-				changed = true;
-			}
-
-			nodes_ci.push_back(id);
-		} else {
-#ifndef _3D_DISABLED
-			Node3D *node_3d = Object::cast_to<Node3D>(node);
-			if (!node_3d || !node_3d->is_inside_world()) {
-				continue;
-			}
-
-			if (!changed || !selected_3d_nodes.has(id)) {
-				changed = true;
-			}
-
-			if (selected_3d_nodes.has(id)) {
-				// Assign an already available visual instance.
-				nodes_3d[id] = selected_3d_nodes.get(id);
-				continue;
-			}
-
-			if (sbox_3d_mesh.is_null() || sbox_3d_mesh_xray.is_null()) {
-				continue;
-			}
-
-			Ref<SelectionBox3D> sb;
-			sb.instantiate();
-			nodes_3d[id] = sb;
-
-			RID scenario = node_3d->get_world_3d()->get_scenario();
-
-			sb->instance = RS::get_singleton()->instance_create2(sbox_3d_mesh->get_rid(), scenario);
-			sb->instance_ofs = RS::get_singleton()->instance_create2(sbox_3d_mesh->get_rid(), scenario);
-			RS::get_singleton()->instance_geometry_set_cast_shadows_setting(sb->instance, RS::SHADOW_CASTING_SETTING_OFF);
-			RS::get_singleton()->instance_geometry_set_cast_shadows_setting(sb->instance_ofs, RS::SHADOW_CASTING_SETTING_OFF);
-			RS::get_singleton()->instance_geometry_set_flag(sb->instance, RS::INSTANCE_FLAG_IGNORE_OCCLUSION_CULLING, true);
-			RS::get_singleton()->instance_geometry_set_flag(sb->instance, RS::INSTANCE_FLAG_USE_BAKED_LIGHT, false);
-			RS::get_singleton()->instance_geometry_set_flag(sb->instance_ofs, RS::INSTANCE_FLAG_IGNORE_OCCLUSION_CULLING, true);
-			RS::get_singleton()->instance_geometry_set_flag(sb->instance_ofs, RS::INSTANCE_FLAG_USE_BAKED_LIGHT, false);
-
-			sb->instance_xray = RS::get_singleton()->instance_create2(sbox_3d_mesh_xray->get_rid(), scenario);
-			sb->instance_xray_ofs = RS::get_singleton()->instance_create2(sbox_3d_mesh_xray->get_rid(), scenario);
-			RS::get_singleton()->instance_geometry_set_cast_shadows_setting(sb->instance_xray, RS::SHADOW_CASTING_SETTING_OFF);
-			RS::get_singleton()->instance_geometry_set_cast_shadows_setting(sb->instance_xray_ofs, RS::SHADOW_CASTING_SETTING_OFF);
-			RS::get_singleton()->instance_geometry_set_flag(sb->instance_xray, RS::INSTANCE_FLAG_IGNORE_OCCLUSION_CULLING, true);
-			RS::get_singleton()->instance_geometry_set_flag(sb->instance_xray, RS::INSTANCE_FLAG_USE_BAKED_LIGHT, false);
-			RS::get_singleton()->instance_geometry_set_flag(sb->instance_xray_ofs, RS::INSTANCE_FLAG_IGNORE_OCCLUSION_CULLING, true);
-			RS::get_singleton()->instance_geometry_set_flag(sb->instance_xray_ofs, RS::INSTANCE_FLAG_USE_BAKED_LIGHT, false);
-#endif // _3D_DISABLED
-		}
-	}
-
-#ifdef _3D_DISABLED
-	if (!changed && nodes_ci.size() == selected_ci_nodes.size()) {
-		return;
-	}
-#else
-	if (!changed && nodes_ci.size() == selected_ci_nodes.size() && nodes_3d.size() == selected_3d_nodes.size()) {
-		return;
-	}
-#endif // _3D_DISABLED
-
-	_clear_selection();
-	selected_ci_nodes = nodes_ci;
-	has_selection = !nodes_ci.is_empty();
-
-#ifndef _3D_DISABLED
-	if (!nodes_3d.is_empty()) {
-		selected_3d_nodes = nodes_3d;
-		has_selection = true;
-	}
-#endif // _3D_DISABLED
-
+	}
+
+	has_selection = selected_node;
 	_queue_selection_update();
 }
 
@@ -1903,25 +1589,20 @@
 }
 
 void RuntimeNodeSelect::_update_selection() {
-	Window *root = SceneTree::get_singleton()->get_root();
-
-	RS::get_singleton()->canvas_item_clear(sbox_2d_ci);
-	RS::get_singleton()->canvas_item_set_visible(sbox_2d_ci, selection_visible);
-
-	for (LocalVector<ObjectID>::Iterator E = selected_ci_nodes.begin(); E != selected_ci_nodes.end(); ++E) {
-		ObjectID id = *E;
-		CanvasItem *ci = Object::cast_to<CanvasItem>(ObjectDB::get_instance(id));
-		if (!ci) {
-			selected_ci_nodes.erase(id);
-			--E;
-			continue;
-		}
-
+	if (has_selection && (!selected_node || !selected_node->is_inside_tree())) {
+		_clear_selection();
+		return;
+	}
+
+	CanvasItem *ci = Object::cast_to<CanvasItem>(selected_node);
+	if (ci) {
+		Window *root = SceneTree::get_singleton()->get_root();
 		Transform2D xform;
-		// Cameras (overridden or not) don't affect `CanvasLayer`s.
-		if (root->is_canvas_transform_override_enabled() && !(ci->get_canvas_layer_node() && !ci->get_canvas_layer_node()->is_following_viewport())) {
-			xform = root->get_canvas_transform_override() * ci->get_global_transform();
+		if (root->is_canvas_transform_override_enabled() && !ci->get_canvas_layer_node()) {
+			RS::get_singleton()->canvas_item_set_transform(sbox_2d_ci, (root->get_canvas_transform_override()));
+			xform = ci->get_global_transform();
 		} else {
+			RS::get_singleton()->canvas_item_set_transform(sbox_2d_ci, Transform2D());
 			xform = ci->get_global_transform_with_canvas();
 		}
 
@@ -1940,28 +1621,30 @@
 			}
 		}
 
+		RS::get_singleton()->canvas_item_set_visible(sbox_2d_ci, selection_visible);
+
+		if (xform == sbox_2d_xform && rect == sbox_2d_rect) {
+			return; // Nothing changed.
+		}
+		sbox_2d_xform = xform;
+		sbox_2d_rect = rect;
+
+		RS::get_singleton()->canvas_item_clear(sbox_2d_ci);
+
 		const Vector2 endpoints[4] = {
 			xform.xform(rect.position),
-			xform.xform(rect.position + Point2(rect.size.x, 0)),
+			xform.xform(rect.position + Vector2(rect.size.x, 0)),
 			xform.xform(rect.position + rect.size),
-			xform.xform(rect.position + Point2(0, rect.size.y))
+			xform.xform(rect.position + Vector2(0, rect.size.y))
 		};
 
 		const Color selection_color_2d = Color(1, 0.6, 0.4, 0.7);
 		for (int i = 0; i < 4; i++) {
-			RS::get_singleton()->canvas_item_add_line(sbox_2d_ci, endpoints[i], endpoints[(i + 1) % 4], selection_color_2d, 2);
-		}
-	}
-
+			RS::get_singleton()->canvas_item_add_line(sbox_2d_ci, endpoints[i], endpoints[(i + 1) % 4], selection_color_2d, Math::round(2.f));
+		}
+	} else {
 #ifndef _3D_DISABLED
-	for (HashMap<ObjectID, Ref<SelectionBox3D>>::ConstIterator KV = selected_3d_nodes.begin(); KV != selected_3d_nodes.end(); ++KV) {
-		ObjectID id = KV->key;
-		Node3D *node_3d = Object::cast_to<Node3D>(ObjectDB::get_instance(id));
-		if (!node_3d) {
-			selected_3d_nodes.erase(id);
-			--KV;
-			continue;
-		}
+		Node3D *node_3d = Object::cast_to<Node3D>(selected_node);
 
 		// Fallback.
 		AABB bounds(Vector3(-0.5, -0.5, -0.5), Vector3(1, 1, 1));
@@ -1979,16 +1662,20 @@
 			}
 		}
 
+		RS::get_singleton()->instance_set_visible(sbox_3d_instance, selection_visible);
+		RS::get_singleton()->instance_set_visible(sbox_3d_instance_ofs, selection_visible);
+		RS::get_singleton()->instance_set_visible(sbox_3d_instance_xray, selection_visible);
+		RS::get_singleton()->instance_set_visible(sbox_3d_instance_xray_ofs, selection_visible);
+
 		Transform3D xform_to_top_level_parent_space = node_3d->get_global_transform().affine_inverse() * node_3d->get_global_transform();
 		bounds = xform_to_top_level_parent_space.xform(bounds);
 		Transform3D t = node_3d->get_global_transform();
 
-		Ref<SelectionBox3D> sb = KV->value;
-		if (t == sb->transform && bounds == sb->bounds) {
-			continue; // Nothing changed.
-		}
-		sb->transform = t;
-		sb->bounds = bounds;
+		if (t == sbox_3d_xform && bounds == sbox_3d_bounds) {
+			return; // Nothing changed.
+		}
+		sbox_3d_xform = t;
+		sbox_3d_bounds = bounds;
 
 		Transform3D t_offset = t;
 
@@ -2008,85 +1695,30 @@
 			t_offset.basis = t_offset.basis * aabb_s;
 		}
 
-		RS::get_singleton()->instance_set_visible(sb->instance, selection_visible);
-		RS::get_singleton()->instance_set_visible(sb->instance_ofs, selection_visible);
-		RS::get_singleton()->instance_set_visible(sb->instance_xray, selection_visible);
-		RS::get_singleton()->instance_set_visible(sb->instance_xray_ofs, selection_visible);
-
-		RS::get_singleton()->instance_set_transform(sb->instance, t);
-		RS::get_singleton()->instance_set_transform(sb->instance_ofs, t_offset);
-		RS::get_singleton()->instance_set_transform(sb->instance_xray, t);
-		RS::get_singleton()->instance_set_transform(sb->instance_xray_ofs, t_offset);
-
-		RS::get_singleton()->instance_reset_physics_interpolation(sb->instance);
-		RS::get_singleton()->instance_reset_physics_interpolation(sb->instance_ofs);
-		RS::get_singleton()->instance_reset_physics_interpolation(sb->instance_xray);
-		RS::get_singleton()->instance_reset_physics_interpolation(sb->instance_xray_ofs);
-	}
+		RS::get_singleton()->instance_set_transform(sbox_3d_instance, t);
+		RS::get_singleton()->instance_set_transform(sbox_3d_instance_ofs, t_offset);
+		RS::get_singleton()->instance_set_transform(sbox_3d_instance_xray, t);
+		RS::get_singleton()->instance_set_transform(sbox_3d_instance_xray_ofs, t_offset);
 #endif // _3D_DISABLED
+	}
 }
 
 void RuntimeNodeSelect::_clear_selection() {
-	selected_ci_nodes.clear();
-	if (draw_canvas.is_valid()) {
+	selected_node = nullptr;
+	has_selection = false;
+
+	if (sbox_2d_canvas.is_valid()) {
 		RS::get_singleton()->canvas_item_clear(sbox_2d_ci);
 	}
 
 #ifndef _3D_DISABLED
-	selected_3d_nodes.clear();
+	if (sbox_3d_instance.is_valid()) {
+		RS::get_singleton()->free(sbox_3d_instance);
+		RS::get_singleton()->free(sbox_3d_instance_ofs);
+		RS::get_singleton()->free(sbox_3d_instance_xray);
+		RS::get_singleton()->free(sbox_3d_instance_xray_ofs);
+	}
 #endif // _3D_DISABLED
-
-	has_selection = false;
-}
-
-void RuntimeNodeSelect::_update_selection_drag(const Point2 &p_end_pos) {
-	RS::get_singleton()->canvas_item_clear(sel_drag_ci);
-
-	if (selection_drag_state != SELECTION_DRAG_MOVE) {
-		return;
-	}
-
-	selection_drag_area.size = p_end_pos - selection_drag_area.position;
-
-	if (selection_drag_state == SELECTION_DRAG_END) {
-		return;
-	}
-
-	Window *root = SceneTree::get_singleton()->get_root();
-	Rect2 selection_drawing;
-	int thickness;
-	if (root->is_canvas_transform_override_enabled()) {
-		Transform2D xform = root->get_canvas_transform_override();
-		RS::get_singleton()->canvas_item_set_transform(sel_drag_ci, xform);
-		RS::get_singleton()->canvas_item_reset_physics_interpolation(sel_drag_ci);
-
-		selection_drawing.position = xform.affine_inverse().xform(selection_drag_area.position);
-		selection_drawing.size = xform.affine_inverse().xform(p_end_pos);
-		thickness = MAX(1, Math::ceil(1 / view_2d_zoom));
-	} else {
-		RS::get_singleton()->canvas_item_set_transform(sel_drag_ci, Transform2D());
-		RS::get_singleton()->canvas_item_reset_physics_interpolation(sel_drag_ci);
-
-		selection_drawing.position = selection_drag_area.position;
-		selection_drawing.size = p_end_pos;
-		thickness = 1;
-	}
-	selection_drawing.size -= selection_drawing.position;
-	selection_drawing = selection_drawing.abs();
-
-	const Vector2 endpoints[4] = {
-		selection_drawing.position,
-		selection_drawing.position + Point2(selection_drawing.size.x, 0),
-		selection_drawing.position + selection_drawing.size,
-		selection_drawing.position + Point2(0, selection_drawing.size.y)
-	};
-
-	// Draw fill.
-	RS::get_singleton()->canvas_item_add_rect(sel_drag_ci, selection_drawing, selection_area_fill);
-	// Draw outline.
-	for (int i = 0; i < 4; i++) {
-		RS::get_singleton()->canvas_item_add_line(sel_drag_ci, endpoints[i], endpoints[(i + 1) % 4], selection_area_outline, thickness);
-	}
 }
 
 void RuntimeNodeSelect::_open_selection_list(const Vector<SelectResult> &p_items, const Point2 &p_pos) {
@@ -2106,7 +1738,7 @@
 		selection_list->set_item_metadata(-1, I.item);
 	}
 
-	selection_list->set_position(selection_list->is_embedded() ? p_pos : (Input::get_singleton()->get_mouse_position() + root->get_position()));
+	selection_list->set_position(selection_list->is_embedded() ? p_pos : selection_position + root->get_position());
 	selection_list->reset_size();
 	selection_list->popup();
 	// FIXME: Ugly hack that stops the popup from hiding when the button is released.
@@ -2132,7 +1764,11 @@
 		return;
 	}
 
+	// In the original CanvasItemEditor, this value would be fetched from the "editors/polygon_editor/point_grab_radius" editor property,
+	// but since this is not accessible from here, we will just use the default value.
+	const real_t grab_distance = 8;
 	CanvasItem *ci = Object::cast_to<CanvasItem>(p_node);
+
 	for (int i = p_node->get_child_count() - 1; i >= 0; i--) {
 		if (ci) {
 			if (!ci->is_set_as_top_level()) {
@@ -2146,103 +1782,41 @@
 		}
 	}
 
-	if (!ci || !ci->is_visible_in_tree()) {
-		return;
-	}
-
-	Transform2D xform = p_canvas_xform;
-	if (!ci->is_set_as_top_level()) {
-		xform *= p_parent_xform;
-	}
-
-	Window *root = SceneTree::get_singleton()->get_root();
-	Point2 pos;
-	// Cameras (overridden or not) don't affect `CanvasLayer`s.
-	if (!ci->get_canvas_layer_node() || ci->get_canvas_layer_node()->is_following_viewport()) {
-		pos = (root->is_canvas_transform_override_enabled() ? root->get_canvas_transform_override() : root->get_canvas_transform()).affine_inverse().xform(p_pos);
-	} else {
-		pos = p_pos;
-	}
-
-	xform = (xform * ci->get_transform()).affine_inverse();
-	const real_t local_grab_distance = xform.basis_xform(Vector2(sel_2d_grab_dist, 0)).length() / view_2d_zoom;
-	if (ci->_edit_is_selected_on_click(xform.xform(pos), local_grab_distance)) {
-		SelectResult res;
-		res.item = ci;
-		res.order = ci->get_effective_z_index() + ci->get_canvas_layer();
-		r_items.push_back(res);
-
-		// If it's a shape, get the collision object it's from.
-		// FIXME: If the collision object has multiple shapes, only the topmost will be above it in the list.
-		if (Object::cast_to<CollisionShape2D>(ci) || Object::cast_to<CollisionPolygon2D>(ci)) {
-			CollisionObject2D *collision_object = Object::cast_to<CollisionObject2D>(ci->get_parent());
-			if (collision_object) {
-				SelectResult res_col;
-				res_col.item = ci->get_parent();
-				res_col.order = collision_object->get_z_index() + ci->get_canvas_layer();
-				r_items.push_back(res_col);
-			}
-		}
-	}
-}
-
-// Copied and trimmed from the CanvasItemEditor implementation.
-void RuntimeNodeSelect::_find_canvas_items_at_rect(const Rect2 &p_rect, Node *p_node, Vector<SelectResult> &r_items, const Transform2D &p_parent_xform, const Transform2D &p_canvas_xform) {
-	if (!p_node || Object::cast_to<Viewport>(p_node)) {
-		return;
-	}
-
-	CanvasItem *ci = Object::cast_to<CanvasItem>(p_node);
-	for (int i = p_node->get_child_count() - 1; i >= 0; i--) {
-		if (ci) {
-			if (!ci->is_set_as_top_level()) {
-				_find_canvas_items_at_rect(p_rect, p_node->get_child(i), r_items, p_parent_xform * ci->get_transform(), p_canvas_xform);
-			} else {
-				_find_canvas_items_at_rect(p_rect, p_node->get_child(i), r_items, ci->get_transform(), p_canvas_xform);
-			}
+	if (ci && ci->is_visible_in_tree()) {
+		Transform2D xform = p_canvas_xform;
+		if (!ci->is_set_as_top_level()) {
+			xform *= p_parent_xform;
+		}
+
+		Vector2 pos;
+		// Cameras (overridden or not) don't affect `CanvasLayer`s.
+		if (!ci->get_canvas_layer_node()) {
+			Window *root = SceneTree::get_singleton()->get_root();
+			pos = (root->is_canvas_transform_override_enabled() ? root->get_canvas_transform_override() : root->get_canvas_transform()).affine_inverse().xform(p_pos);
 		} else {
-			CanvasLayer *cl = Object::cast_to<CanvasLayer>(p_node);
-			_find_canvas_items_at_rect(p_rect, p_node->get_child(i), r_items, Transform2D(), cl ? cl->get_transform() : p_canvas_xform);
-		}
-	}
-
-	if (!ci || !ci->is_visible_in_tree()) {
-		return;
-	}
-
-	Transform2D xform = p_canvas_xform;
-	if (!ci->is_set_as_top_level()) {
-		xform *= p_parent_xform;
-	}
-
-	Window *root = SceneTree::get_singleton()->get_root();
-	Rect2 rect;
-	// Cameras (overridden or not) don't affect `CanvasLayer`s.
-	if (!ci->get_canvas_layer_node() || ci->get_canvas_layer_node()->is_following_viewport()) {
-		rect = (root->is_canvas_transform_override_enabled() ? root->get_canvas_transform_override() : root->get_canvas_transform()).affine_inverse().xform(p_rect);
-	} else {
-		rect = p_rect;
-	}
-	rect = (xform * ci->get_transform()).affine_inverse().xform(rect);
-
-	bool selected = false;
-	if (ci->_edit_use_rect()) {
-		Rect2 ci_rect = ci->_edit_get_rect();
-		if (rect.has_point(ci_rect.position) &&
-				rect.has_point(ci_rect.position + Vector2(ci_rect.size.x, 0)) &&
-				rect.has_point(ci_rect.position + Vector2(ci_rect.size.x, ci_rect.size.y)) &&
-				rect.has_point(ci_rect.position + Vector2(0, ci_rect.size.y))) {
-			selected = true;
-		}
-	} else if (rect.has_point(Point2())) {
-		selected = true;
-	}
-
-	if (selected) {
-		SelectResult res;
-		res.item = ci;
-		res.order = ci->get_effective_z_index() + ci->get_canvas_layer();
-		r_items.push_back(res);
+			pos = p_pos;
+		}
+
+		xform = (xform * ci->get_transform()).affine_inverse();
+		const real_t local_grab_distance = xform.basis_xform(Vector2(grab_distance, 0)).length() / view_2d_zoom;
+		if (ci->_edit_is_selected_on_click(xform.xform(pos), local_grab_distance)) {
+			SelectResult res;
+			res.item = ci;
+			res.order = ci->get_effective_z_index() + ci->get_canvas_layer();
+			r_items.push_back(res);
+
+			// If it's a shape, get the collision object it's from.
+			// FIXME: If the collision object has multiple shapes, only the topmost will be above it in the list.
+			if (Object::cast_to<CollisionShape2D>(ci) || Object::cast_to<CollisionPolygon2D>(ci)) {
+				CollisionObject2D *collision_object = Object::cast_to<CollisionObject2D>(ci->get_parent());
+				if (collision_object) {
+					SelectResult res_col;
+					res_col.item = ci->get_parent();
+					res_col.order = collision_object->get_z_index() + ci->get_canvas_layer();
+					r_items.push_back(res_col);
+				}
+			}
+		}
 	}
 }
 
@@ -2297,14 +1871,14 @@
 #ifndef _3D_DISABLED
 void RuntimeNodeSelect::_find_3d_items_at_pos(const Point2 &p_pos, Vector<SelectResult> &r_items) {
 	Window *root = SceneTree::get_singleton()->get_root();
-
 	Vector3 ray, pos, to;
-	if (root->is_camera_3d_override_enabled()) {
-		ray = root->camera_3d_override_project_ray_normal(p_pos);
-		pos = root->camera_3d_override_project_ray_origin(p_pos);
-		to = pos + ray * root->get_camera_3d_override_properties()["z_far"];
+	if (root->get_viewport()->is_camera_3d_override_enabled()) {
+		Viewport *vp = root->get_viewport();
+		ray = vp->camera_3d_override_project_ray_normal(p_pos);
+		pos = vp->camera_3d_override_project_ray_origin(p_pos);
+		to = pos + ray * vp->get_camera_3d_override_properties()["z_far"];
 	} else {
-		Camera3D *camera = root->get_camera_3d();
+		Camera3D *camera = root->get_viewport()->get_camera_3d();
 		if (!camera) {
 			return;
 		}
@@ -2334,7 +1908,7 @@
 			if (collision) {
 				List<uint32_t> owners;
 				collision->get_shape_owners(&owners);
-				for (uint32_t &I : owners) {
+				for (const uint32_t &I : owners) {
 					SelectResult res_shape;
 					res_shape.item = Object::cast_to<Node>(collision->shape_owner_get_owner(I));
 					res_shape.order = res.order;
@@ -2379,181 +1953,9 @@
 	}
 }
 
-void RuntimeNodeSelect::_find_3d_items_at_rect(const Rect2 &p_rect, Vector<SelectResult> &r_items) {
-	Window *root = SceneTree::get_singleton()->get_root();
-	Camera3D *camera = root->get_camera_3d();
-	if (!camera) {
-		return;
-	}
-
-	bool cam_override = root->is_camera_3d_override_enabled();
-	Vector3 cam_pos;
-	Vector3 dist_pos;
-	if (cam_override) {
-		cam_pos = root->get_camera_3d_override_transform().origin;
-		dist_pos = root->camera_3d_override_project_ray_origin(p_rect.position + p_rect.size / 2);
-	} else {
-		cam_pos = camera->get_global_position();
-		dist_pos = camera->project_ray_origin(p_rect.position + p_rect.size / 2);
-	}
-
-	real_t znear, zfar = 0;
-	real_t zofs = 5.0;
-	if (cam_override) {
-		HashMap<StringName, real_t> override_props = root->get_camera_3d_override_properties();
-		znear = override_props["z_near"];
-		zfar = override_props["z_far"];
-		zofs -= znear;
-	} else {
-		znear = camera->get_near();
-		zfar = camera->get_far();
-		zofs -= znear;
-	}
-	zofs = MAX(0.0, zofs);
-
-	const Point2 pos_end = p_rect.position + p_rect.size;
-	Vector3 box[4] = {
-		Vector3(
-				MIN(p_rect.position.x, pos_end.x),
-				MIN(p_rect.position.y, pos_end.y),
-				zofs),
-		Vector3(
-				MAX(p_rect.position.x, pos_end.x),
-				MIN(p_rect.position.y, pos_end.y),
-				zofs),
-		Vector3(
-				MAX(p_rect.position.x, pos_end.x),
-				MAX(p_rect.position.y, pos_end.y),
-				zofs),
-		Vector3(
-				MIN(p_rect.position.x, pos_end.x),
-				MAX(p_rect.position.y, pos_end.y),
-				zofs)
-	};
-
-	Vector<Plane> frustum;
-	for (int i = 0; i < 4; i++) {
-		Vector3 a = _get_screen_to_space(box[i]);
-		Vector3 b = _get_screen_to_space(box[(i + 1) % 4]);
-		frustum.push_back(Plane(a, b, cam_pos));
-	}
-
-	Plane near_plane;
-	// Get the camera normal.
-	if (cam_override) {
-		near_plane = Plane(root->get_camera_3d_override_transform().basis.get_column(2), cam_pos);
-	} else {
-		near_plane = Plane(camera->get_global_transform().basis.get_column(2), cam_pos);
-	}
-	near_plane.d -= znear;
-	frustum.push_back(near_plane);
-
-	Plane far_plane = -near_plane;
-	far_plane.d += zfar;
-	frustum.push_back(far_plane);
-
-	Vector<Vector3> points = Geometry3D::compute_convex_mesh_points(&frustum[0], frustum.size());
-	Ref<ConvexPolygonShape3D> shape;
-	shape.instantiate();
-	shape->set_points(points);
-
-	// Start with physical objects.
-	PhysicsDirectSpaceState3D *ss = root->get_world_3d()->get_direct_space_state();
-	PhysicsDirectSpaceState3D::ShapeResult result;
-	PhysicsDirectSpaceState3D::ShapeParameters shape_params;
-	shape_params.shape_rid = shape->get_rid();
-	shape_params.collide_with_areas = true;
-	if (ss->intersect_shape(shape_params, &result, 32)) {
-		SelectResult res;
-		res.item = Object::cast_to<Node>(result.collider);
-		res.order = -dist_pos.distance_to(Object::cast_to<Node3D>(res.item)->get_global_transform().origin);
-
-		// Fetch collision shapes.
-		CollisionObject3D *collision = Object::cast_to<CollisionObject3D>(result.collider);
-		if (collision) {
-			List<uint32_t> owners;
-			collision->get_shape_owners(&owners);
-			for (uint32_t &I : owners) {
-				SelectResult res_shape;
-				res_shape.item = Object::cast_to<Node>(collision->shape_owner_get_owner(I));
-				res_shape.order = res.order;
-				r_items.push_back(res_shape);
-			}
-		}
-
-		r_items.push_back(res);
-	}
-
-	// Then go for the meshes.
-	Vector<ObjectID> items = RS::get_singleton()->instances_cull_convex(frustum, root->get_world_3d()->get_scenario());
-	for (int i = 0; i < items.size(); i++) {
-		Object *obj = ObjectDB::get_instance(items[i]);
-		GeometryInstance3D *geo_instance = Object::cast_to<GeometryInstance3D>(obj);
-		if (geo_instance) {
-			Ref<TriangleMesh> mesh_collision = geo_instance->generate_triangle_mesh();
-
-			if (mesh_collision.is_valid()) {
-				Transform3D gt = geo_instance->get_global_transform();
-				Vector3 mesh_scale = gt.get_basis().get_scale();
-				gt.orthonormalize();
-
-				Transform3D it = gt.affine_inverse();
-
-				Vector<Plane> transformed_frustum;
-				int plane_count = frustum.size();
-				transformed_frustum.resize(plane_count);
-
-				for (int j = 0; j < plane_count; j++) {
-					transformed_frustum.write[j] = it.xform(frustum[j]);
-				}
-				Vector<Vector3> convex_points = Geometry3D::compute_convex_mesh_points(transformed_frustum.ptr(), plane_count);
-				if (mesh_collision->inside_convex_shape(transformed_frustum.ptr(), transformed_frustum.size(), convex_points.ptr(), convex_points.size(), mesh_scale)) {
-					SelectResult res;
-					res.item = Object::cast_to<Node>(obj);
-					res.order = -dist_pos.distance_to(gt.origin);
-					r_items.push_back(res);
-
-					continue;
-				}
-			}
-		}
-
-		items.remove_at(i);
-		i--;
-	}
-}
-
-Vector3 RuntimeNodeSelect::_get_screen_to_space(const Vector3 &p_vector3) {
-	Window *root = SceneTree::get_singleton()->get_root();
-	Camera3D *camera = root->get_camera_3d();
-
-	Size2 size = root->get_size();
-	real_t znear = 0;
-
-	Projection cm;
-	Transform3D camera_transform;
-	if (root->is_camera_3d_override_enabled()) {
-		HashMap<StringName, real_t> override_props = root->get_camera_3d_override_properties();
-		znear = override_props["z_near"];
-		cm.set_perspective(override_props["fov"], size.aspect(), znear + p_vector3.z, override_props["z_far"]);
-
-		camera_transform.translate_local(cursor.pos);
-		camera_transform.basis.rotate(Vector3(1, 0, 0), -cursor.x_rot);
-		camera_transform.basis.rotate(Vector3(0, 1, 0), -cursor.y_rot);
-		camera_transform.translate_local(0, 0, cursor.distance);
-	} else {
-		znear = camera->get_near();
-		cm.set_perspective(camera->get_fov(), size.aspect(), znear + p_vector3.z, camera->get_far());
-
-		camera_transform = camera->get_camera_transform();
-	}
-
-	Vector2 screen_he = cm.get_viewport_half_extents();
-	return camera_transform.xform(Vector3(((p_vector3.x / size.width) * 2.0 - 1.0) * screen_he.x, ((1.0 - (p_vector3.y / size.height)) * 2.0 - 1.0) * screen_he.y, -(znear + p_vector3.z)));
-}
-
 bool RuntimeNodeSelect::_handle_3d_input(const Ref<InputEvent> &p_event) {
 	Ref<InputEventMouseButton> b = p_event;
+
 	if (b.is_valid()) {
 		const real_t zoom_factor = 1.08 * b->get_factor();
 		switch (b->get_button_index()) {
@@ -2585,6 +1987,7 @@
 	}
 
 	Ref<InputEventMouseMotion> m = p_event;
+
 	if (m.is_valid()) {
 		if (camera_freelook) {
 			_cursor_look(m);
@@ -2600,6 +2003,7 @@
 	}
 
 	Ref<InputEventKey> k = p_event;
+
 	if (k.is_valid()) {
 		if (k->get_physical_keycode() == Key::ESCAPE) {
 			_set_camera_freelook_enabled(false);
@@ -2608,19 +2012,19 @@
 			switch (k->get_physical_keycode()) {
 				case Key::EQUAL: {
 					cursor.fov_scale = CLAMP(cursor.fov_scale - 0.05, CAMERA_MIN_FOV_SCALE, CAMERA_MAX_FOV_SCALE);
-					SceneTree::get_singleton()->get_root()->set_camera_3d_override_perspective(camera_fov * cursor.fov_scale, camera_znear, camera_zfar);
+					SceneTree::get_singleton()->get_root()->set_camera_3d_override_perspective(CAMERA_BASE_FOV * cursor.fov_scale, CAMERA_ZNEAR, CAMERA_ZFAR);
 
 					return true;
 				} break;
 				case Key::MINUS: {
 					cursor.fov_scale = CLAMP(cursor.fov_scale + 0.05, CAMERA_MIN_FOV_SCALE, CAMERA_MAX_FOV_SCALE);
-					SceneTree::get_singleton()->get_root()->set_camera_3d_override_perspective(camera_fov * cursor.fov_scale, camera_znear, camera_zfar);
+					SceneTree::get_singleton()->get_root()->set_camera_3d_override_perspective(CAMERA_BASE_FOV * cursor.fov_scale, CAMERA_ZNEAR, CAMERA_ZFAR);
 
 					return true;
 				} break;
 				case Key::KEY_0: {
 					cursor.fov_scale = 1;
-					SceneTree::get_singleton()->get_root()->set_camera_3d_override_perspective(camera_fov, camera_znear, camera_zfar);
+					SceneTree::get_singleton()->get_root()->set_camera_3d_override_perspective(CAMERA_BASE_FOV, CAMERA_ZNEAR, CAMERA_ZFAR);
 
 					return true;
 				} break;
@@ -2660,37 +2064,33 @@
 }
 
 void RuntimeNodeSelect::_cursor_scale_distance(real_t p_scale) {
-	real_t min_distance = MAX(camera_znear * 4, VIEW_3D_MIN_ZOOM);
-	real_t max_distance = MIN(camera_zfar / 4, VIEW_3D_MAX_ZOOM);
+	real_t min_distance = MAX(CAMERA_ZNEAR * 4, VIEW_3D_MIN_ZOOM);
+	real_t max_distance = MIN(CAMERA_ZFAR / 4, VIEW_3D_MAX_ZOOM);
 	cursor.distance = CLAMP(cursor.distance * p_scale, min_distance, max_distance);
 
 	SceneTree::get_singleton()->get_root()->set_camera_3d_override_transform(_get_cursor_transform());
 }
 
 void RuntimeNodeSelect::_scale_freelook_speed(real_t p_scale) {
-	real_t min_speed = MAX(camera_znear * 4, VIEW_3D_MIN_ZOOM);
-	real_t max_speed = MIN(camera_zfar / 4, VIEW_3D_MAX_ZOOM);
+	real_t min_speed = MAX(CAMERA_ZNEAR * 4, VIEW_3D_MIN_ZOOM);
+	real_t max_speed = MIN(CAMERA_ZFAR / 4, VIEW_3D_MAX_ZOOM);
 	if (unlikely(min_speed > max_speed)) {
-		freelook_base_speed = (min_speed + max_speed) / 2;
+		freelook_speed = (min_speed + max_speed) / 2;
 	} else {
-		freelook_base_speed = CLAMP(freelook_base_speed * p_scale, min_speed, max_speed);
+		freelook_speed = CLAMP(freelook_speed * p_scale, min_speed, max_speed);
 	}
 }
 
 void RuntimeNodeSelect::_cursor_look(Ref<InputEventWithModifiers> p_event) {
 	Window *root = SceneTree::get_singleton()->get_root();
-	const Vector2 relative = _get_warped_mouse_motion(p_event, Rect2(Vector2(), root->get_size()));
+	const Vector2 relative = Input::get_singleton()->warp_mouse_motion(p_event, Rect2(Vector2(), root->get_size()));
 	const Transform3D prev_camera_transform = _get_cursor_transform();
 
-	if (invert_y_axis) {
-		cursor.x_rot -= relative.y * freelook_sensitivity;
-	} else {
-		cursor.x_rot += relative.y * freelook_sensitivity;
-	}
+	cursor.x_rot += relative.y * RADS_PER_PIXEL;
 	// Clamp the Y rotation to roughly -90..90 degrees so the user can't look upside-down and end up disoriented.
 	cursor.x_rot = CLAMP(cursor.x_rot, -1.57, 1.57);
 
-	cursor.y_rot += relative.x * freelook_sensitivity;
+	cursor.y_rot += relative.x * RADS_PER_PIXEL;
 
 	// Look is like the opposite of Orbit: the focus point rotates around the camera.
 	Transform3D camera_transform = _get_cursor_transform();
@@ -2705,8 +2105,8 @@
 void RuntimeNodeSelect::_cursor_pan(Ref<InputEventWithModifiers> p_event) {
 	Window *root = SceneTree::get_singleton()->get_root();
 	// Reduce all sides of the area by 1, so warping works when windows are maximized/fullscreen.
-	const Vector2 relative = _get_warped_mouse_motion(p_event, Rect2(Vector2(1, 1), root->get_size() - Vector2(2, 2)));
-	const real_t pan_speed = translation_sensitivity / 150.0;
+	const Vector2 relative = Input::get_singleton()->warp_mouse_motion(p_event, Rect2(Vector2(1, 1), root->get_size() - Vector2(2, 2)));
+	const real_t pan_speed = 1 / 150.0;
 
 	Transform3D camera_transform;
 	camera_transform.translate_local(cursor.pos);
@@ -2724,33 +2124,15 @@
 void RuntimeNodeSelect::_cursor_orbit(Ref<InputEventWithModifiers> p_event) {
 	Window *root = SceneTree::get_singleton()->get_root();
 	// Reduce all sides of the area by 1, so warping works when windows are maximized/fullscreen.
-	const Vector2 relative = _get_warped_mouse_motion(p_event, Rect2(Vector2(1, 1), root->get_size() - Vector2(2, 2)));
-
-	if (invert_y_axis) {
-		cursor.x_rot -= relative.y * orbit_sensitivity;
-	} else {
-		cursor.x_rot += relative.y * orbit_sensitivity;
-	}
+	const Vector2 relative = Input::get_singleton()->warp_mouse_motion(p_event, Rect2(Vector2(1, 1), root->get_size() - Vector2(2, 2)));
+
+	cursor.x_rot += relative.y * RADS_PER_PIXEL;
 	// Clamp the Y rotation to roughly -90..90 degrees so the user can't look upside-down and end up disoriented.
 	cursor.x_rot = CLAMP(cursor.x_rot, -1.57, 1.57);
 
-	if (invert_x_axis) {
-		cursor.y_rot -= relative.x * orbit_sensitivity;
-	} else {
-		cursor.y_rot += relative.x * orbit_sensitivity;
-	}
+	cursor.y_rot += relative.x * RADS_PER_PIXEL;
 
 	SceneTree::get_singleton()->get_root()->set_camera_3d_override_transform(_get_cursor_transform());
-}
-
-Point2 RuntimeNodeSelect::_get_warped_mouse_motion(const Ref<InputEventMouseMotion> &p_event, Rect2 p_area) const {
-	ERR_FAIL_COND_V(p_event.is_null(), Point2());
-
-	if (warped_mouse_panning_3d) {
-		return Input::get_singleton()->warp_mouse_motion(p_event, p_area);
-	}
-
-	return p_event->get_relative();
 }
 
 Transform3D RuntimeNodeSelect::_get_cursor_transform() {
@@ -2777,14 +2159,13 @@
 		cursor.x_rot = -camera->get_global_rotation().x;
 		cursor.y_rot = -camera->get_global_rotation().y;
 
-		cursor.fov_scale = CLAMP(camera->get_fov() / camera_fov, CAMERA_MIN_FOV_SCALE, CAMERA_MAX_FOV_SCALE);
+		cursor.fov_scale = CLAMP(camera->get_fov() / CAMERA_BASE_FOV, CAMERA_MIN_FOV_SCALE, CAMERA_MAX_FOV_SCALE);
 	} else {
 		cursor.fov_scale = 1.0;
 	}
 
 	SceneTree::get_singleton()->get_root()->set_camera_3d_override_transform(_get_cursor_transform());
-	SceneTree::get_singleton()->get_root()->set_camera_3d_override_perspective(camera_fov * cursor.fov_scale, camera_znear, camera_zfar);
+	SceneTree::get_singleton()->get_root()->set_camera_3d_override_perspective(CAMERA_BASE_FOV * cursor.fov_scale, CAMERA_ZNEAR, CAMERA_ZFAR);
 }
 #endif // _3D_DISABLED
-
-#endif // DEBUG_ENABLED+#endif