--- conflicted
+++ resolved
@@ -189,13 +189,6 @@
 		RenderingServer::get_singleton()->free_rid(debug_mesh_rid);
 		debug_mesh_rid = RID();
 	}
-<<<<<<< HEAD
-=======
-	if (debug_canvas_item.is_valid()) {
-		RenderingServer::get_singleton()->free_rid(debug_canvas_item);
-		debug_canvas_item = RID();
-	}
->>>>>>> 0f3e975a
 #endif // DEBUG_ENABLED
 }
 
