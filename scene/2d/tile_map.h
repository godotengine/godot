--- conflicted
+++ resolved
@@ -31,7 +31,6 @@
 #ifndef TILE_MAP_H
 #define TILE_MAP_H
 
-<<<<<<< HEAD
 #include "scene/2d/tile_map_layer.h"
 #include "scene/resources/2d/tile_set.h"
 
@@ -44,409 +43,6 @@
 	TILE_MAP_DATA_FORMAT_2,
 	TILE_MAP_DATA_FORMAT_3,
 	TILE_MAP_DATA_FORMAT_MAX,
-=======
-#include "scene/2d/node_2d.h"
-#include "scene/gui/control.h"
-#include "scene/resources/tile_set.h"
-
-class TileSetAtlasSource;
-
-class TerrainConstraint {
-private:
-	const TileMap *tile_map = nullptr;
-	Vector2i base_cell_coords;
-	int bit = -1;
-	int terrain = -1;
-
-	int priority = 1;
-
-public:
-	bool operator<(const TerrainConstraint &p_other) const {
-		if (base_cell_coords == p_other.base_cell_coords) {
-			return bit < p_other.bit;
-		}
-		return base_cell_coords < p_other.base_cell_coords;
-	}
-
-	String to_string() const {
-		return vformat("Constraint {pos:%s, bit:%d, terrain:%d, priority:%d}", base_cell_coords, bit, terrain, priority);
-	}
-
-	Vector2i get_base_cell_coords() const {
-		return base_cell_coords;
-	}
-
-	bool is_center_bit() const {
-		return bit == 0;
-	}
-
-	HashMap<Vector2i, TileSet::CellNeighbor> get_overlapping_coords_and_peering_bits() const;
-
-	void set_terrain(int p_terrain) {
-		terrain = p_terrain;
-	}
-
-	int get_terrain() const {
-		return terrain;
-	}
-
-	void set_priority(int p_priority) {
-		priority = p_priority;
-	}
-
-	int get_priority() const {
-		return priority;
-	}
-
-	TerrainConstraint(const TileMap *p_tile_map, const Vector2i &p_position, int p_terrain); // For the center terrain bit
-	TerrainConstraint(const TileMap *p_tile_map, const Vector2i &p_position, const TileSet::CellNeighbor &p_bit, int p_terrain); // For peering bits
-	TerrainConstraint(){};
-};
-
-#ifdef DEBUG_ENABLED
-class DebugQuadrant;
-#endif // DEBUG_ENABLED
-class RenderingQuadrant;
-
-struct CellData {
-	Vector2i coords;
-	TileMapCell cell;
-
-	// Debug.
-	SelfList<CellData> debug_quadrant_list_element;
-
-	// Rendering.
-	Ref<RenderingQuadrant> rendering_quadrant;
-	SelfList<CellData> rendering_quadrant_list_element;
-	LocalVector<RID> occluders;
-
-	// Physics.
-	LocalVector<RID> bodies;
-
-	// Navigation.
-	LocalVector<RID> navigation_regions;
-
-	// Scenes.
-	String scene;
-
-	// Runtime TileData cache.
-	TileData *runtime_tile_data_cache = nullptr;
-
-	// List elements.
-	SelfList<CellData> dirty_list_element;
-
-	bool operator<(const CellData &p_other) const {
-		return coords < p_other.coords;
-	}
-
-	// For those, copy everything but SelfList elements.
-	void operator=(const CellData &p_other) {
-		coords = p_other.coords;
-		cell = p_other.cell;
-		occluders = p_other.occluders;
-		bodies = p_other.bodies;
-		navigation_regions = p_other.navigation_regions;
-		scene = p_other.scene;
-		runtime_tile_data_cache = p_other.runtime_tile_data_cache;
-	}
-
-	CellData(const CellData &p_other) :
-			debug_quadrant_list_element(this),
-			rendering_quadrant_list_element(this),
-			dirty_list_element(this) {
-		coords = p_other.coords;
-		cell = p_other.cell;
-		occluders = p_other.occluders;
-		bodies = p_other.bodies;
-		navigation_regions = p_other.navigation_regions;
-		scene = p_other.scene;
-		runtime_tile_data_cache = p_other.runtime_tile_data_cache;
-	}
-
-	CellData() :
-			debug_quadrant_list_element(this),
-			rendering_quadrant_list_element(this),
-			dirty_list_element(this) {
-	}
-};
-
-// For compatibility reasons, we use another comparator for Y-sorted layers.
-struct CellDataYSortedComparator {
-	_FORCE_INLINE_ bool operator()(const CellData &p_a, const CellData &p_b) const {
-		return p_a.coords.x == p_b.coords.x ? (p_a.coords.y < p_b.coords.y) : (p_a.coords.x > p_b.coords.x);
-	}
-};
-
-#ifdef DEBUG_ENABLED
-class DebugQuadrant : public RefCounted {
-	GDCLASS(DebugQuadrant, RefCounted);
-
-public:
-	Vector2i quadrant_coords;
-	SelfList<CellData>::List cells;
-	RID canvas_item;
-
-	SelfList<DebugQuadrant> dirty_quadrant_list_element;
-
-	// For those, copy everything but SelfList elements.
-	DebugQuadrant(const DebugQuadrant &p_other) :
-			dirty_quadrant_list_element(this) {
-		quadrant_coords = p_other.quadrant_coords;
-		cells = p_other.cells;
-		canvas_item = p_other.canvas_item;
-	}
-
-	DebugQuadrant() :
-			dirty_quadrant_list_element(this) {
-	}
-
-	~DebugQuadrant() {
-		cells.clear();
-	}
-};
-#endif // DEBUG_ENABLED
-
-class RenderingQuadrant : public RefCounted {
-	GDCLASS(RenderingQuadrant, RefCounted);
-
-public:
-	struct CoordsWorldComparator {
-		_ALWAYS_INLINE_ bool operator()(const Vector2 &p_a, const Vector2 &p_b) const {
-			// We sort the cells by their local coords, as it is needed by rendering.
-			if (p_a.y == p_b.y) {
-				return p_a.x > p_b.x;
-			} else {
-				return p_a.y < p_b.y;
-			}
-		}
-	};
-
-	Vector2i quadrant_coords;
-	SelfList<CellData>::List cells;
-	List<RID> canvas_items;
-	Vector2 canvas_items_position;
-
-	SelfList<RenderingQuadrant> dirty_quadrant_list_element;
-
-	// For those, copy everything but SelfList elements.
-	RenderingQuadrant(const RenderingQuadrant &p_other) :
-			dirty_quadrant_list_element(this) {
-		quadrant_coords = p_other.quadrant_coords;
-		cells = p_other.cells;
-		canvas_items = p_other.canvas_items;
-	}
-
-	RenderingQuadrant() :
-			dirty_quadrant_list_element(this) {
-	}
-
-	~RenderingQuadrant() {
-		cells.clear();
-	}
-};
-
-class TileMapLayer : public RefCounted {
-	GDCLASS(TileMapLayer, RefCounted);
-
-public:
-	enum DataFormat {
-		FORMAT_1 = 0,
-		FORMAT_2,
-		FORMAT_3,
-		FORMAT_MAX,
-	};
-
-	enum DirtyFlags {
-		DIRTY_FLAGS_LAYER_ENABLED = 0,
-		DIRTY_FLAGS_LAYER_MODULATE,
-		DIRTY_FLAGS_LAYER_Y_SORT_ENABLED,
-		DIRTY_FLAGS_LAYER_Y_SORT_ORIGIN,
-		DIRTY_FLAGS_LAYER_Z_INDEX,
-		DIRTY_FLAGS_LAYER_NAVIGATION_ENABLED,
-		DIRTY_FLAGS_LAYER_INDEX_IN_TILE_MAP_NODE,
-		DIRTY_FLAGS_TILE_MAP_IN_TREE,
-		DIRTY_FLAGS_TILE_MAP_IN_CANVAS,
-		DIRTY_FLAGS_TILE_MAP_VISIBILITY,
-		DIRTY_FLAGS_TILE_MAP_XFORM,
-		DIRTY_FLAGS_TILE_MAP_LOCAL_XFORM,
-		DIRTY_FLAGS_TILE_MAP_SELECTED_LAYER,
-		DIRTY_FLAGS_TILE_MAP_LIGHT_MASK,
-		DIRTY_FLAGS_TILE_MAP_MATERIAL,
-		DIRTY_FLAGS_TILE_MAP_USE_PARENT_MATERIAL,
-		DIRTY_FLAGS_TILE_MAP_TEXTURE_FILTER,
-		DIRTY_FLAGS_TILE_MAP_TEXTURE_REPEAT,
-		DIRTY_FLAGS_TILE_MAP_TILE_SET,
-		DIRTY_FLAGS_TILE_MAP_QUADRANT_SIZE,
-		DIRTY_FLAGS_TILE_MAP_COLLISION_ANIMATABLE,
-		DIRTY_FLAGS_TILE_MAP_COLLISION_VISIBILITY_MODE,
-		DIRTY_FLAGS_TILE_MAP_NAVIGATION_VISIBILITY_MODE,
-		DIRTY_FLAGS_TILE_MAP_Y_SORT_ENABLED,
-		DIRTY_FLAGS_TILE_MAP_RUNTIME_UPDATE,
-		DIRTY_FLAGS_MAX,
-	};
-
-private:
-	// Exposed properties.
-	String name;
-	bool enabled = true;
-	Color modulate = Color(1, 1, 1, 1);
-	bool y_sort_enabled = false;
-	int y_sort_origin = 0;
-	int z_index = 0;
-	bool navigation_enabled = true;
-	RID navigation_map;
-	bool uses_world_navigation_map = false;
-
-	// Internal.
-	TileMap *tile_map_node = nullptr;
-	int layer_index_in_tile_map_node = -1;
-	RID canvas_item;
-	HashMap<Vector2i, CellData> tile_map;
-
-	// Dirty flag. Allows knowing what was modified since the last update.
-	struct {
-		bool flags[DIRTY_FLAGS_MAX] = { false };
-		SelfList<CellData>::List cell_list;
-	} dirty;
-	bool in_destructor = false;
-
-	// Rect cache.
-	mutable Rect2 rect_cache;
-	mutable bool rect_cache_dirty = true;
-	mutable Rect2i used_rect_cache;
-	mutable bool used_rect_cache_dirty = true;
-
-	// Runtime tile data.
-	bool _runtime_update_tile_data_was_cleaned_up = false;
-	void _build_runtime_update_tile_data();
-	void _build_runtime_update_tile_data_for_cell(CellData &r_cell_data, bool p_auto_add_to_dirty_list = false);
-	void _clear_runtime_update_tile_data();
-
-	// Per-system methods.
-#ifdef DEBUG_ENABLED
-	HashMap<Vector2i, Ref<DebugQuadrant>> debug_quadrant_map;
-	Vector2i _coords_to_debug_quadrant_coords(const Vector2i &p_coords) const;
-	bool _debug_was_cleaned_up = false;
-	void _debug_update();
-	void _debug_quadrants_update_cell(CellData &r_cell_data, SelfList<DebugQuadrant>::List &r_dirty_debug_quadrant_list);
-#endif // DEBUG_ENABLED
-
-	HashMap<Vector2i, Ref<RenderingQuadrant>> rendering_quadrant_map;
-	bool _rendering_was_cleaned_up = false;
-	void _rendering_update();
-	void _rendering_quadrants_update_cell(CellData &r_cell_data, SelfList<RenderingQuadrant>::List &r_dirty_rendering_quadrant_list);
-	void _rendering_occluders_clear_cell(CellData &r_cell_data);
-	void _rendering_occluders_update_cell(CellData &r_cell_data);
-#ifdef DEBUG_ENABLED
-	void _rendering_draw_cell_debug(const RID &p_canvas_item, const Vector2i &p_quadrant_pos, const CellData &r_cell_data);
-#endif // DEBUG_ENABLED
-
-	HashMap<RID, Vector2i> bodies_coords; // Mapping for RID to coords.
-	bool _physics_was_cleaned_up = false;
-	void _physics_update();
-	void _physics_notify_tilemap_change(DirtyFlags p_what);
-	void _physics_clear_cell(CellData &r_cell_data);
-	void _physics_update_cell(CellData &r_cell_data);
-#ifdef DEBUG_ENABLED
-	void _physics_draw_cell_debug(const RID &p_canvas_item, const Vector2i &p_quadrant_pos, const CellData &r_cell_data);
-#endif // DEBUG_ENABLED
-
-	bool _navigation_was_cleaned_up = false;
-	void _navigation_update();
-	void _navigation_clear_cell(CellData &r_cell_data);
-	void _navigation_update_cell(CellData &r_cell_data);
-#ifdef DEBUG_ENABLED
-	void _navigation_draw_cell_debug(const RID &p_canvas_item, const Vector2i &p_quadrant_pos, const CellData &r_cell_data);
-#endif // DEBUG_ENABLED
-
-	bool _scenes_was_cleaned_up = false;
-	void _scenes_update();
-	void _scenes_clear_cell(CellData &r_cell_data);
-	void _scenes_update_cell(CellData &r_cell_data);
-#ifdef DEBUG_ENABLED
-	void _scenes_draw_cell_debug(const RID &p_canvas_item, const Vector2i &p_quadrant_pos, const CellData &r_cell_data);
-#endif // DEBUG_ENABLED
-
-	// Terrains.
-	TileSet::TerrainsPattern _get_best_terrain_pattern_for_constraints(int p_terrain_set, const Vector2i &p_position, const RBSet<TerrainConstraint> &p_constraints, TileSet::TerrainsPattern p_current_pattern);
-	RBSet<TerrainConstraint> _get_terrain_constraints_from_added_pattern(const Vector2i &p_position, int p_terrain_set, TileSet::TerrainsPattern p_terrains_pattern) const;
-	RBSet<TerrainConstraint> _get_terrain_constraints_from_painted_cells_list(const RBSet<Vector2i> &p_painted, int p_terrain_set, bool p_ignore_empty_terrains) const;
-
-public:
-	// TileMap node.
-	void set_tile_map(TileMap *p_tile_map);
-	void set_layer_index_in_tile_map_node(int p_index);
-
-	// Rect caching.
-	Rect2 get_rect(bool &r_changed) const;
-
-	// Terrains.
-	HashMap<Vector2i, TileSet::TerrainsPattern> terrain_fill_constraints(const Vector<Vector2i> &p_to_replace, int p_terrain_set, const RBSet<TerrainConstraint> &p_constraints); // Not exposed.
-	HashMap<Vector2i, TileSet::TerrainsPattern> terrain_fill_connect(const Vector<Vector2i> &p_coords_array, int p_terrain_set, int p_terrain, bool p_ignore_empty_terrains = true); // Not exposed.
-	HashMap<Vector2i, TileSet::TerrainsPattern> terrain_fill_path(const Vector<Vector2i> &p_coords_array, int p_terrain_set, int p_terrain, bool p_ignore_empty_terrains = true); // Not exposed.
-	HashMap<Vector2i, TileSet::TerrainsPattern> terrain_fill_pattern(const Vector<Vector2i> &p_coords_array, int p_terrain_set, TileSet::TerrainsPattern p_terrains_pattern, bool p_ignore_empty_terrains = true); // Not exposed.
-
-	// Not exposed to users.
-	TileMapCell get_cell(const Vector2i &p_coords, bool p_use_proxies = false) const;
-
-	// For TileMap node's use.
-	void set_tile_data(DataFormat p_format, const Vector<int> &p_data);
-	Vector<int> get_tile_data() const;
-	void notify_tile_map_change(DirtyFlags p_what);
-	void internal_update();
-
-	// --- Exposed in TileMap ---
-
-	// Cells manipulation.
-	void set_cell(const Vector2i &p_coords, int p_source_id = TileSet::INVALID_SOURCE, const Vector2i p_atlas_coords = TileSetSource::INVALID_ATLAS_COORDS, int p_alternative_tile = 0);
-	void erase_cell(const Vector2i &p_coords);
-
-	int get_cell_source_id(const Vector2i &p_coords, bool p_use_proxies = false) const;
-	Vector2i get_cell_atlas_coords(const Vector2i &p_coords, bool p_use_proxies = false) const;
-	int get_cell_alternative_tile(const Vector2i &p_coords, bool p_use_proxies = false) const;
-	TileData *get_cell_tile_data(const Vector2i &p_coords, bool p_use_proxies = false) const; // Helper method to make accessing the data easier.
-	void clear();
-
-	// Patterns.
-	Ref<TileMapPattern> get_pattern_layer(int p_layer, Ref<TileMapPattern> p_pattern, TypedArray<Vector2i> p_coords_array);
-	void set_pattern_layer(int p_layer, const Vector2i &p_position, const Ref<TileMapPattern> p_pattern);
-
-	// Terrains.
-	void set_cells_terrain_connect(TypedArray<Vector2i> p_cells, int p_terrain_set, int p_terrain, bool p_ignore_empty_terrains = true);
-	void set_cells_terrain_path(TypedArray<Vector2i> p_path, int p_terrain_set, int p_terrain, bool p_ignore_empty_terrains = true);
-
-	// Cells usage.
-	TypedArray<Vector2i> get_used_cells() const;
-	TypedArray<Vector2i> get_used_cells_by_id(int p_source_id = TileSet::INVALID_SOURCE, const Vector2i p_atlas_coords = TileSetSource::INVALID_ATLAS_COORDS, int p_alternative_tile = TileSetSource::INVALID_TILE_ALTERNATIVE) const;
-	Rect2i get_used_rect() const;
-
-	// Layer properties.
-	void set_name(String p_name);
-	String get_name() const;
-	void set_enabled(bool p_enabled);
-	bool is_enabled() const;
-	void set_modulate(Color p_modulate);
-	Color get_modulate() const;
-	void set_y_sort_enabled(bool p_y_sort_enabled);
-	bool is_y_sort_enabled() const;
-	void set_y_sort_origin(int p_y_sort_origin);
-	int get_y_sort_origin() const;
-	void set_z_index(int p_z_index);
-	int get_z_index() const;
-	void set_navigation_enabled(bool p_enabled);
-	bool is_navigation_enabled() const;
-	void set_navigation_map(RID p_map);
-	RID get_navigation_map() const;
-
-	// Fixing and clearing methods.
-	void fix_invalid_tiles();
-
-	// Find coords for body.
-	bool has_body_rid(RID p_physics_body) const;
-	Vector2i get_coords_for_body_rid(RID p_physics_body) const; // For finding tiles from collision.
-
-	~TileMapLayer();
->>>>>>> 3c53b6d9
 };
 
 class TileMap : public Node2D {
