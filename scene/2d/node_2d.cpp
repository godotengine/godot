--- conflicted
+++ resolved
@@ -30,14 +30,11 @@
 
 #include <iostream>
 #include <sstream>
+#include <vector>
 
 #include "node_2d.h"
 
 #include "scene/main/viewport.h"
-
-<<<<<<< HEAD
-#include <vector>
-#include <iostream>
 
 std::vector<int> coverageDataOfPjrs(4,0);
 
@@ -49,7 +46,9 @@
     std::cout << "Coverage Data:" << std::endl;
     for (size_t i = 0; i < coverageDataOfPjrs.size(); ++i) {
         std::cout << "Branch " << i << ": " << (coverageDataOfPjrs.at(i) ? "Executed" : "Not Executed") << std::endl;
-=======
+    }
+}
+
 std::vector<int> coverageDataSetGlobalRotation;
 std::vector<int> coverageDataMoveX;
 std::map<std::string, bool> coverage_funcs_set_global_skew_scale;
@@ -93,7 +92,6 @@
     for (const auto &pair : coverage_funcs_set_global_skew_scale) {
         std::cout << pair.first << ": ";
         std::cout << (pair.second ? "Executed" : "Not Executed") << std::endl;
->>>>>>> 99a31c98
     }
 }
 
