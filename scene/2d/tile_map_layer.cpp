--- conflicted
+++ resolved
@@ -605,23 +605,11 @@
 				for (uint32_t occlusion_layer_index = 0; occlusion_layer_index < r_cell_data.occluders.size(); occlusion_layer_index++) {
 					LocalVector<RID> &occluders = r_cell_data.occluders[occlusion_layer_index];
 
-<<<<<<< HEAD
-					if (occluder_polygon.is_valid()) {
-						// Create or update occluder.
-						Transform2D xform;
-						xform.set_origin(tile_set->map_to_local(r_cell_data.coords));
-						if (!occluder.is_valid()) {
-							occluder = rs->canvas_light_occluder_create();
-							if (needs_set_not_interpolated) {
-								rs->canvas_light_occluder_set_interpolated(occluder, false);
-							}
-=======
 					// Free unused occluders then resize the occluders array.
 					for (uint32_t i = tile_data->get_occluder_polygons_count(occlusion_layer_index); i < r_cell_data.occluders[occlusion_layer_index].size(); i++) {
 						RID occluder_id = occluders[i];
 						if (occluder_id.is_valid()) {
 							rs->free(occluder_id);
->>>>>>> 1785ff81
 						}
 					}
 					occluders.resize(tile_data->get_occluder_polygons_count(occlusion_layer_index));
@@ -636,6 +624,9 @@
 							xform.set_origin(tile_set->map_to_local(r_cell_data.coords));
 							if (!occluder.is_valid()) {
 								occluder = rs->canvas_light_occluder_create();
+								if (needs_set_not_interpolated) {
+									rs->canvas_light_occluder_set_interpolated(occluder, false);
+								}
 							}
 							rs->canvas_light_occluder_set_transform(occluder, get_global_transform() * xform);
 							rs->canvas_light_occluder_set_polygon(occluder, tile_data->get_occluder_polygon(occlusion_layer_index, occlusion_polygon_index, flip_h, flip_v, transpose)->get_rid());
@@ -1734,12 +1725,15 @@
 		}
 	}
 
-	for (const KeyValue<Vector2i, CellData> &E : tile_map_layer_data) {
-		for (const RID &occluder : E.value.occluders) {
-			if (occluder.is_valid()) {
-				rs->canvas_light_occluder_set_interpolated(occluder, interpolated);
-				if (needs_reset) {
-					rs->canvas_light_occluder_reset_physics_interpolation(occluder);
+	for (const KeyValue<Vector2i, CellData> &kv : tile_map_layer_data) {
+		const CellData &cell_data = kv.value;
+		for (const LocalVector<RID> &occluders : cell_data.occluders) {
+			for (const RID &occluder : occluders) {
+				if (occluder.is_valid()) {
+					rs->canvas_light_occluder_set_interpolated(occluder, interpolated);
+					if (needs_reset) {
+						rs->canvas_light_occluder_reset_physics_interpolation(occluder);
+					}
 				}
 			}
 		}
