--- conflicted
+++ resolved
@@ -121,15 +121,9 @@
 				real_t tsize = 8;
 
 				Vector<Vector2> pts{
-<<<<<<< HEAD
 					line_to + tsize * one_way_collision_direction,
-					line_to + Math_SQRT12 * tsize * one_way_collision_direction.rotated(-Math_PI / 2),
-					line_to + Math_SQRT12 * tsize * one_way_collision_direction.rotated(Math_PI / 2),
-=======
-					line_to + Vector2(0, tsize),
-					line_to + Vector2(Math::SQRT12 * tsize, 0),
-					line_to + Vector2(-Math::SQRT12 * tsize, 0)
->>>>>>> 215acd52
+					line_to + Math::SQRT12 * tsize * one_way_collision_direction.rotated(-Math_PI / 2),
+					line_to + Math::SQRT12 * tsize * one_way_collision_direction.rotated(Math_PI / 2),
 				};
 
 				Vector<Color> cols{ draw_col, draw_col, draw_col };
