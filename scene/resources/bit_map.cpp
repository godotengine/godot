--- conflicted
+++ resolved
@@ -384,7 +384,6 @@
 	float slope;
 	float intercept;
 
-<<<<<<< HEAD
 	if (is_in_line_range(i, start, end)) {
 		if (start.x == end.x) {
 			res = Math::absf(i.x - end.x);
@@ -397,16 +396,7 @@
 		}
 	} else {
 		res = MIN(i.distance_to(start), i.distance_to(end));
-=======
-	if (start.x == end.x) {
-		res = Math::abs(i.x - end.x);
-	} else if (start.y == end.y) {
-		res = Math::abs(i.y - end.y);
-	} else {
-		slope = (end.y - start.y) / (end.x - start.x);
-		intercept = start.y - (slope * start.x);
-		res = Math::abs(slope * i.x - i.y + intercept) / Math::sqrt(Math::pow(slope, 2.0f) + 1.0);
->>>>>>> 2b832e99
+
 	}
 	return res;
 }
