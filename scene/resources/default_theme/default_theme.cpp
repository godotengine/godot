--- conflicted
+++ resolved
@@ -194,9 +194,6 @@
 	{
 		font_path = "C:\\Windows\\Fonts\\msyh.ttf";
 		ttf_font = ResourceLoader::load(font_path);
-<<<<<<< HEAD
-		font_size = 18;
-=======
 		if(ttf_font.is_null())
 		{
 			font_path = "C:\\Windows\\Fonts\\msyh.ttc";
@@ -204,7 +201,6 @@
 		}
 		if(ttf_font.is_valid())
 			font_size = 18;
->>>>>>> e2ae615c
 	}
 
     if(ttf_font.is_valid())
