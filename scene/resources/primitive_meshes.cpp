--- conflicted
+++ resolved
@@ -1520,7 +1520,7 @@
 
 PointMesh::PointMesh() {
 	primitive_type = PRIMITIVE_POINTS;
-<<<<<<< HEAD
+	_update();
 }
 // TUBE TRAIL
 
@@ -2070,7 +2070,4 @@
 }
 
 RibbonTrailMesh::RibbonTrailMesh() {
-=======
-	_update();
->>>>>>> 2cc0240b
 }