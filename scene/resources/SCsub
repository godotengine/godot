--- conflicted
+++ resolved
@@ -14,11 +14,8 @@
     "qoa.c"
 ]
 
-<<<<<<< HEAD
-=======
 thirdparty_sources = [thirdparty_dir + file for file in thirdparty_sources]
 
->>>>>>> 5dcf9ea5
 env.Prepend(CPPPATH=[thirdparty_dir])
 env_thirdparty = env.Clone()
 env_thirdparty.disable_warnings()
