/*************************************************************************/
/*  surface_tool.h                                                       */
/*************************************************************************/
/*                       This file is part of:                           */
/*                           GODOT ENGINE                                */
/*                    http://www.godotengine.org                         */
/*************************************************************************/
/* Copyright (c) 2007-2014 Juan Linietsky, Ariel Manzur.                 */
/*                                                                       */
/* Permission is hereby granted, free of charge, to any person obtaining */
/* a copy of this software and associated documentation files (the       */
/* "Software"), to deal in the Software without restriction, including   */
/* without limitation the rights to use, copy, modify, merge, publish,   */
/* distribute, sublicense, and/or sell copies of the Software, and to    */
/* permit persons to whom the Software is furnished to do so, subject to */
/* the following conditions:                                             */
/*                                                                       */
/* The above copyright notice and this permission notice shall be        */
/* included in all copies or substantial portions of the Software.       */
/*                                                                       */
/* THE SOFTWARE IS PROVIDED "AS IS", WITHOUT WARRANTY OF ANY KIND,       */
/* EXPRESS OR IMPLIED, INCLUDING BUT NOT LIMITED TO THE WARRANTIES OF    */
/* MERCHANTABILITY, FITNESS FOR A PARTICULAR PURPOSE AND NONINFRINGEMENT.*/
/* IN NO EVENT SHALL THE AUTHORS OR COPYRIGHT HOLDERS BE LIABLE FOR ANY  */
/* CLAIM, DAMAGES OR OTHER LIABILITY, WHETHER IN AN ACTION OF CONTRACT,  */
/* TORT OR OTHERWISE, ARISING FROM, OUT OF OR IN CONNECTION WITH THE     */
/* SOFTWARE OR THE USE OR OTHER DEALINGS IN THE SOFTWARE.                */
/*************************************************************************/
#ifndef SURFACE_TOOL_H
#define SURFACE_TOOL_H

#include "scene/resources/mesh.h"



class SurfaceTool : public Reference {

	OBJ_TYPE(SurfaceTool, Reference );
public:
	struct Vertex {

			Vector3 vertex;
			Color color;
			Vector3 normal; // normal, binormal, tangent
			Vector3 binormal;
			Vector3 tangent;
			Vector2 uv;
			Vector2 uv2;
			Vector<int> bones;
			Vector<real_t> weights;

			bool operator==(const Vertex& p_vertex) const;

			Vertex() {  }
	};


private:

	struct VertexHasher {
		static _FORCE_INLINE_ uint32_t hash(const Vertex &p_vtx);
	};

	bool begun;
	bool first;
	Mesh::PrimitiveType primitive;
	int format;
	Ref<Material> material;
	//arrays
	List< Vertex > vertex_array;
	List< int > index_array;
	Map<int,bool> smooth_groups;

	//memory
	Color last_color;
	Vector3 last_normal;
	Vector2 last_uv;
	Vector2 last_uv2;
	Vector<int> last_bones;
	Vector<real_t> last_weights;
	Plane last_tangent;

	void _create_list(const Ref<Mesh>& p_existing, int p_surface, List<Vertex> *r_vertex, List<int> *r_index,int &lformat);

protected:

	static void _bind_methods();

public:

	void begin(Mesh::PrimitiveType p_primitive);

	void add_vertex( const Vector3& p_vertex);
	void add_color( Color p_color );
	void add_normal( const Vector3& p_normal);
	void add_tangent( const Plane& p_tangent );
	void add_uv( const Vector2& p_uv);
	void add_uv2( const Vector2& p_uv);
	void add_bones( const Vector<int>& p_indices);
<<<<<<< HEAD
	void add_weights( const Vector<real_t>& p_weights);
=======
	void add_weights( const Vector<float>& p_weights);
	void add_smooth_group(bool p_smooth);
>>>>>>> b324ff7e

	void add_index( int p_index);

	void index();
	void deindex();
	void generate_normals();
	void generate_tangents();

	void add_to_format(int p_flags) { format|=p_flags; }

	void set_material(const Ref<Material>& p_material);

	void clear();

	List< Vertex > &get_vertex_array() { return vertex_array; }

	void create_from(const Ref<Mesh>& p_existing, int p_surface);
	void append_from(const Ref<Mesh>& p_existing, int p_surface,const Transform& p_xform);
	Ref<Mesh> commit(const Ref<Mesh>& p_existing=Ref<Mesh>());

	SurfaceTool();
};


#endif<|MERGE_RESOLUTION|>--- conflicted
+++ resolved
@@ -97,12 +97,8 @@
 	void add_uv( const Vector2& p_uv);
 	void add_uv2( const Vector2& p_uv);
 	void add_bones( const Vector<int>& p_indices);
-<<<<<<< HEAD
 	void add_weights( const Vector<real_t>& p_weights);
-=======
-	void add_weights( const Vector<float>& p_weights);
 	void add_smooth_group(bool p_smooth);
->>>>>>> b324ff7e
 
 	void add_index( int p_index);
 
