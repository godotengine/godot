--- conflicted
+++ resolved
@@ -299,13 +299,9 @@
 					w[idx+0]=v.tangent.x;
 					w[idx+1]=v.tangent.y;
 					w[idx+2]=v.tangent.z;
-<<<<<<< HEAD
-					real_t d = v.binormal.dot(v.normal.cross(v.tangent));
-=======
 
 					//float d = v.tangent.dot(v.binormal,v.normal);
 					float d = v.binormal.dot( v.normal.cross(v.tangent));
->>>>>>> 371eac9b
 					w[idx+3]=d<0 ? -1 : 1;
 				}
 
