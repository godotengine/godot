/*************************************************************************/
/*  font.cpp                                                             */
/*************************************************************************/
/*                       This file is part of:                           */
/*                           GODOT ENGINE                                */
/*                    http://www.godotengine.org                         */
/*************************************************************************/
/* Copyright (c) 2007-2014 Juan Linietsky, Ariel Manzur.                 */
/*                                                                       */
/* Permission is hereby granted, free of charge, to any person obtaining */
/* a copy of this software and associated documentation files (the       */
/* "Software"), to deal in the Software without restriction, including   */
/* without limitation the rights to use, copy, modify, merge, publish,   */
/* distribute, sublicense, and/or sell copies of the Software, and to    */
/* permit persons to whom the Software is furnished to do so, subject to */
/* the following conditions:                                             */
/*                                                                       */
/* The above copyright notice and this permission notice shall be        */
/* included in all copies or substantial portions of the Software.       */
/*                                                                       */
/* THE SOFTWARE IS PROVIDED "AS IS", WITHOUT WARRANTY OF ANY KIND,       */
/* EXPRESS OR IMPLIED, INCLUDING BUT NOT LIMITED TO THE WARRANTIES OF    */
/* MERCHANTABILITY, FITNESS FOR A PARTICULAR PURPOSE AND NONINFRINGEMENT.*/
/* IN NO EVENT SHALL THE AUTHORS OR COPYRIGHT HOLDERS BE LIABLE FOR ANY  */
/* CLAIM, DAMAGES OR OTHER LIABILITY, WHETHER IN AN ACTION OF CONTRACT,  */
/* TORT OR OTHERWISE, ARISING FROM, OUT OF OR IN CONNECTION WITH THE     */
/* SOFTWARE OR THE USE OR OTHER DEALINGS IN THE SOFTWARE.                */
/*************************************************************************/
#include "font.h"

#include "core/os/file_access.h"
#include "core/io/resource_loader.h"

void Font::_set_chars(const DVector<int>& p_chars) {

	int len = p_chars.size();
	//char 1 charsize 1 texture, 4 rect, 2 align, advance 1
	ERR_FAIL_COND(len%9);
	if (!len)
		return; //none to do
	int chars = len/9;


	DVector<int>::Read r=p_chars.read();
	for(int i=0;i<chars;i++) {

		const int* data = &r[i*9];
		add_char(data[0],data[1],Rect2(data[2],data[3],data[4],data[5]), Size2(data[6],data[7]),data[8]);
	}

}

DVector<int> Font::_get_chars() const {

	DVector<int> chars;

	const CharType* key=NULL;

	while((key=char_map.next(key))) {

		const Character *c=char_map.getptr(*key);
		chars.push_back(*key);
		chars.push_back(c->texture_idx);
		chars.push_back(c->rect.pos.x);
		chars.push_back(c->rect.pos.y);

		chars.push_back(c->rect.size.x);
		chars.push_back(c->rect.size.y);
		chars.push_back(c->h_align);
		chars.push_back(c->v_align);
		chars.push_back(c->advance);
	}

	return chars;
}

void Font::_set_kernings(const DVector<int>& p_kernings) {

	int len=p_kernings.size();
	ERR_FAIL_COND(len%3);
	if (!len)
		return;
	DVector<int>::Read r=p_kernings.read();

	for(int i=0;i<len/3;i++) {

		const int* data = &r[i*3];
		add_kerning_pair(data[0],data[1],data[2]);
	}
}

DVector<int> Font::_get_kernings() const {

	DVector<int> kernings;

	for(Map<KerningPairKey,int>::Element *E=kerning_map.front();E;E=E->next()) {

		kernings.push_back(E->key().A);
		kernings.push_back(E->key().B);
		kernings.push_back(E->get());
	}

	return kernings;
}


void Font::_set_textures(const Vector<Variant> & p_textures) {

	for(int i=0;i<p_textures.size();i++) {
		Ref<Texture> tex = p_textures[i];
		ERR_CONTINUE(!tex.is_valid());
		add_texture(tex);
	}

}

Vector<Variant> Font::_get_textures() const {

	Vector<Variant> rtextures;
	for(int i=0;i<textures.size();i++)
		rtextures.push_back(textures[i].get_ref_ptr());
	return rtextures;
}

Error Font::create_from_fnt(const String& p_string) {
	//fnt format used by angelcode bmfont
	//http://www.angelcode.com/products/bmfont/

	FileAccess *f = FileAccess::open(p_string,FileAccess::READ);

	if (!f) {
		ERR_EXPLAIN("Can't open font: "+p_string);
		ERR_FAIL_V(ERR_FILE_NOT_FOUND);
	}

	clear();

	while(true) {

		String line=f->get_line();

		int delimiter=line.find(" ");
		String type=line.substr(0,delimiter);
		int pos = delimiter+1;
		Map<String,String> keys;

		while (pos < line.size() && line[pos]==' ')
			pos++;


		while(pos<line.size()) {

			int eq = line.find("=",pos);
			if (eq==-1)
				break;
			String key=line.substr(pos,eq-pos);
			int end=-1;
			String value;
			if (line[eq+1]=='"') {
				end=line.find("\"",eq+2);
				if (end==-1)
					break;
				value=line.substr(eq+2,end-1-eq-1);
				pos=end+1;
			} else {
				end=line.find(" ",eq+1);
				if (end==-1)
					end=line.size();

				value=line.substr(eq+1,end-eq);

				pos=end;

			}

			while (pos<line.size() && line[pos]==' ')
				pos++;


			keys[key]=value;

		}


		if (type=="info") {

			if (keys.has("face"))
				set_name(keys["face"]);
			//if (keys.has("size"))
			//	font->set_height(keys["size"].to_int());

		} else if (type=="common") {

			if (keys.has("lineHeight"))
				set_height(keys["lineHeight"].to_int());
			if (keys.has("base"))
				set_ascent(keys["base"].to_int());

		} else if (type=="page") {

			if (keys.has("file")) {

				String file = keys["file"];
				file=p_string.get_base_dir()+"/"+file;
				Ref<Texture> tex = ResourceLoader::load(file);
				if (tex.is_null()) {
					ERR_PRINT("Can't load font texture!");
				} else {
					add_texture(tex);
				}
			}
		} else if (type=="char") {

			CharType idx=0;
			if (keys.has("id"))
				idx=keys["id"].to_int();

			Rect2 rect;

			if (keys.has("x"))
				rect.pos.x=keys["x"].to_int();
			if (keys.has("y"))
				rect.pos.y=keys["y"].to_int();
			if (keys.has("width"))
				rect.size.width=keys["width"].to_int();
			if (keys.has("height"))
				rect.size.height=keys["height"].to_int();

			Point2 ofs;

			if (keys.has("xoffset"))
				ofs.x=keys["xoffset"].to_int();
			if (keys.has("yoffset"))
				ofs.y=keys["yoffset"].to_int();

			int texture=0;
			if (keys.has("page"))
				texture=keys["page"].to_int();
			int advance=-1;
			if (keys.has("xadvance"))
				advance=keys["xadvance"].to_int();

			add_char(idx,texture,rect,ofs,advance);

		}  else if (type=="kerning") {

			CharType first=0,second=0;
			int k=0;

			if (keys.has("first"))
				first=keys["first"].to_int();
			if (keys.has("second"))
				second=keys["second"].to_int();
			if (keys.has("amount"))
				k=keys["amount"].to_int();

			add_kerning_pair(first,second,-k);

		}

		if (f->eof_reached())
			break;
	}



	memdelete(f);

	return OK;
}



void Font::set_height(float p_height) {
	
	height=p_height;
}
float Font::get_height() const{
	
	return height;
}

void Font::set_ascent(float p_ascent){
	
	ascent=p_ascent;
}
float Font::get_ascent() const {
	
	return ascent;
}
float Font::get_descent() const {
	
	return height-ascent;
}

void Font::add_texture(const Ref<Texture>& p_texture) {

	ERR_FAIL_COND( p_texture.is_null());
	textures.push_back( p_texture );
}

int Font::get_texture_count() const {

	return textures.size();
};

Ref<Texture> Font::get_texture(int p_idx) const {

	ERR_FAIL_INDEX_V(p_idx, textures.size(), Ref<Texture>());
	return textures[p_idx];
};

int Font::get_character_count() const {

	return char_map.size();
};

Vector<CharType> Font::get_char_keys() const {

	Vector<CharType> chars;
	chars.resize(char_map.size());
	const CharType* ct = NULL;
	int count = 0;
	while ( (ct = char_map.next(ct)) ) {

		chars[count++] = *ct;
	};

	return chars;
};

Font::Character Font::get_character(CharType p_char) const {

	if (!char_map.has(p_char)) {
		ERR_FAIL_COND_V(!(const_cast<Font *>(this))->create_character(p_char),Character());
	};

	return char_map[p_char];
};

const Font::Character *Font::get_character_p(CharType p_char) const {

	if (!char_map.has(p_char)) {
		ERR_FAIL_COND_V(!(const_cast<Font *>(this))->create_character(p_char),false);
	};

	return &char_map[p_char];
}

bool Font::create_character(CharType p_char) {

#ifdef FREETYPE_ENABLED
    if(!ttf_font.is_valid())
        return false;

    if(ttf_font->render_char(p_char, *this)) {
        atlas_dirty=true;
        return true;
    }
#endif
    return false;
}

void Font::add_char(CharType p_char, int p_texture_idx, const Rect2& p_rect, const Size2& p_align, float p_advance) {

	if (p_advance<0)
		p_advance=p_rect.size.width;

	Character c;
	c.rect=p_rect;
	c.texture_idx=p_texture_idx;
	c.v_align=p_align.y;
	c.advance=p_advance;
	c.h_align=p_align.x;
	
	char_map[p_char]=c;
}

void Font::add_kerning_pair(CharType p_A,CharType p_B,int p_kerning) {


	KerningPairKey kpk;
	kpk.A=p_A;
	kpk.B=p_B;

	if (p_kerning==0 && kerning_map.has(kpk)) {

		kerning_map.erase(kpk);
	} else {

		kerning_map[kpk]=p_kerning;
	}
}

Vector<Font::KerningPairKey> Font::get_kerning_pair_keys() const {


	Vector<Font::KerningPairKey> ret;
	ret.resize(kerning_map.size());
	int i=0;

	for (Map<KerningPairKey,int>::Element *E=kerning_map.front();E;E=E->next()) {
		ret[i++]=E->key();

	}

	return ret;

}

int Font::get_kerning_pair(CharType p_A,CharType p_B) const {

	KerningPairKey kpk;
	kpk.A=p_A;
	kpk.B=p_B;

	const Map<KerningPairKey,int>::Element *E=kerning_map.find(kpk);
	if (E)
		return E->get();

	return 0;
}


void Font::clear() {
	
	height=1;
	ascent=0;
	char_map.clear();
	textures.clear();
	kerning_map.clear();

#ifdef FREETYPE_ENABLED
    atlas_x=0;
    atlas_y=0;
    atlas_height=0;
    atlas_dirty_index=0;
    atlas_dirty=false;
    for(int i=0;i<atlas_images.size();i++) {
        memdelete(atlas_images[i]);
    }
    atlas_images.clear();
#endif
}

Size2 Font::get_string_size(const String& p_string) const {

	float w=0;
	
	int l = p_string.length();
	if (l==0)
		return Size2(0,height);
	const CharType *sptr = &p_string[0];

	for (int i=0;i<l;i++) {
			
		w+=get_char_size(sptr[i],sptr[i+1]).width;
	}

	return Size2(w,height);
}

void Font::draw_halign(RID p_canvas_item, const Point2& p_pos, HAlign p_align,float p_width,const String& p_text,const Color& p_modulate) const {

	float length=get_string_size(p_text).width;
	if (length>=p_width) {
		draw(p_canvas_item,p_pos,p_text,p_modulate,p_width);
		return;
	}

	float ofs;
	switch(p_align) {
		case HALIGN_LEFT: {
			ofs=0;
		} break;
		case HALIGN_CENTER: {
			 ofs = Math::floor( (p_width-length) / 2.0 );
		} break;
		case HALIGN_RIGHT: {
			ofs=p_width-length;
		} break;
	}
	draw(p_canvas_item,p_pos+Point2(ofs,0),p_text,p_modulate,p_width);
}

void Font::draw(RID p_canvas_item, const Point2& p_pos, const String& p_text, const Color& p_modulate,int p_clip_w) const {
		
#ifdef FREETYPE_ENABLED
    update_atlas();
#endif
	Point2 pos=p_pos;
	float ofs=0;
	VisualServer *vs = VisualServer::get_singleton();
	
	for (int i=0;i<p_text.length();i++) {

		const Character * c = get_character_p(p_text[i]);

		if (!c)
			continue;
			
//		if (p_clip_w>=0 && (ofs+c->rect.size.width)>(p_clip_w))
//			break; //width exceeded

		if (p_clip_w>=0 && (ofs+c->rect.size.width)>p_clip_w)
			break; //clip
		Point2 cpos=pos;
		cpos.x+=ofs+c->h_align;
		cpos.y-=ascent;
		cpos.y+=c->v_align;
		if( c->texture_idx<-1 || c->texture_idx>=textures.size())
        {
            if (p_text[i]==' '||p_text[i]=='\u3000')
                continue;
            else
		        ERR_CONTINUE( c->texture_idx<-1 || c->texture_idx>=textures.size());
        }
		if (c->texture_idx!=-1)
			textures[c->texture_idx]->draw_rect_region( p_canvas_item, Rect2( cpos, c->rect.size ), c->rect, p_modulate );
		
		ofs+=get_char_size(p_text[i],p_text[i+1]).width;
	}
}

float Font::draw_char(RID p_canvas_item, const Point2& p_pos, const CharType& p_char,const CharType& p_next,const Color& p_modulate) const {
	
<<<<<<< HEAD
	const Character * c = char_map.getptr(p_char);
    if( !c ){
        return 0;
    }
	
=======
	const Character * c = get_character_p(p_char);
	
	if (!c)
		return 0;

#ifdef FREETYPE_ENABLED
    update_atlas();
#endif

>>>>>>> c0193aaa
	Point2 cpos=p_pos;
	cpos.x+=c->h_align;
	cpos.y-=ascent;
	cpos.y+=c->v_align;
	if (c->texture_idx<-1 || c->texture_idx>=textures.size())
    {
        if (p_char==' '||p_char=='\u3000')
            return 0;
        else
    	    ERR_FAIL_COND_V( c->texture_idx<-1 || c->texture_idx>=textures.size(),0)
    }
	if (c->texture_idx!=-1)
		VisualServer::get_singleton()->canvas_item_add_texture_rect_region( p_canvas_item, Rect2( cpos, c->rect.size ), textures[c->texture_idx]->get_rid(),c->rect, p_modulate );
	
	return get_char_size(p_char,p_next).width;
}

#ifdef FREETYPE_ENABLED
void Font::update_atlas() const {

    if ((!atlas_dirty)||ttf_font.is_null())
        return;
    atlas_dirty=false;

    for (int i=atlas_dirty_index;i<atlas_images.size();i++) {
        Image& img = *atlas_images[i];
        Ref<ImageTexture> tex;
        if (textures.size()==i) {
            tex=Ref<Texture>(memnew( ImageTexture ));

            bool filter_enabled = ttf_options["filter/enabled"];
            tex->create_from_image( img );
            if (!filter_enabled)
                tex->set_flags(Texture::FLAG_MIPMAPS | Texture::FLAG_REPEAT);
            tex->set_storage( ImageTexture::STORAGE_COMPRESS_LOSSLESS );

            textures.push_back(tex);
        } else {
            tex=textures[i];
            if (tex.is_valid()) {
                tex->set_data( img );
            }
        }
    }
}

bool Font::set_ttf_path(const String& p_path, int p_size) {
    RES res=ResourceLoader::load(p_path);
    Ref<TtfFont> ttf_font=res;
    if(!ttf_font.is_valid())
        return false;

    int height=0;
    int ascent=0;
    int max_up,max_down;
    ERR_EXPLAIN("Error calc font height/ascent.");
    ERR_FAIL_COND_V( !ttf_font->calc_size(p_size, height, ascent, max_up, max_down), false );

    Dictionary options;
    options["font/size"]=p_size;
    options["meta/height"]=height;
    options["meta/ascent"]=ascent;
    options["meta/max_up"]=max_up;
    options["meta/max_down"]=max_down;

    clear();
    set_ttf_font(ttf_font);
    set_ttf_options(options);
    set_height(height);
    set_ascent(ascent);

    return true;
}

void Font::set_ttf_font(const Ref<TtfFont>& p_font) {

	if (p_font==ttf_font)
		return;
    //clear();
	char_map.clear();
	textures.clear();

    atlas_x=0;
    atlas_y=0;
    atlas_height=0;
    atlas_dirty_index=0;
    atlas_dirty=false;
    for(int i=0;i<atlas_images.size();i++) {
        memdelete(atlas_images[i]);
    }
    atlas_images.clear();

	ttf_font=p_font;
    kerning_map.clear();
    ttf_font->gen_kerning(this);
}

Ref<TtfFont> Font::get_ttf_font() const {

	return ttf_font;
}

void Font::set_ttf_options(const Dictionary& p_options) {

    ttf_options=p_options;
}

const Dictionary& Font::get_ttf_options() const {

    return ttf_options;
}

#endif

void Font::_bind_methods() {

	ObjectTypeDB::bind_method(_MD("set_height","px"),&Font::set_height);
	ObjectTypeDB::bind_method(_MD("get_height"),&Font::get_height);

	ObjectTypeDB::bind_method(_MD("set_ascent","px"),&Font::set_ascent);
	ObjectTypeDB::bind_method(_MD("get_ascent"),&Font::get_ascent);
	ObjectTypeDB::bind_method(_MD("get_descent"),&Font::get_descent);

	ObjectTypeDB::bind_method(_MD("add_kerning_pair","char_a","char_b","kerning"),&Font::add_kerning_pair);
	ObjectTypeDB::bind_method(_MD("get_kerning_pair"),&Font::get_kerning_pair);

	ObjectTypeDB::bind_method(_MD("add_texture","texture:Texture"),&Font::add_texture);
	ObjectTypeDB::bind_method(_MD("add_char","character","texture","rect","align","advance"),&Font::add_char,DEFVAL(Point2()),DEFVAL(-1));

	ObjectTypeDB::bind_method(_MD("get_char_size","char","next"),&Font::get_char_size,DEFVAL(0));
	ObjectTypeDB::bind_method(_MD("get_string_size","string"),&Font::get_string_size);

	ObjectTypeDB::bind_method(_MD("clear"),&Font::clear);

	ObjectTypeDB::bind_method(_MD("draw","canvas_item","pos","string","modulate","clip_w"),&Font::draw,DEFVAL(Color(1,1,1)),DEFVAL(-1));
	ObjectTypeDB::bind_method(_MD("draw_char","canvas_item","pos","char","next","modulate"),&Font::draw_char,DEFVAL(-1),DEFVAL(Color(1,1,1)));

	ObjectTypeDB::bind_method(_MD("_set_chars"),&Font::_set_chars);
	ObjectTypeDB::bind_method(_MD("_get_chars"),&Font::_get_chars);

	ObjectTypeDB::bind_method(_MD("_set_kernings"),&Font::_set_kernings);
	ObjectTypeDB::bind_method(_MD("_get_kernings"),&Font::_get_kernings);

	ObjectTypeDB::bind_method(_MD("_set_textures"),&Font::_set_textures);
	ObjectTypeDB::bind_method(_MD("_get_textures"),&Font::_get_textures);


	ADD_PROPERTY( PropertyInfo( Variant::ARRAY, "textures", PROPERTY_HINT_NONE,"", PROPERTY_USAGE_NOEDITOR ), _SCS("_set_textures"), _SCS("_get_textures") );
	ADD_PROPERTY( PropertyInfo( Variant::INT_ARRAY, "chars", PROPERTY_HINT_NONE,"", PROPERTY_USAGE_NOEDITOR ), _SCS("_set_chars"), _SCS("_get_chars") );
	ADD_PROPERTY( PropertyInfo( Variant::INT_ARRAY, "kernings", PROPERTY_HINT_NONE,"", PROPERTY_USAGE_NOEDITOR ), _SCS("_set_kernings"), _SCS("_get_kernings") );

	ADD_PROPERTY( PropertyInfo( Variant::REAL, "height", PROPERTY_HINT_RANGE,"-1024,1024,1" ), _SCS("set_height"), _SCS("get_height") );
	ADD_PROPERTY( PropertyInfo( Variant::REAL, "ascent", PROPERTY_HINT_RANGE,"-1024,1024,1" ), _SCS("set_ascent"), _SCS("get_ascent") );

#ifdef FREETYPE_ENABLED
    ObjectTypeDB::bind_method(_MD("set_ttf_options"),&Font::set_ttf_options);
	ObjectTypeDB::bind_method(_MD("get_ttf_options"),&Font::get_ttf_options);
    ADD_PROPERTY( PropertyInfo( Variant::DICTIONARY, "data", PROPERTY_HINT_NONE,"",PROPERTY_USAGE_STORAGE), _SCS("set_ttf_options"),_SCS("get_ttf_options"));

	ObjectTypeDB::bind_method(_MD("set_ttf_font","font:TtfFont"),&Font::set_ttf_font);
	ObjectTypeDB::bind_method(_MD("get_ttf_font:TtfFont"),&Font::get_ttf_font);
	ADD_PROPERTY( PropertyInfo( Variant::OBJECT, "font", PROPERTY_HINT_RESOURCE_TYPE,"TtfFont"), _SCS("set_ttf_font"),_SCS("get_ttf_font"));
#endif
}

Font::Font() {
	
	clear();
	

}


Font::~Font() {
	
	clear();
}

<|MERGE_RESOLUTION|>--- conflicted
+++ resolved
@@ -524,13 +524,6 @@
 
 float Font::draw_char(RID p_canvas_item, const Point2& p_pos, const CharType& p_char,const CharType& p_next,const Color& p_modulate) const {
 	
-<<<<<<< HEAD
-	const Character * c = char_map.getptr(p_char);
-    if( !c ){
-        return 0;
-    }
-	
-=======
 	const Character * c = get_character_p(p_char);
 	
 	if (!c)
@@ -540,7 +533,6 @@
     update_atlas();
 #endif
 
->>>>>>> c0193aaa
 	Point2 cpos=p_pos;
 	cpos.x+=c->h_align;
 	cpos.y-=ascent;
