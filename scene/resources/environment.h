/**************************************************************************/
/*  environment.h                                                         */
/**************************************************************************/
/*                         This file is part of:                          */
/*                             GODOT ENGINE                               */
/*                        https://godotengine.org                         */
/**************************************************************************/
/* Copyright (c) 2014-present Godot Engine contributors (see AUTHORS.md). */
/* Copyright (c) 2007-2014 Juan Linietsky, Ariel Manzur.                  */
/*                                                                        */
/* Permission is hereby granted, free of charge, to any person obtaining  */
/* a copy of this software and associated documentation files (the        */
/* "Software"), to deal in the Software without restriction, including    */
/* without limitation the rights to use, copy, modify, merge, publish,    */
/* distribute, sublicense, and/or sell copies of the Software, and to     */
/* permit persons to whom the Software is furnished to do so, subject to  */
/* the following conditions:                                              */
/*                                                                        */
/* The above copyright notice and this permission notice shall be         */
/* included in all copies or substantial portions of the Software.        */
/*                                                                        */
/* THE SOFTWARE IS PROVIDED "AS IS", WITHOUT WARRANTY OF ANY KIND,        */
/* EXPRESS OR IMPLIED, INCLUDING BUT NOT LIMITED TO THE WARRANTIES OF     */
/* MERCHANTABILITY, FITNESS FOR A PARTICULAR PURPOSE AND NONINFRINGEMENT. */
/* IN NO EVENT SHALL THE AUTHORS OR COPYRIGHT HOLDERS BE LIABLE FOR ANY   */
/* CLAIM, DAMAGES OR OTHER LIABILITY, WHETHER IN AN ACTION OF CONTRACT,   */
/* TORT OR OTHERWISE, ARISING FROM, OUT OF OR IN CONNECTION WITH THE      */
/* SOFTWARE OR THE USE OR OTHER DEALINGS IN THE SOFTWARE.                 */
/**************************************************************************/

#ifndef ENVIRONMENT_H
#define ENVIRONMENT_H

#include "core/io/resource.h"
#include "scene/resources/sky.h"
#include "scene/resources/texture.h"

class Environment : public Resource {
	GDCLASS(Environment, Resource);

public:
	enum BGMode {
		BG_CLEAR_COLOR,
		BG_COLOR,
		BG_SKY,
		BG_CANVAS,
		BG_KEEP,
		BG_CAMERA_FEED,
		BG_MAX
	};

	enum AmbientSource {
		AMBIENT_SOURCE_BG,
		AMBIENT_SOURCE_DISABLED,
		AMBIENT_SOURCE_COLOR,
		AMBIENT_SOURCE_SKY,
	};

	enum ReflectionSource {
		REFLECTION_SOURCE_BG,
		REFLECTION_SOURCE_DISABLED,
		REFLECTION_SOURCE_SKY,
	};

	enum ToneMapper {
		TONE_MAPPER_LINEAR,
		TONE_MAPPER_REINHARDT,
		TONE_MAPPER_FILMIC,
		TONE_MAPPER_ACES,
<<<<<<< HEAD
		TONE_MAPPER_TONY_MC_MAPFACE,
=======
		TONE_MAPPER_AGX,
		TONE_MAPPER_AGX_PUNCHY,
>>>>>>> e7194ba0
	};

	enum SDFGIYScale {
		SDFGI_Y_SCALE_50_PERCENT,
		SDFGI_Y_SCALE_75_PERCENT,
		SDFGI_Y_SCALE_100_PERCENT,
	};

	enum FogMode {
		FOG_MODE_EXPONENTIAL,
		FOG_MODE_DEPTH,
	};

	enum GlowBlendMode {
		GLOW_BLEND_MODE_ADDITIVE,
		GLOW_BLEND_MODE_SCREEN,
		GLOW_BLEND_MODE_SOFTLIGHT,
		GLOW_BLEND_MODE_REPLACE,
		GLOW_BLEND_MODE_MIX,
	};

private:
	RID environment;

	// Background
	BGMode bg_mode = BG_CLEAR_COLOR;
	Ref<Sky> bg_sky;
	float bg_sky_custom_fov = 0.0;
	Vector3 bg_sky_rotation;
	Color bg_color;
	int bg_canvas_max_layer = 0;
	int bg_camera_feed_id = 1;
	float bg_energy_multiplier = 1.0;
	float bg_intensity = 30000.0; // Measured in nits or candela/m^2
	void _update_bg_energy();

	// Ambient light
	Color ambient_color;
	AmbientSource ambient_source = AMBIENT_SOURCE_BG;
	float ambient_energy = 1.0;
	float ambient_sky_contribution = 1.0;
	ReflectionSource reflection_source = REFLECTION_SOURCE_BG;
	void _update_ambient_light();

	// Tonemap
	ToneMapper tone_mapper = TONE_MAPPER_LINEAR;
	float tonemap_exposure = 1.0;
	float tonemap_white = 1.0;
	void _update_tonemap();

	// SSR
	bool ssr_enabled = false;
	int ssr_max_steps = 64;
	float ssr_fade_in = 0.15;
	float ssr_fade_out = 2.0;
	float ssr_depth_tolerance = 0.2;
	void _update_ssr();

	// SSAO
	bool ssao_enabled = false;
	float ssao_radius = 1.0;
	float ssao_intensity = 2.0;
	float ssao_power = 1.5;
	float ssao_detail = 0.5;
	float ssao_horizon = 0.06;
	float ssao_sharpness = 0.98;
	float ssao_direct_light_affect = 0.0;
	float ssao_ao_channel_affect = 0.0;
	void _update_ssao();

	// SSIL
	bool ssil_enabled = false;
	float ssil_radius = 5.0;
	float ssil_intensity = 1.0;
	float ssil_sharpness = 0.98;
	float ssil_normal_rejection = 1.0;

	void _update_ssil();

	// SDFGI
	bool sdfgi_enabled = false;
	int sdfgi_cascades = 4;
	float sdfgi_min_cell_size = 0.2;
	SDFGIYScale sdfgi_y_scale = SDFGI_Y_SCALE_75_PERCENT;
	bool sdfgi_use_occlusion = false;
	float sdfgi_bounce_feedback = 0.5;
	bool sdfgi_read_sky_light = true;
	float sdfgi_energy = 1.0;
	float sdfgi_normal_bias = 1.1;
	float sdfgi_probe_bias = 1.1;
	void _update_sdfgi();

	// Glow
	bool glow_enabled = false;
	Vector<float> glow_levels;
	bool glow_normalize_levels = false;
	float glow_intensity = 0.8;
	float glow_strength = 1.0;
	float glow_mix = 0.05;
	float glow_bloom = 0.0;
	GlowBlendMode glow_blend_mode = GLOW_BLEND_MODE_SOFTLIGHT;
	float glow_hdr_bleed_threshold = 1.0;
	float glow_hdr_bleed_scale = 2.0;
	float glow_hdr_luminance_cap = 12.0;
	float glow_map_strength = 0.8f;
	Ref<Texture> glow_map;
	void _update_glow();

	// Fog
	bool fog_enabled = false;
	FogMode fog_mode = FOG_MODE_EXPONENTIAL;
	Color fog_light_color = Color(0.518, 0.553, 0.608);
	float fog_light_energy = 1.0;
	float fog_sun_scatter = 0.0;
	float fog_density = 0.01;
	float fog_height = 0.0;
	float fog_height_density = 0.0; //can be negative to invert effect
	float fog_aerial_perspective = 0.0;
	float fog_sky_affect = 1.0;

	void _update_fog();

	// Depth Fog
	float fog_depth_curve = 1.0;
	float fog_depth_begin = 10.0;
	float fog_depth_end = 100.0;

	void _update_fog_depth();

	// Volumetric Fog
	bool volumetric_fog_enabled = false;
	float volumetric_fog_density = 0.05;
	Color volumetric_fog_albedo = Color(1.0, 1.0, 1.0);
	Color volumetric_fog_emission = Color(0.0, 0.0, 0.0);
	float volumetric_fog_emission_energy = 1.0;
	float volumetric_fog_anisotropy = 0.2;
	float volumetric_fog_length = 64.0;
	float volumetric_fog_detail_spread = 2.0;
	float volumetric_fog_gi_inject = 1.0;
	float volumetric_fog_ambient_inject = 0.0;
	float volumetric_fog_sky_affect = 1.0;
	bool volumetric_fog_temporal_reproject = true;
	float volumetric_fog_temporal_reproject_amount = 0.9;
	void _update_volumetric_fog();

	// Adjustment
	bool adjustment_enabled = false;
	float adjustment_brightness = 1.0;
	float adjustment_contrast = 1.0;
	float adjustment_saturation = 1.0;
	bool use_1d_color_correction = true;
	Ref<Texture> adjustment_color_correction;
	void _update_adjustment();

protected:
	static void _bind_methods();
	void _validate_property(PropertyInfo &p_property) const;
#ifndef DISABLE_DEPRECATED
	// Kept for compatibility from 3.x to 4.0.
	bool _set(const StringName &p_name, const Variant &p_value);
#endif

public:
	virtual RID get_rid() const override;

	// Background
	void set_background(BGMode p_bg);
	BGMode get_background() const;
	void set_sky(const Ref<Sky> &p_sky);
	Ref<Sky> get_sky() const;
	void set_sky_custom_fov(float p_scale);
	float get_sky_custom_fov() const;
	void set_sky_rotation(const Vector3 &p_rotation);
	Vector3 get_sky_rotation() const;
	void set_bg_color(const Color &p_color);
	Color get_bg_color() const;
	void set_bg_energy_multiplier(float p_energy);
	float get_bg_energy_multiplier() const;
	void set_bg_intensity(float p_energy);
	float get_bg_intensity() const;
	void set_canvas_max_layer(int p_max_layer);
	int get_canvas_max_layer() const;
	void set_camera_feed_id(int p_id);
	int get_camera_feed_id() const;

	// Ambient light
	void set_ambient_light_color(const Color &p_color);
	Color get_ambient_light_color() const;
	void set_ambient_source(AmbientSource p_source);
	AmbientSource get_ambient_source() const;
	void set_ambient_light_energy(float p_energy);
	float get_ambient_light_energy() const;
	void set_ambient_light_sky_contribution(float p_ratio);
	float get_ambient_light_sky_contribution() const;
	void set_reflection_source(ReflectionSource p_source);
	ReflectionSource get_reflection_source() const;

	// Tonemap
	void set_tonemapper(ToneMapper p_tone_mapper);
	ToneMapper get_tonemapper() const;
	void set_tonemap_exposure(float p_exposure);
	float get_tonemap_exposure() const;
	void set_tonemap_white(float p_white);
	float get_tonemap_white() const;

	// SSR
	void set_ssr_enabled(bool p_enabled);
	bool is_ssr_enabled() const;
	void set_ssr_max_steps(int p_steps);
	int get_ssr_max_steps() const;
	void set_ssr_fade_in(float p_fade_in);
	float get_ssr_fade_in() const;
	void set_ssr_fade_out(float p_fade_out);
	float get_ssr_fade_out() const;
	void set_ssr_depth_tolerance(float p_depth_tolerance);
	float get_ssr_depth_tolerance() const;

	// SSAO
	void set_ssao_enabled(bool p_enabled);
	bool is_ssao_enabled() const;
	void set_ssao_radius(float p_radius);
	float get_ssao_radius() const;
	void set_ssao_intensity(float p_intensity);
	float get_ssao_intensity() const;
	void set_ssao_power(float p_power);
	float get_ssao_power() const;
	void set_ssao_detail(float p_detail);
	float get_ssao_detail() const;
	void set_ssao_horizon(float p_horizon);
	float get_ssao_horizon() const;
	void set_ssao_sharpness(float p_sharpness);
	float get_ssao_sharpness() const;
	void set_ssao_direct_light_affect(float p_direct_light_affect);
	float get_ssao_direct_light_affect() const;
	void set_ssao_ao_channel_affect(float p_ao_channel_affect);
	float get_ssao_ao_channel_affect() const;

	// SSIL
	void set_ssil_enabled(bool p_enabled);
	bool is_ssil_enabled() const;
	void set_ssil_radius(float p_radius);
	float get_ssil_radius() const;
	void set_ssil_intensity(float p_intensity);
	float get_ssil_intensity() const;
	void set_ssil_sharpness(float p_sharpness);
	float get_ssil_sharpness() const;
	void set_ssil_normal_rejection(float p_normal_rejection);
	float get_ssil_normal_rejection() const;

	// SDFGI
	void set_sdfgi_enabled(bool p_enabled);
	bool is_sdfgi_enabled() const;
	void set_sdfgi_cascades(int p_cascades);
	int get_sdfgi_cascades() const;
	void set_sdfgi_min_cell_size(float p_size);
	float get_sdfgi_min_cell_size() const;
	void set_sdfgi_max_distance(float p_distance);
	float get_sdfgi_max_distance() const;
	void set_sdfgi_cascade0_distance(float p_distance);
	float get_sdfgi_cascade0_distance() const;
	void set_sdfgi_y_scale(SDFGIYScale p_y_scale);
	SDFGIYScale get_sdfgi_y_scale() const;
	void set_sdfgi_use_occlusion(bool p_enabled);
	bool is_sdfgi_using_occlusion() const;
	void set_sdfgi_bounce_feedback(float p_amount);
	float get_sdfgi_bounce_feedback() const;
	void set_sdfgi_read_sky_light(bool p_enabled);
	bool is_sdfgi_reading_sky_light() const;
	void set_sdfgi_energy(float p_energy);
	float get_sdfgi_energy() const;
	void set_sdfgi_normal_bias(float p_bias);
	float get_sdfgi_normal_bias() const;
	void set_sdfgi_probe_bias(float p_bias);
	float get_sdfgi_probe_bias() const;

	// Glow
	void set_glow_enabled(bool p_enabled);
	bool is_glow_enabled() const;
	void set_glow_level(int p_level, float p_intensity);
	float get_glow_level(int p_level) const;
	void set_glow_normalized(bool p_normalized);
	bool is_glow_normalized() const;
	void set_glow_intensity(float p_intensity);
	float get_glow_intensity() const;
	void set_glow_strength(float p_strength);
	float get_glow_strength() const;
	void set_glow_mix(float p_mix);
	float get_glow_mix() const;
	void set_glow_bloom(float p_threshold);
	float get_glow_bloom() const;
	void set_glow_blend_mode(GlowBlendMode p_mode);
	GlowBlendMode get_glow_blend_mode() const;
	void set_glow_hdr_bleed_threshold(float p_threshold);
	float get_glow_hdr_bleed_threshold() const;
	void set_glow_hdr_bleed_scale(float p_scale);
	float get_glow_hdr_bleed_scale() const;
	void set_glow_hdr_luminance_cap(float p_amount);
	float get_glow_hdr_luminance_cap() const;
	void set_glow_map_strength(float p_strength);
	float get_glow_map_strength() const;
	void set_glow_map(Ref<Texture> p_glow_map);
	Ref<Texture> get_glow_map() const;

	// Fog

	void set_fog_enabled(bool p_enabled);
	bool is_fog_enabled() const;
	void set_fog_mode(FogMode p_mode);
	FogMode get_fog_mode() const;
	void set_fog_light_color(const Color &p_light_color);
	Color get_fog_light_color() const;
	void set_fog_light_energy(float p_amount);
	float get_fog_light_energy() const;
	void set_fog_sun_scatter(float p_amount);
	float get_fog_sun_scatter() const;

	void set_fog_density(float p_amount);
	float get_fog_density() const;
	void set_fog_height(float p_amount);
	float get_fog_height() const;
	void set_fog_height_density(float p_amount);
	float get_fog_height_density() const;
	void set_fog_aerial_perspective(float p_aerial_perspective);
	float get_fog_aerial_perspective() const;
	void set_fog_sky_affect(float p_sky_affect);
	float get_fog_sky_affect() const;

	// Depth Fog
	void set_fog_depth_curve(float p_curve);
	float get_fog_depth_curve() const;
	void set_fog_depth_begin(float p_begin);
	float get_fog_depth_begin() const;
	void set_fog_depth_end(float p_end);
	float get_fog_depth_end() const;

	// Volumetric Fog
	void set_volumetric_fog_enabled(bool p_enable);
	bool is_volumetric_fog_enabled() const;
	void set_volumetric_fog_density(float p_density);
	float get_volumetric_fog_density() const;
	void set_volumetric_fog_albedo(Color p_color);
	Color get_volumetric_fog_albedo() const;
	void set_volumetric_fog_emission(Color p_color);
	Color get_volumetric_fog_emission() const;
	void set_volumetric_fog_emission_energy(float p_begin);
	float get_volumetric_fog_emission_energy() const;
	void set_volumetric_fog_anisotropy(float p_anisotropy);
	float get_volumetric_fog_anisotropy() const;
	void set_volumetric_fog_length(float p_length);
	float get_volumetric_fog_length() const;
	void set_volumetric_fog_detail_spread(float p_detail_spread);
	float get_volumetric_fog_detail_spread() const;
	void set_volumetric_fog_gi_inject(float p_gi_inject);
	float get_volumetric_fog_gi_inject() const;
	void set_volumetric_fog_ambient_inject(float p_ambient_inject);
	float get_volumetric_fog_ambient_inject() const;
	void set_volumetric_fog_sky_affect(float p_sky_affect);
	float get_volumetric_fog_sky_affect() const;
	void set_volumetric_fog_temporal_reprojection_enabled(bool p_enable);
	bool is_volumetric_fog_temporal_reprojection_enabled() const;
	void set_volumetric_fog_temporal_reprojection_amount(float p_amount);
	float get_volumetric_fog_temporal_reprojection_amount() const;

	// Adjustment
	void set_adjustment_enabled(bool p_enabled);
	bool is_adjustment_enabled() const;
	void set_adjustment_brightness(float p_brightness);
	float get_adjustment_brightness() const;
	void set_adjustment_contrast(float p_contrast);
	float get_adjustment_contrast() const;
	void set_adjustment_saturation(float p_saturation);
	float get_adjustment_saturation() const;
	void set_adjustment_color_correction(Ref<Texture> p_color_correction);
	Ref<Texture> get_adjustment_color_correction() const;

	Environment();
	~Environment();
};

VARIANT_ENUM_CAST(Environment::BGMode)
VARIANT_ENUM_CAST(Environment::AmbientSource)
VARIANT_ENUM_CAST(Environment::ReflectionSource)
VARIANT_ENUM_CAST(Environment::ToneMapper)
VARIANT_ENUM_CAST(Environment::SDFGIYScale)
VARIANT_ENUM_CAST(Environment::GlowBlendMode)
VARIANT_ENUM_CAST(Environment::FogMode)

#endif // ENVIRONMENT_H<|MERGE_RESOLUTION|>--- conflicted
+++ resolved
@@ -67,12 +67,9 @@
 		TONE_MAPPER_REINHARDT,
 		TONE_MAPPER_FILMIC,
 		TONE_MAPPER_ACES,
-<<<<<<< HEAD
 		TONE_MAPPER_TONY_MC_MAPFACE,
-=======
 		TONE_MAPPER_AGX,
 		TONE_MAPPER_AGX_PUNCHY,
->>>>>>> e7194ba0
 	};
 
 	enum SDFGIYScale {
