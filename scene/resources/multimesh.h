--- conflicted
+++ resolved
@@ -81,12 +81,9 @@
 	void set_buffer(const Vector<float> &p_buffer);
 	Vector<float> get_buffer() const;
 
-<<<<<<< HEAD
-=======
 	void set_buffer_interpolated(const Vector<float> &p_buffer_curr, const Vector<float> &p_buffer_prev);
 
 public:
->>>>>>> f76b1a1c
 	void set_mesh(const Ref<Mesh> &p_mesh);
 	Ref<Mesh> get_mesh() const;
 
