--- conflicted
+++ resolved
@@ -46,116 +46,6 @@
 
 	_FORCE_INLINE_ static SceneStringNames *get_singleton() { return singleton; }
 
-<<<<<<< HEAD
-	StringName resized;
-	StringName draw;
-	StringName hidden;
-	StringName visibility_changed;
-	StringName transform_changed;
-	StringName input_event;
-	StringName gui_input;
-	StringName item_rect_changed;
-	StringName shader;
-	StringName tree_entered;
-	StringName tree_exiting;
-	StringName tree_exited;
-	StringName ready;
-	StringName size_flags_changed;
-	StringName minimum_size_changed;
-	StringName sleeping_state_changed;
-	StringName update;
-	StringName updated;
-
-	StringName line_separation;
-	StringName font;
-	StringName font_size;
-	StringName font_color;
-
-	StringName mouse_entered;
-	StringName mouse_exited;
-	StringName mouse_shape_entered;
-	StringName mouse_shape_exited;
-	StringName focus_entered;
-	StringName focus_exited;
-
-	StringName pre_sort_children;
-	StringName sort_children;
-
-	StringName finished;
-	StringName animation_finished;
-	StringName animation_changed;
-	StringName animation_started;
-	StringName RESET;
-
-	StringName pose_updated;
-	StringName skeleton_updated;
-	StringName bone_enabled_changed;
-	StringName show_rest_only_changed;
-
-	StringName body_shape_entered;
-	StringName body_entered;
-	StringName body_shape_exited;
-	StringName body_exited;
-
-	StringName area_shape_entered;
-	StringName area_shape_exited;
-
-	StringName _ready;
-
-	StringName screen_entered;
-	StringName screen_exited;
-
-	StringName _spatial_editor_group;
-	StringName _request_gizmo;
-
-	StringName offset;
-	StringName rotation_mode;
-	StringName rotate;
-	StringName v_offset;
-	StringName h_offset;
-
-	StringName area_entered;
-	StringName area_exited;
-
-	StringName frame_changed;
-	StringName texture_changed;
-
-	StringName autoplay;
-	StringName blend_times;
-	StringName speed;
-
-	NodePath path_pp;
-
-	StringName default_; // "default", conflict with C++ keyword.
-
-	StringName node_configuration_warning_changed;
-
-	StringName output;
-
-	StringName Master;
-
-	StringName window_input;
-
-	StringName theme_changed;
-	StringName shader_overrides_group;
-	StringName shader_overrides_group_active;
-
-	StringName _custom_type_script;
-
-	StringName pressed;
-	StringName id_pressed;
-	StringName toggled;
-
-	StringName panel;
-
-	StringName item_selected;
-
-	StringName confirmed;
-
-	StringName text_changed;
-	StringName text_submitted;
-	StringName value_changed;
-=======
 	const StringName resized = StaticCString::create("resized");
 	const StringName draw = StaticCString::create("draw");
 	const StringName hidden = StaticCString::create("hidden");
@@ -164,6 +54,7 @@
 	const StringName input_event = StaticCString::create("input_event");
 	const StringName gui_input = StaticCString::create("gui_input");
 	const StringName window_input = StaticCString::create("window_input");
+	transform_changed = StaticCString::create("transform_changed");
 
 	const StringName tree_entered = StaticCString::create("tree_entered");
 	const StringName tree_exiting = StaticCString::create("tree_exiting");
@@ -260,7 +151,6 @@
 	const StringName text_changed = StaticCString::create("text_changed");
 	const StringName text_submitted = StaticCString::create("text_submitted");
 	const StringName value_changed = StaticCString::create("value_changed");
->>>>>>> 2da6448c
 };
 
 #define SceneStringName(m_name) SceneStringNames::get_singleton()->m_name
