--- conflicted
+++ resolved
@@ -110,22 +110,18 @@
 			&cmd.arg[8],
 			&cmd.arg[9],
 		};
-<<<<<<< HEAD
+
 		if (cmd.key == "interpolate_queued") {
-			List<Tween::InterpolateData>::Element *E = get_element_queued(*arg[0]);
-			if (E != NULL) {
-				InterpolateData &data = E->get();
-				interpolates_queued.erase(E);
+			List<Tween::InterpolateData>::Element *E2 = get_element_queued(*arg[0]);
+			if (E2 != NULL) {
+				InterpolateData &data = E2->get();
+				interpolates_queued.erase(E2);
 				interpolates.push_back(data);
 			}
 		} else {
+			// Execute the command (and retrieve any errors)
 			this->call(cmd.key, (const Variant **)arg, cmd.args, err);
 		}
-=======
-
-		// Execute the command (and retrieve any errors)
-		this->call(cmd.key, (const Variant **)arg, cmd.args, err);
->>>>>>> 6cd00432
 	}
 
 	// Clear the pending commands
@@ -269,12 +265,7 @@
 	ClassDB::bind_method(D_METHOD("resume", "object", "key"), &Tween::resume, DEFVAL(""));
 	ClassDB::bind_method(D_METHOD("resume_all"), &Tween::resume_all);
 	ClassDB::bind_method(D_METHOD("remove", "object", "key"), &Tween::remove, DEFVAL(""));
-<<<<<<< HEAD
 	ClassDB::bind_method(D_METHOD("remove_element", "handle"), &Tween::remove_element);
-	ClassDB::bind_method(D_METHOD("_remove", "object", "key", "first_only"), &Tween::_remove);
-=======
-	ClassDB::bind_method(D_METHOD("_remove_by_uid", "uid"), &Tween::_remove_by_uid);
->>>>>>> 6cd00432
 	ClassDB::bind_method(D_METHOD("remove_all"), &Tween::remove_all);
 	ClassDB::bind_method(D_METHOD("seek", "time"), &Tween::seek);
 	ClassDB::bind_method(D_METHOD("tell"), &Tween::tell);
@@ -364,6 +355,10 @@
 		case INTER_CALLBACK:
 			// Callback does not have a special initial value
 			break;
+		case SEQUENCE:
+		case SPAWNER:
+		case DELAY:
+			break;
 	}
 	// If we've made it here, just return the delta value as the initial value
 	return p_data.delta_val;
@@ -423,6 +418,10 @@
 
 		case INTER_CALLBACK:
 			// Callbacks have no special delta
+			break;
+		case SEQUENCE:
+		case SPAWNER:
+		case DELAY:
 			break;
 	}
 	// If we've made it here, use the initial value as the delta
@@ -638,6 +637,10 @@
 		case INTER_CALLBACK:
 			// Nothing to apply for a callback
 			break;
+		case SEQUENCE:
+		case SPAWNER:
+		case DELAY:
+			break;
 	};
 	// No issues found!
 	return true;
@@ -719,20 +722,14 @@
 		if (data.elapsed < data.delay)
 			continue;
 		else if (prev_delaying) {
-<<<<<<< HEAD
-=======
 			// We can apply the tween's value to the data and emit that the tween has started
->>>>>>> 6cd00432
 			_apply_tween_value(data, data.initial_val);
 			emit_signal("tween_started", object, NodePath(Vector<StringName>(), data.key, false));
 		}
 
 		// Are we at the end of the tween?
 		if (data.elapsed > (data.delay + data.duration)) {
-<<<<<<< HEAD
-=======
 			// Set the elapsed time to the end and mark this one as finished
->>>>>>> 6cd00432
 			data.elapsed = data.delay + data.duration;
 			data.finish = true;
 		}
@@ -794,23 +791,12 @@
 			// Mark the tween as completed and emit the signal
 			data.elapsed = 0;
 			emit_signal("tween_completed", object, NodePath(Vector<StringName>(), data.key, false));
-<<<<<<< HEAD
-			// not repeat mode, remove completed action
-			if (!repeat) {
-				if (data.type != SEQUENCE && data.type != SPAWNER && data.type != DELAY)
-					call_deferred("_remove", object, NodePath(Vector<StringName>(), data.key, false), true);
-				else
-					call_deferred("remove", data.handle);
-			}
-		} else if (!repeat)
-=======
 
 			// If we are not repeating the tween, remove it
 			if (!repeat)
-				call_deferred("_remove_by_uid", data.uid);
+				call_deferred("remove_element", data.handle);
 		} else if (!repeat) {
 			// Check whether all tweens are finished
->>>>>>> 6cd00432
 			all_finished = all_finished && data.finish;
 		}
 	}
@@ -993,28 +979,7 @@
 }
 
 bool Tween::remove(Object *p_object, StringName p_key) {
-<<<<<<< HEAD
-	_remove(p_object, p_key, false);
-	return true;
-}
-
-bool Tween::remove_element(Tween::HANDLE handle) {
-	if (pending_update != 0) {
-		call_deferred("remove", handle);
-		return false;
-	}
-
-	List<InterpolateData>::Element *E = get_element(handle);
-	if (E)
-		interpolates.erase(E);
-	return true;
-}
-
-void Tween::_remove(Object *p_object, StringName p_key, bool first_only) {
-
-=======
 	// If we are still updating, call this function again later
->>>>>>> 6cd00432
 	if (pending_update != 0) {
 		call_deferred("remove", p_object, p_key);
 		return true;
@@ -1043,28 +1008,24 @@
 	return true;
 }
 
-void Tween::_remove_by_uid(int uid) {
+bool Tween::remove_element(Tween::HANDLE handle) {
 	// If we are still updating, call this function again later
 	if (pending_update != 0) {
-		call_deferred("_remove_by_uid", uid);
-		return;
-	}
-
-	// Find the interpolation that matches the given UID
-	for (List<InterpolateData>::Element *E = interpolates.front(); E; E = E->next()) {
-		if (uid == E->get().uid) {
-			// It matches, erase it and stop looking
-			E->erase();
-			break;
-		}
-	}
+		call_deferred("remove_element", handle);
+		return false;
+	}
+
+	// Find the interpolation that matches the given HANDLE and remove it
+	List<InterpolateData>::Element *E = get_element(handle);
+	if (E)
+		interpolates.erase(E);
+	return true;
 }
 
 void Tween::_push_interpolate_data(InterpolateData &p_data) {
 	pending_update++;
 
 	// Add the new interpolation
-	p_data.uid = ++uid;
 	interpolates.push_back(p_data);
 
 	pending_update--;
@@ -1079,9 +1040,9 @@
 	// We no longer need to be active
 	set_active(false);
 
-	// Clear out all interpolations and reset the uid
+	// Clear out all interpolations and reset the last_handle
 	interpolates.clear();
-	uid = 0;
+	last_handle = 0;
 
 	return true;
 }
@@ -1273,19 +1234,13 @@
 	return true;
 }
 
-<<<<<<< HEAD
-Tween::HANDLE Tween::interpolate_property(Object *p_object, NodePath p_property, Variant p_initial_val, Variant p_final_val, real_t p_duration, TransitionType p_trans_type, EaseType p_ease_type, real_t p_delay) {
-	p_property = p_property.get_as_property_path();
-=======
-bool Tween::_build_interpolation(InterpolateType p_interpolation_type, Object *p_object, NodePath *p_property, StringName *p_method, Variant p_initial_val, Variant p_final_val, real_t p_duration, TransitionType p_trans_type, EaseType p_ease_type, real_t p_delay) {
->>>>>>> 6cd00432
-
+Tween::HANDLE Tween::_build_interpolation(InterpolateType p_interpolation_type, Object *p_object, NodePath *p_property, StringName *p_method, Variant p_initial_val, Variant p_final_val, real_t p_duration, TransitionType p_trans_type, EaseType p_ease_type, real_t p_delay) {
 	// TODO: Add initialization+implementation for remaining interpolation types
 	// TODO: Fix this method's organization to take advantage of the type
 
 	// Make a new interpolation data
 	InterpolateData data;
-	data.handle = ++last_index;
+	data.handle = ++last_handle;
 	data.active = true;
 	data.type = p_interpolation_type;
 	data.finish = false;
@@ -1343,35 +1298,18 @@
 	if (!_calc_delta_val(data.initial_val, data.final_val, data.delta_val))
 		return 0;
 
-<<<<<<< HEAD
 	if (pending_update) {
 		interpolates_queued.push_back(data);
 		_add_pending_command("interpolate_queued", data.handle);
 	} else {
-		interpolates.push_back(data);
+		// Add this interpolation to the total
+		_push_interpolate_data(data);
 	}
 
 	return data.handle;
 }
 
-Tween::HANDLE Tween::interpolate_method(Object *p_object, StringName p_method, Variant p_initial_val, Variant p_final_val, real_t p_duration, TransitionType p_trans_type, EaseType p_ease_type, real_t p_delay) {
-	// convert INT to REAL is better for interpolaters
-	if (p_initial_val.get_type() == Variant::INT) p_initial_val = p_initial_val.operator real_t();
-	if (p_final_val.get_type() == Variant::INT) p_final_val = p_final_val.operator real_t();
-=======
-	// Add this interpolation to the total
-	_push_interpolate_data(data);
-	return true;
-}
-
-bool Tween::interpolate_property(Object *p_object, NodePath p_property, Variant p_initial_val, Variant p_final_val, real_t p_duration, TransitionType p_trans_type, EaseType p_ease_type, real_t p_delay) {
-	// If we are busy updating, call this function again later
-	if (pending_update != 0) {
-		_add_pending_command("interpolate_property", p_object, p_property, p_initial_val, p_final_val, p_duration, p_trans_type, p_ease_type, p_delay);
-		return true;
-	}
->>>>>>> 6cd00432
-
+Tween::HANDLE Tween::interpolate_property(Object *p_object, NodePath p_property, Variant p_initial_val, Variant p_final_val, real_t p_duration, TransitionType p_trans_type, EaseType p_ease_type, real_t p_delay) {
 	// Get the property from the node path
 	p_property = p_property.get_as_property_path();
 
@@ -1379,65 +1317,27 @@
 	// TODO: Is this documented? This is very useful and removes a lot of clutter from tweens!
 	if (p_initial_val.get_type() == Variant::NIL) p_initial_val = p_object->get_indexed(p_property.get_subnames());
 
-<<<<<<< HEAD
-	InterpolateData data;
-	data.handle = ++last_index;
-	data.active = true;
-	data.type = INTER_METHOD;
-	data.finish = false;
-	data.elapsed = 0;
-=======
 	// Convert any integers into REALs as they are better for interpolation
 	if (p_initial_val.get_type() == Variant::INT) p_initial_val = p_initial_val.operator real_t();
 	if (p_final_val.get_type() == Variant::INT) p_final_val = p_final_val.operator real_t();
->>>>>>> 6cd00432
 
 	// Build the interpolation data
-	bool result = _build_interpolation(INTER_PROPERTY, p_object, &p_property, NULL, p_initial_val, p_final_val, p_duration, p_trans_type, p_ease_type, p_delay);
+	Tween::HANDLE result = _build_interpolation(INTER_PROPERTY, p_object, &p_property, NULL, p_initial_val, p_final_val, p_duration, p_trans_type, p_ease_type, p_delay);
 	return result;
 }
 
-<<<<<<< HEAD
-	if (!_calc_delta_val(data.initial_val, data.final_val, data.delta_val))
-		return 0;
-
-	if (pending_update) {
-		interpolates_queued.push_back(data);
-		_add_pending_command("interpolate_queued", data.handle);
-	} else {
-		interpolates.push_back(data);
-	}
-
-	return data.handle;
-}
-
-Tween::HANDLE Tween::interpolate_callback(Object *p_object, real_t p_duration, String p_callback, VARIANT_ARG_DECLARE) {
-=======
-bool Tween::interpolate_method(Object *p_object, StringName p_method, Variant p_initial_val, Variant p_final_val, real_t p_duration, TransitionType p_trans_type, EaseType p_ease_type, real_t p_delay) {
-	// If we are busy updating, call this function again later
-	if (pending_update != 0) {
-		_add_pending_command("interpolate_method", p_object, p_method, p_initial_val, p_final_val, p_duration, p_trans_type, p_ease_type, p_delay);
-		return true;
-	}
-
+Tween::HANDLE Tween::interpolate_method(Object *p_object, StringName p_method, Variant p_initial_val, Variant p_final_val, real_t p_duration, TransitionType p_trans_type, EaseType p_ease_type, real_t p_delay) {
 	// Convert any integers into REALs as they are better for interpolation
 	if (p_initial_val.get_type() == Variant::INT) p_initial_val = p_initial_val.operator real_t();
 	if (p_final_val.get_type() == Variant::INT) p_final_val = p_final_val.operator real_t();
 
 	// Build the interpolation data
-	bool result = _build_interpolation(INTER_METHOD, p_object, NULL, &p_method, p_initial_val, p_final_val, p_duration, p_trans_type, p_ease_type, p_delay);
+	Tween::HANDLE result = _build_interpolation(INTER_METHOD, p_object, NULL, &p_method, p_initial_val, p_final_val, p_duration, p_trans_type, p_ease_type, p_delay);
 	return result;
 }
 
-bool Tween::interpolate_callback(Object *p_object, real_t p_duration, String p_callback, VARIANT_ARG_DECLARE) {
-	// If we are already updating, call this function again later
-	if (pending_update != 0) {
-		_add_pending_command("interpolate_callback", p_object, p_duration, p_callback, p_arg1, p_arg2, p_arg3, p_arg4, p_arg5);
-		return true;
-	}
-
+Tween::HANDLE Tween::interpolate_callback(Object *p_object, real_t p_duration, String p_callback, VARIANT_ARG_DECLARE) {
 	// Check that the target object is valid
->>>>>>> 6cd00432
 	ERR_FAIL_COND_V(p_object == NULL, false);
 	ERR_FAIL_COND_V(!ObjectDB::instance_validate(p_object), false);
 
@@ -1449,7 +1349,7 @@
 
 	// Build a new InterpolationData
 	InterpolateData data;
-	data.handle = ++last_index;
+	data.handle = ++last_handle;
 	data.active = true;
 	data.type = INTER_CALLBACK;
 	data.finish = false;
@@ -1485,35 +1385,19 @@
 	data.arg[3] = p_arg4;
 	data.arg[4] = p_arg5;
 
-<<<<<<< HEAD
 	if (pending_update) {
 		interpolates_queued.push_back(data);
 		_add_pending_command("interpolate_queued", data.handle);
 	} else {
-		pending_update++;
-		interpolates.push_back(data);
-		pending_update--;
+		// Add the new interpolation
+		_push_interpolate_data(data);
 	}
 
 	return data.handle;
 }
 
 Tween::HANDLE Tween::interpolate_deferred_callback(Object *p_object, real_t p_duration, String p_callback, VARIANT_ARG_DECLARE) {
-=======
-	// Add the new interpolation
-	_push_interpolate_data(data);
-	return true;
-}
-
-bool Tween::interpolate_deferred_callback(Object *p_object, real_t p_duration, String p_callback, VARIANT_ARG_DECLARE) {
-	// If we are already updating, call this function again later
-	if (pending_update != 0) {
-		_add_pending_command("interpolate_deferred_callback", p_object, p_duration, p_callback, p_arg1, p_arg2, p_arg3, p_arg4, p_arg5);
-		return true;
-	}
-
 	// Check that the target object is valid
->>>>>>> 6cd00432
 	ERR_FAIL_COND_V(p_object == NULL, false);
 	ERR_FAIL_COND_V(!ObjectDB::instance_validate(p_object), false);
 
@@ -1525,7 +1409,7 @@
 
 	// Create a new InterpolateData for the callback
 	InterpolateData data;
-	data.handle = ++last_index;
+	data.handle = ++last_handle;
 	data.active = true;
 	data.type = INTER_CALLBACK;
 	data.finish = false;
@@ -1561,14 +1445,12 @@
 	data.arg[3] = p_arg4;
 	data.arg[4] = p_arg5;
 
-<<<<<<< HEAD
 	if (pending_update) {
 		interpolates_queued.push_back(data);
 		_add_pending_command("interpolate_queued", data.handle);
 	} else {
-		pending_update++;
-		interpolates.push_back(data);
-		pending_update--;
+		// Add the new interpolation
+		_push_interpolate_data(data);
 	}
 
 	return data.handle;
@@ -1579,7 +1461,7 @@
 		return 0;
 
 	InterpolateData data;
-	data.handle = ++last_index;
+	data.handle = ++last_handle;
 	data.active = true;
 	data.type = SEQUENCE;
 	data.finish = false;
@@ -1609,7 +1491,7 @@
 				if (E_data.type == SEQUENCE || E_data.type == SPAWNER)
 					_add_delay_recursive(E_data, E_data.delay);
 			} else {
-				ERR_PRINT("Tween: cannot find element " + handle);
+				ERR_PRINTS("Tween: cannot find element " + itos(handle));
 			}
 		}
 	}
@@ -1620,7 +1502,7 @@
 		interpolates_queued.push_back(data);
 		_add_pending_command("interpolate_queued", data.handle);
 	} else {
-		interpolates.push_back(data);
+		_push_interpolate_data(data);
 	}
 
 	return data.handle;
@@ -1631,7 +1513,7 @@
 		return 0;
 
 	InterpolateData data;
-	data.handle = ++last_index;
+	data.handle = ++last_handle;
 	data.active = true;
 	data.type = SPAWNER;
 	data.finish = false;
@@ -1660,7 +1542,7 @@
 				if (total_duration > added_delay)
 					added_delay = total_duration;
 			} else {
-				ERR_PRINT("Tween: cannot find element " + handle);
+				ERR_PRINTS("Tween: cannot find element " + itos(handle));
 			}
 		}
 	}
@@ -1671,7 +1553,7 @@
 		interpolates_queued.push_back(data);
 		_add_pending_command("interpolate_queued", data.handle);
 	} else {
-		interpolates.push_back(data);
+		_push_interpolate_data(data);
 	}
 
 	return data.handle;
@@ -1679,7 +1561,7 @@
 
 Tween::HANDLE Tween::create_delay(real_t p_duration) {
 	InterpolateData data;
-	data.handle = ++last_index;
+	data.handle = ++last_handle;
 	data.active = true;
 	data.type = DELAY;
 	data.finish = false;
@@ -1695,28 +1577,14 @@
 		interpolates_queued.push_back(data);
 		_add_pending_command("interpolate_queued", data.handle);
 	} else {
-		interpolates.push_back(data);
+		_push_interpolate_data(data);
 	}
 
 	return data.handle;
 }
 
 Tween::HANDLE Tween::follow_property(Object *p_object, NodePath p_property, Variant p_initial_val, Object *p_target, NodePath p_target_property, real_t p_duration, TransitionType p_trans_type, EaseType p_ease_type, real_t p_delay) {
-=======
-	// Add the new interpolation
-	_push_interpolate_data(data);
-	return true;
-}
-
-bool Tween::follow_property(Object *p_object, NodePath p_property, Variant p_initial_val, Object *p_target, NodePath p_target_property, real_t p_duration, TransitionType p_trans_type, EaseType p_ease_type, real_t p_delay) {
-	// If we are already updating, call this function again later
-	if (pending_update != 0) {
-		_add_pending_command("follow_property", p_object, p_property, p_initial_val, p_target, p_target_property, p_duration, p_trans_type, p_ease_type, p_delay);
-		return true;
-	}
-
 	// Get the two properties from their paths
->>>>>>> 6cd00432
 	p_property = p_property.get_as_property_path();
 	p_target_property = p_target_property.get_as_property_path();
 
@@ -1760,7 +1628,7 @@
 
 	// Create a new InterpolateData
 	InterpolateData data;
-	data.handle = ++last_index;
+	data.handle = ++last_handle;
 	data.active = true;
 	data.type = FOLLOW_PROPERTY;
 	data.finish = false;
@@ -1778,33 +1646,19 @@
 	data.ease_type = p_ease_type;
 	data.delay = p_delay;
 
-<<<<<<< HEAD
 	if (pending_update) {
 		interpolates_queued.push_back(data);
 		_add_pending_command("interpolate_queued", data.handle);
 	} else {
-		interpolates.push_back(data);
+		// Add the interpolation
+		_push_interpolate_data(data);
 	}
 
 	return data.handle;
 }
 
 Tween::HANDLE Tween::follow_method(Object *p_object, StringName p_method, Variant p_initial_val, Object *p_target, StringName p_target_method, real_t p_duration, TransitionType p_trans_type, EaseType p_ease_type, real_t p_delay) {
-	// convert INT to REAL is better for interpolaters
-=======
-	// Add the interpolation
-	_push_interpolate_data(data);
-	return true;
-}
-
-bool Tween::follow_method(Object *p_object, StringName p_method, Variant p_initial_val, Object *p_target, StringName p_target_method, real_t p_duration, TransitionType p_trans_type, EaseType p_ease_type, real_t p_delay) {
-	// If we are currently updating, call this function again later
-	if (pending_update != 0) {
-		_add_pending_command("follow_method", p_object, p_method, p_initial_val, p_target, p_target_method, p_duration, p_trans_type, p_ease_type, p_delay);
-		return true;
-	}
 	// Convert initial INT values to REAL as they are better for interpolation
->>>>>>> 6cd00432
 	if (p_initial_val.get_type() == Variant::INT) p_initial_val = p_initial_val.operator real_t();
 
 	// Verify the source and target objects are valid
@@ -1838,7 +1692,7 @@
 
 	// Make the new InterpolateData for the method follow
 	InterpolateData data;
-	data.handle = ++last_index;
+	data.handle = ++last_handle;
 	data.active = true;
 	data.type = FOLLOW_METHOD;
 	data.finish = false;
@@ -1856,32 +1710,19 @@
 	data.ease_type = p_ease_type;
 	data.delay = p_delay;
 
-<<<<<<< HEAD
 	if (pending_update) {
 		interpolates_queued.push_back(data);
 		_add_pending_command("interpolate_queued", data.handle);
 	} else {
-		interpolates.push_back(data);
+		// Add the new interpolation
+		_push_interpolate_data(data);
 	}
 
 	return data.handle;
 }
 
 Tween::HANDLE Tween::targeting_property(Object *p_object, NodePath p_property, Object *p_initial, NodePath p_initial_property, Variant p_final_val, real_t p_duration, TransitionType p_trans_type, EaseType p_ease_type, real_t p_delay) {
-=======
-	// Add the new interpolation
-	_push_interpolate_data(data);
-	return true;
-}
-
-bool Tween::targeting_property(Object *p_object, NodePath p_property, Object *p_initial, NodePath p_initial_property, Variant p_final_val, real_t p_duration, TransitionType p_trans_type, EaseType p_ease_type, real_t p_delay) {
-	// If we are currently updating, call this function again later
-	if (pending_update != 0) {
-		_add_pending_command("targeting_property", p_object, p_property, p_initial, p_initial_property, p_final_val, p_duration, p_trans_type, p_ease_type, p_delay);
-		return true;
-	}
 	// Grab the target property and the target property
->>>>>>> 6cd00432
 	p_property = p_property.get_as_property_path();
 	p_initial_property = p_initial_property.get_as_property_path();
 
@@ -1919,7 +1760,7 @@
 
 	// Build the InterpolateData object
 	InterpolateData data;
-	data.handle = ++last_index;
+	data.handle = ++last_handle;
 	data.active = true;
 	data.type = TARGETING_PROPERTY;
 	data.finish = false;
@@ -1942,34 +1783,19 @@
 	if (!_calc_delta_val(data.initial_val, data.final_val, data.delta_val))
 		return 0;
 
-<<<<<<< HEAD
 	if (pending_update) {
 		interpolates_queued.push_back(data);
 		_add_pending_command("interpolate_queued", data.handle);
 	} else {
-		interpolates.push_back(data);
+		// Add the interpolation
+		_push_interpolate_data(data);
 	}
 
 	return data.handle;
 }
 
 Tween::HANDLE Tween::targeting_method(Object *p_object, StringName p_method, Object *p_initial, StringName p_initial_method, Variant p_final_val, real_t p_duration, TransitionType p_trans_type, EaseType p_ease_type, real_t p_delay) {
-	// convert INT to REAL is better for interpolaters
-=======
-	// Add the interpolation
-	_push_interpolate_data(data);
-	return true;
-}
-
-bool Tween::targeting_method(Object *p_object, StringName p_method, Object *p_initial, StringName p_initial_method, Variant p_final_val, real_t p_duration, TransitionType p_trans_type, EaseType p_ease_type, real_t p_delay) {
-	// If we are currently updating, call this function again later
-	if (pending_update != 0) {
-		_add_pending_command("targeting_method", p_object, p_method, p_initial, p_initial_method, p_final_val, p_duration, p_trans_type, p_ease_type, p_delay);
-		return true;
-	}
-
 	// Convert final INT values to REAL as they are better for interpolation
->>>>>>> 6cd00432
 	if (p_final_val.get_type() == Variant::INT) p_final_val = p_final_val.operator real_t();
 
 	// Make sure the given objects are valid
@@ -2003,7 +1829,7 @@
 
 	// Build the new InterpolateData object
 	InterpolateData data;
-	data.handle = ++last_index;
+	data.handle = ++last_handle;
 	data.active = true;
 	data.type = TARGETING_METHOD;
 	data.finish = false;
@@ -2026,20 +1852,15 @@
 	if (!_calc_delta_val(data.initial_val, data.final_val, data.delta_val))
 		return 0;
 
-<<<<<<< HEAD
 	if (pending_update) {
 		interpolates_queued.push_back(data);
 		_add_pending_command("interpolate_queued", data.handle);
 	} else {
-		interpolates.push_back(data);
+		// Add the interpolation
+		_push_interpolate_data(data);
 	}
 
 	return data.handle;
-=======
-	// Add the interpolation
-	_push_interpolate_data(data);
-	return true;
->>>>>>> 6cd00432
 }
 
 Tween::Tween() {
@@ -2047,9 +1868,8 @@
 	tween_process_mode = TWEEN_PROCESS_IDLE;
 	repeat = false;
 	speed_scale = 1;
-	last_index = 0;
+	last_handle = 0;
 	pending_update = 0;
-	uid = 0;
 }
 
 Tween::~Tween() {
