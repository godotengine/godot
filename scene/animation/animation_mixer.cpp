/**************************************************************************/
/*  animation_mixer.cpp                                                   */
/**************************************************************************/
/*                         This file is part of:                          */
/*                             GODOT ENGINE                               */
/*                        https://godotengine.org                         */
/**************************************************************************/
/* Copyright (c) 2014-present Godot Engine contributors (see AUTHORS.md). */
/* Copyright (c) 2007-2014 Juan Linietsky, Ariel Manzur.                  */
/*                                                                        */
/* Permission is hereby granted, free of charge, to any person obtaining  */
/* a copy of this software and associated documentation files (the        */
/* "Software"), to deal in the Software without restriction, including    */
/* without limitation the rights to use, copy, modify, merge, publish,    */
/* distribute, sublicense, and/or sell copies of the Software, and to     */
/* permit persons to whom the Software is furnished to do so, subject to  */
/* the following conditions:                                              */
/*                                                                        */
/* The above copyright notice and this permission notice shall be         */
/* included in all copies or substantial portions of the Software.        */
/*                                                                        */
/* THE SOFTWARE IS PROVIDED "AS IS", WITHOUT WARRANTY OF ANY KIND,        */
/* EXPRESS OR IMPLIED, INCLUDING BUT NOT LIMITED TO THE WARRANTIES OF     */
/* MERCHANTABILITY, FITNESS FOR A PARTICULAR PURPOSE AND NONINFRINGEMENT. */
/* IN NO EVENT SHALL THE AUTHORS OR COPYRIGHT HOLDERS BE LIABLE FOR ANY   */
/* CLAIM, DAMAGES OR OTHER LIABILITY, WHETHER IN AN ACTION OF CONTRACT,   */
/* TORT OR OTHERWISE, ARISING FROM, OUT OF OR IN CONNECTION WITH THE      */
/* SOFTWARE OR THE USE OR OTHER DEALINGS IN THE SOFTWARE.                 */
/**************************************************************************/

#include "animation_mixer.h"
#include "animation_mixer.compat.inc"

#include "core/config/engine.h"
#include "core/config/project_settings.h"
#include "scene/animation/animation_player.h"
#include "scene/resources/animation.h"
#include "scene/scene_string_names.h"
#include "servers/audio/audio_stream.h"

#ifndef _3D_DISABLED
#include "scene/3d/mesh_instance_3d.h"
#include "scene/3d/node_3d.h"
#include "scene/3d/skeleton_3d.h"
#include "scene/3d/skeleton_modifier_3d.h"
#endif // _3D_DISABLED

#ifdef TOOLS_ENABLED
#include "editor/editor_node.h"
#include "editor/editor_undo_redo_manager.h"
#endif // TOOLS_ENABLED

bool AnimationMixer::_set(const StringName &p_name, const Variant &p_value) {
	String name = p_name;

#ifndef DISABLE_DEPRECATED
	if (name.begins_with("anims/")) {
		// Backwards compatibility with 3.x, add them to "default" library.
		String which = name.get_slicec('/', 1);

		Ref<Animation> anim = p_value;
		Ref<AnimationLibrary> al;
		if (!has_animation_library(StringName())) {
			al.instantiate();
			add_animation_library(StringName(), al);
		} else {
			al = get_animation_library(StringName());
		}
		al->add_animation(which, anim);
	} else if (name.begins_with("libraries")) {
#else
	if (name.begins_with("libraries")) {
#endif // DISABLE_DEPRECATED
		Dictionary d = p_value;
		while (animation_libraries.size()) {
			remove_animation_library(animation_libraries[0].name);
		}
		List<Variant> keys;
		d.get_key_list(&keys);
		for (const Variant &K : keys) {
			StringName lib_name = K;
			Ref<AnimationLibrary> lib = d[lib_name];
			add_animation_library(lib_name, lib);
		}
		emit_signal(SNAME("animation_libraries_updated"));

	} else {
		return false;
	}

	return true;
}

bool AnimationMixer::_get(const StringName &p_name, Variant &r_ret) const {
	String name = p_name;

	if (name.begins_with("libraries")) {
		Dictionary d;
		for (const AnimationLibraryData &lib : animation_libraries) {
			d[lib.name] = lib.library;
		}
		r_ret = d;
	} else {
		return false;
	}

	return true;
}

void AnimationMixer::_get_property_list(List<PropertyInfo> *p_list) const {
	List<PropertyInfo> anim_names;
	anim_names.push_back(PropertyInfo(Variant::DICTIONARY, PNAME("libraries")));
	for (const PropertyInfo &E : anim_names) {
		p_list->push_back(E);
	}

	for (PropertyInfo &E : *p_list) {
		_validate_property(E);
	}
}

void AnimationMixer::_validate_property(PropertyInfo &p_property) const {
#ifdef TOOLS_ENABLED
	if (editing && (p_property.name == "active" || p_property.name == "deterministic" || p_property.name == "root_motion_track")) {
		p_property.usage |= PROPERTY_USAGE_READ_ONLY;
	}
#endif // TOOLS_ENABLED
}

/* -------------------------------------------- */
/* -- Data lists ------------------------------ */
/* -------------------------------------------- */

void AnimationMixer::_animation_set_cache_update() {
	// Relatively fast function to update all animations.
	animation_set_update_pass++;
	bool clear_cache_needed = false;

	// Update changed and add otherwise.
	for (const AnimationLibraryData &lib : animation_libraries) {
		for (const KeyValue<StringName, Ref<Animation>> &K : lib.library->animations) {
			StringName key = lib.name == StringName() ? K.key : StringName(String(lib.name) + "/" + String(K.key));
			if (!animation_set.has(key)) {
				AnimationData ad;
				ad.animation = K.value;
				ad.animation_library = lib.name;
				ad.name = key;
				ad.last_update = animation_set_update_pass;
				animation_set.insert(ad.name, ad);
			} else {
				AnimationData &ad = animation_set[key];
				if (ad.last_update != animation_set_update_pass) {
					// Was not updated, update. If the animation is duplicated, the second one will be ignored.
					if (ad.animation != K.value || ad.animation_library != lib.name) {
						// Animation changed, update and clear caches.
						clear_cache_needed = true;
						ad.animation = K.value;
						ad.animation_library = lib.name;
					}

					ad.last_update = animation_set_update_pass;
				}
			}
		}
	}

	// Check removed.
	List<StringName> to_erase;
	for (const KeyValue<StringName, AnimationData> &E : animation_set) {
		if (E.value.last_update != animation_set_update_pass) {
			// Was not updated, must be erased.
			to_erase.push_back(E.key);
			clear_cache_needed = true;
		}
	}

	while (to_erase.size()) {
		animation_set.erase(to_erase.front()->get());
		to_erase.pop_front();
	}

	if (clear_cache_needed) {
		// If something was modified or removed, caches need to be cleared.
		_clear_caches();
	}

	emit_signal(SNAME("animation_list_changed"));
}

void AnimationMixer::_animation_added(const StringName &p_name, const StringName &p_library) {
	_animation_set_cache_update();
}

void AnimationMixer::_animation_removed(const StringName &p_name, const StringName &p_library) {
	StringName name = p_library == StringName() ? p_name : StringName(String(p_library) + "/" + String(p_name));

	if (!animation_set.has(name)) {
		return; // No need to update because not the one from the library being used.
	}

	_animation_set_cache_update();

	_remove_animation(name);
}

void AnimationMixer::_animation_renamed(const StringName &p_name, const StringName &p_to_name, const StringName &p_library) {
	StringName from_name = p_library == StringName() ? p_name : StringName(String(p_library) + "/" + String(p_name));
	StringName to_name = p_library == StringName() ? p_to_name : StringName(String(p_library) + "/" + String(p_to_name));

	if (!animation_set.has(from_name)) {
		return; // No need to update because not the one from the library being used.
	}
	_animation_set_cache_update();

	_rename_animation(from_name, to_name);
}

void AnimationMixer::_animation_changed(const StringName &p_name) {
	_clear_caches();
}

void AnimationMixer::_set_active(bool p_active) {
	//
}

void AnimationMixer::_remove_animation(const StringName &p_name) {
	//
}

void AnimationMixer::_rename_animation(const StringName &p_from_name, const StringName &p_to_name) {
	//
}

TypedArray<StringName> AnimationMixer::_get_animation_library_list() const {
	TypedArray<StringName> ret;
	for (const AnimationLibraryData &lib : animation_libraries) {
		ret.push_back(lib.name);
	}
	return ret;
}

void AnimationMixer::get_animation_library_list(List<StringName> *p_libraries) const {
	for (const AnimationLibraryData &lib : animation_libraries) {
		p_libraries->push_back(lib.name);
	}
}

Ref<AnimationLibrary> AnimationMixer::get_animation_library(const StringName &p_name) const {
	for (const AnimationLibraryData &lib : animation_libraries) {
		if (lib.name == p_name) {
			return lib.library;
		}
	}
	ERR_FAIL_V(Ref<AnimationLibrary>());
}

bool AnimationMixer::has_animation_library(const StringName &p_name) const {
	for (const AnimationLibraryData &lib : animation_libraries) {
		if (lib.name == p_name) {
			return true;
		}
	}

	return false;
}

StringName AnimationMixer::find_animation_library(const Ref<Animation> &p_animation) const {
	for (const KeyValue<StringName, AnimationData> &E : animation_set) {
		if (E.value.animation == p_animation) {
			return E.value.animation_library;
		}
	}
	return StringName();
}

Error AnimationMixer::add_animation_library(const StringName &p_name, const Ref<AnimationLibrary> &p_animation_library) {
	ERR_FAIL_COND_V(p_animation_library.is_null(), ERR_INVALID_PARAMETER);
#ifdef DEBUG_ENABLED
	ERR_FAIL_COND_V_MSG(String(p_name).contains("/") || String(p_name).contains(":") || String(p_name).contains(",") || String(p_name).contains("["), ERR_INVALID_PARAMETER, "Invalid animation name: " + String(p_name) + ".");
#endif

	int insert_pos = 0;

	for (const AnimationLibraryData &lib : animation_libraries) {
		ERR_FAIL_COND_V_MSG(lib.name == p_name, ERR_ALREADY_EXISTS, "Can't add animation library twice with name: " + String(p_name));
		ERR_FAIL_COND_V_MSG(lib.library == p_animation_library, ERR_ALREADY_EXISTS, "Can't add animation library twice (adding as '" + p_name.operator String() + "', exists as '" + lib.name.operator String() + "'.");

		if (lib.name.operator String() >= p_name.operator String()) {
			break;
		}

		insert_pos++;
	}

	AnimationLibraryData ald;
	ald.name = p_name;
	ald.library = p_animation_library;

	animation_libraries.insert(insert_pos, ald);

	ald.library->connect(SNAME("animation_added"), callable_mp(this, &AnimationMixer::_animation_added).bind(p_name));
	ald.library->connect(SNAME("animation_removed"), callable_mp(this, &AnimationMixer::_animation_removed).bind(p_name));
	ald.library->connect(SNAME("animation_renamed"), callable_mp(this, &AnimationMixer::_animation_renamed).bind(p_name));
	ald.library->connect(SNAME("animation_changed"), callable_mp(this, &AnimationMixer::_animation_changed));

	_animation_set_cache_update();

	notify_property_list_changed();

	return OK;
}

void AnimationMixer::remove_animation_library(const StringName &p_name) {
	int at_pos = -1;

	for (uint32_t i = 0; i < animation_libraries.size(); i++) {
		if (animation_libraries[i].name == p_name) {
			at_pos = i;
			break;
		}
	}

	ERR_FAIL_COND(at_pos == -1);

	animation_libraries[at_pos].library->disconnect(SNAME("animation_added"), callable_mp(this, &AnimationMixer::_animation_added));
	animation_libraries[at_pos].library->disconnect(SNAME("animation_removed"), callable_mp(this, &AnimationMixer::_animation_removed));
	animation_libraries[at_pos].library->disconnect(SNAME("animation_renamed"), callable_mp(this, &AnimationMixer::_animation_renamed));
	animation_libraries[at_pos].library->disconnect(SNAME("animation_changed"), callable_mp(this, &AnimationMixer::_animation_changed));

	animation_libraries.remove_at(at_pos);
	_animation_set_cache_update();

	notify_property_list_changed();
}

void AnimationMixer::rename_animation_library(const StringName &p_name, const StringName &p_new_name) {
	if (p_name == p_new_name) {
		return;
	}
#ifdef DEBUG_ENABLED
	ERR_FAIL_COND_MSG(String(p_new_name).contains("/") || String(p_new_name).contains(":") || String(p_new_name).contains(",") || String(p_new_name).contains("["), "Invalid animation library name: " + String(p_new_name) + ".");
#endif

	bool found = false;
	for (AnimationLibraryData &lib : animation_libraries) {
		ERR_FAIL_COND_MSG(lib.name == p_new_name, "Can't rename animation library to another existing name: " + String(p_new_name) + ".");
		if (lib.name == p_name) {
			found = true;
			lib.name = p_new_name;
			// rename connections
			lib.library->disconnect(SNAME("animation_added"), callable_mp(this, &AnimationMixer::_animation_added));
			lib.library->disconnect(SNAME("animation_removed"), callable_mp(this, &AnimationMixer::_animation_removed));
			lib.library->disconnect(SNAME("animation_renamed"), callable_mp(this, &AnimationMixer::_animation_renamed));

			lib.library->connect(SNAME("animation_added"), callable_mp(this, &AnimationMixer::_animation_added).bind(p_new_name));
			lib.library->connect(SNAME("animation_removed"), callable_mp(this, &AnimationMixer::_animation_removed).bind(p_new_name));
			lib.library->connect(SNAME("animation_renamed"), callable_mp(this, &AnimationMixer::_animation_renamed).bind(p_new_name));

			for (const KeyValue<StringName, Ref<Animation>> &K : lib.library->animations) {
				StringName old_name = p_name == StringName() ? K.key : StringName(String(p_name) + "/" + String(K.key));
				StringName new_name = p_new_name == StringName() ? K.key : StringName(String(p_new_name) + "/" + String(K.key));
				_rename_animation(old_name, new_name);
			}
		}
	}

	ERR_FAIL_COND(!found);

	animation_libraries.sort(); // Must keep alphabetical order.

	_animation_set_cache_update(); // Update cache.

	notify_property_list_changed();
}

void AnimationMixer::get_animation_list(List<StringName> *p_animations) const {
	List<String> anims;
	for (const KeyValue<StringName, AnimationData> &E : animation_set) {
		anims.push_back(E.key);
	}
	anims.sort();
	for (const String &E : anims) {
		p_animations->push_back(E);
	}
}

Ref<Animation> AnimationMixer::get_animation(const StringName &p_name) const {
	ERR_FAIL_COND_V_MSG(!animation_set.has(p_name), Ref<Animation>(), vformat("Animation not found: \"%s\".", p_name));

	cb_get_animation.call(this,p_name);


	const AnimationData &anim_data = animation_set[p_name];
	return anim_data.animation;
}

bool AnimationMixer::has_animation(const StringName &p_name) const {
	return animation_set.has(p_name);
}

StringName AnimationMixer::find_animation(const Ref<Animation> &p_animation) const {
	for (const KeyValue<StringName, AnimationData> &E : animation_set) {
		if (E.value.animation == p_animation) {
			return E.key;
		}
	}
	return StringName();
}

void AnimationMixer::reset_all_animation(const Ref<Animation>& anim)
{
	for (KeyValue<StringName, AnimationData> &E : animation_set) {
		E.value.animation = anim;		
	}
}


void AnimationMixer::clear_all_animation()
{
	_animation_set_cache_update();
	animation_set.clear();
}

void AnimationMixer::change_animation(const StringName &p_name,const Ref<Animation>& anim)
{
	if(!animation_set.has(p_name))
	{
		ERR_FAIL_MSG(vformat("Animation not found: \"%s\".", p_name));
	}
	AnimationData &anim_data = animation_set[p_name];
	anim_data.animation = anim;
}

/* -------------------------------------------- */
/* -- General settings for animation ---------- */
/* -------------------------------------------- */

void AnimationMixer::_set_process(bool p_process, bool p_force) {
	if (processing == p_process && !p_force) {
		return;
	}

	switch (callback_mode_process) {
		case ANIMATION_CALLBACK_MODE_PROCESS_PHYSICS:
#ifdef TOOLS_ENABLED
			set_physics_process_internal(p_process && active && !editing);
#else
			set_physics_process_internal(p_process && active);
#endif // TOOLS_ENABLED
			break;
		case ANIMATION_CALLBACK_MODE_PROCESS_IDLE:
#ifdef TOOLS_ENABLED
			set_process_internal(p_process && active && !editing);
#else
			set_process_internal(p_process && active);
#endif // TOOLS_ENABLED
			break;
		case ANIMATION_CALLBACK_MODE_PROCESS_MANUAL:
			break;
	}

	processing = p_process;
}

void AnimationMixer::set_active(bool p_active) {
	if (active == p_active) {
		return;
	}

	active = p_active;
	_set_active(active);
	_set_process(processing, true);

	if (!active && is_inside_tree()) {
		_clear_caches();
	}
}

bool AnimationMixer::is_active() const {
	return active;
}

void AnimationMixer::set_root_node(const NodePath &p_path) {
	root_node = p_path;
	_clear_caches();
}

NodePath AnimationMixer::get_root_node() const {
	return root_node;
}

void AnimationMixer::set_deterministic(bool p_deterministic) {
	deterministic = p_deterministic;
	_clear_caches();
}

bool AnimationMixer::is_deterministic() const {
	return deterministic;
}

void AnimationMixer::set_callback_mode_process(AnimationCallbackModeProcess p_mode) {
	if (callback_mode_process == p_mode) {
		return;
	}

	bool was_active = is_active();
	if (was_active) {
		set_active(false);
	}

	callback_mode_process = p_mode;

	if (was_active) {
		set_active(true);
	}
}

AnimationMixer::AnimationCallbackModeProcess AnimationMixer::get_callback_mode_process() const {
	return callback_mode_process;
}

void AnimationMixer::set_callback_mode_method(AnimationCallbackModeMethod p_mode) {
	callback_mode_method = p_mode;
	emit_signal(SNAME("mixer_updated"));
}

AnimationMixer::AnimationCallbackModeMethod AnimationMixer::get_callback_mode_method() const {
	return callback_mode_method;
}

void AnimationMixer::set_callback_mode_discrete(AnimationCallbackModeDiscrete p_mode) {
	callback_mode_discrete = p_mode;
	emit_signal(SNAME("mixer_updated"));
}

AnimationMixer::AnimationCallbackModeDiscrete AnimationMixer::get_callback_mode_discrete() const {
	return callback_mode_discrete;
}

void AnimationMixer::set_audio_max_polyphony(int p_audio_max_polyphony) {
	ERR_FAIL_COND(p_audio_max_polyphony < 0 || p_audio_max_polyphony > 128);
	audio_max_polyphony = p_audio_max_polyphony;
}

int AnimationMixer::get_audio_max_polyphony() const {
	return audio_max_polyphony;
}

#ifdef TOOLS_ENABLED
void AnimationMixer::set_editing(bool p_editing) {
	if (editing == p_editing) {
		return;
	}

	editing = p_editing;
	_set_process(processing, true);

	if (editing && is_inside_tree()) {
		_clear_caches();
	}

	notify_property_list_changed(); // To make active readonly.
}

bool AnimationMixer::is_editing() const {
	return editing;
}

void AnimationMixer::set_dummy(bool p_dummy) {
	dummy = p_dummy;
}

bool AnimationMixer::is_dummy() const {
	return dummy;
}
#endif // TOOLS_ENABLED

/* -------------------------------------------- */
/* -- Caches for blending --------------------- */
/* -------------------------------------------- */

void AnimationMixer::_clear_caches() {
	_init_root_motion_cache();
	_clear_audio_streams();
	_clear_playing_caches();
	for (KeyValue<Animation::TypeHash, TrackCache *> &K : track_cache) {
		memdelete(K.value);
	}
	track_cache.clear();
	cache_valid = false;
	capture_cache.clear();

	emit_signal(SNAME("caches_cleared"));
}

void AnimationMixer::_clear_audio_streams() {
	for (int i = 0; i < playing_audio_stream_players.size(); i++) {
		playing_audio_stream_players[i]->call(SNAME("stop"));
		playing_audio_stream_players[i]->call(SNAME("set_stream"), Ref<AudioStream>());
	}
	playing_audio_stream_players.clear();
}

void AnimationMixer::_clear_playing_caches() {
	for (const TrackCache *E : playing_caches) {
		Object *t_obj = ObjectDB::get_instance(E->object_id);
		if (t_obj) {
			t_obj->call(SNAME("stop"), true);
		}
	}
	playing_caches.clear();
}

void AnimationMixer::_init_root_motion_cache() {
	root_motion_cache.loc = Vector3(0, 0, 0);
	root_motion_cache.rot = Quaternion(0, 0, 0, 1);
	root_motion_cache.scale = Vector3(1, 1, 1);
	root_motion_position = Vector3(0, 0, 0);
	root_motion_rotation = Quaternion(0, 0, 0, 1);
	root_motion_scale = Vector3(0, 0, 0);
	root_motion_position_accumulator = Vector3(0, 0, 0);
	root_motion_rotation_accumulator = Quaternion(0, 0, 0, 1);
	root_motion_scale_accumulator = Vector3(1, 1, 1);
}

bool AnimationMixer::_update_caches() {
	setup_pass++;

	root_motion_cache.loc = Vector3(0, 0, 0);
	root_motion_cache.rot = Quaternion(0, 0, 0, 1);
	root_motion_cache.scale = Vector3(1, 1, 1);

	List<StringName> sname;
	get_animation_list(&sname);

	bool check_path = GLOBAL_GET("animation/warnings/check_invalid_track_paths");
	bool check_angle_interpolation = GLOBAL_GET("animation/warnings/check_angle_interpolation_type_conflicting");

	Node *parent = get_node_or_null(root_node);
	if (!parent) {
		cache_valid = false;
		return false;
	}

#ifdef TOOLS_ENABLED
	String mixer_name = "AnimationMixer";
	const Node *owner = get_owner();
	if (owner) {
		const String scene_path = owner->get_scene_file_path();
		if (!scene_path.is_empty()) {
			mixer_name += vformat(" (at: %s)", scene_path.get_file());
		}
	}
#else
	const String mixer_name = "AnimationMixer";
#endif

	Ref<Animation> reset_anim;
	bool has_reset_anim = has_animation(SceneStringNames::get_singleton()->RESET);
	if (has_reset_anim) {
		reset_anim = get_animation(SceneStringNames::get_singleton()->RESET);
	}
	for (const StringName &E : sname) {
		Ref<Animation> anim = get_animation(E);
		for (int i = 0; i < anim->get_track_count(); i++) {
			NodePath path = anim->track_get_path(i);
			Animation::TypeHash thash = anim->track_get_type_hash(i);
			Animation::TrackType track_src_type = anim->track_get_type(i);
			Animation::TrackType track_cache_type = Animation::get_cache_type(track_src_type);

			TrackCache *track = nullptr;
			if (track_cache.has(thash)) {
				track = track_cache.get(thash);
			}

			// If not valid, delete track.
			if (track && (track->type != track_cache_type || ObjectDB::get_instance(track->object_id) == nullptr)) {
				playing_caches.erase(track);
				memdelete(track);
				track_cache.erase(thash);
				track = nullptr;
			}

			if (!track) {
				Ref<Resource> resource;
				Vector<StringName> leftover_path;

				Node *child = parent->get_node_and_resource(path, resource, leftover_path);
				if (!child) {
					if (check_path) {
						WARN_PRINT_ED(mixer_name + ": '" + String(E) + "', couldn't resolve track:  '" + String(path) + "'. This warning can be disabled in Project Settings.");
					}
					continue;
				}

				switch (track_src_type) {
					case Animation::TYPE_BEZIER:
					case Animation::TYPE_VALUE: {
						// If a value track without a key is cached first, the initial value cannot be determined.
						// It is a corner case, but which may cause problems with blending.
						ERR_CONTINUE_MSG(anim->track_get_key_count(i) == 0, mixer_name + ": '" + String(E) + "', Value Track:  '" + String(path) + "' must have at least one key to cache for blending.");

						TrackCacheValue *track_value = memnew(TrackCacheValue);

						if (resource.is_valid()) {
							track_value->object_id = resource->get_instance_id();
						} else {
							track_value->object_id = child->get_instance_id();
						}

						track_value->is_using_angle = anim->track_get_interpolation_type(i) == Animation::INTERPOLATION_LINEAR_ANGLE || anim->track_get_interpolation_type(i) == Animation::INTERPOLATION_CUBIC_ANGLE;

						track_value->subpath = leftover_path;

						track = track_value;

						track_value->init_value = anim->track_get_key_value(i, 0);
						track_value->init_value.zero();

						// Can't interpolate them, need to convert.
						track_value->is_variant_interpolatable = Animation::is_variant_interpolatable(track_value->init_value);

						// If there is a Reset Animation, it takes precedence by overwriting.
						if (has_reset_anim) {
							int rt = reset_anim->find_track(path, track_src_type);
							if (rt >= 0 && reset_anim->track_get_key_count(rt) > 0) {
								track_value->init_value = track_src_type == Animation::TYPE_VALUE ? reset_anim->track_get_key_value(rt, 0) : (reset_anim->track_get_key_value(rt, 0).operator Array())[0];
							}
						}

					} break;
					case Animation::TYPE_POSITION_3D:
					case Animation::TYPE_ROTATION_3D:
					case Animation::TYPE_SCALE_3D: {
#ifndef _3D_DISABLED
						Node3D *node_3d = Object::cast_to<Node3D>(child);

						if (!node_3d) {
							ERR_PRINT(mixer_name + ": '" + String(E) + "', transform track does not point to Node3D:  '" + String(path) + "'.");
							continue;
						}

						TrackCacheTransform *track_xform = memnew(TrackCacheTransform);
						track_xform->type = Animation::TYPE_POSITION_3D;

						track_xform->bone_idx = -1;

						bool has_rest = false;
						Skeleton3D *sk = Object::cast_to<Skeleton3D>(node_3d);
						if (sk && path.get_subname_count() == 1) {
							track_xform->skeleton_id = sk->get_instance_id();
							int bone_idx = sk->find_bone(path.get_subname(0));
							if (bone_idx != -1) {
								has_rest = true;
								track_xform->bone_idx = bone_idx;
								Transform3D rest = sk->get_bone_rest(bone_idx);
								track_xform->init_loc = rest.origin;
								track_xform->init_rot = rest.basis.get_rotation_quaternion();
								track_xform->init_scale = rest.basis.get_scale();
							}
						}

						track_xform->object_id = node_3d->get_instance_id();

						track = track_xform;

						switch (track_src_type) {
							case Animation::TYPE_POSITION_3D: {
								track_xform->loc_used = true;
							} break;
							case Animation::TYPE_ROTATION_3D: {
								track_xform->rot_used = true;
							} break;
							case Animation::TYPE_SCALE_3D: {
								track_xform->scale_used = true;
							} break;
							default: {
							}
						}

						// For non Skeleton3D bone animation.
						if (has_reset_anim && !has_rest) {
							int rt = reset_anim->find_track(path, track_src_type);
							if (rt >= 0 && reset_anim->track_get_key_count(rt) > 0) {
								switch (track_src_type) {
									case Animation::TYPE_POSITION_3D: {
										track_xform->init_loc = reset_anim->track_get_key_value(rt, 0);
									} break;
									case Animation::TYPE_ROTATION_3D: {
										track_xform->init_rot = reset_anim->track_get_key_value(rt, 0);
									} break;
									case Animation::TYPE_SCALE_3D: {
										track_xform->init_scale = reset_anim->track_get_key_value(rt, 0);
									} break;
									default: {
									}
								}
							}
						}
#endif // _3D_DISABLED
					} break;
					case Animation::TYPE_BLEND_SHAPE: {
#ifndef _3D_DISABLED
						if (path.get_subname_count() != 1) {
							ERR_PRINT(mixer_name + ": '" + String(E) + "', blend shape track does not contain a blend shape subname:  '" + String(path) + "'.");
							continue;
						}
						MeshInstance3D *mesh_3d = Object::cast_to<MeshInstance3D>(child);

						if (!mesh_3d) {
							ERR_PRINT(mixer_name + ": '" + String(E) + "', blend shape track does not point to MeshInstance3D:  '" + String(path) + "'.");
							continue;
						}

						StringName blend_shape_name = path.get_subname(0);
						int blend_shape_idx = mesh_3d->find_blend_shape_by_name(blend_shape_name);
						if (blend_shape_idx == -1) {
							ERR_PRINT(mixer_name + ": '" + String(E) + "', blend shape track points to a non-existing name:  '" + String(blend_shape_name) + "'.");
							continue;
						}

						TrackCacheBlendShape *track_bshape = memnew(TrackCacheBlendShape);

						track_bshape->shape_index = blend_shape_idx;
						track_bshape->object_id = mesh_3d->get_instance_id();
						track = track_bshape;

						if (has_reset_anim) {
							int rt = reset_anim->find_track(path, track_src_type);
							if (rt >= 0 && reset_anim->track_get_key_count(rt) > 0) {
								track_bshape->init_value = reset_anim->track_get_key_value(rt, 0);
							}
						}
#endif
					} break;
					case Animation::TYPE_METHOD: {
						TrackCacheMethod *track_method = memnew(TrackCacheMethod);

						if (resource.is_valid()) {
							track_method->object_id = resource->get_instance_id();
						} else {
							track_method->object_id = child->get_instance_id();
						}

						track = track_method;

					} break;
					case Animation::TYPE_AUDIO: {
						TrackCacheAudio *track_audio = memnew(TrackCacheAudio);

						track_audio->object_id = child->get_instance_id();
						track_audio->audio_stream.instantiate();
						track_audio->audio_stream->set_polyphony(audio_max_polyphony);

						track = track_audio;

					} break;
					case Animation::TYPE_ANIMATION: {
						TrackCacheAnimation *track_animation = memnew(TrackCacheAnimation);

						track_animation->object_id = child->get_instance_id();

						track = track_animation;

					} break;
					default: {
						ERR_PRINT("Animation corrupted (invalid track type).");
						continue;
					}
				}
				track->path = path;
				track_cache[thash] = track;
			} else if (track_cache_type == Animation::TYPE_POSITION_3D) {
				TrackCacheTransform *track_xform = static_cast<TrackCacheTransform *>(track);
				if (track->setup_pass != setup_pass) {
					track_xform->loc_used = false;
					track_xform->rot_used = false;
					track_xform->scale_used = false;
				}
				switch (track_src_type) {
					case Animation::TYPE_POSITION_3D: {
						track_xform->loc_used = true;
					} break;
					case Animation::TYPE_ROTATION_3D: {
						track_xform->rot_used = true;
					} break;
					case Animation::TYPE_SCALE_3D: {
						track_xform->scale_used = true;
					} break;
					default: {
					}
				}
			} else if (track_cache_type == Animation::TYPE_VALUE) {
				TrackCacheValue *track_value = static_cast<TrackCacheValue *>(track);
				// If it has at least one angle interpolation, it also uses angle interpolation for blending.
				bool was_using_angle = track_value->is_using_angle;
				if (track_src_type == Animation::TYPE_VALUE) {
					if (track_value->init_value.is_string() && anim->value_track_get_update_mode(i) != Animation::UPDATE_DISCRETE) {
						WARN_PRINT_ONCE_ED(mixer_name + ": '" + String(E) + "', Value Track: '" + String(path) + "' blends String types. This is an experimental algorithm.");
					}
					track_value->is_using_angle |= anim->track_get_interpolation_type(i) == Animation::INTERPOLATION_LINEAR_ANGLE || anim->track_get_interpolation_type(i) == Animation::INTERPOLATION_CUBIC_ANGLE;
				}
				if (check_angle_interpolation && (was_using_angle != track_value->is_using_angle)) {
					WARN_PRINT_ED(mixer_name + ": '" + String(E) + "', Value Track: '" + String(path) + "' has different interpolation types for rotation between some animations which may be blended together. Blending prioritizes angle interpolation, so the blending result uses the shortest path referenced to the initial (RESET animation) value.");
				}
			}

			track->setup_pass = setup_pass;
		}
	}

	List<Animation::TypeHash> to_delete;

	for (const KeyValue<Animation::TypeHash, TrackCache *> &K : track_cache) {
		if (K.value->setup_pass != setup_pass) {
			to_delete.push_back(K.key);
		}
	}

	while (to_delete.front()) {
		Animation::TypeHash thash = to_delete.front()->get();
		memdelete(track_cache[thash]);
		track_cache.erase(thash);
		to_delete.pop_front();
	}

	track_map.clear();

	int idx = 0;
	for (const KeyValue<Animation::TypeHash, TrackCache *> &K : track_cache) {
		track_map[K.value->path] = idx;
		idx++;
	}

	track_count = idx;

	cache_valid = true;

	return true;
}

/* -------------------------------------------- */
/* -- Blending processor ---------------------- */
/* -------------------------------------------- */

void AnimationMixer::_process_animation(double p_delta, bool p_update_only) {
	
	_blend_init();


	cb_begin_animation.call(this, p_delta, p_update_only);

	if (_blend_pre_process(p_delta, track_count, track_map)) {
		_blend_capture(p_delta);
		_blend_calc_total_weight();
		_blend_process(p_delta, p_update_only);
		_blend_apply();
		_blend_post_process();
<<<<<<< HEAD

		cb_end_animation.call(this, p_delta, p_update_only);
=======
		emit_signal(SNAME("mixer_applied"));
>>>>>>> 7e084770
	};



	clear_animation_instances();
}

Variant AnimationMixer::post_process_key_value(const Ref<Animation> &p_anim, int p_track, Variant p_value, ObjectID p_object_id, int p_object_sub_idx) {
	Variant res;
	if (GDVIRTUAL_CALL(_post_process_key_value, p_anim, p_track, p_value, p_object_id, p_object_sub_idx, res)) {
		return res;
	}
	return _post_process_key_value(p_anim, p_track, p_value, p_object_id, p_object_sub_idx);
}

Variant AnimationMixer::_post_process_key_value(const Ref<Animation> &p_anim, int p_track, Variant p_value, ObjectID p_object_id, int p_object_sub_idx) {
#ifndef _3D_DISABLED
	switch (p_anim->track_get_type(p_track)) {
		case Animation::TYPE_POSITION_3D: {
			if (p_object_sub_idx >= 0) {
				Skeleton3D *skel = Object::cast_to<Skeleton3D>(ObjectDB::get_instance(p_object_id));
				if (skel) {
					return Vector3(p_value) * skel->get_motion_scale();
				}
			}
			return p_value;
		} break;
		default: {
		} break;
	}
#endif // _3D_DISABLED
	return p_value;
}

void AnimationMixer::_blend_init() {
	// Check all tracks, see if they need modification.
	root_motion_position = Vector3(0, 0, 0);
	root_motion_rotation = Quaternion(0, 0, 0, 1);
	root_motion_scale = Vector3(0, 0, 0);
	root_motion_position_accumulator = Vector3(0, 0, 0);
	root_motion_rotation_accumulator = Quaternion(0, 0, 0, 1);
	root_motion_scale_accumulator = Vector3(1, 1, 1);

	if (!cache_valid) {
		if (!_update_caches()) {
			return;
		}
	}

	// Init all value/transform/blend/bezier tracks that track_cache has.
	for (const KeyValue<Animation::TypeHash, TrackCache *> &K : track_cache) {
		TrackCache *track = K.value;

		track->total_weight = 0.0;

		switch (track->type) {
			case Animation::TYPE_POSITION_3D: {
				TrackCacheTransform *t = static_cast<TrackCacheTransform *>(track);
				if (track->root_motion) {
					root_motion_cache.loc = Vector3(0, 0, 0);
					root_motion_cache.rot = Quaternion(0, 0, 0, 1);
					root_motion_cache.scale = Vector3(1, 1, 1);
				}
				t->loc = t->init_loc;
				t->rot = t->init_rot;
				t->scale = t->init_scale;
			} break;
			case Animation::TYPE_BLEND_SHAPE: {
				TrackCacheBlendShape *t = static_cast<TrackCacheBlendShape *>(track);
				t->value = t->init_value;
			} break;
			case Animation::TYPE_VALUE: {
				TrackCacheValue *t = static_cast<TrackCacheValue *>(track);
				t->value = Animation::cast_to_blendwise(t->init_value);
				t->element_size = t->init_value.is_string() ? (real_t)(t->init_value.operator String()).length() : 0;
				t->use_discrete = false;
			} break;
			case Animation::TYPE_AUDIO: {
				TrackCacheAudio *t = static_cast<TrackCacheAudio *>(track);
				for (KeyValue<ObjectID, PlayingAudioTrackInfo> &L : t->playing_streams) {
					PlayingAudioTrackInfo &track_info = L.value;
					track_info.volume = 0.0;
				}
			} break;
			default: {
			} break;
		}
	}
}

bool AnimationMixer::_blend_pre_process(double p_delta, int p_track_count, const HashMap<NodePath, int> &p_track_map) {
	return true;
}

void AnimationMixer::_blend_post_process() {
	//
}

void AnimationMixer::_blend_capture(double p_delta) {
	blend_capture(p_delta);
}

void AnimationMixer::blend_capture(double p_delta) {
	if (capture_cache.animation.is_null()) {
		return;
	}

	capture_cache.remain -= p_delta * capture_cache.step;
	if (capture_cache.remain <= 0.0) {
		capture_cache.clear();
		return;
	}

	real_t weight = Tween::run_equation(capture_cache.trans_type, capture_cache.ease_type, capture_cache.remain, 0.0, 1.0, 1.0);

	// Blend with other animations.
	real_t inv = 1.0 - weight;
	for (AnimationInstance &ai : animation_instances) {
		ai.playback_info.weight *= inv;
	}

	// Build capture animation instance.
	AnimationData ad;
	ad.animation = capture_cache.animation;

	PlaybackInfo pi;
	pi.weight = weight;

	AnimationInstance ai;
	ai.animation_data = ad;
	ai.playback_info = pi;

	animation_instances.push_back(ai);
}

void AnimationMixer::_blend_calc_total_weight() {
	for (const AnimationInstance &ai : animation_instances) {
		Ref<Animation> a = ai.animation_data.animation;
		real_t weight = ai.playback_info.weight;
		Vector<real_t> track_weights = ai.playback_info.track_weights;
		Vector<int> processed_indices;
		for (int i = 0; i < a->get_track_count(); i++) {
			if (!a->track_is_enabled(i)) {
				continue;
			}
			Animation::TypeHash thash = a->track_get_type_hash(i);
			if (!track_cache.has(thash)) {
				continue; // No path, but avoid error spamming.
			}
			TrackCache *track = track_cache[thash];
			int blend_idx = track_map[track->path];
			if (processed_indices.has(blend_idx)) {
				continue; // There is the case different track type with same path... Is there more faster iterating way than has()?
			}
			ERR_CONTINUE(blend_idx < 0 || blend_idx >= track_count);
			real_t blend = blend_idx < track_weights.size() ? track_weights[blend_idx] * weight : weight;
			track->total_weight += blend;
			processed_indices.push_back(blend_idx);
		}
	}
}

void AnimationMixer::_blend_process(double p_delta, bool p_update_only) {
	// Apply value/transform/blend/bezier blends to track caches and execute method/audio/animation tracks.
#ifdef TOOLS_ENABLED
	bool can_call = is_inside_tree() && !Engine::get_singleton()->is_editor_hint();
#endif // TOOLS_ENABLED
	for (const AnimationInstance &ai : animation_instances) {
		Ref<Animation> a = ai.animation_data.animation;
		double time = ai.playback_info.time;
		double delta = ai.playback_info.delta;
		bool seeked = ai.playback_info.seeked;
		Animation::LoopedFlag looped_flag = ai.playback_info.looped_flag;
		bool is_external_seeking = ai.playback_info.is_external_seeking;
		real_t weight = ai.playback_info.weight;
		Vector<real_t> track_weights = ai.playback_info.track_weights;
		bool backward = signbit(delta); // This flag is used by the root motion calculates or detecting the end of audio stream.
#ifndef _3D_DISABLED
		bool calc_root = !seeked || is_external_seeking;
#endif // _3D_DISABLED

		for (int i = 0; i < a->get_track_count(); i++) {
			if (!a->track_is_enabled(i)) {
				continue;
			}
			Animation::TypeHash thash = a->track_get_type_hash(i);
			if (!track_cache.has(thash)) {
				continue; // No path, but avoid error spamming.
			}
			TrackCache *track = track_cache[thash];
			ERR_CONTINUE(!track_map.has(track->path));
			int blend_idx = track_map[track->path];
			ERR_CONTINUE(blend_idx < 0 || blend_idx >= track_count);
			real_t blend = blend_idx < track_weights.size() ? track_weights[blend_idx] * weight : weight;
			if (!deterministic) {
				// If non-deterministic, do normalization.
				// It would be better to make this if statement outside the for loop, but come here since too much code...
				if (Math::is_zero_approx(track->total_weight)) {
					continue;
				}
				blend = blend / track->total_weight;
			}
			Animation::TrackType ttype = a->track_get_type(i);
			track->root_motion = root_motion_track == a->track_get_path(i);
			switch (ttype) {
				case Animation::TYPE_POSITION_3D: {
#ifndef _3D_DISABLED
					if (Math::is_zero_approx(blend)) {
						continue; // Nothing to blend.
					}
					TrackCacheTransform *t = static_cast<TrackCacheTransform *>(track);
					if (track->root_motion && calc_root) {
						double prev_time = time - delta;
						if (!backward) {
							if (prev_time < 0) {
								switch (a->get_loop_mode()) {
									case Animation::LOOP_NONE: {
										prev_time = 0;
									} break;
									case Animation::LOOP_LINEAR: {
										prev_time = Math::fposmod(prev_time, (double)a->get_length());
									} break;
									case Animation::LOOP_PINGPONG: {
										prev_time = Math::pingpong(prev_time, (double)a->get_length());
									} break;
									default:
										break;
								}
							}
						} else {
							if (prev_time > a->get_length()) {
								switch (a->get_loop_mode()) {
									case Animation::LOOP_NONE: {
										prev_time = (double)a->get_length();
									} break;
									case Animation::LOOP_LINEAR: {
										prev_time = Math::fposmod(prev_time, (double)a->get_length());
									} break;
									case Animation::LOOP_PINGPONG: {
										prev_time = Math::pingpong(prev_time, (double)a->get_length());
									} break;
									default:
										break;
								}
							}
						}
						Vector3 loc[2];
						if (!backward) {
							if (prev_time > time) {
								Error err = a->try_position_track_interpolate(i, prev_time, &loc[0]);
								if (err != OK) {
									continue;
								}
								loc[0] = post_process_key_value(a, i, loc[0], t->object_id, t->bone_idx);
								a->try_position_track_interpolate(i, (double)a->get_length(), &loc[1]);
								loc[1] = post_process_key_value(a, i, loc[1], t->object_id, t->bone_idx);
								root_motion_cache.loc += (loc[1] - loc[0]) * blend;
								prev_time = 0;
							}
						} else {
							if (prev_time < time) {
								Error err = a->try_position_track_interpolate(i, prev_time, &loc[0]);
								if (err != OK) {
									continue;
								}
								loc[0] = post_process_key_value(a, i, loc[0], t->object_id, t->bone_idx);
								a->try_position_track_interpolate(i, 0, &loc[1]);
								loc[1] = post_process_key_value(a, i, loc[1], t->object_id, t->bone_idx);
								root_motion_cache.loc += (loc[1] - loc[0]) * blend;
								prev_time = (double)a->get_length();
							}
						}
						Error err = a->try_position_track_interpolate(i, prev_time, &loc[0]);
						if (err != OK) {
							continue;
						}
						loc[0] = post_process_key_value(a, i, loc[0], t->object_id, t->bone_idx);
						a->try_position_track_interpolate(i, time, &loc[1]);
						loc[1] = post_process_key_value(a, i, loc[1], t->object_id, t->bone_idx);
						root_motion_cache.loc += (loc[1] - loc[0]) * blend;
						prev_time = !backward ? 0 : (double)a->get_length();
					}
					{
						Vector3 loc;
						Error err = a->try_position_track_interpolate(i, time, &loc);
						if (err != OK) {
							continue;
						}
						loc = post_process_key_value(a, i, loc, t->object_id, t->bone_idx);
						t->loc += (loc - t->init_loc) * blend;
					}
#endif // _3D_DISABLED
				} break;
				case Animation::TYPE_ROTATION_3D: {
#ifndef _3D_DISABLED
					if (Math::is_zero_approx(blend)) {
						continue; // Nothing to blend.
					}
					TrackCacheTransform *t = static_cast<TrackCacheTransform *>(track);
					if (track->root_motion && calc_root) {
						double prev_time = time - delta;
						if (!backward) {
							if (prev_time < 0) {
								switch (a->get_loop_mode()) {
									case Animation::LOOP_NONE: {
										prev_time = 0;
									} break;
									case Animation::LOOP_LINEAR: {
										prev_time = Math::fposmod(prev_time, (double)a->get_length());
									} break;
									case Animation::LOOP_PINGPONG: {
										prev_time = Math::pingpong(prev_time, (double)a->get_length());
									} break;
									default:
										break;
								}
							}
						} else {
							if (prev_time > a->get_length()) {
								switch (a->get_loop_mode()) {
									case Animation::LOOP_NONE: {
										prev_time = (double)a->get_length();
									} break;
									case Animation::LOOP_LINEAR: {
										prev_time = Math::fposmod(prev_time, (double)a->get_length());
									} break;
									case Animation::LOOP_PINGPONG: {
										prev_time = Math::pingpong(prev_time, (double)a->get_length());
									} break;
									default:
										break;
								}
							}
						}
						Quaternion rot[2];
						if (!backward) {
							if (prev_time > time) {
								Error err = a->try_rotation_track_interpolate(i, prev_time, &rot[0]);
								if (err != OK) {
									continue;
								}
								rot[0] = post_process_key_value(a, i, rot[0], t->object_id, t->bone_idx);
								a->try_rotation_track_interpolate(i, (double)a->get_length(), &rot[1]);
								rot[1] = post_process_key_value(a, i, rot[1], t->object_id, t->bone_idx);
								root_motion_cache.rot = (root_motion_cache.rot * Quaternion().slerp(rot[0].inverse() * rot[1], blend)).normalized();
								prev_time = 0;
							}
						} else {
							if (prev_time < time) {
								Error err = a->try_rotation_track_interpolate(i, prev_time, &rot[0]);
								if (err != OK) {
									continue;
								}
								rot[0] = post_process_key_value(a, i, rot[0], t->object_id, t->bone_idx);
								a->try_rotation_track_interpolate(i, 0, &rot[1]);
								root_motion_cache.rot = (root_motion_cache.rot * Quaternion().slerp(rot[0].inverse() * rot[1], blend)).normalized();
								prev_time = (double)a->get_length();
							}
						}
						Error err = a->try_rotation_track_interpolate(i, prev_time, &rot[0]);
						if (err != OK) {
							continue;
						}
						rot[0] = post_process_key_value(a, i, rot[0], t->object_id, t->bone_idx);
						a->try_rotation_track_interpolate(i, time, &rot[1]);
						rot[1] = post_process_key_value(a, i, rot[1], t->object_id, t->bone_idx);
						root_motion_cache.rot = (root_motion_cache.rot * Quaternion().slerp(rot[0].inverse() * rot[1], blend)).normalized();
						prev_time = !backward ? 0 : (double)a->get_length();
					}
					{
						Quaternion rot;
						Error err = a->try_rotation_track_interpolate(i, time, &rot);
						if (err != OK) {
							continue;
						}
						rot = post_process_key_value(a, i, rot, t->object_id, t->bone_idx);
						t->rot = (t->rot * Quaternion().slerp(t->init_rot.inverse() * rot, blend)).normalized();
					}
#endif // _3D_DISABLED
				} break;
				case Animation::TYPE_SCALE_3D: {
#ifndef _3D_DISABLED
					if (Math::is_zero_approx(blend)) {
						continue; // Nothing to blend.
					}
					TrackCacheTransform *t = static_cast<TrackCacheTransform *>(track);
					if (track->root_motion && calc_root) {
						double prev_time = time - delta;
						if (!backward) {
							if (prev_time < 0) {
								switch (a->get_loop_mode()) {
									case Animation::LOOP_NONE: {
										prev_time = 0;
									} break;
									case Animation::LOOP_LINEAR: {
										prev_time = Math::fposmod(prev_time, (double)a->get_length());
									} break;
									case Animation::LOOP_PINGPONG: {
										prev_time = Math::pingpong(prev_time, (double)a->get_length());
									} break;
									default:
										break;
								}
							}
						} else {
							if (prev_time > a->get_length()) {
								switch (a->get_loop_mode()) {
									case Animation::LOOP_NONE: {
										prev_time = (double)a->get_length();
									} break;
									case Animation::LOOP_LINEAR: {
										prev_time = Math::fposmod(prev_time, (double)a->get_length());
									} break;
									case Animation::LOOP_PINGPONG: {
										prev_time = Math::pingpong(prev_time, (double)a->get_length());
									} break;
									default:
										break;
								}
							}
						}
						Vector3 scale[2];
						if (!backward) {
							if (prev_time > time) {
								Error err = a->try_scale_track_interpolate(i, prev_time, &scale[0]);
								if (err != OK) {
									continue;
								}
								scale[0] = post_process_key_value(a, i, scale[0], t->object_id, t->bone_idx);
								a->try_scale_track_interpolate(i, (double)a->get_length(), &scale[1]);
								root_motion_cache.scale += (scale[1] - scale[0]) * blend;
								scale[1] = post_process_key_value(a, i, scale[1], t->object_id, t->bone_idx);
								prev_time = 0;
							}
						} else {
							if (prev_time < time) {
								Error err = a->try_scale_track_interpolate(i, prev_time, &scale[0]);
								if (err != OK) {
									continue;
								}
								scale[0] = post_process_key_value(a, i, scale[0], t->object_id, t->bone_idx);
								a->try_scale_track_interpolate(i, 0, &scale[1]);
								scale[1] = post_process_key_value(a, i, scale[1], t->object_id, t->bone_idx);
								root_motion_cache.scale += (scale[1] - scale[0]) * blend;
								prev_time = (double)a->get_length();
							}
						}
						Error err = a->try_scale_track_interpolate(i, prev_time, &scale[0]);
						if (err != OK) {
							continue;
						}
						scale[0] = post_process_key_value(a, i, scale[0], t->object_id, t->bone_idx);
						a->try_scale_track_interpolate(i, time, &scale[1]);
						scale[1] = post_process_key_value(a, i, scale[1], t->object_id, t->bone_idx);
						root_motion_cache.scale += (scale[1] - scale[0]) * blend;
						prev_time = !backward ? 0 : (double)a->get_length();
					}
					{
						Vector3 scale;
						Error err = a->try_scale_track_interpolate(i, time, &scale);
						if (err != OK) {
							continue;
						}
						scale = post_process_key_value(a, i, scale, t->object_id, t->bone_idx);
						t->scale += (scale - t->init_scale) * blend;
					}
#endif // _3D_DISABLED
				} break;
				case Animation::TYPE_BLEND_SHAPE: {
#ifndef _3D_DISABLED
					if (Math::is_zero_approx(blend)) {
						continue; // Nothing to blend.
					}
					TrackCacheBlendShape *t = static_cast<TrackCacheBlendShape *>(track);
					float value;
					Error err = a->try_blend_shape_track_interpolate(i, time, &value);
					//ERR_CONTINUE(err!=OK); //used for testing, should be removed
					if (err != OK) {
						continue;
					}
					value = post_process_key_value(a, i, value, t->object_id, t->shape_index);
					t->value += (value - t->init_value) * blend;
#endif // _3D_DISABLED
				} break;
				case Animation::TYPE_BEZIER:
				case Animation::TYPE_VALUE: {
					if (Math::is_zero_approx(blend)) {
						continue; // Nothing to blend.
					}
					TrackCacheValue *t = static_cast<TrackCacheValue *>(track);
					bool is_value = ttype == Animation::TYPE_VALUE;
					bool is_discrete = is_value && a->value_track_get_update_mode(i) == Animation::UPDATE_DISCRETE;
					bool force_continuous = callback_mode_discrete == ANIMATION_CALLBACK_MODE_DISCRETE_FORCE_CONTINUOUS;
					if (t->is_variant_interpolatable && (!is_discrete || force_continuous)) {
						Variant value = is_value ? a->value_track_interpolate(i, time, is_discrete && force_continuous ? backward : false) : Variant(a->bezier_track_interpolate(i, time));
						value = post_process_key_value(a, i, value, t->object_id);
						if (value == Variant()) {
							continue;
						}
						// Special case for angle interpolation.
						if (t->is_using_angle) {
							// For blending consistency, it prevents rotation of more than 180 degrees from init_value.
							// This is the same as for Quaternion blends.
							float rot_a = t->value;
							float rot_b = value;
							float rot_init = t->init_value;
							rot_a = Math::fposmod(rot_a, (float)Math_TAU);
							rot_b = Math::fposmod(rot_b, (float)Math_TAU);
							rot_init = Math::fposmod(rot_init, (float)Math_TAU);
							if (rot_init < Math_PI) {
								rot_a = rot_a > rot_init + Math_PI ? rot_a - Math_TAU : rot_a;
								rot_b = rot_b > rot_init + Math_PI ? rot_b - Math_TAU : rot_b;
							} else {
								rot_a = rot_a < rot_init - Math_PI ? rot_a + Math_TAU : rot_a;
								rot_b = rot_b < rot_init - Math_PI ? rot_b + Math_TAU : rot_b;
							}
							t->value = Math::fposmod(rot_a + (rot_b - rot_init) * (float)blend, (float)Math_TAU);
						} else {
							value = Animation::cast_to_blendwise(value);
							if (t->init_value.is_array()) {
								t->element_size = MAX(t->element_size.operator int(), (value.operator Array()).size());
							} else if (t->init_value.is_string()) {
								real_t length = Animation::subtract_variant((real_t)(value.operator Array()).size(), (real_t)(t->init_value.operator String()).length());
								t->element_size = Animation::blend_variant(t->element_size, length, blend);
							}
							value = Animation::subtract_variant(value, Animation::cast_to_blendwise(t->init_value));
							t->value = Animation::blend_variant(t->value, value, blend);
						}
					} else {
						t->use_discrete = true;
						if (seeked) {
							int idx = a->track_find_key(i, time, is_external_seeking ? Animation::FIND_MODE_NEAREST : Animation::FIND_MODE_EXACT, true);
							if (idx < 0) {
								continue;
							}
							Variant value = a->track_get_key_value(i, idx);
							value = post_process_key_value(a, i, value, t->object_id);
							Object *t_obj = ObjectDB::get_instance(t->object_id);
							if (t_obj) {
								t_obj->set_indexed(t->subpath, value);
							}
						} else {
							List<int> indices;
							a->track_get_key_indices_in_range(i, time, delta, &indices, looped_flag);
							for (int &F : indices) {
								Variant value = a->track_get_key_value(i, F);
								value = post_process_key_value(a, i, value, t->object_id);
								Object *t_obj = ObjectDB::get_instance(t->object_id);
								if (t_obj) {
									t_obj->set_indexed(t->subpath, value);
								}
							}
						}
					}
				} break;
				case Animation::TYPE_METHOD: {
#ifdef TOOLS_ENABLED
					if (!can_call) {
						continue;
					}
#endif // TOOLS_ENABLED
					if (p_update_only || Math::is_zero_approx(blend)) {
						continue;
					}
					TrackCacheMethod *t = static_cast<TrackCacheMethod *>(track);
					if (seeked) {
						int idx = a->track_find_key(i, time, is_external_seeking ? Animation::FIND_MODE_NEAREST : Animation::FIND_MODE_EXACT, true);
						if (idx < 0) {
							continue;
						}
						StringName method = a->method_track_get_name(i, idx);
						Vector<Variant> params = a->method_track_get_params(i, idx);
						_call_object(t->object_id, method, params, callback_mode_method == ANIMATION_CALLBACK_MODE_METHOD_DEFERRED);
					} else {
						List<int> indices;
						a->track_get_key_indices_in_range(i, time, delta, &indices, looped_flag);
						for (int &F : indices) {
							StringName method = a->method_track_get_name(i, F);
							Vector<Variant> params = a->method_track_get_params(i, F);
							_call_object(t->object_id, method, params, callback_mode_method == ANIMATION_CALLBACK_MODE_METHOD_DEFERRED);
						}
					}
				} break;
				case Animation::TYPE_AUDIO: {
					// The end of audio should be observed even if the blend value is 0, build up the information and store to the cache for that.
					TrackCacheAudio *t = static_cast<TrackCacheAudio *>(track);
					Object *t_obj = ObjectDB::get_instance(t->object_id);
					Node *asp = t_obj ? Object::cast_to<Node>(t_obj) : nullptr;
					if (!t_obj || !asp) {
						t->playing_streams.clear();
						continue;
					}
					ObjectID oid = a->get_instance_id();
					if (!t->playing_streams.has(oid)) {
						t->playing_streams[oid] = PlayingAudioTrackInfo();
					}

					PlayingAudioTrackInfo &track_info = t->playing_streams[oid];
					track_info.length = a->get_length();
					track_info.time = time;
					track_info.volume += blend;
					track_info.loop = a->get_loop_mode() != Animation::LOOP_NONE;
					track_info.backward = backward;
					track_info.use_blend = a->audio_track_is_use_blend(i);
					HashMap<int, PlayingAudioStreamInfo> &map = track_info.stream_info;

					// Main process to fire key is started from here.
					if (p_update_only) {
						continue;
					}
					// Find stream.
					int idx = -1;
					if (seeked) {
						// Audio key may be playbacked from the middle, should use FIND_MODE_NEAREST.
						// Then, check the current playing stream to prevent to playback doubly.
						idx = a->track_find_key(i, time, Animation::FIND_MODE_NEAREST, true);
						// Discard previous stream when seeking.
						if (map.has(idx)) {
							t->audio_stream_playback->stop_stream(map[idx].index);
							map.erase(idx);
						}
					} else {
						List<int> to_play;
						a->track_get_key_indices_in_range(i, time, delta, &to_play, looped_flag);
						if (to_play.size()) {
							idx = to_play.back()->get();
						}
					}
					if (idx < 0) {
						continue;
					}
					// Play stream.
					Ref<AudioStream> stream = a->audio_track_get_key_stream(i, idx);
					if (stream.is_valid()) {
						double start_ofs = a->audio_track_get_key_start_offset(i, idx);
						double end_ofs = a->audio_track_get_key_end_offset(i, idx);
						double len = stream->get_length();
						if (seeked) {
							start_ofs += time - a->track_get_key_time(i, idx);
						}
						if (t_obj->call(SNAME("get_stream")) != t->audio_stream) {
							t_obj->call(SNAME("set_stream"), t->audio_stream);
							t->audio_stream_playback.unref();
							if (!playing_audio_stream_players.has(asp)) {
								playing_audio_stream_players.push_back(asp);
							}
						}
						if (!t_obj->call(SNAME("is_playing"))) {
							t_obj->call(SNAME("play"));
						}
						if (!t_obj->call(SNAME("has_stream_playback"))) {
							t->audio_stream_playback.unref();
							continue;
						}
						if (t->audio_stream_playback.is_null()) {
							t->audio_stream_playback = t_obj->call(SNAME("get_stream_playback"));
						}
						PlayingAudioStreamInfo pasi;
						pasi.index = t->audio_stream_playback->play_stream(stream, start_ofs);
						pasi.start = time;
						if (len && end_ofs > 0) { // Force an end at a time.
							pasi.len = len - start_ofs - end_ofs;
						} else {
							pasi.len = 0;
						}
						map[idx] = pasi;
					}
				} break;
				case Animation::TYPE_ANIMATION: {
					if (Math::is_zero_approx(blend)) {
						continue;
					}
					TrackCacheAnimation *t = static_cast<TrackCacheAnimation *>(track);
					Object *t_obj = ObjectDB::get_instance(t->object_id);
					if (!t_obj) {
						continue;
					}
					AnimationPlayer *player2 = Object::cast_to<AnimationPlayer>(t_obj);
					if (!player2) {
						continue;
					}
					if (seeked) {
						// Seek.
						int idx = a->track_find_key(i, time, is_external_seeking ? Animation::FIND_MODE_NEAREST : Animation::FIND_MODE_EXACT, true);
						if (idx < 0) {
							continue;
						}
						double pos = a->track_get_key_time(i, idx);
						StringName anim_name = a->animation_track_get_key_animation(i, idx);
						if (String(anim_name) == "[stop]" || !player2->has_animation(anim_name)) {
							continue;
						}
						Ref<Animation> anim = player2->get_animation(anim_name);
						double at_anim_pos = 0.0;
						switch (anim->get_loop_mode()) {
							case Animation::LOOP_NONE: {
								at_anim_pos = MIN((double)anim->get_length(), time - pos); // Seek to end.
							} break;
							case Animation::LOOP_LINEAR: {
								at_anim_pos = Math::fposmod(time - pos, (double)anim->get_length()); // Seek to loop.
							} break;
							case Animation::LOOP_PINGPONG: {
								at_anim_pos = Math::pingpong(time - pos, (double)a->get_length());
							} break;
							default:
								break;
						}
						if (player2->is_playing()) {
							player2->seek(at_anim_pos, false, p_update_only);
							player2->play(anim_name);
							t->playing = true;
							playing_caches.insert(t);
						} else {
							player2->set_assigned_animation(anim_name);
							player2->seek(at_anim_pos, true, p_update_only);
						}
					} else {
						// Find stuff to play.
						List<int> to_play;
						a->track_get_key_indices_in_range(i, time, delta, &to_play, looped_flag);
						if (to_play.size()) {
							int idx = to_play.back()->get();
							StringName anim_name = a->animation_track_get_key_animation(i, idx);
							if (String(anim_name) == "[stop]" || !player2->has_animation(anim_name)) {
								if (playing_caches.has(t)) {
									playing_caches.erase(t);
									player2->stop();
									t->playing = false;
								}
							} else {
								player2->play(anim_name);
								t->playing = true;
								playing_caches.insert(t);
							}
						}
					}
				} break;
			}
		}
	}
}

void AnimationMixer::_blend_apply() {
	// Finally, set the tracks.
	for (const KeyValue<Animation::TypeHash, TrackCache *> &K : track_cache) {
		TrackCache *track = K.value;
		if (!deterministic && Math::is_zero_approx(track->total_weight)) {
			continue;
		}
		switch (track->type) {
			case Animation::TYPE_POSITION_3D: {
#ifndef _3D_DISABLED
				TrackCacheTransform *t = static_cast<TrackCacheTransform *>(track);

				if (t->root_motion) {
					root_motion_position = root_motion_cache.loc;
					root_motion_rotation = root_motion_cache.rot;
					root_motion_scale = root_motion_cache.scale - Vector3(1, 1, 1);
					root_motion_position_accumulator = t->loc;
					root_motion_rotation_accumulator = t->rot;
					root_motion_scale_accumulator = t->scale;
				} else if (t->skeleton_id.is_valid() && t->bone_idx >= 0) {
					Skeleton3D *t_skeleton = Object::cast_to<Skeleton3D>(ObjectDB::get_instance(t->skeleton_id));
					if (!t_skeleton) {
						return;
					}
					if (t->loc_used) {
						t_skeleton->set_bone_pose_position(t->bone_idx, t->loc);
					}
					if (t->rot_used) {
						t_skeleton->set_bone_pose_rotation(t->bone_idx, t->rot);
					}
					if (t->scale_used) {
						t_skeleton->set_bone_pose_scale(t->bone_idx, t->scale);
					}

				} else if (!t->skeleton_id.is_valid()) {
					Node3D *t_node_3d = Object::cast_to<Node3D>(ObjectDB::get_instance(t->object_id));
					if (!t_node_3d) {
						return;
					}
					if (t->loc_used) {
						t_node_3d->set_position(t->loc);
					}
					if (t->rot_used) {
						t_node_3d->set_rotation(t->rot.get_euler());
					}
					if (t->scale_used) {
						t_node_3d->set_scale(t->scale);
					}
				}
#endif // _3D_DISABLED
			} break;
			case Animation::TYPE_BLEND_SHAPE: {
#ifndef _3D_DISABLED
				TrackCacheBlendShape *t = static_cast<TrackCacheBlendShape *>(track);

				MeshInstance3D *t_mesh_3d = Object::cast_to<MeshInstance3D>(ObjectDB::get_instance(t->object_id));
				if (t_mesh_3d) {
					t_mesh_3d->set_blend_shape_value(t->shape_index, t->value);
				}
#endif // _3D_DISABLED
			} break;
			case Animation::TYPE_VALUE: {
				TrackCacheValue *t = static_cast<TrackCacheValue *>(track);

				if (!t->is_variant_interpolatable || (callback_mode_discrete == ANIMATION_CALLBACK_MODE_DISCRETE_DOMINANT && t->use_discrete)) {
					break; // Don't overwrite the value set by UPDATE_DISCRETE.
				}

				// Trim unused elements if init array/string is not blended.
				if (t->value.is_array()) {
					int actual_blended_size = (int)Math::round(Math::abs(t->element_size.operator real_t()));
					if (actual_blended_size < (t->value.operator Array()).size()) {
						real_t abs_weight = Math::abs(track->total_weight);
						if (abs_weight >= 1.0) {
							(t->value.operator Array()).resize(actual_blended_size);
						} else if (t->init_value.is_string()) {
							(t->value.operator Array()).resize(Animation::interpolate_variant((t->init_value.operator String()).length(), actual_blended_size, abs_weight));
						}
					}
				}

				Object *t_obj = ObjectDB::get_instance(t->object_id);
				if (t_obj) {
					t_obj->set_indexed(t->subpath, Animation::cast_from_blendwise(t->value, t->init_value.get_type()));
				}

			} break;
			case Animation::TYPE_AUDIO: {
				TrackCacheAudio *t = static_cast<TrackCacheAudio *>(track);

				// Audio ending process.
				LocalVector<ObjectID> erase_maps;
				for (KeyValue<ObjectID, PlayingAudioTrackInfo> &L : t->playing_streams) {
					PlayingAudioTrackInfo &track_info = L.value;
					float db = Math::linear_to_db(track_info.use_blend ? track_info.volume : 1.0);
					LocalVector<int> erase_streams;
					HashMap<int, PlayingAudioStreamInfo> &map = track_info.stream_info;
					for (const KeyValue<int, PlayingAudioStreamInfo> &M : map) {
						PlayingAudioStreamInfo pasi = M.value;

						bool stop = false;
						if (!t->audio_stream_playback->is_stream_playing(pasi.index)) {
							stop = true;
						}
						if (!track_info.loop) {
							if (!track_info.backward) {
								if (track_info.time < pasi.start) {
									stop = true;
								}
							} else if (track_info.backward) {
								if (track_info.time > pasi.start) {
									stop = true;
								}
							}
						}
						if (pasi.len > 0) {
							double len = 0.0;
							if (!track_info.backward) {
								len = pasi.start > track_info.time ? (track_info.length - pasi.start) + track_info.time : track_info.time - pasi.start;
							} else {
								len = pasi.start < track_info.time ? (track_info.length - track_info.time) + pasi.start : pasi.start - track_info.time;
							}
							if (len > pasi.len) {
								stop = true;
							}
						}
						if (stop) {
							// Time to stop.
							t->audio_stream_playback->stop_stream(pasi.index);
							erase_streams.push_back(M.key);
						} else {
							t->audio_stream_playback->set_stream_volume(pasi.index, db);
						}
					}
					for (uint32_t erase_idx = 0; erase_idx < erase_streams.size(); erase_idx++) {
						map.erase(erase_streams[erase_idx]);
					}
					if (map.size() == 0) {
						erase_maps.push_back(L.key);
					}
				}
				for (uint32_t erase_idx = 0; erase_idx < erase_maps.size(); erase_idx++) {
					t->playing_streams.erase(erase_maps[erase_idx]);
				}
			} break;
			default: {
			} // The rest don't matter.
		}
	}
}

void AnimationMixer::_call_object(ObjectID p_object_id, const StringName &p_method, const Vector<Variant> &p_params, bool p_deferred) {
	// Separate function to use alloca() more efficiently
	const Variant **argptrs = (const Variant **)alloca(sizeof(Variant *) * p_params.size());
	const Variant *args = p_params.ptr();
	uint32_t argcount = p_params.size();
	for (uint32_t i = 0; i < argcount; i++) {
		argptrs[i] = &args[i];
	}
	Object *t_obj = ObjectDB::get_instance(p_object_id);
	if (!t_obj) {
		return;
	}
	if (p_deferred) {
		Callable(t_obj, p_method).call_deferredp(argptrs, argcount);
	} else {
		Callable::CallError ce;
		t_obj->callp(p_method, argptrs, argcount, ce);
	}
}

void AnimationMixer::make_animation_instance(const StringName &p_name, const PlaybackInfo p_playback_info) {
	ERR_FAIL_COND(!has_animation(p_name));

	AnimationData ad;
	ad.name = p_name;
	ad.animation = get_animation(p_name);
	ad.animation_library = find_animation_library(ad.animation);

	AnimationInstance ai;
	ai.animation_data = ad;
	ai.playback_info = p_playback_info;

	animation_instances.push_back(ai);
}

void AnimationMixer::clear_animation_instances() {
	animation_instances.clear();
}

void AnimationMixer::advance(double p_time) {
	_process_animation(p_time);
}

void AnimationMixer::clear_caches() {
	_clear_caches();
}

/* -------------------------------------------- */
/* -- Root motion ----------------------------- */
/* -------------------------------------------- */

void AnimationMixer::set_root_motion_track(const NodePath &p_track) {
	root_motion_track = p_track;
}

NodePath AnimationMixer::get_root_motion_track() const {
	return root_motion_track;
}

Vector3 AnimationMixer::get_root_motion_position() const {
	return root_motion_position;
}

Quaternion AnimationMixer::get_root_motion_rotation() const {
	return root_motion_rotation;
}

Vector3 AnimationMixer::get_root_motion_scale() const {
	return root_motion_scale;
}

Vector3 AnimationMixer::get_root_motion_position_accumulator() const {
	return root_motion_position_accumulator;
}

Quaternion AnimationMixer::get_root_motion_rotation_accumulator() const {
	return root_motion_rotation_accumulator;
}

Vector3 AnimationMixer::get_root_motion_scale_accumulator() const {
	return root_motion_scale_accumulator;
}

/* -------------------------------------------- */
/* -- Reset on save --------------------------- */
/* -------------------------------------------- */

void AnimationMixer::set_reset_on_save_enabled(bool p_enabled) {
	reset_on_save = p_enabled;
}

bool AnimationMixer::is_reset_on_save_enabled() const {
	return reset_on_save;
}

bool AnimationMixer::can_apply_reset() const {
	return has_animation(SceneStringNames::get_singleton()->RESET);
}

void AnimationMixer::_build_backup_track_cache() {
	for (const KeyValue<Animation::TypeHash, TrackCache *> &K : track_cache) {
		TrackCache *track = K.value;
		track->total_weight = 1.0;
		switch (track->type) {
			case Animation::TYPE_POSITION_3D: {
#ifndef _3D_DISABLED
				TrackCacheTransform *t = static_cast<TrackCacheTransform *>(track);
				if (t->root_motion) {
					// Do nothing.
				} else if (t->skeleton_id.is_valid() && t->bone_idx >= 0) {
					Skeleton3D *t_skeleton = Object::cast_to<Skeleton3D>(ObjectDB::get_instance(t->skeleton_id));
					if (!t_skeleton) {
						return;
					}
					if (t->loc_used) {
						t->loc = t_skeleton->get_bone_pose_position(t->bone_idx);
					}
					if (t->rot_used) {
						t->rot = t_skeleton->get_bone_pose_rotation(t->bone_idx);
					}
					if (t->scale_used) {
						t->scale = t_skeleton->get_bone_pose_scale(t->bone_idx);
					}
				} else if (!t->skeleton_id.is_valid()) {
					Node3D *t_node_3d = Object::cast_to<Node3D>(ObjectDB::get_instance(t->object_id));
					if (!t_node_3d) {
						return;
					}
					if (t->loc_used) {
						t->loc = t_node_3d->get_position();
					}
					if (t->rot_used) {
						t->rot = t_node_3d->get_quaternion();
					}
					if (t->scale_used) {
						t->scale = t_node_3d->get_scale();
					}
				}
#endif // _3D_DISABLED
			} break;
			case Animation::TYPE_BLEND_SHAPE: {
#ifndef _3D_DISABLED
				TrackCacheBlendShape *t = static_cast<TrackCacheBlendShape *>(track);
				MeshInstance3D *t_mesh_3d = Object::cast_to<MeshInstance3D>(ObjectDB::get_instance(t->object_id));
				if (t_mesh_3d) {
					t->value = t_mesh_3d->get_blend_shape_value(t->shape_index);
				}
#endif // _3D_DISABLED
			} break;
			case Animation::TYPE_VALUE: {
				TrackCacheValue *t = static_cast<TrackCacheValue *>(track);
				Object *t_obj = ObjectDB::get_instance(t->object_id);
				if (t_obj) {
					t->value = Animation::cast_to_blendwise(t_obj->get_indexed(t->subpath));
				}
				t->use_discrete = false;
				if (t->init_value.is_array()) {
					t->element_size = MAX(t->element_size.operator int(), (t->value.operator Array()).size());
				} else if (t->init_value.is_string()) {
					t->element_size = (real_t)(t->value.operator Array()).size();
				}
			} break;
			case Animation::TYPE_AUDIO: {
				TrackCacheAudio *t = static_cast<TrackCacheAudio *>(track);
				Object *t_obj = ObjectDB::get_instance(t->object_id);
				if (t_obj) {
					Node *asp = Object::cast_to<Node>(t_obj);
					if (asp) {
						asp->call(SNAME("set_stream"), Ref<AudioStream>());
					}
				}
			} break;
			default: {
			} // The rest don't matter.
		}
	}
}

Ref<AnimatedValuesBackup> AnimationMixer::make_backup() {
	Ref<AnimatedValuesBackup> backup;
	backup.instantiate();

	Ref<Animation> reset_anim = animation_set[SceneStringNames::get_singleton()->RESET].animation;
	ERR_FAIL_COND_V(reset_anim.is_null(), Ref<AnimatedValuesBackup>());

	_blend_init();
	PlaybackInfo pi;
	pi.time = 0;
	pi.delta = 0;
	pi.seeked = true;
	pi.weight = 1.0;
	make_animation_instance(SceneStringNames::get_singleton()->RESET, pi);
	_build_backup_track_cache();

	backup->set_data(track_cache);
	clear_animation_instances();

	return backup;
}

void AnimationMixer::reset() {
	ERR_FAIL_COND(!can_apply_reset());

	Ref<Animation> reset_anim = animation_set[SceneStringNames::get_singleton()->RESET].animation;
	ERR_FAIL_COND(reset_anim.is_null());

	Node *root_node_object = get_node_or_null(root_node);
	ERR_FAIL_NULL(root_node_object);

	AnimationPlayer *aux_player = memnew(AnimationPlayer);
	root_node_object->add_child(aux_player);
	Ref<AnimationLibrary> al;
	al.instantiate();
	al->add_animation(SceneStringNames::get_singleton()->RESET, reset_anim);
	aux_player->set_reset_on_save_enabled(false);
	aux_player->set_root_node(aux_player->get_path_to(root_node_object));
	aux_player->add_animation_library("", al);
	aux_player->set_assigned_animation(SceneStringNames::get_singleton()->RESET);
	aux_player->seek(0.0f, true);
	aux_player->queue_free();
}

void AnimationMixer::restore(const Ref<AnimatedValuesBackup> &p_backup) {
	ERR_FAIL_COND(p_backup.is_null());
	track_cache = p_backup->get_data();
	_blend_apply();
	track_cache = HashMap<Animation::TypeHash, AnimationMixer::TrackCache *>();
	cache_valid = false;
}

#ifdef TOOLS_ENABLED
Ref<AnimatedValuesBackup> AnimationMixer::apply_reset(bool p_user_initiated) {
	if (!p_user_initiated && dummy) {
		return Ref<AnimatedValuesBackup>();
	}
	ERR_FAIL_COND_V(!can_apply_reset(), Ref<AnimatedValuesBackup>());

	Ref<Animation> reset_anim = animation_set[SceneStringNames::get_singleton()->RESET].animation;
	ERR_FAIL_COND_V(reset_anim.is_null(), Ref<AnimatedValuesBackup>());

	Ref<AnimatedValuesBackup> backup_current = make_backup();
	if (p_user_initiated) {
		EditorUndoRedoManager *ur = EditorUndoRedoManager::get_singleton();
		ur->create_action(TTR("Animation Apply Reset"));
		ur->add_do_method(this, "_reset");
		ur->add_undo_method(this, "_restore", backup_current);
		ur->commit_action();
	} else {
		reset();
	}

	return backup_current;
}
#endif // TOOLS_ENABLED

/* -------------------------------------------- */
/* -- Capture feature ------------------------- */
/* -------------------------------------------- */

void AnimationMixer::capture(const StringName &p_name, double p_duration, Tween::TransitionType p_trans_type, Tween::EaseType p_ease_type) {
	ERR_FAIL_COND(!active);
	ERR_FAIL_COND(!has_animation(p_name));
	ERR_FAIL_COND(Math::is_zero_approx(p_duration));
	Ref<Animation> reference_animation = get_animation(p_name);

	if (!cache_valid) {
		_update_caches(); // Need to retrieve object id.
	}

	capture_cache.remain = 1.0;
	capture_cache.step = 1.0 / p_duration;
	capture_cache.trans_type = p_trans_type;
	capture_cache.ease_type = p_ease_type;
	capture_cache.animation.instantiate();

	bool is_valid = false;
	for (int i = 0; i < reference_animation->get_track_count(); i++) {
		if (!reference_animation->track_is_enabled(i)) {
			continue;
		}
		if (reference_animation->track_get_type(i) == Animation::TYPE_VALUE && reference_animation->value_track_get_update_mode(i) == Animation::UPDATE_CAPTURE) {
			TrackCacheValue *t = static_cast<TrackCacheValue *>(track_cache[reference_animation->track_get_type_hash(i)]);
			Object *t_obj = ObjectDB::get_instance(t->object_id);
			if (t_obj) {
				Variant value = t_obj->get_indexed(t->subpath);
				int inserted_idx = capture_cache.animation->add_track(Animation::TYPE_VALUE);
				capture_cache.animation->track_set_path(inserted_idx, reference_animation->track_get_path(i));
				capture_cache.animation->track_insert_key(inserted_idx, 0, value);
				capture_cache.animation->value_track_set_update_mode(inserted_idx, Animation::UPDATE_CONTINUOUS);
				capture_cache.animation->track_set_interpolation_type(inserted_idx, Animation::INTERPOLATION_LINEAR);
				is_valid = true;
			}
		}
	}
	if (!is_valid) {
		capture_cache.clear();
	}
}

/* -------------------------------------------- */
/* -- General functions ----------------------- */
/* -------------------------------------------- */

void AnimationMixer::_node_removed(Node *p_node) {
	_clear_caches();
}

void AnimationMixer::_notification(int p_what) {
	switch (p_what) {
		case NOTIFICATION_ENTER_TREE: {
			if (!processing) {
				set_physics_process_internal(false);
				set_process_internal(false);
			}
			_clear_caches();
		} break;

		case NOTIFICATION_INTERNAL_PROCESS: {
			if (active && callback_mode_process == ANIMATION_CALLBACK_MODE_PROCESS_IDLE) {
				_process_animation(get_process_delta_time());
			}
		} break;

		case NOTIFICATION_INTERNAL_PHYSICS_PROCESS: {
			if (active && callback_mode_process == ANIMATION_CALLBACK_MODE_PROCESS_PHYSICS) {
				_process_animation(get_physics_process_delta_time());
			}
		} break;

		case NOTIFICATION_EXIT_TREE: {
			_clear_caches();
		} break;
	}
}

#ifdef TOOLS_ENABLED
void AnimationMixer::get_argument_options(const StringName &p_function, int p_idx, List<String> *r_options) const {
	const String pf = p_function;
	if (p_idx == 0) {
		if (pf == "get_animation" || pf == "has_animation") {
			List<StringName> al;
			get_animation_list(&al);
			for (const StringName &name : al) {
				r_options->push_back(String(name).quote());
			}
		} else if (pf == "get_animation_library" || pf == "has_animation_library" || pf == "remove_animation_library" || pf == "rename_animation_library") {
			List<StringName> al;
			get_animation_library_list(&al);
			for (const StringName &name : al) {
				r_options->push_back(String(name).quote());
			}
		}
	}
	Node::get_argument_options(p_function, p_idx, r_options);
}
#endif

void AnimationMixer::_bind_methods() {
	/* ---- Data lists ---- */
	ClassDB::bind_method(D_METHOD("add_animation_library", "name", "library"), &AnimationMixer::add_animation_library);
	ClassDB::bind_method(D_METHOD("remove_animation_library", "name"), &AnimationMixer::remove_animation_library);
	ClassDB::bind_method(D_METHOD("rename_animation_library", "name", "newname"), &AnimationMixer::rename_animation_library);
	ClassDB::bind_method(D_METHOD("has_animation_library", "name"), &AnimationMixer::has_animation_library);
	ClassDB::bind_method(D_METHOD("get_animation_library", "name"), &AnimationMixer::get_animation_library);
	ClassDB::bind_method(D_METHOD("get_animation_library_list"), &AnimationMixer::_get_animation_library_list);

	ClassDB::bind_method(D_METHOD("has_animation", "name"), &AnimationMixer::has_animation);
	ClassDB::bind_method(D_METHOD("get_animation", "name"), &AnimationMixer::get_animation);
	ClassDB::bind_method(D_METHOD("get_animation_list"), &AnimationMixer::_get_animation_list);

	/* ---- General settings for animation ---- */
	ClassDB::bind_method(D_METHOD("set_active", "active"), &AnimationMixer::set_active);
	ClassDB::bind_method(D_METHOD("is_active"), &AnimationMixer::is_active);

	ClassDB::bind_method(D_METHOD("set_deterministic", "deterministic"), &AnimationMixer::set_deterministic);
	ClassDB::bind_method(D_METHOD("is_deterministic"), &AnimationMixer::is_deterministic);

	ClassDB::bind_method(D_METHOD("set_root_node", "path"), &AnimationMixer::set_root_node);
	ClassDB::bind_method(D_METHOD("get_root_node"), &AnimationMixer::get_root_node);

	ClassDB::bind_method(D_METHOD("set_callback_mode_process", "mode"), &AnimationMixer::set_callback_mode_process);
	ClassDB::bind_method(D_METHOD("get_callback_mode_process"), &AnimationMixer::get_callback_mode_process);

	ClassDB::bind_method(D_METHOD("set_callback_mode_method", "mode"), &AnimationMixer::set_callback_mode_method);
	ClassDB::bind_method(D_METHOD("get_callback_mode_method"), &AnimationMixer::get_callback_mode_method);

	ClassDB::bind_method(D_METHOD("set_callback_mode_discrete", "mode"), &AnimationMixer::set_callback_mode_discrete);
	ClassDB::bind_method(D_METHOD("get_callback_mode_discrete"), &AnimationMixer::get_callback_mode_discrete);

	ClassDB::bind_method(D_METHOD("set_audio_max_polyphony", "max_polyphony"), &AnimationMixer::set_audio_max_polyphony);
	ClassDB::bind_method(D_METHOD("get_audio_max_polyphony"), &AnimationMixer::get_audio_max_polyphony);

	/* ---- Root motion accumulator for Skeleton3D ---- */
	ClassDB::bind_method(D_METHOD("set_root_motion_track", "path"), &AnimationMixer::set_root_motion_track);
	ClassDB::bind_method(D_METHOD("get_root_motion_track"), &AnimationMixer::get_root_motion_track);

	ClassDB::bind_method(D_METHOD("get_root_motion_position"), &AnimationMixer::get_root_motion_position);
	ClassDB::bind_method(D_METHOD("get_root_motion_rotation"), &AnimationMixer::get_root_motion_rotation);
	ClassDB::bind_method(D_METHOD("get_root_motion_scale"), &AnimationMixer::get_root_motion_scale);
	ClassDB::bind_method(D_METHOD("get_root_motion_position_accumulator"), &AnimationMixer::get_root_motion_position_accumulator);
	ClassDB::bind_method(D_METHOD("get_root_motion_rotation_accumulator"), &AnimationMixer::get_root_motion_rotation_accumulator);
	ClassDB::bind_method(D_METHOD("get_root_motion_scale_accumulator"), &AnimationMixer::get_root_motion_scale_accumulator);

	/* ---- Blending processor ---- */
	ClassDB::bind_method(D_METHOD("clear_caches"), &AnimationMixer::clear_caches);
	ClassDB::bind_method(D_METHOD("advance", "delta"), &AnimationMixer::advance);
	GDVIRTUAL_BIND(_post_process_key_value, "animation", "track", "value", "object_id", "object_sub_idx");

	/* ---- Capture feature ---- */
	ClassDB::bind_method(D_METHOD("capture", "name", "duration", "trans_type", "ease_type"), &AnimationMixer::capture, DEFVAL(Tween::TRANS_LINEAR), DEFVAL(Tween::EASE_IN));

	/* ---- Reset on save ---- */
	ClassDB::bind_method(D_METHOD("set_reset_on_save_enabled", "enabled"), &AnimationMixer::set_reset_on_save_enabled);
	ClassDB::bind_method(D_METHOD("is_reset_on_save_enabled"), &AnimationMixer::is_reset_on_save_enabled);

	ADD_PROPERTY(PropertyInfo(Variant::BOOL, "active"), "set_active", "is_active");
	ADD_PROPERTY(PropertyInfo(Variant::BOOL, "deterministic"), "set_deterministic", "is_deterministic");
	ADD_PROPERTY(PropertyInfo(Variant::BOOL, "reset_on_save", PROPERTY_HINT_NONE, ""), "set_reset_on_save_enabled", "is_reset_on_save_enabled");
	ADD_PROPERTY(PropertyInfo(Variant::NODE_PATH, "root_node"), "set_root_node", "get_root_node");

	ADD_GROUP("Root Motion", "root_motion_");
	ADD_PROPERTY(PropertyInfo(Variant::NODE_PATH, "root_motion_track"), "set_root_motion_track", "get_root_motion_track");

	ADD_GROUP("Audio", "audio_");
	ADD_PROPERTY(PropertyInfo(Variant::INT, "audio_max_polyphony", PROPERTY_HINT_RANGE, "1,127,1"), "set_audio_max_polyphony", "get_audio_max_polyphony");

	ADD_GROUP("Callback Mode", "callback_mode_");
	ADD_PROPERTY(PropertyInfo(Variant::INT, "callback_mode_process", PROPERTY_HINT_ENUM, "Physics,Idle,Manual"), "set_callback_mode_process", "get_callback_mode_process");
	ADD_PROPERTY(PropertyInfo(Variant::INT, "callback_mode_method", PROPERTY_HINT_ENUM, "Deferred,Immediate"), "set_callback_mode_method", "get_callback_mode_method");
	ADD_PROPERTY(PropertyInfo(Variant::INT, "callback_mode_discrete", PROPERTY_HINT_ENUM, "Dominant,Recessive,Force Continuous"), "set_callback_mode_discrete", "get_callback_mode_discrete");

	BIND_ENUM_CONSTANT(ANIMATION_CALLBACK_MODE_PROCESS_PHYSICS);
	BIND_ENUM_CONSTANT(ANIMATION_CALLBACK_MODE_PROCESS_IDLE);
	BIND_ENUM_CONSTANT(ANIMATION_CALLBACK_MODE_PROCESS_MANUAL);

	BIND_ENUM_CONSTANT(ANIMATION_CALLBACK_MODE_METHOD_DEFERRED);
	BIND_ENUM_CONSTANT(ANIMATION_CALLBACK_MODE_METHOD_IMMEDIATE);

	BIND_ENUM_CONSTANT(ANIMATION_CALLBACK_MODE_DISCRETE_DOMINANT);
	BIND_ENUM_CONSTANT(ANIMATION_CALLBACK_MODE_DISCRETE_RECESSIVE);
	BIND_ENUM_CONSTANT(ANIMATION_CALLBACK_MODE_DISCRETE_FORCE_CONTINUOUS);

	ADD_SIGNAL(MethodInfo(SNAME("animation_list_changed")));
	ADD_SIGNAL(MethodInfo(SNAME("animation_libraries_updated")));
	ADD_SIGNAL(MethodInfo(SNAME("animation_finished"), PropertyInfo(Variant::STRING_NAME, "anim_name")));
	ADD_SIGNAL(MethodInfo(SNAME("animation_started"), PropertyInfo(Variant::STRING_NAME, "anim_name")));
	ADD_SIGNAL(MethodInfo(SNAME("caches_cleared")));
	ADD_SIGNAL(MethodInfo(SNAME("mixer_applied")));
	ADD_SIGNAL(MethodInfo(SNAME("mixer_updated"))); // For updating dummy player.

	ClassDB::bind_method(D_METHOD("_reset"), &AnimationMixer::reset);
	ClassDB::bind_method(D_METHOD("_restore", "backup"), &AnimationMixer::restore);
}

AnimationMixer::AnimationMixer() {
	root_node = SceneStringNames::get_singleton()->path_pp;
}

AnimationMixer::~AnimationMixer() {
}

void AnimatedValuesBackup::set_data(const HashMap<Animation::TypeHash, AnimationMixer::TrackCache *> p_data) {
	clear_data();

	for (const KeyValue<Animation::TypeHash, AnimationMixer::TrackCache *> &E : p_data) {
		AnimationMixer::TrackCache *track = get_cache_copy(E.value);
		if (!track) {
			continue; // Some types of tracks do not get a copy and must be ignored.
		}

		data.insert(E.key, track);
	}
}

HashMap<Animation::TypeHash, AnimationMixer::TrackCache *> AnimatedValuesBackup::get_data() const {
	HashMap<Animation::TypeHash, AnimationMixer::TrackCache *> ret;
	for (const KeyValue<Animation::TypeHash, AnimationMixer::TrackCache *> &E : data) {
		AnimationMixer::TrackCache *track = get_cache_copy(E.value);
		ERR_CONTINUE(!track); // Backup shouldn't contain tracks that cannot be copied, this is a mistake.

		ret.insert(E.key, track);
	}
	return ret;
}

void AnimatedValuesBackup::clear_data() {
	for (KeyValue<Animation::TypeHash, AnimationMixer::TrackCache *> &K : data) {
		memdelete(K.value);
	}
	data.clear();
}

AnimationMixer::TrackCache *AnimatedValuesBackup::get_cache_copy(AnimationMixer::TrackCache *p_cache) const {
	switch (p_cache->type) {
		case Animation::TYPE_BEZIER:
		case Animation::TYPE_VALUE: {
			AnimationMixer::TrackCacheValue *src = static_cast<AnimationMixer::TrackCacheValue *>(p_cache);
			AnimationMixer::TrackCacheValue *tc = memnew(AnimationMixer::TrackCacheValue(*src));
			return tc;
		}

		case Animation::TYPE_POSITION_3D:
		case Animation::TYPE_ROTATION_3D:
		case Animation::TYPE_SCALE_3D: {
			AnimationMixer::TrackCacheTransform *src = static_cast<AnimationMixer::TrackCacheTransform *>(p_cache);
			AnimationMixer::TrackCacheTransform *tc = memnew(AnimationMixer::TrackCacheTransform(*src));
			return tc;
		}

		case Animation::TYPE_BLEND_SHAPE: {
			AnimationMixer::TrackCacheBlendShape *src = static_cast<AnimationMixer::TrackCacheBlendShape *>(p_cache);
			AnimationMixer::TrackCacheBlendShape *tc = memnew(AnimationMixer::TrackCacheBlendShape(*src));
			return tc;
		}

		case Animation::TYPE_AUDIO: {
			AnimationMixer::TrackCacheAudio *src = static_cast<AnimationMixer::TrackCacheAudio *>(p_cache);
			AnimationMixer::TrackCacheAudio *tc = memnew(AnimationMixer::TrackCacheAudio(*src));
			return tc;
		}

		case Animation::TYPE_METHOD:
		case Animation::TYPE_ANIMATION: {
			// Nothing to do here.
		} break;
	}
	return nullptr;
}<|MERGE_RESOLUTION|>--- conflicted
+++ resolved
@@ -956,12 +956,9 @@
 		_blend_process(p_delta, p_update_only);
 		_blend_apply();
 		_blend_post_process();
-<<<<<<< HEAD
 
 		cb_end_animation.call(this, p_delta, p_update_only);
-=======
 		emit_signal(SNAME("mixer_applied"));
->>>>>>> 7e084770
 	};
 
 
