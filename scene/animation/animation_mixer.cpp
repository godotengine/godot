--- conflicted
+++ resolved
@@ -391,11 +391,7 @@
 Ref<Animation> AnimationMixer::get_animation(const StringName &p_name) const {
 	ERR_FAIL_COND_V_MSG(!animation_set.has(p_name), Ref<Animation>(), vformat("Animation not found: \"%s\".", p_name));
 
-<<<<<<< HEAD
 	cb_get_animation.call(this, p_name);
-=======
-	cb_get_animation.call(this,p_name);
->>>>>>> b1049475
 
 
 	const AnimationData &anim_data = animation_set[p_name];
@@ -415,7 +411,6 @@
 	return StringName();
 }
 
-<<<<<<< HEAD
 void AnimationMixer::reset_all_animation(const Ref<Animation>& anim) {
 	for (KeyValue<StringName, AnimationData> &E : animation_set) {
 		E.value.animation = anim;
@@ -424,31 +419,12 @@
 
 
 void AnimationMixer::clear_all_animation() {
-=======
-void AnimationMixer::reset_all_animation(const Ref<Animation>& anim)
-{
-	for (KeyValue<StringName, AnimationData> &E : animation_set) {
-		E.value.animation = anim;		
-	}
-}
-
-
-void AnimationMixer::clear_all_animation()
-{
->>>>>>> b1049475
 	_animation_set_cache_update();
 	animation_set.clear();
 }
 
-<<<<<<< HEAD
 void AnimationMixer::change_animation(const StringName &p_name,const Ref<Animation>& anim) {
 	if(!animation_set.has(p_name)) {
-=======
-void AnimationMixer::change_animation(const StringName &p_name,const Ref<Animation>& anim)
-{
-	if(!animation_set.has(p_name))
-	{
->>>>>>> b1049475
 		ERR_FAIL_MSG(vformat("Animation not found: \"%s\".", p_name));
 	}
 	AnimationData &anim_data = animation_set[p_name];
@@ -1020,14 +996,6 @@
 		cb_end_animation.call(this, p_delta, p_update_only);
 		emit_signal(SNAME("mixer_applied"));
 	};
-<<<<<<< HEAD
-
-
-
-	clear_animation_instances();
-}
-=======
->>>>>>> b1049475
 
 
 
@@ -1189,16 +1157,12 @@
 			TrackCache *track = *track_ptr;
 			int blend_idx = track_map[track->path];
 			ERR_CONTINUE(blend_idx < 0 || blend_idx >= track_count);
-<<<<<<< HEAD
-			real_t blend = blend_idx < track_weights.size() ? track_weights[blend_idx] * weight : weight;
+			real_t blend = blend_idx < track_weights_count ? track_weights_ptr[blend_idx] * weight : weight;
 
 			// 检查是否禁用
 			if (ai.playback_info.disable_path.has(track->path)) {
 				blend = 0.0;
 			}
-=======
-			real_t blend = blend_idx < track_weights_count ? track_weights_ptr[blend_idx] * weight : weight;
->>>>>>> b1049475
 			track->total_weight += blend;
 			processed_hashes.push_back(thash);
 		}
