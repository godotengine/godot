--- conflicted
+++ resolved
@@ -394,11 +394,7 @@
 Ref<Animation> AnimationMixer::get_animation(const StringName &p_name) const {
 	ERR_FAIL_COND_V_MSG(!animation_set.has(p_name), Ref<Animation>(), vformat("Animation not found: \"%s\".", p_name));
 
-<<<<<<< HEAD
 	cb_get_animation.call(this, p_name);
-=======
-	cb_get_animation.call(this,p_name);
->>>>>>> 52baa2cb
 
 
 	const AnimationData &anim_data = animation_set[p_name];
@@ -418,7 +414,6 @@
 	return StringName();
 }
 
-<<<<<<< HEAD
 void AnimationMixer::reset_all_animation(const Ref<Animation>& anim) {
 	for (KeyValue<StringName, AnimationData> &E : animation_set) {
 		E.value.animation = anim;
@@ -427,31 +422,12 @@
 
 
 void AnimationMixer::clear_all_animation() {
-=======
-void AnimationMixer::reset_all_animation(const Ref<Animation>& anim)
-{
-	for (KeyValue<StringName, AnimationData> &E : animation_set) {
-		E.value.animation = anim;		
-	}
-}
-
-
-void AnimationMixer::clear_all_animation()
-{
->>>>>>> 52baa2cb
 	_animation_set_cache_update();
 	animation_set.clear();
 }
 
-<<<<<<< HEAD
 void AnimationMixer::change_animation(const StringName &p_name,const Ref<Animation>& anim) {
 	if(!animation_set.has(p_name)) {
-=======
-void AnimationMixer::change_animation(const StringName &p_name,const Ref<Animation>& anim)
-{
-	if(!animation_set.has(p_name))
-	{
->>>>>>> 52baa2cb
 		ERR_FAIL_MSG(vformat("Animation not found: \"%s\".", p_name));
 	}
 	AnimationData &anim_data = animation_set[p_name];
