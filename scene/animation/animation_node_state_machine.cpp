--- conflicted
+++ resolved
@@ -341,14 +341,9 @@
 
 	if (do_start) {
 
-<<<<<<< HEAD
 		if (sm->start_node != StringName() && p_seek && p_time == 0) {
-			current = sm->start_node;
+			current = p_state_machine->start_node;
 			emit_signal("state_changed");
-=======
-		if (p_state_machine->start_node != StringName() && p_seek && p_time == 0) {
-			current = p_state_machine->start_node;
->>>>>>> 2c6daf73
 		}
 
 		len_current = p_state_machine->blend_node(current, p_state_machine->states[current].node, 0, true, 1.0, AnimationNode::FILTER_IGNORE, false);
