--- conflicted
+++ resolved
@@ -107,23 +107,18 @@
 		real_t delay;
 		int args;
 		Variant arg[5];
-<<<<<<< HEAD
 
 		InterpolateData() :
 				handle(0),
 				parent(0) {}
-=======
-		int uid;
->>>>>>> 6cd00432
 	};
 
 	String autoplay;
 	TweenProcessMode tween_process_mode;
 	bool repeat;
 	float speed_scale;
-	HANDLE last_index;
+	HANDLE last_handle;
 	mutable int pending_update;
-	int uid;
 
 	List<InterpolateData> interpolates;
 	List<InterpolateData> interpolates_queued;
@@ -153,9 +148,8 @@
 	void _add_delay_recursive(InterpolateData &p_data, real_t delay);
 
 	void _tween_process(float p_delta);
-	void _remove_by_uid(int uid);
 	void _push_interpolate_data(InterpolateData &p_data);
-	bool _build_interpolation(InterpolateType p_interpolation_type, Object *p_object, NodePath *p_property, StringName *p_method, Variant p_initial_val, Variant p_final_val, real_t p_duration, TransitionType p_trans_type, EaseType p_ease_type, real_t p_delay);
+	HANDLE _build_interpolation(InterpolateType p_interpolation_type, Object *p_object, NodePath *p_property, StringName *p_method, Variant p_initial_val, Variant p_final_val, real_t p_duration, TransitionType p_trans_type, EaseType p_ease_type, real_t p_delay);
 
 protected:
 	bool _set(const StringName &p_name, const Variant &p_value);
