--- conflicted
+++ resolved
@@ -136,28 +136,6 @@
 };
 
 class Skeleton3D;
-<<<<<<< HEAD
-class SkeletonModifier3D;
-class HumanSkeletonConfig : public Resource
-{
-    GDCLASS(HumanSkeletonConfig, Resource);
-    static void _bind_methods()
-    {
-		ClassDB::bind_method(D_METHOD("set_human", "human"), &HumanSkeletonConfig::set_human);
-		ClassDB::bind_method(D_METHOD("get_human"), &HumanSkeletonConfig::get_human);
-
-		ADD_PROPERTY(PropertyInfo(Variant::DICTIONARY, "human",PROPERTY_HINT_NONE,"",PROPERTY_USAGE_STORAGE), "set_human", "get_human");
-    }
-
-public:
-
-    void set_human(const Dictionary& p_human) ;
-    Dictionary get_human() ;
-	~HumanSkeletonConfig() ;    
-    human_anim::human::Human* human = nullptr;
-};
-=======
->>>>>>> 58c43e9b
 
 class SkinReference : public RefCounted {
 	GDCLASS(SkinReference, RefCounted)
