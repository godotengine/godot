/*************************************************************************/
/*  skeleton_3d.h                                                        */
/*************************************************************************/
/*                       This file is part of:                           */
/*                           GODOT ENGINE                                */
/*                      https://godotengine.org                          */
/*************************************************************************/
/* Copyright (c) 2007-2021 Juan Linietsky, Ariel Manzur.                 */
/* Copyright (c) 2014-2021 Godot Engine contributors (cf. AUTHORS.md).   */
/*                                                                       */
/* Permission is hereby granted, free of charge, to any person obtaining */
/* a copy of this software and associated documentation files (the       */
/* "Software"), to deal in the Software without restriction, including   */
/* without limitation the rights to use, copy, modify, merge, publish,   */
/* distribute, sublicense, and/or sell copies of the Software, and to    */
/* permit persons to whom the Software is furnished to do so, subject to */
/* the following conditions:                                             */
/*                                                                       */
/* The above copyright notice and this permission notice shall be        */
/* included in all copies or substantial portions of the Software.       */
/*                                                                       */
/* THE SOFTWARE IS PROVIDED "AS IS", WITHOUT WARRANTY OF ANY KIND,       */
/* EXPRESS OR IMPLIED, INCLUDING BUT NOT LIMITED TO THE WARRANTIES OF    */
/* MERCHANTABILITY, FITNESS FOR A PARTICULAR PURPOSE AND NONINFRINGEMENT.*/
/* IN NO EVENT SHALL THE AUTHORS OR COPYRIGHT HOLDERS BE LIABLE FOR ANY  */
/* CLAIM, DAMAGES OR OTHER LIABILITY, WHETHER IN AN ACTION OF CONTRACT,  */
/* TORT OR OTHERWISE, ARISING FROM, OUT OF OR IN CONNECTION WITH THE     */
/* SOFTWARE OR THE USE OR OTHER DEALINGS IN THE SOFTWARE.                */
/*************************************************************************/

#ifndef SKELETON_3D_H
#define SKELETON_3D_H

#include "core/templates/rid.h"
#include "scene/3d/node_3d.h"
#include "scene/resources/skin.h"

#ifndef _3D_DISABLED
typedef int BoneId;

class PhysicalBone3D;
#endif // _3D_DISABLED

class Skeleton3D;

class SkinReference : public Reference {
	GDCLASS(SkinReference, Reference)
	friend class Skeleton3D;

	Skeleton3D *skeleton_node;
	RID skeleton;
	Ref<Skin> skin;
	uint32_t bind_count = 0;
	uint64_t skeleton_version = 0;
	Vector<uint32_t> skin_bone_indices;
	uint32_t *skin_bone_indices_ptrs;
	void _skin_changed();

protected:
	static void _bind_methods();

public:
	RID get_skeleton() const;
	Ref<Skin> get_skin() const;
	~SkinReference();
};

class Skeleton3D : public Node3D {
	GDCLASS(Skeleton3D, Node3D);

private:
	friend class SkinReference;

	struct Bone {
		String name;

		bool enabled;
		int parent;
		Vector<int> children;
		int sort_index; //used for re-sorting process order

		bool disable_rest;
		Transform rest;

		Transform pose;
		Transform pose_global;

		bool custom_pose_enable;
		Transform custom_pose;

		float global_pose_override_amount;
		bool global_pose_override_reset;
		Transform global_pose_override;

#ifndef _3D_DISABLED
		PhysicalBone3D *physical_bone;
		PhysicalBone3D *cache_parent_physical_bone;
#endif // _3D_DISABLED

		List<ObjectID> nodes_bound;

		Bone() {
			parent = -1;
			children = Vector<int>();
			enabled = true;
			disable_rest = false;
			custom_pose_enable = false;
			global_pose_override_amount = 0;
			global_pose_override_reset = false;
#ifndef _3D_DISABLED
			physical_bone = nullptr;
			cache_parent_physical_bone = nullptr;
#endif // _3D_DISABLED
		}
	};

	Set<SkinReference *> skin_bindings;

	void _skin_changed();

	bool animate_physical_bones;
	Vector<Bone> bones;
	Vector<int> process_order;
	bool process_order_dirty;

	void _make_bone_dirty(int p_bone = -1);
	void _make_skins_dirty();
	bool skins_dirty;
	Vector<int> dirty_idxes;

	int bones_root;

	uint64_t version;

	// bind helpers
	Array _get_bound_child_nodes_to_bone(int p_bone) const {
		Array bound;
		List<Node *> children;
		get_bound_child_nodes_to_bone(p_bone, &children);

		for (int i = 0; i < children.size(); i++) {
			bound.push_back(children[i]);
		}
		return bound;
	}

	void _update_process_order();

protected:
	bool _get(const StringName &p_path, Variant &r_ret) const;
	bool _set(const StringName &p_path, const Variant &p_value);
	void _get_property_list(List<PropertyInfo> *p_list) const;

	void _notification(int p_what);
	void _update_bone_transform(int p_bone);
	void _update_skins();

	static void _bind_methods();

public:
	enum {
<<<<<<< HEAD
		NOTIFICATION_UPDATE_SKELETON = 50,
		NOTIFICATION_UPDATE_SKELETON_BONE_ONLY = 51
=======
		NOTIFICATION_UPDATE_SKELETON = 50
>>>>>>> f1832a60
	};

	// skeleton creation api
	void add_bone(const String &p_name);
	int find_bone(const String &p_name) const;
	String get_bone_name(int p_bone) const;

	bool is_bone_parent_of(int p_bone_id, int p_parent_bone_id) const;

	void set_bone_parent(int p_bone, int p_parent);
	int get_bone_parent(int p_bone) const;

	Array get_bone_children(int p_bone);
	int get_bones_root();

	void unparent_bone_and_rest(int p_bone);

	void set_bone_disable_rest(int p_bone, bool p_disable);
	bool is_bone_rest_disabled(int p_bone) const;

	int get_bone_count() const;

	void set_bone_rest(int p_bone, const Transform &p_rest);
	Transform get_bone_rest(int p_bone) const;
	Transform get_bone_global_pose(int p_bone, bool update_skins = false) const;

	void clear_bones_global_pose_override();
	void set_bone_global_pose_override(int p_bone, const Transform &p_pose, float p_amount, bool p_persistent = false);

	void set_bone_enabled(int p_bone, bool p_enabled);
	bool is_bone_enabled(int p_bone) const;

	void bind_child_node_to_bone(int p_bone, Node *p_node);
	void unbind_child_node_from_bone(int p_bone, Node *p_node);
	void get_bound_child_nodes_to_bone(int p_bone, List<Node *> *p_bound) const;

	void clear_bones();

	// posing api

	void set_bone_pose(int p_bone, const Transform &p_pose);
	Transform get_bone_pose(int p_bone) const;

	void set_bone_custom_pose(int p_bone, const Transform &p_custom_pose);
	Transform get_bone_custom_pose(int p_bone) const;

	void localize_rests(); // used for loaders and tools
	int get_process_order(int p_idx);
	Vector<int> get_bone_process_orders();

	Ref<SkinReference> register_skin(const Ref<Skin> &p_skin);

	// Helper functions
	Transform bone_transform_to_world_transform(Transform p_transform);
	Transform world_transform_to_bone_transform(Transform p_transform);

#ifndef _3D_DISABLED
	// Physical bone API

	void set_animate_physical_bones(bool p_animate);
	bool get_animate_physical_bones() const;

	void bind_physical_bone_to_bone(int p_bone, PhysicalBone3D *p_physical_bone);
	void unbind_physical_bone_from_bone(int p_bone);

	PhysicalBone3D *get_physical_bone(int p_bone);
	PhysicalBone3D *get_physical_bone_parent(int p_bone);

private:
	/// This is a slow API, so it's cached
	PhysicalBone3D *_get_physical_bone_parent(int p_bone);
	void _rebuild_physical_bones_cache();

public:
	void physical_bones_stop_simulation();
	void physical_bones_start_simulation_on(const TypedArray<StringName> &p_bones);
	void physical_bones_add_collision_exception(RID p_exception);
	void physical_bones_remove_collision_exception(RID p_exception);
#endif // _3D_DISABLED

public:
	Skeleton3D();
	~Skeleton3D();
};

#endif<|MERGE_RESOLUTION|>--- conflicted
+++ resolved
@@ -159,12 +159,8 @@
 
 public:
 	enum {
-<<<<<<< HEAD
 		NOTIFICATION_UPDATE_SKELETON = 50,
 		NOTIFICATION_UPDATE_SKELETON_BONE_ONLY = 51
-=======
-		NOTIFICATION_UPDATE_SKELETON = 50
->>>>>>> f1832a60
 	};
 
 	// skeleton creation api
