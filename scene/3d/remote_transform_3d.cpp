/**************************************************************************/
/*  remote_transform_3d.cpp                                               */
/**************************************************************************/
/*                         This file is part of:                          */
/*                             GODOT ENGINE                               */
/*                        https://godotengine.org                         */
/**************************************************************************/
/* Copyright (c) 2014-present Godot Engine contributors (see AUTHORS.md). */
/* Copyright (c) 2007-2014 Juan Linietsky, Ariel Manzur.                  */
/*                                                                        */
/* Permission is hereby granted, free of charge, to any person obtaining  */
/* a copy of this software and associated documentation files (the        */
/* "Software"), to deal in the Software without restriction, including    */
/* without limitation the rights to use, copy, modify, merge, publish,    */
/* distribute, sublicense, and/or sell copies of the Software, and to     */
/* permit persons to whom the Software is furnished to do so, subject to  */
/* the following conditions:                                              */
/*                                                                        */
/* The above copyright notice and this permission notice shall be         */
/* included in all copies or substantial portions of the Software.        */
/*                                                                        */
/* THE SOFTWARE IS PROVIDED "AS IS", WITHOUT WARRANTY OF ANY KIND,        */
/* EXPRESS OR IMPLIED, INCLUDING BUT NOT LIMITED TO THE WARRANTIES OF     */
/* MERCHANTABILITY, FITNESS FOR A PARTICULAR PURPOSE AND NONINFRINGEMENT. */
/* IN NO EVENT SHALL THE AUTHORS OR COPYRIGHT HOLDERS BE LIABLE FOR ANY   */
/* CLAIM, DAMAGES OR OTHER LIABILITY, WHETHER IN AN ACTION OF CONTRACT,   */
/* TORT OR OTHERWISE, ARISING FROM, OUT OF OR IN CONNECTION WITH THE      */
/* SOFTWARE OR THE USE OR OTHER DEALINGS IN THE SOFTWARE.                 */
/**************************************************************************/

#include "remote_transform_3d.h"

void RemoteTransform3D::_update_cache() {
	cache = ObjectID();
	if (has_node(remote_node)) {
		Node *node = get_node(remote_node);
		if (!node || this == node || node->is_ancestor_of(this) || is_ancestor_of(node)) {
			return;
		}

		cache = node->get_instance_id();
	}
}

void RemoteTransform3D::_update_remote() {
	if (!is_inside_tree()) {
		return;
	}

	if (cache.is_null()) {
		return;
	}

	Node3D *target_node = Object::cast_to<Node3D>(ObjectDB::get_instance(cache));
	if (!target_node) {
		return;
	}

	if (!target_node->is_inside_tree()) {
		return;
	}

<<<<<<< HEAD
	Transform3D our_trans = use_global_coordinates ? get_global_transform() : get_transform();
=======
	//todo make faster
	if (use_global_coordinates) {
		if (update_remote_position && update_remote_rotation && update_remote_scale) {
			n->set_global_transform(get_global_transform());
		} else {
			Transform3D our_trans = get_global_transform();

			if (update_remote_rotation) {
				n->set_global_rotation(our_trans.basis.get_euler_normalized(EulerOrder(n->get_rotation_order())));
			}

			if (update_remote_scale) {
				n->set_scale(our_trans.basis.get_scale());
			}

			if (update_remote_position) {
				Transform3D n_trans = n->get_global_transform();
>>>>>>> 49a5bc7b

	if (update_remote_position && update_remote_rotation && update_remote_scale) {
		if (use_global_coordinates) {
			target_node->set_global_transform(our_trans);
		} else {
			target_node->set_transform(our_trans);
		}
	} else {
		Transform3D target_trans = use_global_coordinates ? target_node->get_global_transform() : target_node->get_transform();

		if (update_remote_rotation && update_remote_scale) {
			target_trans.basis = our_trans.basis;
		} else if (update_remote_rotation) {
			for (int i = 0; i < 3; i++) {
				Vector3 our_col = our_trans.basis.get_column(i);
				Vector3 target_col = target_trans.basis.get_column(i);
				target_trans.basis.set_column(i, our_col.normalized() * target_col.length());
			}
		} else if (update_remote_scale) {
			for (int i = 0; i < 3; i++) {
				Vector3 our_col = our_trans.basis.get_column(i);
				Vector3 target_col = target_trans.basis.get_column(i);
				target_trans.basis.set_column(i, target_col.normalized() * our_col.length());
			}
		}

		if (update_remote_position) {
			target_trans.origin = our_trans.origin;
		}

		if (use_global_coordinates) {
			target_node->set_global_transform(target_trans);
		} else {
			target_node->set_transform(target_trans);
		}
	}
}

void RemoteTransform3D::_notification(int p_what) {
	switch (p_what) {
		case NOTIFICATION_ENTER_TREE: {
			_update_cache();
		} break;

		case NOTIFICATION_RESET_PHYSICS_INTERPOLATION: {
			if (cache.is_valid()) {
				_update_remote();
				Node3D *n = Object::cast_to<Node3D>(ObjectDB::get_instance(cache));
				if (n) {
					n->reset_physics_interpolation();
				}
			}
		} break;

		case NOTIFICATION_LOCAL_TRANSFORM_CHANGED:
		case NOTIFICATION_TRANSFORM_CHANGED: {
			if (!is_inside_tree()) {
				break;
			}

			if (cache.is_valid()) {
				_update_remote();
			}
		} break;
	}
}

void RemoteTransform3D::set_remote_node(const NodePath &p_remote_node) {
	if (remote_node == p_remote_node) {
		return;
	}

	remote_node = p_remote_node;
	if (is_inside_tree()) {
		_update_cache();
		_update_remote();
	}

	update_configuration_warnings();
}

NodePath RemoteTransform3D::get_remote_node() const {
	return remote_node;
}

void RemoteTransform3D::set_use_global_coordinates(const bool p_enable) {
	if (use_global_coordinates == p_enable) {
		return;
	}

	use_global_coordinates = p_enable;

	set_notify_transform(use_global_coordinates);
	set_notify_local_transform(!use_global_coordinates);
	_update_remote();
}

bool RemoteTransform3D::get_use_global_coordinates() const {
	return use_global_coordinates;
}

void RemoteTransform3D::set_update_position(const bool p_update) {
	if (update_remote_position == p_update) {
		return;
	}
	update_remote_position = p_update;
	_update_remote();
}

bool RemoteTransform3D::get_update_position() const {
	return update_remote_position;
}

void RemoteTransform3D::set_update_rotation(const bool p_update) {
	if (update_remote_rotation == p_update) {
		return;
	}
	update_remote_rotation = p_update;
	_update_remote();
}

bool RemoteTransform3D::get_update_rotation() const {
	return update_remote_rotation;
}

void RemoteTransform3D::set_update_scale(const bool p_update) {
	if (update_remote_scale == p_update) {
		return;
	}
	update_remote_scale = p_update;
	_update_remote();
}

bool RemoteTransform3D::get_update_scale() const {
	return update_remote_scale;
}

void RemoteTransform3D::force_update_cache() {
	_update_cache();
}

PackedStringArray RemoteTransform3D::get_configuration_warnings() const {
	PackedStringArray warnings = Node3D::get_configuration_warnings();

	if (!has_node(remote_node) || !Object::cast_to<Node3D>(get_node(remote_node))) {
		warnings.push_back(RTR("The \"Remote Path\" property must point to a valid Node3D or Node3D-derived node to work."));
	}

	return warnings;
}

void RemoteTransform3D::_bind_methods() {
	ClassDB::bind_method(D_METHOD("set_remote_node", "path"), &RemoteTransform3D::set_remote_node);
	ClassDB::bind_method(D_METHOD("get_remote_node"), &RemoteTransform3D::get_remote_node);
	ClassDB::bind_method(D_METHOD("force_update_cache"), &RemoteTransform3D::force_update_cache);

	ClassDB::bind_method(D_METHOD("set_use_global_coordinates", "use_global_coordinates"), &RemoteTransform3D::set_use_global_coordinates);
	ClassDB::bind_method(D_METHOD("get_use_global_coordinates"), &RemoteTransform3D::get_use_global_coordinates);

	ClassDB::bind_method(D_METHOD("set_update_position", "update_remote_position"), &RemoteTransform3D::set_update_position);
	ClassDB::bind_method(D_METHOD("get_update_position"), &RemoteTransform3D::get_update_position);
	ClassDB::bind_method(D_METHOD("set_update_rotation", "update_remote_rotation"), &RemoteTransform3D::set_update_rotation);
	ClassDB::bind_method(D_METHOD("get_update_rotation"), &RemoteTransform3D::get_update_rotation);
	ClassDB::bind_method(D_METHOD("set_update_scale", "update_remote_scale"), &RemoteTransform3D::set_update_scale);
	ClassDB::bind_method(D_METHOD("get_update_scale"), &RemoteTransform3D::get_update_scale);

	ADD_PROPERTY(PropertyInfo(Variant::NODE_PATH, "remote_path", PROPERTY_HINT_NODE_PATH_VALID_TYPES, "Node3D"), "set_remote_node", "get_remote_node");
	ADD_PROPERTY(PropertyInfo(Variant::BOOL, "use_global_coordinates"), "set_use_global_coordinates", "get_use_global_coordinates");

	ADD_GROUP("Update", "update_");
	ADD_PROPERTY(PropertyInfo(Variant::BOOL, "update_position"), "set_update_position", "get_update_position");
	ADD_PROPERTY(PropertyInfo(Variant::BOOL, "update_rotation"), "set_update_rotation", "get_update_rotation");
	ADD_PROPERTY(PropertyInfo(Variant::BOOL, "update_scale"), "set_update_scale", "get_update_scale");
}

RemoteTransform3D::RemoteTransform3D() {
	set_notify_transform(use_global_coordinates);
	set_notify_local_transform(!use_global_coordinates);
}<|MERGE_RESOLUTION|>--- conflicted
+++ resolved
@@ -51,18 +51,15 @@
 		return;
 	}
 
-	Node3D *target_node = Object::cast_to<Node3D>(ObjectDB::get_instance(cache));
-	if (!target_node) {
-		return;
-	}
-
-	if (!target_node->is_inside_tree()) {
-		return;
-	}
-
-<<<<<<< HEAD
-	Transform3D our_trans = use_global_coordinates ? get_global_transform() : get_transform();
-=======
+	Node3D *n = Object::cast_to<Node3D>(ObjectDB::get_instance(cache));
+	if (!n) {
+		return;
+	}
+
+	if (!n->is_inside_tree()) {
+		return;
+	}
+
 	//todo make faster
 	if (use_global_coordinates) {
 		if (update_remote_position && update_remote_rotation && update_remote_scale) {
@@ -80,41 +77,32 @@
 
 			if (update_remote_position) {
 				Transform3D n_trans = n->get_global_transform();
->>>>>>> 49a5bc7b
-
-	if (update_remote_position && update_remote_rotation && update_remote_scale) {
-		if (use_global_coordinates) {
-			target_node->set_global_transform(our_trans);
+
+				n_trans.set_origin(our_trans.get_origin());
+				n->set_global_transform(n_trans);
+			}
+		}
+
+	} else {
+		if (update_remote_position && update_remote_rotation && update_remote_scale) {
+			n->set_transform(get_transform());
 		} else {
-			target_node->set_transform(our_trans);
-		}
-	} else {
-		Transform3D target_trans = use_global_coordinates ? target_node->get_global_transform() : target_node->get_transform();
-
-		if (update_remote_rotation && update_remote_scale) {
-			target_trans.basis = our_trans.basis;
-		} else if (update_remote_rotation) {
-			for (int i = 0; i < 3; i++) {
-				Vector3 our_col = our_trans.basis.get_column(i);
-				Vector3 target_col = target_trans.basis.get_column(i);
-				target_trans.basis.set_column(i, our_col.normalized() * target_col.length());
-			}
-		} else if (update_remote_scale) {
-			for (int i = 0; i < 3; i++) {
-				Vector3 our_col = our_trans.basis.get_column(i);
-				Vector3 target_col = target_trans.basis.get_column(i);
-				target_trans.basis.set_column(i, target_col.normalized() * our_col.length());
-			}
-		}
-
-		if (update_remote_position) {
-			target_trans.origin = our_trans.origin;
-		}
-
-		if (use_global_coordinates) {
-			target_node->set_global_transform(target_trans);
-		} else {
-			target_node->set_transform(target_trans);
+			Transform3D our_trans = get_transform();
+
+			if (update_remote_rotation) {
+				n->set_rotation(our_trans.basis.get_euler_normalized(EulerOrder(n->get_rotation_order())));
+			}
+
+			if (update_remote_scale) {
+				n->set_scale(our_trans.basis.get_scale());
+			}
+
+			if (update_remote_position) {
+				Transform3D n_trans = n->get_transform();
+
+				n_trans.set_origin(our_trans.get_origin());
+				n->set_transform(n_trans);
+			}
 		}
 	}
 }
