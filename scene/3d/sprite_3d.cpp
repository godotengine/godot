/*************************************************************************/
/*  sprite_3d.cpp                                                        */
/*************************************************************************/
/*                       This file is part of:                           */
/*                           GODOT ENGINE                                */
/*                      https://godotengine.org                          */
/*************************************************************************/
/* Copyright (c) 2007-2018 Juan Linietsky, Ariel Manzur.                 */
/* Copyright (c) 2014-2018 Godot Engine contributors (cf. AUTHORS.md)    */
/*                                                                       */
/* Permission is hereby granted, free of charge, to any person obtaining */
/* a copy of this software and associated documentation files (the       */
/* "Software"), to deal in the Software without restriction, including   */
/* without limitation the rights to use, copy, modify, merge, publish,   */
/* distribute, sublicense, and/or sell copies of the Software, and to    */
/* permit persons to whom the Software is furnished to do so, subject to */
/* the following conditions:                                             */
/*                                                                       */
/* The above copyright notice and this permission notice shall be        */
/* included in all copies or substantial portions of the Software.       */
/*                                                                       */
/* THE SOFTWARE IS PROVIDED "AS IS", WITHOUT WARRANTY OF ANY KIND,       */
/* EXPRESS OR IMPLIED, INCLUDING BUT NOT LIMITED TO THE WARRANTIES OF    */
/* MERCHANTABILITY, FITNESS FOR A PARTICULAR PURPOSE AND NONINFRINGEMENT.*/
/* IN NO EVENT SHALL THE AUTHORS OR COPYRIGHT HOLDERS BE LIABLE FOR ANY  */
/* CLAIM, DAMAGES OR OTHER LIABILITY, WHETHER IN AN ACTION OF CONTRACT,  */
/* TORT OR OTHERWISE, ARISING FROM, OUT OF OR IN CONNECTION WITH THE     */
/* SOFTWARE OR THE USE OR OTHER DEALINGS IN THE SOFTWARE.                */
/*************************************************************************/

#include "sprite_3d.h"
#include "core_string_names.h"
#include "scene/scene_string_names.h"

Color SpriteBase3D::_get_color_accum() {

	if (!color_dirty)
		return color_accum;

	if (parent_sprite)
		color_accum = parent_sprite->_get_color_accum();
	else
		color_accum = Color(1, 1, 1, 1);

	color_accum.r *= modulate.r;
	color_accum.g *= modulate.g;
	color_accum.b *= modulate.b;
	color_accum.a *= modulate.a;
	color_dirty = false;
	return color_accum;
}

void SpriteBase3D::_propagate_color_changed() {

	if (color_dirty)
		return;

	color_dirty = true;
	_queue_update();

	for (List<SpriteBase3D *>::Element *E = children.front(); E; E = E->next()) {

		E->get()->_propagate_color_changed();
	}
}

void SpriteBase3D::_notification(int p_what) {

	if (p_what == NOTIFICATION_ENTER_TREE) {

		if (!pending_update)
			_im_update();

		parent_sprite = Object::cast_to<SpriteBase3D>(get_parent());
		if (parent_sprite) {
			pI = parent_sprite->children.push_back(this);
		}
	}

	if (p_what == NOTIFICATION_EXIT_TREE) {

		if (parent_sprite) {

			parent_sprite->children.erase(pI);
			pI = NULL;
			parent_sprite = NULL;
		}
	}
}

void SpriteBase3D::set_centered(bool p_center) {

	centered = p_center;
	_queue_update();
}

bool SpriteBase3D::is_centered() const {

	return centered;
}

void SpriteBase3D::set_offset(const Point2 &p_offset) {

	offset = p_offset;
	_queue_update();
}
Point2 SpriteBase3D::get_offset() const {

	return offset;
}

void SpriteBase3D::set_flip_h(bool p_flip) {

	hflip = p_flip;
	_queue_update();
}
bool SpriteBase3D::is_flipped_h() const {

	return hflip;
}

void SpriteBase3D::set_flip_v(bool p_flip) {

	vflip = p_flip;
	_queue_update();
}
bool SpriteBase3D::is_flipped_v() const {

	return vflip;
}

void SpriteBase3D::set_modulate(const Color &p_color) {

	modulate = p_color;
	_propagate_color_changed();
	_queue_update();
}

Color SpriteBase3D::get_modulate() const {

	return modulate;
}

void SpriteBase3D::set_pixel_size(float p_amount) {

	pixel_size = p_amount;
	_queue_update();
}
float SpriteBase3D::get_pixel_size() const {

	return pixel_size;
}

void SpriteBase3D::set_opacity(float p_amount) {

	opacity = p_amount;
	_queue_update();
}
float SpriteBase3D::get_opacity() const {

	return opacity;
}

void SpriteBase3D::set_axis(Vector3::Axis p_axis) {

	axis = p_axis;
	_queue_update();
}
Vector3::Axis SpriteBase3D::get_axis() const {

	return axis;
}

void SpriteBase3D::_im_update() {

	_draw();

	pending_update = false;

	//texture->draw_rect_region(ci,dst_rect,src_rect,modulate);
}

void SpriteBase3D::_queue_update() {

	if (pending_update)
		return;

	triangle_mesh.unref();
	update_gizmo();

	pending_update = true;
	call_deferred(SceneStringNames::get_singleton()->_im_update);
}

AABB SpriteBase3D::get_aabb() const {

	return aabb;
}
PoolVector<Face3> SpriteBase3D::get_faces(uint32_t p_usage_flags) const {

	return PoolVector<Face3>();
}

Ref<TriangleMesh> SpriteBase3D::generate_triangle_mesh() const {
	if (triangle_mesh.is_valid())
		return triangle_mesh;

	PoolVector<Vector3> faces;
	faces.resize(6);
	PoolVector<Vector3>::Write facesw = faces.write();

	Rect2 final_rect = get_item_rect();

	if (final_rect.size.x == 0 || final_rect.size.y == 0)
		return Ref<TriangleMesh>();

	float pixel_size = get_pixel_size();

	Vector2 vertices[4] = {

		(final_rect.position + Vector2(0, final_rect.size.y)) * pixel_size,
		(final_rect.position + final_rect.size) * pixel_size,
		(final_rect.position + Vector2(final_rect.size.x, 0)) * pixel_size,
		final_rect.position * pixel_size,

	};

	int x_axis = ((axis + 1) % 3);
	int y_axis = ((axis + 2) % 3);

	if (axis != Vector3::AXIS_Z) {
		SWAP(x_axis, y_axis);

		for (int i = 0; i < 4; i++) {
			if (axis == Vector3::AXIS_Y) {
				vertices[i].y = -vertices[i].y;
			} else if (axis == Vector3::AXIS_X) {
				vertices[i].x = -vertices[i].x;
			}
		}
	}

	static const int indices[6] = {
		0, 1, 2,
		0, 2, 3
	};

	for (int j = 0; j < 6; j++) {
		int i = indices[j];
		Vector3 vtx;
		vtx[x_axis] = vertices[i][0];
		vtx[y_axis] = vertices[i][1];
		facesw[j] = vtx;
	}

	facesw = PoolVector<Vector3>::Write();

	triangle_mesh = Ref<TriangleMesh>(memnew(TriangleMesh));
	triangle_mesh->create(faces);

	return triangle_mesh;
}

void SpriteBase3D::set_draw_flag(DrawFlags p_flag, bool p_enable) {

	ERR_FAIL_INDEX(p_flag, FLAG_MAX);
	flags[p_flag] = p_enable;
	_queue_update();
}

bool SpriteBase3D::get_draw_flag(DrawFlags p_flag) const {
	ERR_FAIL_INDEX_V(p_flag, FLAG_MAX, false);
	return flags[p_flag];
}

void SpriteBase3D::set_alpha_cut_mode(AlphaCutMode p_mode) {

	ERR_FAIL_INDEX(p_mode, 3);
	alpha_cut = p_mode;
	_queue_update();
}

SpriteBase3D::AlphaCutMode SpriteBase3D::get_alpha_cut_mode() const {

	return alpha_cut;
}

void SpriteBase3D::_bind_methods() {

	ClassDB::bind_method(D_METHOD("set_centered", "centered"), &SpriteBase3D::set_centered);
	ClassDB::bind_method(D_METHOD("is_centered"), &SpriteBase3D::is_centered);

	ClassDB::bind_method(D_METHOD("set_offset", "offset"), &SpriteBase3D::set_offset);
	ClassDB::bind_method(D_METHOD("get_offset"), &SpriteBase3D::get_offset);

	ClassDB::bind_method(D_METHOD("set_flip_h", "flip_h"), &SpriteBase3D::set_flip_h);
	ClassDB::bind_method(D_METHOD("is_flipped_h"), &SpriteBase3D::is_flipped_h);

	ClassDB::bind_method(D_METHOD("set_flip_v", "flip_v"), &SpriteBase3D::set_flip_v);
	ClassDB::bind_method(D_METHOD("is_flipped_v"), &SpriteBase3D::is_flipped_v);

	ClassDB::bind_method(D_METHOD("set_modulate", "modulate"), &SpriteBase3D::set_modulate);
	ClassDB::bind_method(D_METHOD("get_modulate"), &SpriteBase3D::get_modulate);

	ClassDB::bind_method(D_METHOD("set_opacity", "opacity"), &SpriteBase3D::set_opacity);
	ClassDB::bind_method(D_METHOD("get_opacity"), &SpriteBase3D::get_opacity);

	ClassDB::bind_method(D_METHOD("set_pixel_size", "pixel_size"), &SpriteBase3D::set_pixel_size);
	ClassDB::bind_method(D_METHOD("get_pixel_size"), &SpriteBase3D::get_pixel_size);

	ClassDB::bind_method(D_METHOD("set_axis", "axis"), &SpriteBase3D::set_axis);
	ClassDB::bind_method(D_METHOD("get_axis"), &SpriteBase3D::get_axis);

	ClassDB::bind_method(D_METHOD("set_draw_flag", "flag", "enabled"), &SpriteBase3D::set_draw_flag);
	ClassDB::bind_method(D_METHOD("get_draw_flag", "flag"), &SpriteBase3D::get_draw_flag);

	ClassDB::bind_method(D_METHOD("set_alpha_cut_mode", "mode"), &SpriteBase3D::set_alpha_cut_mode);
	ClassDB::bind_method(D_METHOD("get_alpha_cut_mode"), &SpriteBase3D::get_alpha_cut_mode);

	ClassDB::bind_method(D_METHOD("get_item_rect"), &SpriteBase3D::get_item_rect);
	ClassDB::bind_method(D_METHOD("generate_triangle_mesh"), &SpriteBase3D::generate_triangle_mesh);

	ClassDB::bind_method(D_METHOD("_queue_update"), &SpriteBase3D::_queue_update);
	ClassDB::bind_method(D_METHOD("_im_update"), &SpriteBase3D::_im_update);

	ADD_PROPERTY(PropertyInfo(Variant::BOOL, "centered"), "set_centered", "is_centered");
	ADD_PROPERTY(PropertyInfo(Variant::VECTOR2, "offset"), "set_offset", "get_offset");
	ADD_PROPERTY(PropertyInfo(Variant::BOOL, "flip_h"), "set_flip_h", "is_flipped_h");
	ADD_PROPERTY(PropertyInfo(Variant::BOOL, "flip_v"), "set_flip_v", "is_flipped_v");
	ADD_PROPERTY(PropertyInfo(Variant::COLOR, "modulate"), "set_modulate", "get_modulate");
	ADD_PROPERTY(PropertyInfo(Variant::REAL, "opacity", PROPERTY_HINT_RANGE, "0,1,0.01"), "set_opacity", "get_opacity");
	ADD_PROPERTY(PropertyInfo(Variant::REAL, "pixel_size", PROPERTY_HINT_RANGE, "0.0001,128,0.0001"), "set_pixel_size", "get_pixel_size");
	ADD_PROPERTY(PropertyInfo(Variant::INT, "axis", PROPERTY_HINT_ENUM, "X-Axis,Y-Axis,Z-Axis"), "set_axis", "get_axis");
	ADD_GROUP("Flags", "");
	ADD_PROPERTYI(PropertyInfo(Variant::BOOL, "transparent"), "set_draw_flag", "get_draw_flag", FLAG_TRANSPARENT);
	ADD_PROPERTYI(PropertyInfo(Variant::BOOL, "shaded"), "set_draw_flag", "get_draw_flag", FLAG_SHADED);
	ADD_PROPERTYI(PropertyInfo(Variant::BOOL, "double_sided"), "set_draw_flag", "get_draw_flag", FLAG_DOUBLE_SIDED);
	ADD_PROPERTY(PropertyInfo(Variant::INT, "alpha_cut", PROPERTY_HINT_ENUM, "Disabled,Discard,Opaque Pre-Pass"), "set_alpha_cut_mode", "get_alpha_cut_mode");

	BIND_ENUM_CONSTANT(FLAG_TRANSPARENT);
	BIND_ENUM_CONSTANT(FLAG_SHADED);
	BIND_ENUM_CONSTANT(FLAG_DOUBLE_SIDED);
	BIND_ENUM_CONSTANT(FLAG_MAX);

	BIND_ENUM_CONSTANT(ALPHA_CUT_DISABLED);
	BIND_ENUM_CONSTANT(ALPHA_CUT_DISCARD);
	BIND_ENUM_CONSTANT(ALPHA_CUT_OPAQUE_PREPASS);
}

SpriteBase3D::SpriteBase3D() {

	color_dirty = true;
	centered = true;
	hflip = false;
	vflip = false;
	parent_sprite = NULL;
	pI = NULL;

	for (int i = 0; i < FLAG_MAX; i++)
		flags[i] = i == FLAG_TRANSPARENT || i == FLAG_DOUBLE_SIDED;

	alpha_cut = ALPHA_CUT_DISABLED;
	axis = Vector3::AXIS_Z;
	pixel_size = 0.01;
	modulate = Color(1, 1, 1, 1);
	pending_update = false;
	opacity = 1.0;
	immediate = VisualServer::get_singleton()->immediate_create();
	set_base(immediate);
}

SpriteBase3D::~SpriteBase3D() {

	VisualServer::get_singleton()->free(immediate);
}

///////////////////////////////////////////

void Sprite3D::_draw() {

	RID immediate = get_immediate();

	VS::get_singleton()->immediate_clear(immediate);
	if (!texture.is_valid())
		return; //no texuture no life
	Vector2 tsize = texture->get_size();
	if (tsize.x == 0 || tsize.y == 0)
		return;

	Size2i s;
	Rect2i src_rect;

	if (region) {

		s = region_rect.size;
		src_rect = region_rect;
	} else {
		s = texture->get_size();
		s = s / Size2i(hframes, vframes);

		src_rect.size = s;
		src_rect.position.x += (frame % hframes) * s.x;
		src_rect.position.y += (frame / hframes) * s.y;
	}

	Point2i ofs = get_offset();
	if (is_centered())
		ofs -= s / 2;

	Rect2i dst_rect(ofs, s);

	Rect2 final_rect;
	Rect2 final_src_rect;
	if (!texture->get_rect_region(dst_rect, src_rect, final_rect, final_src_rect))
		return;

	if (final_rect.size.x == 0 || final_rect.size.y == 0)
		return;

	Color color = _get_color_accum();
	color.a *= get_opacity();

	float pixel_size = get_pixel_size();

	Vector2 vertices[4] = {

		(final_rect.position + Vector2(0, final_rect.size.y)) * pixel_size,
		(final_rect.position + final_rect.size) * pixel_size,
		(final_rect.position + Vector2(final_rect.size.x, 0)) * pixel_size,
		final_rect.position * pixel_size,

	};

	Vector2 src_tsize = Vector2(texture->get_width(), texture->get_height());

	// Properly setup UVs for impostor textures (AtlasTexture).
<<<<<<< HEAD
	RID texture_rid = texture->get_rid();
	Vector2 src_tsize = Vector2(
			VS::get_singleton()->texture_get_width(texture_rid),
			VS::get_singleton()->texture_get_height(texture_rid));

	// texture_get_width and texture_get_height both return 0 for ViewportTexture type.
	// Use the size returned by texture->get_size() in this case.
	if (src_tsize.x == 0 || src_tsize.y == 0)
		src_tsize = tsize;
=======
	Ref<AtlasTexture> atlas_tex = texture;
	if (atlas_tex != NULL) {
		src_tsize[0] = atlas_tex->get_atlas()->get_width();
		src_tsize[1] = atlas_tex->get_atlas()->get_height();
	}
>>>>>>> 0b7df80e

	Vector2 uvs[4] = {
		final_src_rect.position / tsize,
		(final_src_rect.position + Vector2(final_src_rect.size.x, 0)) / tsize,
		(final_src_rect.position + final_src_rect.size) / tsize,
		(final_src_rect.position + Vector2(0, final_src_rect.size.y)) / tsize,
	};

	if (is_flipped_h()) {
		SWAP(uvs[0], uvs[1]);
		SWAP(uvs[2], uvs[3]);
	}
	if (is_flipped_v()) {

		SWAP(uvs[0], uvs[3]);
		SWAP(uvs[1], uvs[2]);
	}

	Vector3 normal;
	int axis = get_axis();
	normal[axis] = 1.0;

	RID mat = SpatialMaterial::get_material_rid_for_2d(get_draw_flag(FLAG_SHADED), get_draw_flag(FLAG_TRANSPARENT), get_draw_flag(FLAG_DOUBLE_SIDED), get_alpha_cut_mode() == ALPHA_CUT_DISCARD, get_alpha_cut_mode() == ALPHA_CUT_OPAQUE_PREPASS);
	VS::get_singleton()->immediate_set_material(immediate, mat);

	VS::get_singleton()->immediate_begin(immediate, VS::PRIMITIVE_TRIANGLE_FAN, texture->get_rid());

	int x_axis = ((axis + 1) % 3);
	int y_axis = ((axis + 2) % 3);

	if (axis != Vector3::AXIS_Z) {
		SWAP(x_axis, y_axis);

		for (int i = 0; i < 4; i++) {
			//uvs[i] = Vector2(1.0,1.0)-uvs[i];
			//SWAP(vertices[i].x,vertices[i].y);
			if (axis == Vector3::AXIS_Y) {
				vertices[i].y = -vertices[i].y;
			} else if (axis == Vector3::AXIS_X) {
				vertices[i].x = -vertices[i].x;
			}
		}
	}

	AABB aabb;

	for (int i = 0; i < 4; i++) {
		VS::get_singleton()->immediate_normal(immediate, normal);
		VS::get_singleton()->immediate_color(immediate, color);
		VS::get_singleton()->immediate_uv(immediate, uvs[i]);

		Vector3 vtx;
		vtx[x_axis] = vertices[i][0];
		vtx[y_axis] = vertices[i][1];
		VS::get_singleton()->immediate_vertex(immediate, vtx);
		if (i == 0) {
			aabb.position = vtx;
			aabb.size = Vector3();
		} else {
			aabb.expand_to(vtx);
		}
	}
	set_aabb(aabb);
	VS::get_singleton()->immediate_end(immediate);
}

void Sprite3D::set_texture(const Ref<Texture> &p_texture) {

	if (p_texture == texture)
		return;
	if (texture.is_valid()) {
		texture->disconnect(CoreStringNames::get_singleton()->changed, this, SceneStringNames::get_singleton()->_queue_update);
	}
	texture = p_texture;
	if (texture.is_valid()) {
		texture->set_flags(texture->get_flags()); //remove repeat from texture, it looks bad in sprites
		texture->connect(CoreStringNames::get_singleton()->changed, this, SceneStringNames::get_singleton()->_queue_update);
	}
	_queue_update();
}

Ref<Texture> Sprite3D::get_texture() const {

	return texture;
}

void Sprite3D::set_region(bool p_region) {

	if (p_region == region)
		return;

	region = p_region;
	_queue_update();
}

bool Sprite3D::is_region() const {

	return region;
}

void Sprite3D::set_region_rect(const Rect2 &p_region_rect) {

	bool changed = region_rect != p_region_rect;
	region_rect = p_region_rect;
	if (region && changed) {
		_queue_update();
	}
}

Rect2 Sprite3D::get_region_rect() const {

	return region_rect;
}

void Sprite3D::set_frame(int p_frame) {

	ERR_FAIL_INDEX(p_frame, vframes * hframes);

	if (frame != p_frame)

		frame = p_frame;
	_queue_update();
	emit_signal(SceneStringNames::get_singleton()->frame_changed);
}

int Sprite3D::get_frame() const {

	return frame;
}

void Sprite3D::set_vframes(int p_amount) {

	ERR_FAIL_COND(p_amount < 1);
	vframes = p_amount;
	_queue_update();
	_change_notify();
}
int Sprite3D::get_vframes() const {

	return vframes;
}

void Sprite3D::set_hframes(int p_amount) {

	ERR_FAIL_COND(p_amount < 1);
	hframes = p_amount;
	_queue_update();
	_change_notify();
}
int Sprite3D::get_hframes() const {

	return hframes;
}

Rect2 Sprite3D::get_item_rect() const {

	if (texture.is_null())
		return Rect2(0, 0, 1, 1);
	/*
	if (texture.is_null())
		return CanvasItem::get_item_rect();
	*/

	Size2i s;

	if (region) {

		s = region_rect.size;
	} else {
		s = texture->get_size();
		s = s / Point2(hframes, vframes);
	}

	Point2i ofs = get_offset();
	if (is_centered())
		ofs -= s / 2;

	if (s == Size2(0, 0))
		s = Size2(1, 1);

	return Rect2(ofs, s);
}

void Sprite3D::_validate_property(PropertyInfo &property) const {

	if (property.name == "frame") {

		property.hint = PROPERTY_HINT_SPRITE_FRAME;

		property.hint_string = "0," + itos(vframes * hframes - 1) + ",1";
	}
}

void Sprite3D::_bind_methods() {

	ClassDB::bind_method(D_METHOD("set_texture", "texture"), &Sprite3D::set_texture);
	ClassDB::bind_method(D_METHOD("get_texture"), &Sprite3D::get_texture);

	ClassDB::bind_method(D_METHOD("set_region", "enabled"), &Sprite3D::set_region);
	ClassDB::bind_method(D_METHOD("is_region"), &Sprite3D::is_region);

	ClassDB::bind_method(D_METHOD("set_region_rect", "rect"), &Sprite3D::set_region_rect);
	ClassDB::bind_method(D_METHOD("get_region_rect"), &Sprite3D::get_region_rect);

	ClassDB::bind_method(D_METHOD("set_frame", "frame"), &Sprite3D::set_frame);
	ClassDB::bind_method(D_METHOD("get_frame"), &Sprite3D::get_frame);

	ClassDB::bind_method(D_METHOD("set_vframes", "vframes"), &Sprite3D::set_vframes);
	ClassDB::bind_method(D_METHOD("get_vframes"), &Sprite3D::get_vframes);

	ClassDB::bind_method(D_METHOD("set_hframes", "hframes"), &Sprite3D::set_hframes);
	ClassDB::bind_method(D_METHOD("get_hframes"), &Sprite3D::get_hframes);

	ADD_PROPERTY(PropertyInfo(Variant::OBJECT, "texture", PROPERTY_HINT_RESOURCE_TYPE, "Texture"), "set_texture", "get_texture");
	ADD_GROUP("Animation", "");
	ADD_PROPERTY(PropertyInfo(Variant::INT, "vframes", PROPERTY_HINT_RANGE, "1,16384,1"), "set_vframes", "get_vframes");
	ADD_PROPERTY(PropertyInfo(Variant::INT, "hframes", PROPERTY_HINT_RANGE, "1,16384,1"), "set_hframes", "get_hframes");
	ADD_PROPERTY(PropertyInfo(Variant::INT, "frame", PROPERTY_HINT_SPRITE_FRAME), "set_frame", "get_frame");
	ADD_GROUP("Region", "region_");
	ADD_PROPERTY(PropertyInfo(Variant::BOOL, "region_enabled"), "set_region", "is_region");
	ADD_PROPERTY(PropertyInfo(Variant::RECT2, "region_rect"), "set_region_rect", "get_region_rect");

	ADD_SIGNAL(MethodInfo("frame_changed"));
}

Sprite3D::Sprite3D() {

	region = false;
	frame = 0;
	vframes = 1;
	hframes = 1;
}

////////////////////////////////////////

void AnimatedSprite3D::_draw() {

	RID immediate = get_immediate();
	VS::get_singleton()->immediate_clear(immediate);

	if (frames.is_null()) {
		return;
	}

	if (frame < 0) {
		return;
	}

	if (!frames->has_animation(animation)) {
		return;
	}

	Ref<Texture> texture = frames->get_frame(animation, frame);
	if (!texture.is_valid())
		return; //no texuture no life
	Vector2 tsize = texture->get_size();
	if (tsize.x == 0 || tsize.y == 0)
		return;

	Size2i s = tsize;
	Rect2i src_rect;

	src_rect.size = s;

	Point2i ofs = get_offset();
	if (is_centered())
		ofs -= s / 2;

	Rect2i dst_rect(ofs, s);

	Rect2 final_rect;
	Rect2 final_src_rect;
	if (!texture->get_rect_region(dst_rect, src_rect, final_rect, final_src_rect))
		return;

	if (final_rect.size.x == 0 || final_rect.size.y == 0)
		return;

	Color color = _get_color_accum();
	color.a *= get_opacity();

	float pixel_size = get_pixel_size();

	Vector2 vertices[4] = {

		(final_rect.position + Vector2(0, final_rect.size.y)) * pixel_size,
		(final_rect.position + final_rect.size) * pixel_size,
		(final_rect.position + Vector2(final_rect.size.x, 0)) * pixel_size,
		final_rect.position * pixel_size,

	};

	Vector2 src_tsize = Vector2(texture->get_width(), texture->get_height());

	// Properly setup UVs for impostor textures (AtlasTexture).
<<<<<<< HEAD
	RID texture_rid = texture->get_rid();
	Vector2 src_tsize = Vector2(
			VS::get_singleton()->texture_get_width(texture_rid),
			VS::get_singleton()->texture_get_height(texture_rid));

	// texture_get_width and texture_get_height both return 0 for ViewportTexture type.
	// Use the size returned by texture->get_size() in this case.
	if (src_tsize.x == 0 || src_tsize.y == 0)
		src_tsize = tsize;
=======
	Ref<AtlasTexture> atlas_tex = texture;
	if (atlas_tex != NULL) {
		src_tsize[0] = atlas_tex->get_atlas()->get_width();
		src_tsize[1] = atlas_tex->get_atlas()->get_height();
	}
>>>>>>> 0b7df80e

	Vector2 uvs[4] = {
		final_src_rect.position / tsize,
		(final_src_rect.position + Vector2(final_src_rect.size.x, 0)) / tsize,
		(final_src_rect.position + final_src_rect.size) / tsize,
		(final_src_rect.position + Vector2(0, final_src_rect.size.y)) / tsize,
	};

	if (is_flipped_h()) {
		SWAP(uvs[0], uvs[1]);
		SWAP(uvs[2], uvs[3]);
	}
	if (is_flipped_v()) {

		SWAP(uvs[0], uvs[3]);
		SWAP(uvs[1], uvs[2]);
	}

	Vector3 normal;
	int axis = get_axis();
	normal[axis] = 1.0;

	RID mat = SpatialMaterial::get_material_rid_for_2d(get_draw_flag(FLAG_SHADED), get_draw_flag(FLAG_TRANSPARENT), get_draw_flag(FLAG_DOUBLE_SIDED), get_alpha_cut_mode() == ALPHA_CUT_DISCARD, get_alpha_cut_mode() == ALPHA_CUT_OPAQUE_PREPASS);

	VS::get_singleton()->immediate_set_material(immediate, mat);

	VS::get_singleton()->immediate_begin(immediate, VS::PRIMITIVE_TRIANGLE_FAN, texture->get_rid());

	int x_axis = ((axis + 1) % 3);
	int y_axis = ((axis + 2) % 3);

	if (axis != Vector3::AXIS_Z) {
		SWAP(x_axis, y_axis);

		for (int i = 0; i < 4; i++) {
			//uvs[i] = Vector2(1.0,1.0)-uvs[i];
			//SWAP(vertices[i].x,vertices[i].y);
			if (axis == Vector3::AXIS_Y) {
				vertices[i].y = -vertices[i].y;
			} else if (axis == Vector3::AXIS_X) {
				vertices[i].x = -vertices[i].x;
			}
		}
	}

	AABB aabb;

	for (int i = 0; i < 4; i++) {
		VS::get_singleton()->immediate_normal(immediate, normal);
		VS::get_singleton()->immediate_color(immediate, color);
		VS::get_singleton()->immediate_uv(immediate, uvs[i]);

		Vector3 vtx;
		vtx[x_axis] = vertices[i][0];
		vtx[y_axis] = vertices[i][1];
		VS::get_singleton()->immediate_vertex(immediate, vtx);
		if (i == 0) {
			aabb.position = vtx;
			aabb.size = Vector3();
		} else {
			aabb.expand_to(vtx);
		}
	}
	set_aabb(aabb);
	VS::get_singleton()->immediate_end(immediate);
}

void AnimatedSprite3D::_validate_property(PropertyInfo &property) const {

	if (!frames.is_valid())
		return;
	if (property.name == "animation") {

		property.hint = PROPERTY_HINT_ENUM;
		List<StringName> names;
		frames->get_animation_list(&names);
		names.sort_custom<StringName::AlphCompare>();

		bool current_found = false;

		for (List<StringName>::Element *E = names.front(); E; E = E->next()) {
			if (E->prev()) {
				property.hint_string += ",";
			}

			property.hint_string += String(E->get());
			if (animation == E->get()) {
				current_found = true;
			}
		}

		if (!current_found) {
			if (property.hint_string == String()) {
				property.hint_string = String(animation);
			} else {
				property.hint_string = String(animation) + "," + property.hint_string;
			}
		}
	}

	if (property.name == "frame") {

		property.hint = PROPERTY_HINT_RANGE;

		if (frames->has_animation(animation)) {
			property.hint_string = "0," + itos(frames->get_frame_count(animation) - 1) + ",1";
		} else {
			property.hint_string = "0,0,0";
		}
	}
}

void AnimatedSprite3D::_notification(int p_what) {

	switch (p_what) {
		case NOTIFICATION_INTERNAL_PROCESS: {

			if (frames.is_null())
				return;
			if (!frames->has_animation(animation))
				return;
			if (frame < 0)
				return;

			float speed = frames->get_animation_speed(animation);
			if (speed == 0)
				return; //do nothing

			float remaining = get_process_delta_time();

			while (remaining) {

				if (timeout <= 0) {

					timeout = 1.0 / speed;

					int fc = frames->get_frame_count(animation);
					if (frame >= fc - 1) {
						if (frames->get_animation_loop(animation)) {
							frame = 0;
						} else {
							frame = fc - 1;
						}
					} else {
						frame++;
					}

					_queue_update();
					_change_notify("frame");
				}

				float to_process = MIN(timeout, remaining);
				remaining -= to_process;
				timeout -= to_process;
			}
		} break;
	}
}

void AnimatedSprite3D::set_sprite_frames(const Ref<SpriteFrames> &p_frames) {

	if (frames.is_valid())
		frames->disconnect("changed", this, "_res_changed");
	frames = p_frames;
	if (frames.is_valid())
		frames->connect("changed", this, "_res_changed");

	if (!frames.is_valid()) {
		frame = 0;
	} else {
		set_frame(frame);
	}

	_change_notify();
	_reset_timeout();
	_queue_update();
	update_configuration_warning();
}

Ref<SpriteFrames> AnimatedSprite3D::get_sprite_frames() const {

	return frames;
}

void AnimatedSprite3D::set_frame(int p_frame) {

	if (!frames.is_valid()) {
		return;
	}

	if (frames->has_animation(animation)) {
		int limit = frames->get_frame_count(animation);
		if (p_frame >= limit)
			p_frame = limit - 1;
	}

	if (p_frame < 0)
		p_frame = 0;

	if (frame == p_frame)
		return;

	frame = p_frame;
	_reset_timeout();
	_queue_update();
	_change_notify("frame");
	emit_signal(SceneStringNames::get_singleton()->frame_changed);
}
int AnimatedSprite3D::get_frame() const {

	return frame;
}

Rect2 AnimatedSprite3D::get_item_rect() const {

	if (!frames.is_valid() || !frames->has_animation(animation) || frame < 0 || frame >= frames->get_frame_count(animation)) {
		return Rect2(0, 0, 1, 1);
	}

	Ref<Texture> t;
	if (animation)
		t = frames->get_frame(animation, frame);
	if (t.is_null())
		return Rect2(0, 0, 1, 1);
	Size2i s = t->get_size();

	Point2 ofs = get_offset();
	if (centered)
		ofs -= s / 2;

	if (s == Size2(0, 0))
		s = Size2(1, 1);

	return Rect2(ofs, s);
}

void AnimatedSprite3D::_res_changed() {

	set_frame(frame);
	_change_notify("frame");
	_change_notify("animation");
	_queue_update();
}

void AnimatedSprite3D::_set_playing(bool p_playing) {

	if (playing == p_playing)
		return;
	playing = p_playing;
	_reset_timeout();
	set_process_internal(playing);
}

bool AnimatedSprite3D::_is_playing() const {

	return playing;
}

void AnimatedSprite3D::play(const StringName &p_animation) {

	if (p_animation)
		set_animation(p_animation);
	_set_playing(true);
}

void AnimatedSprite3D::stop() {

	_set_playing(false);
}

bool AnimatedSprite3D::is_playing() const {

	return is_processing();
}

void AnimatedSprite3D::_reset_timeout() {

	if (!playing)
		return;

	if (frames.is_valid() && frames->has_animation(animation)) {
		float speed = frames->get_animation_speed(animation);
		if (speed > 0) {
			timeout = 1.0 / speed;
		} else {
			timeout = 0;
		}
	} else {
		timeout = 0;
	}
}

void AnimatedSprite3D::set_animation(const StringName &p_animation) {

	if (animation == p_animation)
		return;

	animation = p_animation;
	_reset_timeout();
	set_frame(0);
	_change_notify();
	_queue_update();
}
StringName AnimatedSprite3D::get_animation() const {

	return animation;
}

String AnimatedSprite3D::get_configuration_warning() const {

	if (frames.is_null()) {
		return TTR("A SpriteFrames resource must be created or set in the 'Frames' property in order for AnimatedSprite3D to display frames.");
	}

	return String();
}

void AnimatedSprite3D::_bind_methods() {

	ClassDB::bind_method(D_METHOD("set_sprite_frames", "sprite_frames"), &AnimatedSprite3D::set_sprite_frames);
	ClassDB::bind_method(D_METHOD("get_sprite_frames"), &AnimatedSprite3D::get_sprite_frames);

	ClassDB::bind_method(D_METHOD("set_animation", "animation"), &AnimatedSprite3D::set_animation);
	ClassDB::bind_method(D_METHOD("get_animation"), &AnimatedSprite3D::get_animation);

	ClassDB::bind_method(D_METHOD("_set_playing", "playing"), &AnimatedSprite3D::_set_playing);
	ClassDB::bind_method(D_METHOD("_is_playing"), &AnimatedSprite3D::_is_playing);

	ClassDB::bind_method(D_METHOD("play", "anim"), &AnimatedSprite3D::play, DEFVAL(StringName()));
	ClassDB::bind_method(D_METHOD("stop"), &AnimatedSprite3D::stop);
	ClassDB::bind_method(D_METHOD("is_playing"), &AnimatedSprite3D::is_playing);

	ClassDB::bind_method(D_METHOD("set_frame", "frame"), &AnimatedSprite3D::set_frame);
	ClassDB::bind_method(D_METHOD("get_frame"), &AnimatedSprite3D::get_frame);

	ClassDB::bind_method(D_METHOD("_res_changed"), &AnimatedSprite3D::_res_changed);

	ADD_SIGNAL(MethodInfo("frame_changed"));

	ADD_PROPERTYNZ(PropertyInfo(Variant::OBJECT, "frames", PROPERTY_HINT_RESOURCE_TYPE, "SpriteFrames"), "set_sprite_frames", "get_sprite_frames");
	ADD_PROPERTY(PropertyInfo(Variant::STRING, "animation"), "set_animation", "get_animation");
	ADD_PROPERTYNZ(PropertyInfo(Variant::INT, "frame", PROPERTY_HINT_SPRITE_FRAME), "set_frame", "get_frame");
	ADD_PROPERTYNZ(PropertyInfo(Variant::BOOL, "playing"), "_set_playing", "_is_playing");
}

AnimatedSprite3D::AnimatedSprite3D() {

	frame = 0;
	playing = false;
	animation = "default";
	timeout = 0;
}<|MERGE_RESOLUTION|>--- conflicted
+++ resolved
@@ -434,23 +434,11 @@
 	Vector2 src_tsize = Vector2(texture->get_width(), texture->get_height());
 
 	// Properly setup UVs for impostor textures (AtlasTexture).
-<<<<<<< HEAD
-	RID texture_rid = texture->get_rid();
-	Vector2 src_tsize = Vector2(
-			VS::get_singleton()->texture_get_width(texture_rid),
-			VS::get_singleton()->texture_get_height(texture_rid));
-
-	// texture_get_width and texture_get_height both return 0 for ViewportTexture type.
-	// Use the size returned by texture->get_size() in this case.
-	if (src_tsize.x == 0 || src_tsize.y == 0)
-		src_tsize = tsize;
-=======
 	Ref<AtlasTexture> atlas_tex = texture;
 	if (atlas_tex != NULL) {
 		src_tsize[0] = atlas_tex->get_atlas()->get_width();
 		src_tsize[1] = atlas_tex->get_atlas()->get_height();
 	}
->>>>>>> 0b7df80e
 
 	Vector2 uvs[4] = {
 		final_src_rect.position / tsize,
@@ -746,23 +734,11 @@
 	Vector2 src_tsize = Vector2(texture->get_width(), texture->get_height());
 
 	// Properly setup UVs for impostor textures (AtlasTexture).
-<<<<<<< HEAD
-	RID texture_rid = texture->get_rid();
-	Vector2 src_tsize = Vector2(
-			VS::get_singleton()->texture_get_width(texture_rid),
-			VS::get_singleton()->texture_get_height(texture_rid));
-
-	// texture_get_width and texture_get_height both return 0 for ViewportTexture type.
-	// Use the size returned by texture->get_size() in this case.
-	if (src_tsize.x == 0 || src_tsize.y == 0)
-		src_tsize = tsize;
-=======
 	Ref<AtlasTexture> atlas_tex = texture;
 	if (atlas_tex != NULL) {
 		src_tsize[0] = atlas_tex->get_atlas()->get_width();
 		src_tsize[1] = atlas_tex->get_atlas()->get_height();
 	}
->>>>>>> 0b7df80e
 
 	Vector2 uvs[4] = {
 		final_src_rect.position / tsize,
