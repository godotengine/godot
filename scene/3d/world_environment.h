--- conflicted
+++ resolved
@@ -64,11 +64,5 @@
 	PackedStringArray get_configuration_warnings() const override;
 
 	WorldEnvironment();
-<<<<<<< HEAD
-};
-=======
 	~WorldEnvironment();
-};
-
-#endif // WORLD_ENVIRONMENT_H
->>>>>>> 3f095ca2
+};