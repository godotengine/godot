--- conflicted
+++ resolved
@@ -321,7 +321,6 @@
 	const_cast<Skeleton3D *>(this)->emit_signal("bone_list_changed");
 }
 
-<<<<<<< HEAD
 
 Quaternion get_shortest_arc(const Quaternion &to, const Quaternion &from) {
 	// Avoid the quaternion taking the longest path for this versions's new rotation vs the last
@@ -342,7 +341,6 @@
 	);
 }
 
-=======
 void Skeleton3D::_update_bone_names() const {
 	String names;
 	for (uint32_t i = 0; i < bones.size(); i++) {
@@ -375,7 +373,6 @@
 	set_animate_physical_bones(animate_physical_bones);
 }
 #endif // _DISABLE_DEPRECATED
->>>>>>> daa4b058
 
 void Skeleton3D::_notification(int p_what) {
 	switch (p_what) {
@@ -487,10 +484,9 @@
 				for (uint32_t i = 0; i < bind_count; i++) {
 					uint32_t bone_index = E->skin_bone_indices_ptrs[i];
 					ERR_CONTINUE(bone_index >= (uint32_t)len);
-<<<<<<< HEAD
 					//bones[p_bone].global_rest;
 					Transform3D bind_pose = skin->get_bind_pose(i);
-					Transform3D Mj = bonesptr[bone_index].pose_global * bind_pose;
+					Transform3D Mj = bonesptr[bone_index].global_pose * bind_pose;
 					Transform3D rest_global_transform = bonesptr[bone_index].global_rest * bind_pose;
 					Vector3 t = Mj.origin;
 					Quaternion prev_q0, prev_q1;
@@ -544,9 +540,7 @@
 
 					rs->skeleton_bone_set_transform(skeleton, i, Mj);
 					rs->skeleton_bone_set_dq_transform(skeleton, i, q0, q1, Vector3(1, 1, 1));
-=======
-					rs->skeleton_bone_set_transform(skeleton, i, bonesptr[bone_index].global_pose * skin->get_bind_pose(i));
->>>>>>> daa4b058
+					//rs->skeleton_bone_set_transform(skeleton, i, bonesptr[bone_index].global_pose * skin->get_bind_pose(i));
 				}
 			}
 
