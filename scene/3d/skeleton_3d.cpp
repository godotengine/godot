--- conflicted
+++ resolved
@@ -1092,15 +1092,11 @@
 	return skin_ref;
 }
 
-<<<<<<< HEAD
-void Skeleton3D::force_update_all_dirty_bones(bool p_notify) {
-=======
 void Skeleton3D::force_update_deferred() {
 	_make_dirty();
 }
 
-void Skeleton3D::force_update_all_dirty_bones() {
->>>>>>> aa76dcfb
+void Skeleton3D::force_update_all_dirty_bones(bool p_notify) {
 	if (!dirty) {
 		return;
 	}
