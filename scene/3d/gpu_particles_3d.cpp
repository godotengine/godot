--- conflicted
+++ resolved
@@ -504,14 +504,7 @@
 			}
 			previous_position = get_global_transform().origin;
 			set_process_internal(true);
-<<<<<<< HEAD
-
-			Ref<ParticleProcessMaterial> material = get_process_material();
-			ERR_FAIL_COND(material.is_null());
-			material->connect("emission_shape_changed", callable_mp((Node3D *)this, &GPUParticles3D::update_gizmos));
-=======
 			set_physics_process_internal(true);
->>>>>>> 63c1c519
 		} break;
 
 		case NOTIFICATION_EXIT_TREE: {
