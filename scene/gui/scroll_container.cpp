/*************************************************************************/
/*  scroll_container.cpp                                                 */
/*************************************************************************/
/*                       This file is part of:                           */
/*                           GODOT ENGINE                                */
/*                      https://godotengine.org                          */
/*************************************************************************/
/* Copyright (c) 2007-2021 Juan Linietsky, Ariel Manzur.                 */
/* Copyright (c) 2014-2021 Godot Engine contributors (cf. AUTHORS.md).   */
/*                                                                       */
/* Permission is hereby granted, free of charge, to any person obtaining */
/* a copy of this software and associated documentation files (the       */
/* "Software"), to deal in the Software without restriction, including   */
/* without limitation the rights to use, copy, modify, merge, publish,   */
/* distribute, sublicense, and/or sell copies of the Software, and to    */
/* permit persons to whom the Software is furnished to do so, subject to */
/* the following conditions:                                             */
/*                                                                       */
/* The above copyright notice and this permission notice shall be        */
/* included in all copies or substantial portions of the Software.       */
/*                                                                       */
/* THE SOFTWARE IS PROVIDED "AS IS", WITHOUT WARRANTY OF ANY KIND,       */
/* EXPRESS OR IMPLIED, INCLUDING BUT NOT LIMITED TO THE WARRANTIES OF    */
/* MERCHANTABILITY, FITNESS FOR A PARTICULAR PURPOSE AND NONINFRINGEMENT.*/
/* IN NO EVENT SHALL THE AUTHORS OR COPYRIGHT HOLDERS BE LIABLE FOR ANY  */
/* CLAIM, DAMAGES OR OTHER LIABILITY, WHETHER IN AN ACTION OF CONTRACT,  */
/* TORT OR OTHERWISE, ARISING FROM, OUT OF OR IN CONNECTION WITH THE     */
/* SOFTWARE OR THE USE OR OTHER DEALINGS IN THE SOFTWARE.                */
/*************************************************************************/

#include "scroll_container.h"
#include "core/os/os.h"
#include "scene/main/window.h"

bool ScrollContainer::clips_input() const {
	return true;
}

Size2 ScrollContainer::get_minimum_size() const {
	Ref<StyleBox> sb = get_theme_stylebox("bg");
	Size2 min_size;

	for (int i = 0; i < get_child_count(); i++) {
		Control *c = Object::cast_to<Control>(get_child(i));
		if (!c) {
			continue;
		}
		if (c->is_set_as_top_level()) {
			continue;
		}
		if (c == h_scroll || c == v_scroll) {
			continue;
		}
		Size2 minsize = c->get_combined_minimum_size();

		if (!scroll_h) {
			min_size.x = MAX(min_size.x, minsize.x);
		}
		if (!scroll_v) {
			min_size.y = MAX(min_size.y, minsize.y);
		}
	}

	if (h_scroll->is_visible_in_tree()) {
		min_size.y += h_scroll->get_minimum_size().y;
	}
	if (v_scroll->is_visible_in_tree()) {
		min_size.x += v_scroll->get_minimum_size().x;
	}
	min_size += sb->get_minimum_size();
	return min_size;
}

void ScrollContainer::_cancel_drag() {
	set_physics_process_internal(false);
	drag_touching_deaccel = false;
	drag_touching = false;
	drag_speed = Vector2();
	drag_accum = Vector2();
	last_drag_accum = Vector2();
	drag_from = Vector2();

	if (beyond_deadzone) {
		emit_signal("scroll_ended");
		propagate_notification(NOTIFICATION_SCROLL_END);
		beyond_deadzone = false;
	}
}

void ScrollContainer::_gui_input(const Ref<InputEvent> &p_gui_input) {
	double prev_v_scroll = v_scroll->get_value();
	double prev_h_scroll = h_scroll->get_value();

	Ref<InputEventMouseButton> mb = p_gui_input;

	if (mb.is_valid()) {
		if (mb->get_button_index() == BUTTON_WHEEL_UP && mb->is_pressed()) {
			// only horizontal is enabled, scroll horizontally
			if (h_scroll->is_visible() && (!v_scroll->is_visible() || mb->get_shift())) {
				h_scroll->set_value(h_scroll->get_value() - h_scroll->get_page() / 8 * mb->get_factor());
			} else if (v_scroll->is_visible_in_tree()) {
				v_scroll->set_value(v_scroll->get_value() - v_scroll->get_page() / 8 * mb->get_factor());
			}
		}

		if (mb->get_button_index() == BUTTON_WHEEL_DOWN && mb->is_pressed()) {
			// only horizontal is enabled, scroll horizontally
			if (h_scroll->is_visible() && (!v_scroll->is_visible() || mb->get_shift())) {
				h_scroll->set_value(h_scroll->get_value() + h_scroll->get_page() / 8 * mb->get_factor());
			} else if (v_scroll->is_visible()) {
				v_scroll->set_value(v_scroll->get_value() + v_scroll->get_page() / 8 * mb->get_factor());
			}
		}

		if (mb->get_button_index() == BUTTON_WHEEL_LEFT && mb->is_pressed()) {
			if (h_scroll->is_visible_in_tree()) {
				h_scroll->set_value(h_scroll->get_value() - h_scroll->get_page() * mb->get_factor() / 8);
			}
		}

		if (mb->get_button_index() == BUTTON_WHEEL_RIGHT && mb->is_pressed()) {
			if (h_scroll->is_visible_in_tree()) {
				h_scroll->set_value(h_scroll->get_value() + h_scroll->get_page() * mb->get_factor() / 8);
			}
		}

		if (v_scroll->get_value() != prev_v_scroll || h_scroll->get_value() != prev_h_scroll) {
			accept_event(); //accept event if scroll changed
		}

		if (!DisplayServer::get_singleton()->screen_is_touchscreen(DisplayServer::get_singleton()->window_get_current_screen(get_viewport()->get_window_id()))) {
			return;
		}

		if (mb->get_button_index() != BUTTON_LEFT) {
			return;
		}

		if (mb->is_pressed()) {
			if (drag_touching) {
				_cancel_drag();
			}

			drag_speed = Vector2();
			drag_accum = Vector2();
			last_drag_accum = Vector2();
			drag_from = Vector2(h_scroll->get_value(), v_scroll->get_value());
			drag_touching = !DisplayServer::get_singleton()->screen_is_touchscreen(DisplayServer::get_singleton()->window_get_current_screen(get_viewport()->get_window_id()));
			drag_touching_deaccel = false;
			beyond_deadzone = false;
			time_since_motion = 0;
			if (drag_touching) {
				set_physics_process_internal(true);
				time_since_motion = 0;
			}

		} else {
			if (drag_touching) {
				if (drag_speed == Vector2()) {
					_cancel_drag();
				} else {
					drag_touching_deaccel = true;
				}
			}
		}
	}

	Ref<InputEventMouseMotion> mm = p_gui_input;

	if (mm.is_valid()) {
		if (drag_touching && !drag_touching_deaccel) {
			Vector2 motion = Vector2(mm->get_relative().x, mm->get_relative().y);
			drag_accum -= motion;

			if (beyond_deadzone || (scroll_h && Math::abs(drag_accum.x) > deadzone) || (scroll_v && Math::abs(drag_accum.y) > deadzone)) {
				if (!beyond_deadzone) {
					propagate_notification(NOTIFICATION_SCROLL_BEGIN);
					emit_signal("scroll_started");

					beyond_deadzone = true;
					// resetting drag_accum here ensures smooth scrolling after reaching deadzone
					drag_accum = -motion;
				}
				Vector2 diff = drag_from + drag_accum;
				if (scroll_h) {
					h_scroll->set_value(diff.x);
				} else {
					drag_accum.x = 0;
				}
				if (scroll_v) {
					v_scroll->set_value(diff.y);
				} else {
					drag_accum.y = 0;
				}
				time_since_motion = 0;
			}
		}
	}

	Ref<InputEventPanGesture> pan_gesture = p_gui_input;
	if (pan_gesture.is_valid()) {
		if (h_scroll->is_visible_in_tree()) {
			h_scroll->set_value(h_scroll->get_value() + h_scroll->get_page() * pan_gesture->get_delta().x / 8);
		}
		if (v_scroll->is_visible_in_tree()) {
			v_scroll->set_value(v_scroll->get_value() + v_scroll->get_page() * pan_gesture->get_delta().y / 8);
		}
	}

	if (v_scroll->get_value() != prev_v_scroll || h_scroll->get_value() != prev_h_scroll) {
		accept_event(); //accept event if scroll changed
	}
}

void ScrollContainer::_update_scrollbar_position() {
	if (!_updating_scrollbars) {
		return;
	}

	Size2 hmin = h_scroll->get_combined_minimum_size();
	Size2 vmin = v_scroll->get_combined_minimum_size();

	h_scroll->set_anchor_and_offset(SIDE_LEFT, ANCHOR_BEGIN, 0);
	h_scroll->set_anchor_and_offset(SIDE_RIGHT, ANCHOR_END, 0);
	h_scroll->set_anchor_and_offset(SIDE_TOP, ANCHOR_END, -hmin.height);
	h_scroll->set_anchor_and_offset(SIDE_BOTTOM, ANCHOR_END, 0);

	v_scroll->set_anchor_and_offset(SIDE_LEFT, ANCHOR_END, -vmin.width);
	v_scroll->set_anchor_and_offset(SIDE_RIGHT, ANCHOR_END, 0);
	v_scroll->set_anchor_and_offset(SIDE_TOP, ANCHOR_BEGIN, 0);
	v_scroll->set_anchor_and_offset(SIDE_BOTTOM, ANCHOR_END, 0);

	h_scroll->raise();
	v_scroll->raise();

	_updating_scrollbars = false;
}

void ScrollContainer::_ensure_focused_visible(Control *p_control) {
	if (!follow_focus) {
		return;
	}

	if (is_a_parent_of(p_control)) {
		Rect2 global_rect = get_global_rect();
		Rect2 other_rect = p_control->get_global_rect();
		float right_margin = 0.0;
		if (v_scroll->is_visible()) {
			right_margin += v_scroll->get_size().x;
		}
		float bottom_margin = 0.0;
		if (h_scroll->is_visible()) {
			bottom_margin += h_scroll->get_size().y;
		}

		float diff = MAX(MIN(other_rect.position.y, global_rect.position.y), other_rect.position.y + other_rect.size.y - global_rect.size.y + bottom_margin);
		set_v_scroll(get_v_scroll() + (diff - global_rect.position.y));
		if (is_layout_rtl()) {
			diff = MAX(MIN(other_rect.position.x, global_rect.position.x), other_rect.position.x + other_rect.size.x - global_rect.size.x);
		} else {
			diff = MAX(MIN(other_rect.position.x, global_rect.position.x), other_rect.position.x + other_rect.size.x - global_rect.size.x + right_margin);
		}
		set_h_scroll(get_h_scroll() + (diff - global_rect.position.x));
	}
}

void ScrollContainer::_update_dimensions() {
	child_max_size = Size2(0, 0);
	Size2 size = get_size();
	Point2 ofs;

	Ref<StyleBox> sb = get_theme_stylebox("bg");
	size -= sb->get_minimum_size();
	ofs += sb->get_offset();
	bool rtl = is_layout_rtl();

	if (h_scroll->is_visible_in_tree() && h_scroll->get_parent() == this) { //scrolls may have been moved out for reasons
		size.y -= h_scroll->get_minimum_size().y;
	}

	if (v_scroll->is_visible_in_tree() && v_scroll->get_parent() == this) { //scrolls may have been moved out for reasons
		size.x -= v_scroll->get_minimum_size().x;
	}

	for (int i = 0; i < get_child_count(); i++) {
		Control *c = Object::cast_to<Control>(get_child(i));
		if (!c) {
			continue;
		}
		if (c->is_set_as_top_level()) {
			continue;
		}
		if (c == h_scroll || c == v_scroll) {
			continue;
		}
		Size2 minsize = c->get_combined_minimum_size();
		child_max_size.x = MAX(child_max_size.x, minsize.x);
		child_max_size.y = MAX(child_max_size.y, minsize.y);

		Rect2 r = Rect2(-scroll, minsize);
		if (!scroll_h || (!h_scroll->is_visible_in_tree() && c->get_h_size_flags() & SIZE_EXPAND)) {
			r.position.x = 0;
			if (c->get_h_size_flags() & SIZE_EXPAND) {
				r.size.width = MAX(size.width, minsize.width);
			} else {
				r.size.width = minsize.width;
			}
		}
		if (!scroll_v || (!v_scroll->is_visible_in_tree() && c->get_v_size_flags() & SIZE_EXPAND)) {
			r.position.y = 0;
			if (c->get_v_size_flags() & SIZE_EXPAND) {
				r.size.height = MAX(size.height, minsize.height);
			} else {
				r.size.height = minsize.height;
			}
		}
		r.position += ofs;
		if (rtl && v_scroll->is_visible_in_tree() && v_scroll->get_parent() == this) {
			r.position.x += v_scroll->get_minimum_size().x;
		}
		r.position = r.position.floor();
		fit_child_in_rect(c, r);
	}

	update();
}

void ScrollContainer::_notification(int p_what) {
	if (p_what == NOTIFICATION_ENTER_TREE || p_what == NOTIFICATION_THEME_CHANGED || p_what == NOTIFICATION_LAYOUT_DIRECTION_CHANGED || p_what == NOTIFICATION_TRANSLATION_CHANGED) {
		_updating_scrollbars = true;
		call_deferred("_update_scrollbar_position");
	};

	if (p_what == NOTIFICATION_READY) {
		get_viewport()->connect("gui_focus_changed", callable_mp(this, &ScrollContainer::_ensure_focused_visible));
		_update_dimensions();
	}

	if (p_what == NOTIFICATION_SORT_CHILDREN) {
		_update_dimensions();
	};

	if (p_what == NOTIFICATION_DRAW) {
		Ref<StyleBox> sb = get_theme_stylebox("bg");
		draw_style_box(sb, Rect2(Vector2(), get_size()));

		update_scrollbars();
	}

	if (p_what == NOTIFICATION_INTERNAL_PHYSICS_PROCESS) {
		if (drag_touching) {
			if (drag_touching_deaccel) {
				Vector2 pos = Vector2(h_scroll->get_value(), v_scroll->get_value());
				pos += drag_speed * get_physics_process_delta_time();

				bool turnoff_h = false;
				bool turnoff_v = false;

				if (pos.x < 0) {
					pos.x = 0;
					turnoff_h = true;
				}
				if (pos.x > (h_scroll->get_max() - h_scroll->get_page())) {
					pos.x = h_scroll->get_max() - h_scroll->get_page();
					turnoff_h = true;
				}

				if (pos.y < 0) {
					pos.y = 0;
					turnoff_v = true;
				}
				if (pos.y > (v_scroll->get_max() - v_scroll->get_page())) {
					pos.y = v_scroll->get_max() - v_scroll->get_page();
					turnoff_v = true;
				}

				if (scroll_h) {
					h_scroll->set_value(pos.x);
				}
				if (scroll_v) {
					v_scroll->set_value(pos.y);
				}

				float sgn_x = drag_speed.x < 0 ? -1 : 1;
				float val_x = Math::abs(drag_speed.x);
				val_x -= 1000 * get_physics_process_delta_time();

				if (val_x < 0) {
					turnoff_h = true;
				}

				float sgn_y = drag_speed.y < 0 ? -1 : 1;
				float val_y = Math::abs(drag_speed.y);
				val_y -= 1000 * get_physics_process_delta_time();

				if (val_y < 0) {
					turnoff_v = true;
				}

				drag_speed = Vector2(sgn_x * val_x, sgn_y * val_y);

				if (turnoff_h && turnoff_v) {
					_cancel_drag();
				}

			} else {
				if (time_since_motion == 0 || time_since_motion > 0.1) {
					Vector2 diff = drag_accum - last_drag_accum;
					last_drag_accum = drag_accum;
					drag_speed = diff / get_physics_process_delta_time();
				}

				time_since_motion += get_physics_process_delta_time();
			}
		}
	}
};

void ScrollContainer::update_scrollbars() {
	Size2 size = get_size();
	Ref<StyleBox> sb = get_theme_stylebox("bg");
	size -= sb->get_minimum_size();

	Size2 hmin;
	Size2 vmin;
	if (scroll_h) {
		hmin = h_scroll->get_combined_minimum_size();
	}
	if (scroll_v) {
		vmin = v_scroll->get_combined_minimum_size();
	}

	Size2 min = child_max_size;

	bool hide_scroll_v = !scroll_v || (min.height <= size.height && !scroll_v_always_visible);
	bool hide_scroll_h = !scroll_h || (min.width <= size.width && !scroll_h_always_visible);

	v_scroll->set_max(min.height);
	if (hide_scroll_v) {
		v_scroll->set_page(size.height);
		v_scroll->hide();
		scroll.y = 0;
	} else {
		v_scroll->show();
		if (hide_scroll_h) {
			v_scroll->set_page((min.height <= size.height && scroll_v_always_visible) ? min.height : size.height);
		} else {
			v_scroll->set_page((min.height <= size.height && scroll_v_always_visible) ? min.height : size.height - hmin.height);
		}

		scroll.y = v_scroll->get_value();
	}

	h_scroll->set_max(min.width);
	if (hide_scroll_h) {
		h_scroll->set_page(size.width);
		h_scroll->hide();
		scroll.x = 0;
	} else {
		h_scroll->show();
		if (hide_scroll_v) {
			h_scroll->set_page((min.width <= size.width && scroll_h_always_visible) ? min.width : size.width);
		} else {
			h_scroll->set_page((min.width <= size.width && scroll_h_always_visible) ? min.width : size.width - vmin.width);
		}

		scroll.x = h_scroll->get_value();
	}

	// Avoid scrollbar overlapping.
	h_scroll->set_anchor_and_offset(SIDE_RIGHT, ANCHOR_END, hide_scroll_v ? 0 : -vmin.width);
	v_scroll->set_anchor_and_offset(SIDE_BOTTOM, ANCHOR_END, hide_scroll_h ? 0 : -hmin.height);
}

void ScrollContainer::_scroll_moved(float) {
	scroll.x = h_scroll->get_value();
	scroll.y = v_scroll->get_value();
	queue_sort();

	update();
};

void ScrollContainer::set_enable_h_scroll(bool p_enable) {
	if (scroll_h == p_enable) {
		return;
	}

	scroll_h = p_enable;
	minimum_size_changed();
	queue_sort();
}

bool ScrollContainer::is_h_scroll_enabled() const {
	return scroll_h;
}

void ScrollContainer::set_h_scroll_always_visible(bool p_visible) {
	if (scroll_h_always_visible == p_visible) {
		return;
	}

	scroll_h_always_visible = p_visible;
	update_scrollbars();
}

bool ScrollContainer::is_h_scroll_always_visible() const {
	return scroll_h_always_visible;
}

void ScrollContainer::set_enable_v_scroll(bool p_enable) {
	if (scroll_v == p_enable) {
		return;
	}

	scroll_v = p_enable;
	minimum_size_changed();
	queue_sort();
}

bool ScrollContainer::is_v_scroll_enabled() const {
	return scroll_v;
}

void ScrollContainer::set_v_scroll_always_visible(bool p_visible) {
	if (scroll_v_always_visible == p_visible) {
		return;
	}

	scroll_v_always_visible = p_visible;
	update_scrollbars();
}

bool ScrollContainer::is_v_scroll_always_visible() const {
	return scroll_v_always_visible;
}

int ScrollContainer::get_v_scroll() const {
	return v_scroll->get_value();
}

void ScrollContainer::set_v_scroll(int p_pos) {
	v_scroll->set_value(p_pos);
	_cancel_drag();
}

int ScrollContainer::get_h_scroll() const {
	return h_scroll->get_value();
}

void ScrollContainer::set_h_scroll(int p_pos) {
	h_scroll->set_value(p_pos);
	_cancel_drag();
}

int ScrollContainer::get_deadzone() const {
	return deadzone;
}

void ScrollContainer::set_deadzone(int p_deadzone) {
	deadzone = p_deadzone;
}

bool ScrollContainer::is_following_focus() const {
	return follow_focus;
}

void ScrollContainer::set_follow_focus(bool p_follow) {
	follow_focus = p_follow;
}

String ScrollContainer::get_configuration_warning() const {
	String warning = Container::get_configuration_warning();

	int found = 0;

	for (int i = 0; i < get_child_count(); i++) {
		Control *c = Object::cast_to<Control>(get_child(i));
		if (!c) {
			continue;
		}
		if (c->is_set_as_top_level()) {
			continue;
		}
		if (c == h_scroll || c == v_scroll) {
			continue;
		}

		found++;
	}

	if (found != 1) {
		if (!warning.is_empty()) {
			warning += "\n\n";
		}
		warning += TTR("ScrollContainer is intended to work with a single child control.\nUse a container as child (VBox, HBox, etc.), or a Control and set the custom minimum size manually.");
	}
	return warning;
}

HScrollBar *ScrollContainer::get_h_scrollbar() {
	return h_scroll;
}

VScrollBar *ScrollContainer::get_v_scrollbar() {
	return v_scroll;
}

void ScrollContainer::_bind_methods() {
	ClassDB::bind_method(D_METHOD("_gui_input"), &ScrollContainer::_gui_input);
	ClassDB::bind_method(D_METHOD("set_enable_h_scroll", "enable"), &ScrollContainer::set_enable_h_scroll);
	ClassDB::bind_method(D_METHOD("is_h_scroll_enabled"), &ScrollContainer::is_h_scroll_enabled);
	ClassDB::bind_method(D_METHOD("set_h_scroll_always_visible", "enable"), &ScrollContainer::set_h_scroll_always_visible);
	ClassDB::bind_method(D_METHOD("is_h_scroll_always_visible"), &ScrollContainer::is_h_scroll_always_visible);
	ClassDB::bind_method(D_METHOD("set_enable_v_scroll", "enable"), &ScrollContainer::set_enable_v_scroll);
	ClassDB::bind_method(D_METHOD("is_v_scroll_enabled"), &ScrollContainer::is_v_scroll_enabled);
	ClassDB::bind_method(D_METHOD("set_v_scroll_always_visible", "enable"), &ScrollContainer::set_v_scroll_always_visible);
	ClassDB::bind_method(D_METHOD("is_v_scroll_always_visible"), &ScrollContainer::is_v_scroll_always_visible);
	ClassDB::bind_method(D_METHOD("_update_scrollbar_position"), &ScrollContainer::_update_scrollbar_position);
	ClassDB::bind_method(D_METHOD("set_h_scroll", "value"), &ScrollContainer::set_h_scroll);
	ClassDB::bind_method(D_METHOD("get_h_scroll"), &ScrollContainer::get_h_scroll);
	ClassDB::bind_method(D_METHOD("set_v_scroll", "value"), &ScrollContainer::set_v_scroll);
	ClassDB::bind_method(D_METHOD("get_v_scroll"), &ScrollContainer::get_v_scroll);
	ClassDB::bind_method(D_METHOD("set_deadzone", "deadzone"), &ScrollContainer::set_deadzone);
	ClassDB::bind_method(D_METHOD("get_deadzone"), &ScrollContainer::get_deadzone);
	ClassDB::bind_method(D_METHOD("set_follow_focus", "enabled"), &ScrollContainer::set_follow_focus);
	ClassDB::bind_method(D_METHOD("is_following_focus"), &ScrollContainer::is_following_focus);

	ClassDB::bind_method(D_METHOD("get_h_scrollbar"), &ScrollContainer::get_h_scrollbar);
	ClassDB::bind_method(D_METHOD("get_v_scrollbar"), &ScrollContainer::get_v_scrollbar);

	ADD_SIGNAL(MethodInfo("scroll_started"));
	ADD_SIGNAL(MethodInfo("scroll_ended"));

	ADD_PROPERTY(PropertyInfo(Variant::BOOL, "follow_focus"), "set_follow_focus", "is_following_focus");

	ADD_GROUP("Scroll", "scroll_");
	ADD_PROPERTY(PropertyInfo(Variant::BOOL, "scroll_horizontal_enabled"), "set_enable_h_scroll", "is_h_scroll_enabled");
	ADD_PROPERTY(PropertyInfo(Variant::INT, "scroll_horizontal"), "set_h_scroll", "get_h_scroll");
	ADD_PROPERTY(PropertyInfo(Variant::BOOL, "scroll_horizontal_always_visible"), "set_h_scroll_always_visible", "is_h_scroll_always_visible");
	ADD_PROPERTY(PropertyInfo(Variant::BOOL, "scroll_vertical_enabled"), "set_enable_v_scroll", "is_v_scroll_enabled");
	ADD_PROPERTY(PropertyInfo(Variant::INT, "scroll_vertical"), "set_v_scroll", "get_v_scroll");
	ADD_PROPERTY(PropertyInfo(Variant::BOOL, "scroll_vertical_always_visible"), "set_v_scroll_always_visible", "is_v_scroll_always_visible");
	ADD_PROPERTY(PropertyInfo(Variant::INT, "scroll_deadzone"), "set_deadzone", "get_deadzone");

	GLOBAL_DEF("gui/common/default_scroll_deadzone", 0);
};

ScrollContainer::ScrollContainer() {
	h_scroll = memnew(HScrollBar);
	h_scroll->set_name("_h_scroll");
	add_child(h_scroll);
	h_scroll->connect("value_changed", callable_mp(this, &ScrollContainer::_scroll_moved));

	v_scroll = memnew(VScrollBar);
	v_scroll->set_name("_v_scroll");
	add_child(v_scroll);
	v_scroll->connect("value_changed", callable_mp(this, &ScrollContainer::_scroll_moved));

<<<<<<< HEAD
	drag_speed = Vector2();
	drag_touching = false;
	drag_touching_deaccel = false;
	beyond_deadzone = false;
	scroll_h = true;
	scroll_v = true;
	scroll_h_always_visible = false;
	scroll_v_always_visible = false;

=======
>>>>>>> 992de9c0
	deadzone = GLOBAL_GET("gui/common/default_scroll_deadzone");

	set_clip_contents(true);
};<|MERGE_RESOLUTION|>--- conflicted
+++ resolved
@@ -656,18 +656,6 @@
 	add_child(v_scroll);
 	v_scroll->connect("value_changed", callable_mp(this, &ScrollContainer::_scroll_moved));
 
-<<<<<<< HEAD
-	drag_speed = Vector2();
-	drag_touching = false;
-	drag_touching_deaccel = false;
-	beyond_deadzone = false;
-	scroll_h = true;
-	scroll_v = true;
-	scroll_h_always_visible = false;
-	scroll_v_always_visible = false;
-
-=======
->>>>>>> 992de9c0
 	deadzone = GLOBAL_GET("gui/common/default_scroll_deadzone");
 
 	set_clip_contents(true);
