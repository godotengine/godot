--- conflicted
+++ resolved
@@ -273,13 +273,8 @@
 
 						Point2 pos = get_position();
 						int s = (vseparation + font->get_height()) * 3;
-<<<<<<< HEAD
 						pos.y -= (s * b.factor);
-						set_pos(pos);
-=======
-						pos.y -= s;
 						set_position(pos);
->>>>>>> 5f15f03d
 
 						//update hover
 						InputEvent ie;
@@ -296,18 +291,11 @@
 						int vseparation = get_constant("vseparation");
 						Ref<Font> font = get_font("font");
 
-<<<<<<< HEAD
-						Point2 pos = get_pos();
+						Point2 pos = get_position();
 
 						int s = (vseparation + font->get_height()) * 3;
 						pos.y += (s * b.factor);
-						set_pos(pos);
-=======
-						Point2 pos = get_position();
-						int s = (vseparation + font->get_height()) * 3;
-						pos.y += s;
 						set_position(pos);
->>>>>>> 5f15f03d
 
 						//update hover
 						InputEvent ie;
