--- conflicted
+++ resolved
@@ -71,19 +71,11 @@
 	Ref<Texture> get_focused_texture() const;
 	Ref<BitMap> get_click_mask() const;
 
-<<<<<<< HEAD
-	void set_modulate(const Color& p_tex);
-	Color get_modulate() const;
-
-	void set_expand(bool p_expand);
-	bool has_expand() const;
-=======
 	void set_scale(Size2 p_scale);
 	Size2 get_scale() const;
 
 	void set_modulate(const Color& p_modulate);
 	Color get_modulate() const;
->>>>>>> dc7ac86b
 
 	TextureButton();
 };
