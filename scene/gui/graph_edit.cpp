--- conflicted
+++ resolved
@@ -512,12 +512,10 @@
 	}
 
 	if (mb.is_valid() && mb->get_button_index() == BUTTON_LEFT && !mb->is_pressed()) {
-<<<<<<< HEAD
 		String from = connecting_from;
 		int from_slot = connecting_index;
 		String to = connecting_target_to;
 		int to_slot = connecting_target_index;
-		Vector2 ofs = Vector2(mb->get_position().x, mb->get_position().y);
 
 		if (connecting && connecting_target) {
 			if (!connecting_out) {
@@ -527,35 +525,11 @@
 			emit_signal("connection_request", from, from_slot, to, to_slot);
 
 		} else if (!just_disconnected) {
+      Vector2 ofs = Vector2(mb->get_position().x, mb->get_position().y);
 			if (!connecting_out) {
 				emit_signal("connection_from_empty", from, from_slot, ofs);
 			} else {
 				emit_signal("connection_to_empty", from, from_slot, ofs);
-=======
-		if (connecting_valid) {
-			if (connecting && connecting_target) {
-				String from = connecting_from;
-				int from_slot = connecting_index;
-				String to = connecting_target_to;
-				int to_slot = connecting_target_index;
-
-				if (!connecting_out) {
-					SWAP(from, to);
-					SWAP(from_slot, to_slot);
-				}
-				emit_signal("connection_request", from, from_slot, to, to_slot);
-
-			} else if (!just_disconnected) {
-				String from = connecting_from;
-				int from_slot = connecting_index;
-				Vector2 ofs = Vector2(mb->get_position().x, mb->get_position().y);
-
-				if (!connecting_out) {
-					emit_signal("connection_from_empty", from, from_slot, ofs);
-				} else {
-					emit_signal("connection_to_empty", from, from_slot, ofs);
-				}
->>>>>>> 15a97679
 			}
 		} else {
 			emit_signal("disconnection_request", from, from_slot, to, to_slot, false);
