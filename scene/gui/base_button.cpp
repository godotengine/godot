/*************************************************************************/
/*  base_button.cpp                                                      */
/*************************************************************************/
/*                       This file is part of:                           */
/*                           GODOT ENGINE                                */
/*                    http://www.godotengine.org                         */
/*************************************************************************/
/* Copyright (c) 2007-2016 Juan Linietsky, Ariel Manzur.                 */
/*                                                                       */
/* Permission is hereby granted, free of charge, to any person obtaining */
/* a copy of this software and associated documentation files (the       */
/* "Software"), to deal in the Software without restriction, including   */
/* without limitation the rights to use, copy, modify, merge, publish,   */
/* distribute, sublicense, and/or sell copies of the Software, and to    */
/* permit persons to whom the Software is furnished to do so, subject to */
/* the following conditions:                                             */
/*                                                                       */
/* The above copyright notice and this permission notice shall be        */
/* included in all copies or substantial portions of the Software.       */
/*                                                                       */
/* THE SOFTWARE IS PROVIDED "AS IS", WITHOUT WARRANTY OF ANY KIND,       */
/* EXPRESS OR IMPLIED, INCLUDING BUT NOT LIMITED TO THE WARRANTIES OF    */
/* MERCHANTABILITY, FITNESS FOR A PARTICULAR PURPOSE AND NONINFRINGEMENT.*/
/* IN NO EVENT SHALL THE AUTHORS OR COPYRIGHT HOLDERS BE LIABLE FOR ANY  */
/* CLAIM, DAMAGES OR OTHER LIABILITY, WHETHER IN AN ACTION OF CONTRACT,  */
/* TORT OR OTHERWISE, ARISING FROM, OUT OF OR IN CONNECTION WITH THE     */
/* SOFTWARE OR THE USE OR OTHER DEALINGS IN THE SOFTWARE.                */
/*************************************************************************/
#include "base_button.h"
#include "os/keyboard.h"
#include "print_string.h"
#include "button_group.h"
#include "scene/scene_string_names.h"
#include "scene/main/viewport.h"

void BaseButton::_input_event(InputEvent p_event) {


	if (status.disabled) // no interaction with disabled button
		return;

	switch(p_event.type) {

		case InputEvent::MOUSE_BUTTON: {

			const InputEventMouseButton &b=p_event.mouse_button;

			if ( status.disabled || b.button_index!=1 )
				return;

			if (status.pressing_button)
				break;

			if (status.click_on_press) {

				if (b.pressed) {

					emit_signal("button_down");

					if (!toggle_mode) { //mouse press attempt

						status.press_attempt=true;
						status.pressing_inside=true;

						pressed();
						if (get_script_instance()) {
							Variant::CallError ce;
							get_script_instance()->call(SceneStringNames::get_singleton()->_pressed,NULL,0,ce);
						}

						emit_signal("pressed");

					} else {

						status.pressed=!status.pressed;
						pressed();
						if (get_script_instance()) {
							Variant::CallError ce;
							get_script_instance()->call(SceneStringNames::get_singleton()->_pressed,NULL,0,ce);
						}
						emit_signal("pressed");

						toggled(status.pressed);
						emit_signal("toggled",status.pressed);

					}


				} else {

					emit_signal("button_up");

					if (status.press_attempt && status.pressing_inside) {
//						released();
						emit_signal("released");
					}
					status.press_attempt=false;
				}
				update();
				break;
			}

			if (b.pressed) {

				status.press_attempt=true;
				status.pressing_inside=true;
				emit_signal("button_down");

			} else {

				emit_signal("button_up");

				if (status.press_attempt &&status.pressing_inside) {

					if (!toggle_mode) { //mouse press attempt

						pressed();
						if (get_script_instance()) {
							Variant::CallError ce;
							get_script_instance()->call(SceneStringNames::get_singleton()->_pressed,NULL,0,ce);
						}

						emit_signal("pressed");

					} else {

						status.pressed=!status.pressed;

						pressed();
						emit_signal("pressed");

						toggled(status.pressed);
						emit_signal("toggled",status.pressed);
						if (get_script_instance()) {
							get_script_instance()->call(SceneStringNames::get_singleton()->_toggled,status.pressed);
						}


					}

				}

				status.press_attempt=false;

			}

			update();
		} break;
		case InputEvent::MOUSE_MOTION: {

			if (status.press_attempt && status.pressing_button==0) {
				bool last_press_inside=status.pressing_inside;
				status.pressing_inside=has_point(Point2(p_event.mouse_motion.x,p_event.mouse_motion.y));
				if (last_press_inside!=status.pressing_inside)
					update();
			}
		} break;
		case InputEvent::ACTION:
		case InputEvent::JOYSTICK_BUTTON:
		case InputEvent::KEY: {


			if (p_event.is_echo()) {
				break;
			}

			if (status.disabled) {
				break;
			}

			if (status.press_attempt && status.pressing_button==0) {
				break;
			}

			if (p_event.is_action("ui_accept")) {

				if (p_event.is_pressed()) {

					status.pressing_button++;
					status.press_attempt=true;
					status.pressing_inside=true;
					emit_signal("button_down");

				} else if (status.press_attempt) {

					if (status.pressing_button)
						status.pressing_button--;

					if (status.pressing_button)
						break;

					status.press_attempt=false;
					status.pressing_inside=false;

					emit_signal("button_up");

					if (!toggle_mode) { //mouse press attempt

						pressed();
						emit_signal("pressed");
					} else {

						status.pressed=!status.pressed;

						pressed();
						emit_signal("pressed");

						toggled(status.pressed);
						if (get_script_instance()) {
							get_script_instance()->call(SceneStringNames::get_singleton()->_toggled,status.pressed);
						}
						emit_signal("toggled",status.pressed);
					}
				}

				accept_event();
				update();

			}
		}

	}
}

void BaseButton::_notification(int p_what) {


	if (p_what==NOTIFICATION_MOUSE_ENTER) {

		status.hovering=true;
		update();
	}

	if (p_what==NOTIFICATION_MOUSE_EXIT) {
		status.hovering=false;
		update();
	}
	if (p_what==NOTIFICATION_DRAG_BEGIN) {

		if (status.press_attempt) {
			status.press_attempt=false;
			status.pressing_button=0;
			update();
		}
	}
	
<<<<<<< HEAD
	if (p_wat==NOTIFICATION_FOCUS_ENTER) {
=======
	if (p_what==NOTIFICATION_FOCUS_ENTER) {
>>>>>>> 24337f9c
		
		status.hovering=true;
		update();
	}

	if (p_what==NOTIFICATION_FOCUS_EXIT) {

		if (status.pressing_button && status.press_attempt) {
			status.press_attempt=false;
			status.pressing_button=0;
			status.hovering=false;
			update();
		} else if (status.hovering) {
			status.hovering=false;
			update();
		}
	}

	if (p_what==NOTIFICATION_ENTER_TREE) {

		CanvasItem *ci=this;
		while(ci) {

			ButtonGroup *bg = ci->cast_to<ButtonGroup>();
			if (bg) {

				group=bg;
				group->_add_button(this);
			}

			ci=ci->get_parent_item();
		}
	}

	if (p_what==NOTIFICATION_EXIT_TREE) {

		if (group)
			group->_remove_button(this);
	}

	if (p_what==NOTIFICATION_VISIBILITY_CHANGED && !is_visible()) {

		if (!toggle_mode) {
			status.pressed = false;
		}
		status.hovering = false;
		status.press_attempt = false;
		status.pressing_inside = false;
		status.pressing_button = 0;
	}
}

void BaseButton::pressed() {

	if (get_script_instance())
		get_script_instance()->call("pressed");
}

void BaseButton::toggled(bool p_pressed) {

	if (get_script_instance())
		get_script_instance()->call("toggled",p_pressed);

}


void BaseButton::set_disabled(bool p_disabled) {

	status.disabled = p_disabled;
	update();
	_change_notify("disabled");
	if (p_disabled)
		set_focus_mode(FOCUS_NONE);
	else
		set_focus_mode(enabled_focus_mode);
}

bool BaseButton::is_disabled() const {

	return status.disabled;
}

void BaseButton::set_pressed(bool p_pressed) {

	if (!toggle_mode)
		return;
	if (status.pressed==p_pressed)
		return;
	_change_notify("pressed");
	status.pressed=p_pressed;
	update();
}

bool BaseButton::is_pressing() const{

	return status.press_attempt;
}

bool BaseButton::is_pressed() const {

	return toggle_mode?status.pressed:status.press_attempt;
}

bool BaseButton::is_hovered() const {

	return status.hovering;
}

BaseButton::DrawMode BaseButton::get_draw_mode() const {

	if (status.disabled) {
		return DRAW_DISABLED;
	};

	//print_line("press attempt: "+itos(status.press_attempt)+" hover: "+itos(status.hovering)+" pressed: "+itos(status.pressed));
	if (status.press_attempt==false && status.hovering && !status.pressed) {


		return DRAW_HOVER;
	} else {
		/* determine if pressed or not */

		bool pressing;
		if (status.press_attempt) {

			pressing=status.pressing_inside;
			if (status.pressed)
				pressing=!pressing;
		} else {

			pressing=status.pressed;
		}

		if (pressing)
			return DRAW_PRESSED;
		else
			return DRAW_NORMAL;
	}

	return DRAW_NORMAL;
}

void BaseButton::set_toggle_mode(bool p_on) {

	toggle_mode=p_on;
}

bool BaseButton::is_toggle_mode() const {

	return toggle_mode;
}

void BaseButton::set_click_on_press(bool p_click_on_press) {

	status.click_on_press=p_click_on_press;
}

bool BaseButton::get_click_on_press() const {

	return status.click_on_press;
}

void BaseButton::set_enabled_focus_mode(FocusMode p_mode) {

	enabled_focus_mode = p_mode;
	if (!status.disabled) {
		set_focus_mode( p_mode );
	}
}

Control::FocusMode BaseButton::get_enabled_focus_mode() const {

	return enabled_focus_mode;
}

void BaseButton::set_shortcut(const Ref<ShortCut>& p_shortcut) {

	if (shortcut.is_null() == p_shortcut.is_null())
		return;

	shortcut=p_shortcut;
	set_process_unhandled_input(shortcut.is_valid());
}

Ref<ShortCut> BaseButton:: get_shortcut() const {
	return shortcut;
}

void BaseButton::_unhandled_input(InputEvent p_event) {

	if (!is_disabled() && is_visible() && p_event.is_pressed() && !p_event.is_echo() && shortcut.is_valid() && shortcut->is_shortcut(p_event)) {

		if (get_viewport()->get_modal_stack_top() && !get_viewport()->get_modal_stack_top()->is_a_parent_of(this))
			return; //ignore because of modal window

		if (is_toggle_mode()) {
			set_pressed(!is_pressed());
			emit_signal("toggled",is_pressed());
		}

		emit_signal("pressed");
	}
}

String BaseButton::get_tooltip(const Point2& p_pos) const {

	String tooltip=Control::get_tooltip(p_pos);
	if (shortcut.is_valid() && shortcut->is_valid()) {
		if (tooltip.find("$sc")!=-1) {
			tooltip=tooltip.replace_first("$sc","("+shortcut->get_as_text()+")");
		} else {
			tooltip+=" ("+shortcut->get_as_text()+")";
		}
	}
	return tooltip;
}

void BaseButton::_bind_methods() {

	ObjectTypeDB::bind_method(_MD("_input_event"),&BaseButton::_input_event);
	ObjectTypeDB::bind_method(_MD("_unhandled_input"),&BaseButton::_unhandled_input);
	ObjectTypeDB::bind_method(_MD("set_pressed","pressed"),&BaseButton::set_pressed);
	ObjectTypeDB::bind_method(_MD("is_pressed"),&BaseButton::is_pressed);
	ObjectTypeDB::bind_method(_MD("is_hovered"),&BaseButton::is_hovered);
	ObjectTypeDB::bind_method(_MD("set_toggle_mode","enabled"),&BaseButton::set_toggle_mode);
	ObjectTypeDB::bind_method(_MD("is_toggle_mode"),&BaseButton::is_toggle_mode);
	ObjectTypeDB::bind_method(_MD("set_disabled","disabled"),&BaseButton::set_disabled);
	ObjectTypeDB::bind_method(_MD("is_disabled"),&BaseButton::is_disabled);
	ObjectTypeDB::bind_method(_MD("set_click_on_press","enable"),&BaseButton::set_click_on_press);
	ObjectTypeDB::bind_method(_MD("get_click_on_press"),&BaseButton::get_click_on_press);
	ObjectTypeDB::bind_method(_MD("get_draw_mode"),&BaseButton::get_draw_mode);
	ObjectTypeDB::bind_method(_MD("set_enabled_focus_mode","mode"),&BaseButton::set_enabled_focus_mode);
	ObjectTypeDB::bind_method(_MD("get_enabled_focus_mode"),&BaseButton::get_enabled_focus_mode);
	ObjectTypeDB::bind_method(_MD("set_shortcut","shortcut"),&BaseButton::set_shortcut);
	ObjectTypeDB::bind_method(_MD("get_shortcut"),&BaseButton::get_shortcut);

	BIND_VMETHOD(MethodInfo("_pressed"));
	BIND_VMETHOD(MethodInfo("_toggled",PropertyInfo(Variant::BOOL,"pressed")));

	ADD_SIGNAL( MethodInfo("pressed" ) );
	ADD_SIGNAL( MethodInfo("released" ) );
	ADD_SIGNAL( MethodInfo("button_up") );
	ADD_SIGNAL( MethodInfo("button_down") );
	ADD_SIGNAL( MethodInfo("toggled", PropertyInfo( Variant::BOOL,"pressed") ) );
	ADD_PROPERTYNZ( PropertyInfo( Variant::BOOL, "disabled"), _SCS("set_disabled"), _SCS("is_disabled"));
	ADD_PROPERTY( PropertyInfo( Variant::BOOL, "toggle_mode"), _SCS("set_toggle_mode"), _SCS("is_toggle_mode"));
	ADD_PROPERTYNZ( PropertyInfo( Variant::BOOL, "is_pressed"), _SCS("set_pressed"), _SCS("is_pressed"));
	ADD_PROPERTYNZ( PropertyInfo( Variant::BOOL, "click_on_press"), _SCS("set_click_on_press"), _SCS("get_click_on_press"));
	ADD_PROPERTY( PropertyInfo( Variant::INT,"enabled_focus_mode", PROPERTY_HINT_ENUM, "None,Click,All" ), _SCS("set_enabled_focus_mode"), _SCS("get_enabled_focus_mode") );
	ADD_PROPERTY( PropertyInfo( Variant::OBJECT, "shortcut",PROPERTY_HINT_RESOURCE_TYPE,"ShortCut"), _SCS("set_shortcut"), _SCS("get_shortcut"));


	BIND_CONSTANT( DRAW_NORMAL );
	BIND_CONSTANT( DRAW_PRESSED );
	BIND_CONSTANT( DRAW_HOVER );
	BIND_CONSTANT( DRAW_DISABLED );

}

BaseButton::BaseButton() {

	toggle_mode=false;
	status.pressed=false;
	status.press_attempt=false;
	status.hovering=false;
	status.pressing_inside=false;
	status.disabled = false;
	status.click_on_press=false;
	status.pressing_button=0;
	set_focus_mode( FOCUS_ALL );
	enabled_focus_mode = FOCUS_ALL;
	group=NULL;


}

BaseButton::~BaseButton()
{
}

<|MERGE_RESOLUTION|>--- conflicted
+++ resolved
@@ -235,6 +235,7 @@
 		status.hovering=false;
 		update();
 	}
+
 	if (p_what==NOTIFICATION_DRAG_BEGIN) {
 
 		if (status.press_attempt) {
@@ -243,13 +244,8 @@
 			update();
 		}
 	}
-	
-<<<<<<< HEAD
-	if (p_wat==NOTIFICATION_FOCUS_ENTER) {
-=======
+
 	if (p_what==NOTIFICATION_FOCUS_ENTER) {
->>>>>>> 24337f9c
-		
 		status.hovering=true;
 		update();
 	}
