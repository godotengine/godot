--- conflicted
+++ resolved
@@ -186,13 +186,9 @@
 	GraphEditMinimap *minimap;
 	void _top_layer_input(const Ref<InputEvent> &p_ev);
 
-<<<<<<< HEAD
-	bool is_in_input_hotzone(GraphNode *p_graph_node, int p_slot_index, const Vector2 &p_mouse_pos);
-	bool is_in_output_hotzone(GraphNode *p_graph_node, int p_slot_index, const Vector2 &p_mouse_pos);
-	bool is_in_port_hotzone(const Vector2 &pos, const Vector2 &p_mouse_pos);
-=======
-	bool is_in_hot_zone(const Vector2 &pos, const Vector2 &p_mouse_pos, const Vector2i &p_port_size, bool p_left);
->>>>>>> af70288e
+	bool is_in_input_hotzone(GraphNode *p_graph_node, int p_slot_index, const Vector2 &p_mouse_pos, const Vector2i &p_port_size);
+	bool is_in_output_hotzone(GraphNode *p_graph_node, int p_slot_index, const Vector2 &p_mouse_pos, const Vector2i &p_port_size);
+	bool is_in_port_hotzone(const Vector2 &pos, const Vector2 &p_mouse_pos, const Vector2i &p_port_size, bool p_left);
 
 	void _top_layer_draw();
 	void _connections_layer_draw();
