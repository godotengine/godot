/**************************************************************************/
/*  check_box.cpp                                                         */
/**************************************************************************/
/*                         This file is part of:                          */
/*                             GODOT ENGINE                               */
/*                        https://godotengine.org                         */
/**************************************************************************/
/* Copyright (c) 2014-present Godot Engine contributors (see AUTHORS.md). */
/* Copyright (c) 2007-2014 Juan Linietsky, Ariel Manzur.                  */
/*                                                                        */
/* Permission is hereby granted, free of charge, to any person obtaining  */
/* a copy of this software and associated documentation files (the        */
/* "Software"), to deal in the Software without restriction, including    */
/* without limitation the rights to use, copy, modify, merge, publish,    */
/* distribute, sublicense, and/or sell copies of the Software, and to     */
/* permit persons to whom the Software is furnished to do so, subject to  */
/* the following conditions:                                              */
/*                                                                        */
/* The above copyright notice and this permission notice shall be         */
/* included in all copies or substantial portions of the Software.        */
/*                                                                        */
/* THE SOFTWARE IS PROVIDED "AS IS", WITHOUT WARRANTY OF ANY KIND,        */
/* EXPRESS OR IMPLIED, INCLUDING BUT NOT LIMITED TO THE WARRANTIES OF     */
/* MERCHANTABILITY, FITNESS FOR A PARTICULAR PURPOSE AND NONINFRINGEMENT. */
/* IN NO EVENT SHALL THE AUTHORS OR COPYRIGHT HOLDERS BE LIABLE FOR ANY   */
/* CLAIM, DAMAGES OR OTHER LIABILITY, WHETHER IN AN ACTION OF CONTRACT,   */
/* TORT OR OTHERWISE, ARISING FROM, OUT OF OR IN CONNECTION WITH THE      */
/* SOFTWARE OR THE USE OR OTHER DEALINGS IN THE SOFTWARE.                 */
/**************************************************************************/

#include "check_box.h"

#include "scene/theme/theme_db.h"
#include "servers/rendering_server.h"

Size2 CheckBox::get_icon_size() const {

	Size2 tex_size = Size2(0, 0);
	if (!theme_cache.checked.is_null()) {
		tex_size = theme_cache.checked->get_size();
	}
	if (!theme_cache.unchecked.is_null()) {
		tex_size = tex_size.max(theme_cache.unchecked->get_size());
	}
	if (!theme_cache.radio_checked.is_null()) {
		tex_size = tex_size.max(theme_cache.radio_checked->get_size());
	}
	if (!theme_cache.radio_unchecked.is_null()) {
		tex_size = tex_size.max(theme_cache.radio_unchecked->get_size());
	}
	if (!theme_cache.checked_disabled.is_null()) {
		tex_size = tex_size.max(theme_cache.checked_disabled->get_size());
	}
	if (!theme_cache.unchecked_disabled.is_null()) {
		tex_size = tex_size.max(theme_cache.unchecked_disabled->get_size());
	}
	if (!theme_cache.radio_checked_disabled.is_null()) {
		tex_size = tex_size.max(theme_cache.radio_checked_disabled->get_size());
	}
	if (!theme_cache.radio_unchecked_disabled.is_null()) {
		tex_size = tex_size.max(theme_cache.radio_unchecked_disabled->get_size());
	}
<<<<<<< HEAD

	float texture_scale = 1.0;

	if (!theme_cache.normal_style.is_null()) {
		float computed_checkbox_height = get_size().height - (theme_cache.normal_style->get_margin(SIDE_TOP) + theme_cache.normal_style->get_margin(SIDE_BOTTOM));

		texture_scale = (tex_size.height > 0) ? MIN(1.0, computed_checkbox_height / tex_size.height) : 1.0;
	}

	return tex_size * texture_scale;
=======
	return _fit_icon_size(tex_size);
>>>>>>> aaa45607
}

Size2 CheckBox::get_minimum_size() const {
	Size2 minsize = Button::get_minimum_size();
	const Size2 tex_size = get_icon_size();
	if (tex_size.width > 0 || tex_size.height > 0) {
		const Size2 padding = _get_largest_stylebox_size();
		Size2 content_size = minsize - padding;
		if (content_size.width > 0 && tex_size.width > 0) {
			content_size.width += MAX(0, theme_cache.h_separation);
		}
		content_size.width += tex_size.width;
		content_size.height = MAX(content_size.height, tex_size.height);

		minsize = content_size + padding;
	}

	return minsize;
}

void CheckBox::_notification(int p_what) {
	switch (p_what) {
		case NOTIFICATION_THEME_CHANGED:
		case NOTIFICATION_LAYOUT_DIRECTION_CHANGED:
		case NOTIFICATION_TRANSLATION_CHANGED: {
			if (is_layout_rtl()) {
				_set_internal_margin(SIDE_LEFT, 0.f);
				_set_internal_margin(SIDE_RIGHT, get_icon_size().width);
			} else {
				_set_internal_margin(SIDE_LEFT, get_icon_size().width);
				_set_internal_margin(SIDE_RIGHT, 0.f);
			}
		} break;

		case NOTIFICATION_DRAW: {
			RID ci = get_canvas_item();

			Ref<Texture2D> on_texture;
			Ref<Texture2D> off_texture;

			if (is_radio()) {
				if (is_disabled()) {
					on_texture = theme_cache.radio_checked_disabled;
					off_texture = theme_cache.radio_unchecked_disabled;
				} else {
					on_texture = theme_cache.radio_checked;
					off_texture = theme_cache.radio_unchecked;
				}
			} else {
				if (is_disabled()) {
					on_texture = theme_cache.checked_disabled;
					off_texture = theme_cache.unchecked_disabled;
				} else {
					on_texture = theme_cache.checked;
					off_texture = theme_cache.unchecked;
				}
			}

			Vector2 offset;
			float computed_checkbox_height = get_size().height - (theme_cache.normal_style->get_margin(SIDE_TOP) + theme_cache.normal_style->get_margin(SIDE_BOTTOM));

			if (is_layout_rtl()) {
				offset.x = get_size().x - theme_cache.normal_style->get_margin(SIDE_RIGHT) - get_icon_size().width;
			} else {
				offset.x = theme_cache.normal_style->get_margin(SIDE_LEFT);
			}

			if (is_pressed()) {
<<<<<<< HEAD
				Size2 texture_size = on_texture->get_size();
				float texture_scale = MIN(1.0, computed_checkbox_height / texture_size.height);

				offset.y = int((get_size().height - texture_scale * on_texture->get_height()) / 2);
				on_texture->draw_rect(ci, Rect2(offset, texture_size * texture_scale));
			} else {
				Size2 texture_size = off_texture->get_size();
				float texture_scale = MIN(1.0, computed_checkbox_height / texture_size.height);

				offset.y = int((get_size().height - texture_scale * off_texture->get_height()) / 2);
				off_texture->draw_rect(ci, Rect2(offset, texture_size * texture_scale));
=======
				on_tex->draw_rect(ci, Rect2(ofs, _fit_icon_size(on_tex->get_size())));
			} else {
				off_tex->draw_rect(ci, Rect2(ofs, _fit_icon_size(off_tex->get_size())));
>>>>>>> aaa45607
			}
		} break;
	}
}

bool CheckBox::is_radio() {
	return get_button_group().is_valid();
}

void CheckBox::_bind_methods() {
	BIND_THEME_ITEM(Theme::DATA_TYPE_CONSTANT, CheckBox, h_separation);
	BIND_THEME_ITEM(Theme::DATA_TYPE_CONSTANT, CheckBox, check_v_offset);
	BIND_THEME_ITEM_CUSTOM(Theme::DATA_TYPE_STYLEBOX, CheckBox, normal_style, "normal");

	BIND_THEME_ITEM(Theme::DATA_TYPE_ICON, CheckBox, checked);
	BIND_THEME_ITEM(Theme::DATA_TYPE_ICON, CheckBox, unchecked);
	BIND_THEME_ITEM(Theme::DATA_TYPE_ICON, CheckBox, radio_checked);
	BIND_THEME_ITEM(Theme::DATA_TYPE_ICON, CheckBox, radio_unchecked);
	BIND_THEME_ITEM(Theme::DATA_TYPE_ICON, CheckBox, checked_disabled);
	BIND_THEME_ITEM(Theme::DATA_TYPE_ICON, CheckBox, unchecked_disabled);
	BIND_THEME_ITEM(Theme::DATA_TYPE_ICON, CheckBox, radio_checked_disabled);
	BIND_THEME_ITEM(Theme::DATA_TYPE_ICON, CheckBox, radio_unchecked_disabled);
}

CheckBox::CheckBox(const String &p_text) :
		Button(p_text) {
	set_toggle_mode(true);

	set_text_alignment(HORIZONTAL_ALIGNMENT_LEFT);

	if (is_layout_rtl()) {
		_set_internal_margin(SIDE_RIGHT, get_icon_size().width);
	} else {
		_set_internal_margin(SIDE_LEFT, get_icon_size().width);
	}
}

CheckBox::~CheckBox() {
}<|MERGE_RESOLUTION|>--- conflicted
+++ resolved
@@ -34,7 +34,6 @@
 #include "servers/rendering_server.h"
 
 Size2 CheckBox::get_icon_size() const {
-
 	Size2 tex_size = Size2(0, 0);
 	if (!theme_cache.checked.is_null()) {
 		tex_size = theme_cache.checked->get_size();
@@ -60,20 +59,7 @@
 	if (!theme_cache.radio_unchecked_disabled.is_null()) {
 		tex_size = tex_size.max(theme_cache.radio_unchecked_disabled->get_size());
 	}
-<<<<<<< HEAD
-
-	float texture_scale = 1.0;
-
-	if (!theme_cache.normal_style.is_null()) {
-		float computed_checkbox_height = get_size().height - (theme_cache.normal_style->get_margin(SIDE_TOP) + theme_cache.normal_style->get_margin(SIDE_BOTTOM));
-
-		texture_scale = (tex_size.height > 0) ? MIN(1.0, computed_checkbox_height / tex_size.height) : 1.0;
-	}
-
-	return tex_size * texture_scale;
-=======
 	return _fit_icon_size(tex_size);
->>>>>>> aaa45607
 }
 
 Size2 CheckBox::get_minimum_size() const {
@@ -111,54 +97,39 @@
 		case NOTIFICATION_DRAW: {
 			RID ci = get_canvas_item();
 
-			Ref<Texture2D> on_texture;
-			Ref<Texture2D> off_texture;
+			Ref<Texture2D> on_tex;
+			Ref<Texture2D> off_tex;
 
 			if (is_radio()) {
 				if (is_disabled()) {
-					on_texture = theme_cache.radio_checked_disabled;
-					off_texture = theme_cache.radio_unchecked_disabled;
+					on_tex = theme_cache.radio_checked_disabled;
+					off_tex = theme_cache.radio_unchecked_disabled;
 				} else {
-					on_texture = theme_cache.radio_checked;
-					off_texture = theme_cache.radio_unchecked;
+					on_tex = theme_cache.radio_checked;
+					off_tex = theme_cache.radio_unchecked;
 				}
 			} else {
 				if (is_disabled()) {
-					on_texture = theme_cache.checked_disabled;
-					off_texture = theme_cache.unchecked_disabled;
+					on_tex = theme_cache.checked_disabled;
+					off_tex = theme_cache.unchecked_disabled;
 				} else {
-					on_texture = theme_cache.checked;
-					off_texture = theme_cache.unchecked;
+					on_tex = theme_cache.checked;
+					off_tex = theme_cache.unchecked;
 				}
 			}
 
-			Vector2 offset;
-			float computed_checkbox_height = get_size().height - (theme_cache.normal_style->get_margin(SIDE_TOP) + theme_cache.normal_style->get_margin(SIDE_BOTTOM));
-
+			Vector2 ofs;
 			if (is_layout_rtl()) {
-				offset.x = get_size().x - theme_cache.normal_style->get_margin(SIDE_RIGHT) - get_icon_size().width;
+				ofs.x = get_size().x - theme_cache.normal_style->get_margin(SIDE_RIGHT) - get_icon_size().width;
 			} else {
-				offset.x = theme_cache.normal_style->get_margin(SIDE_LEFT);
+				ofs.x = theme_cache.normal_style->get_margin(SIDE_LEFT);
 			}
+			ofs.y = int((get_size().height - get_icon_size().height) / 2) + theme_cache.check_v_offset;
 
 			if (is_pressed()) {
-<<<<<<< HEAD
-				Size2 texture_size = on_texture->get_size();
-				float texture_scale = MIN(1.0, computed_checkbox_height / texture_size.height);
-
-				offset.y = int((get_size().height - texture_scale * on_texture->get_height()) / 2);
-				on_texture->draw_rect(ci, Rect2(offset, texture_size * texture_scale));
-			} else {
-				Size2 texture_size = off_texture->get_size();
-				float texture_scale = MIN(1.0, computed_checkbox_height / texture_size.height);
-
-				offset.y = int((get_size().height - texture_scale * off_texture->get_height()) / 2);
-				off_texture->draw_rect(ci, Rect2(offset, texture_size * texture_scale));
-=======
 				on_tex->draw_rect(ci, Rect2(ofs, _fit_icon_size(on_tex->get_size())));
 			} else {
 				off_tex->draw_rect(ci, Rect2(ofs, _fit_icon_size(off_tex->get_size())));
->>>>>>> aaa45607
 			}
 		} break;
 	}
