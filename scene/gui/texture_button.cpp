--- conflicted
+++ resolved
@@ -31,13 +31,7 @@
 
 Size2 TextureButton::get_minimum_size() const {
 
-<<<<<<< HEAD
-	if (expand)
-		return Size2();
-
-=======
 	Size2 rscale;
->>>>>>> dc7ac86b
 	if (normal.is_null()) {
 		if (pressed.is_null()) {
 			if (hover.is_null())
@@ -109,83 +103,41 @@
 			DrawMode draw_mode = get_draw_mode();
 //			if (normal.is_null())
 //				break;
-<<<<<<< HEAD
-			Ref<Texture> tex;
-=======
 
 			Ref<Texture> texdraw;
 
->>>>>>> dc7ac86b
 			switch (draw_mode) {
 				case DRAW_NORMAL: {
 
 					if (normal.is_valid())
-<<<<<<< HEAD
-						tex=normal;
-=======
 						texdraw=normal;
->>>>>>> dc7ac86b
 				} break;
 				case DRAW_PRESSED: {
 
 					if (pressed.is_null()) {
 						if (hover.is_null()) {
 							if (normal.is_valid())
-<<<<<<< HEAD
-								tex=normal;
-						} else
-							tex=hover;
-
-					} else
-						tex=pressed;
-=======
 								texdraw=normal;
 						} else
 							texdraw=hover;
 
 					} else
 						texdraw=pressed;
->>>>>>> dc7ac86b
 				} break;
 				case DRAW_HOVER: {
 
 					if (hover.is_null()) {
 						if (pressed.is_valid() && is_pressed())
-<<<<<<< HEAD
-							tex=pressed;
-						else if (normal.is_valid())
-							tex=normal;
-					} else
-						tex=hover;
-=======
 							texdraw=pressed;
 						else if (normal.is_valid())
 							texdraw=normal;
 					} else
 						texdraw=hover;
->>>>>>> dc7ac86b
 				} break;
 				case DRAW_DISABLED: {
 
 					if (disabled.is_null()) {
 						if (normal.is_valid())
-<<<<<<< HEAD
-							tex=normal;
-					} else
-						tex=disabled;
-				} break;
-			}
-
-			if (!tex.is_null()) {
-				Size2 s=expand?get_size():tex->get_size();
-				draw_texture_rect(tex,Rect2(Point2(),s),false,modulate);
-			}
-
-			if (has_focus() && focused.is_valid()) {
-
-				Size2 s=expand?get_size():focused->get_size();
-				draw_texture_rect(focused,Rect2(Point2(),s),false,modulate);
-=======
 							texdraw=normal;
 					} else
 						texdraw=disabled;
@@ -202,7 +154,6 @@
 				Rect2 drect(Point2(),focused->get_size()*scale);
 				draw_texture_rect(focused,drect,false,modulate);
 
->>>>>>> dc7ac86b
 			};
 
 		} break;
@@ -240,13 +191,8 @@
 	ADD_PROPERTY(PropertyInfo(Variant::OBJECT,"textures/disabled",PROPERTY_HINT_RESOURCE_TYPE,"Texture"), _SCS("set_disabled_texture"), _SCS("get_disabled_texture"));
 	ADD_PROPERTY(PropertyInfo(Variant::OBJECT,"textures/focused",PROPERTY_HINT_RESOURCE_TYPE,"Texture"), _SCS("set_focused_texture"), _SCS("get_focused_texture"));
 	ADD_PROPERTY(PropertyInfo(Variant::OBJECT,"textures/click_mask",PROPERTY_HINT_RESOURCE_TYPE,"BitMap"), _SCS("set_click_mask"), _SCS("get_click_mask")) ;
-<<<<<<< HEAD
-	ADD_PROPERTY(PropertyInfo(Variant::COLOR, "modulate"), _SCS("set_modulate"),_SCS("get_modulate") );
-	ADD_PROPERTY(PropertyInfo(Variant::BOOL, "expand" ), _SCS("set_expand"),_SCS("has_expand") );
-=======
 	ADD_PROPERTY(PropertyInfo(Variant::VECTOR2,"params/scale",PROPERTY_HINT_RANGE,"0.01,1024,0.01"), _SCS("set_scale"), _SCS("get_scale"));
 	ADD_PROPERTY(PropertyInfo(Variant::COLOR,"params/modulate"), _SCS("set_modulate"), _SCS("get_modulate"));
->>>>>>> dc7ac86b
 
 }
 
@@ -337,11 +283,6 @@
 
 
 TextureButton::TextureButton() {
-<<<<<<< HEAD
-	expand=false;
-	modulate=Color(1,1,1,1);
-=======
 	scale=Size2(1.0, 1.0);
 	modulate=Color(1,1,1);
->>>>>>> dc7ac86b
 }