--- conflicted
+++ resolved
@@ -492,11 +492,6 @@
 			if (!connection->is_connected()) {
 				stop();
 				editor->notify_child_process_exited(); //somehow, exited
-<<<<<<< HEAD
-				msgdialog->set_text(_TR("Process being debugged exited."));
-				msgdialog->popup_centered(Size2(250,100));
-=======
->>>>>>> f3dc51fc
 				break;
 			};
 
