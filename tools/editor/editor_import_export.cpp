--- conflicted
+++ resolved
@@ -1799,7 +1799,6 @@
 
 }
 
-<<<<<<< HEAD
 EditorImportExport::~EditorImportExport() {
 
 	for (int idx = 0; idx < export_plugins.size(); idx++) {
@@ -1807,14 +1806,4 @@
 		Ref<EditorExportPlugin> p_plugin = export_plugins[idx];
 		p_plugin->finalize();
 	}
-}
-=======
-
-
-EditorImportExport::~EditorImportExport() {
-
-
-
-}
-
->>>>>>> b09a8bd3
+}