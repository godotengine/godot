--- conflicted
+++ resolved
@@ -842,13 +842,9 @@
 							case TRANSFORM_VIEW: {
 
 								_edit.plane=TRANSFORM_X_AXIS;
-<<<<<<< HEAD
 								set_message("X-Axis Transform.",2);
-=======
-								set_message("View Plane Transform.",2);
 								name="";
 								_update_name();
->>>>>>> c68563ae
 							} break;
 							case TRANSFORM_X_AXIS: {
 
@@ -1518,22 +1514,15 @@
 					cursor.y_rot=0;
 					if (k.mod.shift) {
 						cursor.x_rot=-Math_PI/2.0;
-<<<<<<< HEAD
 						set_message(_TR("Bottom View."),2);
+						name="Bottom";
+						_update_name();
+
 					} else {
 						cursor.x_rot=Math_PI/2.0;
 						set_message(_TR("Top View."),2);
-=======
-						set_message("Bottom View.",2);
-						name="Bottom";
-						_update_name();
-
-					} else {
-						cursor.x_rot=Math_PI/2.0;
-						set_message("Top View.",2);
 						name="Top";
 						_update_name();
->>>>>>> c68563ae
 					}
 				} break;
 				case KEY_KP_1: {
@@ -1541,23 +1530,15 @@
 					cursor.x_rot=0;
 					if (k.mod.shift) {
 						cursor.y_rot=Math_PI;
-<<<<<<< HEAD
 						set_message(_TR("Rear View."),2);
+						name="Rear";
+						_update_name();
 
 					} else {
 						cursor.y_rot=0;
 						set_message(_TR("Front View."),2);
-=======
-						set_message("Rear View.",2);
-						name="Rear";
-						_update_name();
-
-					} else {
-						cursor.y_rot=0;
-						set_message("Front View.",2);
 						name="Front";
 						_update_name();
->>>>>>> c68563ae
 					}
 
 				} break;
@@ -1566,21 +1547,14 @@
 					cursor.x_rot=0;
 					if (k.mod.shift) {
 						cursor.y_rot=Math_PI/2.0;
-<<<<<<< HEAD
 						set_message(_TR("Left View."),2);
-					} else {
-						cursor.y_rot=-Math_PI/2.0;
-						set_message(_TR("Right View."),2);
-=======
-						set_message("Left View.",2);
 						name="Left";
 						_update_name();
 					} else {
 						cursor.y_rot=-Math_PI/2.0;
-						set_message("Right View.",2);
+						set_message(_TR("Right View."),2);
 						name="Right";
 						_update_name();
->>>>>>> c68563ae
 					}
 
 				} break;
@@ -2294,17 +2268,6 @@
 	view_menu->set_pos( Point2(4,4));
 	view_menu->set_self_opacity(0.5);
 
-<<<<<<< HEAD
-	view_menu->get_popup()->add_item(_TR("Top"),VIEW_TOP);
-	view_menu->get_popup()->add_item(_TR("Bottom"),VIEW_BOTTOM);
-	view_menu->get_popup()->add_item(_TR("Left"),VIEW_LEFT);
-	view_menu->get_popup()->add_item(_TR("Right"),VIEW_RIGHT);
-	view_menu->get_popup()->add_item(_TR("Front"),VIEW_FRONT);
-	view_menu->get_popup()->add_item(_TR("Rear"),VIEW_REAR);
-	view_menu->get_popup()->add_separator();
-	view_menu->get_popup()->add_check_item(_TR("Perspective"),VIEW_PERSPECTIVE);
-	view_menu->get_popup()->add_check_item(_TR("Orthogonal"),VIEW_ORTHOGONAL);
-=======
 	view_menu->get_popup()->add_item("Top (Num7)",VIEW_TOP);
 	view_menu->get_popup()->add_item("Bottom (Shift+Num7)",VIEW_BOTTOM);
 	view_menu->get_popup()->add_item("Left (Num3)",VIEW_LEFT);
@@ -2314,7 +2277,6 @@
 	view_menu->get_popup()->add_separator();
 	view_menu->get_popup()->add_check_item("Perspective (Num5)",VIEW_PERSPECTIVE);
 	view_menu->get_popup()->add_check_item("Orthogonal (Num5)",VIEW_ORTHOGONAL);
->>>>>>> c68563ae
 	view_menu->get_popup()->set_item_checked(view_menu->get_popup()->get_item_index(VIEW_PERSPECTIVE),true);
 	view_menu->get_popup()->add_separator();
 	view_menu->get_popup()->add_check_item(_TR("Environment"),VIEW_ENVIRONMENT);
@@ -3784,11 +3746,7 @@
 	p->add_check_item(_TR("View Origin"),MENU_VIEW_ORIGIN);
 	p->add_check_item(_TR("View Grid"),MENU_VIEW_GRID);
 	p->add_separator();
-<<<<<<< HEAD
-	p->add_check_item(_TR("Settings"),MENU_VIEW_CAMERA_SETTINGS );
-=======
 	p->add_item("Settings",MENU_VIEW_CAMERA_SETTINGS);
->>>>>>> c68563ae
 
 
 	p->set_item_checked( p->get_item_index(MENU_VIEW_USE_DEFAULT_LIGHT), true );
