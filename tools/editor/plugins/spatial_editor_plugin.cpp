/*************************************************************************/
/*  spatial_editor_plugin.cpp                                            */
/*************************************************************************/
/*                       This file is part of:                           */
/*                           GODOT ENGINE                                */
/*                    http://www.godotengine.org                         */
/*************************************************************************/
/* Copyright (c) 2007-2014 Juan Linietsky, Ariel Manzur.                 */
/*                                                                       */
/* Permission is hereby granted, free of charge, to any person obtaining */
/* a copy of this software and associated documentation files (the       */
/* "Software"), to deal in the Software without restriction, including   */
/* without limitation the rights to use, copy, modify, merge, publish,   */
/* distribute, sublicense, and/or sell copies of the Software, and to    */
/* permit persons to whom the Software is furnished to do so, subject to */
/* the following conditions:                                             */
/*                                                                       */
/* The above copyright notice and this permission notice shall be        */
/* included in all copies or substantial portions of the Software.       */
/*                                                                       */
/* THE SOFTWARE IS PROVIDED "AS IS", WITHOUT WARRANTY OF ANY KIND,       */
/* EXPRESS OR IMPLIED, INCLUDING BUT NOT LIMITED TO THE WARRANTIES OF    */
/* MERCHANTABILITY, FITNESS FOR A PARTICULAR PURPOSE AND NONINFRINGEMENT.*/
/* IN NO EVENT SHALL THE AUTHORS OR COPYRIGHT HOLDERS BE LIABLE FOR ANY  */
/* CLAIM, DAMAGES OR OTHER LIABILITY, WHETHER IN AN ACTION OF CONTRACT,  */
/* TORT OR OTHERWISE, ARISING FROM, OUT OF OR IN CONNECTION WITH THE     */
/* SOFTWARE OR THE USE OR OTHER DEALINGS IN THE SOFTWARE.                */
/*************************************************************************/
#include "spatial_editor_plugin.h"
#include "print_string.h"

#include "os/keyboard.h"
#include "scene/3d/visual_instance.h"
#include "scene/3d/camera.h"
#include "camera_matrix.h"
#include "sort.h"
#include "tools/editor/editor_node.h"
#include "tools/editor/editor_settings.h"
#include "scene/resources/surface_tool.h"
#include "tools/editor/spatial_editor_gizmos.h"

#define DISTANCE_DEFAULT 4


#define GIZMO_ARROW_SIZE 0.3
#define GIZMO_RING_HALF_WIDTH 0.1
//#define GIZMO_SCALE_DEFAULT 0.28
#define GIZMO_SCALE_DEFAULT 0.15


//void SpatialEditorViewport::_update_camera();

String SpatialEditorGizmo::get_handle_name(int p_idx) const {

	return "";
}

Variant SpatialEditorGizmo::get_handle_value(int p_idx) const{

	return Variant();
}

void SpatialEditorGizmo::set_handle(int p_idx,Camera *p_camera, const Point2& p_point) {

}

void SpatialEditorGizmo::commit_handle(int p_idx,const Variant& p_restore,bool p_cancel){


}

bool SpatialEditorGizmo::intersect_frustum(const Camera *p_camera,const Vector<Plane> &p_frustum) {

	return false;
}

bool SpatialEditorGizmo::intersect_ray(const Camera *p_camera, const Point2 &p_point, Vector3& r_pos, Vector3& r_normal,int *r_gizmo_handle,bool p_sec_first) {

	return false;
}

SpatialEditorGizmo::SpatialEditorGizmo(){

	selected=false;
}



int SpatialEditorViewport::get_selected_count() const {


	Map<Node*,Object*> &selection = editor_selection->get_selection();

	int count=0;

	for(Map<Node*,Object*>::Element *E=selection.front();E;E=E->next()) {

		Spatial *sp = E->key()->cast_to<Spatial>();
		if (!sp)
			continue;

		SpatialEditorSelectedItem *se=editor_selection->get_node_editor_data<SpatialEditorSelectedItem>(sp);
		if (!se)
			continue;

		count++;
	}

	return count;
}



float SpatialEditorViewport::get_znear() const {

	float val = spatial_editor->get_znear();
	if (val<0.001)
		val=0.001;
	return val;
}
float SpatialEditorViewport::get_zfar() const{

	float val = spatial_editor->get_zfar();
	if (val<0.001)
		val=0.001;
	return val;

}
float SpatialEditorViewport::get_fov() const{

	float val = spatial_editor->get_fov();
	if (val<0.001)
		val=0.001;
	if (val>89)
		val=89;
	return val;

}



Transform SpatialEditorViewport::_get_camera_transform() const {

	return camera->get_global_transform();
}

Vector3 SpatialEditorViewport::_get_camera_pos() const {

	return _get_camera_transform().origin;
}

Point2 SpatialEditorViewport::_point_to_screen(const Vector3& p_point) {

	return camera->unproject_position(p_point);

}

Vector3 SpatialEditorViewport::_get_ray_pos(const Vector2& p_pos) const {

	return camera->project_ray_origin(p_pos);
}


Vector3 SpatialEditorViewport::_get_camera_normal() const {

	return -_get_camera_transform().basis.get_axis(2);
}

Vector3 SpatialEditorViewport::_get_ray(const Vector2& p_pos) {


	return camera->project_ray_normal(p_pos);


}
/*
void SpatialEditorViewport::_clear_id(Spatial *p_node) {


	editor_selection->remove_node(p_node);


}
*/
void SpatialEditorViewport::_clear_selected() {

	editor_selection->clear();
}



void SpatialEditorViewport::_select_clicked(bool p_append,bool p_single) {

	if (!clicked)
		return;

	Object *obj = ObjectDB::get_instance(clicked);
	if (!obj)
		return;


	Spatial *sp = obj->cast_to<Spatial>();
	if (!sp)
		return;

	_select(sp, clicked_wants_append,true);
}



void SpatialEditorViewport::_select(Spatial *p_node, bool p_append,bool p_single) {


	if (!p_append) {

		// should not modify the selection..

		editor_selection->clear();
		editor_selection->add_node(p_node);

	} else {

		if (editor_selection->is_selected(p_node) && p_single) {
			//erase
			editor_selection->remove_node(p_node);
		} else {

			editor_selection->add_node(p_node);
		}

	}

}


struct _RayResult {

	Spatial* item;
	float depth;
	int handle;
	_FORCE_INLINE_ bool operator<(const _RayResult& p_rr) const { return depth<p_rr.depth; }
};

ObjectID SpatialEditorViewport::_select_ray(const Point2& p_pos, bool p_append,bool &r_includes_current,int *r_gizmo_handle,bool p_alt_select) {

	if (r_gizmo_handle)
		*r_gizmo_handle=-1;

	Vector3 ray=_get_ray(p_pos);
	Vector3 pos=_get_ray_pos(p_pos);

	Vector<RID> instances=VisualServer::get_singleton()->instances_cull_ray(pos,ray,get_scene()->get_root()->get_world()->get_scenario() );
	Set<Ref<SpatialEditorGizmo> > found_gizmos;

	//uint32_t closest=0;
//	float closest_dist=0;

	r_includes_current=false;

	List<_RayResult> results;
	Vector3 cn=_get_camera_normal();
	Plane cplane(pos,cn.normalized());

	float min_d=1e20;

	for (int i=0;i<instances.size();i++) {

		uint32_t id=VisualServer::get_singleton()->instance_get_object_instance_ID(instances[i]);
		Object *obj=ObjectDB::get_instance(id);
		if (!obj)
			continue;

		Spatial *spat=obj->cast_to<Spatial>();

		if (!spat)
			continue;

		Ref<SpatialEditorGizmo> seg = spat->get_gizmo();

		if (!seg.is_valid())
			continue;

		if (found_gizmos.has(seg))
			continue;

		found_gizmos.insert(seg);
		Vector3 point;
		Vector3 normal;

		int handle=-1;
		bool inters = seg->intersect_ray(camera,p_pos,point,normal,NULL,p_alt_select);

		if (!inters)
			continue;

		float dist = pos.distance_to(point);

		if (dist<0)
			continue;



		if (editor_selection->is_selected(spat))
			r_includes_current=true;

		_RayResult res;
		res.item=spat;
		res.depth=dist;
		res.handle=handle;
		results.push_back(res);
	}


	if (results.empty())
		return 0;

	results.sort();
	Spatial *s=NULL;


	if (!r_includes_current || results.size()==1 || (r_gizmo_handle && results.front()->get().handle>=0)) {

		//return the nearest one
		s = results.front()->get().item;
		if (r_gizmo_handle)
			*r_gizmo_handle=results.front()->get().handle;

	} else {

		//returns the next one from a curent selection
		List<_RayResult>::Element *E=results.front();
		List<_RayResult>::Element *S=NULL;


		while(true) {

			//very strange loop algorithm that complies with object selection standards (tm).

			if (S==E) {
				//went all around and anothing was found
				//since can't rotate the selection
				//just return the first one

				s=results.front()->get().item;
				break;

			}

			if (!S && editor_selection->is_selected(E->get().item)) {
				//found an item currently in the selection,
				//so start from this one
				S=E;
			}

			if (S && !editor_selection->is_selected(E->get().item)) {
				// free item after a selected item, this one is desired.
				s=E->get().item;
				break;
			}

			E=E->next();
			if (!E) {

				if (!S) {
					//did a loop but nothing was selected, select first
					s=results.front()->get().item;
					break;

				}
				E=results.front();
			}
		}
	}

	if (!s)
		return 0;

	return s->get_instance_ID();

}


Vector3 SpatialEditorViewport::_get_screen_to_space(const Vector3& p_pos) {


	CameraMatrix cm;
	cm.set_perspective(get_fov(),get_size().get_aspect(),get_znear(),get_zfar());
	float screen_w,screen_h;
	cm.get_viewport_size(screen_w,screen_h);

	Transform camera_transform;
	camera_transform.translate( cursor.pos );
	camera_transform.basis.rotate(Vector3(0,1,0),cursor.y_rot);
	camera_transform.basis.rotate(Vector3(1,0,0),cursor.x_rot);
	camera_transform.translate(0,0,cursor.distance);

	return camera_transform.xform(Vector3( ((p_pos.x/get_size().width)*2.0-1.0)*screen_w, ((1.0-(p_pos.y/get_size().height))*2.0-1.0)*screen_h,-get_znear()));

}


void SpatialEditorViewport::_select_region() {

	if (cursor.region_begin==cursor.region_end)
		return; //nothing really

	Vector3 box[4]={
		Vector3(
			MIN( cursor.region_begin.x, cursor.region_end.x),
			MIN( cursor.region_begin.y, cursor.region_end.y),
			0
			),
		Vector3(
			MAX( cursor.region_begin.x, cursor.region_end.x),
			MIN( cursor.region_begin.y, cursor.region_end.y),
			0
			),
		Vector3(
			MAX( cursor.region_begin.x, cursor.region_end.x),
			MAX( cursor.region_begin.y, cursor.region_end.y),
			0
			),
		Vector3(
			MIN( cursor.region_begin.x, cursor.region_end.x),
			MAX( cursor.region_begin.y, cursor.region_end.y),
			0
			)
	};

	Vector<Plane> frustum;

	Vector3 cam_pos=_get_camera_pos();
	Set<Ref<SpatialEditorGizmo> > found_gizmos;

	for(int i=0;i<4;i++) {

		Vector3 a=_get_screen_to_space(box[i]);
		Vector3 b=_get_screen_to_space(box[(i+1)%4]);
		frustum.push_back( Plane(a,b,cam_pos) );
	}

	Plane near(  cam_pos, -_get_camera_normal() );
	near.d-=get_znear();

	frustum.push_back( near );

	Plane far=-near;
	far.d+=500.0;

	frustum.push_back( far );

	Vector<RID> instances=VisualServer::get_singleton()->instances_cull_convex(frustum,get_scene()->get_root()->get_world()->get_scenario());


	for (int i=0;i<instances.size();i++) {

		uint32_t id=VisualServer::get_singleton()->instance_get_object_instance_ID(instances[i]);

		Object *obj=ObjectDB::get_instance(id);
		if (!obj)
			continue;
		Spatial *sp = obj->cast_to<Spatial>();
		if (!sp)
			continue;

		Ref<SpatialEditorGizmo> seg = sp->get_gizmo();

		if (!seg.is_valid())
			continue;

		if (found_gizmos.has(seg))
			continue;

		if (seg->intersect_frustum(camera,frustum))
			_select(sp,true,false);
	}

}


void SpatialEditorViewport::_compute_edit(const Point2& p_point) {

	_edit.click_ray=_get_ray( Vector2( p_point.x, p_point.y ) );
	_edit.click_ray_pos=_get_ray_pos( Vector2( p_point.x, p_point.y ) );
	_edit.plane=TRANSFORM_VIEW;
	spatial_editor->update_transform_gizmo();
	_edit.center=spatial_editor->get_gizmo_transform().origin;

	List<Node*> &selection = editor_selection->get_selected_node_list();

//	Vector3 center;
//	int nc=0;
	for(List<Node*>::Element *E=selection.front();E;E=E->next()) {

		Spatial *sp = E->get()->cast_to<Spatial>();
		if (!sp)
			continue;

		SpatialEditorSelectedItem *se=editor_selection->get_node_editor_data<SpatialEditorSelectedItem>(sp);
		if (!se)
			continue;

		se->original=se->sp->get_global_transform();
		se->original_scale=se->sp->get_scale();
//		center+=se->original.origin;
//		nc++;
	}


//	if (nc)
//		_edit.center=center/float(nc);



}

static int _get_key_modifier(const String& p_property) {

	switch(EditorSettings::get_singleton()->get(p_property).operator int()) {

		case 0: return 0;
		case 1: return KEY_SHIFT;
		case 2: return KEY_ALT;
		case 3: return KEY_META;
		case 4: return KEY_CONTROL;
	}
	return 0;
}

SpatialEditorViewport::NavigationScheme SpatialEditorViewport::_get_navigation_schema(const String& p_property) {
	switch(EditorSettings::get_singleton()->get(p_property).operator int()) {
		case 0: return NAVIGATION_GODOT;
		case 1: return NAVIGATION_MAYA;
		case 2: return NAVIGATION_MODO;
	}
	return NAVIGATION_GODOT;
}

bool SpatialEditorViewport::_gizmo_select(const Vector2& p_screenpos,bool p_hilite_only) {

	if (!spatial_editor->is_gizmo_visible())
		return false;
	if (get_selected_count()==0) {
		if (p_hilite_only)
			spatial_editor->select_gizmo_hilight_axis(-1);
		return false;
	}


	Vector3 ray_pos=_get_ray_pos( Vector2( p_screenpos.x, p_screenpos.y ) );
	Vector3 ray=_get_ray( Vector2( p_screenpos.x, p_screenpos.y ) );

	Vector3 cn=_get_camera_normal();
	Plane cplane(ray_pos,cn.normalized());

	Transform gt = spatial_editor->get_gizmo_transform();
	float gs=gizmo_scale;
	/*
	if (orthogonal) {
		gs= cursor.distance/surface->get_size().get_aspect();

	} else {
		gs = cplane.distance_to(gt.origin);
	}

	gs*=GIZMO_SCALE_DEFAULT;
*/

	if (spatial_editor->get_tool_mode()==SpatialEditor::TOOL_MODE_SELECT || spatial_editor->get_tool_mode()==SpatialEditor::TOOL_MODE_MOVE) {

		int col_axis=-1;
		float col_d=1e20;

		for(int i=0;i<3;i++)  {

			Vector3 grabber_pos = gt.origin+gt.basis.get_axis(i)*gs;
			float grabber_radius = gs*GIZMO_ARROW_SIZE;

			Vector3 r;
			if (Geometry::segment_intersects_sphere(ray_pos,ray_pos+ray*10000.0,grabber_pos,grabber_radius,&r)) {
				float d = r.distance_to(ray_pos);
				if (d<col_d) {
					col_d=d;
					col_axis=i;
				}
			}
		}

		if (col_axis!=-1) {


			if (p_hilite_only) {

				spatial_editor->select_gizmo_hilight_axis(col_axis);


			} else {
				//handle rotate
				_edit.mode=TRANSFORM_TRANSLATE;
				_compute_edit(Point2(p_screenpos.x,p_screenpos.y));
				_edit.plane=TransformPlane(TRANSFORM_X_AXIS+col_axis);
			}
			return true;


		}

	}


	if (spatial_editor->get_tool_mode()==SpatialEditor::TOOL_MODE_SELECT || spatial_editor->get_tool_mode()==SpatialEditor::TOOL_MODE_ROTATE) {

		int col_axis=-1;
		float col_d=1e20;

		for(int i=0;i<3;i++)  {

			Plane plane(gt.origin,gt.basis.get_axis(i).normalized());
			Vector3 r;
			if (!plane.intersects_ray(ray_pos,ray,&r))
				continue;

			float dist = r.distance_to(gt.origin);



			if (dist > gs*(1-GIZMO_RING_HALF_WIDTH) && dist < gs *(1+GIZMO_RING_HALF_WIDTH)) {

				float d = ray_pos.distance_to(r);
				if (d<col_d) {
					col_d=d;
					col_axis=i;
				}
			}
		}

		if (col_axis!=-1) {

			if (p_hilite_only) {

				spatial_editor->select_gizmo_hilight_axis(col_axis+3);
			} else {
				//handle rotate
				_edit.mode=TRANSFORM_ROTATE;
				_compute_edit(Point2(p_screenpos.x,p_screenpos.y));
				_edit.plane=TransformPlane(TRANSFORM_X_AXIS+col_axis);
			}
			return true;
		}
	}


	if (p_hilite_only)
		spatial_editor->select_gizmo_hilight_axis(-1);

	return false;

}


void SpatialEditorViewport::_smouseenter() {

	surface->grab_focus();
}

void SpatialEditorViewport::_sinput(const InputEvent &p_event) {

	if (previewing)
		return; //do NONE


	{

		EditorNode *en = editor;
		EditorPlugin *over_plugin = en->get_editor_plugin_over();

		if (over_plugin) {
			bool discard = over_plugin->forward_spatial_input_event(camera,p_event);
			if (discard)
				return;
		}
	}


	switch(p_event.type) {
		case InputEvent::MOUSE_BUTTON: {

			const InputEventMouseButton &b=p_event.mouse_button;

			switch(b.button_index) {

				case BUTTON_WHEEL_UP: {

					cursor.distance/=1.08;
				} break;
				case BUTTON_WHEEL_DOWN: {

					cursor.distance*=1.08;

				} break;
				case BUTTON_RIGHT: {


					if (b.pressed && _edit.gizmo.is_valid()) {
						//restore
						_edit.gizmo->commit_handle(_edit.gizmo_handle,_edit.gizmo_initial_value,true);
						_edit.gizmo=Ref<SpatialEditorGizmo>();
					}

					if (_edit.mode==TRANSFORM_NONE && b.pressed) {

						Plane cursor_plane(cursor.cursor_pos,_get_camera_normal());

						Vector3 ray_origin = _get_ray_pos(Vector2(b.x,b.y));
						Vector3 ray_dir = _get_ray(Vector2(b.x,b.y));


						//gizmo modify

						if (b.mod.control) {

							Vector<RID> instances=VisualServer::get_singleton()->instances_cull_ray(ray_origin,ray_dir,get_scene()->get_root()->get_world()->get_scenario() );

							Plane p(ray_origin,_get_camera_normal());

							float min_d=1e10;
							bool found=false;

							for (int i=0;i<instances.size();i++) {

								uint32_t id=VisualServer::get_singleton()->instance_get_object_instance_ID(instances[i]);
								Object *obj=ObjectDB::get_instance(id);
								if (!obj)
									continue;

								VisualInstance *vi=obj->cast_to<VisualInstance>();
								if (!vi)
									continue;

								//optimize by checking AABB (although should pre sort by distance)
								AABB aabb =  vi->get_global_transform().xform(vi->get_aabb());
								if (p.distance_to(aabb.get_support(-ray_dir))>min_d)
									continue;

								DVector<Face3> faces = vi->get_faces(VisualInstance::FACES_SOLID);
								int c = faces.size();
								if (c>0) {
									DVector<Face3>::Read r = faces.read();

									for(int j=0;j<c;j++) {

										Vector3 inters;
										if (r[j].intersects_ray(ray_origin,ray_dir,&inters)) {

											float d = p.distance_to(inters);
											if (d<0)
												continue;

											if (d<min_d) {
												min_d=d;
												found=true;
											}
										}

									}
								}

							}

							if (found) {

								//cursor.cursor_pos=ray_origin+ray_dir*min_d;
								//VisualServer::get_singleton()->instance_set_transform(cursor_instance,Transform(Matrix3(),cursor.cursor_pos));

							}

						} else {
							Vector3 new_pos;
							if (cursor_plane.intersects_ray(ray_origin,ray_dir,&new_pos)) {

								//cursor.cursor_pos=new_pos;
								//VisualServer::get_singleton()->instance_set_transform(cursor_instance,Transform(Matrix3(),cursor.cursor_pos));
							}
						}
					}

					if (_edit.mode!=TRANSFORM_NONE && b.pressed) {
						//cancel motion
						_edit.mode=TRANSFORM_NONE;
						//_validate_selection();

						List<Node*> &selection = editor_selection->get_selected_node_list();

						for(List<Node*>::Element *E=selection.front();E;E=E->next()) {

							Spatial *sp = E->get()->cast_to<Spatial>();
							if (!sp)
								continue;

							SpatialEditorSelectedItem *se=editor_selection->get_node_editor_data<SpatialEditorSelectedItem>(sp);
							if (!se)
								continue;

							sp->set_global_transform( se->original );

						}
						surface->update();
						//VisualServer::get_singleton()->poly_clear(indicators);
						set_message("Transform Aborted.",3);
					}
				} break;
				case BUTTON_MIDDLE: {

					if (b.pressed && _edit.mode!=TRANSFORM_NONE) {

						switch(_edit.plane ) {

							case TRANSFORM_VIEW: {

								_edit.plane=TRANSFORM_X_AXIS;
								set_message("X-Axis Transform.",2);
							} break;
							case TRANSFORM_X_AXIS: {

								_edit.plane=TRANSFORM_Y_AXIS;
								set_message("Y-Axis Transform.",2);

							} break;
							case TRANSFORM_Y_AXIS: {

								_edit.plane=TRANSFORM_Z_AXIS;
								set_message("Z-Axis Transform.",2);

							} break;
							case TRANSFORM_Z_AXIS: {

								_edit.plane=TRANSFORM_VIEW;
								if (_edit.mode==TRANSFORM_SCALE)
									set_message("Uniform Scale.",2); //reuse TRANSFORM_VIEW as uniform scale switch
								else
									set_message("View Plane Transform.",2);

							} break;
						}

					}
				} break;
				case BUTTON_LEFT: {

					if (b.pressed) {

						NavigationScheme nav_scheme = _get_navigation_schema("3d_editor/navigation_scheme");
						if ( (nav_scheme==NAVIGATION_MAYA || nav_scheme==NAVIGATION_MODO) && b.mod.alt) {
							break;
						}

						_edit.mouse_pos=Point2(b.x,b.y);
						_edit.snap=false;
						_edit.mode=TRANSFORM_NONE;

						//gizmo has priority over everything


						if (spatial_editor->get_selected()) {

							Ref<SpatialEditorGizmo> seg = spatial_editor->get_selected()->get_gizmo();
							if (seg.is_valid()) {
								int handle=-1;
								Vector3 point;
								Vector3 normal;
								bool inters = seg->intersect_ray(camera,_edit.mouse_pos,point,normal,&handle,b.mod.shift);
								if (inters && handle!=-1) {

									_edit.gizmo=seg;
									_edit.gizmo_handle=handle;
									//_edit.gizmo_initial_pos=seg->get_handle_pos(gizmo_handle);
									_edit.gizmo_initial_value=seg->get_handle_value(handle);
									break;

								}
							}
						}



						if (_gizmo_select(_edit.mouse_pos))
							break;

						clicked=0;
						clicked_includes_current=false;


						if ((spatial_editor->get_tool_mode()==SpatialEditor::TOOL_MODE_SELECT && b.mod.control) || spatial_editor->get_tool_mode()==SpatialEditor::TOOL_MODE_ROTATE) {

							/* HANDLE ROTATION */
							if (get_selected_count()==0)
								break; //bye
							//handle rotate
							_edit.mode=TRANSFORM_ROTATE;
							_compute_edit(Point2(b.x,b.y));
							break;

						}

						if (spatial_editor->get_tool_mode()==SpatialEditor::TOOL_MODE_MOVE) {

							if (get_selected_count()==0)
								break; //bye
							//handle rotate
							_edit.mode=TRANSFORM_TRANSLATE;
							_compute_edit(Point2(b.x,b.y));
							break;


						}


						if (spatial_editor->get_tool_mode()==SpatialEditor::TOOL_MODE_SCALE) {

							if (get_selected_count()==0)
								break; //bye
							//handle rotate
							_edit.mode=TRANSFORM_SCALE;
							_compute_edit(Point2(b.x,b.y));
							break;


						}



						// todo scale

						int gizmo_handle=-1;

						clicked=_select_ray(Vector2( b.x, b.y ),b.mod.shift,clicked_includes_current,&gizmo_handle,b.mod.shift);

						//clicking is always deferred to either move or release

						clicked_wants_append=b.mod.shift;

						if (!clicked) {

							if (!clicked_wants_append)
								_clear_selected();

							//default to regionselect
							cursor.region_select=true;
							cursor.region_begin=Point2(b.x,b.y);
							cursor.region_end=Point2(b.x,b.y);
						}

						if (clicked && gizmo_handle>=0) {

							Object *obj=ObjectDB::get_instance(clicked);
							if (obj) {

								Spatial *spa = obj->cast_to<Spatial>();
								if (spa) {

									Ref<SpatialEditorGizmo> seg=spa->get_gizmo();
									if (seg.is_valid()) {

										_edit.gizmo=seg;
										_edit.gizmo_handle=gizmo_handle;
										//_edit.gizmo_initial_pos=seg->get_handle_pos(gizmo_handle);
										_edit.gizmo_initial_value=seg->get_handle_value(gizmo_handle);
										//print_line("GIZMO: "+itos(gizmo_handle)+" FROMPOS: "+_edit.orig_gizmo_pos);
										break;

									}
								}

							}
							//_compute_edit(Point2(b.x,b.y)); //in case a motion happens..
						}



						surface->update();
					} else {


						if (_edit.gizmo.is_valid()) {

							_edit.gizmo->commit_handle(_edit.gizmo_handle,_edit.gizmo_initial_value,false);
							_edit.gizmo=Ref<SpatialEditorGizmo>();
							break;
						}
						if (clicked) {
							_select_clicked(clicked_wants_append,true);
							//clickd processing was deferred
							clicked=0;


						}

						if (cursor.region_select) {
							_select_region();
							cursor.region_select=false;
							surface->update();
						}


						if (_edit.mode!=TRANSFORM_NONE) {


							static const char* _transform_name[4]={"None","Rotate","Translate","Scale"};
							undo_redo->create_action(_transform_name[_edit.mode]);

							List<Node*> &selection = editor_selection->get_selected_node_list();

							for(List<Node*>::Element *E=selection.front();E;E=E->next()) {

								Spatial *sp = E->get()->cast_to<Spatial>();
								if (!sp)
									continue;

								SpatialEditorSelectedItem *se=editor_selection->get_node_editor_data<SpatialEditorSelectedItem>(sp);
								if (!se)
									continue;

								undo_redo->add_do_method(sp,"set_global_transform",sp->get_global_transform());
								undo_redo->add_undo_method(sp,"set_global_transform",se->original);
							}
							undo_redo->commit_action();
							_edit.mode=TRANSFORM_NONE;
							//VisualServer::get_singleton()->poly_clear(indicators);
							set_message("");
						}


						surface->update();
					}
				} break;
			}
		} break;
		case InputEvent::MOUSE_MOTION: {

			const InputEventMouseMotion &m=p_event.mouse_motion;
			_edit.mouse_pos=Point2(p_event.mouse_motion.x,p_event.mouse_motion.y);


			if (spatial_editor->get_selected()) {


				Ref<SpatialEditorGizmo> seg = spatial_editor->get_selected()->get_gizmo();
				if (seg.is_valid()) {

					int selected_handle=-1;

					int handle=-1;
					Vector3 point;
					Vector3 normal;
					bool inters = seg->intersect_ray(camera,_edit.mouse_pos,point,normal,&handle,false);
					if (inters && handle!=-1) {

						selected_handle=handle;

					}

					if (selected_handle!=spatial_editor->get_over_gizmo_handle()) {
						spatial_editor->set_over_gizmo_handle(selected_handle);
						spatial_editor->get_selected()->update_gizmo();
						if (selected_handle!=-1)
							spatial_editor->select_gizmo_hilight_axis(-1);
					}
				}
			}

			if (spatial_editor->get_over_gizmo_handle()==-1 && !(m.button_mask&1) && !_edit.gizmo.is_valid()) {

				_gizmo_select(_edit.mouse_pos,true);

			}

			NavigationScheme nav_scheme = _get_navigation_schema("3d_editor/navigation_scheme");
			NavigationMode nav_mode = NAVIGATION_NONE;

			if (_edit.gizmo.is_valid()) {

				Plane plane=Plane(_edit.gizmo_initial_pos,_get_camera_normal());


				Vector3 ray_pos=_get_ray_pos( Vector2( m.x, m.y ) );
				Vector3 ray=_get_ray( Vector2( m.x, m.y ) );

				//Vector3 intersection;
				//if (!plane.intersects_ray(ray_pos,ray,&intersection))
				//	break;

				_edit.gizmo->set_handle(_edit.gizmo_handle,camera,Vector2(m.x,m.y));
				Variant v = _edit.gizmo->get_handle_value(_edit.gizmo_handle);
				String n = _edit.gizmo->get_handle_name(_edit.gizmo_handle);
				set_message(n+": "+String(v));

			} else if (m.button_mask&1) {

				if (nav_scheme == NAVIGATION_MAYA && m.mod.alt) {
					nav_mode = NAVIGATION_ORBIT;				
				} else if (nav_scheme == NAVIGATION_MODO && m.mod.alt && m.mod.shift) {
					nav_mode = NAVIGATION_PAN;
				} else if (nav_scheme == NAVIGATION_MODO && m.mod.alt && m.mod.control) {
					nav_mode = NAVIGATION_ZOOM;
				} else if (nav_scheme == NAVIGATION_MODO && m.mod.alt) {
					nav_mode = NAVIGATION_ORBIT;
				} else {
					if (clicked) {

						if (!clicked_includes_current) {

							_select_clicked(clicked_wants_append,true);
							//clickd processing was deferred
						}


						_compute_edit(_edit.mouse_pos);
						clicked=0;

						_edit.mode=TRANSFORM_TRANSLATE;

					}

					if (cursor.region_select && nav_mode == NAVIGATION_NONE) {

						cursor.region_end=Point2(m.x,m.y);
						surface->update();
						return;
					}

					if (_edit.mode==TRANSFORM_NONE && nav_mode == NAVIGATION_NONE)
						break;


					Vector3 ray_pos=_get_ray_pos( Vector2( m.x, m.y ) );
					Vector3 ray=_get_ray( Vector2( m.x, m.y ) );


					switch(_edit.mode) {

						case TRANSFORM_SCALE: {


							Plane plane=Plane(_edit.center,_get_camera_normal());


							Vector3 intersection;
							if (!plane.intersects_ray(ray_pos,ray,&intersection))
								break;

							Vector3 click;
							if (!plane.intersects_ray(_edit.click_ray_pos,_edit.click_ray,&click))
								break;

							float center_click_dist = click.distance_to(_edit.center);
							float center_inters_dist = intersection.distance_to(_edit.center);
							if (center_click_dist==0)
								break;

							float scale = (center_inters_dist / center_click_dist)*100.0;

							if (_edit.snap || spatial_editor->is_snap_enabled()) {

								scale = Math::stepify(scale,spatial_editor->get_scale_snap());
							}

							set_message("Scaling to "+String::num(scale,1)+"%.");
							scale/=100.0;

<<<<<<< HEAD
							//Transform r;
							Vector3 s(1,1,1);
							if (_edit.plane == TRANSFORM_X_AXIS)
								s[0] = scale;
							else if (_edit.plane == TRANSFORM_Y_AXIS)
								s[1] = scale;
							else if (_edit.plane == TRANSFORM_Z_AXIS)
								s[2] = scale;
							else if (_edit.plane == TRANSFORM_VIEW)
								s = Vector3(scale,scale,scale);
							//r.basis.scale(s);
=======
							Transform r;
							r.basis.scale(Vector3(scale,scale,scale));
>>>>>>> ddc0e7fd

							List<Node*> &selection = editor_selection->get_selected_node_list();

							for(List<Node*>::Element *E=selection.front();E;E=E->next()) {

								Spatial *sp = E->get()->cast_to<Spatial>();
								if (!sp)
									continue;

								SpatialEditorSelectedItem *se=editor_selection->get_node_editor_data<SpatialEditorSelectedItem>(sp);
								if (!se)
									continue;

								/*
								Transform original=se->original;

								//Transform base=Transform( Matrix3(), _edit.center);
								Transform base=Transform( Matrix3(), original.origin);
								Transform t=base * (r * (base.inverse() * original));

								sp->set_global_transform(t);
								*/

								sp->set_scale(se->original_scale*s);
							}

							surface->update();

						} break;

						case TRANSFORM_TRANSLATE: {


							Vector3 motion_mask;
							Plane plane;

							switch( _edit.plane ) {
								case TRANSFORM_VIEW:
									motion_mask=Vector3(0,0,0);
									plane=Plane(_edit.center,_get_camera_normal());
								break;
								case TRANSFORM_X_AXIS:
									motion_mask=spatial_editor->get_gizmo_transform().basis.get_axis(0);
									plane=Plane(_edit.center,motion_mask.cross(motion_mask.cross(_get_camera_normal())).normalized());
								break;
								case TRANSFORM_Y_AXIS:
									motion_mask=spatial_editor->get_gizmo_transform().basis.get_axis(1);
									plane=Plane(_edit.center,motion_mask.cross(motion_mask.cross(_get_camera_normal())).normalized());
								break;
								case TRANSFORM_Z_AXIS:
									motion_mask=spatial_editor->get_gizmo_transform().basis.get_axis(2);
									plane=Plane(_edit.center,motion_mask.cross(motion_mask.cross(_get_camera_normal())).normalized());
								break;
							}

							Vector3 intersection;
							if (!plane.intersects_ray(ray_pos,ray,&intersection))
								break;

							Vector3 click;
							if (!plane.intersects_ray(_edit.click_ray_pos,_edit.click_ray,&click))
								break;

							//_validate_selection();
							Vector3 motion = intersection-click;
							if (motion_mask!=Vector3()) {
								motion=motion_mask.dot(motion)*motion_mask;
							}

							float snap=0;

							if (_edit.snap || spatial_editor->is_snap_enabled()) {

								snap = spatial_editor->get_translate_snap();
								motion.snap(snap);
							}

							//set_message("Translating: "+motion);

							List<Node*> &selection = editor_selection->get_selected_node_list();

							for(List<Node*>::Element *E=selection.front();E;E=E->next()) {

								Spatial *sp = E->get()->cast_to<Spatial>();
								if (!sp) {
									continue;
								}

								SpatialEditorSelectedItem *se=editor_selection->get_node_editor_data<SpatialEditorSelectedItem>(sp);
								if (!se) {
									continue;
								}

								Transform t=se->original;
								t.origin+=motion;
								sp->set_global_transform(t);
							}
						} break;

						case TRANSFORM_ROTATE: {


							Plane plane;

							switch( _edit.plane ) {
								case TRANSFORM_VIEW:
									plane=Plane(_edit.center,_get_camera_normal());
								break;
								case TRANSFORM_X_AXIS:
									plane=Plane(_edit.center,spatial_editor->get_gizmo_transform().basis.get_axis(0));
								break;
								case TRANSFORM_Y_AXIS:
									plane=Plane(_edit.center,spatial_editor->get_gizmo_transform().basis.get_axis(1));
								break;
								case TRANSFORM_Z_AXIS:
									plane=Plane(_edit.center,spatial_editor->get_gizmo_transform().basis.get_axis(2));
								break;
							}

							Vector3 intersection;
							if (!plane.intersects_ray(ray_pos,ray,&intersection))
								break;

							Vector3 click;
							if (!plane.intersects_ray(_edit.click_ray_pos,_edit.click_ray,&click))
								break;


							Vector3 y_axis=(click-_edit.center).normalized();
							Vector3 x_axis=plane.normal.cross(y_axis).normalized();

							float angle=Math::atan2( x_axis.dot(intersection-_edit.center), y_axis.dot(intersection-_edit.center) );
							if (_edit.snap || spatial_editor->is_snap_enabled()) {

								float snap = spatial_editor->get_rotate_snap();

								if (snap) {
									angle=Math::rad2deg(angle)+snap*0.5; //else it wont reach +180
									angle-=Math::fmod(angle,snap);
									set_message("Rotating "+rtos(angle)+" degrees.");
									angle=Math::deg2rad(angle);
								} else
									set_message("Rotating "+rtos(Math::rad2deg(angle))+" degrees.");

							} else {
								set_message("Rotating "+rtos(Math::rad2deg(angle))+" degrees.");
							}




							Transform r;
							r.basis.rotate(plane.normal,-angle);

							List<Node*> &selection = editor_selection->get_selected_node_list();

							for(List<Node*>::Element *E=selection.front();E;E=E->next()) {

								Spatial *sp = E->get()->cast_to<Spatial>();
								if (!sp)
									continue;

								SpatialEditorSelectedItem *se=editor_selection->get_node_editor_data<SpatialEditorSelectedItem>(sp);
								if (!se)
									continue;


								Transform original=se->original;

								Transform base=Transform( Matrix3(), _edit.center);
								Transform t=base * (r * (base.inverse() * original));

								sp->set_global_transform(t);
							}

							surface->update();
							/*
							VisualServer::get_singleton()->poly_clear(indicators);

							Vector<Vector3> points;
							Vector<Vector3> empty;
							Vector<Color> colors;
							points.push_back(intersection);
							points.push_back(_edit.original.origin);
							colors.push_back( Color(255,155,100) );
							colors.push_back( Color(255,155,100) );
							VisualServer::get_singleton()->poly_add_primitive(indicators,points,empty,colors,empty);
							*/
						} break;
						default:{}
					}

				}

			} else if (m.button_mask&2) {

				if (nav_scheme == NAVIGATION_MAYA && m.mod.alt) {
					nav_mode = NAVIGATION_ZOOM;
				}

			} else if (m.button_mask&4) {

				if (nav_scheme == NAVIGATION_GODOT) {

					int mod = 0;
					if (m.mod.shift)
						mod=KEY_SHIFT;
					if (m.mod.alt)
						mod=KEY_ALT;
					if (m.mod.control)
						mod=KEY_CONTROL;
					if (m.mod.meta)
						mod=KEY_META;

					if (mod == _get_key_modifier("3d_editor/pan_modifier"))
						nav_mode = NAVIGATION_PAN;
					else if (mod == _get_key_modifier("3d_editor/zoom_modifier"))
						nav_mode = NAVIGATION_ZOOM;
					else if (mod == _get_key_modifier("3d_editor/orbit_modifier"))
						nav_mode = NAVIGATION_ORBIT;

				} else if (nav_scheme == NAVIGATION_MAYA) {
					if (m.mod.alt)
						nav_mode = NAVIGATION_PAN;
				}
			}

			switch(nav_mode) {
				case NAVIGATION_PAN:{

					real_t pan_speed = 1/150.0;
					int pan_speed_modifier = 10;
					if (nav_scheme==NAVIGATION_MAYA && m.mod.shift)
						pan_speed *= pan_speed_modifier;

					Transform camera_transform;

					camera_transform.translate(cursor.pos);
					camera_transform.basis.rotate(Vector3(0,1,0),cursor.y_rot);
					camera_transform.basis.rotate(Vector3(1,0,0),cursor.x_rot);
					Vector3 translation(-m.relative_x*pan_speed,m.relative_y*pan_speed,0);
					translation*=cursor.distance/DISTANCE_DEFAULT;
					camera_transform.translate(translation);
					cursor.pos=camera_transform.origin;

				} break;

				case NAVIGATION_ZOOM: {
					real_t zoom_speed = 1/80.0;
					int zoom_speed_modifier = 10;
					if (nav_scheme==NAVIGATION_MAYA && m.mod.shift)
						zoom_speed *= zoom_speed_modifier;

					if ( m.relative_y > 0)
						cursor.distance*=1+m.relative_y*zoom_speed;
					else if (m.relative_y < 0)
						cursor.distance/=1-m.relative_y*zoom_speed;

				} break;

				case NAVIGATION_ORBIT: {
					cursor.x_rot+=m.relative_y/80.0;
					cursor.y_rot+=m.relative_x/80.0;
					if (cursor.x_rot>Math_PI/2.0)
						cursor.x_rot=Math_PI/2.0;
					if (cursor.x_rot<-Math_PI/2.0)
						cursor.x_rot=-Math_PI/2.0;
				} break;

				default: {}
			}
		} break;

		case InputEvent::KEY: {

			const InputEventKey &k = p_event.key;
			switch(k.scancode) {

				case KEY_S: {

					if (_edit.mode!=TRANSFORM_NONE) {

						_edit.snap=true;
					}
				} break;
				case KEY_KP_7: {

					cursor.y_rot=0;
					if (k.mod.shift) {
						cursor.x_rot=-Math_PI/2.0;
						set_message("Bottom View.",2);
					} else {
						cursor.x_rot=Math_PI/2.0;
						set_message("Top View.",2);
					}
				} break;
				case KEY_KP_1: {

					cursor.x_rot=0;
					if (k.mod.shift) {
						cursor.y_rot=Math_PI;
						set_message("Rear View.",2);

					} else {
						cursor.y_rot=0;
						set_message("Front View.",2);
					}

				} break;
				case KEY_KP_3: {

					cursor.x_rot=0;
					if (k.mod.shift) {
						cursor.y_rot=Math_PI/2.0;
						set_message("Left View.",2);
					} else {
						cursor.y_rot=-Math_PI/2.0;
						set_message("Right View.",2);
					}

				} break;
				case KEY_KP_5: {

					orthogonal = !orthogonal;
					_menu_option(orthogonal?VIEW_PERSPECTIVE:VIEW_ORTHOGONAL);


				} break;
				case KEY_K: {

					if (!get_selected_count() || _edit.mode!=TRANSFORM_NONE)
						break;

					if (!editor->get_animation_editor()->has_keying()) {
						set_message("Keying is disabled (no key inserted).");
						break;
					}

					List<Node*> &selection = editor_selection->get_selected_node_list();

					for(List<Node*>::Element *E=selection.front();E;E=E->next()) {

						Spatial *sp = E->get()->cast_to<Spatial>();
						if (!sp)
							continue;

						emit_signal("transform_key_request",sp,"",sp->get_transform());
					}


					set_message("Animation Key Inserted.");



				} break;

				case KEY_F: {

					if (k.pressed && k.mod.shift && k.mod.control) {
						_menu_option(VIEW_ALIGN_SELECTION_WITH_VIEW);
					} else if (k.pressed) {
						_menu_option(VIEW_CENTER_TO_SELECTION);
					}

				} break;

				case KEY_SPACE: {
					if (!k.pressed)
						emit_signal("toggle_maximize_view", this);
				} break;

			}


		} break;

	}

}

void SpatialEditorViewport::set_message(String p_message,float p_time) {

	message=p_message;
	message_time=p_time;

}



void SpatialEditorViewport::_notification(int p_what) {


	if (p_what==NOTIFICATION_VISIBILITY_CHANGED) {

		bool visible=is_visible();

		set_process(visible);
		call_deferred("update_transform_gizmo_view");
	}

	if (p_what==NOTIFICATION_RESIZED) {

		call_deferred("update_transform_gizmo_view");

	}

	if (p_what==NOTIFICATION_PROCESS) {


		//force editr camera
		/*
		current_camera=get_root_node()->get_current_camera();
		if (current_camera!=camera) {


		}
		*/

		if (orthogonal) {
			Size2 size=get_size();
			Size2 vpsize = Point2(cursor.distance*size.get_aspect(),cursor.distance/size.get_aspect());
			//camera->set_orthogonal(size.width*cursor.distance,get_znear(),get_zfar());
			camera->set_orthogonal(2*cursor.distance,0.1,8192);
		} else
			camera->set_perspective(get_fov(),get_znear(),get_zfar());

		Transform camera_transform;
		camera_transform.translate( cursor.pos );
		camera_transform.basis.rotate(Vector3(0,1,0),cursor.y_rot);
		camera_transform.basis.rotate(Vector3(1,0,0),cursor.x_rot);

		if (orthogonal)
			camera_transform.translate(0,0,4096);
		else
			camera_transform.translate(0,0,cursor.distance);

		if (camera->get_global_transform()!=camera_transform) {
			camera->set_global_transform( camera_transform );
			update_transform_gizmo_view();
		}

		Map<Node*,Object*> &selection = editor_selection->get_selection();

		bool changed=false;
		bool exist=false;

		for(Map<Node*,Object*>::Element *E=selection.front();E;E=E->next()) {

			Spatial *sp = E->key()->cast_to<Spatial>();
			if (!sp)
				continue;

			SpatialEditorSelectedItem *se=editor_selection->get_node_editor_data<SpatialEditorSelectedItem>(sp);
			if (!se)
				continue;


			/*
			  ??
			if (!se->poly_instance.is_valid())
				continue;
			if (!ObjectDB::get_instance( E->key() )) {
				VisualServer::get_singleton()->free( se->poly_instance );
				se->poly_instance=RID();
				continue;
			}
			*/
			VisualInstance *vi=sp->cast_to<VisualInstance>();


			if (se->aabb.has_no_surface()) {

				se->aabb=vi?vi->get_aabb():AABB( Vector3(-0.2,-0.2,-0.2),Vector3(0.4,0.4,0.4));
			}

			Transform t=sp->get_global_transform();
			t.translate(se->aabb.pos);
			t.basis.scale( se->aabb.size );

			exist=true;
			if (se->last_xform==t)
				continue;
			changed=true;
			se->last_xform=t;
			VisualServer::get_singleton()->instance_set_transform(se->sbox_instance,t);

		}

		if (changed || (spatial_editor->is_gizmo_visible() && !exist)) {
			spatial_editor->update_transform_gizmo();
		}

		if (message_time>0) {

			if (message!=last_message) {
				surface->update();
				last_message=message;
			}

			message_time-=get_fixed_process_delta_time();
			if (message_time<0)
				surface->update();
		}

		//grid
		Vector3 grid_cam_axis=_get_camera_normal();
		/*
		for(int i=0;i<3;i++) {


			Vector3 axis;
			axis[i]=1;

			bool should_be_visible= grid_enabled && (grid_enable[i] || (Math::abs(grid_cam_axis.dot(axis))>0.99 && orthogonal));

			if (should_be_visible!=grid_visible[i]) {

				VisualServer::get_singleton()->instance_geometry_set_flag(grid_instance[i],VS::INSTANCE_FLAG_VISIBLE,should_be_visible);
				grid_visible[i]=should_be_visible;
			}
		}

		if (last_grid_snap!=spatial_editor->get_translate_snap()) {


			last_grid_snap=spatial_editor->get_translate_snap()
			Transform gridt;
			gridt.basis.scale(Vector3(last_grid_snap,last_grid_snap,last_grid_snap));
			for(int i=0;i<3;i++)
				VisualServer::get_singleton()->instance_set_transform(grid_instance[i],gridt);

		}*/

	}

	if (p_what==NOTIFICATION_ENTER_SCENE) {

		surface->connect("draw",this,"_draw");
		surface->connect("input_event",this,"_sinput");
		surface->connect("mouse_enter",this,"_smouseenter");
		preview_camera->set_icon(get_icon("Camera","EditorIcons"));
		_init_gizmo_instance(index);

	}

	if (p_what==NOTIFICATION_MOUSE_ENTER) {


	}


	if (p_what==NOTIFICATION_DRAW) {



	}

}

void SpatialEditorViewport::_draw() {

	if (surface->has_focus()) {
		Size2 size = surface->get_size();
		Rect2 r =Rect2(Point2(),size);
		get_stylebox("EditorFocus","EditorStyles")->draw(surface->get_canvas_item(),r);
	}


	RID ci=surface->get_canvas_item();

	if (cursor.region_select) {

		VisualServer::get_singleton()->canvas_item_add_rect(ci,Rect2(cursor.region_begin,cursor.region_end-cursor.region_begin),Color(0.7,0.7,1.0,0.3));
	}

	if (message_time>0) {
		Ref<Font> font = get_font("font","Label");
		Point2 msgpos=Point2(5,get_size().y-20);
		font->draw(ci,msgpos+Point2(1,1),message,Color(0,0,0,0.8));
		font->draw(ci,msgpos+Point2(-1,-1),message,Color(0,0,0,0.8));
		font->draw(ci,msgpos,message,Color(1,1,1,1));
	}


	if (_edit.mode==TRANSFORM_ROTATE) {

		Point2 center = _point_to_screen(_edit.center);
		VisualServer::get_singleton()->canvas_item_add_line(ci,_edit.mouse_pos, center, Color(0.4,0.7,1.0,0.8));


	}

}


void SpatialEditorViewport::_menu_option(int p_option) {

	switch(p_option) {

		case VIEW_TOP: {

			cursor.x_rot=Math_PI/2.0;
			cursor.y_rot=0;
		} break;
		case VIEW_BOTTOM: {

			cursor.x_rot=-Math_PI/2.0;
			cursor.y_rot=0;

		} break;
		case VIEW_LEFT: {

			cursor.y_rot=Math_PI/2.0;
			cursor.x_rot=0;

		} break;
		case VIEW_RIGHT: {

			cursor.y_rot=-Math_PI/2.0;
			cursor.x_rot=0;

		} break;
		case VIEW_FRONT: {

			cursor.y_rot=0;
			cursor.x_rot=0;

		} break;
		case VIEW_REAR: {

			cursor.y_rot=Math_PI;
			cursor.x_rot=0;

		} break;
		case VIEW_CENTER_TO_SELECTION: {

			if (!get_selected_count())
				break;

			Vector3 center;
			int count=0;

			AABB aabb;
			bool first = true;

			Map<Node*,Object*> &selection = editor_selection->get_selection(); // editor_selection->get_selected_node_list() return wrong result?
			for( Map<Node*,Object*>::Element *E=selection.front();E;E=E->next() ) {
				Spatial *sp = E->key()->cast_to<Spatial>();
				if (!sp)
					continue;

				SpatialEditorSelectedItem *se = editor_selection->get_node_editor_data<SpatialEditorSelectedItem>(sp);
				if (!se)
					continue;

				center+=sp->get_global_transform().origin;
				count++;

				AABB next_aabb;
				VisualInstance *vi = sp->cast_to<VisualInstance>();
				if (vi) {
					next_aabb = vi->get_aabb();
					next_aabb.size *= sp->get_global_transform().basis.get_scale();
				}
				next_aabb.pos = sp->get_global_transform().origin;
				if (first) {
					aabb = next_aabb;
					first=false;
				} else {
					aabb.merge_with(next_aabb);
				}
			}

			center/=float(count);

			float fov = camera->get_fov();
			float s = aabb.get_longest_axis_size();
			float d = s/2 + s/2/Math::tan(Math::deg2rad(fov/2));
			cursor.distance=MAX(d, DISTANCE_DEFAULT);
			cursor.pos=center;

		} break;
		case VIEW_ALIGN_SELECTION_WITH_VIEW: {

			if (!get_selected_count())
				break;

			Transform camera_transform = camera->get_global_transform();

			List<Node*> &selection = editor_selection->get_selected_node_list();

			undo_redo->create_action("Align with view");
			for(List<Node*>::Element *E=selection.front();E;E=E->next()) {

				Spatial *sp = E->get()->cast_to<Spatial>();
				if (!sp)
					continue;

				SpatialEditorSelectedItem *se=editor_selection->get_node_editor_data<SpatialEditorSelectedItem>(sp);
				if (!se)
					continue;

				Vector3 original_scale = sp->get_scale();
				sp->set_global_transform(camera_transform);
				sp->set_scale(original_scale);
				undo_redo->add_do_method(sp,"set_global_transform",sp->get_global_transform());
				undo_redo->add_undo_method(sp,"set_global_transform",se->original);
			}
			undo_redo->commit_action();
		} break;
		case VIEW_ALIGN_SELECTION_WITH_VIEW: {

			if (!get_selected_count())
				break;

			Transform camera_transform = camera->get_global_transform();

			List<Node*> &selection = editor_selection->get_selected_node_list();

			undo_redo->create_action("Align with view");
			for(List<Node*>::Element *E=selection.front();E;E=E->next()) {

				Spatial *sp = E->get()->cast_to<Spatial>();
				if (!sp)
					continue;

				SpatialEditorSelectedItem *se=editor_selection->get_node_editor_data<SpatialEditorSelectedItem>(sp);
				if (!se)
					continue;

				Vector3 original_scale = sp->get_scale();
				sp->set_global_transform(camera_transform);
				sp->set_scale(original_scale);
				undo_redo->add_do_method(sp,"set_global_transform",sp->get_global_transform());
				undo_redo->add_undo_method(sp,"set_global_transform",se->original);
			}
			undo_redo->commit_action();
		} break;
		case VIEW_ENVIRONMENT: {

			int idx = view_menu->get_popup()->get_item_index(VIEW_ENVIRONMENT);
			bool current = 	view_menu->get_popup()->is_item_checked( idx );
			current=!current;
			if (current) {

				camera->set_environment(RES());
			} else {

				camera->set_environment(SpatialEditor::get_singleton()->get_viewport_environment());
			}

			view_menu->get_popup()->set_item_checked( idx, current );


		} break;
		case VIEW_PERSPECTIVE: {

			view_menu->get_popup()->set_item_checked( view_menu->get_popup()->get_item_index(VIEW_PERSPECTIVE), true );
			view_menu->get_popup()->set_item_checked( view_menu->get_popup()->get_item_index(VIEW_ORTHOGONAL), false );
			orthogonal=false;
			call_deferred("update_transform_gizmo_view");

		} break;
		case VIEW_ORTHOGONAL: {

			view_menu->get_popup()->set_item_checked( view_menu->get_popup()->get_item_index(VIEW_PERSPECTIVE), false );
			view_menu->get_popup()->set_item_checked( view_menu->get_popup()->get_item_index(VIEW_ORTHOGONAL), true );
			orthogonal=true;
			call_deferred("update_transform_gizmo_view");

		} break;

	}

}


void SpatialEditorViewport::_preview_exited_scene() {

	preview_camera->set_pressed(false);
	_toggle_camera_preview(false);
	view_menu->show();
}


void SpatialEditorViewport::_init_gizmo_instance(int p_idx) {

	uint32_t layer=1<<(GIZMO_BASE_LAYER+p_idx);

	for(int i=0;i<3;i++) {
		move_gizmo_instance[i]=VS::get_singleton()->instance_create();
		VS::get_singleton()->instance_set_base(move_gizmo_instance[i],spatial_editor->get_move_gizmo(i)->get_rid());
		VS::get_singleton()->instance_set_scenario(move_gizmo_instance[i],get_scene()->get_root()->get_world()->get_scenario());
		VS::get_singleton()->instance_geometry_set_flag(move_gizmo_instance[i],VS::INSTANCE_FLAG_VISIBLE,false);
		//VS::get_singleton()->instance_geometry_set_flag(move_gizmo_instance[i],VS::INSTANCE_FLAG_DEPH_SCALE,true);
		VS::get_singleton()->instance_geometry_set_flag(move_gizmo_instance[i],VS::INSTANCE_FLAG_CAST_SHADOW,false);
		VS::get_singleton()->instance_set_layer_mask(move_gizmo_instance[i],layer);

		rotate_gizmo_instance[i]=VS::get_singleton()->instance_create();
		VS::get_singleton()->instance_set_base(rotate_gizmo_instance[i],spatial_editor->get_rotate_gizmo(i)->get_rid());
		VS::get_singleton()->instance_set_scenario(rotate_gizmo_instance[i],get_scene()->get_root()->get_world()->get_scenario());
		VS::get_singleton()->instance_geometry_set_flag(rotate_gizmo_instance[i],VS::INSTANCE_FLAG_VISIBLE,false);
		//VS::get_singleton()->instance_geometry_set_flag(rotate_gizmo_instance[i],VS::INSTANCE_FLAG_DEPH_SCALE,true);
		VS::get_singleton()->instance_geometry_set_flag(rotate_gizmo_instance[i],VS::INSTANCE_FLAG_CAST_SHADOW,false);
		VS::get_singleton()->instance_set_layer_mask(rotate_gizmo_instance[i],layer);
	}

}

void SpatialEditorViewport::_toggle_camera_preview(bool p_activate) {


	ERR_FAIL_COND(p_activate && !preview);
	ERR_FAIL_COND(!p_activate && !previewing);

	if (!p_activate) {

		previewing->disconnect("exit_scene",this,"_preview_exited_scene");
		previewing=NULL;
		VS::get_singleton()->viewport_attach_camera( viewport->get_viewport(), camera->get_camera() ); //restore
		if (!preview)
			preview_camera->hide();
		view_menu->show();

	} else {

		previewing=preview;
		previewing->connect("exit_scene",this,"_preview_exited_scene");
		VS::get_singleton()->viewport_attach_camera( viewport->get_viewport(), preview->get_camera() ); //replace
		view_menu->hide();

	}
}

void SpatialEditorViewport::set_can_preview(Camera* p_preview) {

	preview=p_preview;

	if (!preview_camera->is_pressed()) {

		if (p_preview) {
			preview_camera->show();
		} else {
			preview_camera->hide();
		}
	}
}

void SpatialEditorViewport::update_transform_gizmo_view() {

	if (!is_visible())
		return;

	Transform xform = spatial_editor->get_gizmo_transform();


	Transform camera_xform = camera->get_transform();
	Vector3 camz = -camera_xform.get_basis().get_axis(2).normalized();
	Vector3 camy = -camera_xform.get_basis().get_axis(1).normalized();
	Plane p(camera_xform.origin,camz);
	float gizmo_d = Math::abs( p.distance_to(xform.origin ));
	float d0 = camera->unproject_position(camera_xform.origin+camz*gizmo_d).y;
	float d1 = camera->unproject_position(camera_xform.origin+camz*gizmo_d+camy).y;
	float dd = Math::abs(d0-d1);
	if (dd==0)
		dd=0.0001;

	float gsize = EditorSettings::get_singleton()->get("3d_editor/manipulator_gizmo_size");
	gizmo_scale=(gsize/Math::abs(dd));
	Vector3 scale = Vector3(1,1,1) * gizmo_scale;

	xform.basis.scale(scale);

	//xform.basis.scale(GIZMO_SCALE_DEFAULT*Vector3(1,1,1));


	for(int i=0;i<3;i++) {
		VisualServer::get_singleton()->instance_set_transform(move_gizmo_instance[i], xform );
		VisualServer::get_singleton()->instance_geometry_set_flag(move_gizmo_instance[i],VS::INSTANCE_FLAG_VISIBLE,spatial_editor->is_gizmo_visible()&& (spatial_editor->get_tool_mode()==SpatialEditor::TOOL_MODE_SELECT || spatial_editor->get_tool_mode()==SpatialEditor::TOOL_MODE_MOVE) );
		VisualServer::get_singleton()->instance_set_transform(rotate_gizmo_instance[i], xform );
		VisualServer::get_singleton()->instance_geometry_set_flag(rotate_gizmo_instance[i],VS::INSTANCE_FLAG_VISIBLE,spatial_editor->is_gizmo_visible() && (spatial_editor->get_tool_mode()==SpatialEditor::TOOL_MODE_SELECT || spatial_editor->get_tool_mode()==SpatialEditor::TOOL_MODE_ROTATE) );
	}

}

void SpatialEditorViewport::set_state(const Dictionary& p_state) {

	cursor.pos=p_state["pos"];
	cursor.x_rot=p_state["x_rot"];
	cursor.y_rot=p_state["y_rot"];
	cursor.distance=p_state["distance"];
	bool env = p_state["use_environment"];
	bool orth = p_state["use_orthogonal"];
	if (orth)
		_menu_option(VIEW_ORTHOGONAL);
	else
		_menu_option(VIEW_PERSPECTIVE);
	if (env != camera->get_environment().is_valid())
		_menu_option(VIEW_ENVIRONMENT);


}

Dictionary SpatialEditorViewport::get_state() const {

	Dictionary d;
	d["pos"]=cursor.pos;
	d["x_rot"]=cursor.x_rot;
	d["y_rot"]=cursor.y_rot;
	d["distance"]=cursor.distance;
	d["use_environment"]=camera->get_environment().is_valid();
	d["use_orthogonal"]=camera->get_projection()==Camera::PROJECTION_ORTHOGONAL;
	return d;
}


void SpatialEditorViewport::_bind_methods(){

	ObjectTypeDB::bind_method(_MD("_draw"),&SpatialEditorViewport::_draw);
	ObjectTypeDB::bind_method(_MD("_smouseenter"),&SpatialEditorViewport::_smouseenter);
	ObjectTypeDB::bind_method(_MD("_sinput"),&SpatialEditorViewport::_sinput);
	ObjectTypeDB::bind_method(_MD("_menu_option"),&SpatialEditorViewport::_menu_option);
	ObjectTypeDB::bind_method(_MD("_toggle_camera_preview"),&SpatialEditorViewport::_toggle_camera_preview);
	ObjectTypeDB::bind_method(_MD("_preview_exited_scene"),&SpatialEditorViewport::_preview_exited_scene);
	ObjectTypeDB::bind_method(_MD("update_transform_gizmo_view"),&SpatialEditorViewport::update_transform_gizmo_view);

	ADD_SIGNAL( MethodInfo("toggle_maximize_view", PropertyInfo(Variant::OBJECT, "viewport")) );
}




SpatialEditorViewport::SpatialEditorViewport(SpatialEditor *p_spatial_editor, EditorNode *p_editor, int p_index) {

	index=p_index;
	editor=p_editor;
	editor_selection=editor->get_editor_selection();;
	undo_redo=editor->get_undo_redo();
	clicked=0;
	clicked_includes_current=false;
	orthogonal=false;
	message_time=0;

	spatial_editor=p_spatial_editor;
	Control *c=memnew(Control);
	add_child(c);
	c->set_area_as_parent_rect();
	viewport = memnew( Viewport );
	c->add_child(viewport);
	surface = memnew( Control );
	add_child(surface);
	surface->set_area_as_parent_rect();
	camera = memnew(Camera);
	camera->set_disable_gizmo(true);
	camera->set_visible_layers( ((1<<20)-1)|(1<<(GIZMO_BASE_LAYER+p_index)) );
	//camera->set_environment(SpatialEditor::get_singleton()->get_viewport_environment());
	viewport->add_child(camera);
	camera->make_current();
	surface->set_focus_mode(FOCUS_ALL);

	view_menu = memnew( MenuButton );
	surface->add_child(view_menu);
	view_menu->set_pos( Point2(4,4));
	view_menu->set_text("[view]");
	view_menu->set_self_opacity(0.5);

	view_menu->get_popup()->add_item("Top",VIEW_TOP);
	view_menu->get_popup()->add_item("Bottom",VIEW_BOTTOM);
	view_menu->get_popup()->add_item("Left",VIEW_LEFT);
	view_menu->get_popup()->add_item("Right",VIEW_RIGHT);
	view_menu->get_popup()->add_item("Front",VIEW_FRONT);
	view_menu->get_popup()->add_item("Rear",VIEW_REAR);
	view_menu->get_popup()->add_separator();
	view_menu->get_popup()->add_check_item("Perspective",VIEW_PERSPECTIVE);
	view_menu->get_popup()->add_check_item("Orthogonal",VIEW_ORTHOGONAL);
	view_menu->get_popup()->set_item_checked(view_menu->get_popup()->get_item_index(VIEW_PERSPECTIVE),true);
	view_menu->get_popup()->add_separator();
	view_menu->get_popup()->add_check_item("Environment",VIEW_ENVIRONMENT);
	view_menu->get_popup()->set_item_checked( view_menu->get_popup()->get_item_index(VIEW_ENVIRONMENT),true);
	view_menu->get_popup()->add_separator();
<<<<<<< HEAD
	view_menu->get_popup()->add_item("Selection",VIEW_CENTER_TO_SELECTION);
	view_menu->get_popup()->add_item("Align with view",VIEW_ALIGN_SELECTION_WITH_VIEW);
=======
	view_menu->get_popup()->add_item("Selection (F)",VIEW_CENTER_TO_SELECTION);
	view_menu->get_popup()->add_item("Align with view (Ctrl+Shift+F)",VIEW_ALIGN_SELECTION_WITH_VIEW);
>>>>>>> ddc0e7fd
	view_menu->get_popup()->connect("item_pressed",this,"_menu_option");

	preview_camera = memnew( Button );
	preview_camera->set_toggle_mode(true);
	preview_camera->set_anchor_and_margin(MARGIN_LEFT,ANCHOR_END,90);
	preview_camera->set_anchor_and_margin(MARGIN_TOP,ANCHOR_BEGIN,10);
	preview_camera->set_text("preview");
	surface->add_child(preview_camera);
	preview_camera->hide();
	preview_camera->connect("toggled",this,"_toggle_camera_preview");
	previewing=NULL;
	preview=NULL;
	gizmo_scale=1.0;
	EditorSettings::get_singleton()->connect("settings_changed",this,"update_transform_gizmo_view");

}







SpatialEditor *SpatialEditor::singleton=NULL;

SpatialEditorSelectedItem::~SpatialEditorSelectedItem() {

	if (sbox_instance.is_valid())
		VisualServer::get_singleton()->free(sbox_instance);
}



void SpatialEditor::select_gizmo_hilight_axis(int p_axis) {


	for(int i=0;i<3;i++) {

		move_gizmo[i]->surface_set_material(0,i==p_axis?gizmo_hl:gizmo_color[i]);
		rotate_gizmo[i]->surface_set_material(0,(i+3)==p_axis?gizmo_hl:gizmo_color[i]);
	}

}

void SpatialEditor::update_transform_gizmo() {

	List<Node*> &selection = editor_selection->get_selected_node_list();
	AABB center;
	bool first=true;

	Matrix3 gizmo_basis;
	bool local_gizmo_coords = transform_menu->get_popup()->is_item_checked( transform_menu->get_popup()->get_item_index(MENU_TRANSFORM_LOCAL_COORDS) );


	for(List<Node*>::Element *E=selection.front();E;E=E->next()) {

		Spatial *sp = E->get()->cast_to<Spatial>();
		if (!sp)
			continue;

		SpatialEditorSelectedItem *se=editor_selection->get_node_editor_data<SpatialEditorSelectedItem>(sp);
		if (!se)
			continue;

		Transform xf = se->sp->get_global_transform();
		if (first) {
			center.pos=xf.origin;
			first=false;
			if (local_gizmo_coords) {
				gizmo_basis=xf.basis;
				gizmo_basis.orthonormalize();
			}
		} else {
			center.expand_to(xf.origin);
			gizmo_basis=Matrix3();
		}
//		count++;
	}

	Vector3 pcenter = center.pos+center.size*0.5;
	gizmo.visible=!first;
	gizmo.transform.origin=pcenter;
	gizmo.transform.basis=gizmo_basis;

	for(int i=0;i<4;i++) {
		viewports[i]->update_transform_gizmo_view();
	}

}


Object *SpatialEditor::_get_editor_data(Object *p_what) {

	Spatial *sp = p_what->cast_to<Spatial>();
	if (!sp)
		return NULL;


	SpatialEditorSelectedItem *si = memnew( SpatialEditorSelectedItem );

	si->sp=sp;
	si->sbox_instance=VisualServer::get_singleton()->instance_create2(selection_box->get_rid(),sp->get_world()->get_scenario());
	VS::get_singleton()->instance_geometry_set_flag(si->sbox_instance,VS::INSTANCE_FLAG_CAST_SHADOW,false);

	RID inst = sp->call("_get_visual_instance_rid");

//	if (inst.is_valid())
//		si->aabb = VisualServer::get_singleton()->instance_get_base_aabb(inst);


	if (get_scene()->is_editor_hint())
		editor->call("edit_node",sp);


	return si;
}

void SpatialEditor::_generate_selection_box() {

	AABB aabb( Vector3(), Vector3(1,1,1) );
	aabb.grow_by( aabb.get_longest_axis_size()/20.0 );

	Ref<SurfaceTool> st = memnew( SurfaceTool );
	
	st->begin(Mesh::PRIMITIVE_LINES);
	for (int i=0;i<12;i++) {
	
		Vector3 a,b;
		aabb.get_edge(i,a,b); 
		
		/*Vector<Vector3> points;
		Vector<Color> colors;		
		points.push_back(a);
		points.push_back(b);*/

		st->add_color( Color(1.0,1.0,0.8,0.8) );
		st->add_vertex(a);
		st->add_color( Color(1.0,1.0,0.8,0.4) );
		st->add_vertex(a.linear_interpolate(b,0.2));

		st->add_color( Color(1.0,1.0,0.8,0.4) );
		st->add_vertex(a.linear_interpolate(b,0.8));
		st->add_color( Color(1.0,1.0,0.8,0.8) );
		st->add_vertex(b);

	}

	Ref<FixedMaterial> mat = memnew( FixedMaterial );
	mat->set_flag(Material::FLAG_UNSHADED,true);
	mat->set_parameter(FixedMaterial::PARAM_DIFFUSE,Color(1,1,1));
	mat->set_fixed_flag(FixedMaterial::FLAG_USE_ALPHA,true);
	mat->set_fixed_flag(FixedMaterial::FLAG_USE_COLOR_ARRAY,true);
	st->set_material(mat);
	selection_box = st->commit();
}


Dictionary SpatialEditor::get_state() const {


	Dictionary d;


	int vc=0;
	if (view_menu->get_popup()->is_item_checked( view_menu->get_popup()->get_item_index(MENU_VIEW_USE_1_VIEWPORT) ))
		vc=1;
	else if (view_menu->get_popup()->is_item_checked( view_menu->get_popup()->get_item_index(MENU_VIEW_USE_2_VIEWPORTS) ))
		vc=2;
	else if (view_menu->get_popup()->is_item_checked( view_menu->get_popup()->get_item_index(MENU_VIEW_USE_3_VIEWPORTS) ))
		vc=3;
	else if (view_menu->get_popup()->is_item_checked( view_menu->get_popup()->get_item_index(MENU_VIEW_USE_4_VIEWPORTS) ))
		vc=4;

	d["viewport_mode"]=vc;
	Array vpdata;
	for(int i=0;i<4;i++)  {
		vpdata.push_back( viewports[i]->get_state() );
	}

	d["viewports"]=vpdata;

	d["default_light"]=view_menu->get_popup()->is_item_checked( view_menu->get_popup()->get_item_index(MENU_VIEW_USE_DEFAULT_LIGHT) );;
	d["show_grid"]=view_menu->get_popup()->is_item_checked( view_menu->get_popup()->get_item_index(MENU_VIEW_GRID) );;
	d["show_origin"]=view_menu->get_popup()->is_item_checked( view_menu->get_popup()->get_item_index(MENU_VIEW_ORIGIN) );;
	d["fov"]=get_fov();
	d["znear"]=get_znear();
	d["zfar"]=get_zfar();

	return d;
}
void SpatialEditor::set_state(const Dictionary& p_state) {

	Dictionary d = p_state;

	ERR_FAIL_COND(!d.has("viewport_mode"));
	ERR_FAIL_COND(!d.has("viewports"));
	ERR_FAIL_COND(!d.has("default_light"));
	ERR_FAIL_COND(!d.has("show_grid"));
	ERR_FAIL_COND(!d.has("show_origin"));
	ERR_FAIL_COND(!d.has("fov"));
	ERR_FAIL_COND(!d.has("znear"));
	ERR_FAIL_COND(!d.has("zfar"));

	int vc = d["viewport_mode"];

	if (vc==1)
		_menu_item_pressed(MENU_VIEW_USE_1_VIEWPORT);
	else if (vc==2)
		_menu_item_pressed(MENU_VIEW_USE_2_VIEWPORTS);
	else if (vc==3)
		_menu_item_pressed(MENU_VIEW_USE_3_VIEWPORTS);
	else if (vc==4)
		_menu_item_pressed(MENU_VIEW_USE_4_VIEWPORTS);

	Array vp = d["viewports"];
	ERR_FAIL_COND(vp.size()>4);

	for(int i=0;i<4;i++) {
		viewports[i]->set_state(vp[i]);
	}


	if (d.has("zfar"))
		settings_zfar->set_text(d["zfar"]);
	if (d.has("znear"))
		settings_znear->set_text(d["znear"]);
	if (d.has("fov"))
		settings_fov->set_text(d["fov"]);
	if (d.has("default_light")) {
		bool use = d["default_light"];

		bool existing = light_instance.is_valid();
		if (use!=existing) {
			if (existing) {
				VisualServer::get_singleton()->free(light_instance);
				light_instance=RID();
			} else {
				light_instance=VisualServer::get_singleton()->instance_create2(light,get_scene()->get_root()->get_world()->get_scenario());
				VisualServer::get_singleton()->instance_set_transform(light_instance,light_transform);

			}
			view_menu->get_popup()->set_item_checked( view_menu->get_popup()->get_item_index(MENU_VIEW_USE_DEFAULT_LIGHT), light_instance.is_valid() );
		}

	}

	if (d.has("show_grid")) {
		bool use = d["show_grid"];

		if (use!=view_menu->get_popup()->is_item_checked( view_menu->get_popup()->get_item_index(MENU_VIEW_GRID))) {
			view_menu->get_popup()->set_item_checked( view_menu->get_popup()->get_item_index(MENU_VIEW_GRID), use );
			grid_enabled=use;
		}
	}

	if (d.has("show_origin")) {
		bool use = d["show_origin"];

		if (use!=view_menu->get_popup()->is_item_checked( view_menu->get_popup()->get_item_index(MENU_VIEW_ORIGIN))) {
			view_menu->get_popup()->set_item_checked( view_menu->get_popup()->get_item_index(MENU_VIEW_ORIGIN), use );
			VisualServer::get_singleton()->instance_geometry_set_flag(origin_instance,VS::INSTANCE_FLAG_VISIBLE,use);
		}
	}



}


void SpatialEditor::edit(Spatial *p_spatial) {
	
	if (p_spatial!=selected) {
		if (selected) {

			Ref<SpatialEditorGizmo> seg = selected->get_gizmo();
			if (seg.is_valid()) {
				seg->set_selected(false);
				selected->update_gizmo();
			}
		}

		selected=p_spatial;
		over_gizmo_handle=-1;

		if (selected) {

			Ref<SpatialEditorGizmo> seg = selected->get_gizmo();
			if (seg.is_valid()) {
				seg->set_selected(true);
				selected->update_gizmo();
			}
		}
	}

	if (p_spatial) {
		//_validate_selection();
		//if (selected.has(p_spatial->get_instance_ID()) && selected.size()==1)
		//	return;
		//_select(p_spatial->get_instance_ID(),false,true);

		// should become the selection
	}
	
	
}

void SpatialEditor::_xform_dialog_action() {

	Transform t;
	//translation
	Vector3 scale;
	Vector3 rotate;
	Vector3 translate;

	for(int i=0;i<3;i++) {
		translate[i]=xform_translate[i]->get_text().to_double();
		rotate[i]=Math::deg2rad(xform_rotate[i]->get_text().to_double());
		scale[i]=xform_scale[i]->get_text().to_double();
	}

	t.origin=translate;
	for(int i=0;i<3;i++) {
		if (!rotate[i])
			continue;
		Vector3 axis;
		axis[i]=1.0;
		t.basis.rotate(axis,rotate[i]);
	}

	for(int i=0;i<3;i++) {
		if (scale[i]==1)
			continue;
		t.basis.set_axis(i,t.basis.get_axis(i)*scale[i]);
	}


	undo_redo->create_action("XForm Dialog");

	List<Node*> &selection = editor_selection->get_selected_node_list();

	for(List<Node*>::Element *E=selection.front();E;E=E->next()) {

		Spatial *sp = E->get()->cast_to<Spatial>();
		if (!sp)
			continue;

		SpatialEditorSelectedItem *se=editor_selection->get_node_editor_data<SpatialEditorSelectedItem>(sp);
		if (!se)
			continue;

		bool post = xform_type->get_selected()>0;

		Transform tr = sp->get_global_transform();
		if (post)
			tr = tr * t;
		else {

			tr.basis = t.basis * tr.basis;
			tr.origin+=t.origin;
		}

		undo_redo->add_do_method(sp,"set_global_transform",tr);
		undo_redo->add_undo_method(sp,"set_global_transform",sp->get_global_transform());
	}
	undo_redo->commit_action();
}

void SpatialEditor::_menu_item_pressed(int p_option) {

	switch(p_option) {

		case MENU_TOOL_SELECT:
		case MENU_TOOL_MOVE:
		case MENU_TOOL_ROTATE:
		case MENU_TOOL_SCALE: {

			for(int i=0;i<4;i++)
				tool_button[i]->set_pressed(i==p_option);
			tool_mode=(ToolMode)p_option;

			static const char *_mode[]={"Selection Mode.","Translation Mode.","Rotation Mode.","Scale Mode."};
//			set_message(_mode[p_option],3);
			update_transform_gizmo();

		} break;
		case MENU_TRANSFORM_USE_SNAP: {

			bool is_checked = transform_menu->get_popup()->is_item_checked( transform_menu->get_popup()->get_item_index(p_option) );
			snap_enabled=!is_checked;
			transform_menu->get_popup()->set_item_checked( transform_menu->get_popup()->get_item_index(p_option), snap_enabled );
		} break;
		case MENU_TRANSFORM_CONFIGURE_SNAP: {

			snap_dialog->popup_centered(Size2(200,160));
		} break;
		case MENU_TRANSFORM_LOCAL_COORDS: {

			bool is_checked = transform_menu->get_popup()->is_item_checked( transform_menu->get_popup()->get_item_index(p_option) );
			transform_menu->get_popup()->set_item_checked( transform_menu->get_popup()->get_item_index(p_option), !is_checked );
			update_transform_gizmo();

		} break;
		case MENU_TRANSFORM_DIALOG: {

			for(int i=0;i<3;i++) {


				xform_translate[i]->set_text("0");
				xform_rotate[i]->set_text("0");
				xform_scale[i]->set_text("1");

			}

			xform_dialog->popup_centered(Size2(200,200));

		} break;
		case MENU_VIEW_USE_DEFAULT_LIGHT: {

			bool is_checked = view_menu->get_popup()->is_item_checked( view_menu->get_popup()->get_item_index(p_option) );

			if (is_checked) {
				VisualServer::get_singleton()->free(light_instance);
				light_instance=RID();
			} else {
				light_instance=VisualServer::get_singleton()->instance_create2(light,get_scene()->get_root()->get_world()->get_scenario());
				VisualServer::get_singleton()->instance_set_transform(light_instance,light_transform);
			}

			view_menu->get_popup()->set_item_checked( view_menu->get_popup()->get_item_index(p_option), light_instance.is_valid() );

		} break;
		case MENU_VIEW_USE_1_VIEWPORT: {

			for(int i=1;i<4;i++) {

				viewports[i]->hide();
			}

			viewports[0]->set_area_as_parent_rect();

			view_menu->get_popup()->set_item_checked( view_menu->get_popup()->get_item_index(MENU_VIEW_USE_1_VIEWPORT), true );
			view_menu->get_popup()->set_item_checked( view_menu->get_popup()->get_item_index(MENU_VIEW_USE_2_VIEWPORTS), false );
			view_menu->get_popup()->set_item_checked( view_menu->get_popup()->get_item_index(MENU_VIEW_USE_3_VIEWPORTS), false );
			view_menu->get_popup()->set_item_checked( view_menu->get_popup()->get_item_index(MENU_VIEW_USE_4_VIEWPORTS), false );

		} break;
		case MENU_VIEW_USE_2_VIEWPORTS: {

			for(int i=1;i<4;i++) {

				if (i==1 || i==3)
					viewports[i]->hide();
				else
					viewports[i]->show();


			}
			viewports[0]->set_area_as_parent_rect();
			viewports[0]->set_anchor_and_margin(MARGIN_BOTTOM,ANCHOR_RATIO,0.5);
			viewports[2]->set_area_as_parent_rect();
			viewports[2]->set_anchor_and_margin(MARGIN_TOP,ANCHOR_RATIO,0.5);

			view_menu->get_popup()->set_item_checked( view_menu->get_popup()->get_item_index(MENU_VIEW_USE_1_VIEWPORT), false );
			view_menu->get_popup()->set_item_checked( view_menu->get_popup()->get_item_index(MENU_VIEW_USE_2_VIEWPORTS), true );
			view_menu->get_popup()->set_item_checked( view_menu->get_popup()->get_item_index(MENU_VIEW_USE_3_VIEWPORTS), false );
			view_menu->get_popup()->set_item_checked( view_menu->get_popup()->get_item_index(MENU_VIEW_USE_4_VIEWPORTS), false );

		} break;
		case MENU_VIEW_USE_3_VIEWPORTS: {

			for(int i=1;i<4;i++) {

				if (i==1)
					viewports[i]->hide();
				else
					viewports[i]->show();
			}
			viewports[0]->set_area_as_parent_rect();
			viewports[0]->set_anchor_and_margin(MARGIN_BOTTOM,ANCHOR_RATIO,0.5);
			viewports[2]->set_area_as_parent_rect();
			viewports[2]->set_anchor_and_margin(MARGIN_RIGHT,ANCHOR_RATIO,0.5);
			viewports[2]->set_anchor_and_margin(MARGIN_TOP,ANCHOR_RATIO,0.5);
			viewports[3]->set_area_as_parent_rect();
			viewports[3]->set_anchor_and_margin(MARGIN_LEFT,ANCHOR_RATIO,0.5);
			viewports[3]->set_anchor_and_margin(MARGIN_TOP,ANCHOR_RATIO,0.5);

			view_menu->get_popup()->set_item_checked( view_menu->get_popup()->get_item_index(MENU_VIEW_USE_1_VIEWPORT), false );
			view_menu->get_popup()->set_item_checked( view_menu->get_popup()->get_item_index(MENU_VIEW_USE_2_VIEWPORTS), false );
			view_menu->get_popup()->set_item_checked( view_menu->get_popup()->get_item_index(MENU_VIEW_USE_3_VIEWPORTS), true );
			view_menu->get_popup()->set_item_checked( view_menu->get_popup()->get_item_index(MENU_VIEW_USE_4_VIEWPORTS), false );

		} break;
		case MENU_VIEW_USE_4_VIEWPORTS: {

			for(int i=1;i<4;i++) {

				viewports[i]->show();
			}
			viewports[0]->set_area_as_parent_rect();
			viewports[0]->set_anchor_and_margin(MARGIN_RIGHT,ANCHOR_RATIO,0.5);
			viewports[0]->set_anchor_and_margin(MARGIN_BOTTOM,ANCHOR_RATIO,0.5);
			viewports[1]->set_area_as_parent_rect();
			viewports[1]->set_anchor_and_margin(MARGIN_LEFT,ANCHOR_RATIO,0.5);
			viewports[1]->set_anchor_and_margin(MARGIN_BOTTOM,ANCHOR_RATIO,0.5);
			viewports[2]->set_area_as_parent_rect();
			viewports[2]->set_anchor_and_margin(MARGIN_RIGHT,ANCHOR_RATIO,0.5);
			viewports[2]->set_anchor_and_margin(MARGIN_TOP,ANCHOR_RATIO,0.5);
			viewports[3]->set_area_as_parent_rect();
			viewports[3]->set_anchor_and_margin(MARGIN_LEFT,ANCHOR_RATIO,0.5);
			viewports[3]->set_anchor_and_margin(MARGIN_TOP,ANCHOR_RATIO,0.5);

			view_menu->get_popup()->set_item_checked( view_menu->get_popup()->get_item_index(MENU_VIEW_USE_1_VIEWPORT), false );
			view_menu->get_popup()->set_item_checked( view_menu->get_popup()->get_item_index(MENU_VIEW_USE_2_VIEWPORTS), false );
			view_menu->get_popup()->set_item_checked( view_menu->get_popup()->get_item_index(MENU_VIEW_USE_3_VIEWPORTS), false );
			view_menu->get_popup()->set_item_checked( view_menu->get_popup()->get_item_index(MENU_VIEW_USE_4_VIEWPORTS), true );

		} break;
		case MENU_VIEW_DISPLAY_NORMAL: {


			VisualServer::get_singleton()->scenario_set_debug( get_scene()->get_root()->get_world()->get_scenario(), VisualServer::SCENARIO_DEBUG_DISABLED );

			view_menu->get_popup()->set_item_checked( view_menu->get_popup()->get_item_index(MENU_VIEW_DISPLAY_NORMAL), true );
			view_menu->get_popup()->set_item_checked( view_menu->get_popup()->get_item_index(MENU_VIEW_DISPLAY_WIREFRAME), false );
			view_menu->get_popup()->set_item_checked( view_menu->get_popup()->get_item_index(MENU_VIEW_DISPLAY_OVERDRAW), false );

		} break;
		case MENU_VIEW_DISPLAY_WIREFRAME: {

			VisualServer::get_singleton()->scenario_set_debug( get_scene()->get_root()->get_world()->get_scenario(), VisualServer::SCENARIO_DEBUG_WIREFRAME );
			view_menu->get_popup()->set_item_checked( view_menu->get_popup()->get_item_index(MENU_VIEW_DISPLAY_NORMAL), false );
			view_menu->get_popup()->set_item_checked( view_menu->get_popup()->get_item_index(MENU_VIEW_DISPLAY_WIREFRAME), true );
			view_menu->get_popup()->set_item_checked( view_menu->get_popup()->get_item_index(MENU_VIEW_DISPLAY_OVERDRAW), false );

		} break;
		case MENU_VIEW_DISPLAY_OVERDRAW: {

			VisualServer::get_singleton()->scenario_set_debug( get_scene()->get_root()->get_world()->get_scenario(), VisualServer::SCENARIO_DEBUG_OVERDRAW );
			view_menu->get_popup()->set_item_checked( view_menu->get_popup()->get_item_index(MENU_VIEW_DISPLAY_NORMAL), false );
			view_menu->get_popup()->set_item_checked( view_menu->get_popup()->get_item_index(MENU_VIEW_DISPLAY_WIREFRAME), false );
			view_menu->get_popup()->set_item_checked( view_menu->get_popup()->get_item_index(MENU_VIEW_DISPLAY_OVERDRAW), true );

		} break;
		case MENU_VIEW_ORIGIN: {

			bool is_checked = view_menu->get_popup()->is_item_checked( view_menu->get_popup()->get_item_index(p_option) );

			is_checked=!is_checked;
			VisualServer::get_singleton()->instance_geometry_set_flag(origin_instance,VS::INSTANCE_FLAG_VISIBLE,is_checked);

			view_menu->get_popup()->set_item_checked( view_menu->get_popup()->get_item_index(p_option), is_checked);
		} break;
		case MENU_VIEW_GRID: {

			bool is_checked = view_menu->get_popup()->is_item_checked( view_menu->get_popup()->get_item_index(p_option) );

			grid_enabled=!is_checked;

			view_menu->get_popup()->set_item_checked( view_menu->get_popup()->get_item_index(p_option), grid_enabled );


		} break;
		case MENU_VIEW_CAMERA_SETTINGS: {

			settings_dialog->popup_centered(Size2(200,160));
		} break;

	}
}


void SpatialEditor::_init_indicators() {

	//make sure that the camera indicator is not selectable
	light=VisualServer::get_singleton()->light_create( VisualServer::LIGHT_DIRECTIONAL );
	//VisualServer::get_singleton()->light_set_shadow( light, true );
	light_instance=VisualServer::get_singleton()->instance_create2(light,get_scene()->get_root()->get_world()->get_scenario());


	light_transform.rotate(Vector3(1,0,0),Math_PI/5.0);
	VisualServer::get_singleton()->instance_set_transform(light_instance,light_transform);


	RID mat = VisualServer::get_singleton()->fixed_material_create();
	VisualServer::get_singleton()->fixed_material_set_flag(mat, VisualServer::FIXED_MATERIAL_FLAG_USE_ALPHA,true);
	VisualServer::get_singleton()->fixed_material_set_flag(mat, VisualServer::FIXED_MATERIAL_FLAG_USE_COLOR_ARRAY,true);


	{

		RID indicator_mat = VisualServer::get_singleton()->fixed_material_create();
		VisualServer::get_singleton()->material_set_flag( indicator_mat, VisualServer::MATERIAL_FLAG_UNSHADED, true );
		VisualServer::get_singleton()->material_set_flag( indicator_mat, VisualServer::MATERIAL_FLAG_ONTOP, false );
		VisualServer::get_singleton()->fixed_material_set_flag(indicator_mat, VisualServer::FIXED_MATERIAL_FLAG_USE_ALPHA,true);
		VisualServer::get_singleton()->fixed_material_set_flag(indicator_mat, VisualServer::FIXED_MATERIAL_FLAG_USE_COLOR_ARRAY,true);

		DVector<Color> grid_colors[3];
		DVector<Vector3> grid_points[3];
		Vector<Color> origin_colors;
		Vector<Vector3> origin_points;

		for(int i=0;i<3;i++) {
			Vector3 axis;
			axis[i]=1;
			Vector3 axis_n1;
			axis_n1[(i+1)%3]=1;
			Vector3 axis_n2;
			axis_n2[(i+2)%3]=1;

			origin_colors.push_back(Color(axis.x,axis.y,axis.z));
			origin_colors.push_back(Color(axis.x,axis.y,axis.z));
			origin_points.push_back(axis*4096);
			origin_points.push_back(axis*-4096);
#define ORIGIN_GRID_SIZE 25

			for(int j=-ORIGIN_GRID_SIZE;j<=ORIGIN_GRID_SIZE;j++) {


				grid_colors[i].push_back(Color(axis.x,axis.y,axis.z,0.2));
				grid_colors[i].push_back(Color(axis.x,axis.y,axis.z,0.2));
				grid_colors[i].push_back(Color(axis.x,axis.y,axis.z,0.2));
				grid_colors[i].push_back(Color(axis.x,axis.y,axis.z,0.2));
				grid_points[i].push_back(axis_n1*ORIGIN_GRID_SIZE+axis_n2*j);
				grid_points[i].push_back(-axis_n1*ORIGIN_GRID_SIZE+axis_n2*j);
				grid_points[i].push_back(axis_n2*ORIGIN_GRID_SIZE+axis_n1*j);
				grid_points[i].push_back(-axis_n2*ORIGIN_GRID_SIZE+axis_n1*j);

			}

			grid[i] = VisualServer::get_singleton()->mesh_create();
			Array d;
			d.resize(VS::ARRAY_MAX);
			d[VisualServer::ARRAY_VERTEX]=grid_points[i];
			d[VisualServer::ARRAY_COLOR]=grid_colors[i];
			VisualServer::get_singleton()->mesh_add_surface(grid[i],VisualServer::PRIMITIVE_LINES,d);
			VisualServer::get_singleton()->mesh_surface_set_material(grid[i],0,indicator_mat);
			grid_instance[i] = VisualServer::get_singleton()->instance_create2(grid[i],get_scene()->get_root()->get_world()->get_scenario());
			grid_visible[i]=false;
			grid_enable[i]=false;
			VisualServer::get_singleton()->instance_geometry_set_flag(grid_instance[i],VS::INSTANCE_FLAG_VISIBLE,false);
			VisualServer::get_singleton()->instance_geometry_set_flag(grid_instance[i],VS::INSTANCE_FLAG_CAST_SHADOW,false);


		}

		origin = VisualServer::get_singleton()->mesh_create();
		Array d;
		d.resize(VS::ARRAY_MAX);
		d[VisualServer::ARRAY_VERTEX]=origin_points;
		d[VisualServer::ARRAY_COLOR]=origin_colors;

		VisualServer::get_singleton()->mesh_add_surface(origin,VisualServer::PRIMITIVE_LINES,d);
		VisualServer::get_singleton()->mesh_surface_set_material(origin,0,indicator_mat,true);


//		origin = VisualServer::get_singleton()->poly_create();
//		VisualServer::get_singleton()->poly_add_primitive(origin,origin_points,Vector<Vector3>(),origin_colors,Vector<Vector3>());
//		VisualServer::get_singleton()->poly_set_material(origin,indicator_mat,true);
		origin_instance = VisualServer::get_singleton()->instance_create2(origin,get_scene()->get_root()->get_world()->get_scenario());
		VisualServer::get_singleton()->instance_geometry_set_flag(origin_instance,VS::INSTANCE_FLAG_CAST_SHADOW,false);



		VisualServer::get_singleton()->instance_geometry_set_flag(grid_instance[1],VS::INSTANCE_FLAG_VISIBLE,true);
		grid_enable[1]=true;
		grid_visible[1]=true;
		grid_enabled=true;
		last_grid_snap=1;

	}

	{
		cursor_mesh = VisualServer::get_singleton()->mesh_create();
		DVector<Vector3> cursor_points;
		float cs = 0.25;
		cursor_points.push_back(Vector3(+cs,0,0));
		cursor_points.push_back(Vector3(-cs,0,0));
		cursor_points.push_back(Vector3(0,+cs,0));
		cursor_points.push_back(Vector3(0,-cs,0));
		cursor_points.push_back(Vector3(0,0,+cs));
		cursor_points.push_back(Vector3(0,0,-cs));
		RID cmat=VisualServer::get_singleton()->fixed_material_create();
		VisualServer::get_singleton()->fixed_material_set_param(cmat,VS::FIXED_MATERIAL_PARAM_DIFFUSE,Color(0,1,1));
		VisualServer::get_singleton()->material_set_flag( cmat, VisualServer::MATERIAL_FLAG_UNSHADED, true );
		VisualServer::get_singleton()->fixed_material_set_flag(cmat, VisualServer::FIXED_MATERIAL_FLAG_USE_ALPHA,true);
		VisualServer::get_singleton()->fixed_material_set_flag(cmat, VisualServer::FIXED_MATERIAL_FLAG_USE_COLOR_ARRAY,true);

		Array d;
		d.resize(VS::ARRAY_MAX);
		d[VS::ARRAY_VERTEX]=cursor_points;
		VisualServer::get_singleton()->mesh_add_surface(cursor_mesh,VS::PRIMITIVE_LINES,d);
		VisualServer::get_singleton()->mesh_surface_set_material(cursor_mesh,0,cmat,true);

		cursor_instance = VisualServer::get_singleton()->instance_create2(cursor_mesh,get_scene()->get_root()->get_world()->get_scenario());
		VisualServer::get_singleton()->instance_geometry_set_flag(cursor_instance,VS::INSTANCE_FLAG_CAST_SHADOW,false);


	}


	{

		//move gizmo


		gizmo_hl = Ref<FixedMaterial>( memnew( FixedMaterial ) );
		gizmo_hl->set_flag(Material::FLAG_UNSHADED, true);
		gizmo_hl->set_flag(Material::FLAG_ONTOP, true);
		gizmo_hl->set_fixed_flag(FixedMaterial::FLAG_USE_ALPHA, true);
		gizmo_hl->set_parameter(FixedMaterial::PARAM_DIFFUSE,Color(1,1,1,0.4));

		for(int i=0;i<3;i++) {

			move_gizmo[i]=Ref<Mesh>( memnew( Mesh ) );
			rotate_gizmo[i]=Ref<Mesh>( memnew( Mesh ) );


			Ref<FixedMaterial> mat = memnew( FixedMaterial );
			mat->set_flag(Material::FLAG_UNSHADED, true);
			mat->set_flag(Material::FLAG_ONTOP, true);
			mat->set_fixed_flag(FixedMaterial::FLAG_USE_ALPHA, true);
			Color col;
			col[i]=1.0;
			col.a=0.2;
			mat->set_parameter(FixedMaterial::PARAM_DIFFUSE,col);
			gizmo_color[i]=mat;




			Vector3 ivec;
			ivec[i]=1;
			Vector3 nivec;
			nivec[(i+1)%3]=1;
			nivec[(i+2)%3]=1;
			Vector3 ivec2;
			ivec2[(i+1)%3]=1;
			Vector3 ivec3;
			ivec3[(i+2)%3]=1;


			{

				Ref<SurfaceTool> surftool = memnew( SurfaceTool );
				surftool->begin(Mesh::PRIMITIVE_TRIANGLES);

				//translate

				const int arrow_points=5;
				Vector3 arrow[5]={
					nivec*0.0+ivec*0.0,
					nivec*0.01+ivec*0.0,
					nivec*0.01+ivec*1.0,
					nivec*0.1+ivec*1.0,
					nivec*0.0+ivec*(1+GIZMO_ARROW_SIZE),
				};

				int arrow_sides=6;


				for(int i = 0; i < 7 ; i++) {


					Matrix3 ma(ivec,Math_PI*2*float(i)/arrow_sides);
					Matrix3 mb(ivec,Math_PI*2*float(i+1)/arrow_sides);


					for(int j=0;j<arrow_points-1;j++) {

						Vector3 points[4]={
							ma.xform(arrow[j]),
							mb.xform(arrow[j]),
							mb.xform(arrow[j+1]),
							ma.xform(arrow[j+1]),
						};
						surftool->add_vertex(points[0]);
						surftool->add_vertex(points[1]);
						surftool->add_vertex(points[2]);

						surftool->add_vertex(points[0]);
						surftool->add_vertex(points[2]);
						surftool->add_vertex(points[3]);
					}

				}

				surftool->set_material(mat);
				surftool->commit(move_gizmo[i]);
			}

			{


				Ref<SurfaceTool> surftool = memnew( SurfaceTool );
				surftool->begin(Mesh::PRIMITIVE_TRIANGLES);

				Vector3 circle[5]={
					ivec*0.02+ivec2*0.02+ivec2*1.0,
					ivec*-0.02+ivec2*0.02+ivec2*1.0,
					ivec*-0.02+ivec2*-0.02+ivec2*1.0,
					ivec*0.02+ivec2*-0.02+ivec2*1.0,
					ivec*0.02+ivec2*0.02+ivec2*1.0,
				};


				for(int k = 0; k < 33 ; k++) {


					Matrix3 ma(ivec,Math_PI*2*float(k)/32);
					Matrix3 mb(ivec,Math_PI*2*float(k+1)/32);


					for(int j=0;j<4;j++) {

						Vector3 points[4]={
							ma.xform(circle[j]),
							mb.xform(circle[j]),
							mb.xform(circle[j+1]),
							ma.xform(circle[j+1]),
						};
						surftool->add_vertex(points[0]);
						surftool->add_vertex(points[1]);
						surftool->add_vertex(points[2]);

						surftool->add_vertex(points[0]);
						surftool->add_vertex(points[2]);
						surftool->add_vertex(points[3]);
					}

				}

				surftool->set_material(mat);
				surftool->commit(rotate_gizmo[i]);

			}


		}
	}

	/*for(int i=0;i<4;i++) {

		viewports[i]->init_gizmo_instance(i);
	}*/

	_generate_selection_box();


	//get_scene()->get_root_node()->cast_to<EditorNode>()->get_scene_root()->add_child(camera);

	//current_camera=camera;

}

void SpatialEditor::_finish_indicators() {


	VisualServer::get_singleton()->free(origin_instance);
	VisualServer::get_singleton()->free(origin);
	for(int i=0;i<3;i++) {
		VisualServer::get_singleton()->free(grid_instance[i]);
		VisualServer::get_singleton()->free(grid[i]);
	}
	VisualServer::get_singleton()->free(light_instance);
	VisualServer::get_singleton()->free(light);
	//VisualServer::get_singleton()->free(poly);
	//VisualServer::get_singleton()->free(indicators_instance);
	//VisualServer::get_singleton()->free(indicators);

	VisualServer::get_singleton()->free(cursor_instance);
	VisualServer::get_singleton()->free(cursor_mesh);
}

void SpatialEditor::_instance_scene() {
#if 0
	EditorNode *en = get_scene()->get_root_node()->cast_to<EditorNode>();
	ERR_FAIL_COND(!en);
	String path = en->get_scenes_dock()->get_selected_path();
	if (path=="") {
		set_message("No scene selected to instance!");
		return;
	}

	undo_redo->create_action("Instance at Cursor");

	Node* scene = en->request_instance_scene(path);

	if (!scene) {
		set_message("Could not instance scene!");
		undo_redo->commit_action(); //bleh
		return;
	}

	Spatial *s = scene->cast_to<Spatial>();
	if (s) {

		undo_redo->add_do_method(s,"set_global_transform",Transform(Matrix3(),cursor.cursor_pos));
	}

	undo_redo->commit_action();
#endif
}
/*
void SpatialEditor::_update_selection() {



}
*/
void SpatialEditor::_unhandled_key_input(InputEvent p_event) {

	if (!is_visible())
		return;

	 {

		EditorNode *en = editor;
		EditorPlugin *over_plugin = en->get_editor_plugin_over();

		if (over_plugin && over_plugin->forward_input_event(p_event)) {

			return; //ate the over input event
		}

	}

	switch(p_event.type) {

		case InputEvent::KEY: {


			const InputEventKey &k=p_event.key;

			if (!k.pressed)
				break;

			switch(k.scancode) {

				case KEY_Q: _menu_item_pressed(MENU_TOOL_SELECT); break;
				case KEY_W: _menu_item_pressed(MENU_TOOL_MOVE); break;
				case KEY_E: _menu_item_pressed(MENU_TOOL_ROTATE); break;
				case KEY_R: _menu_item_pressed(MENU_TOOL_SCALE); break;

#if 0
#endif
			}

		} break;
	}
}
void SpatialEditor::_notification(int p_what) {

	if (p_what==NOTIFICATION_READY) {

		tool_button[SpatialEditor::TOOL_MODE_SELECT]->set_icon( get_icon("ToolSelect","EditorIcons") );
		tool_button[SpatialEditor::TOOL_MODE_MOVE]->set_icon( get_icon("ToolMove","EditorIcons") );
		tool_button[SpatialEditor::TOOL_MODE_ROTATE]->set_icon( get_icon("ToolRotate","EditorIcons") );
		tool_button[SpatialEditor::TOOL_MODE_SCALE]->set_icon( get_icon("ToolScale","EditorIcons") );
		instance_button->set_icon( get_icon("SpatialAdd","EditorIcons") );


		view_menu->get_popup()->set_item_icon(view_menu->get_popup()->get_item_index(MENU_VIEW_USE_1_VIEWPORT),get_icon("Panels1","EditorIcons"));
		view_menu->get_popup()->set_item_icon(view_menu->get_popup()->get_item_index(MENU_VIEW_USE_2_VIEWPORTS),get_icon("Panels2","EditorIcons"));
		view_menu->get_popup()->set_item_icon(view_menu->get_popup()->get_item_index(MENU_VIEW_USE_3_VIEWPORTS),get_icon("Panels3","EditorIcons"));
		view_menu->get_popup()->set_item_icon(view_menu->get_popup()->get_item_index(MENU_VIEW_USE_4_VIEWPORTS),get_icon("Panels4","EditorIcons"));

		_menu_item_pressed(MENU_VIEW_USE_1_VIEWPORT);

		get_scene()->connect("node_removed",this,"_node_removed");
	}

	if (p_what==NOTIFICATION_ENTER_SCENE) {

		gizmos = memnew( SpatialEditorGizmos );
		_init_indicators();

	}

	if (p_what==NOTIFICATION_EXIT_SCENE) {

		_finish_indicators();
		memdelete( gizmos );

	}
}

void SpatialEditor::add_control_to_menu_panel(Control *p_control) {


	hbc_menu->add_child(p_control);
}

void SpatialEditor::set_can_preview(Camera* p_preview) {

	for(int i=0;i<4;i++) {
		viewports[i]->set_can_preview(p_preview);
	}
}

VSplitContainer *SpatialEditor::get_shader_split() {

	return shader_split;
}

HSplitContainer *SpatialEditor::get_palette_split() {

	return palette_split;
}


void SpatialEditor::_request_gizmo(Object* p_obj) {

	Spatial *sp=p_obj->cast_to<Spatial>();
	if (!sp)
		return;
	if (editor->get_edited_scene() && (sp==editor->get_edited_scene() || sp->get_owner()==editor->get_edited_scene())) {

		Ref<SpatialEditorGizmo> seg = gizmos->get_gizmo(sp);

		if (seg.is_valid()) {
			sp->set_gizmo(seg);
		}

		for (List<EditorPlugin*>::Element *E=gizmo_plugins.front();E;E=E->next()) {

			if (E->get()->create_spatial_gizmo(sp)) {

				seg = sp->get_gizmo();
				if (sp==selected && seg.is_valid()) {

					seg->set_selected(true);
					selected->update_gizmo();
				}
				return;
			}
		}

		if (seg.is_valid() && sp==selected) {
			seg->set_selected(true);
			selected->update_gizmo();
		}

	}

}

void SpatialEditor::_toggle_maximize_view(Object* p_viewport) {
	if (!p_viewport) return;
	SpatialEditorViewport *current_viewport = p_viewport->cast_to<SpatialEditorViewport>();
	if (!current_viewport) return;

	int index=-1;
	bool maximized = false;
	for(int i=0;i<4;i++) {
		if (viewports[i]==current_viewport) {
			index=i;
			if ( current_viewport->get_global_rect() == viewport_base->get_global_rect() )
				maximized=true;
			break;
		}
	}
	if (index==-1) return;

	if (!maximized) {

		for(int i=0;i<4;i++) {
			if (i==index)
				viewports[i]->set_area_as_parent_rect();
			else
				viewports[i]->hide();
		}
	} else {

		for(int i=0;i<4;i++)
			viewports[i]->show();

		if (view_menu->get_popup()->is_item_checked( view_menu->get_popup()->get_item_index(MENU_VIEW_USE_1_VIEWPORT) ))
			_menu_item_pressed(MENU_VIEW_USE_1_VIEWPORT);
		else if (view_menu->get_popup()->is_item_checked( view_menu->get_popup()->get_item_index(MENU_VIEW_USE_2_VIEWPORTS) ))
			_menu_item_pressed(MENU_VIEW_USE_2_VIEWPORTS);
		else if (view_menu->get_popup()->is_item_checked( view_menu->get_popup()->get_item_index(MENU_VIEW_USE_3_VIEWPORTS) ))
			_menu_item_pressed(MENU_VIEW_USE_3_VIEWPORTS);
		else if (view_menu->get_popup()->is_item_checked( view_menu->get_popup()->get_item_index(MENU_VIEW_USE_4_VIEWPORTS) ))
			_menu_item_pressed(MENU_VIEW_USE_4_VIEWPORTS);
	}

}


void SpatialEditor::_node_removed(Node* p_node) {

	if (p_node==selected)
		selected=NULL;
}

void SpatialEditor::_bind_methods() {

//	ObjectTypeDB::bind_method("_input_event",&SpatialEditor::_input_event);
	ObjectTypeDB::bind_method("_unhandled_key_input",&SpatialEditor::_unhandled_key_input);
	ObjectTypeDB::bind_method("_node_removed",&SpatialEditor::_node_removed);
	ObjectTypeDB::bind_method("_menu_item_pressed",&SpatialEditor::_menu_item_pressed);
	ObjectTypeDB::bind_method("_xform_dialog_action",&SpatialEditor::_xform_dialog_action);
	ObjectTypeDB::bind_method("_instance_scene",&SpatialEditor::_instance_scene);
//	ObjectTypeDB::bind_method("_update_selection",&SpatialEditor::_update_selection);
	ObjectTypeDB::bind_method("_get_editor_data",&SpatialEditor::_get_editor_data);
	ObjectTypeDB::bind_method("_request_gizmo",&SpatialEditor::_request_gizmo);

	ObjectTypeDB::bind_method("_toggle_maximize_view",&SpatialEditor::_toggle_maximize_view);

	ADD_SIGNAL( MethodInfo("transform_key_request") );


}

SpatialEditor::SpatialEditor(EditorNode *p_editor) {


	viewport_environment = Ref<Environment>( memnew( Environment ) );
	undo_redo=p_editor->get_undo_redo();
	VBoxContainer *vbc = this;

	custom_camera=NULL;
	singleton=this;
	editor=p_editor;
	editor_selection=editor->get_editor_selection();
	editor_selection->add_editor_plugin(this);
	editor_selection->connect("selection_changed",this,"_update_selection");

	snap_enabled=false;
	tool_mode = TOOL_MODE_SELECT;

	//set_focus_mode(FOCUS_ALL);

	hbc_menu = memnew( HBoxContainer );
	vbc->add_child(hbc_menu);


	Vector<Variant> button_binds;
	button_binds.resize(1);

	tool_button[TOOL_MODE_SELECT] = memnew( ToolButton );
	hbc_menu->add_child( tool_button[TOOL_MODE_SELECT] );
	tool_button[TOOL_MODE_SELECT]->set_toggle_mode(true);
	tool_button[TOOL_MODE_SELECT]->set_flat(true);
	tool_button[TOOL_MODE_SELECT]->set_pressed(true);
	button_binds[0]=MENU_TOOL_SELECT;
	tool_button[TOOL_MODE_SELECT]->connect("pressed", this,"_menu_item_pressed",button_binds);
	tool_button[TOOL_MODE_SELECT]->set_tooltip("Select Mode (Q)");


	tool_button[TOOL_MODE_MOVE] = memnew( ToolButton );

	hbc_menu->add_child( tool_button[TOOL_MODE_MOVE] );
	tool_button[TOOL_MODE_MOVE]->set_toggle_mode(true);
	tool_button[TOOL_MODE_MOVE]->set_flat(true);
	button_binds[0]=MENU_TOOL_MOVE;
	tool_button[TOOL_MODE_MOVE]->connect("pressed", this,"_menu_item_pressed",button_binds);
	tool_button[TOOL_MODE_MOVE]->set_tooltip("Move Mode (W)");

	tool_button[TOOL_MODE_ROTATE] = memnew( ToolButton );
	hbc_menu->add_child( tool_button[TOOL_MODE_ROTATE] );
	tool_button[TOOL_MODE_ROTATE]->set_toggle_mode(true);
	tool_button[TOOL_MODE_ROTATE]->set_flat(true);
	button_binds[0]=MENU_TOOL_ROTATE;
	tool_button[TOOL_MODE_ROTATE]->connect("pressed", this,"_menu_item_pressed",button_binds);
	tool_button[TOOL_MODE_ROTATE]->set_tooltip("Rotate Mode (E)");

	tool_button[TOOL_MODE_SCALE] = memnew( ToolButton );
	hbc_menu->add_child( tool_button[TOOL_MODE_SCALE] );
	tool_button[TOOL_MODE_SCALE]->set_toggle_mode(true);
	tool_button[TOOL_MODE_SCALE]->set_flat(true);
	button_binds[0]=MENU_TOOL_SCALE;
	tool_button[TOOL_MODE_SCALE]->connect("pressed", this,"_menu_item_pressed",button_binds);
	tool_button[TOOL_MODE_SCALE]->set_tooltip("Scale Mode (R)");

	instance_button = memnew( Button );
	hbc_menu->add_child( instance_button );
	instance_button->set_flat(true);
	instance_button->connect("pressed",this,"_instance_scene");

	VSeparator *vs = memnew( VSeparator );
	hbc_menu->add_child(vs);


	PopupMenu *p;

	transform_menu = memnew( MenuButton );
	transform_menu->set_text("Transform");
	hbc_menu->add_child( transform_menu );

	p = transform_menu->get_popup();
	p->add_check_item("Use Snap",MENU_TRANSFORM_USE_SNAP);
	p->add_item("Configure Snap..",MENU_TRANSFORM_CONFIGURE_SNAP);
	p->add_separator();
	p->add_check_item("Local Coords",MENU_TRANSFORM_LOCAL_COORDS);
	//p->set_item_checked(p->get_item_count()-1,true);
	p->add_separator();
	p->add_item("Transform Dialog..",MENU_TRANSFORM_DIALOG);

	p->connect("item_pressed", this,"_menu_item_pressed");

	view_menu = memnew( MenuButton );
	view_menu->set_text("View");
	view_menu->set_pos( Point2( 212,0) );
	hbc_menu->add_child( view_menu );

	p = view_menu->get_popup();

	p->add_check_item("Use Default Light",MENU_VIEW_USE_DEFAULT_LIGHT);
	p->add_separator();

	p->add_check_item("1 Viewport",MENU_VIEW_USE_1_VIEWPORT,KEY_MASK_ALT+KEY_1);
	p->add_check_item("2 Viewports",MENU_VIEW_USE_2_VIEWPORTS,KEY_MASK_ALT+KEY_2);
	p->add_check_item("3 Viewports",MENU_VIEW_USE_3_VIEWPORTS,KEY_MASK_ALT+KEY_3);
	p->add_check_item("4 Viewports",MENU_VIEW_USE_4_VIEWPORTS,KEY_MASK_ALT+KEY_4);
	p->add_separator();

	p->add_check_item("Display Normal",MENU_VIEW_DISPLAY_NORMAL);
	p->add_check_item("Display Wireframe",MENU_VIEW_DISPLAY_WIREFRAME);
	p->add_check_item("Display Overdraw",MENU_VIEW_DISPLAY_OVERDRAW);
	p->add_separator();
	p->add_check_item("View Origin",MENU_VIEW_ORIGIN);
	p->add_check_item("View Grid",MENU_VIEW_GRID);
	p->add_separator();
	p->add_check_item("Settings",MENU_VIEW_CAMERA_SETTINGS );


	p->set_item_checked( p->get_item_index(MENU_VIEW_USE_DEFAULT_LIGHT), true );
	p->set_item_checked( p->get_item_index(MENU_VIEW_DISPLAY_NORMAL), true );
	p->set_item_checked( p->get_item_index(MENU_VIEW_ORIGIN), true );
	p->set_item_checked( p->get_item_index(MENU_VIEW_GRID), true );


	p->connect("item_pressed", this,"_menu_item_pressed");


	/* REST OF MENU */

	palette_split = memnew( HSplitContainer);
	palette_split->set_v_size_flags(SIZE_EXPAND_FILL);
	vbc->add_child(palette_split);

	shader_split = memnew( VSplitContainer );
	shader_split->set_h_size_flags(SIZE_EXPAND_FILL);
	palette_split->add_child(shader_split);
	viewport_base = memnew( Control );
	shader_split->add_child(viewport_base);
	viewport_base->set_v_size_flags(SIZE_EXPAND_FILL);
	for(int i=0;i<4;i++) {

		viewports[i] = memnew( SpatialEditorViewport(this,editor,i) );
		viewports[i]->connect("toggle_maximize_view",this,"_toggle_maximize_view");
		viewport_base->add_child(viewports[i]);
	}
	//vbc->add_child(viewport_base);




	/* SNAP DIALOG */

	snap_dialog = memnew( ConfirmationDialog );
	snap_dialog->set_title("Snap Settings");
	add_child(snap_dialog);
	Label *l = memnew(Label);
	l->set_text("Translate Snap:");
	l->set_pos(Point2(5,5));
	snap_dialog->add_child(l);

	snap_translate = memnew( LineEdit );
	snap_translate->set_anchor( MARGIN_RIGHT, ANCHOR_END );
	snap_translate->set_begin( Point2(15,22) );
	snap_translate->set_end( Point2(15,35) );
	snap_translate->set_text("1");
	snap_dialog->add_child(snap_translate);

	l = memnew(Label);
	l->set_text("Rotate Snap (deg.):");
	l->set_pos(Point2(5,45));
	snap_dialog->add_child(l);

	snap_rotate = memnew( LineEdit );
	snap_rotate->set_anchor( MARGIN_RIGHT, ANCHOR_END );
	snap_rotate->set_begin( Point2(15,62) );
	snap_rotate->set_end( Point2(15,75) );
	snap_rotate->set_text("5");
	snap_dialog->add_child(snap_rotate);


	l = memnew(Label);
	l->set_text("Scale Snap (%):");
	l->set_pos(Point2(5,85));
	snap_dialog->add_child(l);

	snap_scale = memnew( LineEdit );
	snap_scale->set_anchor( MARGIN_RIGHT, ANCHOR_END );
	snap_scale->set_begin( Point2(15,102) );
	snap_scale->set_end( Point2(15,115) );
	snap_scale->set_text("5");
	snap_dialog->add_child(snap_scale);

	//snap_dialog->get_cancel()->hide();

	/* SNAP DIALOG */

	settings_dialog = memnew( ConfirmationDialog );
	settings_dialog->set_title("Viewport Settings");
	add_child(settings_dialog);
	l = memnew(Label);
	l->set_text("Perspective FOV (deg.):");
	l->set_pos(Point2(5,5));
	settings_dialog->add_child(l);

	settings_fov = memnew( LineEdit );
	settings_fov->set_anchor( MARGIN_RIGHT, ANCHOR_END );
	settings_fov->set_begin( Point2(15,22) );
	settings_fov->set_end( Point2(15,35) );
	settings_fov->set_text(EDITOR_DEF("3d_editor/default_fov",60.0));
	settings_dialog->add_child(settings_fov);

	l = memnew(Label);
	l->set_text("View Z-Near");
	l->set_pos(Point2(5,45));
	settings_dialog->add_child(l);

	settings_znear = memnew( LineEdit );
	settings_znear->set_anchor( MARGIN_RIGHT, ANCHOR_END );
	settings_znear->set_begin( Point2(15,62) );
	settings_znear->set_end( Point2(15,75) );
	settings_znear->set_text(EDITOR_DEF("3d_editor/default_z_near",0.1));
	settings_dialog->add_child(settings_znear);


	l = memnew(Label);
	l->set_text("View Z-Far");
	l->set_pos(Point2(5,85));
	settings_dialog->add_child(l);

	settings_zfar = memnew( LineEdit );
	settings_zfar->set_anchor( MARGIN_RIGHT, ANCHOR_END );
	settings_zfar->set_begin( Point2(15,102) );
	settings_zfar->set_end( Point2(15,115) );
	settings_zfar->set_text(EDITOR_DEF("3d_editor/default_z_far",500.0));
	settings_dialog->add_child(settings_zfar);

	//settings_dialog->get_cancel()->hide();
	/* XFORM DIALOG */

	xform_dialog = memnew( ConfirmationDialog );
	xform_dialog->set_title("Transform Change");
	add_child(xform_dialog);
	l = memnew(Label);
	l->set_text("Translate:");
	l->set_pos(Point2(5,5));
	xform_dialog->add_child(l);

	for(int i=0;i<3;i++) {

		xform_translate[i] = memnew( LineEdit );
		xform_translate[i]->set_pos( Point2(15+i*60,22) );
		xform_translate[i]->set_size( Size2(50,12 ) );
		xform_dialog->add_child( xform_translate[i] );
	}

	l = memnew(Label);
	l->set_text("Rotate (deg.):");
	l->set_pos(Point2(5,45));
	xform_dialog->add_child(l);

	for(int i=0;i<3;i++) {
		xform_rotate[i] = memnew( LineEdit );
		xform_rotate[i]->set_pos( Point2(15+i*60,62) );
		xform_rotate[i]->set_size( Size2(50,22 ) );
		xform_dialog->add_child(xform_rotate[i]);
	}

	l = memnew(Label);
	l->set_text("Scale (ratio):");
	l->set_pos(Point2(5,85));
	xform_dialog->add_child(l);

	for(int i=0;i<3;i++) {
		xform_scale[i] = memnew( LineEdit );
		xform_scale[i]->set_pos( Point2(15+i*60,102) );
		xform_scale[i]->set_size( Size2(50,22 ) );
		xform_dialog->add_child(xform_scale[i]);
	}

	l = memnew(Label);
	l->set_text("Transform Type");
	l->set_pos(Point2(5,125));
	xform_dialog->add_child(l);

	xform_type = memnew( OptionButton );
	xform_type->set_anchor( MARGIN_RIGHT, ANCHOR_END );
	xform_type->set_begin( Point2(15,142) );
	xform_type->set_end( Point2(15,75) );
	xform_type->add_item("Pre");
	xform_type->add_item("Post");
	xform_dialog->add_child(xform_type);

	xform_dialog->connect("confirmed", this,"_xform_dialog_action");

	scenario_debug=VisualServer::SCENARIO_DEBUG_DISABLED;

	selected=NULL;

	set_process_unhandled_key_input(true);
	add_to_group("_spatial_editor_group");

	EDITOR_DEF("3d_editor/manipulator_gizmo_size",80);
	EditorSettings::get_singleton()->add_property_hint(PropertyInfo(Variant::INT,"3d_editor/manipulator_gizmo_size",PROPERTY_HINT_RANGE,"16,1024,1"));

	over_gizmo_handle=-1;
}

SpatialEditor::~SpatialEditor() {


}




void SpatialEditorPlugin::make_visible(bool p_visible) {

	if (p_visible) {
	

		spatial_editor->show();
		spatial_editor->set_process(true);
		//VisualServer::get_singleton()->viewport_set_hide_scenario(editor->get_scene_root()->get_viewport(),false);
		spatial_editor->grab_focus();

	} else {
	
		spatial_editor->hide();
		spatial_editor->set_process(false);
		//VisualServer::get_singleton()->viewport_set_hide_scenario(editor->get_scene_root()->get_viewport(),true);

	}

}
void SpatialEditorPlugin::edit(Object *p_object) {

	spatial_editor->edit(p_object->cast_to<Spatial>());
}

bool SpatialEditorPlugin::handles(Object *p_object) const {
	
	return p_object->is_type("Spatial");
}

Dictionary SpatialEditorPlugin::get_state() const {
	return spatial_editor->get_state();
}

void SpatialEditorPlugin::set_state(const Dictionary& p_state) {

	spatial_editor->set_state(p_state);
}

void SpatialEditor::snap_cursor_to_plane(const Plane& p_plane) {

//	cursor.pos=p_plane.project(cursor.pos);
}

void SpatialEditorPlugin::_bind_methods() {

	ObjectTypeDB::bind_method("snap_cursor_to_plane",&SpatialEditorPlugin::snap_cursor_to_plane);

}

void SpatialEditorPlugin::snap_cursor_to_plane(const Plane& p_plane) {


	spatial_editor->snap_cursor_to_plane(p_plane);
}




SpatialEditorPlugin::SpatialEditorPlugin(EditorNode *p_node) {
	
	editor=p_node;
	spatial_editor = memnew( SpatialEditor(p_node) );
	editor->get_viewport()->add_child(spatial_editor);
	spatial_editor->set_area_as_parent_rect();
	spatial_editor->hide();
	spatial_editor->connect("transform_key_request",editor,"_transform_keyed");

	//spatial_editor->set_process(true);
}


SpatialEditorPlugin::~SpatialEditorPlugin() {
	
}


<|MERGE_RESOLUTION|>--- conflicted
+++ resolved
@@ -1167,7 +1167,6 @@
 							set_message("Scaling to "+String::num(scale,1)+"%.");
 							scale/=100.0;
 
-<<<<<<< HEAD
 							//Transform r;
 							Vector3 s(1,1,1);
 							if (_edit.plane == TRANSFORM_X_AXIS)
@@ -1179,10 +1178,6 @@
 							else if (_edit.plane == TRANSFORM_VIEW)
 								s = Vector3(scale,scale,scale);
 							//r.basis.scale(s);
-=======
-							Transform r;
-							r.basis.scale(Vector3(scale,scale,scale));
->>>>>>> ddc0e7fd
 
 							List<Node*> &selection = editor_selection->get_selected_node_list();
 
@@ -1893,34 +1888,6 @@
 			}
 			undo_redo->commit_action();
 		} break;
-		case VIEW_ALIGN_SELECTION_WITH_VIEW: {
-
-			if (!get_selected_count())
-				break;
-
-			Transform camera_transform = camera->get_global_transform();
-
-			List<Node*> &selection = editor_selection->get_selected_node_list();
-
-			undo_redo->create_action("Align with view");
-			for(List<Node*>::Element *E=selection.front();E;E=E->next()) {
-
-				Spatial *sp = E->get()->cast_to<Spatial>();
-				if (!sp)
-					continue;
-
-				SpatialEditorSelectedItem *se=editor_selection->get_node_editor_data<SpatialEditorSelectedItem>(sp);
-				if (!se)
-					continue;
-
-				Vector3 original_scale = sp->get_scale();
-				sp->set_global_transform(camera_transform);
-				sp->set_scale(original_scale);
-				undo_redo->add_do_method(sp,"set_global_transform",sp->get_global_transform());
-				undo_redo->add_undo_method(sp,"set_global_transform",se->original);
-			}
-			undo_redo->commit_action();
-		} break;
 		case VIEW_ENVIRONMENT: {
 
 			int idx = view_menu->get_popup()->get_item_index(VIEW_ENVIRONMENT);
@@ -2163,13 +2130,8 @@
 	view_menu->get_popup()->add_check_item("Environment",VIEW_ENVIRONMENT);
 	view_menu->get_popup()->set_item_checked( view_menu->get_popup()->get_item_index(VIEW_ENVIRONMENT),true);
 	view_menu->get_popup()->add_separator();
-<<<<<<< HEAD
-	view_menu->get_popup()->add_item("Selection",VIEW_CENTER_TO_SELECTION);
-	view_menu->get_popup()->add_item("Align with view",VIEW_ALIGN_SELECTION_WITH_VIEW);
-=======
 	view_menu->get_popup()->add_item("Selection (F)",VIEW_CENTER_TO_SELECTION);
 	view_menu->get_popup()->add_item("Align with view (Ctrl+Shift+F)",VIEW_ALIGN_SELECTION_WITH_VIEW);
->>>>>>> ddc0e7fd
 	view_menu->get_popup()->connect("item_pressed",this,"_menu_option");
 
 	preview_camera = memnew( Button );
