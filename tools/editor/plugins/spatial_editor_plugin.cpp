/*************************************************************************/
/*  spatial_editor_plugin.cpp                                            */
/*************************************************************************/
/*                       This file is part of:                           */
/*                           GODOT ENGINE                                */
/*                    http://www.godotengine.org                         */
/*************************************************************************/
/* Copyright (c) 2007-2014 Juan Linietsky, Ariel Manzur.                 */
/*                                                                       */
/* Permission is hereby granted, free of charge, to any person obtaining */
/* a copy of this software and associated documentation files (the       */
/* "Software"), to deal in the Software without restriction, including   */
/* without limitation the rights to use, copy, modify, merge, publish,   */
/* distribute, sublicense, and/or sell copies of the Software, and to    */
/* permit persons to whom the Software is furnished to do so, subject to */
/* the following conditions:                                             */
/*                                                                       */
/* The above copyright notice and this permission notice shall be        */
/* included in all copies or substantial portions of the Software.       */
/*                                                                       */
/* THE SOFTWARE IS PROVIDED "AS IS", WITHOUT WARRANTY OF ANY KIND,       */
/* EXPRESS OR IMPLIED, INCLUDING BUT NOT LIMITED TO THE WARRANTIES OF    */
/* MERCHANTABILITY, FITNESS FOR A PARTICULAR PURPOSE AND NONINFRINGEMENT.*/
/* IN NO EVENT SHALL THE AUTHORS OR COPYRIGHT HOLDERS BE LIABLE FOR ANY  */
/* CLAIM, DAMAGES OR OTHER LIABILITY, WHETHER IN AN ACTION OF CONTRACT,  */
/* TORT OR OTHERWISE, ARISING FROM, OUT OF OR IN CONNECTION WITH THE     */
/* SOFTWARE OR THE USE OR OTHER DEALINGS IN THE SOFTWARE.                */
/*************************************************************************/
#include "spatial_editor_plugin.h"
#include "print_string.h"

#include "os/keyboard.h"
#include "scene/3d/visual_instance.h"
#include "scene/3d/camera.h"
#include "camera_matrix.h"
#include "sort.h"
#include "tools/editor/editor_node.h"
#include "tools/editor/editor_settings.h"
#include "scene/resources/surface_tool.h"
#include "tools/editor/spatial_editor_gizmos.h"
#include "globals.h"
#define DISTANCE_DEFAULT 4


#define GIZMO_ARROW_SIZE 0.3
#define GIZMO_RING_HALF_WIDTH 0.1
//#define GIZMO_SCALE_DEFAULT 0.28
#define GIZMO_SCALE_DEFAULT 0.15


//void SpatialEditorViewport::_update_camera();

String SpatialEditorGizmo::get_handle_name(int p_idx) const {

	return "";
}

Variant SpatialEditorGizmo::get_handle_value(int p_idx) const{

	return Variant();
}

void SpatialEditorGizmo::set_handle(int p_idx,Camera *p_camera, const Point2& p_point) {

}

void SpatialEditorGizmo::commit_handle(int p_idx,const Variant& p_restore,bool p_cancel){


}

bool SpatialEditorGizmo::intersect_frustum(const Camera *p_camera,const Vector<Plane> &p_frustum) {

	return false;
}

bool SpatialEditorGizmo::intersect_ray(const Camera *p_camera, const Point2 &p_point, Vector3& r_pos, Vector3& r_normal,int *r_gizmo_handle,bool p_sec_first) {

	return false;
}

SpatialEditorGizmo::SpatialEditorGizmo(){

	selected=false;
}



int SpatialEditorViewport::get_selected_count() const {


	Map<Node*,Object*> &selection = editor_selection->get_selection();

	int count=0;

	for(Map<Node*,Object*>::Element *E=selection.front();E;E=E->next()) {

		Spatial *sp = E->key()->cast_to<Spatial>();
		if (!sp)
			continue;

		SpatialEditorSelectedItem *se=editor_selection->get_node_editor_data<SpatialEditorSelectedItem>(sp);
		if (!se)
			continue;

		count++;
	}

	return count;
}



float SpatialEditorViewport::get_znear() const {

	float val = spatial_editor->get_znear();
	if (val<0.001)
		val=0.001;
	return val;
}
float SpatialEditorViewport::get_zfar() const{

	float val = spatial_editor->get_zfar();
	if (val<0.001)
		val=0.001;
	return val;

}
float SpatialEditorViewport::get_fov() const{

	float val = spatial_editor->get_fov();
	if (val<0.001)
		val=0.001;
	if (val>89)
		val=89;
	return val;

}



Transform SpatialEditorViewport::_get_camera_transform() const {

	return camera->get_global_transform();
}

Vector3 SpatialEditorViewport::_get_camera_pos() const {

	return _get_camera_transform().origin;
}

Point2 SpatialEditorViewport::_point_to_screen(const Vector3& p_point) {

	return camera->unproject_position(p_point);

}

Vector3 SpatialEditorViewport::_get_ray_pos(const Vector2& p_pos) const {

	return camera->project_ray_origin(p_pos);
}


Vector3 SpatialEditorViewport::_get_camera_normal() const {

	return -_get_camera_transform().basis.get_axis(2);
}

Vector3 SpatialEditorViewport::_get_ray(const Vector2& p_pos) {


	return camera->project_ray_normal(p_pos);


}
/*
void SpatialEditorViewport::_clear_id(Spatial *p_node) {


	editor_selection->remove_node(p_node);


}
*/
void SpatialEditorViewport::_clear_selected() {

	editor_selection->clear();
}



void SpatialEditorViewport::_select_clicked(bool p_append,bool p_single) {

	if (!clicked)
		return;

	Object *obj = ObjectDB::get_instance(clicked);
	if (!obj)
		return;


	Spatial *sp = obj->cast_to<Spatial>();
	if (!sp)
		return;

	_select(sp, clicked_wants_append,true);
}



void SpatialEditorViewport::_select(Spatial *p_node, bool p_append,bool p_single) {


	if (!p_append) {

		// should not modify the selection..

		editor_selection->clear();
		editor_selection->add_node(p_node);

	} else {

		if (editor_selection->is_selected(p_node) && p_single) {
			//erase
			editor_selection->remove_node(p_node);
		} else {

			editor_selection->add_node(p_node);
		}

	}

}


struct _RayResult {

	Spatial* item;
	float depth;
	int handle;
	_FORCE_INLINE_ bool operator<(const _RayResult& p_rr) const { return depth<p_rr.depth; }
};

ObjectID SpatialEditorViewport::_select_ray(const Point2& p_pos, bool p_append,bool &r_includes_current,int *r_gizmo_handle,bool p_alt_select) {

	if (r_gizmo_handle)
		*r_gizmo_handle=-1;

	Vector3 ray=_get_ray(p_pos);
	Vector3 pos=_get_ray_pos(p_pos);

	Vector<RID> instances=VisualServer::get_singleton()->instances_cull_ray(pos,ray,get_tree()->get_root()->get_world()->get_scenario() );
	Set<Ref<SpatialEditorGizmo> > found_gizmos;

	//uint32_t closest=0;
//	float closest_dist=0;

	r_includes_current=false;

	List<_RayResult> results;
	Vector3 cn=_get_camera_normal();
	Plane cplane(pos,cn.normalized());

	float min_d=1e20;

	for (int i=0;i<instances.size();i++) {

		uint32_t id=VisualServer::get_singleton()->instance_get_object_instance_ID(instances[i]);
		Object *obj=ObjectDB::get_instance(id);
		if (!obj)
			continue;

		Spatial *spat=obj->cast_to<Spatial>();

		if (!spat)
			continue;

		Ref<SpatialEditorGizmo> seg = spat->get_gizmo();

		if (!seg.is_valid())
			continue;

		if (found_gizmos.has(seg))
			continue;

		found_gizmos.insert(seg);
		Vector3 point;
		Vector3 normal;

		int handle=-1;
		bool inters = seg->intersect_ray(camera,p_pos,point,normal,NULL,p_alt_select);

		if (!inters)
			continue;

		float dist = pos.distance_to(point);

		if (dist<0)
			continue;



		if (editor_selection->is_selected(spat))
			r_includes_current=true;

		_RayResult res;
		res.item=spat;
		res.depth=dist;
		res.handle=handle;
		results.push_back(res);
	}


	if (results.empty())
		return 0;

	results.sort();
	Spatial *s=NULL;


	if (!r_includes_current || results.size()==1 || (r_gizmo_handle && results.front()->get().handle>=0)) {

		//return the nearest one
		s = results.front()->get().item;
		if (r_gizmo_handle)
			*r_gizmo_handle=results.front()->get().handle;

	} else {

		//returns the next one from a curent selection
		List<_RayResult>::Element *E=results.front();
		List<_RayResult>::Element *S=NULL;


		while(true) {

			//very strange loop algorithm that complies with object selection standards (tm).

			if (S==E) {
				//went all around and anothing was found
				//since can't rotate the selection
				//just return the first one

				s=results.front()->get().item;
				break;

			}

			if (!S && editor_selection->is_selected(E->get().item)) {
				//found an item currently in the selection,
				//so start from this one
				S=E;
			}

			if (S && !editor_selection->is_selected(E->get().item)) {
				// free item after a selected item, this one is desired.
				s=E->get().item;
				break;
			}

			E=E->next();
			if (!E) {

				if (!S) {
					//did a loop but nothing was selected, select first
					s=results.front()->get().item;
					break;

				}
				E=results.front();
			}
		}
	}

	if (!s)
		return 0;

	return s->get_instance_ID();

}


Vector3 SpatialEditorViewport::_get_screen_to_space(const Vector3& p_pos) {


	CameraMatrix cm;
	cm.set_perspective(get_fov(),get_size().get_aspect(),get_znear(),get_zfar());
	float screen_w,screen_h;
	cm.get_viewport_size(screen_w,screen_h);

	Transform camera_transform;
	camera_transform.translate( cursor.pos );
	camera_transform.basis.rotate(Vector3(0,1,0),cursor.y_rot);
	camera_transform.basis.rotate(Vector3(1,0,0),cursor.x_rot);
	camera_transform.translate(0,0,cursor.distance);

	return camera_transform.xform(Vector3( ((p_pos.x/get_size().width)*2.0-1.0)*screen_w, ((1.0-(p_pos.y/get_size().height))*2.0-1.0)*screen_h,-get_znear()));

}


void SpatialEditorViewport::_select_region() {

	if (cursor.region_begin==cursor.region_end)
		return; //nothing really

	Vector3 box[4]={
		Vector3(
			MIN( cursor.region_begin.x, cursor.region_end.x),
			MIN( cursor.region_begin.y, cursor.region_end.y),
			0
			),
		Vector3(
			MAX( cursor.region_begin.x, cursor.region_end.x),
			MIN( cursor.region_begin.y, cursor.region_end.y),
			0
			),
		Vector3(
			MAX( cursor.region_begin.x, cursor.region_end.x),
			MAX( cursor.region_begin.y, cursor.region_end.y),
			0
			),
		Vector3(
			MIN( cursor.region_begin.x, cursor.region_end.x),
			MAX( cursor.region_begin.y, cursor.region_end.y),
			0
			)
	};

	Vector<Plane> frustum;

	Vector3 cam_pos=_get_camera_pos();
	Set<Ref<SpatialEditorGizmo> > found_gizmos;

	for(int i=0;i<4;i++) {

		Vector3 a=_get_screen_to_space(box[i]);
		Vector3 b=_get_screen_to_space(box[(i+1)%4]);
		frustum.push_back( Plane(a,b,cam_pos) );
	}

	Plane near(  cam_pos, -_get_camera_normal() );
	near.d-=get_znear();

	frustum.push_back( near );

	Plane far=-near;
	far.d+=500.0;

	frustum.push_back( far );

	Vector<RID> instances=VisualServer::get_singleton()->instances_cull_convex(frustum,get_tree()->get_root()->get_world()->get_scenario());


	for (int i=0;i<instances.size();i++) {

		uint32_t id=VisualServer::get_singleton()->instance_get_object_instance_ID(instances[i]);

		Object *obj=ObjectDB::get_instance(id);
		if (!obj)
			continue;
		Spatial *sp = obj->cast_to<Spatial>();
		if (!sp)
			continue;

		Ref<SpatialEditorGizmo> seg = sp->get_gizmo();

		if (!seg.is_valid())
			continue;

		if (found_gizmos.has(seg))
			continue;

		if (seg->intersect_frustum(camera,frustum))
			_select(sp,true,false);
	}

}


void SpatialEditorViewport::_compute_edit(const Point2& p_point) {

	_edit.click_ray=_get_ray( Vector2( p_point.x, p_point.y ) );
	_edit.click_ray_pos=_get_ray_pos( Vector2( p_point.x, p_point.y ) );
	_edit.plane=TRANSFORM_VIEW;
	spatial_editor->update_transform_gizmo();
	_edit.center=spatial_editor->get_gizmo_transform().origin;

	List<Node*> &selection = editor_selection->get_selected_node_list();

//	Vector3 center;
//	int nc=0;
	for(List<Node*>::Element *E=selection.front();E;E=E->next()) {

		Spatial *sp = E->get()->cast_to<Spatial>();
		if (!sp)
			continue;

		SpatialEditorSelectedItem *se=editor_selection->get_node_editor_data<SpatialEditorSelectedItem>(sp);
		if (!se)
			continue;

		se->original=se->sp->get_global_transform();
//		center+=se->original.origin;
//		nc++;
	}


//	if (nc)
//		_edit.center=center/float(nc);



}

static int _get_key_modifier(const String& p_property) {

	switch(EditorSettings::get_singleton()->get(p_property).operator int()) {

		case 0: return 0;
		case 1: return KEY_SHIFT;
		case 2: return KEY_ALT;
		case 3: return KEY_META;
		case 4: return KEY_CONTROL;
	}
	return 0;
}

SpatialEditorViewport::NavigationScheme SpatialEditorViewport::_get_navigation_schema(const String& p_property) {
	switch(EditorSettings::get_singleton()->get(p_property).operator int()) {
		case 0: return NAVIGATION_GODOT;
		case 1: return NAVIGATION_MAYA;
		case 2: return NAVIGATION_MODO;
	}
	return NAVIGATION_GODOT;
}

SpatialEditorViewport::NavigationZoomStyle SpatialEditorViewport::_get_navigation_zoom_style(const String& p_property) {
	switch(EditorSettings::get_singleton()->get(p_property).operator int()) {
		case 0: return NAVIGATION_ZOOM_VERTICAL;
		case 1: return NAVIGATION_ZOOM_HORIZONTAL;
	}
	return NAVIGATION_ZOOM_VERTICAL;
}

bool SpatialEditorViewport::_gizmo_select(const Vector2& p_screenpos,bool p_hilite_only) {

	if (!spatial_editor->is_gizmo_visible())
		return false;
	if (get_selected_count()==0) {
		if (p_hilite_only)
			spatial_editor->select_gizmo_hilight_axis(-1);
		return false;
	}


	Vector3 ray_pos=_get_ray_pos( Vector2( p_screenpos.x, p_screenpos.y ) );
	Vector3 ray=_get_ray( Vector2( p_screenpos.x, p_screenpos.y ) );

	Vector3 cn=_get_camera_normal();
	Plane cplane(ray_pos,cn.normalized());

	Transform gt = spatial_editor->get_gizmo_transform();
	float gs=gizmo_scale;
	/*
	if (orthogonal) {
		gs= cursor.distance/surface->get_size().get_aspect();

	} else {
		gs = cplane.distance_to(gt.origin);
	}

	gs*=GIZMO_SCALE_DEFAULT;
*/

	if (spatial_editor->get_tool_mode()==SpatialEditor::TOOL_MODE_SELECT || spatial_editor->get_tool_mode()==SpatialEditor::TOOL_MODE_MOVE) {

		int col_axis=-1;
		float col_d=1e20;

		for(int i=0;i<3;i++)  {

			Vector3 grabber_pos = gt.origin+gt.basis.get_axis(i)*gs;
			float grabber_radius = gs*GIZMO_ARROW_SIZE;

			Vector3 r;
			if (Geometry::segment_intersects_sphere(ray_pos,ray_pos+ray*10000.0,grabber_pos,grabber_radius,&r)) {
				float d = r.distance_to(ray_pos);
				if (d<col_d) {
					col_d=d;
					col_axis=i;
				}
			}
		}

		if (col_axis!=-1) {


			if (p_hilite_only) {

				spatial_editor->select_gizmo_hilight_axis(col_axis);


			} else {
				//handle rotate
				_edit.mode=TRANSFORM_TRANSLATE;
				_compute_edit(Point2(p_screenpos.x,p_screenpos.y));
				_edit.plane=TransformPlane(TRANSFORM_X_AXIS+col_axis);
			}
			return true;


		}

	}


	if (spatial_editor->get_tool_mode()==SpatialEditor::TOOL_MODE_SELECT || spatial_editor->get_tool_mode()==SpatialEditor::TOOL_MODE_ROTATE) {

		int col_axis=-1;
		float col_d=1e20;

		for(int i=0;i<3;i++)  {

			Plane plane(gt.origin,gt.basis.get_axis(i).normalized());
			Vector3 r;
			if (!plane.intersects_ray(ray_pos,ray,&r))
				continue;

			float dist = r.distance_to(gt.origin);



			if (dist > gs*(1-GIZMO_RING_HALF_WIDTH) && dist < gs *(1+GIZMO_RING_HALF_WIDTH)) {

				float d = ray_pos.distance_to(r);
				if (d<col_d) {
					col_d=d;
					col_axis=i;
				}
			}
		}

		if (col_axis!=-1) {

			if (p_hilite_only) {

				spatial_editor->select_gizmo_hilight_axis(col_axis+3);
			} else {
				//handle rotate
				_edit.mode=TRANSFORM_ROTATE;
				_compute_edit(Point2(p_screenpos.x,p_screenpos.y));
				_edit.plane=TransformPlane(TRANSFORM_X_AXIS+col_axis);
			}
			return true;
		}
	}


	if (p_hilite_only)
		spatial_editor->select_gizmo_hilight_axis(-1);

	return false;

}


void SpatialEditorViewport::_smouseenter() {

	surface->grab_focus();
}

void SpatialEditorViewport::_sinput(const InputEvent &p_event) {

	if (previewing)
		return; //do NONE


	{

		EditorNode *en = editor;
		EditorPlugin *over_plugin = en->get_editor_plugin_over();

		if (over_plugin) {
			bool discard = over_plugin->forward_spatial_input_event(camera,p_event);
			if (discard)
				return;
		}
	}


	switch(p_event.type) {
		case InputEvent::MOUSE_BUTTON: {

			const InputEventMouseButton &b=p_event.mouse_button;

			switch(b.button_index) {

				case BUTTON_WHEEL_UP: {

					cursor.distance/=1.08;
					if (cursor.distance<0.028) {
						cursor.distance=10.0;
						cursor.pos += cursor.distance*_get_camera_normal();
					}

				} break;
				case BUTTON_WHEEL_DOWN: {

					if (cursor.distance<0.001)
						cursor.distance=0.001;
					cursor.distance*=1.08;

				} break;
				case BUTTON_RIGHT: {


					if (b.pressed && _edit.gizmo.is_valid()) {
						//restore
						_edit.gizmo->commit_handle(_edit.gizmo_handle,_edit.gizmo_initial_value,true);
						_edit.gizmo=Ref<SpatialEditorGizmo>();
					}

					if (_edit.mode==TRANSFORM_NONE && b.pressed) {

						Plane cursor_plane(cursor.cursor_pos,_get_camera_normal());

						Vector3 ray_origin = _get_ray_pos(Vector2(b.x,b.y));
						Vector3 ray_dir = _get_ray(Vector2(b.x,b.y));


						//gizmo modify

						if (b.mod.control) {

							Vector<RID> instances=VisualServer::get_singleton()->instances_cull_ray(ray_origin,ray_dir,get_tree()->get_root()->get_world()->get_scenario() );

							Plane p(ray_origin,_get_camera_normal());

							float min_d=1e10;
							bool found=false;

							for (int i=0;i<instances.size();i++) {

								uint32_t id=VisualServer::get_singleton()->instance_get_object_instance_ID(instances[i]);
								Object *obj=ObjectDB::get_instance(id);
								if (!obj)
									continue;

								VisualInstance *vi=obj->cast_to<VisualInstance>();
								if (!vi)
									continue;

								//optimize by checking AABB (although should pre sort by distance)
								AABB aabb =  vi->get_global_transform().xform(vi->get_aabb());
								if (p.distance_to(aabb.get_support(-ray_dir))>min_d)
									continue;

								DVector<Face3> faces = vi->get_faces(VisualInstance::FACES_SOLID);
								int c = faces.size();
								if (c>0) {
									DVector<Face3>::Read r = faces.read();

									for(int j=0;j<c;j++) {

										Vector3 inters;
										if (r[j].intersects_ray(ray_origin,ray_dir,&inters)) {

											float d = p.distance_to(inters);
											if (d<0)
												continue;

											if (d<min_d) {
												min_d=d;
												found=true;
											}
										}

									}
								}

							}

							if (found) {

								//cursor.cursor_pos=ray_origin+ray_dir*min_d;
								//VisualServer::get_singleton()->instance_set_transform(cursor_instance,Transform(Matrix3(),cursor.cursor_pos));

							}

						} else {
							Vector3 new_pos;
							if (cursor_plane.intersects_ray(ray_origin,ray_dir,&new_pos)) {

								//cursor.cursor_pos=new_pos;
								//VisualServer::get_singleton()->instance_set_transform(cursor_instance,Transform(Matrix3(),cursor.cursor_pos));
							}
						}
					}

					if (_edit.mode!=TRANSFORM_NONE && b.pressed) {
						//cancel motion
						_edit.mode=TRANSFORM_NONE;
						//_validate_selection();

						List<Node*> &selection = editor_selection->get_selected_node_list();

						for(List<Node*>::Element *E=selection.front();E;E=E->next()) {

							Spatial *sp = E->get()->cast_to<Spatial>();
							if (!sp)
								continue;

							SpatialEditorSelectedItem *se=editor_selection->get_node_editor_data<SpatialEditorSelectedItem>(sp);
							if (!se)
								continue;

							sp->set_global_transform( se->original );

						}
						surface->update();
						//VisualServer::get_singleton()->poly_clear(indicators);
						set_message("Transform Aborted.",3);
					}
				} break;
				case BUTTON_MIDDLE: {

					if (b.pressed && _edit.mode!=TRANSFORM_NONE) {

						switch(_edit.plane ) {

							case TRANSFORM_VIEW: {

								_edit.plane=TRANSFORM_X_AXIS;
								set_message("View Plane Transform.",2);
							} break;
							case TRANSFORM_X_AXIS: {

								_edit.plane=TRANSFORM_Y_AXIS;
								set_message("X-Axis Transform.",2);

							} break;
							case TRANSFORM_Y_AXIS: {

								_edit.plane=TRANSFORM_Z_AXIS;
								set_message("Y-Axis Transform.",2);

							} break;
							case TRANSFORM_Z_AXIS: {

								_edit.plane=TRANSFORM_VIEW;
								set_message("Z-Axis Transform.",2);

							} break;
						}

					}
				} break;
				case BUTTON_LEFT: {

					if (b.pressed) {

						NavigationScheme nav_scheme = _get_navigation_schema("3d_editor/navigation_scheme");
						if ( (nav_scheme==NAVIGATION_MAYA || nav_scheme==NAVIGATION_MODO) && b.mod.alt) {
							break;
						}

						_edit.mouse_pos=Point2(b.x,b.y);
						_edit.snap=false;
						_edit.mode=TRANSFORM_NONE;


						//gizmo has priority over everything

						bool can_select_gizmos=true;

						{
							int idx = view_menu->get_popup()->get_item_index(VIEW_GIZMOS);
							can_select_gizmos = 	view_menu->get_popup()->is_item_checked( idx );
						}



						if (can_select_gizmos && spatial_editor->get_selected()) {

							Ref<SpatialEditorGizmo> seg = spatial_editor->get_selected()->get_gizmo();
							if (seg.is_valid()) {
								int handle=-1;
								Vector3 point;
								Vector3 normal;
								bool inters = seg->intersect_ray(camera,_edit.mouse_pos,point,normal,&handle,b.mod.shift);
								if (inters && handle!=-1) {

									_edit.gizmo=seg;
									_edit.gizmo_handle=handle;
									//_edit.gizmo_initial_pos=seg->get_handle_pos(gizmo_handle);
									_edit.gizmo_initial_value=seg->get_handle_value(handle);
									break;

								}
							}
						}



						if (_gizmo_select(_edit.mouse_pos))
							break;

						clicked=0;
						clicked_includes_current=false;


						if ((spatial_editor->get_tool_mode()==SpatialEditor::TOOL_MODE_SELECT && b.mod.control) || spatial_editor->get_tool_mode()==SpatialEditor::TOOL_MODE_ROTATE) {

							/* HANDLE ROTATION */
							if (get_selected_count()==0)
								break; //bye
							//handle rotate
							_edit.mode=TRANSFORM_ROTATE;
							_compute_edit(Point2(b.x,b.y));
							break;

						}

						if (spatial_editor->get_tool_mode()==SpatialEditor::TOOL_MODE_MOVE) {

							if (get_selected_count()==0)
								break; //bye
							//handle rotate
							_edit.mode=TRANSFORM_TRANSLATE;
							_compute_edit(Point2(b.x,b.y));
							break;


						}


						if (spatial_editor->get_tool_mode()==SpatialEditor::TOOL_MODE_SCALE) {

							if (get_selected_count()==0)
								break; //bye
							//handle rotate
							_edit.mode=TRANSFORM_SCALE;
							_compute_edit(Point2(b.x,b.y));
							break;


						}



						// todo scale

						int gizmo_handle=-1;

						clicked=_select_ray(Vector2( b.x, b.y ),b.mod.shift,clicked_includes_current,&gizmo_handle,b.mod.shift);

						//clicking is always deferred to either move or release

						clicked_wants_append=b.mod.shift;

						if (!clicked) {

							if (!clicked_wants_append)
								_clear_selected();

							//default to regionselect
							cursor.region_select=true;
							cursor.region_begin=Point2(b.x,b.y);
							cursor.region_end=Point2(b.x,b.y);
						}

						if (clicked && gizmo_handle>=0) {

							Object *obj=ObjectDB::get_instance(clicked);
							if (obj) {

								Spatial *spa = obj->cast_to<Spatial>();
								if (spa) {

									Ref<SpatialEditorGizmo> seg=spa->get_gizmo();
									if (seg.is_valid()) {

										_edit.gizmo=seg;
										_edit.gizmo_handle=gizmo_handle;
										//_edit.gizmo_initial_pos=seg->get_handle_pos(gizmo_handle);
										_edit.gizmo_initial_value=seg->get_handle_value(gizmo_handle);
										//print_line("GIZMO: "+itos(gizmo_handle)+" FROMPOS: "+_edit.orig_gizmo_pos);
										break;

									}
								}

							}
							//_compute_edit(Point2(b.x,b.y)); //in case a motion happens..
						}



						surface->update();
					} else {


						if (_edit.gizmo.is_valid()) {

							_edit.gizmo->commit_handle(_edit.gizmo_handle,_edit.gizmo_initial_value,false);
							_edit.gizmo=Ref<SpatialEditorGizmo>();
							break;
						}
						if (clicked) {
							_select_clicked(clicked_wants_append,true);
							//clickd processing was deferred
							clicked=0;


						}

						if (cursor.region_select) {
							_select_region();
							cursor.region_select=false;
							surface->update();
						}


						if (_edit.mode!=TRANSFORM_NONE) {


							static const char* _transform_name[4]={"None","Rotate","Translate","Scale"};
							undo_redo->create_action(_transform_name[_edit.mode]);

							List<Node*> &selection = editor_selection->get_selected_node_list();

							for(List<Node*>::Element *E=selection.front();E;E=E->next()) {

								Spatial *sp = E->get()->cast_to<Spatial>();
								if (!sp)
									continue;

								SpatialEditorSelectedItem *se=editor_selection->get_node_editor_data<SpatialEditorSelectedItem>(sp);
								if (!se)
									continue;

								undo_redo->add_do_method(sp,"set_global_transform",sp->get_global_transform());
								undo_redo->add_undo_method(sp,"set_global_transform",se->original);
							}
							undo_redo->commit_action();
							_edit.mode=TRANSFORM_NONE;
							//VisualServer::get_singleton()->poly_clear(indicators);
							set_message("");
						}


						surface->update();
					}
				} break;
			}
		} break;
		case InputEvent::MOUSE_MOTION: {

			const InputEventMouseMotion &m=p_event.mouse_motion;
			_edit.mouse_pos=Point2(p_event.mouse_motion.x,p_event.mouse_motion.y);


			if (spatial_editor->get_selected()) {


				Ref<SpatialEditorGizmo> seg = spatial_editor->get_selected()->get_gizmo();
				if (seg.is_valid()) {

					int selected_handle=-1;

					int handle=-1;
					Vector3 point;
					Vector3 normal;
					bool inters = seg->intersect_ray(camera,_edit.mouse_pos,point,normal,&handle,false);
					if (inters && handle!=-1) {

						selected_handle=handle;

					}

					if (selected_handle!=spatial_editor->get_over_gizmo_handle()) {
						spatial_editor->set_over_gizmo_handle(selected_handle);
						spatial_editor->get_selected()->update_gizmo();
						if (selected_handle!=-1)
							spatial_editor->select_gizmo_hilight_axis(-1);
					}
				}
			}

			if (spatial_editor->get_over_gizmo_handle()==-1 && !(m.button_mask&1) && !_edit.gizmo.is_valid()) {

				_gizmo_select(_edit.mouse_pos,true);

			}

			NavigationScheme nav_scheme = _get_navigation_schema("3d_editor/navigation_scheme");
			NavigationMode nav_mode = NAVIGATION_NONE;

			if (_edit.gizmo.is_valid()) {

				Plane plane=Plane(_edit.gizmo_initial_pos,_get_camera_normal());


				Vector3 ray_pos=_get_ray_pos( Vector2( m.x, m.y ) );
				Vector3 ray=_get_ray( Vector2( m.x, m.y ) );

				//Vector3 intersection;
				//if (!plane.intersects_ray(ray_pos,ray,&intersection))
				//	break;

				_edit.gizmo->set_handle(_edit.gizmo_handle,camera,Vector2(m.x,m.y));
				Variant v = _edit.gizmo->get_handle_value(_edit.gizmo_handle);
				String n = _edit.gizmo->get_handle_name(_edit.gizmo_handle);
				set_message(n+": "+String(v));

			} else if (m.button_mask&1) {

				if (nav_scheme == NAVIGATION_MAYA && m.mod.alt) {
					nav_mode = NAVIGATION_ORBIT;				
				} else if (nav_scheme == NAVIGATION_MODO && m.mod.alt && m.mod.shift) {
					nav_mode = NAVIGATION_PAN;
				} else if (nav_scheme == NAVIGATION_MODO && m.mod.alt && m.mod.control) {
					nav_mode = NAVIGATION_ZOOM;
				} else if (nav_scheme == NAVIGATION_MODO && m.mod.alt) {
					nav_mode = NAVIGATION_ORBIT;
				} else {
					if (clicked) {

						if (!clicked_includes_current) {

							_select_clicked(clicked_wants_append,true);
							//clickd processing was deferred
						}


						_compute_edit(_edit.mouse_pos);
						clicked=0;

						_edit.mode=TRANSFORM_TRANSLATE;

					}

					if (cursor.region_select && nav_mode == NAVIGATION_NONE) {

						cursor.region_end=Point2(m.x,m.y);
						surface->update();
						return;
					}

					if (_edit.mode==TRANSFORM_NONE && nav_mode == NAVIGATION_NONE)
						break;


					Vector3 ray_pos=_get_ray_pos( Vector2( m.x, m.y ) );
					Vector3 ray=_get_ray( Vector2( m.x, m.y ) );


					switch(_edit.mode) {

						case TRANSFORM_SCALE: {


							Plane plane=Plane(_edit.center,_get_camera_normal());


							Vector3 intersection;
							if (!plane.intersects_ray(ray_pos,ray,&intersection))
								break;

							Vector3 click;
							if (!plane.intersects_ray(_edit.click_ray_pos,_edit.click_ray,&click))
								break;

							float center_click_dist = click.distance_to(_edit.center);
							float center_inters_dist = intersection.distance_to(_edit.center);
							if (center_click_dist==0)
								break;

							float scale = (center_inters_dist / center_click_dist)*100.0;

							if (_edit.snap || spatial_editor->is_snap_enabled()) {

								scale = Math::stepify(scale,spatial_editor->get_scale_snap());
							}

							set_message("Scaling to "+String::num(scale,1)+"%.");
							scale/=100.0;

							Transform r;
							r.basis.scale(Vector3(scale,scale,scale));

							List<Node*> &selection = editor_selection->get_selected_node_list();

							for(List<Node*>::Element *E=selection.front();E;E=E->next()) {

								Spatial *sp = E->get()->cast_to<Spatial>();
								if (!sp)
									continue;

								SpatialEditorSelectedItem *se=editor_selection->get_node_editor_data<SpatialEditorSelectedItem>(sp);
								if (!se)
									continue;


								Transform original=se->original;

								Transform base=Transform( Matrix3(), _edit.center);
								Transform t=base * (r * (base.inverse() * original));

								sp->set_global_transform(t);
							}

							surface->update();

						} break;

						case TRANSFORM_TRANSLATE: {


							Vector3 motion_mask;
							Plane plane;

							switch( _edit.plane ) {
								case TRANSFORM_VIEW:
									motion_mask=Vector3(0,0,0);
									plane=Plane(_edit.center,_get_camera_normal());
								break;
								case TRANSFORM_X_AXIS:
									motion_mask=spatial_editor->get_gizmo_transform().basis.get_axis(0);
									plane=Plane(_edit.center,motion_mask.cross(motion_mask.cross(_get_camera_normal())).normalized());
								break;
								case TRANSFORM_Y_AXIS:
									motion_mask=spatial_editor->get_gizmo_transform().basis.get_axis(1);
									plane=Plane(_edit.center,motion_mask.cross(motion_mask.cross(_get_camera_normal())).normalized());
								break;
								case TRANSFORM_Z_AXIS:
									motion_mask=spatial_editor->get_gizmo_transform().basis.get_axis(2);
									plane=Plane(_edit.center,motion_mask.cross(motion_mask.cross(_get_camera_normal())).normalized());
								break;
							}

							Vector3 intersection;
							if (!plane.intersects_ray(ray_pos,ray,&intersection))
								break;

							Vector3 click;
							if (!plane.intersects_ray(_edit.click_ray_pos,_edit.click_ray,&click))
								break;

							//_validate_selection();
							Vector3 motion = intersection-click;
							if (motion_mask!=Vector3()) {
								motion=motion_mask.dot(motion)*motion_mask;
							}

							float snap=0;

							if (_edit.snap || spatial_editor->is_snap_enabled()) {

								snap = spatial_editor->get_translate_snap();
								motion.snap(snap);
							}

							//set_message("Translating: "+motion);

							List<Node*> &selection = editor_selection->get_selected_node_list();

							for(List<Node*>::Element *E=selection.front();E;E=E->next()) {

								Spatial *sp = E->get()->cast_to<Spatial>();
								if (!sp) {
									continue;
								}

								SpatialEditorSelectedItem *se=editor_selection->get_node_editor_data<SpatialEditorSelectedItem>(sp);
								if (!se) {
									continue;
								}

								Transform t=se->original;
								t.origin+=motion;
								sp->set_global_transform(t);
							}
						} break;

						case TRANSFORM_ROTATE: {


							Plane plane;

							switch( _edit.plane ) {
								case TRANSFORM_VIEW:
									plane=Plane(_edit.center,_get_camera_normal());
								break;
								case TRANSFORM_X_AXIS:
									plane=Plane(_edit.center,spatial_editor->get_gizmo_transform().basis.get_axis(0));
								break;
								case TRANSFORM_Y_AXIS:
									plane=Plane(_edit.center,spatial_editor->get_gizmo_transform().basis.get_axis(1));
								break;
								case TRANSFORM_Z_AXIS:
									plane=Plane(_edit.center,spatial_editor->get_gizmo_transform().basis.get_axis(2));
								break;
							}

							Vector3 intersection;
							if (!plane.intersects_ray(ray_pos,ray,&intersection))
								break;

							Vector3 click;
							if (!plane.intersects_ray(_edit.click_ray_pos,_edit.click_ray,&click))
								break;


							Vector3 y_axis=(click-_edit.center).normalized();
							Vector3 x_axis=plane.normal.cross(y_axis).normalized();

							float angle=Math::atan2( x_axis.dot(intersection-_edit.center), y_axis.dot(intersection-_edit.center) );
							if (_edit.snap || spatial_editor->is_snap_enabled()) {

								float snap = spatial_editor->get_rotate_snap();

								if (snap) {
									angle=Math::rad2deg(angle)+snap*0.5; //else it wont reach +180
									angle-=Math::fmod(angle,snap);
									set_message("Rotating "+rtos(angle)+" degrees.");
									angle=Math::deg2rad(angle);
								} else
									set_message("Rotating "+rtos(Math::rad2deg(angle))+" degrees.");

							} else {
								set_message("Rotating "+rtos(Math::rad2deg(angle))+" degrees.");
							}




							Transform r;
							r.basis.rotate(plane.normal,-angle);

							List<Node*> &selection = editor_selection->get_selected_node_list();

							for(List<Node*>::Element *E=selection.front();E;E=E->next()) {

								Spatial *sp = E->get()->cast_to<Spatial>();
								if (!sp)
									continue;

								SpatialEditorSelectedItem *se=editor_selection->get_node_editor_data<SpatialEditorSelectedItem>(sp);
								if (!se)
									continue;


								Transform original=se->original;

								Transform base=Transform( Matrix3(), _edit.center);
								Transform t=base * (r * (base.inverse() * original));

								sp->set_global_transform(t);
							}

							surface->update();
							/*
							VisualServer::get_singleton()->poly_clear(indicators);

							Vector<Vector3> points;
							Vector<Vector3> empty;
							Vector<Color> colors;
							points.push_back(intersection);
							points.push_back(_edit.original.origin);
							colors.push_back( Color(255,155,100) );
							colors.push_back( Color(255,155,100) );
							VisualServer::get_singleton()->poly_add_primitive(indicators,points,empty,colors,empty);
							*/
						} break;
						default:{}
					}

				}

			} else if (m.button_mask&2) {

				if (nav_scheme == NAVIGATION_MAYA && m.mod.alt) {
					nav_mode = NAVIGATION_ZOOM;
				}

			} else if (m.button_mask&4) {

				if (nav_scheme == NAVIGATION_GODOT) {

					int mod = 0;
					if (m.mod.shift)
						mod=KEY_SHIFT;
					if (m.mod.alt)
						mod=KEY_ALT;
					if (m.mod.control)
						mod=KEY_CONTROL;
					if (m.mod.meta)
						mod=KEY_META;

					if (mod == _get_key_modifier("3d_editor/pan_modifier"))
						nav_mode = NAVIGATION_PAN;
					else if (mod == _get_key_modifier("3d_editor/zoom_modifier"))
						nav_mode = NAVIGATION_ZOOM;
					else if (mod == _get_key_modifier("3d_editor/orbit_modifier"))
						nav_mode = NAVIGATION_ORBIT;
					else if (mod == _get_key_modifier("3d_editor/dolly_modifier"))
						nav_mode = NAVIGATION_DOLLY;

				} else if (nav_scheme == NAVIGATION_MAYA) {
					if (m.mod.alt)
						nav_mode = NAVIGATION_PAN;
				}
			}

			switch(nav_mode) {
				case NAVIGATION_PAN:{

					Vector3 v1 = _get_screen_to_space(Vector3(m.x, m.y, 0))-(cursor.pos-_get_camera_normal()*cursor.distance);
					v1*=cursor.distance/get_znear();

					Vector3 v2 = _get_screen_to_space(Vector3(m.x+m.relative_x, m.y+m.relative_y, 0))-(cursor.pos-_get_camera_normal()*cursor.distance);
					v2*=cursor.distance/get_znear();

					cursor.pos+=v1-v2;

				} break;

				case NAVIGATION_ZOOM: {
					real_t zoom_speed = 1/80.0;
					int zoom_speed_modifier = 10;
					if (nav_scheme==NAVIGATION_MAYA && m.mod.shift)
						zoom_speed *= zoom_speed_modifier;

<<<<<<< HEAD
					NavigationZoomStyle zoom_style = _get_navigation_zoom_style("3d_editor/zoom_style");
					if (zoom_style == NAVIGATION_ZOOM_HORIZONTAL) {
						if ( m.relative_x > 0)
							cursor.distance*=1-m.relative_x*zoom_speed;
						else if (m.relative_x < 0)
							cursor.distance/=1+m.relative_x*zoom_speed;
					}
					else {
						if ( m.relative_y > 0)
							cursor.distance*=1+m.relative_y*zoom_speed;
						else if (m.relative_y < 0)
							cursor.distance/=1-m.relative_y*zoom_speed;
=======
					if ( m.relative_y > 0)
						cursor.distance*=1+m.relative_y*zoom_speed;
					else if (m.relative_y < 0) {
						cursor.distance/=1-m.relative_y*zoom_speed;
						if (cursor.distance<0.005) {
							cursor.distance=10.0;
							cursor.pos += cursor.distance*_get_camera_normal();
						}
>>>>>>> 70067923
					}

				} break;

				case NAVIGATION_ORBIT: {
					cursor.x_rot+=m.relative_y/80.0;
					cursor.y_rot+=m.relative_x/80.0;
					if (cursor.x_rot>Math_PI/2.0)
						cursor.x_rot=Math_PI/2.0;
					if (cursor.x_rot<-Math_PI/2.0)
						cursor.x_rot=-Math_PI/2.0;
				} break;

				case NAVIGATION_DOLLY: {
					real_t dolly_speed = 1/80.0;
					int dolly_speed_modifier = 10;
					if (nav_scheme==NAVIGATION_MAYA && m.mod.shift)
						dolly_speed *= dolly_speed_modifier;

					cursor.distance-=m.relative_y*dolly_speed;

					if (cursor.distance<0.1) {
						real_t d = 0.1 - cursor.distance;
						cursor.distance += d;
						cursor.pos += d*_get_camera_normal();
					}

				} break;

				default: {}
			}
		} break;

		case InputEvent::KEY: {

			const InputEventKey &k = p_event.key;
			switch(k.scancode) {

				case KEY_S: {

					if (_edit.mode!=TRANSFORM_NONE) {

						_edit.snap=true;
					}
				} break;
				case KEY_KP_7: {

					cursor.y_rot=0;
					if (k.mod.shift) {
						cursor.x_rot=-Math_PI/2.0;
						set_message("Bottom View.",2);
					} else {
						cursor.x_rot=Math_PI/2.0;
						set_message("Top View.",2);
					}
				} break;
				case KEY_KP_1: {

					cursor.x_rot=0;
					if (k.mod.shift) {
						cursor.y_rot=Math_PI;
						set_message("Rear View.",2);

					} else {
						cursor.y_rot=0;
						set_message("Front View.",2);
					}

				} break;
				case KEY_KP_3: {

					cursor.x_rot=0;
					if (k.mod.shift) {
						cursor.y_rot=Math_PI/2.0;
						set_message("Left View.",2);
					} else {
						cursor.y_rot=-Math_PI/2.0;
						set_message("Right View.",2);
					}

				} break;
				case KEY_KP_5: {

					orthogonal = !orthogonal;
					_menu_option(orthogonal?VIEW_PERSPECTIVE:VIEW_ORTHOGONAL);


				} break;
				case KEY_K: {

					if (!get_selected_count() || _edit.mode!=TRANSFORM_NONE)
						break;

					if (!editor->get_animation_editor()->has_keying()) {
						set_message("Keying is disabled (no key inserted).");
						break;
					}

					List<Node*> &selection = editor_selection->get_selected_node_list();

					for(List<Node*>::Element *E=selection.front();E;E=E->next()) {

						Spatial *sp = E->get()->cast_to<Spatial>();
						if (!sp)
							continue;

						emit_signal("transform_key_request",sp,"",sp->get_transform());
					}


					set_message("Animation Key Inserted.");



				} break;

				case KEY_F: {

					if (k.pressed && k.mod.shift && k.mod.control) {
						_menu_option(VIEW_ALIGN_SELECTION_WITH_VIEW);
					} else if (k.pressed) {
						_menu_option(VIEW_CENTER_TO_SELECTION);
					}

				} break;

				case KEY_SPACE: {
					if (!k.pressed)
						emit_signal("toggle_maximize_view", this);
				} break;

			}


		} break;

	}

}

void SpatialEditorViewport::set_message(String p_message,float p_time) {

	message=p_message;
	message_time=p_time;

}



void SpatialEditorViewport::_notification(int p_what) {


	if (p_what==NOTIFICATION_VISIBILITY_CHANGED) {

		bool visible=is_visible();

		set_process(visible);
		call_deferred("update_transform_gizmo_view");
	}

	if (p_what==NOTIFICATION_RESIZED) {

		call_deferred("update_transform_gizmo_view");

	}

	if (p_what==NOTIFICATION_PROCESS) {


		//force editr camera
		/*
		current_camera=get_root_node()->get_current_camera();
		if (current_camera!=camera) {


		}
		*/

		if (orthogonal) {
			Size2 size=get_size();
			Size2 vpsize = Point2(cursor.distance*size.get_aspect(),cursor.distance/size.get_aspect());
			//camera->set_orthogonal(size.width*cursor.distance,get_znear(),get_zfar());
			camera->set_orthogonal(2*cursor.distance,0.1,8192);
		} else
			camera->set_perspective(get_fov(),get_znear(),get_zfar());

		Transform camera_transform;
		camera_transform.translate( cursor.pos );
		camera_transform.basis.rotate(Vector3(0,1,0),cursor.y_rot);
		camera_transform.basis.rotate(Vector3(1,0,0),cursor.x_rot);

		if (orthogonal)
			camera_transform.translate(0,0,4096);
		else
			camera_transform.translate(0,0,cursor.distance);

		if (camera->get_global_transform()!=camera_transform) {
			camera->set_global_transform( camera_transform );
			update_transform_gizmo_view();
		}

		Map<Node*,Object*> &selection = editor_selection->get_selection();

		bool changed=false;
		bool exist=false;

		for(Map<Node*,Object*>::Element *E=selection.front();E;E=E->next()) {

			Spatial *sp = E->key()->cast_to<Spatial>();
			if (!sp)
				continue;

			SpatialEditorSelectedItem *se=editor_selection->get_node_editor_data<SpatialEditorSelectedItem>(sp);
			if (!se)
				continue;


			/*
			  ??
			if (!se->poly_instance.is_valid())
				continue;
			if (!ObjectDB::get_instance( E->key() )) {
				VisualServer::get_singleton()->free( se->poly_instance );
				se->poly_instance=RID();
				continue;
			}
			*/
			VisualInstance *vi=sp->cast_to<VisualInstance>();


			if (se->aabb.has_no_surface()) {

				se->aabb=vi?vi->get_aabb():AABB( Vector3(-0.2,-0.2,-0.2),Vector3(0.4,0.4,0.4));
			}

			Transform t=sp->get_global_transform();
			t.translate(se->aabb.pos);
			t.basis.scale( se->aabb.size );

			exist=true;
			if (se->last_xform==t)
				continue;
			changed=true;
			se->last_xform=t;
			VisualServer::get_singleton()->instance_set_transform(se->sbox_instance,t);

		}

		if (changed || (spatial_editor->is_gizmo_visible() && !exist)) {
			spatial_editor->update_transform_gizmo();
		}

		if (message_time>0) {

			if (message!=last_message) {
				surface->update();
				last_message=message;
			}

			message_time-=get_fixed_process_delta_time();
			if (message_time<0)
				surface->update();
		}

		//grid
		Vector3 grid_cam_axis=_get_camera_normal();
		/*
		for(int i=0;i<3;i++) {


			Vector3 axis;
			axis[i]=1;

			bool should_be_visible= grid_enabled && (grid_enable[i] || (Math::abs(grid_cam_axis.dot(axis))>0.99 && orthogonal));

			if (should_be_visible!=grid_visible[i]) {

				VisualServer::get_singleton()->instance_geometry_set_flag(grid_instance[i],VS::INSTANCE_FLAG_VISIBLE,should_be_visible);
				grid_visible[i]=should_be_visible;
			}
		}

		if (last_grid_snap!=spatial_editor->get_translate_snap()) {


			last_grid_snap=spatial_editor->get_translate_snap()
			Transform gridt;
			gridt.basis.scale(Vector3(last_grid_snap,last_grid_snap,last_grid_snap));
			for(int i=0;i<3;i++)
				VisualServer::get_singleton()->instance_set_transform(grid_instance[i],gridt);

		}*/

	}

	if (p_what==NOTIFICATION_ENTER_TREE) {

		surface->connect("draw",this,"_draw");
		surface->connect("input_event",this,"_sinput");
		surface->connect("mouse_enter",this,"_smouseenter");
		preview_camera->set_icon(get_icon("Camera","EditorIcons"));
		_init_gizmo_instance(index);

	}

	if (p_what==NOTIFICATION_MOUSE_ENTER) {


	}


	if (p_what==NOTIFICATION_DRAW) {



	}

}

void SpatialEditorViewport::_draw() {

	if (surface->has_focus()) {
		Size2 size = surface->get_size();
		Rect2 r =Rect2(Point2(),size);
		get_stylebox("EditorFocus","EditorStyles")->draw(surface->get_canvas_item(),r);
	}


	RID ci=surface->get_canvas_item();

	if (cursor.region_select) {

		VisualServer::get_singleton()->canvas_item_add_rect(ci,Rect2(cursor.region_begin,cursor.region_end-cursor.region_begin),Color(0.7,0.7,1.0,0.3));
	}

	if (message_time>0) {
		Ref<Font> font = get_font("font","Label");
		Point2 msgpos=Point2(5,get_size().y-20);
		font->draw(ci,msgpos+Point2(1,1),message,Color(0,0,0,0.8));
		font->draw(ci,msgpos+Point2(-1,-1),message,Color(0,0,0,0.8));
		font->draw(ci,msgpos,message,Color(1,1,1,1));
	}


	if (_edit.mode==TRANSFORM_ROTATE) {

		Point2 center = _point_to_screen(_edit.center);
		VisualServer::get_singleton()->canvas_item_add_line(ci,_edit.mouse_pos, center, Color(0.4,0.7,1.0,0.8));


	}

	if (previewing) {


		Size2 ss = Size2( Globals::get_singleton()->get("display/width"), Globals::get_singleton()->get("display/height") );
		float aspect = ss.get_aspect();
		Size2 s = get_size();

		Rect2 draw_rect;


		switch(previewing->get_keep_aspect_mode()) {
			case Camera::KEEP_WIDTH: {

				draw_rect.size = Size2(s.width,s.width/aspect);
				draw_rect.pos.x=0;
				draw_rect.pos.y=(s.height-draw_rect.size.y)*0.5;

			} break;
			case Camera::KEEP_HEIGHT: {

				draw_rect.size = Size2(s.height*aspect,s.height);
				draw_rect.pos.y=0;
				draw_rect.pos.x=(s.width-draw_rect.size.x)*0.5;

			} break;
		}

		draw_rect = Rect2(Vector2(),s).clip(draw_rect);

		surface->draw_line(draw_rect.pos,draw_rect.pos+Vector2(draw_rect.size.x,0),Color(0.6,0.6,0.1,0.5),2.0);
		surface->draw_line(draw_rect.pos+Vector2(draw_rect.size.x,0),draw_rect.pos+draw_rect.size,Color(0.6,0.6,0.1,0.5),2.0);
		surface->draw_line(draw_rect.pos+draw_rect.size,draw_rect.pos+Vector2(0,draw_rect.size.y),Color(0.6,0.6,0.1,0.5),2.0);
		surface->draw_line(draw_rect.pos,draw_rect.pos+Vector2(0,draw_rect.size.y),Color(0.6,0.6,0.1,0.5),2.0);
	}

}


void SpatialEditorViewport::_menu_option(int p_option) {

	switch(p_option) {

		case VIEW_TOP: {

			cursor.x_rot=Math_PI/2.0;
			cursor.y_rot=0;
		} break;
		case VIEW_BOTTOM: {

			cursor.x_rot=-Math_PI/2.0;
			cursor.y_rot=0;

		} break;
		case VIEW_LEFT: {

			cursor.y_rot=Math_PI/2.0;
			cursor.x_rot=0;

		} break;
		case VIEW_RIGHT: {

			cursor.y_rot=-Math_PI/2.0;
			cursor.x_rot=0;

		} break;
		case VIEW_FRONT: {

			cursor.y_rot=0;
			cursor.x_rot=0;

		} break;
		case VIEW_REAR: {

			cursor.y_rot=Math_PI;
			cursor.x_rot=0;

		} break;
		case VIEW_CENTER_TO_SELECTION: {

			if (!get_selected_count())
				break;

			Vector3 center;
			int count=0;

			List<Node*> &selection = editor_selection->get_selected_node_list();

			for(List<Node*>::Element *E=selection.front();E;E=E->next()) {

				Spatial *sp = E->get()->cast_to<Spatial>();
				if (!sp)
					continue;

				SpatialEditorSelectedItem *se=editor_selection->get_node_editor_data<SpatialEditorSelectedItem>(sp);
				if (!se)
					continue;

				center+=sp->get_global_transform().origin;
				count++;
			}

			center/=float(count);

			cursor.pos=center;
		} break;
		case VIEW_ALIGN_SELECTION_WITH_VIEW: {

			if (!get_selected_count())
				break;

			Transform camera_transform = camera->get_global_transform();

			List<Node*> &selection = editor_selection->get_selected_node_list();

			undo_redo->create_action("Align with view");
			for(List<Node*>::Element *E=selection.front();E;E=E->next()) {

				Spatial *sp = E->get()->cast_to<Spatial>();
				if (!sp)
					continue;

				SpatialEditorSelectedItem *se=editor_selection->get_node_editor_data<SpatialEditorSelectedItem>(sp);
				if (!se)
					continue;

				Vector3 original_scale = sp->get_scale();
				sp->set_global_transform(camera_transform);
				sp->set_scale(original_scale);
				undo_redo->add_do_method(sp,"set_global_transform",sp->get_global_transform());
				undo_redo->add_undo_method(sp,"set_global_transform",se->original);
			}
			undo_redo->commit_action();
		} break;
		case VIEW_ENVIRONMENT: {

			int idx = view_menu->get_popup()->get_item_index(VIEW_ENVIRONMENT);
			bool current = 	view_menu->get_popup()->is_item_checked( idx );
			current=!current;
			if (current) {

				camera->set_environment(RES());
			} else {

				camera->set_environment(SpatialEditor::get_singleton()->get_viewport_environment());
			}

			view_menu->get_popup()->set_item_checked( idx, current );


		} break;
		case VIEW_PERSPECTIVE: {

			view_menu->get_popup()->set_item_checked( view_menu->get_popup()->get_item_index(VIEW_PERSPECTIVE), true );
			view_menu->get_popup()->set_item_checked( view_menu->get_popup()->get_item_index(VIEW_ORTHOGONAL), false );
			orthogonal=false;
			call_deferred("update_transform_gizmo_view");

		} break;
		case VIEW_ORTHOGONAL: {

			view_menu->get_popup()->set_item_checked( view_menu->get_popup()->get_item_index(VIEW_PERSPECTIVE), false );
			view_menu->get_popup()->set_item_checked( view_menu->get_popup()->get_item_index(VIEW_ORTHOGONAL), true );
			orthogonal=true;
			call_deferred("update_transform_gizmo_view");

		} break;
		case VIEW_AUDIO_LISTENER: {

			int idx = view_menu->get_popup()->get_item_index(VIEW_AUDIO_LISTENER);
			bool current = 	view_menu->get_popup()->is_item_checked( idx );
			current=!current;
			viewport->set_as_audio_listener(current);
			view_menu->get_popup()->set_item_checked( idx, current );

		} break;
		case VIEW_GIZMOS: {

			int idx = view_menu->get_popup()->get_item_index(VIEW_GIZMOS);
			bool current = 	view_menu->get_popup()->is_item_checked( idx );
			current=!current;
			if (current)
				camera->set_visible_layers( ((1<<20)-1)|(1<<(GIZMO_BASE_LAYER+index))|(1<<GIZMO_EDIT_LAYER)|(1<<GIZMO_GRID_LAYER) );
			else
				camera->set_visible_layers( ((1<<20)-1)|(1<<(GIZMO_BASE_LAYER+index))|(1<<GIZMO_GRID_LAYER) );
			view_menu->get_popup()->set_item_checked( idx, current );

		} break;

	}

}


void SpatialEditorViewport::_preview_exited_scene() {

	preview_camera->set_pressed(false);
	_toggle_camera_preview(false);
	view_menu->show();
}


void SpatialEditorViewport::_init_gizmo_instance(int p_idx) {

	uint32_t layer=1<<(GIZMO_BASE_LAYER+p_idx);//|(1<<GIZMO_GRID_LAYER);

	for(int i=0;i<3;i++) {
		move_gizmo_instance[i]=VS::get_singleton()->instance_create();
		VS::get_singleton()->instance_set_base(move_gizmo_instance[i],spatial_editor->get_move_gizmo(i)->get_rid());
		VS::get_singleton()->instance_set_scenario(move_gizmo_instance[i],get_tree()->get_root()->get_world()->get_scenario());
		VS::get_singleton()->instance_geometry_set_flag(move_gizmo_instance[i],VS::INSTANCE_FLAG_VISIBLE,false);
		//VS::get_singleton()->instance_geometry_set_flag(move_gizmo_instance[i],VS::INSTANCE_FLAG_DEPH_SCALE,true);
		VS::get_singleton()->instance_geometry_set_flag(move_gizmo_instance[i],VS::INSTANCE_FLAG_CAST_SHADOW,false);
		VS::get_singleton()->instance_set_layer_mask(move_gizmo_instance[i],layer);

		rotate_gizmo_instance[i]=VS::get_singleton()->instance_create();
		VS::get_singleton()->instance_set_base(rotate_gizmo_instance[i],spatial_editor->get_rotate_gizmo(i)->get_rid());
		VS::get_singleton()->instance_set_scenario(rotate_gizmo_instance[i],get_tree()->get_root()->get_world()->get_scenario());
		VS::get_singleton()->instance_geometry_set_flag(rotate_gizmo_instance[i],VS::INSTANCE_FLAG_VISIBLE,false);
		//VS::get_singleton()->instance_geometry_set_flag(rotate_gizmo_instance[i],VS::INSTANCE_FLAG_DEPH_SCALE,true);
		VS::get_singleton()->instance_geometry_set_flag(rotate_gizmo_instance[i],VS::INSTANCE_FLAG_CAST_SHADOW,false);
		VS::get_singleton()->instance_set_layer_mask(rotate_gizmo_instance[i],layer);
	}

}

void SpatialEditorViewport::_toggle_camera_preview(bool p_activate) {


	ERR_FAIL_COND(p_activate && !preview);
	ERR_FAIL_COND(!p_activate && !previewing);

	if (!p_activate) {

		previewing->disconnect("exit_tree",this,"_preview_exited_scene");
		previewing=NULL;
		VS::get_singleton()->viewport_attach_camera( viewport->get_viewport(), camera->get_camera() ); //restore
		if (!preview)
			preview_camera->hide();
		view_menu->show();
		surface->update();

	} else {

		previewing=preview;
		previewing->connect("exit_tree",this,"_preview_exited_scene");
		VS::get_singleton()->viewport_attach_camera( viewport->get_viewport(), preview->get_camera() ); //replace
		view_menu->hide();
		surface->update();

	}
}

void SpatialEditorViewport::set_can_preview(Camera* p_preview) {

	preview=p_preview;

	if (!preview_camera->is_pressed()) {

		if (p_preview) {
			preview_camera->show();
		} else {
			preview_camera->hide();
		}
	}
}

void SpatialEditorViewport::update_transform_gizmo_view() {

	if (!is_visible())
		return;

	Transform xform = spatial_editor->get_gizmo_transform();


	Transform camera_xform = camera->get_transform();
	Vector3 camz = -camera_xform.get_basis().get_axis(2).normalized();
	Vector3 camy = -camera_xform.get_basis().get_axis(1).normalized();
	Plane p(camera_xform.origin,camz);
	float gizmo_d = Math::abs( p.distance_to(xform.origin ));
	float d0 = camera->unproject_position(camera_xform.origin+camz*gizmo_d).y;
	float d1 = camera->unproject_position(camera_xform.origin+camz*gizmo_d+camy).y;
	float dd = Math::abs(d0-d1);
	if (dd==0)
		dd=0.0001;

	float gsize = EditorSettings::get_singleton()->get("3d_editor/manipulator_gizmo_size");
	gizmo_scale=(gsize/Math::abs(dd));
	Vector3 scale = Vector3(1,1,1) * gizmo_scale;

	xform.basis.scale(scale);

	//xform.basis.scale(GIZMO_SCALE_DEFAULT*Vector3(1,1,1));


	for(int i=0;i<3;i++) {
		VisualServer::get_singleton()->instance_set_transform(move_gizmo_instance[i], xform );
		VisualServer::get_singleton()->instance_geometry_set_flag(move_gizmo_instance[i],VS::INSTANCE_FLAG_VISIBLE,spatial_editor->is_gizmo_visible()&& (spatial_editor->get_tool_mode()==SpatialEditor::TOOL_MODE_SELECT || spatial_editor->get_tool_mode()==SpatialEditor::TOOL_MODE_MOVE) );
		VisualServer::get_singleton()->instance_set_transform(rotate_gizmo_instance[i], xform );
		VisualServer::get_singleton()->instance_geometry_set_flag(rotate_gizmo_instance[i],VS::INSTANCE_FLAG_VISIBLE,spatial_editor->is_gizmo_visible() && (spatial_editor->get_tool_mode()==SpatialEditor::TOOL_MODE_SELECT || spatial_editor->get_tool_mode()==SpatialEditor::TOOL_MODE_ROTATE) );
	}

}

void SpatialEditorViewport::set_state(const Dictionary& p_state) {

	cursor.pos=p_state["pos"];
	cursor.x_rot=p_state["x_rot"];
	cursor.y_rot=p_state["y_rot"];
	cursor.distance=p_state["distance"];
	bool env = p_state["use_environment"];
	bool orth = p_state["use_orthogonal"];
	if (orth)
		_menu_option(VIEW_ORTHOGONAL);
	else
		_menu_option(VIEW_PERSPECTIVE);
	if (env != camera->get_environment().is_valid())
		_menu_option(VIEW_ENVIRONMENT);
	if (p_state.has("listener")) {
		bool listener = p_state["listener"];

		int idx = view_menu->get_popup()->get_item_index(VIEW_AUDIO_LISTENER);
		viewport->set_as_audio_listener(listener);
		view_menu->get_popup()->set_item_checked( idx, listener );
	}


}

Dictionary SpatialEditorViewport::get_state() const {

	Dictionary d;
	d["pos"]=cursor.pos;
	d["x_rot"]=cursor.x_rot;
	d["y_rot"]=cursor.y_rot;
	d["distance"]=cursor.distance;
	d["use_environment"]=camera->get_environment().is_valid();
	d["use_orthogonal"]=camera->get_projection()==Camera::PROJECTION_ORTHOGONAL;
	d["listener"]=viewport->is_audio_listener();
	return d;
}


void SpatialEditorViewport::_bind_methods(){

	ObjectTypeDB::bind_method(_MD("_draw"),&SpatialEditorViewport::_draw);
	ObjectTypeDB::bind_method(_MD("_smouseenter"),&SpatialEditorViewport::_smouseenter);
	ObjectTypeDB::bind_method(_MD("_sinput"),&SpatialEditorViewport::_sinput);
	ObjectTypeDB::bind_method(_MD("_menu_option"),&SpatialEditorViewport::_menu_option);
	ObjectTypeDB::bind_method(_MD("_toggle_camera_preview"),&SpatialEditorViewport::_toggle_camera_preview);
	ObjectTypeDB::bind_method(_MD("_preview_exited_scene"),&SpatialEditorViewport::_preview_exited_scene);
	ObjectTypeDB::bind_method(_MD("update_transform_gizmo_view"),&SpatialEditorViewport::update_transform_gizmo_view);

	ADD_SIGNAL( MethodInfo("toggle_maximize_view", PropertyInfo(Variant::OBJECT, "viewport")) );
}


void SpatialEditorViewport::reset() {

	orthogonal=false;
	message_time=0;
	message="";
	last_message="";

	cursor.x_rot=0;
	cursor.y_rot=0;
	cursor.distance=4;
	cursor.region_select=false;




}

SpatialEditorViewport::SpatialEditorViewport(SpatialEditor *p_spatial_editor, EditorNode *p_editor, int p_index) {

	index=p_index;
	editor=p_editor;
	editor_selection=editor->get_editor_selection();;
	undo_redo=editor->get_undo_redo();
	clicked=0;
	clicked_includes_current=false;
	orthogonal=false;
	message_time=0;

	spatial_editor=p_spatial_editor;
	Control *c=memnew(Control);
	add_child(c);
	c->set_area_as_parent_rect();
	viewport = memnew( Viewport );
	c->add_child(viewport);
	surface = memnew( Control );
	add_child(surface);
	surface->set_area_as_parent_rect();
	camera = memnew(Camera);
	camera->set_disable_gizmo(true);
	camera->set_visible_layers( ((1<<20)-1)|(1<<(GIZMO_BASE_LAYER+p_index))|(1<<GIZMO_EDIT_LAYER)|(1<<GIZMO_GRID_LAYER) );
	//camera->set_environment(SpatialEditor::get_singleton()->get_viewport_environment());
	viewport->add_child(camera);
	camera->make_current();
	surface->set_focus_mode(FOCUS_ALL);

	view_menu = memnew( MenuButton );
	surface->add_child(view_menu);
	view_menu->set_pos( Point2(4,4));
	view_menu->set_text("[view]");
	view_menu->set_self_opacity(0.5);

	view_menu->get_popup()->add_item("Top",VIEW_TOP);
	view_menu->get_popup()->add_item("Bottom",VIEW_BOTTOM);
	view_menu->get_popup()->add_item("Left",VIEW_LEFT);
	view_menu->get_popup()->add_item("Right",VIEW_RIGHT);
	view_menu->get_popup()->add_item("Front",VIEW_FRONT);
	view_menu->get_popup()->add_item("Rear",VIEW_REAR);
	view_menu->get_popup()->add_separator();
	view_menu->get_popup()->add_check_item("Perspective",VIEW_PERSPECTIVE);
	view_menu->get_popup()->add_check_item("Orthogonal",VIEW_ORTHOGONAL);
	view_menu->get_popup()->set_item_checked(view_menu->get_popup()->get_item_index(VIEW_PERSPECTIVE),true);
	view_menu->get_popup()->add_separator();
	view_menu->get_popup()->add_check_item("Environment",VIEW_ENVIRONMENT);
	view_menu->get_popup()->set_item_checked( view_menu->get_popup()->get_item_index(VIEW_ENVIRONMENT),true);
	view_menu->get_popup()->add_separator();
	view_menu->get_popup()->add_check_item("Audio Listener",VIEW_AUDIO_LISTENER);
	view_menu->get_popup()->add_separator();
	view_menu->get_popup()->add_check_item("Gizmos",VIEW_GIZMOS);
	view_menu->get_popup()->set_item_checked( view_menu->get_popup()->get_item_index(VIEW_GIZMOS),true);

	view_menu->get_popup()->add_separator();
	view_menu->get_popup()->add_item("Selection (F)",VIEW_CENTER_TO_SELECTION);
	view_menu->get_popup()->add_item("Align with view (Ctrl+Shift+F)",VIEW_ALIGN_SELECTION_WITH_VIEW);
	view_menu->get_popup()->connect("item_pressed",this,"_menu_option");

	preview_camera = memnew( Button );
	preview_camera->set_toggle_mode(true);
	preview_camera->set_anchor_and_margin(MARGIN_LEFT,ANCHOR_END,90);
	preview_camera->set_anchor_and_margin(MARGIN_TOP,ANCHOR_BEGIN,10);
	preview_camera->set_text("preview");
	surface->add_child(preview_camera);
	preview_camera->hide();
	preview_camera->connect("toggled",this,"_toggle_camera_preview");
	previewing=NULL;
	preview=NULL;
	gizmo_scale=1.0;

	if (p_index==0) {
		view_menu->get_popup()->set_item_checked(view_menu->get_popup()->get_item_index(VIEW_AUDIO_LISTENER),true);
		viewport->set_as_audio_listener(true);
	}

	EditorSettings::get_singleton()->connect("settings_changed",this,"update_transform_gizmo_view");

}







SpatialEditor *SpatialEditor::singleton=NULL;

SpatialEditorSelectedItem::~SpatialEditorSelectedItem() {

	if (sbox_instance.is_valid())
		VisualServer::get_singleton()->free(sbox_instance);
}



void SpatialEditor::select_gizmo_hilight_axis(int p_axis) {


	for(int i=0;i<3;i++) {

		move_gizmo[i]->surface_set_material(0,i==p_axis?gizmo_hl:gizmo_color[i]);
		rotate_gizmo[i]->surface_set_material(0,(i+3)==p_axis?gizmo_hl:gizmo_color[i]);
	}

}

void SpatialEditor::update_transform_gizmo() {

	List<Node*> &selection = editor_selection->get_selected_node_list();
	AABB center;
	bool first=true;

	Matrix3 gizmo_basis;
	bool local_gizmo_coords = transform_menu->get_popup()->is_item_checked( transform_menu->get_popup()->get_item_index(MENU_TRANSFORM_LOCAL_COORDS) );


	for(List<Node*>::Element *E=selection.front();E;E=E->next()) {

		Spatial *sp = E->get()->cast_to<Spatial>();
		if (!sp)
			continue;

		SpatialEditorSelectedItem *se=editor_selection->get_node_editor_data<SpatialEditorSelectedItem>(sp);
		if (!se)
			continue;

		Transform xf = se->sp->get_global_transform();
		if (first) {
			center.pos=xf.origin;
			first=false;
			if (local_gizmo_coords) {
				gizmo_basis=xf.basis;
				gizmo_basis.orthonormalize();
			}
		} else {
			center.expand_to(xf.origin);
			gizmo_basis=Matrix3();
		}
//		count++;
	}

	Vector3 pcenter = center.pos+center.size*0.5;
	gizmo.visible=!first;
	gizmo.transform.origin=pcenter;
	gizmo.transform.basis=gizmo_basis;

	for(int i=0;i<4;i++) {
		viewports[i]->update_transform_gizmo_view();
	}

}


Object *SpatialEditor::_get_editor_data(Object *p_what) {

	Spatial *sp = p_what->cast_to<Spatial>();
	if (!sp)
		return NULL;


	SpatialEditorSelectedItem *si = memnew( SpatialEditorSelectedItem );

	si->sp=sp;
	si->sbox_instance=VisualServer::get_singleton()->instance_create2(selection_box->get_rid(),sp->get_world()->get_scenario());
	VS::get_singleton()->instance_geometry_set_flag(si->sbox_instance,VS::INSTANCE_FLAG_CAST_SHADOW,false);

	RID inst = sp->call("_get_visual_instance_rid");

//	if (inst.is_valid())
//		si->aabb = VisualServer::get_singleton()->instance_get_base_aabb(inst);


	if (get_tree()->is_editor_hint())
		editor->call("edit_node",sp);


	return si;
}

void SpatialEditor::_generate_selection_box() {

	AABB aabb( Vector3(), Vector3(1,1,1) );
	aabb.grow_by( aabb.get_longest_axis_size()/20.0 );

	Ref<SurfaceTool> st = memnew( SurfaceTool );
	
	st->begin(Mesh::PRIMITIVE_LINES);
	for (int i=0;i<12;i++) {
	
		Vector3 a,b;
		aabb.get_edge(i,a,b); 
		
		/*Vector<Vector3> points;
		Vector<Color> colors;		
		points.push_back(a);
		points.push_back(b);*/

		st->add_color( Color(1.0,1.0,0.8,0.8) );
		st->add_vertex(a);
		st->add_color( Color(1.0,1.0,0.8,0.4) );
		st->add_vertex(a.linear_interpolate(b,0.2));

		st->add_color( Color(1.0,1.0,0.8,0.4) );
		st->add_vertex(a.linear_interpolate(b,0.8));
		st->add_color( Color(1.0,1.0,0.8,0.8) );
		st->add_vertex(b);

	}

	Ref<FixedMaterial> mat = memnew( FixedMaterial );
	mat->set_flag(Material::FLAG_UNSHADED,true);
	mat->set_parameter(FixedMaterial::PARAM_DIFFUSE,Color(1,1,1));
	mat->set_fixed_flag(FixedMaterial::FLAG_USE_ALPHA,true);
	mat->set_fixed_flag(FixedMaterial::FLAG_USE_COLOR_ARRAY,true);
	st->set_material(mat);
	selection_box = st->commit();
}


Dictionary SpatialEditor::get_state() const {


	Dictionary d;


	int vc=0;
	if (view_menu->get_popup()->is_item_checked( view_menu->get_popup()->get_item_index(MENU_VIEW_USE_1_VIEWPORT) ))
		vc=1;
	else if (view_menu->get_popup()->is_item_checked( view_menu->get_popup()->get_item_index(MENU_VIEW_USE_2_VIEWPORTS) ))
		vc=2;
	else if (view_menu->get_popup()->is_item_checked( view_menu->get_popup()->get_item_index(MENU_VIEW_USE_3_VIEWPORTS) ))
		vc=3;
	else if (view_menu->get_popup()->is_item_checked( view_menu->get_popup()->get_item_index(MENU_VIEW_USE_4_VIEWPORTS) ))
		vc=4;
	else if (view_menu->get_popup()->is_item_checked( view_menu->get_popup()->get_item_index(MENU_VIEW_USE_2_VIEWPORTS_ALT) ))
		vc=5;
	else if (view_menu->get_popup()->is_item_checked( view_menu->get_popup()->get_item_index(MENU_VIEW_USE_3_VIEWPORTS_ALT) ))
		vc=6;

	d["viewport_mode"]=vc;
	Array vpdata;
	for(int i=0;i<4;i++)  {
		vpdata.push_back( viewports[i]->get_state() );
	}

	d["viewports"]=vpdata;

	d["default_light"]=view_menu->get_popup()->is_item_checked( view_menu->get_popup()->get_item_index(MENU_VIEW_USE_DEFAULT_LIGHT) );;
	d["ambient_light_color"]=settings_ambient_color->get_color();

	d["default_srgb"]=view_menu->get_popup()->is_item_checked( view_menu->get_popup()->get_item_index(MENU_VIEW_USE_DEFAULT_SRGB) );;
	d["show_grid"]=view_menu->get_popup()->is_item_checked( view_menu->get_popup()->get_item_index(MENU_VIEW_GRID) );;
	d["show_origin"]=view_menu->get_popup()->is_item_checked( view_menu->get_popup()->get_item_index(MENU_VIEW_ORIGIN) );;
	d["fov"]=get_fov();
	d["znear"]=get_znear();
	d["zfar"]=get_zfar();
	d["deflight_rot_x"]=settings_default_light_rot_x;
	d["deflight_rot_y"]=settings_default_light_rot_y;

	return d;
}
void SpatialEditor::set_state(const Dictionary& p_state) {

	Dictionary d = p_state;

	ERR_FAIL_COND(!d.has("viewport_mode"));
	ERR_FAIL_COND(!d.has("viewports"));
	ERR_FAIL_COND(!d.has("default_light"));
	ERR_FAIL_COND(!d.has("show_grid"));
	ERR_FAIL_COND(!d.has("show_origin"));
	ERR_FAIL_COND(!d.has("fov"));
	ERR_FAIL_COND(!d.has("znear"));
	ERR_FAIL_COND(!d.has("zfar"));

	int vc = d["viewport_mode"];

	if (vc==1)
		_menu_item_pressed(MENU_VIEW_USE_1_VIEWPORT);
	else if (vc==2)
		_menu_item_pressed(MENU_VIEW_USE_2_VIEWPORTS);
	else if (vc==3)
		_menu_item_pressed(MENU_VIEW_USE_3_VIEWPORTS);
	else if (vc==4)
		_menu_item_pressed(MENU_VIEW_USE_4_VIEWPORTS);
	else if (vc==5)
		_menu_item_pressed(MENU_VIEW_USE_2_VIEWPORTS_ALT);
	else if (vc==6)
		_menu_item_pressed(MENU_VIEW_USE_3_VIEWPORTS_ALT);

	Array vp = d["viewports"];
	ERR_FAIL_COND(vp.size()>4);

	for(int i=0;i<4;i++) {
		viewports[i]->set_state(vp[i]);
	}


	if (d.has("zfar"))
		settings_zfar->set_val(float(d["zfar"]));
	if (d.has("znear"))
		settings_znear->set_val(float(d["znear"]));
	if (d.has("fov"))
		settings_fov->set_val(float(d["fov"]));

	if (d.has("default_light")) {
		bool use = d["default_light"];

		bool existing = light_instance.is_valid();
		if (use!=existing) {
			if (existing) {
				VisualServer::get_singleton()->free(light_instance);
				light_instance=RID();
			} else {
				light_instance=VisualServer::get_singleton()->instance_create2(light,get_tree()->get_root()->get_world()->get_scenario());
				VisualServer::get_singleton()->instance_set_transform(light_instance,light_transform);

			}
			view_menu->get_popup()->set_item_checked( view_menu->get_popup()->get_item_index(MENU_VIEW_USE_DEFAULT_LIGHT), light_instance.is_valid() );
		}

	}
	if (d.has("ambient_light_color")) {
		settings_ambient_color->set_color(d["ambient_light_color"]);
		viewport_environment->fx_set_param(Environment::FX_PARAM_AMBIENT_LIGHT_COLOR,d["ambient_light_color"]);
	}

	if (d.has("default_srgb")) {
		bool use = d["default_srgb"];

		viewport_environment->set_enable_fx(Environment::FX_SRGB,use);
		view_menu->get_popup()->set_item_checked( view_menu->get_popup()->get_item_index(MENU_VIEW_USE_DEFAULT_SRGB), use );
	}
	if (d.has("show_grid")) {
		bool use = d["show_grid"];

		if (use!=view_menu->get_popup()->is_item_checked( view_menu->get_popup()->get_item_index(MENU_VIEW_GRID))) {
			_menu_item_pressed(MENU_VIEW_GRID);
		}
	}

	if (d.has("show_origin")) {
		bool use = d["show_origin"];

		if (use!=view_menu->get_popup()->is_item_checked( view_menu->get_popup()->get_item_index(MENU_VIEW_ORIGIN))) {
			view_menu->get_popup()->set_item_checked( view_menu->get_popup()->get_item_index(MENU_VIEW_ORIGIN), use );
			VisualServer::get_singleton()->instance_geometry_set_flag(origin_instance,VS::INSTANCE_FLAG_VISIBLE,use);
		}
	}

	if (d.has("deflight_rot_x"))
		settings_default_light_rot_x=d["deflight_rot_x"];
	if (d.has("deflight_rot_y"))
		settings_default_light_rot_y=d["deflight_rot_y"];

	_update_default_light_angle();


}


void SpatialEditor::edit(Spatial *p_spatial) {
	
	if (p_spatial!=selected) {
		if (selected) {

			Ref<SpatialEditorGizmo> seg = selected->get_gizmo();
			if (seg.is_valid()) {
				seg->set_selected(false);
				selected->update_gizmo();
			}
		}

		selected=p_spatial;
		over_gizmo_handle=-1;

		if (selected) {

			Ref<SpatialEditorGizmo> seg = selected->get_gizmo();
			if (seg.is_valid()) {
				seg->set_selected(true);
				selected->update_gizmo();
			}
		}
	}

	if (p_spatial) {
		//_validate_selection();
		//if (selected.has(p_spatial->get_instance_ID()) && selected.size()==1)
		//	return;
		//_select(p_spatial->get_instance_ID(),false,true);

		// should become the selection
	}
	
	
}

void SpatialEditor::_xform_dialog_action() {

	Transform t;
	//translation
	Vector3 scale;
	Vector3 rotate;
	Vector3 translate;

	for(int i=0;i<3;i++) {
		translate[i]=xform_translate[i]->get_text().to_double();
		rotate[i]=Math::deg2rad(xform_rotate[i]->get_text().to_double());
		scale[i]=xform_scale[i]->get_text().to_double();
	}

	t.origin=translate;
	for(int i=0;i<3;i++) {
		if (!rotate[i])
			continue;
		Vector3 axis;
		axis[i]=1.0;
		t.basis.rotate(axis,rotate[i]);
	}

	for(int i=0;i<3;i++) {
		if (scale[i]==1)
			continue;
		t.basis.set_axis(i,t.basis.get_axis(i)*scale[i]);
	}


	undo_redo->create_action("XForm Dialog");

	List<Node*> &selection = editor_selection->get_selected_node_list();

	for(List<Node*>::Element *E=selection.front();E;E=E->next()) {

		Spatial *sp = E->get()->cast_to<Spatial>();
		if (!sp)
			continue;

		SpatialEditorSelectedItem *se=editor_selection->get_node_editor_data<SpatialEditorSelectedItem>(sp);
		if (!se)
			continue;

		bool post = xform_type->get_selected()>0;

		Transform tr = sp->get_global_transform();
		if (post)
			tr = tr * t;
		else {

			tr.basis = t.basis * tr.basis;
			tr.origin+=t.origin;
		}

		undo_redo->add_do_method(sp,"set_global_transform",tr);
		undo_redo->add_undo_method(sp,"set_global_transform",sp->get_global_transform());
	}
	undo_redo->commit_action();
}

void SpatialEditor::_menu_item_pressed(int p_option) {

	switch(p_option) {

		case MENU_TOOL_SELECT:
		case MENU_TOOL_MOVE:
		case MENU_TOOL_ROTATE:
		case MENU_TOOL_SCALE: {

			for(int i=0;i<4;i++)
				tool_button[i]->set_pressed(i==p_option);
			tool_mode=(ToolMode)p_option;

			static const char *_mode[]={"Selection Mode.","Translation Mode.","Rotation Mode.","Scale Mode."};
//			set_message(_mode[p_option],3);
			update_transform_gizmo();

		} break;
		case MENU_TRANSFORM_USE_SNAP: {

			bool is_checked = transform_menu->get_popup()->is_item_checked( transform_menu->get_popup()->get_item_index(p_option) );
			snap_enabled=!is_checked;
			transform_menu->get_popup()->set_item_checked( transform_menu->get_popup()->get_item_index(p_option), snap_enabled );
		} break;
		case MENU_TRANSFORM_CONFIGURE_SNAP: {

			snap_dialog->popup_centered(Size2(200,160));
		} break;
		case MENU_TRANSFORM_LOCAL_COORDS: {

			bool is_checked = transform_menu->get_popup()->is_item_checked( transform_menu->get_popup()->get_item_index(p_option) );
			transform_menu->get_popup()->set_item_checked( transform_menu->get_popup()->get_item_index(p_option), !is_checked );
			update_transform_gizmo();

		} break;
		case MENU_TRANSFORM_DIALOG: {

			for(int i=0;i<3;i++) {


				xform_translate[i]->set_text("0");
				xform_rotate[i]->set_text("0");
				xform_scale[i]->set_text("1");

			}

			xform_dialog->popup_centered(Size2(200,200));

		} break;
		case MENU_VIEW_USE_DEFAULT_LIGHT: {

			bool is_checked = view_menu->get_popup()->is_item_checked( view_menu->get_popup()->get_item_index(p_option) );

			if (is_checked) {
				VisualServer::get_singleton()->free(light_instance);
				light_instance=RID();
			} else {
				light_instance=VisualServer::get_singleton()->instance_create2(light,get_tree()->get_root()->get_world()->get_scenario());
				VisualServer::get_singleton()->instance_set_transform(light_instance,light_transform);

				_update_default_light_angle();
			}

			view_menu->get_popup()->set_item_checked( view_menu->get_popup()->get_item_index(p_option), light_instance.is_valid() );

		} break;
		case MENU_VIEW_USE_DEFAULT_SRGB: {

			bool is_checked = view_menu->get_popup()->is_item_checked( view_menu->get_popup()->get_item_index(p_option) );

			if (is_checked) {
				viewport_environment->set_enable_fx(Environment::FX_SRGB,false);
			} else {
				viewport_environment->set_enable_fx(Environment::FX_SRGB,true);
			}

			is_checked = ! is_checked;

			view_menu->get_popup()->set_item_checked( view_menu->get_popup()->get_item_index(p_option), is_checked );


		} break;
		case MENU_VIEW_USE_1_VIEWPORT: {

			for(int i=1;i<4;i++) {

				viewports[i]->hide();
			}

			viewports[0]->set_area_as_parent_rect();

			view_menu->get_popup()->set_item_checked( view_menu->get_popup()->get_item_index(MENU_VIEW_USE_1_VIEWPORT), true );
			view_menu->get_popup()->set_item_checked( view_menu->get_popup()->get_item_index(MENU_VIEW_USE_2_VIEWPORTS), false );
			view_menu->get_popup()->set_item_checked( view_menu->get_popup()->get_item_index(MENU_VIEW_USE_3_VIEWPORTS), false );
			view_menu->get_popup()->set_item_checked( view_menu->get_popup()->get_item_index(MENU_VIEW_USE_4_VIEWPORTS), false );
			view_menu->get_popup()->set_item_checked( view_menu->get_popup()->get_item_index(MENU_VIEW_USE_2_VIEWPORTS_ALT), false );
			view_menu->get_popup()->set_item_checked( view_menu->get_popup()->get_item_index(MENU_VIEW_USE_3_VIEWPORTS_ALT), false );

		} break;
		case MENU_VIEW_USE_2_VIEWPORTS: {

			for(int i=1;i<4;i++) {

				if (i==1 || i==3)
					viewports[i]->hide();
				else
					viewports[i]->show();


			}
			viewports[0]->set_area_as_parent_rect();
			viewports[0]->set_anchor_and_margin(MARGIN_BOTTOM,ANCHOR_RATIO,0.5);
			viewports[2]->set_area_as_parent_rect();
			viewports[2]->set_anchor_and_margin(MARGIN_TOP,ANCHOR_RATIO,0.5);

			view_menu->get_popup()->set_item_checked( view_menu->get_popup()->get_item_index(MENU_VIEW_USE_1_VIEWPORT), false );
			view_menu->get_popup()->set_item_checked( view_menu->get_popup()->get_item_index(MENU_VIEW_USE_2_VIEWPORTS), true );
			view_menu->get_popup()->set_item_checked( view_menu->get_popup()->get_item_index(MENU_VIEW_USE_3_VIEWPORTS), false );
			view_menu->get_popup()->set_item_checked( view_menu->get_popup()->get_item_index(MENU_VIEW_USE_4_VIEWPORTS), false );
			view_menu->get_popup()->set_item_checked( view_menu->get_popup()->get_item_index(MENU_VIEW_USE_2_VIEWPORTS_ALT), false );
			view_menu->get_popup()->set_item_checked( view_menu->get_popup()->get_item_index(MENU_VIEW_USE_3_VIEWPORTS_ALT), false );

		} break;
		case MENU_VIEW_USE_2_VIEWPORTS_ALT: {

			for(int i=1;i<4;i++) {

				if (i==1 || i==3)
					viewports[i]->hide();
				else
					viewports[i]->show();


			}
			viewports[0]->set_area_as_parent_rect();
			viewports[0]->set_anchor_and_margin(MARGIN_RIGHT,ANCHOR_RATIO,0.5);
			viewports[2]->set_area_as_parent_rect();
			viewports[2]->set_anchor_and_margin(MARGIN_LEFT,ANCHOR_RATIO,0.5);

			view_menu->get_popup()->set_item_checked( view_menu->get_popup()->get_item_index(MENU_VIEW_USE_1_VIEWPORT), false );
			view_menu->get_popup()->set_item_checked( view_menu->get_popup()->get_item_index(MENU_VIEW_USE_2_VIEWPORTS), false );
			view_menu->get_popup()->set_item_checked( view_menu->get_popup()->get_item_index(MENU_VIEW_USE_3_VIEWPORTS), false );
			view_menu->get_popup()->set_item_checked( view_menu->get_popup()->get_item_index(MENU_VIEW_USE_4_VIEWPORTS), false );
			view_menu->get_popup()->set_item_checked( view_menu->get_popup()->get_item_index(MENU_VIEW_USE_2_VIEWPORTS_ALT), true );
			view_menu->get_popup()->set_item_checked( view_menu->get_popup()->get_item_index(MENU_VIEW_USE_3_VIEWPORTS_ALT), false );

		} break;
		case MENU_VIEW_USE_3_VIEWPORTS: {

			for(int i=1;i<4;i++) {

				if (i==1)
					viewports[i]->hide();
				else
					viewports[i]->show();
			}
			viewports[0]->set_area_as_parent_rect();
			viewports[0]->set_anchor_and_margin(MARGIN_BOTTOM,ANCHOR_RATIO,0.5);
			viewports[2]->set_area_as_parent_rect();
			viewports[2]->set_anchor_and_margin(MARGIN_RIGHT,ANCHOR_RATIO,0.5);
			viewports[2]->set_anchor_and_margin(MARGIN_TOP,ANCHOR_RATIO,0.5);
			viewports[3]->set_area_as_parent_rect();
			viewports[3]->set_anchor_and_margin(MARGIN_LEFT,ANCHOR_RATIO,0.5);
			viewports[3]->set_anchor_and_margin(MARGIN_TOP,ANCHOR_RATIO,0.5);

			view_menu->get_popup()->set_item_checked( view_menu->get_popup()->get_item_index(MENU_VIEW_USE_1_VIEWPORT), false );
			view_menu->get_popup()->set_item_checked( view_menu->get_popup()->get_item_index(MENU_VIEW_USE_2_VIEWPORTS), false );
			view_menu->get_popup()->set_item_checked( view_menu->get_popup()->get_item_index(MENU_VIEW_USE_3_VIEWPORTS), true );
			view_menu->get_popup()->set_item_checked( view_menu->get_popup()->get_item_index(MENU_VIEW_USE_4_VIEWPORTS), false );
			view_menu->get_popup()->set_item_checked( view_menu->get_popup()->get_item_index(MENU_VIEW_USE_2_VIEWPORTS_ALT), false );
			view_menu->get_popup()->set_item_checked( view_menu->get_popup()->get_item_index(MENU_VIEW_USE_3_VIEWPORTS_ALT), false );

		} break;
		case MENU_VIEW_USE_3_VIEWPORTS_ALT: {

			for(int i=1;i<4;i++) {

				if (i==1)
					viewports[i]->hide();
				else
					viewports[i]->show();
			}
			viewports[0]->set_area_as_parent_rect();
			viewports[0]->set_anchor_and_margin(MARGIN_BOTTOM,ANCHOR_RATIO,0.5);
			viewports[0]->set_anchor_and_margin(MARGIN_RIGHT,ANCHOR_RATIO,0.5);
			viewports[2]->set_area_as_parent_rect();
			viewports[2]->set_anchor_and_margin(MARGIN_TOP,ANCHOR_RATIO,0.5);
			viewports[2]->set_anchor_and_margin(MARGIN_RIGHT,ANCHOR_RATIO,0.5);
			viewports[3]->set_area_as_parent_rect();
			viewports[3]->set_anchor_and_margin(MARGIN_LEFT,ANCHOR_RATIO,0.5);

			view_menu->get_popup()->set_item_checked( view_menu->get_popup()->get_item_index(MENU_VIEW_USE_1_VIEWPORT), false );
			view_menu->get_popup()->set_item_checked( view_menu->get_popup()->get_item_index(MENU_VIEW_USE_2_VIEWPORTS), false );
			view_menu->get_popup()->set_item_checked( view_menu->get_popup()->get_item_index(MENU_VIEW_USE_3_VIEWPORTS), false );
			view_menu->get_popup()->set_item_checked( view_menu->get_popup()->get_item_index(MENU_VIEW_USE_4_VIEWPORTS), false );
			view_menu->get_popup()->set_item_checked( view_menu->get_popup()->get_item_index(MENU_VIEW_USE_2_VIEWPORTS_ALT), false );
			view_menu->get_popup()->set_item_checked( view_menu->get_popup()->get_item_index(MENU_VIEW_USE_3_VIEWPORTS_ALT), true );

		} break;
		case MENU_VIEW_USE_4_VIEWPORTS: {

			for(int i=1;i<4;i++) {

				viewports[i]->show();
			}
			viewports[0]->set_area_as_parent_rect();
			viewports[0]->set_anchor_and_margin(MARGIN_RIGHT,ANCHOR_RATIO,0.5);
			viewports[0]->set_anchor_and_margin(MARGIN_BOTTOM,ANCHOR_RATIO,0.5);
			viewports[1]->set_area_as_parent_rect();
			viewports[1]->set_anchor_and_margin(MARGIN_LEFT,ANCHOR_RATIO,0.5);
			viewports[1]->set_anchor_and_margin(MARGIN_BOTTOM,ANCHOR_RATIO,0.5);
			viewports[2]->set_area_as_parent_rect();
			viewports[2]->set_anchor_and_margin(MARGIN_RIGHT,ANCHOR_RATIO,0.5);
			viewports[2]->set_anchor_and_margin(MARGIN_TOP,ANCHOR_RATIO,0.5);
			viewports[3]->set_area_as_parent_rect();
			viewports[3]->set_anchor_and_margin(MARGIN_LEFT,ANCHOR_RATIO,0.5);
			viewports[3]->set_anchor_and_margin(MARGIN_TOP,ANCHOR_RATIO,0.5);

			view_menu->get_popup()->set_item_checked( view_menu->get_popup()->get_item_index(MENU_VIEW_USE_1_VIEWPORT), false );
			view_menu->get_popup()->set_item_checked( view_menu->get_popup()->get_item_index(MENU_VIEW_USE_2_VIEWPORTS), false );
			view_menu->get_popup()->set_item_checked( view_menu->get_popup()->get_item_index(MENU_VIEW_USE_3_VIEWPORTS), false );
			view_menu->get_popup()->set_item_checked( view_menu->get_popup()->get_item_index(MENU_VIEW_USE_4_VIEWPORTS), true );
			view_menu->get_popup()->set_item_checked( view_menu->get_popup()->get_item_index(MENU_VIEW_USE_2_VIEWPORTS_ALT), false );
			view_menu->get_popup()->set_item_checked( view_menu->get_popup()->get_item_index(MENU_VIEW_USE_3_VIEWPORTS_ALT), false );

		} break;
		case MENU_VIEW_DISPLAY_NORMAL: {


			VisualServer::get_singleton()->scenario_set_debug( get_tree()->get_root()->get_world()->get_scenario(), VisualServer::SCENARIO_DEBUG_DISABLED );

			view_menu->get_popup()->set_item_checked( view_menu->get_popup()->get_item_index(MENU_VIEW_DISPLAY_NORMAL), true );
			view_menu->get_popup()->set_item_checked( view_menu->get_popup()->get_item_index(MENU_VIEW_DISPLAY_WIREFRAME), false );
			view_menu->get_popup()->set_item_checked( view_menu->get_popup()->get_item_index(MENU_VIEW_DISPLAY_OVERDRAW), false );
			view_menu->get_popup()->set_item_checked( view_menu->get_popup()->get_item_index(MENU_VIEW_DISPLAY_SHADELESS), false );

		} break;
		case MENU_VIEW_DISPLAY_WIREFRAME: {

			VisualServer::get_singleton()->scenario_set_debug( get_tree()->get_root()->get_world()->get_scenario(), VisualServer::SCENARIO_DEBUG_WIREFRAME );
			view_menu->get_popup()->set_item_checked( view_menu->get_popup()->get_item_index(MENU_VIEW_DISPLAY_NORMAL), false );
			view_menu->get_popup()->set_item_checked( view_menu->get_popup()->get_item_index(MENU_VIEW_DISPLAY_WIREFRAME), true );
			view_menu->get_popup()->set_item_checked( view_menu->get_popup()->get_item_index(MENU_VIEW_DISPLAY_OVERDRAW), false );
			view_menu->get_popup()->set_item_checked( view_menu->get_popup()->get_item_index(MENU_VIEW_DISPLAY_SHADELESS), false );

		} break;
		case MENU_VIEW_DISPLAY_OVERDRAW: {

			VisualServer::get_singleton()->scenario_set_debug( get_tree()->get_root()->get_world()->get_scenario(), VisualServer::SCENARIO_DEBUG_OVERDRAW );
			view_menu->get_popup()->set_item_checked( view_menu->get_popup()->get_item_index(MENU_VIEW_DISPLAY_NORMAL), false );
			view_menu->get_popup()->set_item_checked( view_menu->get_popup()->get_item_index(MENU_VIEW_DISPLAY_WIREFRAME), false );
			view_menu->get_popup()->set_item_checked( view_menu->get_popup()->get_item_index(MENU_VIEW_DISPLAY_OVERDRAW), true );
			view_menu->get_popup()->set_item_checked( view_menu->get_popup()->get_item_index(MENU_VIEW_DISPLAY_SHADELESS), false );

		} break;
		case MENU_VIEW_DISPLAY_SHADELESS: {

			VisualServer::get_singleton()->scenario_set_debug( get_tree()->get_root()->get_world()->get_scenario(), VisualServer::SCENARIO_DEBUG_SHADELESS );
			view_menu->get_popup()->set_item_checked( view_menu->get_popup()->get_item_index(MENU_VIEW_DISPLAY_NORMAL), false );
			view_menu->get_popup()->set_item_checked( view_menu->get_popup()->get_item_index(MENU_VIEW_DISPLAY_WIREFRAME), false );
			view_menu->get_popup()->set_item_checked( view_menu->get_popup()->get_item_index(MENU_VIEW_DISPLAY_OVERDRAW), false );
			view_menu->get_popup()->set_item_checked( view_menu->get_popup()->get_item_index(MENU_VIEW_DISPLAY_SHADELESS), true );

		} break;
		case MENU_VIEW_ORIGIN: {

			bool is_checked = view_menu->get_popup()->is_item_checked( view_menu->get_popup()->get_item_index(p_option) );

			is_checked=!is_checked;
			VisualServer::get_singleton()->instance_geometry_set_flag(origin_instance,VS::INSTANCE_FLAG_VISIBLE,is_checked);

			view_menu->get_popup()->set_item_checked( view_menu->get_popup()->get_item_index(p_option), is_checked);
		} break;
		case MENU_VIEW_GRID: {

			bool is_checked = view_menu->get_popup()->is_item_checked( view_menu->get_popup()->get_item_index(p_option) );

			grid_enabled=!is_checked;

			for(int i=0;i<3;++i) {
				if (grid_enable[i]) {
					VisualServer::get_singleton()->instance_geometry_set_flag(grid_instance[i],VS::INSTANCE_FLAG_VISIBLE,grid_enabled);
					grid_visible[i]=grid_enabled;
				}
			}

			view_menu->get_popup()->set_item_checked( view_menu->get_popup()->get_item_index(p_option), grid_enabled );


		} break;
		case MENU_VIEW_CAMERA_SETTINGS: {

			settings_dialog->popup_centered(settings_vbc->get_combined_minimum_size()+Size2(50,50));
		} break;

	}
}


void SpatialEditor::_init_indicators() {

	//make sure that the camera indicator is not selectable
	light=VisualServer::get_singleton()->light_create( VisualServer::LIGHT_DIRECTIONAL );
	//VisualServer::get_singleton()->light_set_shadow( light, true );
	light_instance=VisualServer::get_singleton()->instance_create2(light,get_tree()->get_root()->get_world()->get_scenario());



	light_transform.rotate(Vector3(1,0,0),Math_PI/5.0);
	VisualServer::get_singleton()->instance_set_transform(light_instance,light_transform);


	RID mat = VisualServer::get_singleton()->fixed_material_create();
	VisualServer::get_singleton()->fixed_material_set_flag(mat, VisualServer::FIXED_MATERIAL_FLAG_USE_ALPHA,true);
	VisualServer::get_singleton()->fixed_material_set_flag(mat, VisualServer::FIXED_MATERIAL_FLAG_USE_COLOR_ARRAY,true);


	{

		RID indicator_mat = VisualServer::get_singleton()->fixed_material_create();
		VisualServer::get_singleton()->material_set_flag( indicator_mat, VisualServer::MATERIAL_FLAG_UNSHADED, true );
		VisualServer::get_singleton()->material_set_flag( indicator_mat, VisualServer::MATERIAL_FLAG_ONTOP, false );
		VisualServer::get_singleton()->fixed_material_set_flag(indicator_mat, VisualServer::FIXED_MATERIAL_FLAG_USE_ALPHA,true);
		VisualServer::get_singleton()->fixed_material_set_flag(indicator_mat, VisualServer::FIXED_MATERIAL_FLAG_USE_COLOR_ARRAY,true);

		DVector<Color> grid_colors[3];
		DVector<Vector3> grid_points[3];
		Vector<Color> origin_colors;
		Vector<Vector3> origin_points;

		for(int i=0;i<3;i++) {
			Vector3 axis;
			axis[i]=1;
			Vector3 axis_n1;
			axis_n1[(i+1)%3]=1;
			Vector3 axis_n2;
			axis_n2[(i+2)%3]=1;

			origin_colors.push_back(Color(axis.x,axis.y,axis.z));
			origin_colors.push_back(Color(axis.x,axis.y,axis.z));
			origin_points.push_back(axis*4096);
			origin_points.push_back(axis*-4096);
#define ORIGIN_GRID_SIZE 25

			for(int j=-ORIGIN_GRID_SIZE;j<=ORIGIN_GRID_SIZE;j++) {


				grid_colors[i].push_back(Color(axis.x,axis.y,axis.z,0.2));
				grid_colors[i].push_back(Color(axis.x,axis.y,axis.z,0.2));
				grid_colors[i].push_back(Color(axis.x,axis.y,axis.z,0.2));
				grid_colors[i].push_back(Color(axis.x,axis.y,axis.z,0.2));
				grid_points[i].push_back(axis_n1*ORIGIN_GRID_SIZE+axis_n2*j);
				grid_points[i].push_back(-axis_n1*ORIGIN_GRID_SIZE+axis_n2*j);
				grid_points[i].push_back(axis_n2*ORIGIN_GRID_SIZE+axis_n1*j);
				grid_points[i].push_back(-axis_n2*ORIGIN_GRID_SIZE+axis_n1*j);

			}

			grid[i] = VisualServer::get_singleton()->mesh_create();
			Array d;
			d.resize(VS::ARRAY_MAX);
			d[VisualServer::ARRAY_VERTEX]=grid_points[i];
			d[VisualServer::ARRAY_COLOR]=grid_colors[i];
			VisualServer::get_singleton()->mesh_add_surface(grid[i],VisualServer::PRIMITIVE_LINES,d);
			VisualServer::get_singleton()->mesh_surface_set_material(grid[i],0,indicator_mat);
			grid_instance[i] = VisualServer::get_singleton()->instance_create2(grid[i],get_tree()->get_root()->get_world()->get_scenario());

			grid_visible[i]=false;
			grid_enable[i]=false;
			VisualServer::get_singleton()->instance_geometry_set_flag(grid_instance[i],VS::INSTANCE_FLAG_VISIBLE,false);
			VisualServer::get_singleton()->instance_geometry_set_flag(grid_instance[i],VS::INSTANCE_FLAG_CAST_SHADOW,false);
			VS::get_singleton()->instance_set_layer_mask(grid_instance[i],1<<SpatialEditorViewport::GIZMO_GRID_LAYER);


		}

		origin = VisualServer::get_singleton()->mesh_create();
		Array d;
		d.resize(VS::ARRAY_MAX);
		d[VisualServer::ARRAY_VERTEX]=origin_points;
		d[VisualServer::ARRAY_COLOR]=origin_colors;

		VisualServer::get_singleton()->mesh_add_surface(origin,VisualServer::PRIMITIVE_LINES,d);
		VisualServer::get_singleton()->mesh_surface_set_material(origin,0,indicator_mat,true);


//		origin = VisualServer::get_singleton()->poly_create();
//		VisualServer::get_singleton()->poly_add_primitive(origin,origin_points,Vector<Vector3>(),origin_colors,Vector<Vector3>());
//		VisualServer::get_singleton()->poly_set_material(origin,indicator_mat,true);
		origin_instance = VisualServer::get_singleton()->instance_create2(origin,get_tree()->get_root()->get_world()->get_scenario());
		VS::get_singleton()->instance_set_layer_mask(origin_instance,1<<SpatialEditorViewport::GIZMO_GRID_LAYER);

		VisualServer::get_singleton()->instance_geometry_set_flag(origin_instance,VS::INSTANCE_FLAG_CAST_SHADOW,false);



		VisualServer::get_singleton()->instance_geometry_set_flag(grid_instance[1],VS::INSTANCE_FLAG_VISIBLE,true);
		grid_enable[1]=true;
		grid_visible[1]=true;
		grid_enabled=true;
		last_grid_snap=1;

	}

	{
		cursor_mesh = VisualServer::get_singleton()->mesh_create();
		DVector<Vector3> cursor_points;
		float cs = 0.25;
		cursor_points.push_back(Vector3(+cs,0,0));
		cursor_points.push_back(Vector3(-cs,0,0));
		cursor_points.push_back(Vector3(0,+cs,0));
		cursor_points.push_back(Vector3(0,-cs,0));
		cursor_points.push_back(Vector3(0,0,+cs));
		cursor_points.push_back(Vector3(0,0,-cs));
		RID cmat=VisualServer::get_singleton()->fixed_material_create();
		VisualServer::get_singleton()->fixed_material_set_param(cmat,VS::FIXED_MATERIAL_PARAM_DIFFUSE,Color(0,1,1));
		VisualServer::get_singleton()->material_set_flag( cmat, VisualServer::MATERIAL_FLAG_UNSHADED, true );
		VisualServer::get_singleton()->fixed_material_set_flag(cmat, VisualServer::FIXED_MATERIAL_FLAG_USE_ALPHA,true);
		VisualServer::get_singleton()->fixed_material_set_flag(cmat, VisualServer::FIXED_MATERIAL_FLAG_USE_COLOR_ARRAY,true);

		Array d;
		d.resize(VS::ARRAY_MAX);
		d[VS::ARRAY_VERTEX]=cursor_points;
		VisualServer::get_singleton()->mesh_add_surface(cursor_mesh,VS::PRIMITIVE_LINES,d);
		VisualServer::get_singleton()->mesh_surface_set_material(cursor_mesh,0,cmat,true);

		cursor_instance = VisualServer::get_singleton()->instance_create2(cursor_mesh,get_tree()->get_root()->get_world()->get_scenario());
		VS::get_singleton()->instance_set_layer_mask(cursor_instance,1<<SpatialEditorViewport::GIZMO_GRID_LAYER);

		VisualServer::get_singleton()->instance_geometry_set_flag(cursor_instance,VS::INSTANCE_FLAG_CAST_SHADOW,false);


	}


	{

		//move gizmo


		float gizmo_alph = EditorSettings::get_singleton()->get("3d_editor/manipulator_gizmo_opacity");

		gizmo_hl = Ref<FixedMaterial>( memnew( FixedMaterial ) );
		gizmo_hl->set_flag(Material::FLAG_UNSHADED, true);
		gizmo_hl->set_flag(Material::FLAG_ONTOP, true);
		gizmo_hl->set_fixed_flag(FixedMaterial::FLAG_USE_ALPHA, true);
		gizmo_hl->set_parameter(FixedMaterial::PARAM_DIFFUSE,Color(1,1,1,gizmo_alph+0.2f));

		for(int i=0;i<3;i++) {

			move_gizmo[i]=Ref<Mesh>( memnew( Mesh ) );
			rotate_gizmo[i]=Ref<Mesh>( memnew( Mesh ) );


			Ref<FixedMaterial> mat = memnew( FixedMaterial );
			mat->set_flag(Material::FLAG_UNSHADED, true);
			mat->set_flag(Material::FLAG_ONTOP, true);
			mat->set_fixed_flag(FixedMaterial::FLAG_USE_ALPHA, true);
			Color col;
			col[i]=1.0;
			col.a= gizmo_alph;
			mat->set_parameter(FixedMaterial::PARAM_DIFFUSE,col);
			gizmo_color[i]=mat;




			Vector3 ivec;
			ivec[i]=1;
			Vector3 nivec;
			nivec[(i+1)%3]=1;
			nivec[(i+2)%3]=1;
			Vector3 ivec2;
			ivec2[(i+1)%3]=1;
			Vector3 ivec3;
			ivec3[(i+2)%3]=1;


			{

				Ref<SurfaceTool> surftool = memnew( SurfaceTool );
				surftool->begin(Mesh::PRIMITIVE_TRIANGLES);

				//translate

				const int arrow_points=5;
				Vector3 arrow[5]={
					nivec*0.0+ivec*0.0,
					nivec*0.01+ivec*0.0,
					nivec*0.01+ivec*1.0,
					nivec*0.1+ivec*1.0,
					nivec*0.0+ivec*(1+GIZMO_ARROW_SIZE),
				};

				int arrow_sides=6;


				for(int i = 0; i < 7 ; i++) {


					Matrix3 ma(ivec,Math_PI*2*float(i)/arrow_sides);
					Matrix3 mb(ivec,Math_PI*2*float(i+1)/arrow_sides);


					for(int j=0;j<arrow_points-1;j++) {

						Vector3 points[4]={
							ma.xform(arrow[j]),
							mb.xform(arrow[j]),
							mb.xform(arrow[j+1]),
							ma.xform(arrow[j+1]),
						};
						surftool->add_vertex(points[0]);
						surftool->add_vertex(points[1]);
						surftool->add_vertex(points[2]);

						surftool->add_vertex(points[0]);
						surftool->add_vertex(points[2]);
						surftool->add_vertex(points[3]);
					}

				}

				surftool->set_material(mat);
				surftool->commit(move_gizmo[i]);
			}

			{


				Ref<SurfaceTool> surftool = memnew( SurfaceTool );
				surftool->begin(Mesh::PRIMITIVE_TRIANGLES);

				Vector3 circle[5]={
					ivec*0.02+ivec2*0.02+ivec2*1.0,
					ivec*-0.02+ivec2*0.02+ivec2*1.0,
					ivec*-0.02+ivec2*-0.02+ivec2*1.0,
					ivec*0.02+ivec2*-0.02+ivec2*1.0,
					ivec*0.02+ivec2*0.02+ivec2*1.0,
				};


				for(int k = 0; k < 33 ; k++) {


					Matrix3 ma(ivec,Math_PI*2*float(k)/32);
					Matrix3 mb(ivec,Math_PI*2*float(k+1)/32);


					for(int j=0;j<4;j++) {

						Vector3 points[4]={
							ma.xform(circle[j]),
							mb.xform(circle[j]),
							mb.xform(circle[j+1]),
							ma.xform(circle[j+1]),
						};
						surftool->add_vertex(points[0]);
						surftool->add_vertex(points[1]);
						surftool->add_vertex(points[2]);

						surftool->add_vertex(points[0]);
						surftool->add_vertex(points[2]);
						surftool->add_vertex(points[3]);
					}

				}

				surftool->set_material(mat);
				surftool->commit(rotate_gizmo[i]);

			}


		}
	}

	/*for(int i=0;i<4;i++) {

		viewports[i]->init_gizmo_instance(i);
	}*/

	_generate_selection_box();


	//get_scene()->get_root_node()->cast_to<EditorNode>()->get_scene_root()->add_child(camera);

	//current_camera=camera;

}

void SpatialEditor::_finish_indicators() {


	VisualServer::get_singleton()->free(origin_instance);
	VisualServer::get_singleton()->free(origin);
	for(int i=0;i<3;i++) {
		VisualServer::get_singleton()->free(grid_instance[i]);
		VisualServer::get_singleton()->free(grid[i]);
	}
	VisualServer::get_singleton()->free(light_instance);
	VisualServer::get_singleton()->free(light);
	//VisualServer::get_singleton()->free(poly);
	//VisualServer::get_singleton()->free(indicators_instance);
	//VisualServer::get_singleton()->free(indicators);

	VisualServer::get_singleton()->free(cursor_instance);
	VisualServer::get_singleton()->free(cursor_mesh);
}

void SpatialEditor::_instance_scene() {
#if 0
	EditorNode *en = get_scene()->get_root_node()->cast_to<EditorNode>();
	ERR_FAIL_COND(!en);
	String path = en->get_scenes_dock()->get_selected_path();
	if (path=="") {
		set_message("No scene selected to instance!");
		return;
	}

	undo_redo->create_action("Instance at Cursor");

	Node* scene = en->request_instance_scene(path);

	if (!scene) {
		set_message("Could not instance scene!");
		undo_redo->commit_action(); //bleh
		return;
	}

	Spatial *s = scene->cast_to<Spatial>();
	if (s) {

		undo_redo->add_do_method(s,"set_global_transform",Transform(Matrix3(),cursor.cursor_pos));
	}

	undo_redo->commit_action();
#endif
}
/*
void SpatialEditor::_update_selection() {



}
*/
void SpatialEditor::_unhandled_key_input(InputEvent p_event) {

	if (!is_visible())
		return;

	 {

		EditorNode *en = editor;
		EditorPlugin *over_plugin = en->get_editor_plugin_over();

		if (over_plugin && over_plugin->forward_input_event(p_event)) {

			return; //ate the over input event
		}

	}

	switch(p_event.type) {

		case InputEvent::KEY: {


			const InputEventKey &k=p_event.key;

			if (!k.pressed)
				break;

			switch(k.scancode) {

				case KEY_Q: _menu_item_pressed(MENU_TOOL_SELECT); break;
				case KEY_W: _menu_item_pressed(MENU_TOOL_MOVE); break;
				case KEY_E: _menu_item_pressed(MENU_TOOL_ROTATE); break;
				case KEY_R: _menu_item_pressed(MENU_TOOL_SCALE); break;

#if 0
#endif
			}

		} break;
	}
}
void SpatialEditor::_notification(int p_what) {

	if (p_what==NOTIFICATION_READY) {

		tool_button[SpatialEditor::TOOL_MODE_SELECT]->set_icon( get_icon("ToolSelect","EditorIcons") );
		tool_button[SpatialEditor::TOOL_MODE_MOVE]->set_icon( get_icon("ToolMove","EditorIcons") );
		tool_button[SpatialEditor::TOOL_MODE_ROTATE]->set_icon( get_icon("ToolRotate","EditorIcons") );
		tool_button[SpatialEditor::TOOL_MODE_SCALE]->set_icon( get_icon("ToolScale","EditorIcons") );
		instance_button->set_icon( get_icon("SpatialAdd","EditorIcons") );


		view_menu->get_popup()->set_item_icon(view_menu->get_popup()->get_item_index(MENU_VIEW_USE_1_VIEWPORT),get_icon("Panels1","EditorIcons"));
		view_menu->get_popup()->set_item_icon(view_menu->get_popup()->get_item_index(MENU_VIEW_USE_2_VIEWPORTS),get_icon("Panels2","EditorIcons"));
		view_menu->get_popup()->set_item_icon(view_menu->get_popup()->get_item_index(MENU_VIEW_USE_2_VIEWPORTS_ALT),get_icon("Panels2Alt","EditorIcons"));
		view_menu->get_popup()->set_item_icon(view_menu->get_popup()->get_item_index(MENU_VIEW_USE_3_VIEWPORTS),get_icon("Panels3","EditorIcons"));
		view_menu->get_popup()->set_item_icon(view_menu->get_popup()->get_item_index(MENU_VIEW_USE_3_VIEWPORTS_ALT),get_icon("Panels3Alt","EditorIcons"));
		view_menu->get_popup()->set_item_icon(view_menu->get_popup()->get_item_index(MENU_VIEW_USE_4_VIEWPORTS),get_icon("Panels4","EditorIcons"));

		_menu_item_pressed(MENU_VIEW_USE_1_VIEWPORT);

		get_tree()->connect("node_removed",this,"_node_removed");
		VS::get_singleton()->scenario_set_fallback_environment(get_viewport()->find_world()->get_scenario(),viewport_environment->get_rid());

	}

	if (p_what==NOTIFICATION_ENTER_TREE) {

		gizmos = memnew( SpatialEditorGizmos );
		_init_indicators();
		_update_default_light_angle();
	}

	if (p_what==NOTIFICATION_EXIT_TREE) {

		_finish_indicators();
		memdelete( gizmos );

	}
}

void SpatialEditor::add_control_to_menu_panel(Control *p_control) {


	hbc_menu->add_child(p_control);
}

void SpatialEditor::set_can_preview(Camera* p_preview) {

	for(int i=0;i<4;i++) {
		viewports[i]->set_can_preview(p_preview);
	}
}

VSplitContainer *SpatialEditor::get_shader_split() {

	return shader_split;
}

HSplitContainer *SpatialEditor::get_palette_split() {

	return palette_split;
}


void SpatialEditor::_request_gizmo(Object* p_obj) {

	Spatial *sp=p_obj->cast_to<Spatial>();
	if (!sp)
		return;
	if (editor->get_edited_scene() && (sp==editor->get_edited_scene() || sp->get_owner()==editor->get_edited_scene())) {

		Ref<SpatialEditorGizmo> seg = gizmos->get_gizmo(sp);

		if (seg.is_valid()) {
			sp->set_gizmo(seg);
		}

		for (List<EditorPlugin*>::Element *E=gizmo_plugins.front();E;E=E->next()) {

			if (E->get()->create_spatial_gizmo(sp)) {

				seg = sp->get_gizmo();
				if (sp==selected && seg.is_valid()) {

					seg->set_selected(true);
					selected->update_gizmo();
				}
				return;
			}
		}

		if (seg.is_valid() && sp==selected) {
			seg->set_selected(true);
			selected->update_gizmo();
		}

	}

}

void SpatialEditor::_toggle_maximize_view(Object* p_viewport) {
	if (!p_viewport) return;
	SpatialEditorViewport *current_viewport = p_viewport->cast_to<SpatialEditorViewport>();
	if (!current_viewport) return;

	int index=-1;
	bool maximized = false;
	for(int i=0;i<4;i++) {
		if (viewports[i]==current_viewport) {
			index=i;
			if ( current_viewport->get_global_rect() == viewport_base->get_global_rect() )
				maximized=true;
			break;
		}
	}
	if (index==-1) return;

	if (!maximized) {

		for(int i=0;i<4;i++) {
			if (i==index)
				viewports[i]->set_area_as_parent_rect();
			else
				viewports[i]->hide();
		}
	} else {

		for(int i=0;i<4;i++)
			viewports[i]->show();

		if (view_menu->get_popup()->is_item_checked( view_menu->get_popup()->get_item_index(MENU_VIEW_USE_1_VIEWPORT) ))
			_menu_item_pressed(MENU_VIEW_USE_1_VIEWPORT);
		else if (view_menu->get_popup()->is_item_checked( view_menu->get_popup()->get_item_index(MENU_VIEW_USE_2_VIEWPORTS) ))
			_menu_item_pressed(MENU_VIEW_USE_2_VIEWPORTS);
		else if (view_menu->get_popup()->is_item_checked( view_menu->get_popup()->get_item_index(MENU_VIEW_USE_2_VIEWPORTS_ALT) ))
			_menu_item_pressed(MENU_VIEW_USE_2_VIEWPORTS_ALT);
		else if (view_menu->get_popup()->is_item_checked( view_menu->get_popup()->get_item_index(MENU_VIEW_USE_3_VIEWPORTS) ))
			_menu_item_pressed(MENU_VIEW_USE_3_VIEWPORTS);
		else if (view_menu->get_popup()->is_item_checked( view_menu->get_popup()->get_item_index(MENU_VIEW_USE_3_VIEWPORTS_ALT) ))
			_menu_item_pressed(MENU_VIEW_USE_3_VIEWPORTS_ALT);
		else if (view_menu->get_popup()->is_item_checked( view_menu->get_popup()->get_item_index(MENU_VIEW_USE_4_VIEWPORTS) ))
			_menu_item_pressed(MENU_VIEW_USE_4_VIEWPORTS);
	}

}


void SpatialEditor::_node_removed(Node* p_node) {

	if (p_node==selected)
		selected=NULL;
}

void SpatialEditor::_bind_methods() {

//	ObjectTypeDB::bind_method("_input_event",&SpatialEditor::_input_event);
	ObjectTypeDB::bind_method("_unhandled_key_input",&SpatialEditor::_unhandled_key_input);
	ObjectTypeDB::bind_method("_node_removed",&SpatialEditor::_node_removed);
	ObjectTypeDB::bind_method("_menu_item_pressed",&SpatialEditor::_menu_item_pressed);
	ObjectTypeDB::bind_method("_xform_dialog_action",&SpatialEditor::_xform_dialog_action);
	ObjectTypeDB::bind_method("_instance_scene",&SpatialEditor::_instance_scene);
//	ObjectTypeDB::bind_method("_update_selection",&SpatialEditor::_update_selection);
	ObjectTypeDB::bind_method("_get_editor_data",&SpatialEditor::_get_editor_data);
	ObjectTypeDB::bind_method("_request_gizmo",&SpatialEditor::_request_gizmo);
	ObjectTypeDB::bind_method("_default_light_angle_input",&SpatialEditor::_default_light_angle_input);
	ObjectTypeDB::bind_method("_update_ambient_light_color",&SpatialEditor::_update_ambient_light_color);
	ObjectTypeDB::bind_method("_toggle_maximize_view",&SpatialEditor::_toggle_maximize_view);

	ADD_SIGNAL( MethodInfo("transform_key_request") );


}

void SpatialEditor::clear() {

	settings_fov->set_val(EDITOR_DEF("3d_editor/default_fov",60.0));
	settings_znear->set_val(EDITOR_DEF("3d_editor/default_z_near",0.1));
	settings_zfar->set_val(EDITOR_DEF("3d_editor/default_z_far",1500.0));

	for(int i=0;i<4;i++) {
		viewports[i]->reset();
	}

	_menu_item_pressed(MENU_VIEW_USE_1_VIEWPORT);
	_menu_item_pressed(MENU_VIEW_DISPLAY_NORMAL);


	VisualServer::get_singleton()->instance_geometry_set_flag(origin_instance,VS::INSTANCE_FLAG_VISIBLE,true);
	view_menu->get_popup()->set_item_checked( view_menu->get_popup()->get_item_index(MENU_VIEW_ORIGIN), true);
	for(int i=0;i<3;++i) {
		if (grid_enable[i]) {
			VisualServer::get_singleton()->instance_geometry_set_flag(grid_instance[i],VS::INSTANCE_FLAG_VISIBLE,true);
			grid_visible[i]=true;
		}
	}

	for(int i=0;i<4;i++) {

		viewports[i]->view_menu->get_popup()->set_item_checked(view_menu->get_popup()->get_item_index(SpatialEditorViewport::VIEW_AUDIO_LISTENER),i==0);
		viewports[i]->viewport->set_as_audio_listener(i==0);
	}

	view_menu->get_popup()->set_item_checked( view_menu->get_popup()->get_item_index(MENU_VIEW_GRID), true );

	settings_default_light_rot_x=Math_PI*0.3;
	settings_default_light_rot_y=Math_PI*0.2;

	viewport_environment->fx_set_param(Environment::FX_PARAM_AMBIENT_LIGHT_COLOR,Color(0.15,0.15,0.15));
	settings_ambient_color->set_color(Color(0.15,0.15,0.15));
	if (!light_instance.is_valid())
		_menu_item_pressed(MENU_VIEW_USE_DEFAULT_LIGHT);

	_update_default_light_angle();


}


void SpatialEditor::_update_ambient_light_color(const Color& p_color) {

	viewport_environment->fx_set_param(Environment::FX_PARAM_AMBIENT_LIGHT_COLOR,settings_ambient_color->get_color());

}

void SpatialEditor::_update_default_light_angle() {

	Transform t;
	t.basis.rotate(Vector3(1,0,0),settings_default_light_rot_x);
	t.basis.rotate(Vector3(0,1,0),settings_default_light_rot_y);
	settings_dlight->set_transform(t);
	if (light_instance.is_valid()) {
		VS::get_singleton()->instance_set_transform(light_instance,t);
	}

}

void SpatialEditor::_default_light_angle_input(const InputEvent& p_event) {


	if (p_event.type==InputEvent::MOUSE_MOTION && p_event.mouse_motion.button_mask&(0x1|0x2|0x4)) {

		settings_default_light_rot_y = Math::fposmod(settings_default_light_rot_y - p_event.mouse_motion.relative_x*0.01,Math_PI*2.0);
		settings_default_light_rot_x = Math::fposmod(settings_default_light_rot_x - p_event.mouse_motion.relative_y*0.01,Math_PI*2.0);
		_update_default_light_angle();
	}

}


SpatialEditor::SpatialEditor(EditorNode *p_editor) {


	viewport_environment = Ref<Environment>( memnew( Environment ) );
	undo_redo=p_editor->get_undo_redo();
	VBoxContainer *vbc = this;

	custom_camera=NULL;
	singleton=this;
	editor=p_editor;
	editor_selection=editor->get_editor_selection();
	editor_selection->add_editor_plugin(this);
	editor_selection->connect("selection_changed",this,"_update_selection");

	snap_enabled=false;
	tool_mode = TOOL_MODE_SELECT;

	//set_focus_mode(FOCUS_ALL);

	hbc_menu = memnew( HBoxContainer );
	vbc->add_child(hbc_menu);


	Vector<Variant> button_binds;
	button_binds.resize(1);

	tool_button[TOOL_MODE_SELECT] = memnew( ToolButton );
	hbc_menu->add_child( tool_button[TOOL_MODE_SELECT] );
	tool_button[TOOL_MODE_SELECT]->set_toggle_mode(true);
	tool_button[TOOL_MODE_SELECT]->set_flat(true);
	tool_button[TOOL_MODE_SELECT]->set_pressed(true);
	button_binds[0]=MENU_TOOL_SELECT;
	tool_button[TOOL_MODE_SELECT]->connect("pressed", this,"_menu_item_pressed",button_binds);
	tool_button[TOOL_MODE_SELECT]->set_tooltip("Select Mode (Q)");


	tool_button[TOOL_MODE_MOVE] = memnew( ToolButton );

	hbc_menu->add_child( tool_button[TOOL_MODE_MOVE] );
	tool_button[TOOL_MODE_MOVE]->set_toggle_mode(true);
	tool_button[TOOL_MODE_MOVE]->set_flat(true);
	button_binds[0]=MENU_TOOL_MOVE;
	tool_button[TOOL_MODE_MOVE]->connect("pressed", this,"_menu_item_pressed",button_binds);
	tool_button[TOOL_MODE_MOVE]->set_tooltip("Move Mode (W)");

	tool_button[TOOL_MODE_ROTATE] = memnew( ToolButton );
	hbc_menu->add_child( tool_button[TOOL_MODE_ROTATE] );
	tool_button[TOOL_MODE_ROTATE]->set_toggle_mode(true);
	tool_button[TOOL_MODE_ROTATE]->set_flat(true);
	button_binds[0]=MENU_TOOL_ROTATE;
	tool_button[TOOL_MODE_ROTATE]->connect("pressed", this,"_menu_item_pressed",button_binds);
	tool_button[TOOL_MODE_ROTATE]->set_tooltip("Rotate Mode (E)");

	tool_button[TOOL_MODE_SCALE] = memnew( ToolButton );
	hbc_menu->add_child( tool_button[TOOL_MODE_SCALE] );
	tool_button[TOOL_MODE_SCALE]->set_toggle_mode(true);
	tool_button[TOOL_MODE_SCALE]->set_flat(true);
	button_binds[0]=MENU_TOOL_SCALE;
	tool_button[TOOL_MODE_SCALE]->connect("pressed", this,"_menu_item_pressed",button_binds);
	tool_button[TOOL_MODE_SCALE]->set_tooltip("Scale Mode (R)");

	instance_button = memnew( Button );
	hbc_menu->add_child( instance_button );
	instance_button->set_flat(true);
	instance_button->connect("pressed",this,"_instance_scene");

	VSeparator *vs = memnew( VSeparator );
	hbc_menu->add_child(vs);


	PopupMenu *p;

	transform_menu = memnew( MenuButton );
	transform_menu->set_text("Transform");
	hbc_menu->add_child( transform_menu );

	p = transform_menu->get_popup();
	p->add_check_item("Use Snap",MENU_TRANSFORM_USE_SNAP);
	p->add_item("Configure Snap..",MENU_TRANSFORM_CONFIGURE_SNAP);
	p->add_separator();
	p->add_check_item("Local Coords",MENU_TRANSFORM_LOCAL_COORDS);
	//p->set_item_checked(p->get_item_count()-1,true);
	p->add_separator();
	p->add_item("Transform Dialog..",MENU_TRANSFORM_DIALOG);

	p->connect("item_pressed", this,"_menu_item_pressed");

	view_menu = memnew( MenuButton );
	view_menu->set_text("View");
	view_menu->set_pos( Point2( 212,0) );
	hbc_menu->add_child( view_menu );

	p = view_menu->get_popup();

	p->add_check_item("Use Default Light",MENU_VIEW_USE_DEFAULT_LIGHT);
	p->add_check_item("Use Default sRGB",MENU_VIEW_USE_DEFAULT_SRGB);
	p->add_separator();

	p->add_check_item("1 Viewport",MENU_VIEW_USE_1_VIEWPORT,KEY_MASK_ALT+KEY_1);
	p->add_check_item("2 Viewports",MENU_VIEW_USE_2_VIEWPORTS,KEY_MASK_ALT+KEY_2);
	p->add_check_item("2 Viewports (Alt)",MENU_VIEW_USE_2_VIEWPORTS_ALT,KEY_MASK_SHIFT+KEY_MASK_ALT+KEY_2);
	p->add_check_item("3 Viewports",MENU_VIEW_USE_3_VIEWPORTS,KEY_MASK_ALT+KEY_3);
	p->add_check_item("3 Viewports (Alt)",MENU_VIEW_USE_3_VIEWPORTS_ALT,KEY_MASK_SHIFT+KEY_MASK_ALT+KEY_3);
	p->add_check_item("4 Viewports",MENU_VIEW_USE_4_VIEWPORTS,KEY_MASK_ALT+KEY_4);
	p->add_separator();

	p->add_check_item("Display Normal",MENU_VIEW_DISPLAY_NORMAL);
	p->add_check_item("Display Wireframe",MENU_VIEW_DISPLAY_WIREFRAME);
	p->add_check_item("Display Overdraw",MENU_VIEW_DISPLAY_OVERDRAW);
	p->add_check_item("Display Shadeless",MENU_VIEW_DISPLAY_SHADELESS);
	p->add_separator();
	p->add_check_item("View Origin",MENU_VIEW_ORIGIN);
	p->add_check_item("View Grid",MENU_VIEW_GRID);
	p->add_separator();
	p->add_check_item("Settings",MENU_VIEW_CAMERA_SETTINGS );


	p->set_item_checked( p->get_item_index(MENU_VIEW_USE_DEFAULT_LIGHT), true );
	p->set_item_checked( p->get_item_index(MENU_VIEW_DISPLAY_NORMAL), true );
	p->set_item_checked( p->get_item_index(MENU_VIEW_ORIGIN), true );
	p->set_item_checked( p->get_item_index(MENU_VIEW_GRID), true );


	p->connect("item_pressed", this,"_menu_item_pressed");


	/* REST OF MENU */

	palette_split = memnew( HSplitContainer);
	palette_split->set_v_size_flags(SIZE_EXPAND_FILL);
	vbc->add_child(palette_split);

	shader_split = memnew( VSplitContainer );
	shader_split->set_h_size_flags(SIZE_EXPAND_FILL);
	palette_split->add_child(shader_split);
	viewport_base = memnew( Control );
	shader_split->add_child(viewport_base);
	viewport_base->set_v_size_flags(SIZE_EXPAND_FILL);
	for(int i=0;i<4;i++) {

		viewports[i] = memnew( SpatialEditorViewport(this,editor,i) );
		viewports[i]->connect("toggle_maximize_view",this,"_toggle_maximize_view");
		viewport_base->add_child(viewports[i]);
	}
	//vbc->add_child(viewport_base);




	/* SNAP DIALOG */

	snap_dialog = memnew( ConfirmationDialog );
	snap_dialog->set_title("Snap Settings");
	add_child(snap_dialog);
	Label *l = memnew(Label);
	l->set_text("Translate Snap:");
	l->set_pos(Point2(5,5));
	snap_dialog->add_child(l);

	snap_translate = memnew( LineEdit );
	snap_translate->set_anchor( MARGIN_RIGHT, ANCHOR_END );
	snap_translate->set_begin( Point2(15,22) );
	snap_translate->set_end( Point2(15,35) );
	snap_translate->set_text("1");
	snap_dialog->add_child(snap_translate);

	l = memnew(Label);
	l->set_text("Rotate Snap (deg.):");
	l->set_pos(Point2(5,45));
	snap_dialog->add_child(l);

	snap_rotate = memnew( LineEdit );
	snap_rotate->set_anchor( MARGIN_RIGHT, ANCHOR_END );
	snap_rotate->set_begin( Point2(15,62) );
	snap_rotate->set_end( Point2(15,75) );
	snap_rotate->set_text("5");
	snap_dialog->add_child(snap_rotate);


	l = memnew(Label);
	l->set_text("Scale Snap (%):");
	l->set_pos(Point2(5,85));
	snap_dialog->add_child(l);

	snap_scale = memnew( LineEdit );
	snap_scale->set_anchor( MARGIN_RIGHT, ANCHOR_END );
	snap_scale->set_begin( Point2(15,102) );
	snap_scale->set_end( Point2(15,115) );
	snap_scale->set_text("5");
	snap_dialog->add_child(snap_scale);

	//snap_dialog->get_cancel()->hide();

	/* SNAP DIALOG */

	settings_dialog = memnew( ConfirmationDialog );
	settings_dialog->set_title("Viewport Settings");
	add_child(settings_dialog);
	settings_vbc = memnew( VBoxContainer );
	settings_vbc->set_custom_minimum_size(Size2(200,0));
	settings_dialog->add_child(settings_vbc);
	settings_dialog->set_child_rect(settings_vbc);



	settings_light_base = memnew( Control );
	settings_light_base->set_custom_minimum_size(Size2(128,128));
	settings_light_base->connect("input_event",this,"_default_light_angle_input");
	settings_vbc->add_margin_child("Default Light Normal:",settings_light_base);
	settings_light_vp = memnew( Viewport );
	settings_light_vp->set_use_own_world(true);
	settings_light_base->add_child(settings_light_vp);

	settings_dlight = memnew( DirectionalLight );
	settings_light_vp->add_child(settings_dlight);
	settings_sphere = memnew( ImmediateGeometry );
	settings_sphere->begin(Mesh::PRIMITIVE_TRIANGLES,Ref<Texture>());
	settings_sphere->set_color(Color(1,1,1));
	settings_sphere->add_sphere(32,16,1);
	settings_sphere->end();
	settings_light_vp->add_child(settings_sphere);
	settings_camera = memnew( Camera );
	settings_light_vp->add_child(settings_camera);
	settings_camera->set_translation(Vector3(0,0,2));
	settings_camera->set_orthogonal(2.1,0.1,5);

	settings_default_light_rot_x=Math_PI*0.3;
	settings_default_light_rot_y=Math_PI*0.2;



	settings_ambient_color = memnew( ColorPickerButton );
	settings_vbc->add_margin_child("Ambient Light Color:",settings_ambient_color);
	settings_ambient_color->connect("color_changed",this,"_update_ambient_light_color");

	viewport_environment->set_enable_fx(Environment::FX_AMBIENT_LIGHT,true);
	viewport_environment->fx_set_param(Environment::FX_PARAM_AMBIENT_LIGHT_COLOR,Color(0.15,0.15,0.15));
	settings_ambient_color->set_color(Color(0.15,0.15,0.15));


	settings_fov = memnew( SpinBox );
	settings_fov->set_max(179);
	settings_fov->set_min(1);
	settings_fov->set_step(0.01);
	settings_fov->set_val(EDITOR_DEF("3d_editor/default_fov",60.0));
	settings_vbc->add_margin_child("Perspective FOV (deg.):",settings_fov);

	settings_znear = memnew( SpinBox );
	settings_znear->set_max(10000);
	settings_znear->set_min(0.1);
	settings_znear->set_step(0.01);
	settings_znear->set_val(EDITOR_DEF("3d_editor/default_z_near",0.1));
	settings_vbc->add_margin_child("View Z-Near:",settings_znear);

	settings_zfar = memnew( SpinBox );
	settings_zfar->set_max(10000);
	settings_zfar->set_min(0.1);
	settings_zfar->set_step(0.01);
	settings_zfar->set_val(EDITOR_DEF("3d_editor/default_z_far",1500));
	settings_vbc->add_margin_child("View Z-Far:",settings_zfar);

	//settings_dialog->get_cancel()->hide();
	/* XFORM DIALOG */

	xform_dialog = memnew( ConfirmationDialog );
	xform_dialog->set_title("Transform Change");
	add_child(xform_dialog);
	l = memnew(Label);
	l->set_text("Translate:");
	l->set_pos(Point2(5,5));
	xform_dialog->add_child(l);

	for(int i=0;i<3;i++) {

		xform_translate[i] = memnew( LineEdit );
		xform_translate[i]->set_pos( Point2(15+i*60,22) );
		xform_translate[i]->set_size( Size2(50,12 ) );
		xform_dialog->add_child( xform_translate[i] );
	}

	l = memnew(Label);
	l->set_text("Rotate (deg.):");
	l->set_pos(Point2(5,45));
	xform_dialog->add_child(l);

	for(int i=0;i<3;i++) {
		xform_rotate[i] = memnew( LineEdit );
		xform_rotate[i]->set_pos( Point2(15+i*60,62) );
		xform_rotate[i]->set_size( Size2(50,22 ) );
		xform_dialog->add_child(xform_rotate[i]);
	}

	l = memnew(Label);
	l->set_text("Scale (ratio):");
	l->set_pos(Point2(5,85));
	xform_dialog->add_child(l);

	for(int i=0;i<3;i++) {
		xform_scale[i] = memnew( LineEdit );
		xform_scale[i]->set_pos( Point2(15+i*60,102) );
		xform_scale[i]->set_size( Size2(50,22 ) );
		xform_dialog->add_child(xform_scale[i]);
	}

	l = memnew(Label);
	l->set_text("Transform Type");
	l->set_pos(Point2(5,125));
	xform_dialog->add_child(l);

	xform_type = memnew( OptionButton );
	xform_type->set_anchor( MARGIN_RIGHT, ANCHOR_END );
	xform_type->set_begin( Point2(15,142) );
	xform_type->set_end( Point2(15,75) );
	xform_type->add_item("Pre");
	xform_type->add_item("Post");
	xform_dialog->add_child(xform_type);

	xform_dialog->connect("confirmed", this,"_xform_dialog_action");

	scenario_debug=VisualServer::SCENARIO_DEBUG_DISABLED;

	selected=NULL;

	set_process_unhandled_key_input(true);
	add_to_group("_spatial_editor_group");

	EDITOR_DEF("3d_editor/manipulator_gizmo_size",80);
	EditorSettings::get_singleton()->add_property_hint(PropertyInfo(Variant::INT,"3d_editor/manipulator_gizmo_size",PROPERTY_HINT_RANGE,"16,1024,1"));
	EDITOR_DEF("3d_editor/manipulator_gizmo_opacity",0.2);

	over_gizmo_handle=-1;
}

SpatialEditor::~SpatialEditor() {


}




void SpatialEditorPlugin::make_visible(bool p_visible) {

	if (p_visible) {
	

		spatial_editor->show();
		spatial_editor->set_process(true);
		//VisualServer::get_singleton()->viewport_set_hide_scenario(editor->get_scene_root()->get_viewport(),false);
		spatial_editor->grab_focus();

	} else {
	
		spatial_editor->hide();
		spatial_editor->set_process(false);
		//VisualServer::get_singleton()->viewport_set_hide_scenario(editor->get_scene_root()->get_viewport(),true);

	}

}
void SpatialEditorPlugin::edit(Object *p_object) {

	spatial_editor->edit(p_object->cast_to<Spatial>());
}

bool SpatialEditorPlugin::handles(Object *p_object) const {
	
	return p_object->is_type("Spatial");
}

Dictionary SpatialEditorPlugin::get_state() const {
	return spatial_editor->get_state();
}

void SpatialEditorPlugin::set_state(const Dictionary& p_state) {

	spatial_editor->set_state(p_state);
}

void SpatialEditor::snap_cursor_to_plane(const Plane& p_plane) {

//	cursor.pos=p_plane.project(cursor.pos);
}

void SpatialEditorPlugin::_bind_methods() {

	ObjectTypeDB::bind_method("snap_cursor_to_plane",&SpatialEditorPlugin::snap_cursor_to_plane);

}

void SpatialEditorPlugin::snap_cursor_to_plane(const Plane& p_plane) {


	spatial_editor->snap_cursor_to_plane(p_plane);
}




SpatialEditorPlugin::SpatialEditorPlugin(EditorNode *p_node) {
	
	editor=p_node;
	spatial_editor = memnew( SpatialEditor(p_node) );
	editor->get_viewport()->add_child(spatial_editor);
	spatial_editor->set_area_as_parent_rect();
	spatial_editor->hide();
	spatial_editor->connect("transform_key_request",editor,"_transform_keyed");

	//spatial_editor->set_process(true);
}


SpatialEditorPlugin::~SpatialEditorPlugin() {
	
}


<|MERGE_RESOLUTION|>--- conflicted
+++ resolved
@@ -1433,7 +1433,6 @@
 					if (nav_scheme==NAVIGATION_MAYA && m.mod.shift)
 						zoom_speed *= zoom_speed_modifier;
 
-<<<<<<< HEAD
 					NavigationZoomStyle zoom_style = _get_navigation_zoom_style("3d_editor/zoom_style");
 					if (zoom_style == NAVIGATION_ZOOM_HORIZONTAL) {
 						if ( m.relative_x > 0)
@@ -1446,16 +1445,11 @@
 							cursor.distance*=1+m.relative_y*zoom_speed;
 						else if (m.relative_y < 0)
 							cursor.distance/=1-m.relative_y*zoom_speed;
-=======
-					if ( m.relative_y > 0)
-						cursor.distance*=1+m.relative_y*zoom_speed;
-					else if (m.relative_y < 0) {
-						cursor.distance/=1-m.relative_y*zoom_speed;
-						if (cursor.distance<0.005) {
-							cursor.distance=10.0;
-							cursor.pos += cursor.distance*_get_camera_normal();
-						}
->>>>>>> 70067923
+					}
+
+					if (cursor.distance<0.005) {
+						cursor.distance=10.0;
+						cursor.pos += cursor.distance*_get_camera_normal();
 					}
 
 				} break;
@@ -1475,7 +1469,11 @@
 					if (nav_scheme==NAVIGATION_MAYA && m.mod.shift)
 						dolly_speed *= dolly_speed_modifier;
 
-					cursor.distance-=m.relative_y*dolly_speed;
+					NavigationZoomStyle zoom_style = _get_navigation_zoom_style("3d_editor/zoom_style");
+					if (zoom_style == NAVIGATION_ZOOM_HORIZONTAL)
+						cursor.distance-=m.relative_x*dolly_speed;
+					else
+						cursor.distance+=m.relative_y*dolly_speed;
 
 					if (cursor.distance<0.1) {
 						real_t d = 0.1 - cursor.distance;
