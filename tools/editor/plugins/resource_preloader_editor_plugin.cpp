--- conflicted
+++ resolved
@@ -72,13 +72,8 @@
 		dialog->set_text(_TR("ERROR: Couldn't load resource!"));
 		dialog->set_title(_TR("Error!"));
 		//dialog->get_cancel()->set_text("Close");
-<<<<<<< HEAD
 		dialog->get_ok()->set_text(_TR("Close"));
-		dialog->popup_centered(Size2(300,60));
-=======
-		dialog->get_ok()->set_text("Close");
 		dialog->popup_centered_minsize();
->>>>>>> b967bb73
 		return; ///beh should show an error i guess
 	}
 
@@ -172,13 +167,8 @@
 		dialog->set_text(_TR("Resource clipboard is empty!"));
 		dialog->set_title(_TR("Error!"));
 		//dialog->get_cancel()->set_text("Close");
-<<<<<<< HEAD
 		dialog->get_ok()->set_text(_TR("Close"));
-		dialog->popup_centered(Size2(300,60));
-=======
-		dialog->get_ok()->set_text("Close");
 		dialog->popup_centered_minsize();
->>>>>>> b967bb73
 		return; ///beh should show an error i guess
 	}
 
