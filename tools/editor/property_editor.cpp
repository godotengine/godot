--- conflicted
+++ resolved
@@ -826,13 +826,8 @@
 
 			RES res = ResourceLoader::load(p_file,type);
 			if (res.is_null()) {
-<<<<<<< HEAD
 				error->set_text(_TR("Error loading file: Not a resource!"));
-				error->popup_centered(Size2(300,80));
-=======
-				error->set_text("Error loading file: Not a resource!");
 				error->popup_centered_minsize();
->>>>>>> b967bb73
 				break;
 			}
 			v=res.get_ref_ptr();
