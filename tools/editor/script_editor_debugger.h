/*************************************************************************/
/*  script_editor_debugger.h                                             */
/*************************************************************************/
/*                       This file is part of:                           */
/*                           GODOT ENGINE                                */
/*                    http://www.godotengine.org                         */
/*************************************************************************/
/* Copyright (c) 2007-2015 Juan Linietsky, Ariel Manzur.                 */
/*                                                                       */
/* Permission is hereby granted, free of charge, to any person obtaining */
/* a copy of this software and associated documentation files (the       */
/* "Software"), to deal in the Software without restriction, including   */
/* without limitation the rights to use, copy, modify, merge, publish,   */
/* distribute, sublicense, and/or sell copies of the Software, and to    */
/* permit persons to whom the Software is furnished to do so, subject to */
/* the following conditions:                                             */
/*                                                                       */
/* The above copyright notice and this permission notice shall be        */
/* included in all copies or substantial portions of the Software.       */
/*                                                                       */
/* THE SOFTWARE IS PROVIDED "AS IS", WITHOUT WARRANTY OF ANY KIND,       */
/* EXPRESS OR IMPLIED, INCLUDING BUT NOT LIMITED TO THE WARRANTIES OF    */
/* MERCHANTABILITY, FITNESS FOR A PARTICULAR PURPOSE AND NONINFRINGEMENT.*/
/* IN NO EVENT SHALL THE AUTHORS OR COPYRIGHT HOLDERS BE LIABLE FOR ANY  */
/* CLAIM, DAMAGES OR OTHER LIABILITY, WHETHER IN AN ACTION OF CONTRACT,  */
/* TORT OR OTHERWISE, ARISING FROM, OUT OF OR IN CONNECTION WITH THE     */
/* SOFTWARE OR THE USE OR OTHER DEALINGS IN THE SOFTWARE.                */
/*************************************************************************/
<<<<<<< HEAD
#ifndef SCRIPT_EDITOR_DEBUGGER_H
#define SCRIPT_EDITOR_DEBUGGER_H

#include "scene/gui/box_container.h"
#include "scene/gui/button.h"
#include "core/io/tcp_server.h"
#include "core/io/packet_peer.h"

class Tree;
class PropertyEditor;
class EditorNode;
class ScriptEditorDebuggerVariables;
class LineEdit;
class TabContainer;
class RichTextLabel;
class TextureButton;
class AcceptDialog;
class TreeItem;
class HSplitContainer;

class ScriptEditorDebugger : public Control {

	OBJ_TYPE( ScriptEditorDebugger, Control );

	AcceptDialog *msgdialog;



	LineEdit *clicked_ctrl;
	LineEdit *clicked_ctrl_type;
	Tree *scene_tree;
	HSplitContainer *info;
	Button *scene_tree_refresh;

	TextureButton *tb;


	TabContainer *tabs;

	Label *reason;
	bool log_forced_visible;
	ScriptEditorDebuggerVariables *variables;

	Button *step;
	Button *next;
	Button *back;
	Button *forward;
	Button *dobreak;
	Button *docontinue;

	List<Vector<real_t> > perf_history;
	Vector<real_t> perf_max;
	Vector<TreeItem*> perf_items;

	Tree *perf_monitors;
	Control *perf_draw;

	Tree *stack_dump;
	PropertyEditor *inspector;

	Ref<TCP_Server> server;
	Ref<StreamPeerTCP> connection;
	Ref<PacketPeerStream> ppeer;

	String message_type;
	Array message;
	int pending_in_queue;


	EditorNode *editor;

	bool breaked;

	void _performance_draw();
	void _performance_select(Object *, int, bool);
	void _stack_dump_frame_selected();
	void _output_clear();
	void _hide_request();

	void _scene_tree_request();
	void _parse_message(const String& p_msg,const Array& p_data);

protected:

	void _notification(int p_what);
	static void _bind_methods();

public:

	void start();
	void pause();
	void unpause();
	void stop();

	void debug_next();
	void debug_step();
	void debug_break();
	void debug_continue();
    void debug_set_breakpoint(const String& p_path,int p_line,bool p_dobreak);

	String get_var_value(const String& p_var) const;

	virtual Size2 get_minimum_size() const;
	ScriptEditorDebugger(EditorNode *p_editor=NULL);
	~ScriptEditorDebugger();
};

#endif // SCRIPT_EDITOR_DEBUGGER_H
=======
#ifndef SCRIPT_EDITOR_DEBUGGER_H
#define SCRIPT_EDITOR_DEBUGGER_H

#include "scene/gui/box_container.h"
#include "scene/gui/button.h"
#include "core/io/tcp_server.h"
#include "core/io/packet_peer.h"

class Tree;
class PropertyEditor;
class EditorNode;
class ScriptEditorDebuggerVariables;
class LineEdit;
class TabContainer;
class RichTextLabel;
class TextureButton;
class AcceptDialog;
class TreeItem;
class HSplitContainer;

class ScriptEditorDebugger : public Control {

	OBJ_TYPE( ScriptEditorDebugger, Control );

	AcceptDialog *msgdialog;



	LineEdit *clicked_ctrl;
	LineEdit *clicked_ctrl_type;
	Tree *scene_tree;
	HSplitContainer *info;
	Button *scene_tree_refresh;

	TextureButton *tb;


	TabContainer *tabs;

	Label *reason;
	bool log_forced_visible;
	ScriptEditorDebuggerVariables *variables;

	Button *step;
	Button *next;
	Button *back;
	Button *forward;
	Button *dobreak;
	Button *docontinue;

	List<Vector<float> > perf_history;
	Vector<float> perf_max;
	Vector<TreeItem*> perf_items;

	Tree *perf_monitors;
	Control *perf_draw;

	Tree *stack_dump;
	PropertyEditor *inspector;

	Ref<TCP_Server> server;
	Ref<StreamPeerTCP> connection;
	Ref<PacketPeerStream> ppeer;

	String message_type;
	Array message;
	int pending_in_queue;


	EditorNode *editor;

	bool breaked;

	void _performance_draw();
	void _performance_select(Object *, int, bool);
	void _stack_dump_frame_selected();
	void _output_clear();
	void _hide_request();

	void _scene_tree_request();
	void _parse_message(const String& p_msg,const Array& p_data);

protected:

	void _notification(int p_what);
	static void _bind_methods();

public:

	void start();
	void pause();
	void unpause();
	void stop();

	void debug_next();
	void debug_step();
	void debug_break();
	void debug_continue();

	String get_var_value(const String& p_var) const;

	virtual Size2 get_minimum_size() const;
	ScriptEditorDebugger(EditorNode *p_editor=NULL);
	~ScriptEditorDebugger();
};

#endif // SCRIPT_EDITOR_DEBUGGER_H
>>>>>>> b09a8bd3
<|MERGE_RESOLUTION|>--- conflicted
+++ resolved
@@ -5,7 +5,7 @@
 /*                           GODOT ENGINE                                */
 /*                    http://www.godotengine.org                         */
 /*************************************************************************/
-/* Copyright (c) 2007-2015 Juan Linietsky, Ariel Manzur.                 */
+/* Copyright (c) 2007-2015 Juan Linietsky, Ariel Manzur.                 */
 /*                                                                       */
 /* Permission is hereby granted, free of charge, to any person obtaining */
 /* a copy of this software and associated documentation files (the       */
@@ -26,221 +26,111 @@
 /* TORT OR OTHERWISE, ARISING FROM, OUT OF OR IN CONNECTION WITH THE     */
 /* SOFTWARE OR THE USE OR OTHER DEALINGS IN THE SOFTWARE.                */
 /*************************************************************************/
-<<<<<<< HEAD
-#ifndef SCRIPT_EDITOR_DEBUGGER_H
-#define SCRIPT_EDITOR_DEBUGGER_H
-
-#include "scene/gui/box_container.h"
-#include "scene/gui/button.h"
-#include "core/io/tcp_server.h"
-#include "core/io/packet_peer.h"
-
-class Tree;
-class PropertyEditor;
-class EditorNode;
-class ScriptEditorDebuggerVariables;
-class LineEdit;
-class TabContainer;
-class RichTextLabel;
-class TextureButton;
-class AcceptDialog;
-class TreeItem;
-class HSplitContainer;
-
-class ScriptEditorDebugger : public Control {
-
-	OBJ_TYPE( ScriptEditorDebugger, Control );
-
-	AcceptDialog *msgdialog;
-
-
-
-	LineEdit *clicked_ctrl;
-	LineEdit *clicked_ctrl_type;
-	Tree *scene_tree;
-	HSplitContainer *info;
-	Button *scene_tree_refresh;
-
-	TextureButton *tb;
-
-
-	TabContainer *tabs;
-
-	Label *reason;
-	bool log_forced_visible;
-	ScriptEditorDebuggerVariables *variables;
-
-	Button *step;
-	Button *next;
-	Button *back;
-	Button *forward;
-	Button *dobreak;
-	Button *docontinue;
-
-	List<Vector<real_t> > perf_history;
-	Vector<real_t> perf_max;
-	Vector<TreeItem*> perf_items;
-
-	Tree *perf_monitors;
-	Control *perf_draw;
-
-	Tree *stack_dump;
-	PropertyEditor *inspector;
-
-	Ref<TCP_Server> server;
-	Ref<StreamPeerTCP> connection;
-	Ref<PacketPeerStream> ppeer;
-
-	String message_type;
-	Array message;
-	int pending_in_queue;
-
-
-	EditorNode *editor;
-
-	bool breaked;
-
-	void _performance_draw();
-	void _performance_select(Object *, int, bool);
-	void _stack_dump_frame_selected();
-	void _output_clear();
-	void _hide_request();
-
-	void _scene_tree_request();
-	void _parse_message(const String& p_msg,const Array& p_data);
-
-protected:
-
-	void _notification(int p_what);
-	static void _bind_methods();
-
-public:
-
-	void start();
-	void pause();
-	void unpause();
-	void stop();
-
-	void debug_next();
-	void debug_step();
-	void debug_break();
-	void debug_continue();
-    void debug_set_breakpoint(const String& p_path,int p_line,bool p_dobreak);
-
-	String get_var_value(const String& p_var) const;
-
-	virtual Size2 get_minimum_size() const;
-	ScriptEditorDebugger(EditorNode *p_editor=NULL);
-	~ScriptEditorDebugger();
-};
-
-#endif // SCRIPT_EDITOR_DEBUGGER_H
-=======
-#ifndef SCRIPT_EDITOR_DEBUGGER_H
-#define SCRIPT_EDITOR_DEBUGGER_H
-
-#include "scene/gui/box_container.h"
-#include "scene/gui/button.h"
-#include "core/io/tcp_server.h"
-#include "core/io/packet_peer.h"
-
-class Tree;
-class PropertyEditor;
-class EditorNode;
-class ScriptEditorDebuggerVariables;
-class LineEdit;
-class TabContainer;
-class RichTextLabel;
-class TextureButton;
-class AcceptDialog;
-class TreeItem;
-class HSplitContainer;
-
-class ScriptEditorDebugger : public Control {
-
-	OBJ_TYPE( ScriptEditorDebugger, Control );
-
-	AcceptDialog *msgdialog;
-
-
-
-	LineEdit *clicked_ctrl;
-	LineEdit *clicked_ctrl_type;
-	Tree *scene_tree;
-	HSplitContainer *info;
-	Button *scene_tree_refresh;
-
-	TextureButton *tb;
-
-
-	TabContainer *tabs;
-
-	Label *reason;
-	bool log_forced_visible;
-	ScriptEditorDebuggerVariables *variables;
-
-	Button *step;
-	Button *next;
-	Button *back;
-	Button *forward;
-	Button *dobreak;
-	Button *docontinue;
-
-	List<Vector<float> > perf_history;
-	Vector<float> perf_max;
-	Vector<TreeItem*> perf_items;
-
-	Tree *perf_monitors;
-	Control *perf_draw;
-
-	Tree *stack_dump;
-	PropertyEditor *inspector;
-
-	Ref<TCP_Server> server;
-	Ref<StreamPeerTCP> connection;
-	Ref<PacketPeerStream> ppeer;
-
-	String message_type;
-	Array message;
-	int pending_in_queue;
-
-
-	EditorNode *editor;
-
-	bool breaked;
-
-	void _performance_draw();
-	void _performance_select(Object *, int, bool);
-	void _stack_dump_frame_selected();
-	void _output_clear();
-	void _hide_request();
-
-	void _scene_tree_request();
-	void _parse_message(const String& p_msg,const Array& p_data);
-
-protected:
-
-	void _notification(int p_what);
-	static void _bind_methods();
-
-public:
-
-	void start();
-	void pause();
-	void unpause();
-	void stop();
-
-	void debug_next();
-	void debug_step();
-	void debug_break();
-	void debug_continue();
-
-	String get_var_value(const String& p_var) const;
-
-	virtual Size2 get_minimum_size() const;
-	ScriptEditorDebugger(EditorNode *p_editor=NULL);
-	~ScriptEditorDebugger();
-};
-
-#endif // SCRIPT_EDITOR_DEBUGGER_H
->>>>>>> b09a8bd3
+#ifndef SCRIPT_EDITOR_DEBUGGER_H
+#define SCRIPT_EDITOR_DEBUGGER_H
+
+#include "scene/gui/box_container.h"
+#include "scene/gui/button.h"
+#include "core/io/tcp_server.h"
+#include "core/io/packet_peer.h"
+
+class Tree;
+class PropertyEditor;
+class EditorNode;
+class ScriptEditorDebuggerVariables;
+class LineEdit;
+class TabContainer;
+class RichTextLabel;
+class TextureButton;
+class AcceptDialog;
+class TreeItem;
+class HSplitContainer;
+
+class ScriptEditorDebugger : public Control {
+
+	OBJ_TYPE( ScriptEditorDebugger, Control );
+
+	AcceptDialog *msgdialog;
+
+
+
+	LineEdit *clicked_ctrl;
+	LineEdit *clicked_ctrl_type;
+	Tree *scene_tree;
+	HSplitContainer *info;
+	Button *scene_tree_refresh;
+
+	TextureButton *tb;
+
+
+	TabContainer *tabs;
+
+	Label *reason;
+	bool log_forced_visible;
+	ScriptEditorDebuggerVariables *variables;
+
+	Button *step;
+	Button *next;
+	Button *back;
+	Button *forward;
+	Button *dobreak;
+	Button *docontinue;
+
+	List<Vector<real_t> > perf_history;
+	Vector<real_t> perf_max;
+	Vector<TreeItem*> perf_items;
+
+	Tree *perf_monitors;
+	Control *perf_draw;
+
+	Tree *stack_dump;
+	PropertyEditor *inspector;
+
+	Ref<TCP_Server> server;
+	Ref<StreamPeerTCP> connection;
+	Ref<PacketPeerStream> ppeer;
+
+	String message_type;
+	Array message;
+	int pending_in_queue;
+
+
+	EditorNode *editor;
+
+	bool breaked;
+
+	void _performance_draw();
+	void _performance_select(Object *, int, bool);
+	void _stack_dump_frame_selected();
+	void _output_clear();
+	void _hide_request();
+
+	void _scene_tree_request();
+	void _parse_message(const String& p_msg,const Array& p_data);
+
+protected:
+
+	void _notification(int p_what);
+	static void _bind_methods();
+
+public:
+
+	void start();
+	void pause();
+	void unpause();
+	void stop();
+
+	void debug_next();
+	void debug_step();
+	void debug_break();
+	void debug_continue();
+    void debug_set_breakpoint(const String& p_path,int p_line,bool p_dobreak);
+
+	String get_var_value(const String& p_var) const;
+
+	virtual Size2 get_minimum_size() const;
+	ScriptEditorDebugger(EditorNode *p_editor=NULL);
+	~ScriptEditorDebugger();
+};
+
+#endif // SCRIPT_EDITOR_DEBUGGER_H