--- conflicted
+++ resolved
@@ -780,13 +780,8 @@
 		return;
 
 
-<<<<<<< HEAD
 	erase_ask->set_text(_TR("Erase project from list?? (Folder contents will not be modified)"));
-	erase_ask->popup_centered(Size2(300,100));
-=======
-	erase_ask->set_text("Erase project from list?? (Folder contents will not be modified)");
 	erase_ask->popup_centered_minsize();
->>>>>>> b09a8bd3
 
 }
 
