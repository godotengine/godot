--- conflicted
+++ resolved
@@ -66,13 +66,8 @@
 		error->set_text("");
 		get_ok()->set_disabled(true);
 		DirAccess *d = DirAccess::create(DirAccess::ACCESS_FILESYSTEM);
-<<<<<<< HEAD
-		if (d->change_dir(project_path->get_text())!=OK) {
+		if (project_path->get_text() != "" && d->change_dir(project_path->get_text())!=OK) {
 			error->set_text(_TR("Invalid Path for Project, Path Must Exist!"));
-=======
-		if (project_path->get_text() != "" && d->change_dir(project_path->get_text())!=OK) {
-			error->set_text("Invalid Path for Project, Path Must Exist!");
->>>>>>> f3dc51fc
 			memdelete(d);
 			return false;
 		}
