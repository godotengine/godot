--- conflicted
+++ resolved
@@ -426,8 +426,6 @@
 		if (p_ev.mouse_button.doubleclick)
 			_open_project(); //open if doubleclicked
 
-<<<<<<< HEAD
-=======
 	}
 }
 
@@ -442,31 +440,11 @@
 		EditorSettings::get_singleton()->set("favorite_projects/"+clicked,proj);
 	} else {
 		EditorSettings::get_singleton()->erase("favorite_projects/"+clicked);
->>>>>>> bb0dd1c5
 	}
 	EditorSettings::get_singleton()->save();
 	_load_recent_projects();
 }
 
-<<<<<<< HEAD
-void ProjectManager::_favorite_pressed(Node *p_hb) {
-
-	String clicked = p_hb->get_meta("name");
-	bool favorite = !p_hb->get_meta("favorite");
-	String proj=clicked.replace(":::",":/");
-	proj=proj.replace("::","/");
-
-	if (favorite) {
-		EditorSettings::get_singleton()->set("favorite_projects/"+clicked,proj);
-	} else {
-		EditorSettings::get_singleton()->erase("favorite_projects/"+clicked);
-	}
-	EditorSettings::get_singleton()->save();
-	_load_recent_projects();
-}
-
-=======
->>>>>>> bb0dd1c5
 
 void ProjectManager::_load_recent_projects() {
 
