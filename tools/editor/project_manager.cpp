/*************************************************************************/
/*  project_manager.cpp                                                  */
/*************************************************************************/
/*                       This file is part of:                           */
/*                           GODOT ENGINE                                */
/*                    http://www.godotengine.org                         */
/*************************************************************************/
/* Copyright (c) 2007-2014 Juan Linietsky, Ariel Manzur.                 */
/*                                                                       */
/* Permission is hereby granted, free of charge, to any person obtaining */
/* a copy of this software and associated documentation files (the       */
/* "Software"), to deal in the Software without restriction, including   */
/* without limitation the rights to use, copy, modify, merge, publish,   */
/* distribute, sublicense, and/or sell copies of the Software, and to    */
/* permit persons to whom the Software is furnished to do so, subject to */
/* the following conditions:                                             */
/*                                                                       */
/* The above copyright notice and this permission notice shall be        */
/* included in all copies or substantial portions of the Software.       */
/*                                                                       */
/* THE SOFTWARE IS PROVIDED "AS IS", WITHOUT WARRANTY OF ANY KIND,       */
/* EXPRESS OR IMPLIED, INCLUDING BUT NOT LIMITED TO THE WARRANTIES OF    */
/* MERCHANTABILITY, FITNESS FOR A PARTICULAR PURPOSE AND NONINFRINGEMENT.*/
/* IN NO EVENT SHALL THE AUTHORS OR COPYRIGHT HOLDERS BE LIABLE FOR ANY  */
/* CLAIM, DAMAGES OR OTHER LIABILITY, WHETHER IN AN ACTION OF CONTRACT,  */
/* TORT OR OTHERWISE, ARISING FROM, OUT OF OR IN CONNECTION WITH THE     */
/* SOFTWARE OR THE USE OR OTHER DEALINGS IN THE SOFTWARE.                */
/*************************************************************************/
#include "version.h"
#include "project_manager.h"
#include "os/os.h"
#include "os/dir_access.h"
#include "os/file_access.h"
#include "editor_settings.h"
#include "scene/gui/separator.h"
#include "scene/gui/tool_button.h"
#include "io/config_file.h"

#include "scene/gui/line_edit.h"
#include "scene/gui/panel_container.h"

#include "scene/gui/empty_control.h"
#include "scene/gui/texture_frame.h"
#include "scene/gui/margin_container.h"
#include "io/resource_saver.h"

#include "editor_icons.h"

#include "core/translation.h"


class NewProjectDialog : public ConfirmationDialog {

	OBJ_TYPE(NewProjectDialog,ConfirmationDialog);


	bool import_mode;
	Label *pp,*pn;
	Label *error;
	LineEdit *project_path;
	LineEdit *project_name;
	FileDialog *fdialog;

	bool _test_path() {

		error->set_text("");
		get_ok()->set_disabled(true);
		DirAccess *d = DirAccess::create(DirAccess::ACCESS_FILESYSTEM);
		if (d->change_dir(project_path->get_text())!=OK) {
			error->set_text(_TR("Invalid Path for Project, Path Must Exist!"));
			memdelete(d);
			return false;
		}

		if (!import_mode) {

			if (d->file_exists("engine.cfg")) {

				error->set_text(_TR("Invalid Project Path (engine.cfg must not exist)."));
				memdelete(d);
				return false;
			}

		} else {

			if (!d->file_exists("engine.cfg")) {

				error->set_text(_TR("Invalid Project Path (engine.cfg must exist)."));
				memdelete(d);
				return false;
			}
		}

		memdelete(d);
		get_ok()->set_disabled(false);
		return true;

	}

	void _path_text_changed(const String& p_path) {

		if ( _test_path() ) {

			String sp=p_path;

			sp=sp.replace("\\","/");
			int lidx=sp.find_last("/");

			if (lidx!=-1) {
				sp=sp.substr(lidx+1,sp.length());
			}
<<<<<<< HEAD
			if (sp=="")
				sp=_TR("Imported Project");
=======
			if (sp=="" && import_mode )
				sp="Imported Project";
>>>>>>> 5f5cd5e6

			project_name->set_text(sp);
		}
	}

	void _file_selected(const String& p_path) {

		String p = p_path;
		if (import_mode) {
			if (p.ends_with("engine.cfg")) {

				p=p.get_base_dir();
			}
		}
		String sp = p.simplify_path();
		project_path->set_text(sp);
		_path_text_changed(p);
	}

	void _path_selected(const String& p_path) {

		String p = p_path;
		String sp = p.simplify_path();
		project_path->set_text(sp);
		_path_text_changed(p);

	}

	void _browse_path() {

		if (import_mode) {

			fdialog->set_mode(FileDialog::MODE_OPEN_FILE);
			fdialog->clear_filters();
			fdialog->add_filter("engine.cfg ; "_MKSTR(VERSION_NAME)" Project");
		} else {
			fdialog->set_mode(FileDialog::MODE_OPEN_DIR);
		}
		fdialog->popup_centered_ratio();
	}

	void _text_changed(const String& p_text) {
		_test_path();
	}

	void ok_pressed() {

		if (!_test_path())
			return;

		String dir;

		if (import_mode) {
			dir=project_path->get_text();


		} else {
			DirAccess *d = DirAccess::create(DirAccess::ACCESS_FILESYSTEM);

			if (d->change_dir(project_path->get_text())!=OK) {
				error->set_text(_TR("Invalid Path for Project (changed anything?)"));
				memdelete(d);
				return;
			}

			dir=d->get_current_dir();
			memdelete(d);

			FileAccess *f = FileAccess::open(dir.plus_file("/engine.cfg"),FileAccess::WRITE);
			if (!f) {
				error->set_text(_TR("Couldn't create engine.cfg in project path"));
			} else {

				f->store_line("; Engine configuration file.");
				f->store_line("; It's best to edit using the editor UI, not directly,");
				f->store_line("; becausethe parameters that go here are not obvious.");
				f->store_line("; ");
				f->store_line("; Format: ");
				f->store_line(";   [section] ; section goes between []");
				f->store_line(";   param=value ; assign values to parameters");
				f->store_line("\n");
				f->store_line("[application]");
				f->store_line("name=\""+project_name->get_text()+"\"");
				f->store_line("icon=\"icon.png\"");

				memdelete(f);

				ResourceSaver::save(dir.plus_file("/icon.png"),get_icon("DefaultProjectIcon","EditorIcons"));
			}



		}

		dir=dir.replace("\\","/");
		if (dir.ends_with("/"))
			dir=dir.substr(0,dir.length()-1);
		String proj=dir.replace("/","::");
		EditorSettings::get_singleton()->set("projects/"+proj,dir);
		EditorSettings::get_singleton()->save();



		hide();
		emit_signal("project_created");

	}

protected:

	static void _bind_methods() {

		ObjectTypeDB::bind_method("_browse_path",&NewProjectDialog::_browse_path);
		ObjectTypeDB::bind_method("_text_changed",&NewProjectDialog::_text_changed);
		ObjectTypeDB::bind_method("_path_text_changed",&NewProjectDialog::_path_text_changed);
		ObjectTypeDB::bind_method("_path_selected",&NewProjectDialog::_path_selected);
		ObjectTypeDB::bind_method("_file_selected",&NewProjectDialog::_file_selected);
		ADD_SIGNAL( MethodInfo("project_created") );
	}

public:


	void set_import_mode(bool p_import ) {

		import_mode=p_import;
	}

	void show_dialog() {


		project_path->clear();
		project_name->clear();

		if (import_mode) {
			set_title(_TR("Import Existing Project:"));
			pp->set_text(_TR("Project Path: (Must exist)"));
			pn->set_text(_TR("Project Name:"));
			pn->hide();
			project_name->hide();

			popup_centered(Size2(500,125));

		} else {
			set_title(_TR("Create New Project:"));
			pp->set_text(_TR("Project Path:"));
			pn->set_text(_TR("Project Name:"));
			pn->show();
			project_name->show();

			popup_centered(Size2(500,145));

		}


		_test_path();
	}

	NewProjectDialog() {


		VBoxContainer *vb = memnew( VBoxContainer );
		add_child(vb);
		set_child_rect(vb);

		Label* l = memnew(Label);
		l->set_text(_TR("Project Path:"));
		vb->add_child(l);
		pp=l;

		project_path = memnew( LineEdit );
		MarginContainer *mc = memnew( MarginContainer );
		vb->add_child(mc);
		HBoxContainer *pphb = memnew( HBoxContainer );
		mc->add_child(pphb);
		pphb->add_child(project_path);
		project_path->set_h_size_flags(SIZE_EXPAND_FILL);

		Button* browse = memnew( Button );
		pphb->add_child(browse);
		browse->set_text(_TR("Browse"));
		browse->connect("pressed", this,"_browse_path");

		l = memnew(Label);
		l->set_text(_TR("Project Name:"));
		l->set_pos(Point2(5,50));
		vb->add_child(l);
		pn=l;

		project_name = memnew( LineEdit );
		mc = memnew( MarginContainer );
		vb->add_child(mc);
		mc->add_child(project_name);
		project_name->set_text(_TR("New Game Project"));


		l = memnew(Label);
		l->set_text(_TR("That's a BINGO!"));
		vb->add_child(l);
		error=l;
		l->add_color_override("font_color",Color(1,0.4,0.3,0.8));
		l->set_align(Label::ALIGN_CENTER);

		get_ok()->set_text(_TR("Create"));
		DirAccess *d = DirAccess::create(DirAccess::ACCESS_FILESYSTEM);
		project_path->set_text(d->get_current_dir());
		memdelete(d);

		fdialog = memnew( FileDialog );
		add_child(fdialog);
		fdialog->set_access(FileDialog::ACCESS_FILESYSTEM);
		project_name->connect("text_changed", this,"_text_changed");
		project_path->connect("text_changed", this,"_path_text_changed");
		fdialog->connect("dir_selected", this,"_path_selected");
		fdialog->connect("file_selected", this,"_file_selected");
		set_hide_on_ok(false);
		import_mode=false;
	}


};

struct ProjectItem {
	String project;
	String path;
	String conf;
	uint64_t last_modified;
	bool favorite;
	ProjectItem() {}
	ProjectItem(const String &p_project, const String &p_path, const String &p_conf, uint64_t p_last_modified, bool p_favorite=false) {
		project = p_project; path = p_path; conf = p_conf; last_modified = p_last_modified; favorite=p_favorite;
	}
	_FORCE_INLINE_ bool operator <(const ProjectItem& l) const { return last_modified > l.last_modified; }
	_FORCE_INLINE_ bool operator ==(const ProjectItem& l) const { return project==l.project; }
};


void ProjectManager::_panel_draw(Node *p_hb) {

	HBoxContainer *hb = p_hb->cast_to<HBoxContainer>();

	hb->draw_line(Point2(0,hb->get_size().y+1),Point2(hb->get_size().x-10,hb->get_size().y+1),get_color("guide_color","Tree"));

	if (selected_list.has(hb->get_meta("name"))) {
		hb->draw_style_box(get_stylebox("selected","Tree"),Rect2(Point2(),hb->get_size()-Size2(10,0)));
	}
}

void ProjectManager::_panel_input(const InputEvent& p_ev,Node *p_hb) {

	if (p_ev.type==InputEvent::MOUSE_BUTTON && p_ev.mouse_button.pressed && p_ev.mouse_button.button_index==BUTTON_LEFT) {

		String clicked = p_hb->get_meta("name");
		String clicked_main_scene = p_hb->get_meta("main_scene");

		if (p_ev.key.mod.shift && selected_list.size()>0 && last_clicked!="" && clicked != last_clicked) {

			int clicked_id = -1;
			int last_clicked_id = -1;
			for(int i=0;i<scroll_childs->get_child_count();i++) {
				HBoxContainer *hb = scroll_childs->get_child(i)->cast_to<HBoxContainer>();
				if (!hb) continue;
				if (hb->get_meta("name") == clicked) clicked_id = i;
				if (hb->get_meta("name") == last_clicked) last_clicked_id = i;
			}

			if (last_clicked_id!=-1 && clicked_id!=-1) {
				int min = clicked_id < last_clicked_id? clicked_id : last_clicked_id;
				int max = clicked_id > last_clicked_id? clicked_id : last_clicked_id;
				for(int i=0; i<scroll_childs->get_child_count(); ++i) {
					HBoxContainer *hb = scroll_childs->get_child(i)->cast_to<HBoxContainer>();
					if (!hb) continue;
					if (i!=clicked_id && (i<min || i>max) && !p_ev.key.mod.control) {
						selected_list.erase(hb->get_meta("name"));
					} else if (i>=min && i<=max) {
						selected_list.insert(hb->get_meta("name"), hb->get_meta("main_scene"));
					}
				}
			}

		} else if (selected_list.has(clicked) && p_ev.key.mod.control) {

			selected_list.erase(clicked);

		} else {

			last_clicked = clicked;
			if (p_ev.key.mod.control || selected_list.size()==0) {
				selected_list.insert(clicked, clicked_main_scene);
			} else {
				selected_list.clear();
				selected_list.insert(clicked, clicked_main_scene);
			}
		}

		String single_selected = "";
		if (selected_list.size() == 1) {
			single_selected = selected_list.front()->key();
		}

		single_selected_main = "";
		for(int i=0;i<scroll_childs->get_child_count();i++) {
			CanvasItem *item = scroll_childs->get_child(i)->cast_to<CanvasItem>();
			item->update();

			if (single_selected!="" && single_selected == item->get_meta("name"))
				single_selected_main = item->get_meta("main_scene");
		}

		erase_btn->set_disabled(selected_list.size()<1);
		open_btn->set_disabled(selected_list.size()<1);
		run_btn->set_disabled(selected_list.size()<1 || (selected_list.size()==1 && single_selected_main==""));

		if (p_ev.mouse_button.doubleclick)
			_open_project(); //open if doubleclicked

	}
}

void ProjectManager::_favorite_pressed(Node *p_hb) {

	String clicked = p_hb->get_meta("name");
	bool favorite = !p_hb->get_meta("favorite");
	String proj=clicked.replace(":::",":/");
	proj=proj.replace("::","/");

	if (favorite) {
		EditorSettings::get_singleton()->set("favorite_projects/"+clicked,proj);
	} else {
		EditorSettings::get_singleton()->erase("favorite_projects/"+clicked);
	}
	EditorSettings::get_singleton()->save();
	_load_recent_projects();
}


void ProjectManager::_load_recent_projects() {

	while(scroll_childs->get_child_count()>0) {
		memdelete( scroll_childs->get_child(0));
	}

	List<PropertyInfo> properties;
	EditorSettings::get_singleton()->get_property_list(&properties);

	Color font_color = get_color("font_color","Tree");

	List<ProjectItem> projects;
	List<ProjectItem> favorite_projects;

	for(List<PropertyInfo>::Element *E=properties.front();E;E=E->next()) {

		String _name = E->get().name;
		if (!_name.begins_with("projects/") && !_name.begins_with("favorite_projects/"))
			continue;
		bool favorite = (_name.begins_with("favorite_projects/"))?true:false;

		String project = _name.get_slice("/",1);
		String path = EditorSettings::get_singleton()->get(_name);
		String conf=path.plus_file("engine.cfg");

		uint64_t last_modified = 0;
		if (FileAccess::exists(conf))
			last_modified = FileAccess::get_modified_time(conf);
		String fscache = path.plus_file(".fscache");
		if (FileAccess::exists(fscache)) {
			uint64_t cache_modified = FileAccess::get_modified_time(fscache);
			if ( cache_modified > last_modified )
				last_modified = cache_modified;
		}

		ProjectItem item(project, path, conf, last_modified, favorite);
		if (favorite)
			favorite_projects.push_back(item);
		else
			projects.push_back(item);
	}

	projects.sort();
	favorite_projects.sort();

	for(List<ProjectItem>::Element *E=projects.front();E;) {
		List<ProjectItem>::Element *next = E->next();
		if (favorite_projects.find(E->get()) != NULL)
			projects.erase(E->get());
		E=next;
	}
	for(List<ProjectItem>::Element *E=favorite_projects.back();E;E=E->prev()) {
		projects.push_front(E->get());
	}

	Ref<Texture> favorite_icon = get_icon("Favorites","EditorIcons");

	for(List<ProjectItem>::Element *E=projects.front();E;E=E->next()) {

		ProjectItem &item = E->get();
		String project = item.project;
		String path = item.path;
		String conf = item.conf;
		bool is_favorite = item.favorite;

		Ref<ConfigFile> cf = memnew( ConfigFile );
		Error err = cf->load(conf);
		ERR_CONTINUE(err!=OK);

		Ref<Texture> icon;
		String project_name=_TR("Unnamed Project");

		if (cf->has_section_key("application","icon")) {
			String appicon = cf->get_value("application","icon");
			if (appicon!="") {
				Image img;
				Error err = img.load(appicon.replace_first("res://",path+"/"));
				if (err==OK) {

					img.resize(64,64);
					Ref<ImageTexture> it = memnew( ImageTexture );
					it->create_from_image(img);
					icon=it;
				}
			}
		}

		if (cf->has_section_key("application","name")) {
			project_name = cf->get_value("application","name");
		}

		if (icon.is_null()) {
			icon=get_icon("DefaultProjectIcon","EditorIcons");
		}

		String main_scene;
		if (cf->has_section_key("application","main_scene")) {
			main_scene = cf->get_value("application","main_scene");
		}

		HBoxContainer *hb = memnew( HBoxContainer );
		hb->set_meta("name",project);
		hb->set_meta("main_scene",main_scene);
		hb->set_meta("favorite",is_favorite);
		hb->connect("draw",this,"_panel_draw",varray(hb));
		hb->connect("input_event",this,"_panel_input",varray(hb));

		VBoxContainer *favorite_box = memnew( VBoxContainer );
		TextureButton *favorite = memnew( TextureButton );
		favorite->set_normal_texture(favorite_icon);
		if (!is_favorite)
			favorite->set_opacity(0.2);
		favorite->set_v_size_flags(SIZE_EXPAND);
		favorite->connect("pressed",this,"_favorite_pressed",varray(hb));
		favorite_box->add_child(favorite);
		hb->add_child(favorite_box);

		TextureFrame *tf = memnew( TextureFrame );
		tf->set_texture(icon);
		hb->add_child(tf);

		VBoxContainer *vb = memnew(VBoxContainer);
		hb->add_child(vb);
		EmptyControl *ec = memnew( EmptyControl );
		ec->set_minsize(Size2(0,1));
		vb->add_child(ec);
		Label *title = memnew( Label(project_name) );
		title->add_font_override("font",get_font("large","Fonts"));
		title->add_color_override("font_color",font_color);
		vb->add_child(title);
		Label *fpath = memnew( Label(path) );
		vb->add_child(fpath);
		fpath->set_opacity(0.5);
		fpath->add_color_override("font_color",font_color);

		scroll_childs->add_child(hb);
	}

	erase_btn->set_disabled(selected_list.size()<1);
	open_btn->set_disabled(selected_list.size()<1);
	run_btn->set_disabled(selected_list.size()<1 || (selected_list.size()==1 && single_selected_main==""));
}

void ProjectManager::_open_project_confirm() {

	for (Map<String,String>::Element *E=selected_list.front(); E; E=E->next()) {
		const String &selected = E->key();
		String path = EditorSettings::get_singleton()->get("projects/"+selected);
		print_line("OPENING: "+path+" ("+selected+")");

		List<String> args;

		args.push_back("-path");
		args.push_back(path);

		args.push_back("-editor");

		const String &selected_main = E->get();
		if (selected_main!="") {
			args.push_back(selected_main);
		}

		String exec = OS::get_singleton()->get_executable_path();

		OS::ProcessID pid=0;
		Error err = OS::get_singleton()->execute(exec,args,false,&pid);
		ERR_FAIL_COND(err);
	}

	get_scene()->quit();
}

void ProjectManager::_open_project() {

	if (selected_list.size()<1) {
		return;
	}

	if (selected_list.size()>1) {
		multi_open_ask->set_text("Are you sure to open more than one projects?");
		multi_open_ask->popup_centered(Size2(300,100));
	} else {
		_open_project_confirm();
	}
}

void ProjectManager::_run_project_confirm() {

	for (Map<String,String>::Element *E=selected_list.front(); E; E=E->next()) {

		const String &selected_main = E->get();
		if (selected_main == "") continue;

		const String &selected = E->key();
		String path = EditorSettings::get_singleton()->get("projects/"+selected);
		print_line("OPENING: "+path+" ("+selected+")");

		List<String> args;

		args.push_back("-path");
		args.push_back(path);

		String exec = OS::get_singleton()->get_executable_path();

		OS::ProcessID pid=0;
		Error err = OS::get_singleton()->execute(exec,args,false,&pid);
		ERR_FAIL_COND(err);
	}
	//	get_scene()->quit(); do not quit
}

void ProjectManager::_run_project() {


	if (selected_list.size()<1) {
		return;
	}

	if (selected_list.size()>1) {
		multi_run_ask->set_text("Are you sure to run more than one projects?");
		multi_run_ask->popup_centered(Size2(300,100));
	} else {
		_run_project_confirm();
	}
}

void ProjectManager::_scan_dir(DirAccess *da,float pos, float total,List<String> *r_projects) {


	List<String> subdirs;
	da->list_dir_begin();
	String n = da->get_next();
	while(n!=String()) {
		if (da->current_is_dir() && !n.begins_with(".")) {
			subdirs.push_front(n);
		} else if (n=="engine.cfg") {
			r_projects->push_back(da->get_current_dir());
		}
		n=da->get_next();
	}
	da->list_dir_end();
	int m=0;
	for(List<String>::Element *E=subdirs.front();E;E=E->next()) {

		da->change_dir(E->get());

		float slice=total/subdirs.size();
		_scan_dir(da,pos+slice*m,slice,r_projects);
		da->change_dir("..");
		m++;
	}


}


void ProjectManager::_scan_begin(const String& p_base) {

	print_line("SCAN PROJECTS AT: "+p_base);
	List<String> projects;
	DirAccess *da = DirAccess::create(DirAccess::ACCESS_FILESYSTEM);
	da->change_dir(p_base);
	_scan_dir(da,0,1,&projects);
	memdelete(da);
	print_line("found: "+itos(projects.size())+" projects.");

	for(List<String>::Element *E=projects.front();E;E=E->next()) {
		String proj=E->get().replace("/","::");
		EditorSettings::get_singleton()->set("projects/"+proj,E->get());

	}
	EditorSettings::get_singleton()->save();
	_load_recent_projects();

}

void ProjectManager::_scan_projects() {

	scan_dir->popup_centered_ratio();

}


void ProjectManager::_new_project()  {

	npdialog->set_import_mode(false);
	npdialog->show_dialog();
}


void ProjectManager::_import_project()  {

	npdialog->set_import_mode(true);
	npdialog->show_dialog();
}

void ProjectManager::_erase_project_confirm()  {

	if (selected_list.size()==0) {
		return;
	}
	for (Map<String,String>::Element *E=selected_list.front(); E; E=E->next()) {
		EditorSettings::get_singleton()->erase("projects/"+E->key());
		EditorSettings::get_singleton()->erase("favorite_projects/"+E->key());
	}
	EditorSettings::get_singleton()->save();
	selected_list.clear();
	last_clicked = "";
	single_selected_main="";
	_load_recent_projects();

}

void ProjectManager::_erase_project()  {

	if (selected_list.size()==0)
		return;


	erase_ask->set_text(_TR("Erase project from list?? (Folder contents will not be modified)"));
	erase_ask->popup_centered(Size2(300,100));

}


void ProjectManager::_exit_dialog()  {

	get_scene()->quit();
}

void ProjectManager::_bind_methods() {

	ObjectTypeDB::bind_method("_open_project",&ProjectManager::_open_project);
	ObjectTypeDB::bind_method("_open_project_confirm",&ProjectManager::_open_project_confirm);
	ObjectTypeDB::bind_method("_run_project",&ProjectManager::_run_project);
	ObjectTypeDB::bind_method("_run_project_confirm",&ProjectManager::_run_project_confirm);
	ObjectTypeDB::bind_method("_scan_projects",&ProjectManager::_scan_projects);
	ObjectTypeDB::bind_method("_scan_begin",&ProjectManager::_scan_begin);
	ObjectTypeDB::bind_method("_import_project",&ProjectManager::_import_project);
	ObjectTypeDB::bind_method("_new_project",&ProjectManager::_new_project);
	ObjectTypeDB::bind_method("_erase_project",&ProjectManager::_erase_project);
	ObjectTypeDB::bind_method("_erase_project_confirm",&ProjectManager::_erase_project_confirm);
	ObjectTypeDB::bind_method("_exit_dialog",&ProjectManager::_exit_dialog);
	ObjectTypeDB::bind_method("_load_recent_projects",&ProjectManager::_load_recent_projects);
	ObjectTypeDB::bind_method("_panel_draw",&ProjectManager::_panel_draw);
	ObjectTypeDB::bind_method("_panel_input",&ProjectManager::_panel_input);
	ObjectTypeDB::bind_method("_favorite_pressed",&ProjectManager::_favorite_pressed);


}

ProjectManager::ProjectManager() {

	int margin = get_constant("margin","Dialogs");
	int button_margin = get_constant("button_margin","Dialogs");

	// load settings
	if (!EditorSettings::get_singleton())
		EditorSettings::create();

	// load editor translation
	if (!EditorTranslationServer::get_singleton()) {
		EditorTranslationServer::create();
	}
	EditorTranslationServer::get_singleton()->load();


	set_area_as_parent_rect();
	Panel *panel = memnew( Panel );
	add_child(panel);
	panel->set_area_as_parent_rect();

	VBoxContainer *vb = memnew( VBoxContainer );
	panel->add_child(vb);
	vb->set_area_as_parent_rect(20);


	Label *l = memnew( Label );
	l->set_text(_MKSTR(VERSION_NAME)" - Project Manager");
	l->add_font_override("font",get_font("large","Fonts"));
	l->set_align(Label::ALIGN_CENTER);
	vb->add_child(l);
	l = memnew( Label );
	l->set_text("v"VERSION_MKSTRING);
	//l->add_font_override("font",get_font("bold","Fonts"));
	l->set_align(Label::ALIGN_CENTER);
	vb->add_child(l);
	vb->add_child(memnew(HSeparator));
	vb->add_margin_child("\n",memnew(Control));


	HBoxContainer *tree_hb = memnew( HBoxContainer);
	vb->add_margin_child(_TR("Recent Projects:"),tree_hb,true);

	PanelContainer *pc = memnew( PanelContainer);
	pc->add_style_override("panel",get_stylebox("bg","Tree"));
	tree_hb->add_child(pc);
	pc->set_h_size_flags(SIZE_EXPAND_FILL);

	scroll = memnew( ScrollContainer );
	pc->add_child(scroll);
	scroll->set_enable_h_scroll(false);

	VBoxContainer *tree_vb = memnew( VBoxContainer);
	tree_hb->add_child(tree_vb);
	scroll_childs = memnew( VBoxContainer );
	scroll_childs->set_h_size_flags(SIZE_EXPAND_FILL);
	scroll->add_child(scroll_childs);

	//HBoxContainer *hb = memnew( HBoxContainer );
	//vb->add_child(hb);

	Button *open = memnew( Button );
	open->set_text(_TR("Edit"));
	tree_vb->add_child(open);
	open->connect("pressed", this,"_open_project");
	open_btn=open;

	Button *run = memnew( Button );
	run->set_text(_TR("Run"));
	tree_vb->add_child(run);
	run->connect("pressed", this,"_run_project");
	run_btn=run;

	tree_vb->add_child(memnew( HSeparator ));

	Button *scan = memnew( Button );
	scan->set_text(_TR("Scan"));
	tree_vb->add_child(scan);
	scan->connect("pressed", this,"_scan_projects");

	tree_vb->add_child(memnew( HSeparator ));

	scan_dir = memnew( FileDialog );
	scan_dir->set_access(FileDialog::ACCESS_FILESYSTEM);
	scan_dir->set_mode(FileDialog::MODE_OPEN_DIR);
	add_child(scan_dir);
	scan_dir->connect("dir_selected",this,"_scan_begin");


	Button* create = memnew( Button );
	create->set_text(_TR("New Project"));
	tree_vb->add_child(create);
	create->connect("pressed", this,"_new_project");

	Button* import = memnew( Button );
	import->set_text(_TR("Import"));
	tree_vb->add_child(import);
	import->connect("pressed", this,"_import_project");


	Button* erase = memnew( Button );
	erase->set_text(_TR("Erase"));
	tree_vb->add_child(erase);
	erase->connect("pressed", this,"_erase_project");
	erase_btn=erase;


	tree_vb->add_spacer();

	Button * cancel = memnew( Button );
	cancel->set_text(_TR("Exit"));
	tree_vb->add_child(cancel);
	cancel->connect("pressed", this,"_exit_dialog");


	vb->add_margin_child("\n",memnew(Control));
	vb->add_child(memnew(HSeparator));

	l = memnew( Label );
	String cp;
	cp.push_back(0xA9);
	cp.push_back(0);
	l->set_text(cp+" 2008-2012 Juan Linietsky, Ariel Manzur.");
	l->set_align(Label::ALIGN_CENTER);
	vb->add_child(l);


	erase_ask = memnew( ConfirmationDialog );
	erase_ask->get_ok()->set_text("Erase");
	erase_ask->get_ok()->connect("pressed", this,"_erase_project_confirm");

	add_child(erase_ask);

	multi_open_ask = memnew( ConfirmationDialog );
	multi_open_ask->get_ok()->set_text("Edit");
	multi_open_ask->get_ok()->connect("pressed", this, "_open_project_confirm");

	add_child(multi_open_ask);

	multi_run_ask = memnew( ConfirmationDialog );
	multi_run_ask->get_ok()->set_text("Run");
	multi_run_ask->get_ok()->connect("pressed", this, "_run_project_confirm");

	add_child(multi_run_ask);

	OS::get_singleton()->set_low_processor_usage_mode(true);

	npdialog = memnew( NewProjectDialog );
	add_child(npdialog);

	Ref<Theme> theme = memnew( Theme );
	editor_register_icons(theme);
	set_theme(theme);

	npdialog->connect("project_created", this,"_load_recent_projects");
	_load_recent_projects();
	//get_ok()->set_text("Open");
	//get_ok()->set_text("Exit");

	last_clicked = "";
}


ProjectManager::~ProjectManager() {

	if (EditorSettings::get_singleton())
		EditorSettings::destroy();
	if (EditorTranslationServer::get_singleton())
		EditorTranslationServer::destroy();

}<|MERGE_RESOLUTION|>--- conflicted
+++ resolved
@@ -109,13 +109,8 @@
 			if (lidx!=-1) {
 				sp=sp.substr(lidx+1,sp.length());
 			}
-<<<<<<< HEAD
-			if (sp=="")
+			if (sp=="" && import_mode )
 				sp=_TR("Imported Project");
-=======
-			if (sp=="" && import_mode )
-				sp="Imported Project";
->>>>>>> 5f5cd5e6
 
 			project_name->set_text(sp);
 		}
