--- conflicted
+++ resolved
@@ -172,13 +172,8 @@
 	
 	if (dst_method->get_text()=="") {
 
-<<<<<<< HEAD
 		error->set_text(_TR("Method in target Node must be specified!"));
-		error->popup_centered(Size2(300,80));
-=======
-		error->set_text("Method in target Node must be specified!");
 		error->popup_centered_minsize();
->>>>>>> b967bb73
 		return;
 	}
 	emit_signal("connected");
