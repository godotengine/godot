/*************************************************************************/
/*  editor_node.cpp                                                      */
/*************************************************************************/
/*                       This file is part of:                           */
/*                           GODOT ENGINE                                */
/*                    http://www.godotengine.org                         */
/*************************************************************************/
/* Copyright (c) 2007-2015 Juan Linietsky, Ariel Manzur.                 */
/*                                                                       */
/* Permission is hereby granted, free of charge, to any person obtaining */
/* a copy of this software and associated documentation files (the       */
/* "Software"), to deal in the Software without restriction, including   */
/* without limitation the rights to use, copy, modify, merge, publish,   */
/* distribute, sublicense, and/or sell copies of the Software, and to    */
/* permit persons to whom the Software is furnished to do so, subject to */
/* the following conditions:                                             */
/*                                                                       */
/* The above copyright notice and this permission notice shall be        */
/* included in all copies or substantial portions of the Software.       */
/*                                                                       */
/* THE SOFTWARE IS PROVIDED "AS IS", WITHOUT WARRANTY OF ANY KIND,       */
/* EXPRESS OR IMPLIED, INCLUDING BUT NOT LIMITED TO THE WARRANTIES OF    */
/* MERCHANTABILITY, FITNESS FOR A PARTICULAR PURPOSE AND NONINFRINGEMENT.*/
/* IN NO EVENT SHALL THE AUTHORS OR COPYRIGHT HOLDERS BE LIABLE FOR ANY  */
/* CLAIM, DAMAGES OR OTHER LIABILITY, WHETHER IN AN ACTION OF CONTRACT,  */
/* TORT OR OTHERWISE, ARISING FROM, OUT OF OR IN CONNECTION WITH THE     */
/* SOFTWARE OR THE USE OR OTHER DEALINGS IN THE SOFTWARE.                */
/*************************************************************************/
#include "version.h"
#include "editor_node.h"
#include "print_string.h"
#include "editor_icons.h"
#include "editor_fonts.h"

#include "editor_help.h"
#include "core/io/resource_saver.h"
#include "core/io/resource_loader.h"
#include "servers/physics_2d_server.h"
#include "scene/resources/packed_scene.h"
#include "editor_settings.h"
#include "io_plugins/editor_import_collada.h"
#include "io_plugins/editor_scene_importer_fbxconv.h"
#include "globals.h"
#include <stdio.h>
#include "object_type_db.h"
#include "os/keyboard.h"
#include "os/os.h"
#include "os/file_access.h"
#include "message_queue.h"
#include "path_remap.h"
#include "translation.h"
#include "pvrtc_compress.h"
#include "editor_file_system.h"
#include "register_exporters.h"
#include "bind/core_bind.h"
#include "io/zip_io.h"


// plugins
#include "plugins/sprite_frames_editor_plugin.h"
#include "plugins/canvas_item_editor_plugin.h"
#include "plugins/spatial_editor_plugin.h"
#include "plugins/sample_editor_plugin.h"
#include "plugins/sample_library_editor_plugin.h"
#include "plugins/sample_player_editor_plugin.h"
#include "plugins/camera_editor_plugin.h"
#include "plugins/style_box_editor_plugin.h"
#include "plugins/resource_preloader_editor_plugin.h"
#include "plugins/item_list_editor_plugin.h"
#include "plugins/stream_editor_plugin.h"
#include "plugins/multimesh_editor_plugin.h"
#include "plugins/mesh_editor_plugin.h"
#include "plugins/theme_editor_plugin.h"

#include "plugins/tile_map_editor_plugin.h"
#include "plugins/cube_grid_theme_editor_plugin.h"
#include "plugins/shader_editor_plugin.h"
#include "plugins/shader_graph_editor_plugin.h"
#include "plugins/path_editor_plugin.h"
#include "plugins/rich_text_editor_plugin.h"
#include "plugins/collision_polygon_editor_plugin.h"
#include "plugins/collision_polygon_2d_editor_plugin.h"
#include "plugins/script_editor_plugin.h"
#include "plugins/path_2d_editor_plugin.h"
#include "plugins/particles_editor_plugin.h"
#include "plugins/particles_2d_editor_plugin.h"
#include "plugins/animation_tree_editor_plugin.h"
#include "plugins/tile_set_editor_plugin.h"
#include "plugins/animation_player_editor_plugin.h"
#include "plugins/baked_light_editor_plugin.h"
#include "plugins/polygon_2d_editor_plugin.h"
#include "plugins/navigation_polygon_editor_plugin.h"
#include "plugins/light_occluder_2d_editor_plugin.h"
// end
#include "tools/editor/io_plugins/editor_texture_import_plugin.h"
#include "tools/editor/io_plugins/editor_scene_import_plugin.h"
#include "tools/editor/io_plugins/editor_font_import_plugin.h"
#include "tools/editor/io_plugins/editor_sample_import_plugin.h"
#include "tools/editor/io_plugins/editor_translation_import_plugin.h"
#include "tools/editor/io_plugins/editor_mesh_import_plugin.h"
#include "tools/editor/io_plugins/editor_export_res.h"

#include "modules/register_module_types.h"

#include "core/translation.h"

EditorNode *EditorNode::singleton=NULL;

EditorNode::EditorLayout EditorNode::_get_editor_layout(const String& p_property) {
	switch(EditorSettings::get_singleton()->get(p_property).operator int()) {
		case 0: return LAYOUT_DEFAULT;
		case 1: return LAYOUT_SIDE_BY_SIDE;
	}
	return LAYOUT_DEFAULT;
}

void EditorNode::_update_title() {

	String appname = Globals::get_singleton()->get("application/name");
	String title = appname.empty()?String(VERSION_FULL_NAME):String(_MKSTR(VERSION_NAME) + String(" - ") + appname);
	String edited = edited_scene?edited_scene->get_filename():String();
	if (!edited.empty())
		title+=" - " + String(edited.get_file());
	if (unsaved_cache)
		title+=" (*)";

	OS::get_singleton()->set_window_title(title);

}

void EditorNode::_unhandled_input(const InputEvent& p_event) {

	if (p_event.type==InputEvent::KEY && p_event.key.pressed && !p_event.key.echo) {

		switch(p_event.key.scancode) {

			case KEY_F1:
				if (!p_event.key.mod.shift && !p_event.key.mod.command)
					_editor_select(3);
			break;
			case KEY_F2: _editor_select(0); break;
			case KEY_F3: _editor_select(1); break;
			case KEY_F4: _editor_select(2); break;
			case KEY_F5: _menu_option_confirm((p_event.key.mod.control&&p_event.key.mod.shift)?RUN_PLAY_CUSTOM_SCENE:RUN_PLAY,true); break;
			case KEY_F6: _menu_option_confirm(RUN_PLAY_SCENE,true); break;
			case KEY_F7: _menu_option_confirm(RUN_PAUSE,true); break;
			case KEY_F8: _menu_option_confirm(RUN_STOP,true); break;
		}

	}
}



void EditorNode::_notification(int p_what) {

	if (p_what==NOTIFICATION_EXIT_TREE) {

		editor_data.save_editor_external_data();

		log->deinit(); // do not get messages anymore
	}
	if (p_what==NOTIFICATION_PROCESS) {
	
		//force the whole tree viewport		
#if 0
		{
			Rect2 grect = scene_root_base->get_global_rect();
			Rect2 grectsrp = scene_root_parent->get_global_rect();
			if (grect!=grectsrp) {
				scene_root_parent->set_pos(grect.pos);
				scene_root_parent->set_size(grect.size);
			}
		}

#endif
		if (opening_prev && confirmation->is_hidden())
			opening_prev=false;

		if (unsaved_cache != (saved_version!=editor_data.get_undo_redo().get_version())) {

			unsaved_cache = (saved_version!=editor_data.get_undo_redo().get_version());
			_update_title();
		}

		//get_root_node()->set_rect(viewport->get_global_rect());

		//update the circle
		uint64_t frame = OS::get_singleton()->get_frames_drawn();
		uint32_t tick = OS::get_singleton()->get_ticks_msec();

		if (frame!=circle_step_frame && (tick-circle_step_msec)>(1000/8)) {

			circle_step++;
			if (circle_step>=8)
				circle_step=0;

			circle_step_msec=tick;
			circle_step_frame=frame+1;

			update_menu->set_icon(gui_base->get_icon("Progress"+itos(circle_step+1),"EditorIcons"));

		}

		scene_root->set_size_override(true,Size2(Globals::get_singleton()->get("display/width"),Globals::get_singleton()->get("display/height")));

		editor_selection->update();

		{
			uint32_t p32 = AudioServer::get_singleton()->read_output_peak()>>8;

			float peak = p32==0? -80 : Math::linear2db(p32 / 65535.0);

			if (peak<-80)
				peak=-80;
			float vu = audio_vu->get_val();

			if (peak > vu) {
				audio_vu->set_val(peak);
			} else {
				float new_vu = vu - get_process_delta_time()*70.0;
				if (new_vu<-80)
					new_vu=-80;
				if (new_vu !=-80 && vu !=-80)
					audio_vu->set_val(new_vu);
			}

		}
	
	}
	if (p_what==NOTIFICATION_ENTER_TREE) {


		//MessageQueue::get_singleton()->push_call(this,"_get_scene_metadata");
		get_tree()->set_editor_hint(true);				
		get_tree()->get_root()->set_as_audio_listener(false);
		get_tree()->get_root()->set_as_audio_listener_2d(false);
		get_tree()->set_auto_accept_quit(false);
				//VisualServer::get_singleton()->viewport_set_hide_canvas(editor->get_scene_root()->get_viewport(),false);

		//import_monitor->scan_changes();
	}
	if (p_what==NOTIFICATION_READY) {

		VisualServer::get_singleton()->viewport_set_hide_scenario(get_scene_root()->get_viewport(),true);
		VisualServer::get_singleton()->viewport_set_hide_canvas(get_scene_root()->get_viewport(),true);
		VisualServer::get_singleton()->viewport_set_disable_environment(get_viewport()->get_viewport_rid(),true);

		_editor_select(1);

		if (defer_load_scene!="") {

			load_scene(defer_load_scene);
			defer_load_scene="";
		}

		if (defer_translatable!="") {

			Error ok = save_translatable_strings(defer_translatable);
			if (ok!=OK)
				OS::get_singleton()->set_exit_code(255);
			defer_translatable="";
			get_tree()->quit();
		}

/*
		if (defer_optimize!="") {
			Error ok = save_optimized_copy(defer_optimize,defer_optimize_preset);
			defer_optimize_preset="";
			if (ok!=OK)
				OS::get_singleton()->set_exit_code(255);
			get_scene()->quit();
		}
*/

		if (export_defer.platform!="") {

			project_export_settings->export_platform(export_defer.platform,export_defer.path,export_defer.debug,export_defer.password,true);
			export_defer.platform="";
		}

	}

	if (p_what == MainLoop::NOTIFICATION_WM_FOCUS_IN) {

		/*
		List<Ref<Resource> > cached;
		ResourceCache::get_cached_resources(&cached);

		bool changes=false;
		for(List<Ref<Resource> >::Element *E=cached.front();E;E=E->next()) {

			if (!E->get()->can_reload_from_file())
				continue;
			if (E->get()->get_path().find("::")!=-1)
				continue;
			uint64_t mt = FileAccess::get_modified_time(E->get()->get_path());
			if (mt!=E->get()->get_last_modified_time()) {
				changes=true;
				break;
			}
		}



		sources_button->get_popup()->set_item_disabled(sources_button->get_popup()->get_item_index(DEPENDENCY_UPDATE_LOCAL),!changes);
		if (changes && sources_button->get_popup()->is_item_disabled(sources_button->get_popup()->get_item_index(DEPENDENCY_UPDATE_IMPORTED))) {
			sources_button->set_icon(gui_base->get_icon("DependencyLocalChanged","EditorIcons"));
		}
*/

		if (bool(EDITOR_DEF("resources/auto_reload_modified_images",true))) {

			_menu_option_confirm(DEPENDENCY_LOAD_CHANGED_IMAGES,true);
		}

		EditorFileSystem::get_singleton()->scan_sources();

	}

	if (p_what == MainLoop::NOTIFICATION_WM_QUIT_REQUEST) {

		_menu_option_confirm(FILE_QUIT, false);
	};

}

void EditorNode::_fs_changed() {

	for(Set<FileDialog*>::Element *E=file_dialogs.front();E;E=E->next()) {

		E->get()->invalidate();
	}
}

void EditorNode::_sources_changed(bool p_exist) {

	if (p_exist) {

		sources_button->set_icon(gui_base->get_icon("DependencyChanged","EditorIcons"));
		sources_button->set_disabled(false);

	} else {

		sources_button->set_icon(gui_base->get_icon("DependencyOk","EditorIcons"));
		sources_button->set_disabled(true);

	}
}

void EditorNode::_vp_resized() {


}

void EditorNode::_rebuild_import_menu()
{
	PopupMenu* p = import_menu->get_popup();
	p->clear();
	p->add_item("Sub-Scene", FILE_IMPORT_SUBSCENE);
	p->add_separator();
	for (int i = 0; i < editor_import_export->get_import_plugin_count(); i++) {
		p->add_item(editor_import_export->get_import_plugin(i)->get_visible_name(), IMPORT_PLUGIN_BASE + i);
	}
	p->add_separator();
	p->add_item("Re-Import..", SETTINGS_IMPORT);
}

void EditorNode::_node_renamed() {

	if (property_editor)
		property_editor->update_tree();
}


Error EditorNode::load_resource(const String& p_scene) {

	RES res = ResourceLoader::load(p_scene);
	ERR_FAIL_COND_V(!res.is_valid(),ERR_CANT_OPEN);

	edit_resource(res);

	return OK;
}


void EditorNode::edit_resource(const Ref<Resource>& p_resource) {

	_resource_selected(p_resource,"");
}

void EditorNode::edit_node(Node *p_node) {

	push_item(p_node);
}

void EditorNode::open_resource(const String& p_type) {


	file->set_mode(FileDialog::MODE_OPEN_FILE);

	List<String> extensions;
	ResourceLoader::get_recognized_extensions_for_type(p_type,&extensions);

	file->clear_filters();
	for(int i=0;i<extensions.size();i++) {

		file->add_filter("*."+extensions[i]+" ; "+extensions[i].to_upper());
	}

	//file->set_current_path(current_path);

	file->popup_centered_ratio();
	current_option=RESOURCE_LOAD;
}

void EditorNode::save_resource(const Ref<Resource>& p_resource) {


	ERR_FAIL_COND(p_resource.is_null() || p_resource->get_path()=="" || p_resource->get_path().find("::")!=-1);
	resources_dock->save_resource(p_resource->get_path(),p_resource);
}

void EditorNode::save_resource_as(const Ref<Resource>& p_resource) {

	resources_dock->save_resource_as(p_resource);

}



void EditorNode::_menu_option(int p_option) {
	
	_menu_option_confirm(p_option,false);
}

void EditorNode::_menu_confirm_current() {
	
	_menu_option_confirm(current_option,true);
}


void EditorNode::_dialog_display_file_error(String p_file,Error p_error) {


	if (p_error) {
		
		current_option=-1;
		//accept->"()->hide();
		accept->get_ok()->set_text(_TR("I see.."));
		
		switch(p_error) {
		
			case ERR_FILE_CANT_WRITE: {

				accept->set_text(_TR("Can't open file for writing: ")+p_file.extension());
			} break;
			case ERR_FILE_UNRECOGNIZED: {
			
				accept->set_text(_TR("File format requested unknown: ")+p_file.extension());
			} break;
			default: {
			
				accept->set_text(_TR("Error Saving."));
			}break;
		}
					
		accept->popup_centered_minsize();
	}

}

void EditorNode::_get_scene_metadata() {

	Node *scene = edited_scene;

	if (!scene)
		return;


	if (scene->has_meta("__editor_plugin_states__")) {

		Dictionary md = scene->get_meta("__editor_plugin_states__");
		editor_data.set_editor_states(md);

	}

	if (scene->has_meta("__editor_run_settings__")) {

		Dictionary md = scene->get_meta("__editor_run_settings__");
		if (md.has("run_mode"))
			run_settings_dialog->set_run_mode(md["run_mode"]);
		if (md.has("custom_args"))
			run_settings_dialog->set_custom_arguments(md["custom_args"]);
	}


}

void EditorNode::_set_scene_metadata() {

	Node *scene = edited_scene;

	if (!scene)
		return;

	{ /* Editor States */
		Dictionary md = editor_data.get_editor_states();

		if (!md.empty()) {
			scene->set_meta("__editor_plugin_states__",md);
		}
	}

	{ /* Run Settings */


		Dictionary md;
		md["run_mode"]=run_settings_dialog->get_run_mode();
		md["custom_args"]=run_settings_dialog->get_custom_arguments();
		scene->set_meta("__editor_run_settings__",md);
	}




}

static Error _fix_object_paths(Object* obj, Node* root, String save_path) {

	Globals* g = Globals::get_singleton();

	String import_dir = root->get_meta("__editor_import_file__");
	import_dir = import_dir.get_base_dir();
	import_dir = DirAccess::normalize_path(import_dir);
	if (import_dir[import_dir.length()-1] != '/') {
		import_dir = import_dir + "/";
	};

	String resource_dir = DirAccess::normalize_path(g->get_resource_path());
	if (resource_dir[resource_dir.length()-1] != '/') {
		resource_dir = resource_dir + "/";
	};


	List<PropertyInfo> list;
	obj->get_property_list(&list, false);

	List<PropertyInfo>::Element *E = list.front();

	while (E) {

		Variant v = obj->get(E->get().name);
		if (v.get_type() == Variant::OBJECT) {

			Ref<Resource> res = (RefPtr)v;
			if (res.is_null()) {
				E = E->next();
				continue;
			}

			if (res->get_path() != "") {

				String res_path = res->get_path();
				res_path = Globals::get_singleton()->globalize_path(res_path);
				res_path = DirAccess::normalize_path(res_path);

				if (res_path.find(resource_dir) != 0) {

					// path of resource is not inside engine's resource path

					String new_path;

					if (res_path.find(import_dir) == 0) {

						// path of resource is relative to path of import file
						new_path = save_path + "/" + res_path.substr(import_dir.length(), res_path.length() - import_dir.length());

					} else {

						// path of resource is not relative to import file
						new_path = save_path + "/" + res_path.get_file();
					};

					res->set_path(g->localize_path(new_path));
					DirAccess* d = DirAccess::create(DirAccess::ACCESS_RESOURCES);
					d->make_dir_recursive(new_path.get_base_dir());
					printf("copying from %ls to %ls\n", res_path.c_str(), new_path.c_str());
					Error err = d->copy(res_path, new_path);
					memdelete(d);
					ERR_FAIL_COND_V(err != OK, err);
				}

			} else {

				_fix_object_paths(res.operator->(), root, save_path);
			};
		};


		E = E->next();
	};

	return OK;
};

static Error _fix_imported_scene_paths(Node* node, Node* root, String save_path) {

	if (node == root || node->get_owner() == root) {
		Error e = _fix_object_paths(node, root, save_path);
		ERR_FAIL_COND_V(e != OK, e);
	};

	for (int i=0; i<node->get_child_count(); i++) {

		Error e = _fix_imported_scene_paths(node->get_child(i), root, save_path);
		ERR_FAIL_COND_V(e != OK, e);
	};

	return OK;
};


bool EditorNode::_find_and_save_edited_subresources(Object *obj,Set<RES>& processed,int32_t flags) {

	bool ret_changed=false;
	List<PropertyInfo> pi;
	obj->get_property_list(&pi);
	for (List<PropertyInfo>::Element *E=pi.front();E;E=E->next()) {

		if (!(E->get().usage&PROPERTY_USAGE_STORAGE))
			continue;

		switch(E->get().type) {
			case Variant::OBJECT: {

				RES res = obj->get(E->get().name);

				if (res.is_null() || processed.has(res))
					break;

				processed.insert(res);

				bool changed = res->is_edited();
				res->set_edited(false);

				bool subchanged = _find_and_save_edited_subresources(res.ptr(),processed,flags);

				if (res->get_path().is_resource_file()) {
					if (changed || subchanged) {
						//save
						print_line("Also saving modified external resource: "+res->get_path());
						Error err = ResourceSaver::save(res->get_path(),res,flags);

					}
				} else {

					ret_changed=true;
				}


			} break;
			case Variant::ARRAY: {

				/*Array varray=p_variant;
				int len=varray.size();
				for(int i=0;i<len;i++) {

					Variant v=varray.get(i);
					_find_resources(v);
				}*/

			} break;
			case Variant::DICTIONARY: {

				/*
				Dictionary d=p_variant;
				List<Variant> keys;
				d.get_key_list(&keys);
				for(List<Variant>::Element *E=keys.front();E;E=E->next()) {

					Variant v = d[E->get()];
					_find_resources(v);
				} */
			} break;
			default: {}
		}

	}

	return ret_changed;

}

void EditorNode::_save_edited_subresources(Node* scene,Set<RES>& processed,int32_t flags) {

	_find_and_save_edited_subresources(scene,processed,flags);

	for(int i=0;i<scene->get_child_count();i++) {

		Node *n = scene->get_child(i);
		if (n->get_owner()!=edited_scene)
			continue;
		_save_edited_subresources(n,processed,flags);
	}

}

void EditorNode::_save_scene(String p_file) {

	Node *scene = edited_scene;

	if (!scene) {

		current_option=-1;
		//accept->get_cancel()->hide();
		accept->get_ok()->set_text(_TR("I see.."));
		accept->set_text(_TR("This operation can't be done without a tree root."));
		accept->popup_centered_minsize();
		return;
	}

	editor_data.apply_changes_in_editors();

	if (editor_plugin_screen) {
		scene->set_meta("__editor_plugin_screen__",editor_plugin_screen->get_name());
	}


	_set_scene_metadata();
	Ref<PackedScene> sdata = memnew( PackedScene );
	Error err = sdata->pack(scene);


	if (err!=OK) {

		current_option=-1;
		//accept->get_cancel()->hide();
		accept->get_ok()->set_text(_TR("I see.."));
		accept->set_text(_TR("Couldn't save scene. Likely dependencies (instances) couldn't be satisfied."));
		accept->popup_centered_minsize();
		return;
	}

	sdata->set_import_metadata(scene_import_metadata);
	int flg=0;
	if (EditorSettings::get_singleton()->get("on_save/compress_binary_resources"))
		flg|=ResourceSaver::FLAG_COMPRESS;
	if (EditorSettings::get_singleton()->get("on_save/save_paths_as_relative"))
		flg|=ResourceSaver::FLAG_RELATIVE_PATHS;
	flg|=ResourceSaver::FLAG_REPLACE_SUBRESOURCE_PATHS;


	err = ResourceSaver::save(p_file,sdata,flg);
	Set<RES> processed;
	_save_edited_subresources(scene,processed,flg);
	editor_data.save_editor_external_data();
	if (err==OK) {
		scene->set_filename( Globals::get_singleton()->localize_path(p_file) );
		//EditorFileSystem::get_singleton()->update_file(p_file,sdata->get_type());
		saved_version=editor_data.get_undo_redo().get_version();
		_update_title();
	} else {

		_dialog_display_file_error(p_file,err);
	}


};




void EditorNode::_import_action(const String& p_action) {
#if 0
	import_confirmation->hide();

	if (p_action=="re-import") {
		_import(_tmp_import_path);
	}
	if (p_action=="update") {

		Node *src = EditorImport::import_scene(_tmp_import_path);

		if (!src) {

			current_option=-1;
			//accept->get_cancel()->hide();
			accept->get_ok()->set_text(_TR("Ugh"));
			accept->set_text(_TR("Error importing scene.");
			accept->popup_centered(Size2(300,70));;
			return;
		}

		//as soon as the scene is imported, version hashes must be generated for comparison against saved scene
		EditorImport::generate_version_hashes(src);


		Node *dst = SceneLoader::load(editor_data.get_imported_scene(Globals::get_singleton()->localize_path(_tmp_import_path)));

		if (!dst) {

			memdelete(src);
			//accept->get_cancel()->hide();
			accept->get_ok()->set_text(_TR("Ugh"));
			accept->set_text(_TR("Error load scene to update.");
			accept->popup_centered(Size2(300,70));;
			return;
		}

		List<EditorImport::Conflict> conflicts;
		EditorImport::check_conflicts(src,dst,&conflicts);

		bool conflicted=false;
		for (List<EditorImport::Conflict>::Element *E=conflicts.front();E;E=E->next()) {


			if (E->get().status==EditorImport::Conflict::STATUS_CONFLICT) {

				conflicted=true;
				break;
			}
		}

		if (conflicted) {
			import_conflicts_dialog->popup(src,dst,conflicts);
			return;
		}

		_import_with_conflicts(src,dst,conflicts);
		//not conflicted, just reimport!

	}
#endif
}

void EditorNode::_import(const String &p_file) {

#if 0
	Node *new_scene = EditorImport::import_scene(p_file);

	if (!new_scene) {

		current_option=-1;
		//accept->get_cancel()->hide();
		accept->get_ok()->set_text("Ugh");
		accept->set_text("Error importing scene.");
		accept->popup_centered(Size2(300,70));;
		return;
	}

	//as soon as the scene is imported, version hashes must be generated for comparison against saved scene
	EditorImport::generate_version_hashes(new_scene);

	Node *old_scene = edited_scene;
	_hide_top_editors();
	set_edited_scene(NULL);
	editor_data.clear_editor_states();
	if (old_scene) {
		memdelete(old_scene);
	}

	set_edited_scene(new_scene);
	scene_tree_dock->set_selected(new_scene);
	//_get_scene_metadata();

	editor_data.get_undo_redo().clear_history();
	saved_version=editor_data.get_undo_redo().get_version();
	_update_title();


#endif
}

void EditorNode::_dialog_action(String p_file) {
	

	switch(current_option) {
	
		case RESOURCE_LOAD: {

			RES res = ResourceLoader::load(p_file);
			if (res.is_null()) {

				current_option=-1;
				//accept->get_cancel()->hide();
				accept->get_ok()->set_text(_TR("ok :("));
				accept->set_text(_TR("Failed to load resource."));
				return;
			};


			push_item(res.operator->() );
		} break;
		case FILE_OPEN_SCENE: {


			load_scene(p_file);
		} break;

		case FILE_SAVE_OPTIMIZED: {



		} break;
		case FILE_RUN_SCRIPT: {

			print_line("RUN: "+p_file);
			Ref<Script> scr = ResourceLoader::load(p_file,"Script",true);
			if (scr.is_null()) {
				add_io_error("Script Failed to Load:\n"+p_file);
				return;
			}
			if (!scr->is_tool()) {

				add_io_error("Script is not tool, will not be able to run:\n"+p_file);
				return;
			}

			Ref<EditorScript> es = memnew( EditorScript );
			es->set_script(scr.get_ref_ptr());
			es->set_editor(this);
			es->_run();

			get_undo_redo()->clear_history();
		} break;
		case FILE_DUMP_STRINGS: {

			save_translatable_strings(p_file);

		} break;
		case FILE_SAVE_SUBSCENE: {

			List<Node*> selection = editor_selection->get_selected_node_list();

			if (selection.size()!=1) {

				current_option=-1;
				//confirmation->get_cancel()->hide();
				accept->get_ok()->set_text(_TR("I see.."));
				accept->set_text(_TR("This operation requieres a single selected node."));
				accept->popup_centered_minsize();
				break;
			}

			Node *base = selection.front()->get();

			Map<Node*,Node*> reown;
			reown[get_edited_scene()]=base;
			Node *copy = base->duplicate_and_reown(reown);
			if (copy) {

				Ref<PackedScene> sdata = memnew( PackedScene );
				Error err = sdata->pack(copy);
				memdelete(copy);

				if (err!=OK) {


					current_option=-1;
					//accept->get_cancel()->hide();
					accept->get_ok()->set_text(_TR("I see.."));
					accept->set_text(_TR("Couldn't save subscene. Likely dependencies (instances) couldn't be satisfied."));
					accept->popup_centered_minsize();
					return;
				}

				int flg=0;
				if (EditorSettings::get_singleton()->get("on_save/compress_binary_resources"))
					flg|=ResourceSaver::FLAG_COMPRESS;
				if (EditorSettings::get_singleton()->get("on_save/save_paths_as_relative"))
					flg|=ResourceSaver::FLAG_RELATIVE_PATHS;


				err = ResourceSaver::save(p_file,sdata,flg);
				if (err!=OK) {

					current_option=-1;
					//confirmation->get_cancel()->hide();
					accept->get_ok()->set_text(_TR("I see.."));
					accept->set_text(_TR("Error saving scene."));
					accept->popup_centered_minsize();
					break;
				}
		//EditorFileSystem::get_singleton()->update_file(p_file,sdata->get_type());

            } else {

				current_option=-1;
				//confirmation->get_cancel()->hide();
				accept->get_ok()->set_text(_TR("I see.."));
				accept->set_text(_TR("Error duplicating scene to save it."));
				accept->popup_centered_minsize();
				break;

			}


		} break;


		case FILE_SAVE_SCENE:
		case FILE_SAVE_AS_SCENE: {

			if (file->get_mode()==FileDialog::MODE_SAVE_FILE) {

				_save_scene(p_file);
			}

		} break;

		case FILE_SAVE_AND_RUN: {
			if (file->get_mode()==FileDialog::MODE_SAVE_FILE) {

				_save_scene(p_file);
				_run(false);
			}
		} break;

		case FILE_EXPORT_MESH_LIBRARY: {

			Ref<MeshLibrary> ml;
			if (file_export_lib_merge->is_pressed() && FileAccess::exists(p_file)) {
				ml=ResourceLoader::load(p_file,"MeshLibrary");

				if (ml.is_null()) {
					current_option=-1;
					//accept->get_cancel()->hide();
					accept->get_ok()->set_text(_TR("I see.."));
					accept->set_text(_TR("Can't load MeshLibrary for merging!."));
					accept->popup_centered_minsize();
					return;
				}

			}

			if (ml.is_null()) {
				ml = Ref<MeshLibrary>( memnew( MeshLibrary ));
			}

			MeshLibraryEditor::update_library_file(edited_scene,ml,true);

			Error err = ResourceSaver::save(p_file,ml);
			if (err) {

				accept->get_ok()->set_text(_TR("I see.."));
				accept->set_text(_TR("Error saving MeshLibrary!."));
				accept->popup_centered_minsize();
				return;
			}


		} break;
		case FILE_EXPORT_TILESET: {

			Ref<TileSet> ml;
			if (file_export_lib_merge->is_pressed() && FileAccess::exists(p_file)) {
				ml=ResourceLoader::load(p_file,"TileSet");

				if (ml.is_null()) {
					current_option=-1;
					//accept->get_cancel()->hide();
					accept->get_ok()->set_text(_TR("I see.."));
					accept->set_text(_TR("Can't load TileSet for merging!."));
					accept->popup_centered_minsize();
					return;
				}

			}

			if (ml.is_null()) {
				ml = Ref<TileSet>( memnew( TileSet ));
			}

			TileSetEditor::update_library_file(edited_scene,ml,true);

			Error err = ResourceSaver::save(p_file,ml);
			if (err) {

				accept->get_ok()->set_text(_TR("I see.."));
				accept->set_text(_TR("Error saving TileSet!."));
				accept->popup_centered_minsize();
				return;
			}
		} break;

		case SETTINGS_LOAD_EXPORT_TEMPLATES: {

			FileAccess *fa=NULL;
			zlib_filefunc_def io = zipio_create_io_from_file(&fa);

			unzFile pkg = unzOpen2(p_file.utf8().get_data(), &io);
			if (!pkg) {

				current_option=-1;
				//confirmation->get_cancel()->hide();
				accept->get_ok()->set_text(_TR("I see.."));
				accept->set_text(_TR("Can't open export templates zip."));
				accept->popup_centered_minsize();
				return;

			}
			int ret = unzGoToFirstFile(pkg);

			int fc=0; //coun them

			while(ret==UNZ_OK) {
				fc++;
				ret = unzGoToNextFile(pkg);

			}

			ret = unzGoToFirstFile(pkg);

			EditorProgress p("ltask","Loading Export Templates",fc);
			print_line("BEGIN IMPORT");

			fc=0;

			while(ret==UNZ_OK) {

				//get filename
				unz_file_info info;
				char fname[16384];
				ret = unzGetCurrentFileInfo(pkg,&info,fname,16384,NULL,0,NULL,0);


				String file=fname;

				Vector<uint8_t> data;
				data.resize(info.uncompressed_size);

				//read
				ret = unzOpenCurrentFile(pkg);
				ret = unzReadCurrentFile(pkg,data.ptr(),data.size());
				unzCloseCurrentFile(pkg);

				print_line(fname);
				//for(int i=0;i<512;i++) {
				//	print_line(itos(data[i]));
				//}

				file=file.get_file();

				p.step("Importing: "+file,fc);
				print_line("IMPORT "+file);

				FileAccess *f = FileAccess::open(EditorSettings::get_singleton()->get_settings_path()+"/templates/"+file,FileAccess::WRITE);

				ERR_CONTINUE(!f);
				f->store_buffer(data.ptr(),data.size());

				memdelete(f);

				ret = unzGoToNextFile(pkg);
				fc++;
			}

			unzClose(pkg);

		} break;

		default: { //save scene?
		
			
			if (file->get_mode()==FileDialog::MODE_SAVE_FILE) {

				_save_scene(p_file);
			}
			
		} break;
	}
}



void EditorNode::push_item(Object *p_object,const String& p_property) {


	if (!p_object) {
		property_editor->edit(NULL);
		scene_tree_dock->set_selected(NULL);
		return;
	}

	uint32_t id = p_object->get_instance_ID();
	if (id!=editor_history.get_current()) {

		if (p_property=="")
			editor_history.add_object(id);
		else
			editor_history.add_object(id,p_property);
	}

	_edit_current();

}

void EditorNode::_property_editor_forward() {

	if (editor_history.next())
		_edit_current();
		
}
void EditorNode::_property_editor_back() {
	
	if (editor_history.previous())
		_edit_current();
	
}


void EditorNode::_imported(Node *p_node) {

	Node *scene = edited_scene;
	set_edited_scene(p_node);

	if (scene) {
		String path = scene->get_filename();
		p_node->set_filename(path);
		memdelete(scene);
	}



}




void EditorNode::_hide_top_editors() {

	if (editor_plugin_over)
		editor_plugin_over->make_visible(false);
	editor_plugin_over=NULL;
}

void EditorNode::_edit_current() {
	
	uint32_t current = editor_history.get_current();
	Object *current_obj = current>0 ? ObjectDB::get_instance(current) : NULL;

	this->current=current_obj;
	editor_path->update_path();


	if (!current_obj) {
		
		scene_tree_dock->set_selected(NULL);
		property_editor->edit( NULL );
		object_menu->set_disabled(true);
		return;
	}

	object_menu->set_disabled(true);

	if (current_obj->is_type("Resource")) {


		Resource *current_res = current_obj->cast_to<Resource>();
		ERR_FAIL_COND(!current_res);
		scene_tree_dock->set_selected(NULL);
		property_editor->edit( current_res );
		object_menu->set_disabled(false);

		resources_dock->add_resource(Ref<Resource>(current_res));
		if ( _current_layout == LAYOUT_DEFAULT )
			top_pallete->call("set_current_tab",1);
	}


	if (current_obj->is_type("Node")) {

		Node * current_node = current_obj->cast_to<Node>();
		ERR_FAIL_COND(!current_node);
		ERR_FAIL_COND(!current_node->is_inside_tree());




		property_editor->edit( current_node );
		scene_tree_dock->set_selected(current_node);
		object_menu->get_popup()->clear();

		if ( _current_layout == LAYOUT_DEFAULT )
			top_pallete->call("set_current_tab",0);

	}

	/* Take care of PLUGIN EDITOR */


	EditorPlugin *main_plugin = editor_data.get_editor(current_obj);

	if (main_plugin) {

		if (main_plugin!=editor_plugin_screen) {

			// update screen main_plugin
			if (editor_plugin_screen)
				editor_plugin_screen->make_visible(false);
			editor_plugin_screen=main_plugin;
			editor_plugin_screen->edit(current_obj);
			editor_plugin_screen->make_visible(true);


			for(int i=0;i<editor_table.size();i++) {
				if (editor_table[i]==main_plugin) {
					main_editor_tabs->set_current_tab(i);
					break;
				}
			}

		} else {

			editor_plugin_screen->edit(current_obj);
		}

	}

	EditorPlugin *sub_plugin = editor_data.get_subeditor(current_obj);

	if (sub_plugin) {


		if (editor_plugin_over)
			editor_plugin_over->make_visible(false);
		editor_plugin_over=sub_plugin;
		editor_plugin_over->edit(current_obj);
		editor_plugin_over->make_visible(true);
	} else if (editor_plugin_over) {

		editor_plugin_over->make_visible(false);
		editor_plugin_over=NULL;

	}
/*
	if (!plugin || plugin->has_main_screen()) {
		// remove the OVER plugin if exists
		if (editor_plugin_over)
			editor_plugin_over->make_visible(false);
		editor_plugin_over=NULL;
	}
*/
	/* Take care of OBJECT MENU */

	object_menu->set_disabled(false);

	PopupMenu *p=object_menu->get_popup();

	p->clear();
	p->add_item(_TR("Copy Params"),OBJECT_COPY_PARAMS);
	p->add_item(_TR("Set Params"),OBJECT_PASTE_PARAMS);
	p->add_separator();
	p->add_item("Make Resources Unique",OBJECT_UNIQUE_RESOURCES);
	p->add_separator();
	p->add_icon_item(gui_base->get_icon("Help","EditorIcons"),"Class Reference",OBJECT_REQUEST_HELP);
	List<MethodInfo> methods;
	current_obj->get_method_list(&methods);


	if (!methods.empty()) {

		bool found=false;
		List<MethodInfo>::Element *I=methods.front();
		int i=0;
		while(I) {

			if (I->get().flags&METHOD_FLAG_EDITOR) {
				if (!found) {
					p->add_separator();
					found=true;
				}
				p->add_item(I->get().name.capitalize(),OBJECT_METHOD_BASE+i);
			}
			i++;
			I=I->next();
		}
	}

	//p->add_separator();
	//p->add_item("All Methods",OBJECT_CALL_METHOD);


	_update_keying();
}

void EditorNode::_resource_selected(const RES& p_res,const String& p_property) {
	

	if (p_res.is_null())
		return;

	RES r=p_res;
	push_item(r.operator->(),p_property);

}


void EditorNode::_run(bool p_current,const String& p_custom) {

	if (editor_run.get_status()==EditorRun::STATUS_PLAY) {

		play_button->set_pressed(!_playing_edited);
		play_scene_button->set_pressed(_playing_edited);
		return;
	}

	play_button->set_pressed(false);
	//pause_button->set_pressed(false);
	play_scene_button->set_pressed(false);

	String current_filename;
	String run_filename;
	String args;



	if (p_current || (edited_scene && p_custom==edited_scene->get_filename())) {


		Node *scene = edited_scene;

		if (!scene) {

			current_option=-1;
			//accept->get_cancel()->hide();
			accept->get_ok()->set_text(_TR("I see.."));
			accept->set_text(_TR("No scene to run exists."));
			accept->popup_centered_minsize();
			return;
		}

		if (scene->get_filename()=="") {
			current_option=-1;
			//accept->get_cancel()->hide();
			/**/
			_menu_option_confirm(FILE_SAVE_BEFORE_RUN, false);
			return;

		}

		bool autosave = EDITOR_DEF("run/auto_save_before_running",true);

		if (autosave) {

			_menu_option(FILE_SAVE_SCENE);
		}

		if (run_settings_dialog->get_run_mode()==RunSettingsDialog::RUN_LOCAL_SCENE) {

			run_filename=scene->get_filename();
		} else {
			args=run_settings_dialog->get_custom_arguments();
			current_filename=scene->get_filename();
		}

	} else if (p_custom!="") {

		run_filename=p_custom;
	}

	if (run_filename=="") {

		//evidently, run the scene
		run_filename=GLOBAL_DEF("application/main_scene","");
		if (run_filename=="") {

			current_option=-1;
			//accept->get_cancel()->hide();
			accept->get_ok()->set_text(_TR("I see.."));
			accept->set_text(_TR("No main scene has ever been defined.\nSelect one from \"Project Settings\" under the 'application' category."));
			accept->popup_centered_minsize();
			return;
		}

	}


	if (bool(EDITOR_DEF("run/auto_save_before_running",true))) {

		if (unsaved_cache) {

			Node *scene = edited_scene;

			if (scene) { //only autosave if there is a scene obviously

				if (scene->get_filename()=="") {

					current_option=-1;
					//accept->get_cancel()->hide();
					accept->get_ok()->set_text(_TR("I see.."));
					accept->set_text(_TR("Current scene was never saved, please save scene before running."));
					accept->popup_centered_minsize();
					return;
				}

				_save_scene(scene->get_filename());
			}
		}

		editor_data.save_editor_external_data();
	}


	List<String> breakpoints;
	editor_data.get_editor_breakpoints(&breakpoints);

	Error error = editor_run.run(run_filename,args,breakpoints,current_filename);

	if (error!=OK) {

		current_option=-1;
		//confirmation->get_cancel()->hide();
		accept->get_ok()->set_text(_TR("I see.."));
		accept->set_text(_TR("Could not start subprocess!"));
		accept->popup_centered_minsize();
		return;

	}

	emit_signal("play_pressed");
	if (p_current) {
		play_scene_button->set_pressed(true);
	} else {
		play_button->set_pressed(true);
	}

	_playing_edited=p_current;

}

void EditorNode::_cleanup_scene() {


	Node *scene = edited_scene;
	editor_selection->clear();
	editor_data.clear_editor_states();
	editor_history.clear();
	_hide_top_editors();
	animation_editor->cleanup();
	property_editor->edit(NULL);
	resources_dock->cleanup();
	scene_import_metadata.unref();
	set_edited_scene(NULL);
	if (scene) {
		if (scene->get_filename()!="") {
			previous_scenes.push_back(scene->get_filename());
		}

		memdelete(scene);
	}
	editor_data.get_undo_redo().clear_history();
	saved_version=editor_data.get_undo_redo().get_version();
	run_settings_dialog->set_run_mode(0);
	run_settings_dialog->set_custom_arguments("-l $scene");

	List<Ref<Resource> > cached;
	ResourceCache::get_cached_resources(&cached);

	for(List<Ref<Resource> >::Element *E=cached.front();E;E=E->next()) {

		String path = E->get()->get_path();
		if (path.is_resource_file()) {
			ERR_PRINT(("Stray resource not cleaned:"+path).utf8().get_data());
		}

	}
	
	_update_title();

}

void EditorNode::_menu_option_confirm(int p_option,bool p_confirmed) {
	
	//print_line("option "+itos(p_option)+" confirm "+itos(p_confirmed));
	if (!p_confirmed) //this may be a hack..
		current_option=(MenuOptions)p_option;


	switch( p_option ) {
		case FILE_NEW_SCENE: {

			if (!p_confirmed) {
				confirmation->get_ok()->set_text(_TR("Yes"));
				//confirmation->get_cancel()->show();
				confirmation->set_text(_TR("Start a New Scene? (Current will be lost)"));
				confirmation->popup_centered_minsize();
				break;
			}


			_cleanup_scene();

			
		} break;
		case FILE_OPEN_SCENE: {
			
			
			//print_tree();
			file->set_mode(FileDialog::MODE_OPEN_FILE);
			//not for now?
			List<String> extensions;
			ResourceLoader::get_recognized_extensions_for_type("PackedScene",&extensions);
			file->clear_filters();
			for(int i=0;i<extensions.size();i++) {
				
				file->add_filter("*."+extensions[i]+" ; "+extensions[i].to_upper());
			}
			

			//file->set_current_path(current_path);
			Node *scene = edited_scene;
			if (scene) {
				file->set_current_path(scene->get_filename());
			};
			file->set_title(_TR("Open Scene"));
			file->popup_centered_ratio();
			
		} break;
		case FILE_QUICK_OPEN_SCENE: {

			quick_open->popup("PackedScene");
			quick_open->set_title(_TR("Quick Open Scene.."));

		} break;
		case FILE_QUICK_OPEN_SCRIPT: {


			quick_open->popup("Script");
			quick_open->set_title(_TR("Quick Open Script.."));

		} break;
		case FILE_RUN_SCRIPT: {

			file_script->popup_centered_ratio();
		} break;
		case FILE_OPEN_PREV: {

			if (previous_scenes.empty())
				break;
			opening_prev=true;
			open_request(previous_scenes.back()->get());

		} break;
		case FILE_SAVE_SCENE: {


			Node *scene = edited_scene;
			if (scene && scene->get_filename()!="") {

				_save_scene(scene->get_filename());
				return;
			};
			// fallthrough to save_as
		};
		case FILE_SAVE_AS_SCENE: {
			
			Node *scene = edited_scene;
			
			if (!scene) {
				
				current_option=-1;
				//confirmation->get_cancel()->hide();
				accept->get_ok()->set_text(_TR("I see.."));
				accept->set_text(_TR("This operation can't be done without a tree root."));
				accept->popup_centered_minsize();
				break;				
			}
			
			file->set_mode(FileDialog::MODE_SAVE_FILE);
			bool relpaths = (scene->has_meta("__editor_relpaths__") && scene->get_meta("__editor_relpaths__").operator bool());


			List<String> extensions;
			Ref<PackedScene> sd = memnew( PackedScene );
			ResourceSaver::get_recognized_extensions(sd,&extensions);
			file->clear_filters();
			for(int i=0;i<extensions.size();i++) {

				file->add_filter("*."+extensions[i]+" ; "+extensions[i].to_upper());
			}
			
			//file->set_current_path(current_path);
			if (scene->get_filename()!="") {
				file->set_current_path(scene->get_filename());
				if (extensions.size()) {
					String ext=scene->get_filename().extension().to_lower();
					if (extensions.find(ext)==NULL) {
						file->set_current_path(scene->get_filename().replacen("."+ext,"."+extensions.front()->get()));
					}
				}
			} else {

				String existing;
				if (extensions.size()) {
					existing="new_scene."+extensions.front()->get().to_lower();
				}
				file->set_current_path(existing);

			}
			file->popup_centered_ratio();
			file->set_title("Save Scene As..");
			
		} break;

		case FILE_SAVE_BEFORE_RUN: {
			if (!p_confirmed) {
				accept->get_ok()->set_text("Yes");
				accept->set_text("This scene has never been saved. Save before running?");
				accept->popup_centered_minsize();
				break;
			}

			_menu_option(FILE_SAVE_AS_SCENE);
			_menu_option_confirm(FILE_SAVE_AND_RUN, true);
		} break;

		case FILE_DUMP_STRINGS: {

			Node *scene = edited_scene;

			if (!scene) {

				current_option=-1;
				//confirmation->get_cancel()->hide();
				accept->get_ok()->set_text(_TR("I see.."));
				accept->set_text(_TR("This operation can't be done without a tree root."));
				accept->popup_centered_minsize();
				break;
			}

			String cpath;
			if (scene->get_filename()!="") {
				cpath = scene->get_filename();

				String fn = cpath.substr(0,cpath.length() - cpath.extension().size());
				String ext=cpath.extension();
				cpath=fn+".pot";


			} else {
				current_option=-1;
				//confirmation->get_cancel()->hide();
				accept->get_ok()->set_text(_TR("I see.."));
				accept->set_text(_TR("Please save the scene first."));
				accept->popup_centered_minsize();
				break;

			}

			bool relpaths = (scene->has_meta("__editor_relpaths__") && scene->get_meta("__editor_relpaths__").operator bool());

			file->set_mode(FileDialog::MODE_SAVE_FILE);

			file->set_current_path(cpath);
			file->set_title("Save Translatable Strings");
			file->popup_centered_ratio();


		} break;

		case FILE_SAVE_SUBSCENE: {

			Node *scene = edited_scene;

			if (!scene) {

				current_option=-1;
				//confirmation->get_cancel()->hide();
				accept->get_ok()->set_text(_TR("I see.."));
				accept->set_text(_TR("This operation can't be done without a scene."));
				accept->popup_centered_minsize();
				break;
			}


			List<Node*> selection = editor_selection->get_selected_node_list();

			if (selection.size()!=1) {

				current_option=-1;
				//confirmation->get_cancel()->hide();
				accept->get_ok()->set_text(_TR("I see.."));
				accept->set_text(_TR("This operation requieres a single selected node."));
				accept->popup_centered_minsize();
				break;
			}

			Node *tocopy = selection.front()->get();

			if (tocopy!=edited_scene && tocopy->get_filename()!="") {


				current_option=-1;
				//confirmation->get_cancel()->hide();
				accept->get_ok()->set_text(_TR("I see.."));
				accept->set_text(_TR("This operation can't be done on instanced scenes."));
				accept->popup_centered_minsize();
				break;
			}

			file->set_mode(FileDialog::MODE_SAVE_FILE);

			List<String> extensions;
			Ref<PackedScene> sd = memnew( PackedScene );
			ResourceSaver::get_recognized_extensions(sd,&extensions);
			file->clear_filters();
			for(int i=0;i<extensions.size();i++) {

				file->add_filter("*."+extensions[i]+" ; "+extensions[i].to_upper());
			}


			String existing;
			if (extensions.size()) {
				existing="new_scene."+extensions.front()->get().to_lower();
			}
			file->set_current_path(existing);


			file->popup_centered_ratio();
			file->set_title("Save Sub-Scene As..");
		} break;
		case FILE_SAVE_OPTIMIZED: {
			Node *scene = edited_scene;
#if 0
			if (!scene) {

				current_option=-1;
				//confirmation->get_cancel()->hide();
				accept->get_ok()->set_text("I see..");
				accept->set_text("This operation can't be done without a tree root.");
				accept->popup_centered(Size2(300,70));;
				break;
			}



			//file->set_current_path(current_path);

			String cpath;
			if (scene->get_filename()!="") {
				cpath = scene->get_filename();

				String fn = cpath.substr(0,cpath.length() - cpath.extension().size());
				String ext=cpath.extension();
				cpath=fn+".optimized.scn";
				optimized_save->set_optimized_scene(cpath);
				optimized_save->popup_centered(Size2(500,143));
			} else {
				current_option=-1;
				//confirmation->get_cancel()->hide();
				accept->get_ok()->set_text("I see..");
				accept->set_text("Please save the scene first.");
				accept->popup_centered(Size2(300,70));;
				break;

			}
#endif
		} break;

		case FILE_EXPORT_PROJECT: {

			project_export_settings->popup_centered_ratio();
			/*
			String target = export_db->get_current_platform();
			Ref<EditorExporter> exporter = export_db->get_exporter(target);
			if (exporter.is_null()) {
				accept->set_text("No exporter for platform '"+target+"' yet.");
				accept->popup_centered(Size2(300,70));;
				return;
			}

			String extension = exporter->get_binary_extension();
			print_line("for target: "+target+" extension: "+extension);
			file_export_password->set_editable( exporter->requieres_password(file_export_check->is_pressed()));

			file_export->clear_filters();
			if (extension!="") {
				file_export->add_filter("*."+extension);
			}
			file_export->popup_centered_ratio();*/
		} break;

		case FILE_EXPORT_MESH_LIBRARY: {

			if (!edited_scene) {

				current_option=-1;
				//confirmation->get_cancel()->hide();
				accept->get_ok()->set_text(_TR("I see.."));
				accept->set_text(_TR("This operation can't be done without a scene."));
				accept->popup_centered_minsize();
				break;
			}

			List<String> extensions;
			Ref<MeshLibrary> ml( memnew( MeshLibrary) );
			ResourceSaver::get_recognized_extensions(ml,&extensions);
			file_export_lib->clear_filters();
			for(List<String>::Element *E=extensions.front();E;E=E->next()) {
				file_export_lib->add_filter("*."+E->get());
			}

			file_export_lib->popup_centered_ratio();
			file_export_lib->set_title(_TR("Export Mesh Library"));

		} break;
		case FILE_EXPORT_TILESET: {

			List<String> extensions;
			Ref<TileSet> ml( memnew( TileSet) );
			ResourceSaver::get_recognized_extensions(ml,&extensions);
			file_export_lib->clear_filters();
			for(List<String>::Element *E=extensions.front();E;E=E->next()) {
				file_export_lib->add_filter("*."+E->get());
			}

			file_export_lib->popup_centered_ratio();
			file_export_lib->set_title(_TR("Export Tile Set"));

		} break;

		case SETTINGS_EXPORT_PREFERENCES: {

			//project_export_settings->popup_centered_ratio();
		} break;
		case FILE_IMPORT_SUBSCENE: {

			//import_subscene->popup_centered_ratio();

			if (!edited_scene) {

				current_option=-1;
				//accept->get_cancel()->hide();
				accept->get_ok()->set_text(_TR("I see.."));
				accept->set_text(_TR("This operation can't be done without a selected node."));
				accept->popup_centered_minsize();
				break;
			}

			scene_tree_dock->import_subscene();

		} break;

		case FILE_QUIT: {
			

			if (!p_confirmed) {
<<<<<<< HEAD
				confirmation->get_ok()->set_text(_TR("Quit"));
=======

				confirmation->get_ok()->set_text("Quit");
>>>>>>> dce8a6c2
				//confirmation->get_cancel()->show();
				confirmation->set_text(_TR("Exit the Editor?"));
				confirmation->popup_centered(Size2(180,70));
				break;
			}


			_menu_option_confirm(RUN_STOP,true);
			get_tree()->quit();
				
		} break;
		case FILE_EXTERNAL_OPEN_SCENE: {

			if (unsaved_cache && !p_confirmed) {

				confirmation->get_ok()->set_text(_TR("Open"));
				//confirmation->get_cancel()->show();
				confirmation->set_text(_TR("Current scene not saved. Open anyway?"));
				confirmation->popup_centered_minsize();
				break;

			}

			bool oprev=opening_prev;
			Error err = load_scene(external_file);
			if (err == OK && oprev) {
				previous_scenes.pop_back();
				opening_prev=false;
			}

		} break;

		case EDIT_UNDO: {

			if (OS::get_singleton()->get_mouse_button_state())
				break; // can't undo while mouse buttons are pressed

			String action  = editor_data.get_undo_redo().get_current_action_name();
			if (action!="")
				log->add_message("UNDO: "+action);

			editor_data.get_undo_redo().undo();
		} break;
		case EDIT_REDO: {

			if (OS::get_singleton()->get_mouse_button_state())
				break; // can't redo while mouse buttons are pressed

			editor_data.get_undo_redo().redo();
			String action  = editor_data.get_undo_redo().get_current_action_name();
			if (action!="")
				log->add_message("REDO: "+action);

		} break;

		case EDIT_REVERT: {

			Node *scene = get_edited_scene();

			if (!scene)
				break;
			
			if (unsaved_cache && !p_confirmed) {
				confirmation->get_ok()->set_text("Revert");
				confirmation->set_text("This action cannot be undone. Revert anyway?");
				confirmation->popup_centered_minsize();
				break;
			}

			Error err = load_scene(scene->get_filename());

		} break;

#if 0
		case NODE_EXTERNAL_INSTANCE: {


			if (!edited_scene) {

				current_option=-1;
				//accept->get_cancel()->hide();
				accept->get_ok()->set_text("I see..");
				accept->set_text("This operation can't be done without a selected node.");
				accept->popup_centered(Size2(300,70));;
				break;
			}

			Node *parent = scene_tree_editor->get_selected();

			if (!parent) {

				current_option=-1;
				//confirmation->get_cancel()->hide();
				accept->get_ok()->set_text("I see..");
				accept->set_text("This operation can't be done without a selected node.");
				accept->popup_centered(Size2(300,70));;
				break;
			}

			Node*instanced_scene=SceneLoader::load(external_file,true);

			if (!instanced_scene) {

				current_option=-1;
				//accept->get_cancel()->hide();
				accept->get_ok()->set_text("Ugh");
				accept->set_text(String("Error loading scene from ")+external_file);
				accept->popup_centered(Size2(300,70));;
				return;
			}

			instanced_scene->generate_instance_state();
			instanced_scene->set_filename( Globals::get_singleton()->localize_path(external_file) );

			editor_data.get_undo_redo().create_action("Instance Scene");
			editor_data.get_undo_redo().add_do_method(parent,"add_child",instanced_scene);
			editor_data.get_undo_redo().add_do_method(instanced_scene,"set_owner",edited_scene);
			editor_data.get_undo_redo().add_do_reference(instanced_scene);
			editor_data.get_undo_redo().add_undo_method(parent,"remove_child",instanced_scene);
			editor_data.get_undo_redo().commit_action();

//			parent->add_child(instanced_scene);
//			instanced_scene->set_owner(edited_scene);
			_last_instanced_scene=instanced_scene;

		} break;
#endif
		
		case OBJECT_REQUEST_HELP: {

			if (current) {
				_editor_select(3);
				emit_signal("request_help",current->get_type());
			}


		} break;
		case OBJECT_COPY_PARAMS: {
			
			editor_data.apply_changes_in_editors();;
			if (current)
				editor_data.copy_object_params(current);
		} break;
		case OBJECT_PASTE_PARAMS: {
			
			editor_data.apply_changes_in_editors();;
			if (current)
				editor_data.paste_object_params(current);
			editor_data.get_undo_redo().clear_history();
		} break;
		case OBJECT_UNIQUE_RESOURCES: {

			editor_data.apply_changes_in_editors();;
			if (current) {
				List<PropertyInfo> props;
				current->get_property_list(&props);
				Map<RES,RES> duplicates;
				for (List<PropertyInfo>::Element *E=props.front();E;E=E->next()) {

					if (!(E->get().usage&PROPERTY_USAGE_STORAGE))
						continue;

					Variant v = current->get(E->get().name);
					if (v.is_ref()) {
						REF ref = v;
						if (ref.is_valid()) {

							RES res = ref;
							if (res.is_valid()) {

								if (!duplicates.has(res)) {
									duplicates[res]=res->duplicate();
								}
								res=duplicates[res];

								current->set(E->get().name,res);
							}

						}
					}

				}
			}

			editor_data.get_undo_redo().clear_history();
			if (editor_plugin_screen) { //reload editor plugin
				editor_plugin_over->edit(NULL);
				editor_plugin_over->edit(current);
			}

		} break;
		case OBJECT_CALL_METHOD: {
		
			editor_data.apply_changes_in_editors();;
			call_dialog->set_object(current);
			call_dialog->popup_centered_ratio();
		} break;
		case RUN_PLAY: {

			_run(false);

		} break;
		case RUN_PLAY_CUSTOM_SCENE: {

			quick_run->popup("PackedScene",true);
			quick_run->set_title("Quick Run Scene..");

		} break;
		case RUN_PAUSE: {

			emit_signal("pause_pressed");

		} break;
		case RUN_STOP: {

			if (editor_run.get_status()==EditorRun::STATUS_STOP)
				break;

			editor_run.stop();
			play_button->set_pressed(false);
			play_scene_button->set_pressed(false);
			//pause_button->set_pressed(false);
			emit_signal("stop_pressed");

		} break;
		case RUN_PLAY_SCENE: {

			_run(true);

		} break;
		case RUN_SCENE_SETTINGS: {

			run_settings_dialog->popup_run_settings();
		} break;
		case RUN_SETTINGS: {

			project_settings->popup_project_settings();
		} break;
		case RUN_PROJECT_MANAGER: {

			if (!p_confirmed) {
				confirmation->get_ok()->set_text(_TR("Yes"));
				confirmation->set_text(_TR("Open Project Manager? \n(Unsaved changes will be lost)"));
				confirmation->popup_centered_minsize();
				break;
			}

			get_tree()->quit();
			String exec = OS::get_singleton()->get_executable_path();

			List<String> args;
			args.push_back ( "-path" );
			args.push_back (exec.get_base_dir() );

			OS::ProcessID pid=0;
			Error err = OS::get_singleton()->execute(exec,args,false,&pid);
			ERR_FAIL_COND(err);
		} break;
		case RUN_FILE_SERVER: {

			//file_server
			bool ischecked = fileserver_menu->get_popup()->is_item_checked( fileserver_menu->get_popup()->get_item_index(RUN_FILE_SERVER));

			if (ischecked) {
				file_server->stop();
				fileserver_menu->set_icon(gui_base->get_icon("FileServer","EditorIcons"));
				fileserver_menu->get_popup()->set_item_text( fileserver_menu->get_popup()->get_item_index(RUN_FILE_SERVER),"Enable File Server");
			} else {
				file_server->start();
				fileserver_menu->set_icon(gui_base->get_icon("FileServerActive","EditorIcons"));
				fileserver_menu->get_popup()->set_item_text( fileserver_menu->get_popup()->get_item_index(RUN_FILE_SERVER),"Disable File Server");
			}

			fileserver_menu->get_popup()->set_item_checked( fileserver_menu->get_popup()->get_item_index(RUN_FILE_SERVER),!ischecked);

		} break;
		case RUN_DEPLOY_DUMB_CLIENTS: {

			bool ischecked = fileserver_menu->get_popup()->is_item_checked( fileserver_menu->get_popup()->get_item_index(RUN_DEPLOY_DUMB_CLIENTS));
			fileserver_menu->get_popup()->set_item_checked( fileserver_menu->get_popup()->get_item_index(RUN_DEPLOY_DUMB_CLIENTS),!ischecked);
			run_native->set_deploy_dumb(!ischecked);

		} break;
		case SETTINGS_UPDATE_ALWAYS: {

			update_menu->get_popup()->set_item_checked(0,true);
			update_menu->get_popup()->set_item_checked(1,false);
			OS::get_singleton()->set_low_processor_usage_mode(false);
		} break;
		case SETTINGS_UPDATE_CHANGES: {

			update_menu->get_popup()->set_item_checked(0,false);
			update_menu->get_popup()->set_item_checked(1,true);
			OS::get_singleton()->set_low_processor_usage_mode(true);
		} break;
		case SETTINGS_PREFERENCES: {

			settings_config_dialog->popup_edit_settings();
		} break;
		case SETTINGS_IMPORT: {

			import_settings->popup_import_settings();
		} break;
		case SETTINGS_OPTIMIZED_PRESETS: {

			//optimized_presets->popup_centered_ratio();
		} break;
		case SETTINGS_SHOW_ANIMATION: {

			animation_panel_make_visible( ! animation_panel->is_visible() );

		} break;
		case SETTINGS_LOAD_EXPORT_TEMPLATES: {


			file_templates->popup_centered_ratio();

		} break;
		case SETTINGS_ABOUT: {

			about->popup_centered(Size2(500,130));
		} break;
		case SOURCES_REIMPORT: {

			reimport_dialog->popup_reimport();
		} break;
		case DEPENDENCY_LOAD_CHANGED_IMAGES: {


			List<Ref<Resource> > cached;
			ResourceCache::get_cached_resources(&cached);

			for(List<Ref<Resource> >::Element *E=cached.front();E;E=E->next()) {

				if (!E->get()->can_reload_from_file())
					continue;
				if (!FileAccess::exists(E->get()->get_path()))
					continue;
				uint64_t mt = FileAccess::get_modified_time(E->get()->get_path());
				if (mt!=E->get()->get_last_modified_time()) {
					E->get()->reload_from_file();
				}
			}


		} break;
		case DEPENDENCY_UPDATE_IMPORTED: {

/*
			bool editing_changed = _find_editing_changed_scene(get_edited_scene());

			import_reload_fn="";

			if (editing_changed) {
				if (unsaved_cache && !bool(EDITOR_DEF("import/ask_save_before_reimport",false))) {
					if (!p_confirmed) {


						confirmation->get_ok()->set_text("Open");
						//confirmation->get_cancel()->show();
						confirmation->set_text("Current scene changed, save and re-import ?");
						confirmation->popup_centered(Size2(300,70));
						break;

					}
				}

				Node *scene = get_edited_scene();

				if (scene->get_filename()=="") {

					current_option=-1;
					//accept->get_cancel()->hide();
					accept->get_ok()->set_text("I see..");
					accept->set_text("Can't import if edited scene was not saved."); //i dont think this code will ever run
					accept->popup_centered(Size2(300,70));;
					break;

				}


				import_reload_fn = scene->get_filename();
				_save_scene(import_reload_fn);
				_cleanup_scene();


			}

*/


		} break;
		default: {
		
			if (p_option>=OBJECT_METHOD_BASE) {

				ERR_FAIL_COND(!current);

				int idx=p_option-OBJECT_METHOD_BASE;

				List<MethodInfo> methods;
				current->get_method_list(&methods);

				ERR_FAIL_INDEX( idx, methods.size() );
				String name=methods[idx].name;

				if (current)
					current->call(name);
			} else if (p_option>=IMPORT_PLUGIN_BASE) {

				Ref<EditorImportPlugin> p = editor_import_export->get_import_plugin(p_option-IMPORT_PLUGIN_BASE);
				if (p.is_valid()) {
					p->import_dialog();
				}

			}
		}
	}		
}


Control* EditorNode::get_viewport() {
	
	return viewport;
}



void EditorNode::_editor_select(int p_which) {

	static bool selecting=false;
	if (selecting)
		return;

	selecting=true;


	ERR_FAIL_INDEX(p_which,editor_table.size());

	main_editor_tabs->set_current_tab(p_which);

	selecting=false;


	EditorPlugin *new_editor = editor_table[p_which];
	ERR_FAIL_COND(!new_editor);

	if (editor_plugin_screen==new_editor)
		return;

	if (editor_plugin_screen) {
		editor_plugin_screen->make_visible(false);
	}

	editor_plugin_screen=new_editor;
	editor_plugin_screen->make_visible(true);
	editor_plugin_screen->selected_notify();
}

void EditorNode::add_editor_plugin(EditorPlugin *p_editor) {


	if (p_editor->has_main_screen()) {
	
		singleton->main_editor_tabs->add_tab(p_editor->get_name());
		singleton->editor_table.push_back(p_editor);
	}
	singleton->editor_data.add_editor_plugin( p_editor );
	singleton->add_child(p_editor);
}


void EditorNode::remove_editor_plugin(EditorPlugin *p_editor) {

	if (p_editor->has_main_screen()) {

		for(int i=0;i<singleton->main_editor_tabs->get_tab_count();i++) {

			if (p_editor->get_name()==singleton->main_editor_tabs->get_tab_title(i)) {

				singleton->main_editor_tabs->remove_tab(i);
				break;
			}
		}

		singleton->main_editor_tabs->add_tab(p_editor->get_name());
		singleton->editor_table.erase(p_editor);
	}
	singleton->remove_child(p_editor);
	singleton->editor_data.remove_editor_plugin( p_editor );

}


void EditorNode::add_editor_import_plugin(const Ref<EditorImportPlugin>& p_editor_import) {

	editor_import_export->add_import_plugin(p_editor_import);
	_rebuild_import_menu();
}

void EditorNode::remove_editor_import_plugin(const Ref<EditorImportPlugin>& p_editor_import) {

	editor_import_export->remove_import_plugin(p_editor_import);
	_rebuild_import_menu();
}


void EditorNode::set_edited_scene(Node *p_scene) {

	if (edited_scene) {
		if (edited_scene->get_parent()==scene_root)
			scene_root->remove_child(edited_scene);
		animation_editor->set_root(NULL);
	}	
	edited_scene=p_scene;
	if (edited_scene && edited_scene->cast_to<Popup>())
		edited_scene->cast_to<Popup>()->show(); //show popups
	scene_tree_dock->set_edited_scene(edited_scene);
	if (get_tree())
		get_tree()->set_edited_scene_root(edited_scene);

	if (edited_scene) {
		if (p_scene->get_parent()!=scene_root)
			scene_root->add_child(p_scene);
		animation_editor->set_root(p_scene);
	}


}

void EditorNode::_fetch_translatable_strings(const Object *p_object,Set<StringName>& strings) {


	List<String> tstrings;
	p_object->get_translatable_strings(&tstrings);
	for(List<String>::Element *E=tstrings.front();E;E=E->next())
		strings.insert(E->get());



	const Node * node = p_object->cast_to<Node>();

	if (!node)
		return;

	Ref<Script> script = node->get_script();
	if (script.is_valid())
		_fetch_translatable_strings(script.ptr(),strings);

	for(int i=0;i<node->get_child_count();i++) {

		Node *c=node->get_child(i);
		if (c->get_owner()!=get_edited_scene())
			continue;

		_fetch_translatable_strings(c,strings);
	}

}


Error EditorNode::save_translatable_strings(const String& p_to_file) {

	if (!is_inside_tree()) {
		defer_translatable=p_to_file;
		return OK;
	}

	ERR_FAIL_COND_V(!get_edited_scene(),ERR_INVALID_DATA);

	Set<StringName> strings;
	_fetch_translatable_strings(get_edited_scene(),strings);

	Error err;
	FileAccess *f = FileAccess::open(p_to_file,FileAccess::WRITE,&err);
	ERR_FAIL_COND_V(err,err);

	OS::Date date = OS::get_singleton()->get_date();
	OS::Time time = OS::get_singleton()->get_time();
	f->store_line("# Translation Strings Dump.");
	f->store_line("# Created By.");
	f->store_line("# \t"VERSION_FULL_NAME" (c) 2008-2014 Juan Linietsky, Ariel Manzur.");
	f->store_line("# From Scene: ");
	f->store_line("# \t"+get_edited_scene()->get_filename());
	f->store_line("");
	f->store_line("msgid \"\"");
	f->store_line("msgstr \"\"");
	f->store_line("\"Report-Msgid-Bugs-To: <define>\\n\"");
	f->store_line("\"POT-Creation-Date: "+itos(date.year)+"-"+itos(date.month)+"-"+itos(date.day)+" "+itos(time.hour)+":"+itos(time.min)+"0000\\n\"");
//	f->store_line("\"PO-Revision-Date: 2006-08-30 13:56-0700\\n\"");
//	f->store_line("\"Last-Translator: Rubén C. Díaz Alonso <outime@gmail.com>\\n\"");
	f->store_line("\"Language-Team: <define>\\n\"");
	f->store_line("\"MIME-Version: 1.0\\n\"");
	f->store_line("\"Content-Type: text/plain; charset=UTF-8\\n\"");
	f->store_line("\"Content-Transfer-Encoding: 8bit\\n\"");
	f->store_line("");

	for(Set<StringName>::Element *E=strings.front();E;E=E->next()) {

		String s = E->get();
		if (s=="" || s.strip_edges()=="")
			continue;
		Vector<String> substr = s.split("\n");
		ERR_CONTINUE(substr.size()==0);

		f->store_line("");

		if (substr.size()==1) {

			f->store_line("msgid \""+substr[0].c_escape()+"\"");
		} else {

			f->store_line("msgid \"\"");
			for(int i=0;i<substr.size();i++) {

				String s = substr[i];
				if (i!=substr.size()-1)
					s+="\n";
				f->store_line("\""+s.c_escape()+"\"");
			}
		}

		f->store_line("msgstr \"\"");

	}


	f->close();
	memdelete(f);

	return OK;

}

Error EditorNode::save_optimized_copy(const String& p_scene,const String& p_preset) {

#if 0

	if (!is_inside_scene()) {
		defer_optimize=p_scene;
		defer_optimize_preset=p_preset;
		return OK;
	}


	if (!get_edited_scene()) {

		get_scene()->quit();
		ERR_EXPLAIN("No scene to optimize (loading failed?");
		ERR_FAIL_V(ERR_FILE_NOT_FOUND);
	}


	String src_scene=Globals::get_singleton()->localize_path(get_edited_scene()->get_filename());


	String path=p_scene;
	print_line("p_path: "+p_scene);
	print_line("src_scene: "+p_scene);

	if (path.is_rel_path()) {
		print_line("rel path!?");
		path=src_scene.get_base_dir()+"/"+path;
	}
	path = Globals::get_singleton()->localize_path(path);

	print_line("path: "+path);


	String preset = "optimizer_presets/"+p_preset;
	if (!Globals::get_singleton()->has(preset)) {

		//accept->"()->hide();
		accept->get_ok()->set_text(_TR("I see.."));
		accept->set_text("Optimizer preset not found: "+p_preset);
		accept->popup_centered(Size2(300,70));;
		ERR_EXPLAIN("Optimizer preset not found: "+p_preset);
		ERR_FAIL_V(ERR_INVALID_PARAMETER);

	}

	Dictionary d = Globals::get_singleton()->get(preset);

	ERR_FAIL_COND_V(!d.has("__type__"),ERR_INVALID_DATA);
	String type=d["__type__"];

	Ref<EditorOptimizedSaver> saver;

	for(int i=0;i<editor_data.get_optimized_saver_count();i++) {

		print_line(type+" vs "+editor_data.get_optimized_saver(i)->get_target_name());
		if (editor_data.get_optimized_saver(i)->get_target_name()==type) {
			saver=editor_data.get_optimized_saver(i);
		}
	}

	ERR_EXPLAIN("Preset '"+p_preset+"' references unexisting saver: "+type);
	ERR_FAIL_COND_V(saver.is_null(),ERR_INVALID_DATA);

	List<Variant> keys;
	d.get_key_list(&keys);

	saver->clear();

	for(List<Variant>::Element *E=keys.front();E;E=E->next()) {

		saver->set(E->get(),d[E->get()]);
	}

	uint32_t flags=0;

//	if (saver->is_bundle_scenes_enabled())
//		flags|=ResourceSaver::FLAG_BUNDLE_INSTANCED_SCENES;
	if (saver->is_bundle_resources_enabled())
		flags|=ResourceSaver::FLAG_BUNDLE_RESOURCES;
	if (saver->is_remove_editor_data_enabled())
		flags|=ResourceSaver::FLAG_OMIT_EDITOR_PROPERTIES;
	if (saver->is_big_endian_data_enabled())
		flags|=ResourceSaver::FLAG_SAVE_BIG_ENDIAN;

	String platform=saver->get_target_platform();
	if (platform=="")
		platform="all";

	Ref<PackedScene> sdata = memnew( PackedScene );
	Error err = sdata->pack(get_edited_scene());

	if (err) {

		current_option=-1;
		//accept->get_cancel()->hide();
		accept->get_ok()->set_text("I see..");
		accept->set_text("Couldn't save scene. Likely dependencies (instances) couldn't be satisfied.");
		accept->popup_centered(Size2(300,70));;
		return ERR_INVALID_DATA;

	}
	err = ResourceSaver::save(path,sdata,flags); //todo, saverSceneSaver::save(path,get_edited_scene(),flags,saver);

	if (err) {

		//accept->"()->hide();
		accept->get_ok()->set_text("I see..");
		accept->set_text("Error saving optimized scene: "+path);
		accept->popup_centered(Size2(300,70));;

		ERR_FAIL_COND_V(err,err);

	}

	project_settings->add_remapped_path(src_scene,path,platform);
#endif
	return OK;
}

Error EditorNode::load_scene(const String& p_scene) {

	if (!is_inside_tree()) {
		defer_load_scene = p_scene;
		return OK;
	}



	load_errors->clear();
	String lpath = Globals::get_singleton()->localize_path(p_scene);

	if (!lpath.begins_with("res://")) {

		current_option=-1;
		//accept->get_cancel()->hide();
		accept->get_ok()->set_text(_TR("Ugh"));
		accept->set_text(_TR("Error loading scene, it must be inside the project path. Use 'Import' to open the scene, then save it inside the project path."));
		accept->popup_centered_minsize();
		opening_prev=false;
		return ERR_FILE_NOT_FOUND;
	}

	_cleanup_scene(); // i'm sorry but this MUST happen to avoid modified resources to not be reloaded.

	Ref<PackedScene> sdata = ResourceLoader::load(lpath);
	if (!sdata.is_valid()) {

		current_option=-1;
		//accept->get_cancel()->hide();
		accept->get_ok()->set_text(_TR("Ugh"));
		accept->set_text(_TR("Error loading scene."));
		accept->popup_centered_minsize();
		opening_prev=false;
		return ERR_FILE_NOT_FOUND;
	}

	Node*new_scene=sdata->instance(true);

	if (!new_scene) {

		current_option=-1;
		//accept->get_cancel()->hide();
		accept->get_ok()->set_text(_TR("Ugh"));
		accept->set_text(_TR("Error loading scene."));
		accept->popup_centered_minsize();
		opening_prev=false;
		return ERR_FILE_NOT_FOUND;
	}

	/*
	Node *old_scene = edited_scene;
	_hide_top_editors();
	set_edited_scene(NULL);
	editor_data.clear_editor_states();
	if (old_scene) {
		if (!opening_prev && old_scene->get_filename()!="") {
			previous_scenes.push_back(old_scene->get_filename());
		}
		memdelete(old_scene);
	}
*/
	set_edited_scene(new_scene);
	_get_scene_metadata();
	scene_tree_dock->set_selected(new_scene, true);
	property_editor->edit(new_scene);
	scene_import_metadata = sdata->get_import_metadata();

	editor_data.get_undo_redo().clear_history();
	saved_version=editor_data.get_undo_redo().get_version();
	_update_title();

	_add_to_recent_scenes(lpath);

	if (new_scene->has_meta("__editor_plugin_screen__")) {

		String editor = new_scene->get_meta("__editor_plugin_screen__");

		for(int i=0;i<editor_table.size();i++) {

			if (editor_table[i]->get_name()==editor) {
				_editor_select(i);
				break;
			}
		}
	}

	prev_scene->set_disabled(previous_scenes.size()==0);
	opening_prev=false;

	if ( _current_layout == LAYOUT_DEFAULT )
		top_pallete->call("set_current_tab",0); //always go to scene

	push_item(new_scene);

	return OK;
}



void EditorNode::open_request(const String& p_path) {

	external_file=p_path;
	_menu_option_confirm(FILE_EXTERNAL_OPEN_SCENE,false);
}


Node* EditorNode::request_instance_scene(const String &p_path) {

	return scene_tree_dock->new_instance(p_path);

}

ScenesDock *EditorNode::get_scenes_dock() {

	return scenes_dock;
}

ResourcesDock *EditorNode::get_resources_dock() {

	return resources_dock;
}


void EditorNode::_instance_request(const String& p_path){


	request_instance_scene(p_path);
}

void EditorNode::_instance_replace_request(const String& p_path){

	scene_tree_dock->replace_instance(p_path);
}

void EditorNode::_select_node_request(Node *p_node) {
	scene_tree_dock->set_selected(p_node,true);
	object_menu->get_popup()->clear();
}

void EditorNode::_property_keyed(const String& p_keyed,const Variant& p_value) {

	animation_editor->insert_value_key(p_keyed,p_value);
}

void EditorNode::_transform_keyed(Object *sp,const String& p_sub,const Transform& p_key) {

	Spatial *s=sp->cast_to<Spatial>();
	if (!s)
		return;
	animation_editor->insert_transform_key(s,p_sub,p_key);
}

void EditorNode::_update_keying() {

	//print_line("KR: "+itos(p_enabled));

	bool valid=false;

	if (animation_editor->has_keying()) {

		if (editor_history.get_path_size()>=1) {

			Object *obj = ObjectDB::get_instance(editor_history.get_path_object(0));
			if (obj && obj->cast_to<Node>()) {

				valid=true;
			}
		}

	}

	property_editor->set_keying(valid);

}


void EditorNode::_close_messages() {

//	left_split->set_dragger_visible(false);
	old_split_ofs = left_split->get_split_offset();
	left_split->set_split_offset(0);
//	scene_root_parent->set_anchor_and_margin(MARGIN_BOTTOM,Control::ANCHOR_END,0);
}

void EditorNode::_show_messages() {

//	left_split->set_dragger_visible(true);
	left_split->set_split_offset(old_split_ofs);
//	scene_root_parent->set_anchor_and_margin(MARGIN_BOTTOM,Control::ANCHOR_END,log->get_margin(MARGIN_TOP));

}

void EditorNode::animation_panel_make_visible(bool p_visible) {

	if (!p_visible) {
		animation_panel->hide();
	} else {
		animation_panel->show();
	}

	int idx = settings_menu->get_popup()->get_item_index(SETTINGS_SHOW_ANIMATION);
	settings_menu->get_popup()->set_item_checked(idx,p_visible);
}

void EditorNode::animation_editor_make_visible(bool p_visible) {

	if (p_visible) {

		animation_editor->show();		
		animation_vb->get_parent_control()->minimum_size_changed();
		//pd_anim->show();
		top_split->set_collapsed(false);

		//scene_root_parent->set_margin(MARGIN_TOP,animation_editor->get_margin(MARGIN_BOTTOM));
	} else {
		//pd_anim->hide();
		animation_editor->hide();
//		scene_root_parent->set_margin(MARGIN_TOP,0);
		if (!animation_vb->get_parent_control())
			return;
		animation_vb->get_parent_control()->minimum_size_changed();
		top_split->set_collapsed(true);
	}

	animation_editor->set_keying(p_visible);
	_update_keying();

}

void EditorNode::_add_to_recent_scenes(const String& p_scene) {

	String base="_"+Globals::get_singleton()->get_resource_path().replace("\\","::").replace("/","::");
	Vector<String> rc = EDITOR_DEF(base+"/_recent_scenes",Array());
	String name = p_scene;
	name=name.replace("res://","");
	if (rc.find(name)!=-1)
		rc.erase(name);
	rc.insert(0,name);
	if (rc.size()>10)
		rc.resize(10);

	EditorSettings::get_singleton()->set(base+"/_recent_scenes",rc);
	EditorSettings::get_singleton()->save();
	_update_recent_scenes();

}

void EditorNode::_open_recent_scene(int p_idx) {

	String base="_"+Globals::get_singleton()->get_resource_path().replace("\\","::").replace("/","::");
	Vector<String> rc = EDITOR_DEF(base+"/_recent_scenes",Array());

	ERR_FAIL_INDEX(p_idx,rc.size());

	String path = "res://"+rc[p_idx];

	if (unsaved_cache) {
		_recent_scene=rc[p_idx];
		open_recent_confirmation->set_text(_TR("Discard current scene and open:\n'")+rc[p_idx]+"'");
		open_recent_confirmation->get_label()->set_align(Label::ALIGN_CENTER);
		open_recent_confirmation->popup_centered(Size2(400,100));
		return;
	}

	load_scene(rc[p_idx]);


}

void EditorNode::_save_optimized() {


//	save_optimized_copy(optimized_save->get_optimized_scene(),optimized_save->get_preset());
#if 0
	String path = optimized_save->get_optimized_scene();

	uint32_t flags=0;

	String platform="all";
	Ref<EditorOptimizedSaver> saver=editor_data.get_optimized_saver(optimized_save->get_preset());

	if (saver->is_bundle_scenes_enabled())
		flags|=SceneSaver::FLAG_BUNDLE_INSTANCED_SCENES;
	if (saver->is_bundle_resources_enabled())
		flags|=SceneSaver::FLAG_BUNDLE_RESOURCES;
	if (saver->is_remove_editor_data_enabled())
		flags|=SceneSaver::FLAG_OMIT_EDITOR_PROPERTIES;
	if (saver->is_big_endian_data_enabled())
		flags|=SceneSaver::FLAG_SAVE_BIG_ENDIAN;

	platform=saver->get_target_platform();

	Error err = SceneSaver::save(path,get_edited_scene(),flags,saver);

	if (err) {

		//accept->"()->hide();
		accept->get_ok()->set_text("I see..");
		accept->set_text("Error saving optimized scene: "+path);
		accept->popup_centered(Size2(300,70));;
		return;

	}

	project_settings->add_remapped_path(Globals::get_singleton()->localize_path(get_edited_scene()->get_filename()),Globals::get_singleton()->localize_path(path),platform);
#endif
}

void EditorNode::_open_recent_scene_confirm() {

	load_scene(_recent_scene);

}

void EditorNode::_update_recent_scenes() {

	String base="_"+Globals::get_singleton()->get_resource_path().replace("\\","::").replace("/","::");
	Vector<String> rc = EDITOR_DEF(base+"/_recent_scenes",Array());
	recent_scenes->clear();
	for(int i=0;i<rc.size();i++) {

		recent_scenes->add_item(rc[i],i);
	}

}

void EditorNode::hide_animation_player_editors() {

	emit_signal("hide_animation_player_editors");
}

void EditorNode::_quick_opened(const String& p_resource) {

	print_line("quick_opened");
	if (quick_open->get_base_type()=="PackedScene") {

		open_request(p_resource);
	} else {
		load_resource(p_resource);
	}

}

void EditorNode::_quick_run(const String& p_resource) {

	_run(false,p_resource);
}


void EditorNode::notify_child_process_exited() {

	play_button->set_pressed(false);
	play_scene_button->set_pressed(false);
	//pause_button->set_pressed(false);
	stop_button->set_pressed(false);
	editor_run.stop();

}


bool EditorNode::_find_editing_changed_scene(Node *p_from) {
/*
	if (!p_from)
		return false;

	if (p_from->get_filename()!="") {

		StringName fn = p_from->get_filename();
		for(int i=0;i<import_monitor->get_changes().size();i++) {

			if (fn==import_monitor->get_changes()[i])
				return true;
		}
	}

	for(int i=0;i<p_from->get_child_count();i++) {

		if (_find_editing_changed_scene(p_from->get_child(i)))
			return true;
	}
*/
	return false;
}




void EditorNode::add_io_error(const String& p_error) {

	_load_error_notify(singleton,p_error);
}

void EditorNode::_load_error_notify(void* p_ud,const String& p_text) {

	EditorNode*en=(EditorNode*)p_ud;
	en->load_errors->set_text(en->load_errors->get_text()+p_text+"\n");
	en->load_error_dialog->popup_centered_ratio(0.5);

}


bool EditorNode::_find_scene_in_use(Node* p_node,const String& p_path) const {

	if (p_node->get_filename()==p_path) {
		return true;
	}

	for(int i=0;i<p_node->get_child_count();i++) {

		if (_find_scene_in_use(p_node->get_child(i),p_path)) {
			return true;
		}
	}

	return false;
}


bool EditorNode::is_scene_in_use(const String& p_path) {

	Node *es = get_edited_scene();
	if (es)
		return _find_scene_in_use(es,p_path);
	return false;

}

void EditorNode::register_editor_types() {

	ObjectTypeDB::register_type<EditorPlugin>();
	ObjectTypeDB::register_type<EditorImportPlugin>();
	ObjectTypeDB::register_type<EditorScenePostImport>();
	ObjectTypeDB::register_type<EditorScript>();


	//ObjectTypeDB::register_type<EditorImporter>();
//	ObjectTypeDB::register_type<EditorPostImport>();
}

void EditorNode::unregister_editor_types() {

	_init_callbacks.clear();
}


void EditorNode::stop_child_process() {

	_menu_option_confirm(RUN_STOP,false);
}





void EditorNode::progress_add_task(const String& p_task,const String& p_label, int p_steps) {

	singleton->progress_dialog->add_task(p_task,p_label,p_steps);
}

void EditorNode::progress_task_step(const String& p_task, const String& p_state, int p_step) {

	singleton->progress_dialog->task_step(p_task,p_state,p_step);

}

void EditorNode::progress_end_task(const String& p_task) {

	singleton->progress_dialog->end_task(p_task);

}


void EditorNode::progress_add_task_bg(const String& p_task,const String& p_label, int p_steps) {

	singleton->progress_hb->add_task(p_task,p_label,p_steps);
}

void EditorNode::progress_task_step_bg(const String& p_task, int p_step) {

	singleton->progress_hb->task_step(p_task,p_step);

}

void EditorNode::progress_end_task_bg(const String& p_task) {

	singleton->progress_hb->end_task(p_task);

}


void EditorNode::_bind_methods() {
	

	ObjectTypeDB::bind_method("_menu_option",&EditorNode::_menu_option);
	ObjectTypeDB::bind_method("_menu_confirm_current",&EditorNode::_menu_confirm_current);
	ObjectTypeDB::bind_method("_dialog_action",&EditorNode::_dialog_action);
	ObjectTypeDB::bind_method("_resource_selected",&EditorNode::_resource_selected,DEFVAL(""));
	ObjectTypeDB::bind_method("_property_editor_forward",&EditorNode::_property_editor_forward);
	ObjectTypeDB::bind_method("_property_editor_back",&EditorNode::_property_editor_back);
	ObjectTypeDB::bind_method("_editor_select",&EditorNode::_editor_select);
	ObjectTypeDB::bind_method("_node_renamed",&EditorNode::_node_renamed);
	ObjectTypeDB::bind_method("edit_node",&EditorNode::edit_node);
	ObjectTypeDB::bind_method("_imported",&EditorNode::_imported);
	ObjectTypeDB::bind_method("_unhandled_input",&EditorNode::_unhandled_input);

	ObjectTypeDB::bind_method("_get_scene_metadata",&EditorNode::_get_scene_metadata);
	ObjectTypeDB::bind_method("set_edited_scene",&EditorNode::set_edited_scene);
	ObjectTypeDB::bind_method("open_request",&EditorNode::open_request);
	ObjectTypeDB::bind_method("_instance_request",&EditorNode::_instance_request);
	ObjectTypeDB::bind_method("_instance_replace_request",&EditorNode::_instance_replace_request);
	ObjectTypeDB::bind_method("_update_keying",&EditorNode::_update_keying);
	ObjectTypeDB::bind_method("_property_keyed",&EditorNode::_property_keyed);
	ObjectTypeDB::bind_method("_transform_keyed",&EditorNode::_transform_keyed);
	ObjectTypeDB::bind_method("_close_messages",&EditorNode::_close_messages);
	ObjectTypeDB::bind_method("_show_messages",&EditorNode::_show_messages);
	ObjectTypeDB::bind_method("_vp_resized",&EditorNode::_vp_resized);
	ObjectTypeDB::bind_method("_quick_opened",&EditorNode::_quick_opened);
	ObjectTypeDB::bind_method("_quick_run",&EditorNode::_quick_run);

	ObjectTypeDB::bind_method("_import_action",&EditorNode::_import_action);
	//ObjectTypeDB::bind_method("_import",&EditorNode::_import);
//	ObjectTypeDB::bind_method("_import_conflicts_solved",&EditorNode::_import_conflicts_solved);
	ObjectTypeDB::bind_method("_open_recent_scene",&EditorNode::_open_recent_scene);
	ObjectTypeDB::bind_method("_open_recent_scene_confirm",&EditorNode::_open_recent_scene_confirm);

	ObjectTypeDB::bind_method("_save_optimized",&EditorNode::_save_optimized);
	ObjectTypeDB::bind_method(_MD("animation_panel_make_visible","enable"),&EditorNode::animation_panel_make_visible);

	ObjectTypeDB::bind_method("stop_child_process",&EditorNode::stop_child_process);

	ObjectTypeDB::bind_method("_sources_changed",&EditorNode::_sources_changed);
	ObjectTypeDB::bind_method("_fs_changed",&EditorNode::_fs_changed);

	ObjectTypeDB::bind_method(_MD("add_editor_import_plugin", "plugin"), &EditorNode::add_editor_import_plugin);
	ObjectTypeDB::bind_method(_MD("remove_editor_import_plugin", "plugin"), &EditorNode::remove_editor_import_plugin);
	ObjectTypeDB::bind_method(_MD("get_gui_base"), &EditorNode::get_gui_base);

	ADD_SIGNAL( MethodInfo("play_pressed") );
	ADD_SIGNAL( MethodInfo("pause_pressed") );
	ADD_SIGNAL( MethodInfo("stop_pressed") );
	ADD_SIGNAL( MethodInfo("hide_animation_player_editors") );
	ADD_SIGNAL( MethodInfo("request_help") );
	ADD_SIGNAL( MethodInfo("script_add_function_request",PropertyInfo(Variant::OBJECT,"obj"),PropertyInfo(Variant::STRING,"function"),PropertyInfo(Variant::STRING_ARRAY,"args")) );
	ADD_SIGNAL( MethodInfo("resource_saved",PropertyInfo(Variant::OBJECT,"obj")) );


	
}

Ref<Texture> EditorNode::_file_dialog_get_icon(const String& p_path) {


	EditorFileSystemDirectory *efsd = EditorFileSystem::get_singleton()->get_path(p_path.get_base_dir());
	if (efsd) {

		String file = p_path.get_file();
		for(int i=0;i<efsd->get_file_count();i++) {
			if (efsd->get_file(i)==file) {

				String type = efsd->get_file_type(i);

				if (singleton->icon_type_cache.has(type)) {
					return singleton->icon_type_cache[type];
				} else {
					return singleton->icon_type_cache["Object"];
				}

			}
		}
	}

	return singleton->icon_type_cache["Object"];
}

void EditorNode::_file_dialog_register(FileDialog *p_dialog) {

	singleton->file_dialogs.insert(p_dialog);
}

void EditorNode::_file_dialog_unregister(FileDialog *p_dialog){

	singleton->file_dialogs.erase(p_dialog);
}

Vector<EditorNodeInitCallback> EditorNode::_init_callbacks;

Error EditorNode::export_platform(const String& p_platform, const String& p_path, bool p_debug,const String& p_password,bool p_quit_after) {

	export_defer.platform=p_platform;
	export_defer.path=p_path;
	export_defer.debug=p_debug;
	export_defer.password=p_password;

	return OK;
}

void EditorNode::show_warning(const String& p_text) {

	warning->set_text(p_text);
	warning->popup_centered_minsize();
}


EditorNode::EditorNode() {

	EditorHelp::generate_doc(); //before any editor classes are crated

	singleton=this;

	FileAccess::set_backup_save(true);

	PathRemap::get_singleton()->clear_remaps();; //editor uses no remaps
	TranslationServer::get_singleton()->set_enabled(false);
	// load settings
	if (!EditorSettings::get_singleton())
		EditorSettings::create();

	// load editor translation
	if (!EditorTranslationServer::get_singleton()) {
		EditorTranslationServer::create();
	}
	EditorTranslationServer::get_singleton()->load();

	ResourceLoader::set_abort_on_missing_resources(false);
	FileDialog::set_default_show_hidden_files(EditorSettings::get_singleton()->get("file_dialog/show_hidden_files"));
	ResourceLoader::set_error_notify_func(this,_load_error_notify);

	ResourceLoader::set_timestamp_on_load(true);
	ResourceSaver::set_timestamp_on_save(true);

	_pvrtc_register_compressors();

	editor_selection = memnew( EditorSelection );

	EditorFileSystem *efs = memnew( EditorFileSystem );
	add_child(efs);

	//used for previews
	FileDialog::get_icon_func=_file_dialog_get_icon;
	FileDialog::register_func=_file_dialog_register;
	FileDialog::unregister_func=_file_dialog_unregister;

	editor_import_export = memnew( EditorImportExport );
	add_child(editor_import_export);

	register_exporters();

	editor_import_export->load_config();

	GLOBAL_DEF("editor/main_run_args","$exec -path $path -scene $scene $main_scene");

	ObjectTypeDB::set_type_enabled("CollisionShape",true);
	ObjectTypeDB::set_type_enabled("CollisionShape2D",true);
	ObjectTypeDB::set_type_enabled("CollisionPolygon2D",true);
	//ObjectTypeDB::set_type_enabled("BodyVolumeConvexPolygon",true);

	_current_layout = _get_editor_layout("editor_layout/layout");

	gui_base = memnew( Panel );
	add_child(gui_base);
	gui_base->set_area_as_parent_rect();


	theme = Ref<Theme>( memnew( Theme ) );
	gui_base->set_theme( theme );
	editor_register_icons(theme);
	editor_register_fonts(theme);
	register_module_icons(theme);

	String global_font = EditorSettings::get_singleton()->get("global/font");
	if (global_font!="") {
		Ref<Font> fnt = ResourceLoader::load(global_font);
		if (fnt.is_valid()) {
			theme->set_default_theme_font(fnt);
		}
	}

	Ref<StyleBoxTexture> focus_sbt=memnew( StyleBoxTexture );
	focus_sbt->set_texture(theme->get_icon("EditorFocus","EditorIcons"));
	for(int i=0;i<4;i++) {
		focus_sbt->set_margin_size(Margin(i),16);
		focus_sbt->set_default_margin(Margin(i),16);
	}
	focus_sbt->set_draw_center(false);
	theme->set_stylebox("EditorFocus","EditorStyles",focus_sbt);


	progress_dialog = memnew( ProgressDialog );
	gui_base->add_child(progress_dialog);

	// take up all screen
	gui_base->set_anchor( MARGIN_RIGHT, Control::ANCHOR_END );
	gui_base->set_anchor( MARGIN_BOTTOM, Control::ANCHOR_END );
	gui_base->set_end( Point2(0,0) );
	
	main_vbox = memnew( VBoxContainer );
	gui_base->add_child(main_vbox);
	main_vbox->set_area_as_parent_rect(8);

	menu_hb = memnew( HBoxContainer );
	main_vbox->add_child(menu_hb);

	main_split = memnew( HSplitContainer );
	main_vbox->add_child(main_split);
	main_split->set_v_size_flags(Control::SIZE_EXPAND_FILL);


	left_split = memnew( VSplitContainer );
	main_split->add_child(left_split);
	left_split->set_h_size_flags(Control::SIZE_EXPAND_FILL);
	left_split->set_collapsed(false);

	top_split = memnew( VSplitContainer );
	left_split->add_child(top_split);
	top_split->set_v_size_flags(Control::SIZE_EXPAND_FILL);
	top_split->set_collapsed(true);

	VBoxContainer *srt = memnew( VBoxContainer );
	srt->set_v_size_flags(Control::SIZE_EXPAND_FILL);
	top_split->add_child(srt);
	srt->add_constant_override("separation",0);


	main_editor_tabs  = memnew( Tabs );
	main_editor_tabs->connect("tab_changed",this,"_editor_select");
	HBoxContainer *srth = memnew( HBoxContainer );
	srt->add_child( srth );
	Control *tec = memnew( Control );
	tec->set_custom_minimum_size(Size2(100,0));
	tec->set_h_size_flags(Control::SIZE_EXPAND_FILL);
	srth->add_child(tec);
	srth->add_child(main_editor_tabs);
	tec = memnew( Control );
	tec->set_custom_minimum_size(Size2(100,0));
	srth->add_child(tec);
	tec->set_h_size_flags(Control::SIZE_EXPAND_FILL);

	scene_root_parent = memnew( Panel );

	Ref<StyleBox> sp = scene_root_parent->get_stylebox("panel","TabContainer");
	scene_root_parent->add_style_override("panel",sp);
	/*scene_root_parent->set_anchor( MARGIN_RIGHT, Control::ANCHOR_END );
	scene_root_parent->set_anchor( MARGIN_BOTTOM, Control::ANCHOR_END );
	scene_root_parent->set_begin( Point2( 0, 0) );
	scene_root_parent->set_end( Point2( 0,80 ) );*/
	srt->add_child(scene_root_parent);
	scene_root_parent->set_v_size_flags(Control::SIZE_EXPAND_FILL);

	scene_root_base = memnew( Control );
	scene_root_base->set_area_as_parent_rect();
	for(int i=0;i<4;i++) {
		scene_root_base->set_margin(Margin(i),sp->get_margin(Margin(i)));
	}
	scene_root_parent->add_child(scene_root_base);


	scene_root = memnew( Viewport );


	//scene_root_base->add_child(scene_root);
	scene_root->set_meta("_editor_disable_input",true);
	VisualServer::get_singleton()->viewport_set_hide_scenario(scene_root->get_viewport(),true);
	scene_root->set_as_audio_listener_2d(true);
	scene_root->set_size_override(true,Size2(Globals::get_singleton()->get("display/width"),Globals::get_singleton()->get("display/height")));

//	scene_root->set_world_2d( Ref<World2D>( memnew( World2D )) );


	viewport = memnew( Control );
	viewport->set_area_as_parent_rect(4);
	for(int i=0;i<4;i++) {
		viewport->set_margin(Margin(i),sp->get_margin(Margin(i)));
	}
	scene_root_parent->add_child(viewport);


	PanelContainer *pc = memnew( PanelContainer );
	top_split->add_child(pc);
	animation_vb = memnew( VBoxContainer );
	animation_vb->set_v_size_flags(Control::SIZE_EXPAND_FILL);
	pc->add_child(animation_vb);
	animation_panel=pc;
	animation_panel->hide();

	HBoxContainer *animation_hb = memnew( HBoxContainer);
	animation_vb->add_child(animation_hb);

	Label *l= memnew( Label );
	l->set_text(_TR("Animation:"));
	//l->set_h_size_flags(Control::SIZE_);
	animation_hb->add_child(l);

	animation_panel_hb = memnew( HBoxContainer );
	animation_hb->add_child(animation_panel_hb);
	animation_panel_hb->set_h_size_flags(Control::SIZE_EXPAND_FILL);


	/*pd_anim = memnew( PaneDrag );
	animation_hb->add_child(pd_anim);
	pd_anim->connect("dragged",this,"_dragged");
	pd_anim->set_default_cursor_shape(Control::CURSOR_MOVE);
	pd_anim->hide();*/

	anim_close = memnew( TextureButton );
	animation_hb->add_child(anim_close);
	anim_close->connect("pressed",this,"animation_panel_make_visible",make_binds(false));
	anim_close->set_normal_texture( anim_close->get_icon("Close","EditorIcons"));
	anim_close->set_hover_texture( anim_close->get_icon("CloseHover","EditorIcons"));
	anim_close->set_pressed_texture( anim_close->get_icon("Close","EditorIcons"));


	PanelContainer *top_region = memnew( PanelContainer );
	top_region->add_style_override("panel",gui_base->get_stylebox("hover","Button"));
	HBoxContainer *left_menu_hb = memnew( HBoxContainer );
	top_region->add_child(left_menu_hb);
	menu_hb->add_child(top_region);

	PopupMenu *p;



	file_menu = memnew( MenuButton );
	file_menu->set_text(_TR("Scene"));
	//file_menu->set_icon(gui_base->get_icon("Save","EditorIcons"));
	left_menu_hb->add_child( file_menu );

	prev_scene = memnew( ToolButton );
	prev_scene->set_icon(gui_base->get_icon("PrevScene","EditorIcons"));
	prev_scene->set_tooltip("Go to previously opened scene.");
	prev_scene->set_disabled(true);
	//left_menu_hb->add_child( prev_scene );
	prev_scene->connect("pressed",this,"_menu_option",make_binds(FILE_OPEN_PREV));
	gui_base->add_child(prev_scene);
	prev_scene->set_pos(Point2(3,24));
	prev_scene->hide();


	Separator *vs=NULL;

	file_menu->set_tooltip("Operations with scene files.");
	p=file_menu->get_popup();
	p->add_item("New Scene",FILE_NEW_SCENE);
	p->add_item("Open Scene..",FILE_OPEN_SCENE,KEY_MASK_CMD+KEY_O);
	p->add_separator();
	p->add_item("Save Scene",FILE_SAVE_SCENE,KEY_MASK_CMD+KEY_S);
	p->add_item("Save Scene As..",FILE_SAVE_AS_SCENE,KEY_MASK_SHIFT+KEY_MASK_CMD+KEY_S);
	p->add_separator();
	p->add_item(_TR("Goto Prev. Scene"),FILE_OPEN_PREV,KEY_MASK_SHIFT+KEY_MASK_CMD+KEY_P);
	p->add_submenu_item(_TR("Open Recent"),"RecentScenes",FILE_OPEN_RECENT);
	p->add_separator();
	p->add_item(_TR("Quick Open Scene.."),FILE_QUICK_OPEN_SCENE,KEY_MASK_SHIFT+KEY_MASK_CMD+KEY_O);
	p->add_item(_TR("Quick Open Script.."),FILE_QUICK_OPEN_SCRIPT,KEY_MASK_ALT+KEY_MASK_CMD+KEY_O);
	p->add_separator();

	PopupMenu *pm_export = memnew(PopupMenu );
	pm_export->set_name("Export");
	p->add_child(pm_export);
	p->add_submenu_item(_TR("Convert To.."),"Export");
	pm_export->add_item(_TR("Subscene.."),FILE_SAVE_SUBSCENE);
	pm_export->add_item(_TR("Translatable Strings.."),FILE_DUMP_STRINGS);
	pm_export->add_separator();
	pm_export->add_item(_TR("MeshLibrary.."),FILE_EXPORT_MESH_LIBRARY);
	pm_export->add_item(_TR("TileSet.."),FILE_EXPORT_TILESET);
	pm_export->connect("item_pressed",this,"_menu_option");

	p->add_separator();
	p->add_item(_TR("Undo"),EDIT_UNDO,KEY_MASK_CMD+KEY_Z);
	p->add_item(_TR("Redo"),EDIT_REDO,KEY_MASK_CMD+KEY_MASK_SHIFT+KEY_Z);
	p->add_separator();
	p->add_item(_TR("Run Script"),FILE_RUN_SCRIPT,KEY_MASK_SHIFT+KEY_MASK_CMD+KEY_R);
	p->add_separator();
	p->add_item(_TR("Project Settings"),RUN_SETTINGS);
	p->add_separator();
	p->add_item("Revert Scene",EDIT_REVERT);
	p->add_separator();
	p->add_item("Quit to Project List",RUN_PROJECT_MANAGER,KEY_MASK_SHIFT+KEY_MASK_CMD+KEY_Q);
	p->add_item("Quit",FILE_QUIT,KEY_MASK_CMD+KEY_Q);

	recent_scenes = memnew( PopupMenu );
	recent_scenes->set_name("RecentScenes");
	p->add_child(recent_scenes);
	recent_scenes->connect("item_pressed",this,"_open_recent_scene");

	//menu_hb->add_spacer();
#if 0
	node_menu = memnew( MenuButton );
	node_menu->set_text(_TR("Node"));
	node_menu->set_pos( Point2( 50,0) );;
	menu_panel->add_child( node_menu );

	p=node_menu->get_popup();
	p->add_item("Create",NODE_CREATE);
	p->add_item("Instance",NODE_INSTANCE);
	p->add_separator();
	p->add_item("Reparent",NODE_REPARENT);
	p->add_item("Move Up",NODE_MOVE_UP);
	p->add_item("Move Down",NODE_MOVE_DOWN);
	p->add_separator();
	p->add_item("Duplicate",NODE_DUPLICATE);
	p->add_separator();
	p->add_item("Remove (Branch)",NODE_REMOVE_BRANCH);
	p->add_item("Remove (Element)",NODE_REMOVE_ELEMENT);
	p->add_separator();
	p->add_item("Edit Subscriptions..",NODE_CONNECTIONS);
	p->add_item("Edit Groups..",NODE_GROUPS);

	resource_menu = memnew( MenuButton );
	resource_menu->set_text(_TR("Resource"));
	resource_menu->set_pos( Point2( 90,0) );
	menu_panel->add_child( resource_menu );
#endif

	import_menu = memnew( MenuButton );
	import_menu->set_tooltip(_TR("Import assets to the project."));
	import_menu->set_text(_TR("Import"));
	//import_menu->set_icon(gui_base->get_icon("Save","EditorIcons"));
	left_menu_hb->add_child( import_menu );

	p=import_menu->get_popup();
	p->connect("item_pressed",this,"_menu_option");

	export_button = memnew( ToolButton );
	export_button->set_tooltip(_TR("Export the project to many platforms."));
	export_button->set_text(_TR("Export"));
	export_button->connect("pressed",this,"_menu_option",varray(FILE_EXPORT_PROJECT));
	export_button->set_focus_mode(Control::FOCUS_NONE);
	left_menu_hb->add_child(export_button);

	menu_hb->add_spacer();

	//Separator *s1 = memnew( VSeparator );
	//menu_panel->add_child(s1);
	//s1->set_pos(Point2(210,4));
	//s1->set_size(Point2(10,15));


	CenterContainer *play_cc = memnew( CenterContainer );
	play_cc->set_ignore_mouse(true);
	gui_base->add_child( play_cc );
	play_cc->set_area_as_parent_rect();
	play_cc->set_anchor_and_margin(MARGIN_BOTTOM,Control::ANCHOR_BEGIN,10);
	play_cc->set_margin(MARGIN_TOP,5);

	top_region = memnew( PanelContainer );
	top_region->add_style_override("panel",gui_base->get_stylebox("hover","Button"));
	play_cc->add_child(top_region);

	HBoxContainer *play_hb = memnew( HBoxContainer );
	top_region->add_child(play_hb);

	play_button = memnew( ToolButton );
	play_hb->add_child(play_button);
	play_button->set_toggle_mode(true);
	play_button->set_icon(gui_base->get_icon("MainPlay","EditorIcons"));
	play_button->set_focus_mode(Control::FOCUS_NONE);
	play_button->connect("pressed", this,"_menu_option",make_binds(RUN_PLAY));
	play_button->set_tooltip("Play the project (F5).");



	/*pause_button = memnew( ToolButton );
	//menu_panel->add_child(pause_button); - not needed for now?
	pause_button->set_toggle_mode(true);
	pause_button->set_icon(gui_base->get_icon("Pause","EditorIcons"));
	pause_button->set_focus_mode(Control::FOCUS_NONE);
	pause_button->connect("pressed", this,"_menu_option",make_binds(RUN_PAUSE));
	pause_button->set_tooltip(_TR("Pause the scene (F7)."));
*/
	stop_button = memnew( ToolButton );
	play_hb->add_child(stop_button);
	//stop_button->set_toggle_mode(true);
	stop_button->set_focus_mode(Control::FOCUS_NONE);
	stop_button->set_icon(gui_base->get_icon("MainStop","EditorIcons"));
	stop_button->connect("pressed", this,"_menu_option",make_binds(RUN_STOP));
	stop_button->set_tooltip(_TR("Stop the scene (F8)."));

	run_native = memnew( EditorRunNative);
	play_hb->add_child(run_native);
	native_play_button = memnew( MenuButton );
	native_play_button->set_text(_TR("NTV"));
	menu_hb->add_child(native_play_button);
	native_play_button->hide();
	native_play_button->get_popup()->connect("item_pressed",this,"_run_in_device");

//	VSeparator *s1 = memnew( VSeparator );
//	play_hb->add_child(s1);

	play_scene_button = memnew( ToolButton );
	play_hb->add_child(play_scene_button);
	play_scene_button->set_toggle_mode(true);
	play_scene_button->set_focus_mode(Control::FOCUS_NONE);
	play_scene_button->set_icon(gui_base->get_icon("PlayScene","EditorIcons"));
	play_scene_button->connect("pressed", this,"_menu_option",make_binds(RUN_PLAY_SCENE));
	play_scene_button->set_tooltip(_TR("Play the edited scene (F6)."));

	play_custom_scene_button = memnew( ToolButton );
	play_hb->add_child(play_custom_scene_button);
	play_custom_scene_button->set_toggle_mode(true);
	play_custom_scene_button->set_focus_mode(Control::FOCUS_NONE);
	play_custom_scene_button->set_icon(gui_base->get_icon("PlayCustom","EditorIcons"));
	play_custom_scene_button->connect("pressed", this,"_menu_option",make_binds(RUN_PLAY_CUSTOM_SCENE));
	play_custom_scene_button->set_tooltip(_TR("Play custom scene (")+keycode_get_string(KEY_MASK_CMD|KEY_MASK_SHIFT|KEY_F5)+").");

	fileserver_menu = memnew( MenuButton );
	play_hb->add_child(fileserver_menu);
	fileserver_menu->set_flat(true);
	fileserver_menu->set_focus_mode(Control::FOCUS_NONE);
	fileserver_menu->set_icon(gui_base->get_icon("FileServer","EditorIcons"));
	//fileserver_menu->connect("pressed", this,"_menu_option",make_binds(RUN_PLAY_CUSTOM_SCENE));
	fileserver_menu->set_tooltip(_TR("Serve the project filesystem to remote clients."));

	p=fileserver_menu->get_popup();
	p->add_check_item("Enable File Server",RUN_FILE_SERVER);
	p->set_item_tooltip(p->get_item_index(RUN_FILE_SERVER),"Enable/Disable the File Server.");
	p->add_separator();
	p->add_check_item("Deploy Dumb Clients",RUN_DEPLOY_DUMB_CLIENTS);
	//p->set_item_checked( p->get_item_index(RUN_DEPLOY_DUMB_CLIENTS),true );
	p->set_item_tooltip(p->get_item_index(RUN_DEPLOY_DUMB_CLIENTS),_TR("Deploy dumb clients when the File Server is active."));
	p->connect("item_pressed",this,"_menu_option");

	/*
	run_settings_button = memnew( ToolButton );
	//menu_hb->add_child(run_settings_button);
	//run_settings_button->set_toggle_mode(true);
	run_settings_button->set_focus_mode(Control::FOCUS_NONE);
	run_settings_button->set_icon(gui_base->get_icon("Run","EditorIcons"));
	run_settings_button->connect("pressed", this,"_menu_option",make_binds(RUN_SCENE_SETTINGS));
*/

	/*
	run_settings_button = memnew( ToolButton );
	menu_panel->add_child(run_settings_button);
	run_settings_button->set_pos(Point2(305,0));
	run_settings_button->set_focus_mode(Control::FOCUS_NONE);
	run_settings_button->set_icon(gui_base->get_icon("Run","EditorIcons"));
	run_settings_button->connect("pressed", this,"_menu_option",make_binds(RUN_SETTINGS));
*/


	top_region = memnew( PanelContainer );
	top_region->add_style_override("panel",gui_base->get_stylebox("hover","Button"));
	HBoxContainer *right_menu_hb = memnew( HBoxContainer );
	top_region->add_child(right_menu_hb);
	menu_hb->add_child(top_region);


	settings_menu = memnew( MenuButton );
	settings_menu->set_text(_TR("Settings"));
	//settings_menu->set_anchor(MARGIN_RIGHT,ANCHOR_END);
	right_menu_hb->add_child( settings_menu );
	p=settings_menu->get_popup();


	//p->add_item("Export Settings",SETTINGS_EXPORT_PREFERENCES);
	p->add_item(_TR("Editor Settings"),SETTINGS_PREFERENCES);
	//p->add_item("Optimization Presets",SETTINGS_OPTIMIZED_PRESETS);
	p->add_separator();
	p->add_check_item(_TR("Show Animation"),SETTINGS_SHOW_ANIMATION,KEY_MASK_CMD+KEY_N);
	p->add_separator();
	p->add_item(_TR("Install Export Templates"),SETTINGS_LOAD_EXPORT_TEMPLATES);
	p->add_separator();
	p->add_item(_TR("About"),SETTINGS_ABOUT);


	sources_button = memnew( ToolButton );
	right_menu_hb->add_child(sources_button);
	sources_button->set_icon(gui_base->get_icon("DependencyOk","EditorIcons"));
	sources_button->connect("pressed",this,"_menu_option",varray(SOURCES_REIMPORT));
	sources_button->set_tooltip(_TR("Alerts when an external resource has changed."));

	//sources_button->connect();

/*
	Separator *s2 = memnew( VSeparator );
	menu_panel->add_child(s2);
	s2->set_pos(Point2(338,4));
	s2->set_size(Point2(10,15));
*/

	editor_hsplit = memnew( HSplitContainer );
	main_split->add_child(editor_hsplit);
	editor_hsplit->set_v_size_flags(Control::SIZE_EXPAND_FILL);

	scene_tree_dock = memnew( SceneTreeDock(this,scene_root,editor_selection,editor_data) );
	scene_tree_dock->set_name(_TR("Scene"));

	resources_dock = memnew( ResourcesDock(this) );
	resources_dock->set_name(_TR("Resources"));

	//Control *editor_spacer = memnew( Control );
	//editor_spacer->set_custom_minimum_size(Size2(260,200));
	//editor_spacer->set_v_size_flags(Control::SIZE_EXPAND_FILL);
	//editor_vsplit->add_child( editor_spacer );
	//editor_spacer->add_child( top_pallete );
	//top_pallete->set_area_as_parent_rect();


	prop_pallete = memnew( TabContainer );

	prop_pallete->set_v_size_flags(Control::SIZE_EXPAND_FILL);

	//editor_spacer = memnew( Control );
	//editor_spacer->set_custom_minimum_size(Size2(260,200));
	//editor_spacer->set_v_size_flags(Control::SIZE_EXPAND_FILL);
	//editor_vsplit->add_child( editor_spacer );
	//editor_spacer->add_child( prop_pallete );
	//prop_pallete->set_area_as_parent_rect();

	VBoxContainer *prop_editor_base = memnew( VBoxContainer );
	prop_editor_base->set_name(_TR("Inspector")); // Properties?
	HBoxContainer *prop_editor_hb = memnew( HBoxContainer );
	prop_editor_base->add_child(prop_editor_hb);
	editor_path = memnew( EditorPath(&editor_history) );
	editor_path->set_h_size_flags(Control::SIZE_EXPAND_FILL);
	prop_editor_hb->add_child(editor_path);

	property_editor = memnew( PropertyEditor );
	property_editor->set_autoclear(true);
	property_editor->set_show_categories(true);
	property_editor->set_v_size_flags(Control::SIZE_EXPAND_FILL);

	property_editor->hide_top_label();

	prop_editor_base->add_child( property_editor );
	property_editor->set_undo_redo(&editor_data.get_undo_redo());

	property_editor->connect("select_node_request", this, "_select_node_request");

	
	property_back = memnew( ToolButton );
	property_back->set_icon( gui_base->get_icon("Back","EditorIcons") );
	property_back->set_flat(true);
	property_back->set_tooltip(_TR("Go to the previous edited object in history."));

	prop_editor_hb->add_child( property_back );

	property_forward = memnew( ToolButton );
	property_forward->set_icon( gui_base->get_icon("Forward","EditorIcons") );
	property_forward->set_flat(true);
	property_forward->set_tooltip(_TR("Go to the next edited object in history."));

	prop_editor_hb->add_child( property_forward );

	object_menu = memnew( MenuButton );
	object_menu->set_icon(gui_base->get_icon("Tools","EditorIcons"));
	prop_editor_hb->add_child( object_menu );
	object_menu->set_tooltip(_TR("Object properties."));


	scenes_dock = memnew( ScenesDock(this) );
	scenes_dock->set_name(_TR("FileSystem"));
	scenes_dock->connect("open",this,"open_request");
	scenes_dock->connect("instance",this,"_instance_request");
	scenes_dock->connect("replace",this,"_instance_replace_request");


	if(_current_layout == LAYOUT_SIDE_BY_SIDE) {

		editor_palletes_split = memnew( HSplitContainer );
		editor_palletes_split->set_custom_minimum_size(Size2(400,0));
		editor_palletes_split->set_v_size_flags(Control::SIZE_EXPAND_FILL);

		// ----------------------------------------
		// left pallete

		VSplitContainer *left_pallete = memnew( VSplitContainer );
		left_pallete->set_h_size_flags(Control::SIZE_EXPAND_FILL);

		// scene_tree_dock
		TabContainer * tab_wrapper = memnew(TabContainer);
		tab_wrapper->set_tab_align(TabContainer::ALIGN_LEFT);
		tab_wrapper->add_child(scene_tree_dock);
		tab_wrapper->set_v_size_flags(Control::SIZE_EXPAND_FILL);
		left_pallete->add_child(tab_wrapper);

		// prop_editor_base
		tab_wrapper = memnew(TabContainer);
		tab_wrapper->set_tab_align(TabContainer::ALIGN_LEFT);
		tab_wrapper->add_child(prop_editor_base);
		tab_wrapper->set_v_size_flags(Control::SIZE_EXPAND_FILL);
		left_pallete->add_child(tab_wrapper);

		editor_palletes_split->add_child(left_pallete);

		// ----------------------------------------
		// right pallete

		VSplitContainer *right_pallete = memnew( VSplitContainer );
		right_pallete->set_h_size_flags(Control::SIZE_EXPAND_FILL);

		// resources_dock
		tab_wrapper = memnew(TabContainer);
		tab_wrapper->set_tab_align(TabContainer::ALIGN_LEFT);
		tab_wrapper->add_child(resources_dock);
		tab_wrapper->set_v_size_flags(Control::SIZE_EXPAND_FILL);
		right_pallete->add_child(tab_wrapper);

		// scenes_dock
		tab_wrapper = memnew(TabContainer);
		tab_wrapper->set_tab_align(TabContainer::ALIGN_LEFT);
		tab_wrapper->add_child(scenes_dock);
		tab_wrapper->set_v_size_flags(Control::SIZE_EXPAND_FILL);
		right_pallete->add_child(tab_wrapper);

		editor_palletes_split->add_child(right_pallete);

	} else {

		editor_palletes_split = memnew( VSplitContainer );

		// ----------------------------------------
		// top pallete

		top_pallete = memnew( TabContainer );
		top_pallete->set_v_size_flags(Control::SIZE_EXPAND_FILL);
		top_pallete->set_area_as_parent_rect();

		// scene_tree_dock
		scene_tree_dock->set_h_size_flags(Control::SIZE_EXPAND_FILL);
		top_pallete->add_child(scene_tree_dock);

		// resources_dock
		resources_dock->set_h_size_flags(Control::SIZE_EXPAND_FILL);
		top_pallete->add_child(resources_dock);

		Control *editor_spacer = memnew( Control );
		editor_spacer->set_custom_minimum_size(Size2(260,200));
		editor_spacer->set_v_size_flags(Control::SIZE_EXPAND_FILL);
		editor_spacer->add_child( top_pallete );
		editor_palletes_split->add_child( editor_spacer );

		// ----------------------------------------
		// prop pallete

		prop_pallete = memnew( TabContainer );
		prop_pallete->set_v_size_flags(Control::SIZE_EXPAND_FILL);
		prop_pallete->set_area_as_parent_rect();

		// prop_editor_base
		prop_editor_base->set_h_size_flags(Control::SIZE_EXPAND_FILL);
		prop_pallete->add_child(prop_editor_base);

		// scenes_dock
		scenes_dock->set_h_size_flags(Control::SIZE_EXPAND_FILL);
		prop_pallete->add_child(scenes_dock);

		editor_spacer = memnew( Control );
		editor_spacer->set_custom_minimum_size(Size2(260,200));
		editor_spacer->set_v_size_flags(Control::SIZE_EXPAND_FILL);
		editor_spacer->add_child( prop_pallete );
		editor_palletes_split->add_child( editor_spacer );
	}

	editor_hsplit->add_child(editor_palletes_split);


	log = memnew( EditorLog );
	left_split->add_child(log);
	log->connect("close_request",this,"_close_messages");
	log->connect("show_request",this,"_show_messages");
	//left_split->set_dragger_visible(false);
	old_split_ofs=0;


	animation_editor = memnew( AnimationKeyEditor(get_undo_redo(),&editor_history,editor_selection) );
	animation_editor->set_anchor_and_margin(MARGIN_RIGHT,Control::ANCHOR_END,0);
	animation_editor->set_margin(MARGIN_BOTTOM,200);
	animation_editor->connect("keying_changed",this,"_update_keying");

	animation_editor->set_v_size_flags(Control::SIZE_EXPAND_FILL);


	animation_vb->add_child(animation_editor);
	left_split->connect("resized",this,"_vp_resized");


	animation_editor->hide();

	PanelContainer *bottom_pc = memnew( PanelContainer );
	main_vbox->add_child(bottom_pc);
	bottom_hb = memnew( HBoxContainer );
	bottom_pc->add_child(bottom_hb);

	bottom_hb->add_child( log->get_button() );
	log->get_button()->set_h_size_flags(Control::SIZE_EXPAND_FILL);

	progress_hb = memnew( BackgroundProgress );
	bottom_hb->add_child(progress_hb);
	//progress_hb->set_h_size_flags(Control::SIZE_EXPAND_FILL);

	audio_vu = memnew( TextureProgress );
	CenterContainer *vu_cc = memnew( CenterContainer );
	vu_cc->add_child(audio_vu);
	bottom_hb->add_child(vu_cc);
	audio_vu->set_under_texture(gui_base->get_icon("VuEmpty","EditorIcons"));
	audio_vu->set_progress_texture(gui_base->get_icon("VuFull","EditorIcons"));
	audio_vu->set_max(24);
	audio_vu->set_min(-80);
	audio_vu->set_step(0.01);
	audio_vu->set_val(0);

	update_menu = memnew( MenuButton );
	update_menu->set_tooltip(_TR("Spins when the editor window repaints!"));
	bottom_hb->add_child(update_menu);
	update_menu->set_icon(gui_base->get_icon("Progress1","EditorIcons"));
	p=update_menu->get_popup();
	p->add_check_item(_TR("Update Always"),SETTINGS_UPDATE_ALWAYS);
	p->add_check_item(_TR("Update Changes"),SETTINGS_UPDATE_CHANGES);
	p->set_item_checked(1,true);

	/*
	animation_menu = memnew( ToolButton );
	animation_menu->set_pos(Point2(500,0));
	animation_menu->set_size(Size2(20,20));
	animation_menu->set_toggle_mode(true);
	animation_menu->set_focus_mode(Control::FOCUS_NONE);
	menu_panel->add_child(animation_menu);
	animation_menu->set_icon(gui_base->get_icon("Animation","EditorIcons"));
	animation_menu->connect("pressed",this,"_animation_visibility_toggle");;
*/






	
	call_dialog = memnew( CallDialog );
	call_dialog->hide();
	gui_base->add_child( call_dialog );










	confirmation = memnew( ConfirmationDialog  );
	gui_base->add_child(confirmation);
	confirmation->connect("confirmed", this,"_menu_confirm_current");

	accept = memnew( AcceptDialog  );
	gui_base->add_child(accept);
	accept->connect("confirmed", this,"_menu_confirm_current");





//	optimized_save = memnew( OptimizedSaveDialog(&editor_data) );
	//gui_base->add_child(optimized_save);
	//optimized_save->connect("confirmed",this,"_save_optimized");

	project_export = memnew( ProjectExport(&editor_data) );
	gui_base->add_child(project_export);

	project_export_settings = memnew( ProjectExportDialog(this) );
	gui_base->add_child(project_export_settings);

	//optimized_presets = memnew( OptimizedPresetsDialog(&editor_data) );
	//gui_base->add_child(optimized_presets);
	//optimized_presets->connect("confirmed",this,"_presets_optimized");



	//import_subscene = memnew( EditorSubScene );
	//gui_base->add_child(import_subscene);




	
	settings_config_dialog = memnew( EditorSettingsDialog );
	gui_base->add_child(settings_config_dialog);

	project_settings = memnew( ProjectSettings(&editor_data) );
	gui_base->add_child(project_settings);

	import_confirmation = memnew( ConfirmationDialog );
	import_confirmation->get_ok()->set_text(_TR("Re-Import"));
	import_confirmation->add_button(_TR("Update"),!OS::get_singleton()->get_swap_ok_cancel(),"update");
	import_confirmation->get_label()->set_align(Label::ALIGN_CENTER);
	import_confirmation->connect("confirmed",this,"_import_action",make_binds("re-import"));
	import_confirmation->connect("custom_action",this,"_import_action");
	gui_base->add_child(import_confirmation);

	open_recent_confirmation = memnew( ConfirmationDialog );
	add_child(open_recent_confirmation);
	open_recent_confirmation->connect("confirmed",this,"_open_recent_scene_confirm");


	import_settings= memnew(ImportSettingsDialog(this));
	gui_base->add_child(import_settings);
	run_settings_dialog = memnew( RunSettingsDialog );
	gui_base->add_child( run_settings_dialog );



	about = memnew( AcceptDialog );
	about->set_title(_TR("Thanks so Much!"));
	//about->get_cancel()->hide();
	about->get_ok()->set_text(_TR("Thanks!"));
	about->set_hide_on_ok(true);
	Label *about_text = memnew( Label );
	about_text->set_text(VERSION_FULL_NAME"\n(c) 2008-2014 Juan Linietsky, Ariel Manzur.\n");
	about_text->set_pos(Point2(gui_base->get_icon("Logo","EditorIcons")->get_size().width+30,20));
	gui_base->add_child(about);
	about->add_child(about_text);
	TextureFrame *logo = memnew( TextureFrame );
	about->add_child(logo);
	logo->set_pos(Point2(20,20));
	logo->set_texture(gui_base->get_icon("Logo","EditorIcons") );

	warning = memnew( AcceptDialog );
	add_child(warning);



	file_templates = memnew( FileDialog );
	file_templates->set_title(_TR("Import Templates from ZIP file"));

	gui_base->add_child( file_templates );
	file_templates->set_mode(FileDialog::MODE_OPEN_FILE);
	file_templates->set_access(FileDialog::ACCESS_FILESYSTEM);
	file_templates->clear_filters();
	file_templates->add_filter(_TR("*.zip ; Zip Template Package"));


	file = memnew( FileDialog );
	gui_base->add_child(file);
	file->set_current_dir("res://");

	file_export = memnew( FileDialog );
	file_export->set_access(FileDialog::ACCESS_FILESYSTEM);
	gui_base->add_child(file_export);
	file_export->set_title(_TR("Export Project"));
	file_export->connect("file_selected", this,"_dialog_action");

	file_export_lib = memnew( FileDialog );
	file_export_lib->set_title(_TR("Export Library"));
	file_export_lib->set_mode(FileDialog::MODE_SAVE_FILE);
	file_export_lib->connect("file_selected", this,"_dialog_action");
	file_export_lib_merge = memnew( CheckButton );
	file_export_lib_merge->set_text(_TR("Merge With Existing"));
	file_export_lib_merge->set_pressed(true);
	file_export_lib->get_vbox()->add_child(file_export_lib_merge);
	gui_base->add_child(file_export_lib);




	file_export_check = memnew( CheckButton );
	file_export_check->set_text(_TR("Enable Debugging"));
	file_export_check->set_pressed(true);
	file_export_check->connect("pressed",this,"_export_debug_toggled");
	file_export->get_vbox()->add_margin_child(_TR("Debug:"),file_export_check);
	file_export_password = memnew( LineEdit );
	file_export_password->set_secret(true);
	file_export_password->set_editable(false);
	file_export->get_vbox()->add_margin_child(_TR("Password:"),file_export_password);


	file_script = memnew( FileDialog );
	file_script->set_title(_TR("Open & Run a Script"));
	file_script->set_access(FileDialog::ACCESS_FILESYSTEM);
	file_script->set_mode(FileDialog::MODE_OPEN_FILE);
	List<String> sexts;
	ResourceLoader::get_recognized_extensions_for_type("Script",&sexts);
	for (List<String>::Element*E=sexts.front();E;E=E->next()) {
		file_script->add_filter("*."+E->get());
	}
	gui_base->add_child(file_script);
	file_script->connect("file_selected",this,"_dialog_action");

	reimport_dialog = memnew( EditorReImportDialog );
	gui_base->add_child(reimport_dialog);



	property_forward->connect("pressed", this,"_property_editor_forward");
	property_back->connect("pressed", this,"_property_editor_back");
		


	file_menu->get_popup()->connect("item_pressed", this,"_menu_option");
	object_menu->get_popup()->connect("item_pressed", this,"_menu_option");

	update_menu->get_popup()->connect("item_pressed", this,"_menu_option");
	settings_menu->get_popup()->connect("item_pressed", this,"_menu_option");


	file->connect("file_selected", this,"_dialog_action");
	file_templates->connect("file_selected", this,"_dialog_action");
	property_editor->connect("resource_selected", this,"_resource_selected");
	property_editor->connect("property_keyed", this,"_property_keyed");
	animation_editor->connect("resource_selected", this,"_resource_selected");
	//plugin stuff

	file_server = memnew( EditorFileServer );


	editor_import_export->add_import_plugin( Ref<EditorTextureImportPlugin>( memnew(EditorTextureImportPlugin(this,EditorTextureImportPlugin::MODE_TEXTURE_2D) )));
	editor_import_export->add_import_plugin( Ref<EditorTextureImportPlugin>( memnew(EditorTextureImportPlugin(this,EditorTextureImportPlugin::MODE_TEXTURE_3D) )));
	editor_import_export->add_import_plugin( Ref<EditorTextureImportPlugin>( memnew(EditorTextureImportPlugin(this,EditorTextureImportPlugin::MODE_ATLAS) )));
	Ref<EditorSceneImportPlugin> _scene_import =  memnew(EditorSceneImportPlugin(this) );
	Ref<EditorSceneImporterCollada> _collada_import = memnew( EditorSceneImporterCollada);
	_scene_import->add_importer(_collada_import);
//	Ref<EditorSceneImporterFBXConv> _fbxconv_import = memnew( EditorSceneImporterFBXConv);
//	_scene_import->add_importer(_fbxconv_import);
	editor_import_export->add_import_plugin( _scene_import);
	editor_import_export->add_import_plugin( Ref<EditorSceneAnimationImportPlugin>( memnew(EditorSceneAnimationImportPlugin(this))));
	editor_import_export->add_import_plugin( Ref<EditorMeshImportPlugin>( memnew(EditorMeshImportPlugin(this))));
	editor_import_export->add_import_plugin( Ref<EditorFontImportPlugin>( memnew(EditorFontImportPlugin(this))));
	editor_import_export->add_import_plugin( Ref<EditorSampleImportPlugin>( memnew(EditorSampleImportPlugin(this))));
	editor_import_export->add_import_plugin( Ref<EditorTranslationImportPlugin>( memnew(EditorTranslationImportPlugin(this))));

	editor_import_export->add_export_plugin( Ref<EditorTextureExportPlugin>( memnew(EditorTextureExportPlugin)));
	editor_import_export->add_export_plugin( Ref<EditorExportResources>( memnew(EditorExportResources)));

	add_editor_plugin( memnew( CanvasItemEditorPlugin(this) ) );
	add_editor_plugin( memnew( SpatialEditorPlugin(this) ) );
	add_editor_plugin( memnew( ScriptEditorPlugin(this) ) );
	add_editor_plugin( memnew( EditorHelpPlugin(this) ) );
	add_editor_plugin( memnew( AnimationPlayerEditorPlugin(this) ) );
	add_editor_plugin( memnew( ShaderGraphEditorPlugin(this,true) ) );
	add_editor_plugin( memnew( ShaderGraphEditorPlugin(this,false) ) );
	add_editor_plugin( memnew( ShaderEditorPlugin(this,true) ) );
	add_editor_plugin( memnew( ShaderEditorPlugin(this,false) ) );
	add_editor_plugin( memnew( CameraEditorPlugin(this) ) );
	add_editor_plugin( memnew( SampleEditorPlugin(this) ) );
	add_editor_plugin( memnew( SampleLibraryEditorPlugin(this) ) );
	add_editor_plugin( memnew( ThemeEditorPlugin(this) ) );
	add_editor_plugin( memnew( MultiMeshEditorPlugin(this) ) );
	add_editor_plugin( memnew( MeshInstanceEditorPlugin(this) ) );
	add_editor_plugin( memnew( AnimationTreeEditorPlugin(this) ) );
	add_editor_plugin( memnew( SamplePlayerEditorPlugin(this) ) );
	add_editor_plugin( memnew( MeshLibraryEditorPlugin(this) ) );
	add_editor_plugin( memnew( StreamEditorPlugin(this) ) );
	add_editor_plugin( memnew( StyleBoxEditorPlugin(this) ) );
	add_editor_plugin( memnew( ParticlesEditorPlugin(this) ) );
	add_editor_plugin( memnew( ResourcePreloaderEditorPlugin(this) ) );
	add_editor_plugin( memnew( ItemListEditorPlugin(this) ) );
	//add_editor_plugin( memnew( RichTextEditorPlugin(this) ) );
	add_editor_plugin( memnew( CollisionPolygonEditorPlugin(this) ) );
	add_editor_plugin( memnew( CollisionPolygon2DEditorPlugin(this) ) );
	add_editor_plugin( memnew( TileSetEditorPlugin(this) ) );
	add_editor_plugin( memnew( TileMapEditorPlugin(this) ) );
	add_editor_plugin( memnew( SpriteFramesEditorPlugin(this) ) );
	add_editor_plugin( memnew( Particles2DEditorPlugin(this) ) );
	add_editor_plugin( memnew( Path2DEditorPlugin(this) ) );
	add_editor_plugin( memnew( PathEditorPlugin(this) ) );
	add_editor_plugin( memnew( BakedLightEditorPlugin(this) ) );
	add_editor_plugin( memnew( Polygon2DEditorPlugin(this) ) );
	add_editor_plugin( memnew( LightOccluder2DEditorPlugin(this) ) );
	add_editor_plugin( memnew( NavigationPolygonEditorPlugin(this) ) );

	for(int i=0;i<EditorPlugins::get_plugin_count();i++)
		add_editor_plugin( EditorPlugins::create(i,this) );

	circle_step_msec=OS::get_singleton()->get_ticks_msec();
	circle_step_frame=OS::get_singleton()->get_frames_drawn();;
	circle_step=0;

	_rebuild_import_menu();

	editor_plugin_screen=NULL;
	editor_plugin_over=NULL;

//	force_top_viewport(true);
	_edit_current();
	current=NULL;

	PhysicsServer::get_singleton()->set_active(false); // no physics by default if editor
	Physics2DServer::get_singleton()->set_active(false); // no physics by default if editor
	ScriptServer::set_scripting_enabled(false); // no scripting by default if editor

	Globals::get_singleton()->set("debug/indicators_enabled",true);
	Globals::get_singleton()->set("render/room_cull_enabled",false);
	theme->set_color("prop_category","Editor",Color::hex(0x403d41ff));
	theme->set_color("prop_section","Editor",Color::hex(0x383539ff));
	theme->set_color("prop_subsection","Editor",Color::hex(0x343135ff));
	theme->set_color("fg_selected","Editor",Color::html("ffbd8e8e"));
	theme->set_color("fg_error","Editor",Color::html("ffbd8e8e"));

	reference_resource_mem=true;
	save_external_resources_mem=true;

	set_process(true);
	OS::get_singleton()->set_low_processor_usage_mode(true);


	if (0) { //not sure if i want this to happen after all

		//store project name in ssettings
		String project_name;
		//figure it out from path
		project_name=Globals::get_singleton()->get_resource_path().replace("\\","/");
		print_line("path: "+project_name);
		if (project_name.length() && project_name[project_name.length()-1]=='/')
			project_name=project_name.substr(0,project_name.length()-1);

		project_name=project_name.replace("/","::");

		if (project_name!="") {
			EditorSettings::get_singleton()->set("projects/"+project_name,Globals::get_singleton()->get_resource_path());
			EditorSettings::get_singleton()->raise_order("projects/"+project_name);
			EditorSettings::get_singleton()->save();
		}
	}


	edited_scene=NULL;
	saved_version=0;
	unsaved_cache=true;
	_last_instanced_scene=NULL;


	quick_open = memnew( EditorQuickOpen );
	gui_base->add_child(quick_open);
	quick_open->connect("quick_open",this,"_quick_opened");

	quick_run = memnew( EditorQuickOpen );
	gui_base->add_child(quick_run);
	quick_run->connect("quick_open",this,"_quick_run");


	_update_recent_scenes();


	editor_data.restore_editor_global_states();
	convert_old=false;
	opening_prev=false;
	set_process_unhandled_input(true);
	_playing_edited=false;

	load_errors = memnew( TextEdit );
	load_errors->set_readonly(true);
	load_error_dialog = memnew( AcceptDialog );
	load_error_dialog->add_child(load_errors);
	load_error_dialog->set_title("Load Errors");
	load_error_dialog->set_child_rect(load_errors);
	add_child(load_error_dialog);

	//EditorImport::add_importer( Ref<EditorImporterCollada>( memnew(EditorImporterCollada )));

	EditorFileSystem::get_singleton()->connect("sources_changed",this,"_sources_changed");
	EditorFileSystem::get_singleton()->connect("filesystem_changed",this,"_fs_changed");


	{
		List<StringName> tl;
		StringName ei = "EditorIcons";
		gui_base->get_theme()->get_icon_list(ei,&tl);
		for(List<StringName>::Element *E=tl.front();E;E=E->next()) {

			if (!ObjectTypeDB::type_exists(E->get()))
				continue;
			icon_type_cache[E->get()]=gui_base->get_theme()->get_icon(E->get(),ei);
		}
	}


	EditorSettings::get_singleton()->enable_plugins();
	Node::set_human_readable_collision_renaming(true);


//	Ref<ImageTexture> it = gui_base->get_icon("logo","Icons");
//	OS::get_singleton()->set_icon( it->get_data() );

	for(int i=0;i<_init_callbacks.size();i++)
		_init_callbacks[i]();

}


EditorNode::~EditorNode() {	


	memdelete(editor_selection);
	memdelete(file_server);
	memdelete(editor_import_export);
	EditorSettings::destroy();
	if (EditorTranslationServer::get_singleton())
		EditorTranslationServer::destroy();
}

<|MERGE_RESOLUTION|>--- conflicted
+++ resolved
@@ -1948,12 +1948,8 @@
 			
 
 			if (!p_confirmed) {
-<<<<<<< HEAD
-				confirmation->get_ok()->set_text(_TR("Quit"));
-=======
 
 				confirmation->get_ok()->set_text("Quit");
->>>>>>> dce8a6c2
 				//confirmation->get_cancel()->show();
 				confirmation->set_text(_TR("Exit the Editor?"));
 				confirmation->popup_centered(Size2(180,70));
