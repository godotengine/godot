--- conflicted
+++ resolved
@@ -33,13 +33,8 @@
 void EditorReImportDialog::popup_reimport() {
 
 	if (EditorFileSystem::get_singleton()->is_scanning()) {
-<<<<<<< HEAD
 		error->set_text(_TR("Please wait for scan to complete"));
-		error->popup_centered(Size2(250,100));
-=======
-		error->set_text("Please wait for scan to complete");
 		error->popup_centered_minsize();
->>>>>>> b967bb73
 		return;
 	}
 
@@ -98,13 +93,8 @@
 void EditorReImportDialog::ok_pressed() {
 
 	if (EditorFileSystem::get_singleton()->is_scanning()) {
-<<<<<<< HEAD
 		error->set_text(_TR("Please wait for scan to complete"));
-		error->popup_centered(Size2(250,100));
-=======
-		error->set_text("Please wait for scan to complete");
 		error->popup_centered_minsize();
->>>>>>> b967bb73
 		return;
 	}
 	EditorProgress ep("reimport",_TR("Re-Importing"),items.size());
