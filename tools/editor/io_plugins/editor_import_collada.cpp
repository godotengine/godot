/*************************************************************************/
/*  editor_import_collada.cpp                                            */
/*************************************************************************/
/*                       This file is part of:                           */
/*                           GODOT ENGINE                                */
/*                    http://www.godotengine.org                         */
/*************************************************************************/
/* Copyright (c) 2007-2014 Juan Linietsky, Ariel Manzur.                 */
/*                                                                       */
/* Permission is hereby granted, free of charge, to any person obtaining */
/* a copy of this software and associated documentation files (the       */
/* "Software"), to deal in the Software without restriction, including   */
/* without limitation the rights to use, copy, modify, merge, publish,   */
/* distribute, sublicense, and/or sell copies of the Software, and to    */
/* permit persons to whom the Software is furnished to do so, subject to */
/* the following conditions:                                             */
/*                                                                       */
/* The above copyright notice and this permission notice shall be        */
/* included in all copies or substantial portions of the Software.       */
/*                                                                       */
/* THE SOFTWARE IS PROVIDED "AS IS", WITHOUT WARRANTY OF ANY KIND,       */
/* EXPRESS OR IMPLIED, INCLUDING BUT NOT LIMITED TO THE WARRANTIES OF    */
/* MERCHANTABILITY, FITNESS FOR A PARTICULAR PURPOSE AND NONINFRINGEMENT.*/
/* IN NO EVENT SHALL THE AUTHORS OR COPYRIGHT HOLDERS BE LIABLE FOR ANY  */
/* CLAIM, DAMAGES OR OTHER LIABILITY, WHETHER IN AN ACTION OF CONTRACT,  */
/* TORT OR OTHERWISE, ARISING FROM, OUT OF OR IN CONNECTION WITH THE     */
/* SOFTWARE OR THE USE OR OTHER DEALINGS IN THE SOFTWARE.                */
/*************************************************************************/
#include "editor_import_collada.h"
#include "collada/collada.h"
#include "scene/3d/spatial.h"
#include "scene/3d/skeleton.h"
#include "scene/3d/path.h"
#include "scene/3d/camera.h"
#include "scene/3d/light.h"
#include "scene/animation/animation_player.h"
#include "scene/3d/mesh_instance.h"
#include "scene/resources/animation.h"
#include "scene/resources/packed_scene.h"
#include "os/os.h"
#include "tools/editor/editor_node.h"


struct ColladaImport {

	Collada collada;
	Spatial *scene;

	Vector<Ref<Animation> > animations;

	struct NodeMap {
		//String path;
		Spatial *node;
		int bone;
		List<int> anim_tracks;

		NodeMap() { node=NULL; bone=-1; }
	};

	bool found_ambient;
	Color ambient;
	bool found_directional;
	bool force_make_tangents;
	bool apply_mesh_xform_to_vertices;
	float bake_fps;



	Map<String,NodeMap> node_map; //map from collada node to engine node
	Map<String, Ref<Mesh> > mesh_cache;
	Map<String, Ref<Curve3D> > curve_cache;
	Map<String, Ref<Material> > material_cache;
	Map<Collada::Node*,Skeleton*> skeleton_map;

	Map< Skeleton*, Map< String, int> > skeleton_bone_map;

	Set<String> valid_animated_nodes;
	Vector<int> valid_animated_properties;
	Map<String,bool> bones_with_animation;

	Error _populate_skeleton(Skeleton *p_skeleton,Collada::Node *p_node, int &r_bone, int p_parent);
	Error _create_scene_skeletons(Collada::Node *p_node);
	Error _create_scene(Collada::Node *p_node, Spatial *p_parent);
	Error _create_resources(Collada::Node *p_node);
	Error _create_material(const String& p_material);
	Error _create_mesh_surfaces(Ref<Mesh>& p_mesh,const Map<String,Collada::NodeGeometry::Material>& p_material_map,const Collada::MeshData &meshdata,const Transform& p_local_xform,const Vector<int> &bone_remap, const Collada::SkinControllerData *p_skin_data, const Collada::MorphControllerData *p_morph_data);
	Error load(const String& p_path, int p_flags, bool p_force_make_tangents=false);
	void _fix_param_animation_tracks();
	void create_animation(int p_clip,bool p_make_tracks_in_all_bones);
	void create_animations(bool p_make_tracks_in_all_bones);

	Set<String> tracks_in_clips;
	Vector<String> missing_textures;

	void _pre_process_lights(Collada::Node *p_node);

	ColladaImport() {

		found_ambient=false;
		found_directional=false;
		force_make_tangents=false;
		apply_mesh_xform_to_vertices=true;
		bake_fps=15;

	}
};


Error ColladaImport::_populate_skeleton(Skeleton *p_skeleton,Collada::Node *p_node, int &r_bone, int p_parent) {


	if (p_node->type!=Collada::Node::TYPE_JOINT)
		return OK;

	Collada::NodeJoint *joint = static_cast<Collada::NodeJoint*>(p_node);

	print_line("populating joint "+joint->name);
	p_skeleton->add_bone(p_node->name);
	if (p_parent>=0)
		p_skeleton->set_bone_parent(r_bone,p_parent);

	NodeMap nm;
	nm.node=p_skeleton;
	nm.bone = r_bone;
	node_map[p_node->id]=nm;

	skeleton_bone_map[p_skeleton][joint->sid]=r_bone;

	if (collada.state.bone_rest_map.has(joint->sid)) {

		p_skeleton->set_bone_rest(r_bone,collada.fix_transform(collada.state.bone_rest_map[joint->sid]));
		//should map this bone to something for animation?
	} else {
		print_line("no rest: "+joint->sid);
		WARN_PRINT("Joint has no rest..");
	}


	int id = r_bone++;
	for(int i=0;i<p_node->children.size();i++) {

		Error err = _populate_skeleton(p_skeleton,p_node->children[i],r_bone,id);
		if (err)
			return err;
	}

	return OK;
}


void ColladaImport::_pre_process_lights(Collada::Node *p_node) {


	if (p_node->type==Collada::Node::TYPE_LIGHT) {


		Collada::NodeLight *light=static_cast<Collada::NodeLight*>(p_node);
		if (collada.state.light_data_map.has(light->light)) {

			Collada::LightData &ld = collada.state.light_data_map[light->light];
			if (ld.mode==Collada::LightData::MODE_AMBIENT) {
				found_ambient=true;
				ambient=ld.color;
			}
			if (ld.mode==Collada::LightData::MODE_DIRECTIONAL) {
				found_directional=true;
			}
		}

	}


	for(int i=0;i<p_node->children.size();i++)
		_pre_process_lights(p_node->children[i]);
}

Error ColladaImport::_create_scene_skeletons(Collada::Node *p_node) {


	if (p_node->type==Collada::Node::TYPE_SKELETON) {

		Skeleton *sk = memnew( Skeleton );
		int bone = 0;

		for(int i=0;i<p_node->children.size();i++) {

			_populate_skeleton(sk,p_node->children[i],bone,-1);
		}
		sk->localize_rests(); //after creating skeleton, rests must be localized...!
		skeleton_map[p_node]=sk;
	}


	for(int i=0;i<p_node->children.size();i++) {

		Error err = _create_scene_skeletons(p_node->children[i]);
		if (err)
			return err;
	}
	return OK;

}


Error ColladaImport::_create_scene(Collada::Node *p_node, Spatial *p_parent) {

	Spatial * node=NULL;

	switch(p_node->type) {

		case Collada::Node::TYPE_NODE: {

			node = memnew( Spatial );
		} break;
		case Collada::Node::TYPE_JOINT: {

			return OK; // do nothing
		} break;
		case Collada::Node::TYPE_LIGHT: {

			//node = memnew( Light)
			Collada::NodeLight *light = static_cast<Collada::NodeLight*>(p_node);
			if (collada.state.light_data_map.has(light->light)) {

				Collada::LightData &ld = collada.state.light_data_map[light->light];

				if (ld.mode==Collada::LightData::MODE_AMBIENT) {

					if (found_directional)
						return OK; //do nothing not needed

					if (!bool(GLOBAL_DEF("collada/use_ambient",false)))
						return OK;
					//well, it's an ambient light..
					Light *l = memnew( DirectionalLight );
//					l->set_color(Light::COLOR_AMBIENT,ld.color);
					l->set_color(Light::COLOR_DIFFUSE,Color(0,0,0));
					l->set_color(Light::COLOR_SPECULAR,Color(0,0,0));
					node = l;

				} else if (ld.mode==Collada::LightData::MODE_DIRECTIONAL) {

					//well, it's an ambient light..
					Light *l = memnew( DirectionalLight );
					//if (found_ambient) //use it here
					//	l->set_color(Light::COLOR_AMBIENT,ambient);

					l->set_color(Light::COLOR_DIFFUSE,ld.color);
					l->set_color(Light::COLOR_SPECULAR,Color(1,1,1));
					node = l;
				} else {

					Light *l;

					if (ld.mode==Collada::LightData::MODE_OMNI)
						l=memnew( OmniLight );
					else {
						l=memnew( SpotLight );
						l->set_parameter(Light::PARAM_SPOT_ANGLE,ld.spot_angle);
						l->set_parameter(Light::PARAM_SPOT_ATTENUATION,ld.spot_exp);
					}

					//
					l->set_color(Light::COLOR_DIFFUSE,ld.color);
					l->set_color(Light::COLOR_SPECULAR,Color(1,1,1));
					l->approximate_opengl_attenuation(ld.constant_att,ld.linear_att,ld.quad_att);
					node=l;
				}

			} else {

				node = memnew( Spatial );
			}
		} break;
		case Collada::Node::TYPE_CAMERA: {

			Collada::NodeCamera *cam = static_cast<Collada::NodeCamera*>(p_node);
			Camera *camera = memnew( Camera );

			if (collada.state.camera_data_map.has(cam->camera)) {

				const Collada::CameraData &cd = collada.state.camera_data_map[cam->camera];

				switch(cd.mode) {

					case Collada::CameraData::MODE_ORTHOGONAL: {

						if (cd.orthogonal.y_mag) {

							camera->set_keep_aspect_mode(Camera::KEEP_HEIGHT);
							camera->set_orthogonal(cd.orthogonal.y_mag*2.0 ,cd.z_near,cd.z_far);

						} else if (!cd.orthogonal.y_mag && cd.orthogonal.x_mag) {


							camera->set_keep_aspect_mode(Camera::KEEP_WIDTH);
							camera->set_orthogonal(cd.orthogonal.x_mag*2.0,cd.z_near,cd.z_far);
						}

					} break;
					case Collada::CameraData::MODE_PERSPECTIVE: {

						if (cd.perspective.y_fov) {

							camera->set_perspective(cd.perspective.y_fov,cd.z_near,cd.z_far);

						} else if (!cd.perspective.y_fov && cd.perspective.x_fov) {

							camera->set_perspective(cd.perspective.x_fov / cd.aspect,cd.z_near,cd.z_far);
						}

					} break;
				}

			}

			node=camera;

		} break;
		case Collada::Node::TYPE_GEOMETRY: {

			Collada::NodeGeometry *ng = static_cast<Collada::NodeGeometry*>(p_node);

			if (collada.state.curve_data_map.has(ng->source)) {

				node = memnew( Path );
			} else {
				//mesh since nothing else
				node = memnew( MeshInstance );
				node->cast_to<MeshInstance>()->set_flag(GeometryInstance::FLAG_USE_BAKED_LIGHT,true);
			}
		} break;
		case Collada::Node::TYPE_SKELETON: {

			ERR_FAIL_COND_V(!skeleton_map.has(p_node),ERR_CANT_CREATE);
			Skeleton *sk = skeleton_map[p_node];
			node=sk;
		} break;

	}

	if (p_node->name!="")
		node->set_name(p_node->name);
	NodeMap nm;
	nm.node=node;
	node_map[p_node->id]=nm;
	Transform xf = p_node->default_transform;

	xf = collada.fix_transform( xf ) * p_node->post_transform;
	node->set_transform(xf);
	p_parent->add_child(node);
	node->set_owner(scene);

	for(int i=0;i<p_node->children.size();i++) {

		Error err = _create_scene(p_node->children[i],node);
		if (err)
			return err;
	}
	return OK;
}


Error ColladaImport::_create_material(const String& p_target) {

	ERR_FAIL_COND_V(material_cache.has(p_target),ERR_ALREADY_EXISTS);
	ERR_FAIL_COND_V(!collada.state.material_map.has(p_target),ERR_INVALID_PARAMETER);
	Collada::Material &src_mat=collada.state.material_map[p_target];
	ERR_FAIL_COND_V(!collada.state.effect_map.has(src_mat.instance_effect),ERR_INVALID_PARAMETER);
	Collada::Effect &effect=collada.state.effect_map[src_mat.instance_effect];

	Ref<FixedMaterial> material= memnew( FixedMaterial );

	if (src_mat.name!="")
		material->set_name(src_mat.name);
	else if (effect.name!="")
		material->set_name(effect.name);

	// DIFFUSE

	if (effect.diffuse.texture!="") {

		String texfile = effect.get_texture_path(effect.diffuse.texture,collada);
		if (texfile!="") {

			Ref<Texture> texture = ResourceLoader::load(texfile,"Texture");
			if (texture.is_valid()) {

				material->set_texture(FixedMaterial::PARAM_DIFFUSE,texture);
				material->set_parameter(FixedMaterial::PARAM_DIFFUSE,Color(1,1,1,1));
			} else {
				missing_textures.push_back(texfile.get_file());
			}
		}
	} else {
		material->set_parameter(FixedMaterial::PARAM_DIFFUSE,effect.diffuse.color);
	}

	// SPECULAR

	if (effect.specular.texture!="") {

		String texfile = effect.get_texture_path(effect.specular.texture,collada);
		if (texfile!="") {

			Ref<Texture> texture = ResourceLoader::load(texfile,"Texture");
			if (texture.is_valid()) {

				material->set_texture(FixedMaterial::PARAM_SPECULAR,texture);
				material->set_parameter(FixedMaterial::PARAM_SPECULAR,Color(1,1,1,1));
			} else {
				missing_textures.push_back(texfile.get_file());
			}

		}
	} else {
		material->set_parameter(FixedMaterial::PARAM_SPECULAR,effect.specular.color);
	}

	// EMISSION

	if (effect.emission.texture!="") {

		String texfile = effect.get_texture_path(effect.emission.texture,collada);
		if (texfile!="") {

			Ref<Texture> texture = ResourceLoader::load(texfile,"Texture");
			if (texture.is_valid()) {

				material->set_texture(FixedMaterial::PARAM_EMISSION,texture);
				material->set_parameter(FixedMaterial::PARAM_EMISSION,Color(1,1,1,1));
			}else {
				missing_textures.push_back(texfile.get_file());
			}

		}
	} else {
		material->set_parameter(FixedMaterial::PARAM_EMISSION,effect.emission.color);
	}

	// NORMAL

	if (effect.bump.texture!="") {

		String texfile = effect.get_texture_path(effect.bump.texture,collada);
		if (texfile!="") {

			Ref<Texture> texture = ResourceLoader::load(texfile,"Texture");
			if (texture.is_valid()) {

				material->set_texture(FixedMaterial::PARAM_NORMAL,texture);
			}else {
				missing_textures.push_back(texfile.get_file());
			}

		}
	}


	material->set_parameter(FixedMaterial::PARAM_SPECULAR_EXP,effect.shininess);
	material->set_flag(Material::FLAG_DOUBLE_SIDED,effect.double_sided);



	material_cache[p_target]=material;
	return OK;
}


static void _generate_normals(const DVector<int>& p_indices,const DVector<Vector3>& p_vertices,DVector<Vector3>&r_normals) {


	r_normals.resize(p_vertices.size());
	DVector<Vector3>::Write narrayw = r_normals.write();

	int iacount=p_indices.size()/3;
	DVector<int>::Read index_arrayr = p_indices.read();
	DVector<Vector3>::Read vertex_arrayr = p_vertices.read();

	for(int idx=0;idx<iacount;idx++) {

		Vector3 v[3]={
			vertex_arrayr[index_arrayr[idx*3+0]],
			vertex_arrayr[index_arrayr[idx*3+1]],
			vertex_arrayr[index_arrayr[idx*3+2]]
		};

		Vector3 normal = Plane(v[0],v[1],v[2]).normal;

		narrayw[index_arrayr[idx*3+0]]+=normal;
		narrayw[index_arrayr[idx*3+1]]+=normal;
		narrayw[index_arrayr[idx*3+2]]+=normal;
	}

	int vlen=p_vertices.size();

	for(int idx=0;idx<vlen;idx++) {
		narrayw[idx].normalize();
	}

}


static void _generate_tangents_and_binormals(const DVector<int>& p_indices,const DVector<Vector3>& p_vertices,const DVector<Vector3>& p_uvs,const DVector<Vector3>& p_normals,DVector<real_t>&r_tangents) {

	int vlen=p_vertices.size();

	Vector<Vector3> tangents;
	tangents.resize(vlen);
	Vector<Vector3> binormals;
	binormals.resize(vlen);


	int iacount=p_indices.size()/3;

	DVector<int>::Read index_arrayr = p_indices.read();
	DVector<Vector3>::Read vertex_arrayr = p_vertices.read();
	DVector<Vector3>::Read narrayr = p_normals.read();
	DVector<Vector3>::Read uvarrayr = p_uvs.read();


	for(int idx=0;idx<iacount;idx++) {


		Vector3 v1 = vertex_arrayr[ index_arrayr[idx*3+0] ];
		Vector3 v2 = vertex_arrayr[ index_arrayr[idx*3+1] ];
		Vector3 v3 = vertex_arrayr[ index_arrayr[idx*3+2] ];

		Vector3 w1 = uvarrayr[ index_arrayr[idx*3+0] ];
		Vector3 w2 = uvarrayr[ index_arrayr[idx*3+1] ];
		Vector3 w3 = uvarrayr[ index_arrayr[idx*3+2] ];

		real_t x1 = v2.x - v1.x;
		real_t x2 = v3.x - v1.x;
		real_t y1 = v2.y - v1.y;
		real_t y2 = v3.y - v1.y;
		real_t z1 = v2.z - v1.z;
		real_t z2 = v3.z - v1.z;

		real_t s1 = w2.x - w1.x;
		real_t s2 = w3.x - w1.x;
		real_t t1 = w2.y - w1.y;
		real_t t2 = w3.y - w1.y;

		real_t r  = (s1 * t2 - s2 * t1);

		Vector3 tangent;
		Vector3 binormal;

		if (r==0) {

			binormal=Vector3();
			tangent=Vector3();
		} else {
			tangent = Vector3((t2 * x1 - t1 * x2) * r, (t2 * y1 - t1 * y2) * r,
			(t2 * z1 - t1 * z2) * r).normalized();
			binormal = Vector3((s1 * x2 - s2 * x1) * r, (s1 * y2 - s2 * y1) * r,
			(s1 * z2 - s2 * z1) * r).normalized();
		}

		tangents[ index_arrayr[idx*3+0] ]+=tangent;
		binormals[ index_arrayr[idx*3+0] ]+=binormal;
		tangents[ index_arrayr[idx*3+1] ]+=tangent;
		binormals[ index_arrayr[idx*3+1] ]+=binormal;
		tangents[ index_arrayr[idx*3+2] ]+=tangent;
		binormals[ index_arrayr[idx*3+2] ]+=binormal;

		//print_line(itos(idx)+" tangent: "+tangent);
		//print_line(itos(idx)+" binormal: "+binormal);
	}

	r_tangents.resize(vlen*4);
	DVector<real_t>::Write tarrayw = r_tangents.write();

	for(int idx=0;idx<vlen;idx++) {
		Vector3 tangent = tangents[idx];
		Vector3 bingen = narrayr[idx].cross(tangent);
		float dir;
		if (bingen.dot(binormals[idx]) < 0 )
			dir=-1.0;
		else
			dir=+1.0;

		tarrayw[idx*4+0]=tangent.x;
		tarrayw[idx*4+1]=tangent.y;
		tarrayw[idx*4+2]=tangent.z;
		tarrayw[idx*4+3]=dir;
	}
}

Error ColladaImport::_create_mesh_surfaces(Ref<Mesh>& p_mesh,const Map<String,Collada::NodeGeometry::Material>& p_material_map,const Collada::MeshData &meshdata,const Transform& p_local_xform,const Vector<int> &bone_remap, const Collada::SkinControllerData *skin_controller, const Collada::MorphControllerData *p_morph_data) {


	bool local_xform_mirror=p_local_xform.basis.determinant() < 0;

	if (p_morph_data) {

		//add morphie target
		ERR_FAIL_COND_V( !p_morph_data->targets.has("MORPH_TARGET"), ERR_INVALID_DATA );
		String mt = p_morph_data->targets["MORPH_TARGET"];
		ERR_FAIL_COND_V( !p_morph_data->sources.has(mt), ERR_INVALID_DATA);
		int morph_targets = p_morph_data->sources[mt].sarray.size();
		for(int i=0;i<morph_targets;i++) {

			String target = p_morph_data->sources[mt].sarray[i];
			ERR_FAIL_COND_V( !collada.state.mesh_data_map.has(target), ERR_INVALID_DATA );
			String name = collada.state.mesh_data_map[target].name;

			p_mesh->add_morph_target(name);
		}
		if (p_morph_data->mode=="RELATIVE")
			p_mesh->set_morph_target_mode(Mesh::MORPH_MODE_RELATIVE);
		else if (p_morph_data->mode=="NORMALIZED")
			p_mesh->set_morph_target_mode(Mesh::MORPH_MODE_NORMALIZED);
	}


	int surface=0;
	for(int p_i = 0; p_i < meshdata.primitives.size(); p_i ++ ) {



		const Collada::MeshData::Primitives& p = meshdata.primitives[p_i];

		/* VERTEX SOURCE */
		ERR_FAIL_COND_V(!p.sources.has("VERTEX"),ERR_INVALID_DATA);

		String vertex_src_id = p.sources["VERTEX"].source;
		int vertex_ofs=p.sources["VERTEX"].offset;

		ERR_FAIL_COND_V(!meshdata.vertices.has(vertex_src_id),ERR_INVALID_DATA);

		ERR_FAIL_COND_V(!meshdata.vertices[vertex_src_id].sources.has("POSITION"),ERR_INVALID_DATA);
		String position_src_id = meshdata.vertices[vertex_src_id].sources["POSITION"];

		ERR_FAIL_COND_V(!meshdata.sources.has(position_src_id),ERR_INVALID_DATA);

		const Collada::MeshData::Source *vertex_src=&meshdata.sources[position_src_id];

		/* NORMAL SOURCE */

		const Collada::MeshData::Source *normal_src=NULL;
		int normal_ofs=0;

		if (p.sources.has("NORMAL")) {

			String normal_source_id = p.sources["NORMAL"].source;
			normal_ofs = p.sources["NORMAL"].offset;
			ERR_FAIL_COND_V( !meshdata.sources.has(normal_source_id),ERR_INVALID_DATA);
			normal_src=&meshdata.sources[normal_source_id];
		}

		const Collada::MeshData::Source *binormal_src=NULL;
		int binormal_ofs=0;

		if (p.sources.has("TEXBINORMAL")) {

			String binormal_source_id = p.sources["TEXBINORMAL"].source;
			binormal_ofs = p.sources["TEXBINORMAL"].offset;
			ERR_FAIL_COND_V( !meshdata.sources.has(binormal_source_id),ERR_INVALID_DATA);
			binormal_src=&meshdata.sources[binormal_source_id];
		}

		const Collada::MeshData::Source *tangent_src=NULL;
		int tangent_ofs=0;

		if (p.sources.has("TEXTANGENT")) {

			String tangent_source_id = p.sources["TEXTANGENT"].source;
			tangent_ofs = p.sources["TEXTANGENT"].offset;
			ERR_FAIL_COND_V( !meshdata.sources.has(tangent_source_id),ERR_INVALID_DATA);
			tangent_src=&meshdata.sources[tangent_source_id];
		}


		const Collada::MeshData::Source *uv_src=NULL;
		int uv_ofs=0;

		if (p.sources.has("TEXCOORD0")) {

			String uv_source_id = p.sources["TEXCOORD0"].source;
			uv_ofs = p.sources["TEXCOORD0"].offset;
			ERR_FAIL_COND_V( !meshdata.sources.has(uv_source_id),ERR_INVALID_DATA);
			uv_src=&meshdata.sources[uv_source_id];
		}

		const Collada::MeshData::Source *uv2_src=NULL;
		int uv2_ofs=0;

		if (p.sources.has("TEXCOORD1")) {

			String uv2_source_id = p.sources["TEXCOORD1"].source;
			uv2_ofs = p.sources["TEXCOORD1"].offset;
			ERR_FAIL_COND_V( !meshdata.sources.has(uv2_source_id),ERR_INVALID_DATA);
			uv2_src=&meshdata.sources[uv2_source_id];
		}


		const Collada::MeshData::Source *color_src=NULL;
		int color_ofs=0;

		if (p.sources.has("COLOR")) {

			String color_source_id = p.sources["COLOR"].source;
			color_ofs = p.sources["COLOR"].offset;
			ERR_FAIL_COND_V( !meshdata.sources.has(color_source_id), ERR_INVALID_DATA );
			color_src=&meshdata.sources[color_source_id];
		}

		//find largest source..


		Set<Collada::Vertex> vertex_set; //vertex set will be the vertices
		List<int> indices_list; //indices will be the indices
		Map<int,Set<int> > vertex_map; //map vertices (for setting skinning/morph)

		/**************************/
		/* CREATE PRIMITIVE ARRAY */
		/**************************/

		// The way collada uses indices is more optimal, and friendlier with 3D modelling sofware,
		// because it can index everything, not only vertices (similar to how the WII works).
		// This is, however, more incompatible with standard video cards, so arrays must be converted.
		// Must convert to GL/DX format.

		int _prim_ofs=0;
		int vertidx=0;
		for(int p_i=0;p_i<p.count;p_i++) {


			int amount;
			if (p.polygons.size()) {

				ERR_FAIL_INDEX_V(p_i,p.polygons.size(),ERR_INVALID_DATA);
				amount=p.polygons[p_i];
			} else {
				amount=3; //triangles;
			}

			//COLLADA_PRINT("amount: "+itos(amount));

			int prev2[2]={0,0};

			for(int j=0;j<amount;j++) {

				int src=_prim_ofs;
				//_prim_ofs+=p.sources.size()

				ERR_FAIL_INDEX_V(src,p.indices.size(),ERR_INVALID_DATA);

				Collada::Vertex vertex;
				if (p_morph_data)
					vertex.uid=vertidx++;

				int vertex_index=p.indices[src+vertex_ofs]; //used for index field (later used by controllers)
				int vertex_pos = (vertex_src->stride?vertex_src->stride:3) * vertex_index;
				ERR_FAIL_INDEX_V(vertex_pos,vertex_src->array.size(),ERR_INVALID_DATA);
				vertex.vertex=Vector3(vertex_src->array[vertex_pos+0],vertex_src->array[vertex_pos+1],vertex_src->array[vertex_pos+2]);


				if (normal_src) {



					int normal_pos = (normal_src->stride?normal_src->stride:3) * p.indices[src+normal_ofs];
					ERR_FAIL_INDEX_V(normal_pos,normal_src->array.size(),ERR_INVALID_DATA);
					vertex.normal=Vector3(normal_src->array[normal_pos+0],normal_src->array[normal_pos+1],normal_src->array[normal_pos+2]);
					vertex.normal=vertex.normal.snapped(0.001);


					if (tangent_src && binormal_src) {

						int binormal_pos = (binormal_src->stride?binormal_src->stride:3) * p.indices[src+binormal_ofs];
						ERR_FAIL_INDEX_V(binormal_pos,binormal_src->array.size(),ERR_INVALID_DATA);
						Vector3 binormal =Vector3(binormal_src->array[binormal_pos+0],binormal_src->array[binormal_pos+1],binormal_src->array[binormal_pos+2]);

						int tangent_pos = (tangent_src->stride?tangent_src->stride:3) * p.indices[src+tangent_ofs];
						ERR_FAIL_INDEX_V(tangent_pos,tangent_src->array.size(),ERR_INVALID_DATA);
						Vector3 tangent =Vector3(tangent_src->array[tangent_pos+0],tangent_src->array[tangent_pos+1],tangent_src->array[tangent_pos+2]);

						vertex.tangent.normal=tangent;
						vertex.tangent.d= vertex.normal.cross(tangent).dot(binormal) > 0 ? 1 : -1;
					}

				}


				if (uv_src) {

					int uv_pos = (uv_src->stride?uv_src->stride:2) * p.indices[src+uv_ofs];
					ERR_FAIL_INDEX_V(uv_pos,uv_src->array.size(),ERR_INVALID_DATA);
					vertex.uv=Vector3(uv_src->array[uv_pos+0],1.0-uv_src->array[uv_pos+1],0);
				}

				if (uv2_src) {

					int uv2_pos = (uv2_src->stride?uv2_src->stride:2) * p.indices[src+uv2_ofs];
					ERR_FAIL_INDEX_V(uv2_pos,uv2_src->array.size(),ERR_INVALID_DATA);
					vertex.uv2=Vector3(uv2_src->array[uv2_pos+0],1.0-uv2_src->array[uv2_pos+1],0);
				}

				if (color_src) {

					int color_pos = (color_src->stride?color_src->stride:3) * p.indices[src+color_ofs]; // colors are RGB in collada..
					ERR_FAIL_INDEX_V(color_pos,color_src->array.size(),ERR_INVALID_DATA);
					vertex.color=Color(color_src->array[color_pos+0],color_src->array[color_pos+1],color_src->array[color_pos+2],(color_src->stride>3)?color_src->array[color_pos+3]:1.0);

				}

#ifndef NO_UP_AXIS_SWAP
				if (collada.state.up_axis==Vector3::AXIS_Z) {

					SWAP( vertex.vertex.z, vertex.vertex.y );
					vertex.vertex.z = -vertex.vertex.z;
					SWAP( vertex.normal.z, vertex.normal.y );
					vertex.normal.z = -vertex.normal.z;
					SWAP( vertex.tangent.normal.z, vertex.tangent.normal.y );
					vertex.tangent.normal.z = -vertex.tangent.normal.z;

				}

#endif

				vertex.fix_unit_scale(collada);
				int index=0;
				//COLLADA_PRINT("vertex: "+vertex.vertex);

				if (vertex_set.has(vertex)) {

					index=vertex_set.find(vertex)->get().idx;
				} else {

					index=vertex_set.size();
					vertex.idx=index;
					vertex_set.insert(vertex);
				}

				if (!vertex_map.has(vertex_index))
					vertex_map[vertex_index]=Set<int>();
				vertex_map[vertex_index].insert(index); //should be outside..
				//build triangles if needed
				if (j==0)
					prev2[0]=index;

				if (j>=2) {
					//insert indices in reverse order (collada uses CCW as frontface)
					if (local_xform_mirror) {

						indices_list.push_back(prev2[0]);
						indices_list.push_back(prev2[1]);
						indices_list.push_back(index);

					} else {
						indices_list.push_back(prev2[0]);
						indices_list.push_back(index);
						indices_list.push_back(prev2[1]);
					}
				}

				prev2[1]=index;
				_prim_ofs+=p.vertex_size;
			}

		}



		Vector<Collada::Vertex> vertex_array; //there we go, vertex array

		vertex_array.resize(vertex_set.size());
		for(Set<Collada::Vertex>::Element *F=vertex_set.front();F;F=F->next()) {

			vertex_array[F->get().idx]=F->get();
		}

		/************************/
		/* ADD WEIGHTS IF EXIST */
		/************************/


		bool has_weights=false;

		if (skin_controller) {

			const Collada::SkinControllerData::Source *weight_src=NULL;
			int weight_ofs=0;

			if (skin_controller->weights.sources.has("WEIGHT")) {

				String weight_id = skin_controller->weights.sources["WEIGHT"].source;
				weight_ofs = skin_controller->weights.sources["WEIGHT"].offset;
				if (skin_controller->sources.has(weight_id)) {

					weight_src = &skin_controller->sources[weight_id];

				}
			}

			int joint_ofs=0;

			if (skin_controller->weights.sources.has("JOINT")) {

				joint_ofs = skin_controller->weights.sources["JOINT"].offset;
			}

			//should be OK, given this was pre-checked.

			int index_ofs=0;
			int wstride = skin_controller->weights.sources.size();
			for(int w_i=0;w_i<skin_controller->weights.sets.size();w_i++) {

				int amount = skin_controller->weights.sets[w_i];

				if (vertex_map.has(w_i)) { //vertex may no longer be here, don't bother converting

					Vector<Collada::Vertex::Weight> weights;

					for (int a_i=0;a_i<amount;a_i++) {

						Collada::Vertex::Weight w;

						int read_from = index_ofs+a_i*wstride;
						ERR_FAIL_INDEX_V(read_from+wstride-1,skin_controller->weights.indices.size(),ERR_INVALID_DATA);
						int weight_index = skin_controller->weights.indices[read_from+weight_ofs];
						ERR_FAIL_INDEX_V(weight_index,weight_src->array.size(),ERR_INVALID_DATA);

						w.weight = weight_src->array[weight_index];

						int bone_index = skin_controller->weights.indices[read_from+joint_ofs];
						if (bone_index==-1)
							continue; //ignore this weight (refers to bind shape)
						ERR_FAIL_INDEX_V(bone_index,bone_remap.size(),ERR_INVALID_DATA);

						w.bone_idx=bone_remap[bone_index];


						weights.push_back(w);
					}

					/* FIX WEIGHTS */



					weights.sort();

					if (weights.size()>4) {
						//cap to 4 and make weights add up 1
						weights.resize(4);

					}

					//make sure weights allways add up to 1
					float total=0;
					for(int i=0;i<weights.size();i++)
						total+=weights[i].weight;
					if (total)
						for(int i=0;i<weights.size();i++)
							weights[i].weight/=total;

					if (weights.size()==0 || total==0) { //if nothing, add a weight to bone 0
						//no weights assigned
						Collada::Vertex::Weight w;
						w.bone_idx=0;
						w.weight=1.0;
						weights.clear();
						weights.push_back(w);

					}


					for(Set<int>::Element *E=vertex_map[w_i].front();E;E=E->next()) {

						int dst = E->get();
						ERR_EXPLAIN("invalid vertex index in array");
						ERR_FAIL_INDEX_V(dst,vertex_array.size(),ERR_INVALID_DATA);
						vertex_array[dst].weights=weights;

					}

				} else {
					//zzprint_line("no vertex found for index "+itos(w_i));
				}

				index_ofs+=wstride*amount;

			}

			//vertices need to be localized

			Transform local_xform = p_local_xform;
			for(int i=0;i<vertex_array.size();i++) {

				vertex_array[i].vertex=local_xform.xform(vertex_array[i].vertex);
				vertex_array[i].normal=local_xform.basis.xform(vertex_array[i].normal).normalized();
				vertex_array[i].tangent.normal=local_xform.basis.xform(vertex_array[i].tangent.normal).normalized();
				if (local_xform_mirror) {
					//i shouldn't do this? wtf?
					//vertex_array[i].normal*=-1.0;
					//vertex_array[i].tangent.normal*=-1.0;
				}
			}

			has_weights=true;

		}

		DVector<int> index_array;
		index_array.resize(indices_list.size());
		DVector<int>::Write index_arrayw = index_array.write();

		int iidx=0;
		for(List<int>::Element *F=indices_list.front();F;F=F->next()) {

			index_arrayw[iidx++]=F->get();
		}

		index_arrayw=DVector<int>::Write();


		/*****************/
		/* MAKE SURFACES  */
		/*****************/


		{

			Ref<FixedMaterial> material;

			//find material
			Mesh::PrimitiveType primitive=Mesh::PRIMITIVE_TRIANGLES;

			{

				if (p_material_map.has(p.material)) {
					String target=p_material_map[p.material].target;

					if (!material_cache.has(target)) {
						Error err = _create_material(target);
						if (!err)
							material=material_cache[target];
					} else
						material=material_cache[target];

				} else if (p.material!=""){
					print_line("Warning, unreferenced material in geometry instance: "+p.material);
				}
			}



			DVector<Vector3> final_vertex_array;
			DVector<Vector3> final_normal_array;
			DVector<real_t> final_tangent_array;
			DVector<Color> final_color_array;
			DVector<Vector3> final_uv_array;
			DVector<Vector3> final_uv2_array;
			DVector<real_t> final_bone_array;
			DVector<real_t> final_weight_array;

			uint32_t final_format=0;

			//create format
			final_format=Mesh::ARRAY_FORMAT_VERTEX|Mesh::ARRAY_FORMAT_INDEX;

			if (normal_src) {
				final_format|=Mesh::ARRAY_FORMAT_NORMAL;
				if (uv_src && binormal_src && tangent_src) {
					final_format|=Mesh::ARRAY_FORMAT_TANGENT;
				}

			}



			if (color_src)
				final_format|=Mesh::ARRAY_FORMAT_COLOR;
			if (uv_src)
				final_format|=Mesh::ARRAY_FORMAT_TEX_UV;
			if (uv2_src)
				final_format|=Mesh::ARRAY_FORMAT_TEX_UV2;

			if (has_weights) {
				final_format|=Mesh::ARRAY_FORMAT_WEIGHTS;
				final_format|=Mesh::ARRAY_FORMAT_BONES;
			}


			//set arrays

			int vlen = vertex_array.size();
			{ //vertices

				DVector<Vector3> varray;
				varray.resize(vertex_array.size());

				DVector<Vector3>::Write varrayw = varray.write();

				for(int k=0;k<vlen;k++)
					varrayw[k]=vertex_array[k].vertex;

				varrayw = DVector<Vector3>::Write();
				final_vertex_array=varray;

			}


			if (uv_src) { //compute uv first, may be needed for computing tangent/bionrmal
				DVector<Vector3> uvarray;
				uvarray.resize(vertex_array.size());
				DVector<Vector3>::Write uvarrayw = uvarray.write();

				for(int k=0;k<vlen;k++) {
					uvarrayw[k]=vertex_array[k].uv;
				}

				uvarrayw = DVector<Vector3>::Write();
				final_uv_array=uvarray;

			}

			if (uv2_src) { //compute uv first, may be needed for computing tangent/bionrmal
				DVector<Vector3> uv2array;
				uv2array.resize(vertex_array.size());
				DVector<Vector3>::Write uv2arrayw = uv2array.write();

				for(int k=0;k<vlen;k++) {
					uv2arrayw[k]=vertex_array[k].uv2;
				}

				uv2arrayw = DVector<Vector3>::Write();
				final_uv2_array=uv2array;

			}

			if (normal_src) {
				DVector<Vector3> narray;
				narray.resize(vertex_array.size());
				DVector<Vector3>::Write narrayw = narray.write();

				for(int k=0;k<vlen;k++) {
					narrayw[k]=vertex_array[k].normal;
				}

				narrayw = DVector<Vector3>::Write();
				final_normal_array=narray;

				//DVector<Vector3> altnaray;
				//_generate_normals(index_array,final_vertex_array,altnaray);

				//for(int i=0;i<altnaray.size();i++)
				//	print_line(rtos(altnaray[i].dot(final_normal_array[i])));

			} else if (primitive==Mesh::PRIMITIVE_TRIANGLES)  {
				//generate normals (even if unused later)

				_generate_normals(index_array,final_vertex_array,final_normal_array);
				if (OS::get_singleton()->is_stdout_verbose())
					print_line("Collada: Triangle mesh lacks normals, so normals were generated.");
				final_format|=Mesh::ARRAY_FORMAT_NORMAL;

			}

			if (final_normal_array.size() && uv_src && binormal_src && tangent_src && !force_make_tangents) {

				DVector<real_t> tarray;
				tarray.resize(vertex_array.size()*4);
				DVector<real_t>::Write tarrayw = tarray.write();


				for(int k=0;k<vlen;k++) {
					tarrayw[k*4+0]=vertex_array[k].tangent.normal.x;
					tarrayw[k*4+1]=vertex_array[k].tangent.normal.y;
					tarrayw[k*4+2]=vertex_array[k].tangent.normal.z;
					tarrayw[k*4+3]=vertex_array[k].tangent.d;

				}

				tarrayw = DVector<real_t>::Write();

				final_tangent_array=tarray;
			} else if (final_normal_array.size() && primitive==Mesh::PRIMITIVE_TRIANGLES && final_uv_array.size() && (force_make_tangents || (material.is_valid() && material->get_texture(FixedMaterial::PARAM_NORMAL).is_valid()))){
				//if this uses triangles, there are uvs and the material is using a normalmap, generate tangents and binormals, because they WILL be needed
				//generate binormals/tangents
				_generate_tangents_and_binormals(index_array,final_vertex_array,final_uv_array,final_normal_array,final_tangent_array);
				final_format|=Mesh::ARRAY_FORMAT_TANGENT;
				if (OS::get_singleton()->is_stdout_verbose())
					print_line("Collada: Triangle mesh lacks tangents (And normalmap was used), so tangents were generated.");

			}


			if (color_src) {
				DVector<Color> colorarray;
				colorarray.resize(vertex_array.size());
				DVector<Color>::Write colorarrayw = colorarray.write();

				for(int k=0;k<vlen;k++) {
					colorarrayw[k]=vertex_array[k].color;
				}

				colorarrayw = DVector<Color>::Write();

				final_color_array=colorarray;
			}

			if (has_weights) {
				DVector<real_t> weightarray;
				DVector<real_t> bonearray;

				weightarray.resize(vertex_array.size()*4);
				DVector<real_t>::Write weightarrayw = weightarray.write();
				bonearray.resize(vertex_array.size()*4);
				DVector<real_t>::Write bonearrayw = bonearray.write();

				for(int k=0;k<vlen;k++) {
					float sum=0;

					for(int l=0;l<VS::ARRAY_WEIGHTS_SIZE;l++) {
						if (l<vertex_array[k].weights.size()) {
							weightarrayw[k*VS::ARRAY_WEIGHTS_SIZE+l]=vertex_array[k].weights[l].weight;
							sum+=weightarrayw[k*VS::ARRAY_WEIGHTS_SIZE+l];
							bonearrayw[k*VS::ARRAY_WEIGHTS_SIZE+l]=vertex_array[k].weights[l].bone_idx;
							//COLLADA_PRINT(itos(k)+": "+rtos(bonearrayw[k*VS::ARRAY_WEIGHTS_SIZE+l])+":"+rtos(weightarray[k*VS::ARRAY_WEIGHTS_SIZE+l]));
						} else {

							weightarrayw[k*VS::ARRAY_WEIGHTS_SIZE+l]=0;
							bonearrayw[k*VS::ARRAY_WEIGHTS_SIZE+l]=0;

						}


					}
//					if (sum<0.8)
//						COLLADA_PRINT("ERROR SUMMING INDEX "+itos(k)+" had weights: "+itos(vertex_array[k].weights.size()));

				}

				weightarrayw = DVector<real_t>::Write();
				bonearrayw = DVector<real_t>::Write();

				final_weight_array = weightarray;
				final_bone_array = bonearray;
			}



			////////////////////////////
			// FINALLY CREATE SUFRACE //
			////////////////////////////

			Array d;
			d.resize(VS::ARRAY_MAX);

			d[Mesh::ARRAY_INDEX]=index_array;
			d[Mesh::ARRAY_VERTEX]=final_vertex_array;

			if (final_normal_array.size())
				d[Mesh::ARRAY_NORMAL]=final_normal_array;
			if (final_tangent_array.size())
				d[Mesh::ARRAY_TANGENT]=final_tangent_array;
			if (final_uv_array.size())
				d[Mesh::ARRAY_TEX_UV]=final_uv_array;
			if (final_uv2_array.size())
				d[Mesh::ARRAY_TEX_UV2]=final_uv2_array;
			if (final_color_array.size())
				d[Mesh::ARRAY_COLOR]=final_color_array;
			if (final_weight_array.size())
				d[Mesh::ARRAY_WEIGHTS]=final_weight_array;
			if (final_bone_array.size())
				d[Mesh::ARRAY_BONES]=final_bone_array;


			Array mr;

			////////////////////////////
			// THEN THE MORPH TARGETS //
			////////////////////////////

			if (p_morph_data) {

				//add morphie target
				ERR_FAIL_COND_V( !p_morph_data->targets.has("MORPH_TARGET"), ERR_INVALID_DATA );
				String mt = p_morph_data->targets["MORPH_TARGET"];
				ERR_FAIL_COND_V( !p_morph_data->sources.has(mt), ERR_INVALID_DATA);
				int morph_targets = p_morph_data->sources[mt].sarray.size();
				mr.resize(morph_targets);

				for(int j=0;j<morph_targets;j++) {

					Array mrt;
					mrt.resize(VS::ARRAY_MAX);

					String target = p_morph_data->sources[mt].sarray[j];
					ERR_FAIL_COND_V( !collada.state.mesh_data_map.has(target), ERR_INVALID_DATA );
					String name = collada.state.mesh_data_map[target].name;
					Collada::MeshData &md = collada.state.mesh_data_map[target];

					// collada in itself supports morphing everything. However, the spec is unclear and no examples or exporters that
					// morph anything but "POSITIONS" seem to exit. Because of this, normals and binormals/tangents have to be regenerated here,
					// which may result in inaccurate (but most of the time good enough) results.

					DVector<Vector3> vertices;
					vertices.resize(vlen);

					ERR_FAIL_COND_V( md.vertices.size() != 1, ERR_INVALID_DATA);
					String vertex_src_id=md.vertices.front()->key();
					ERR_FAIL_COND_V(!md.vertices[vertex_src_id].sources.has("POSITION"),ERR_INVALID_DATA);
					String position_src_id = md.vertices[vertex_src_id].sources["POSITION"];

					ERR_FAIL_COND_V(!md.sources.has(position_src_id),ERR_INVALID_DATA);

					const Collada::MeshData::Source *m=&md.sources[position_src_id];

					ERR_FAIL_COND_V( m->array.size() != vertex_src->array.size(), ERR_INVALID_DATA);
					int stride=m->stride;
					if (stride==0)
						stride=3;


					//read vertices from morph target
					DVector<Vector3>::Write vertw = vertices.write();

					for(int m_i=0;m_i<m->array.size()/stride;m_i++) {

						int pos = m_i*stride;
						Vector3 vtx( m->array[pos+0], m->array[pos+1], m->array[pos+2] );

#ifndef NO_UP_AXIS_SWAP
						if (collada.state.up_axis==Vector3::AXIS_Z) {

							SWAP( vtx.z, vtx.y );
							vtx.z = -vtx.z;

						}
#endif

						Collada::Vertex vertex;
						vertex.vertex=vtx;
						vertex.fix_unit_scale(collada);
						vtx=vertex.vertex;

						vtx = p_local_xform.xform(vtx);


						if (vertex_map.has(m_i)) { //vertex may no longer be here, don't bother converting


							for (Set<int> ::Element *E=vertex_map[m_i].front() ; E; E=E->next() ) {

								vertw[E->get()]=vtx;
							}
						}
					}


					//vertices are in place, now generate everything else
					vertw = DVector<Vector3>::Write();
					DVector<Vector3> normals;
<<<<<<< HEAD
					DVector<real_t> tangents;
=======
					DVector<float> tangents;
					if(md.vertices[vertex_src_id].sources.has("NORMAL")){
						//has normals 
						normals.resize(vlen);
						//std::cout << "has normals" << std::endl;
						String normal_src_id = md.vertices[vertex_src_id].sources["NORMAL"];
						//std::cout << "normals source: "<< normal_src_id.utf8().get_data() <<std::endl;
						ERR_FAIL_COND_V(!md.sources.has(normal_src_id),ERR_INVALID_DATA);
>>>>>>> c68563ae

						const Collada::MeshData::Source *m=&md.sources[normal_src_id];

						ERR_FAIL_COND_V( m->array.size() != vertex_src->array.size(), ERR_INVALID_DATA);
						int stride=m->stride;
						if (stride==0)
							stride=3;

					
						//read normals from morph target
						DVector<Vector3>::Write vertw = normals.write();

						for(int m_i=0;m_i<m->array.size()/stride;m_i++) {

							int pos = m_i*stride;
							Vector3 vtx( m->array[pos+0], m->array[pos+1], m->array[pos+2] );

	#ifndef NO_UP_AXIS_SWAP
							if (collada.state.up_axis==Vector3::AXIS_Z) {

								SWAP( vtx.z, vtx.y );
								vtx.z = -vtx.z;

							}
	#endif

							Collada::Vertex vertex;
							vertex.vertex=vtx;
							vertex.fix_unit_scale(collada);
							vtx=vertex.vertex;

							vtx = p_local_xform.xform(vtx);


							if (vertex_map.has(m_i)) { //vertex may no longer be here, don't bother converting


								for (Set<int> ::Element *E=vertex_map[m_i].front() ; E; E=E->next() ) {

									vertw[E->get()]=vtx;
								}
							}
						}
					
					}else{
						_generate_normals(index_array,vertices,normals);//no normals
					}
					if (final_tangent_array.size() && final_uv_array.size()) {

						_generate_tangents_and_binormals(index_array,vertices,final_uv_array,normals,tangents);

					}

					mrt[Mesh::ARRAY_VERTEX]=vertices;

					mrt[Mesh::ARRAY_NORMAL]=normals;
					if (tangents.size())
						mrt[Mesh::ARRAY_TANGENT]=tangents;
					if (final_uv_array.size())
						mrt[Mesh::ARRAY_TEX_UV]=final_uv_array;
					if (final_uv2_array.size())
						mrt[Mesh::ARRAY_TEX_UV2]=final_uv2_array;
					if (final_color_array.size())
						mrt[Mesh::ARRAY_COLOR]=final_color_array;

					mr[j]=mrt;

				}

			}


			p_mesh->add_surface(Mesh::PRIMITIVE_TRIANGLES,d,mr);

			if (material.is_valid()) {
				p_mesh->surface_set_material(surface, material);
				p_mesh->surface_set_name(surface, material->get_name());
			}
		}

		/*****************/
		/* FIND MATERIAL */
		/*****************/

		surface++;
	}


	return OK;

}


Error ColladaImport::_create_resources(Collada::Node *p_node) {


	if (p_node->type==Collada::Node::TYPE_GEOMETRY && node_map.has(p_node->id)) {


		Spatial * node=node_map[p_node->id].node;
		Collada::NodeGeometry *ng = static_cast<Collada::NodeGeometry*>(p_node);


		if (node->cast_to<Path>()) {

			Path *path = node->cast_to<Path>();

			String curve = ng->source;

			if (curve_cache.has(ng->source)) {

				path->set_curve(curve_cache[ng->source]);
			} else {

				Ref<Curve3D> c = memnew( Curve3D );

				const Collada::CurveData &cd = collada.state.curve_data_map[ng->source];

				ERR_FAIL_COND_V( !cd.control_vertices.has("POSITION") , ERR_INVALID_DATA);
				ERR_FAIL_COND_V( !cd.control_vertices.has("IN_TANGENT") , ERR_INVALID_DATA);
				ERR_FAIL_COND_V( !cd.control_vertices.has("OUT_TANGENT") , ERR_INVALID_DATA);
				ERR_FAIL_COND_V( !cd.control_vertices.has("INTERPOLATION") , ERR_INVALID_DATA);


				ERR_FAIL_COND_V( !cd.sources.has(cd.control_vertices["POSITION"] ) , ERR_INVALID_DATA);
				const Collada::CurveData::Source &vertices = cd.sources[ cd.control_vertices["POSITION"] ];
				ERR_FAIL_COND_V( vertices.stride!=3, ERR_INVALID_DATA );

				ERR_FAIL_COND_V( !cd.sources.has(cd.control_vertices["IN_TANGENT"] ) , ERR_INVALID_DATA);
				const Collada::CurveData::Source &in_tangents = cd.sources[ cd.control_vertices["IN_TANGENT"] ];
				ERR_FAIL_COND_V( in_tangents.stride!=3 , ERR_INVALID_DATA);

				ERR_FAIL_COND_V( !cd.sources.has(cd.control_vertices["OUT_TANGENT"] ), ERR_INVALID_DATA );
				const Collada::CurveData::Source &out_tangents = cd.sources[ cd.control_vertices["OUT_TANGENT"] ];
				ERR_FAIL_COND_V( out_tangents.stride!=3, ERR_INVALID_DATA );

				ERR_FAIL_COND_V( !cd.sources.has(cd.control_vertices["INTERPOLATION"] ), ERR_INVALID_DATA );
				const Collada::CurveData::Source &interps = cd.sources[ cd.control_vertices["INTERPOLATION"] ];
				ERR_FAIL_COND_V( interps.stride!=1, ERR_INVALID_DATA );

				const Collada::CurveData::Source *tilts=NULL;
				if (cd.control_vertices.has("TILT") && cd.sources.has(cd.control_vertices["TILT"]))
					tilts=&cd.sources[ cd.control_vertices["TILT"] ];


				if (tilts) {
					print_line("FOUND TILTS!!!");
				}
				int pc = vertices.array.size()/3;
				for(int i=0;i<pc;i++) {

					Vector3 pos( vertices.array[i*3+0], vertices.array[i*3+1], vertices.array[i*3+2] );
					Vector3 in( in_tangents.array[i*3+0], in_tangents.array[i*3+1], in_tangents.array[i*3+2] );
					Vector3 out( out_tangents.array[i*3+0], out_tangents.array[i*3+1], out_tangents.array[i*3+2] );

#ifndef NO_UP_AXIS_SWAP
					if (collada.state.up_axis==Vector3::AXIS_Z) {

						SWAP(pos.y,pos.z);
						pos.z=-pos.z;
						SWAP(in.y,in.z);
						in.z=-in.z;
						SWAP(out.y,out.z);
						out.z=-out.z;
					}
#endif
					pos*=collada.state.unit_scale;
					in*=collada.state.unit_scale;
					out*=collada.state.unit_scale;

					c->add_point(pos,in-pos,out-pos);
					if (tilts)
						c->set_point_tilt(i,tilts->array[i]);

				}

				curve_cache[ng->source]=c;
				path->set_curve(c);

			}


		}


		if (node->cast_to<MeshInstance>()) {


			Collada::NodeGeometry *ng = static_cast<Collada::NodeGeometry*>(p_node);

			MeshInstance *mi = node->cast_to<MeshInstance>();


			ERR_FAIL_COND_V(!mi,ERR_BUG);


			Collada::SkinControllerData *skin=NULL;
			Collada::MorphControllerData *morph=NULL;
			String meshid;
			Transform apply_xform;
			Vector<int> bone_remap;

			print_line("mesh: "+String(mi->get_name()));

			if (ng->controller) {

				print_line("has controller");
				if (collada.state.skin_controller_data_map.has(ng->source)) {


					ERR_FAIL_COND_V(!collada.state.skin_controller_data_map.has(ng->source),ERR_INVALID_DATA);
					skin=&collada.state.skin_controller_data_map[ng->source];

					Vector<String> skeletons = ng->skeletons;

					ERR_FAIL_COND_V( skeletons.empty(), ERR_INVALID_DATA );

					String skname = skeletons[0];
					if (!node_map.has(skname)) {
						print_line("no node for skeleton "+skname);
					}
					ERR_FAIL_COND_V( !node_map.has(skname), ERR_INVALID_DATA );
					NodeMap nmsk = node_map[skname];
					Skeleton *sk = nmsk.node->cast_to<Skeleton>();
					ERR_FAIL_COND_V( !sk, ERR_INVALID_DATA );
					ERR_FAIL_COND_V( !skeleton_bone_map.has(sk), ERR_INVALID_DATA );
					Map<String, int> &bone_remap_map=skeleton_bone_map[sk];


					meshid=skin->base;

					if (collada.state.morph_controller_data_map.has(meshid)) {
						//it's a morph!!
						morph = &collada.state.morph_controller_data_map[meshid];
						meshid=morph->mesh;
					}

					if (apply_mesh_xform_to_vertices) {
						apply_xform=collada.fix_transform(p_node->default_transform);
						node->set_transform(Transform());
					} else {
						apply_xform=Transform();
					}

					Collada::SkinControllerData::Source *joint_src=NULL;

					ERR_FAIL_COND_V(!skin->weights.sources.has("JOINT"),ERR_INVALID_DATA);

					String joint_id = skin->weights.sources["JOINT"].source;
					ERR_FAIL_COND_V(!skin->sources.has(joint_id),ERR_INVALID_DATA);

					joint_src = &skin->sources[joint_id];

					bone_remap.resize(joint_src->sarray.size());

					for(int i=0;i<bone_remap.size();i++) {

						String str = joint_src->sarray[i];
						if (!bone_remap_map.has(str)) {
							print_line("bone not found for remap: "+str);
							print_line("in skeleton: "+skname);
						}
						ERR_FAIL_COND_V( !bone_remap_map.has(str), ERR_INVALID_DATA );
						bone_remap[i]=bone_remap_map[str];
					}
				} else if (collada.state.morph_controller_data_map.has(ng->source)) {
					print_line("is morph "+ng->source);
					//it's a morph!!
					morph = &collada.state.morph_controller_data_map[ng->source];
					meshid=morph->mesh;
					printf("KKmorph: %p\n",morph);
					print_line("morph mshid: "+meshid);
				} else {
					ERR_EXPLAIN("Controller Instance Source '"+ng->source+"' is neither skin or morph!");
					ERR_FAIL_V( ERR_INVALID_DATA );
				}



			} else {
				meshid=ng->source;
			}

			Ref<Mesh> mesh;
			if (mesh_cache.has(meshid)) {
				mesh=mesh_cache[meshid];
			} else {
				if (collada.state.mesh_data_map.has(meshid)) {
					//bleh, must ignore invalid

					ERR_FAIL_COND_V(!collada.state.mesh_data_map.has(meshid),ERR_INVALID_DATA);
					mesh=Ref<Mesh>(memnew( Mesh ));
					const Collada::MeshData &meshdata = collada.state.mesh_data_map[meshid];
					mesh->set_name( meshdata.name );
					Error err = _create_mesh_surfaces(mesh,ng->material_map,meshdata,apply_xform,bone_remap,skin,morph);
					ERR_FAIL_COND_V(err,err);

					mesh_cache[meshid]=mesh;
				} else {

					print_line("Warning, will not import geometry: "+meshid);
				}
			}

			if (!mesh.is_null()) {
				mi->set_mesh(mesh);
			}
		}
	}

	for(int i=0;i<p_node->children.size();i++) {

		Error err = _create_resources(p_node->children[i]);
		if (err)
			return err;
	}
	return OK;
}


Error ColladaImport::load(const String& p_path,int p_flags,bool p_force_make_tangents) {

	Error err = collada.load(p_path,p_flags);
	ERR_FAIL_COND_V(err,err);

	force_make_tangents=p_force_make_tangents;
	ERR_FAIL_COND_V( !collada.state.visual_scene_map.has( collada.state.root_visual_scene ), ERR_INVALID_DATA );
	Collada::VisualScene &vs = collada.state.visual_scene_map[ collada.state.root_visual_scene ];

	scene = memnew( Spatial ); // root

	//determine what's going on with the lights
	for(int i=0;i<vs.root_nodes.size();i++) {

		_pre_process_lights(vs.root_nodes[i]);

	}
	//import scene

	for(int i=0;i<vs.root_nodes.size();i++) {

		Error err = _create_scene_skeletons(vs.root_nodes[i]);
		if (err!=OK)  {
			memdelete(scene);
			ERR_FAIL_COND_V(err,err);
		}
	}

	for(int i=0;i<vs.root_nodes.size();i++) {

		Error err = _create_scene(vs.root_nodes[i],scene);
		if (err!=OK)  {
			memdelete(scene);
			ERR_FAIL_COND_V(err,err);
		}

		Error err2 = _create_resources(vs.root_nodes[i]);
		if (err2!=OK)  {
			memdelete(scene);
			ERR_FAIL_COND_V(err2,err2);
		}
	}

	//optatively, set unit scale in the root
	scene->set_transform(collada.get_root_transform());


	return OK;

}

void ColladaImport::_fix_param_animation_tracks() {

	for (Map<String,Collada::Node*>::Element *E=collada.state.scene_map.front();E;E=E->next()) {

		Collada::Node *n = E->get();
		switch(n->type)	{

			case Collada::Node::TYPE_NODE: {
				// ? do nothing
			} break;
			case Collada::Node::TYPE_JOINT: {

			} break;
			case Collada::Node::TYPE_SKELETON: {

			} break;
			case Collada::Node::TYPE_LIGHT: {

			} break;
			case Collada::Node::TYPE_CAMERA: {

			} break;
			case Collada::Node::TYPE_GEOMETRY: {

				Collada::NodeGeometry *ng = static_cast<Collada::NodeGeometry*>(n);
				// test source(s)
				String source = ng->source;

				while (source!="") {

					if (collada.state.skin_controller_data_map.has(source)) {

						const Collada::SkinControllerData& skin = collada.state.skin_controller_data_map[source];

						//nothing to animate here i think

						source=skin.base;
					} else if (collada.state.morph_controller_data_map.has(source)) {


						const Collada::MorphControllerData& morph = collada.state.morph_controller_data_map[source];

						if (morph.targets.has("MORPH_WEIGHT") && morph.targets.has("MORPH_TARGET")) {


							String weights = morph.targets["MORPH_WEIGHT"];
							String targets = morph.targets["MORPH_TARGET"];
							//fails here

							if (morph.sources.has(targets) && morph.sources.has(weights)) {
								const Collada::MorphControllerData::Source &weight_src=morph.sources[weights];
								const Collada::MorphControllerData::Source &target_src=morph.sources[targets];


								ERR_FAIL_COND(weight_src.array.size() != target_src.sarray.size());

								for(int i=0;i<weight_src.array.size();i++) {

									String track_name = weights+"("+itos(i)+")";
									String mesh_name = target_src.sarray[i];
									if (collada.state.mesh_name_map.has(mesh_name) && collada.state.referenced_tracks.has(track_name)) {


										const Vector<int>&rt = collada.state.referenced_tracks[track_name];

										for(int rti=0;rti<rt.size();rti++) {
											Collada::AnimationTrack *at = &collada.state.animation_tracks[rt[rti]];

											at->target=E->key();
											at->param="morph/"+collada.state.mesh_name_map[mesh_name];
											at->property=true;
											//at->param
										}
									}
								}
							}
						}
						source=morph.mesh;
					} else {

						source=""; // for now nothing else supported
					}
				}

			} break;

		}
	}

}

void ColladaImport::create_animations(bool p_make_tracks_in_all_bones) {


	_fix_param_animation_tracks();
	for(int i=0;i<collada.state.animation_clips.size();i++) {

		for(int j=0;j<collada.state.animation_clips[i].tracks.size();j++)
			tracks_in_clips.insert(collada.state.animation_clips[i].tracks[j]);
	}



	for(int i=0;i<collada.state.animation_tracks.size();i++) {

		Collada::AnimationTrack &at = collada.state.animation_tracks[i];
		//print_line("CHANNEL: "+at.target+" PARAM: "+at.param);
		if (!node_map.has(at.target)) {
			print_line("Coudlnt find node: "+at.target);
			continue;
		}


		if (at.property) {

			valid_animated_properties.push_back(i);

		} else {
			node_map[at.target].anim_tracks.push_back(i);
			valid_animated_nodes.insert(at.target);
		}

	}

	create_animation(-1,p_make_tracks_in_all_bones);
	//print_line("clipcount: "+itos(collada.state.animation_clips.size()));
	for(int i=0;i<collada.state.animation_clips.size();i++)
		create_animation(i,p_make_tracks_in_all_bones);

}

void ColladaImport::create_animation(int p_clip, bool p_make_tracks_in_all_bones) {

	Ref<Animation> animation = Ref<Animation>( memnew( Animation ));

	if (p_clip==-1) {

		//print_line("default");
		animation->set_name("default");
	} else {
		//print_line("clip name: "+collada.state.animation_clips[p_clip].name);
		animation->set_name(collada.state.animation_clips[p_clip].name);
	}

	for(Map<String,NodeMap>::Element *E=node_map.front();E;E=E->next()) {

		if (E->get().bone<0)
			continue;
		bones_with_animation[E->key()]=false;
	}
	//store and validate tracks

	if (p_clip==-1) {
		//main anim
	}

	Set<int> track_filter;


	if (p_clip==-1) {

		for(int i=0;i<collada.state.animation_clips.size();i++) {

			int tc = collada.state.animation_clips[i].tracks.size();
			for(int j=0;j<tc;j++) {

				String n = collada.state.animation_clips[i].tracks[j];
				if (collada.state.by_id_tracks.has(n)) {

					const Vector<int>&ti = collada.state.by_id_tracks[n];
					for(int k=0;k<ti.size();k++) {
						track_filter.insert(ti[k]);
					}
				}
			}
		}
	} else {

		int tc = collada.state.animation_clips[p_clip].tracks.size();
		for(int j=0;j<tc;j++) {

			String n = collada.state.animation_clips[p_clip].tracks[j];
			if (collada.state.by_id_tracks.has(n)) {

				const Vector<int>&ti = collada.state.by_id_tracks[n];
				for(int k=0;k<ti.size();k++) {
					track_filter.insert(ti[k]);
				}
			}
		}

	}

	//animation->set_loop(true);
	//create animation tracks

	Vector<real_t> base_snapshots;

	float f=0;
	float snapshot_interval = 1.0/bake_fps; //should be customizable somewhere...

	float anim_length=collada.state.animation_length;
	if (p_clip>=0 && collada.state.animation_clips[p_clip].end)
		anim_length=collada.state.animation_clips[p_clip].end;

	while(f<anim_length) {

		base_snapshots.push_back(f);
		f+=snapshot_interval;

		if (f>=anim_length) {
			base_snapshots.push_back(anim_length);
		}
	}

	//print_line("anim len: "+rtos(anim_length));
	animation->set_length(anim_length);

	bool tracks_found=false;

	for(Set<String>::Element* E=valid_animated_nodes.front();E;E=E->next()) {

		// take snapshots
		if (!collada.state.scene_map.has(E->get()))
			continue;

		NodeMap &nm = node_map[E->get()];
		String path = scene->get_path_to(nm.node);

		if (nm.bone>=0) {
			Skeleton *sk = static_cast<Skeleton*>(nm.node);
			String name = sk->get_bone_name(nm.bone);
			path=path+":"+name;
		}

		bool found_anim=false;


		Collada::Node *cn = collada.state.scene_map[E->get()];
		if (cn->ignore_anim) {
			//print_line("warning, ignoring animation on node: "+path);
			continue;
		}



		animation->add_track(Animation::TYPE_TRANSFORM);
		int track = animation->get_track_count() -1;		
		animation->track_set_path( track , path );

		Vector<real_t> snapshots = base_snapshots;

		if (nm.anim_tracks.size()==1) {
			//use snapshot keys from anim track instead, because this was most likely exported baked
			Collada::AnimationTrack &at = collada.state.animation_tracks[nm.anim_tracks.front()->get()];
			snapshots.clear();
			for(int i=0;i<at.keys.size();i++)
				snapshots.push_back(at.keys[i].time);

			print_line("using anim snapshots");

		}


		for(int i=0;i<snapshots.size();i++) {

			for(List<int>::Element *ET=nm.anim_tracks.front();ET;ET=ET->next()) {
				//apply tracks

				if (p_clip==-1) {

					if (track_filter.has(ET->get()))
						continue;
				} else {

					if (!track_filter.has(ET->get()))
						continue;

				}

				found_anim=true;

				Collada::AnimationTrack &at = collada.state.animation_tracks[ET->get()];

				int xform_idx=-1;
				for(int j=0;j<cn->xform_list.size();j++) {


					if (cn->xform_list[j].id==at.param) {

						xform_idx=j;
						break;
					}
				}

				if (xform_idx==-1) {
				    print_line("couldnt find matching node "+at.target+" xform for track "+at.param);
				    continue;
				}

				ERR_CONTINUE(xform_idx==-1);

				Vector<real_t> data = at.get_value_at_time(snapshots[i]);
				ERR_CONTINUE(data.empty());


				Collada::Node::XForm &xf = cn->xform_list[xform_idx];

				if (at.component=="ANGLE") {
					ERR_CONTINUE(data.size()!=1);
					ERR_CONTINUE(xf.op!=Collada::Node::XForm::OP_ROTATE);
					ERR_CONTINUE(xf.data.size()<4);
					xf.data[3]=data[0];
				} else if (at.component=="X" || at.component=="Y" || at.component=="Z") {
					int cn=at.component[0]-'X';
					ERR_CONTINUE(cn>=xf.data.size());
					ERR_CONTINUE(data.size()>1);
					xf.data[cn]=data[0];
				} else if (data.size()==xf.data.size()) {

					xf.data=data;
				} else {


					if ( data.size()!=xf.data.size() ) {
					    print_line("component "+at.component+" datasize "+itos(data.size())+" xfdatasize "+itos(xf.data.size()));
					}

					ERR_CONTINUE( data.size()!=xf.data.size() );
				}
			}

			Transform xform = cn->compute_transform(collada);
			xform = collada.fix_transform(xform) * cn->post_transform;


			if (nm.bone>=0) {
				//make bone transform relative to rest (in case of skeleton)
				Skeleton *sk = nm.node->cast_to<Skeleton>();
				if (sk) {

					xform = sk->get_bone_rest(nm.bone).affine_inverse() * xform;
				} else {

					ERR_PRINT("INVALID SKELETON!!!!");
				}
			}

			Quat q = xform.basis;
			q.normalize();
			Vector3 s = xform.basis.get_scale();
			Vector3 l = xform.origin;

			animation->transform_track_insert_key(track,snapshots[i],l,q,s);

		}



		if (nm.bone>=0) {
			if (found_anim)
				bones_with_animation[E->get()]=true;
		}

		if (found_anim)
			tracks_found=true;
		else {
			animation->remove_track( track );
		}

	}

	if (p_make_tracks_in_all_bones) {

		//some bones may lack animation, but since we don't store pose as a property, we must add keyframes!
		for(Map<String,bool>::Element *E=bones_with_animation.front();E;E=E->next()) {

			if (E->get())
				continue;

			//print_line("BONE LACKS ANIM: "+E->key());

			NodeMap &nm = node_map[E->key()];
			String path = scene->get_path_to(nm.node);
			ERR_CONTINUE( nm.bone <0 );
			Skeleton *sk = static_cast<Skeleton*>(nm.node);
			String name = sk->get_bone_name(nm.bone);
			path=path+":"+name;

			Collada::Node *cn = collada.state.scene_map[E->key()];
			if (cn->ignore_anim) {
				print_line("warning, ignoring animation on node: "+path);
				continue;
			}

			animation->add_track(Animation::TYPE_TRANSFORM);
			int track = animation->get_track_count() -1;
			animation->track_set_path( track , path );


			Transform xform = cn->compute_transform(collada);
			xform = collada.fix_transform(xform) * cn->post_transform;

			xform = sk->get_bone_rest(nm.bone).affine_inverse() * xform;

			Quat q = xform.basis;
			q.normalize();
			Vector3 s = xform.basis.get_scale();
			Vector3 l = xform.origin;

			animation->transform_track_insert_key(track,0,l,q,s);

			tracks_found=true;
		}
	}




	for(int i=0;i<valid_animated_properties.size();i++) {


		int ti = valid_animated_properties[i];

		if (p_clip==-1) {

			if (track_filter.has(ti))
				continue;
		} else {

			if (!track_filter.has(ti))
				continue;

		}


		Collada::AnimationTrack &at = collada.state.animation_tracks[ ti ];

		// take snapshots
		if (!collada.state.scene_map.has(at.target))
			continue;

		NodeMap &nm = node_map[at.target];
		String path = scene->get_path_to(nm.node);

		Collada::Node *cn = collada.state.scene_map[at.target];
		//if (cn->ignore_anim) {
		//	print_line("warning, ignoring property animation on node: "+nm.path);
			//continue;
		//}

		animation->add_track(Animation::TYPE_VALUE);
		int track = animation->get_track_count() -1;
		path = path +":"+at.param;
		animation->track_set_path( track , path );

		for(int i=0;i<at.keys.size();i++) {

			float time = at.keys[i].time;
			Variant value;
			Vector<real_t> data = at.keys[i].data;
			if (data.size()==1) {
				//push a float
				value=data[0];

			} else if (data.size()==16) {
				//matrix
				print_line("value keys for matrices not supported");
			} else {

				print_line("don't know what to do with this amount of value keys: "+itos(data.size()));
			}

			animation->track_insert_key(track,time,value);
		}


		tracks_found=true;

	}



	if (tracks_found) {

		animations.push_back(animation);
	}



}


/*********************************************************************************/
/*************************************** SCENE ***********************************/
/*********************************************************************************/


#define DEBUG_ANIMATION


uint32_t EditorSceneImporterCollada::get_import_flags() const {

	return IMPORT_SCENE|IMPORT_ANIMATION;

}
void EditorSceneImporterCollada::get_extensions(List<String> *r_extensions) const {


	r_extensions->push_back("dae");
}
Node* EditorSceneImporterCollada::import_scene(const String& p_path, uint32_t p_flags,int p_bake_fps, List<String> *r_missing_deps, Error* r_err) {

	ColladaImport state;
	uint32_t flags=Collada::IMPORT_FLAG_SCENE;
	if (p_flags&IMPORT_ANIMATION)
		flags|=Collada::IMPORT_FLAG_ANIMATION;

	state.bake_fps=p_bake_fps;

	Error err = state.load(p_path,flags,p_flags&EditorSceneImporter::IMPORT_GENERATE_TANGENT_ARRAYS);

	ERR_FAIL_COND_V(err!=OK,NULL);

	if (state.missing_textures.size()) {

		//for(int i=0;i<state.missing_textures.size();i++) {
//			EditorNode::add_io_error("Texture Not Found: "+state.missing_textures[i]);
//		}


		if (r_missing_deps) {

			for(int i=0;i<state.missing_textures.size();i++) {
				//EditorNode::add_io_error("Texture Not Found: "+state.missing_textures[i]);
				r_missing_deps->push_back(state.missing_textures[i]);
			}

		}
	}

	if (p_flags&IMPORT_ANIMATION) {

		state.create_animations(p_flags&IMPORT_ANIMATION_FORCE_ALL_TRACKS_IN_ALL_CLIPS);
		AnimationPlayer *ap = memnew( AnimationPlayer );
		for(int i=0;i<state.animations.size();i++) {
			String name;
			if (state.animations[i]->get_name()=="")
				name="default";
			else
				name=state.animations[i]->get_name();

			if (p_flags&IMPORT_ANIMATION_DETECT_LOOP) {

				if (name.begins_with("loop") || name.ends_with("loop") || name.begins_with("cycle") || name.ends_with("cycle")) {
					state.animations[i]->set_loop(true);
				}
			}

			ap->add_animation(name,state.animations[i]);
		}
		state.scene->add_child(ap);
		ap->set_owner(state.scene);

	}

	return state.scene;

}

Ref<Animation> EditorSceneImporterCollada::import_animation(const String& p_path,uint32_t p_flags) {


	ColladaImport state;


	Error err = state.load(p_path,Collada::IMPORT_FLAG_ANIMATION,p_flags&EditorSceneImporter::IMPORT_GENERATE_TANGENT_ARRAYS);
	ERR_FAIL_COND_V(err!=OK,RES());


	state.create_animations(p_flags&EditorSceneImporter::IMPORT_ANIMATION_FORCE_ALL_TRACKS_IN_ALL_CLIPS);
	if (state.scene)
		memdelete(state.scene);

	if (state.animations.size()==0)
		return Ref<Animation>();
	Ref<Animation> anim=state.animations[0];
	anim=state.animations[0];
	print_line("Anim Load OK");
	String base = p_path.basename().to_lower();
	if (p_flags&IMPORT_ANIMATION_DETECT_LOOP) {

		if (base.begins_with("loop") || base.ends_with("loop") || base.begins_with("cycle") || base.ends_with("cycle")) {
			anim->set_loop(true);
		}
	}


	return anim;
}


EditorSceneImporterCollada::EditorSceneImporterCollada() {


}<|MERGE_RESOLUTION|>--- conflicted
+++ resolved
@@ -1356,10 +1356,7 @@
 					//vertices are in place, now generate everything else
 					vertw = DVector<Vector3>::Write();
 					DVector<Vector3> normals;
-<<<<<<< HEAD
 					DVector<real_t> tangents;
-=======
-					DVector<float> tangents;
 					if(md.vertices[vertex_src_id].sources.has("NORMAL")){
 						//has normals 
 						normals.resize(vlen);
@@ -1367,7 +1364,6 @@
 						String normal_src_id = md.vertices[vertex_src_id].sources["NORMAL"];
 						//std::cout << "normals source: "<< normal_src_id.utf8().get_data() <<std::endl;
 						ERR_FAIL_COND_V(!md.sources.has(normal_src_id),ERR_INVALID_DATA);
->>>>>>> c68563ae
 
 						const Collada::MeshData::Source *m=&md.sources[normal_src_id];
 
