/*************************************************************************/
/*  editor_font_import_plugin.cpp                                        */
/*************************************************************************/
/*                       This file is part of:                           */
/*                           GODOT ENGINE                                */
/*                    http://www.godotengine.org                         */
/*************************************************************************/
/* Copyright (c) 2007-2014 Juan Linietsky, Ariel Manzur.                 */
/*                                                                       */
/* Permission is hereby granted, free of charge, to any person obtaining */
/* a copy of this software and associated documentation files (the       */
/* "Software"), to deal in the Software without restriction, including   */
/* without limitation the rights to use, copy, modify, merge, publish,   */
/* distribute, sublicense, and/or sell copies of the Software, and to    */
/* permit persons to whom the Software is furnished to do so, subject to */
/* the following conditions:                                             */
/*                                                                       */
/* The above copyright notice and this permission notice shall be        */
/* included in all copies or substantial portions of the Software.       */
/*                                                                       */
/* THE SOFTWARE IS PROVIDED "AS IS", WITHOUT WARRANTY OF ANY KIND,       */
/* EXPRESS OR IMPLIED, INCLUDING BUT NOT LIMITED TO THE WARRANTIES OF    */
/* MERCHANTABILITY, FITNESS FOR A PARTICULAR PURPOSE AND NONINFRINGEMENT.*/
/* IN NO EVENT SHALL THE AUTHORS OR COPYRIGHT HOLDERS BE LIABLE FOR ANY  */
/* CLAIM, DAMAGES OR OTHER LIABILITY, WHETHER IN AN ACTION OF CONTRACT,  */
/* TORT OR OTHERWISE, ARISING FROM, OUT OF OR IN CONNECTION WITH THE     */
/* SOFTWARE OR THE USE OR OTHER DEALINGS IN THE SOFTWARE.                */
/*************************************************************************/
#include "editor_font_import_plugin.h"
#include "scene/gui/dialogs.h"
#include "scene/gui/file_dialog.h"
#include "tools/editor/editor_node.h"
#include "os/file_access.h"
#include "editor_atlas.h"
#include "io/image_loader.h"
#include "io/resource_saver.h"
#ifdef FREETYPE_ENABLED

#include <ft2build.h>
#include FT_FREETYPE_H

#endif

#include "core/translation.h"

class _EditorFontImportOptions : public Object {

	OBJ_TYPE(_EditorFontImportOptions,Object);
public:

	enum ColorType {
		COLOR_WHITE,
		COLOR_CUSTOM,
		COLOR_GRADIENT_RANGE,
		COLOR_GRADIENT_IMAGE
	};


	int char_extra_spacing;
	int top_extra_spacing;
	int bottom_extra_spacing;
	int space_extra_spacing;

	enum CharacterSet {

		CHARSET_ASCII,
		CHARSET_LATIN,
		CHARSET_UNICODE,
		CHARSET_CUSTOM,
		CHARSET_CUSTOM_LATIN
	};

	CharacterSet character_set;
	String custom_file;

    bool dynamic_ttf;
    String dynamic_ttf_file;

	bool shadow;
    bool filter;
	Vector2 shadow_offset;
	int shadow_radius;
	Color shadow_color;
	float shadow_transition;

	bool shadow2;
	Vector2 shadow2_offset;
	int shadow2_radius;
	Color shadow2_color;
	float shadow2_transition;

	ColorType color_type;
	Color color;
	Color gradient_begin;
	Color gradient_end;
	bool color_use_monochrome;
	String gradient_image;


	bool disable_filter;
	bool round_advance;



	bool _set(const StringName& p_name, const Variant& p_value) {

		String n = p_name;
		if (n=="extra_space/char")
			char_extra_spacing=p_value;
		else if (n=="extra_space/space")
			space_extra_spacing=p_value;
		else if (n=="extra_space/top")
			top_extra_spacing=p_value;
		else if (n=="extra_space/bottom")
			bottom_extra_spacing=p_value;

		else if (n=="character_set/mode") {
			character_set=CharacterSet(int(p_value));
			_change_notify();
		} else if (n=="character_set/custom")
			custom_file=p_value;

		else if (n=="shadow/enabled") {
			shadow=p_value;
			_change_notify();
        }else if (n=="filter/enabled") {
			filter=p_value;
			_change_notify();
        }else if (n=="dynamic/enabled") {
            dynamic_ttf=p_value;
            _change_notify();
        }else if (n=="dynamic/ttf_file") {
            dynamic_ttf_file=p_value;
            _change_notify();
		}else if (n=="shadow/radius")
			shadow_radius=p_value;
		else if (n=="shadow/offset")
			shadow_offset=p_value;
		else if (n=="shadow/color")
			shadow_color=p_value;
		else if (n=="shadow/transition")
			shadow_transition=p_value;

		else if (n=="shadow2/enabled") {
			shadow2=p_value;
			_change_notify();
		}else if (n=="shadow2/radius")
			shadow2_radius=p_value;
		else if (n=="shadow2/offset")
			shadow2_offset=p_value;
		else if (n=="shadow2/color")
			shadow2_color=p_value;
		else if (n=="shadow2/transition")
			shadow2_transition=p_value;

		else if (n=="color/mode") {
			color_type=ColorType(int(p_value));
			_change_notify();
		}else if (n=="color/color")
			color=p_value;
		else if (n=="color/begin")
			gradient_begin=p_value;
		else if (n=="color/end")
			gradient_end=p_value;
		else if (n=="color/image")
			gradient_image=p_value;
		else if (n=="color/monochrome")
			color_use_monochrome=p_value;
		else if (n=="advanced/round_advance")
			round_advance=p_value;
		else if (n=="advanced/disable_filter")
			disable_filter=p_value;
		else
			return false;

		emit_signal("changed");


		return true;

	}

	bool _get(const StringName& p_name,Variant &r_ret) const{

		String n = p_name;
		if (n=="extra_space/char")
			r_ret=char_extra_spacing;
		else if (n=="extra_space/space")
			r_ret=space_extra_spacing;
		else if (n=="extra_space/top")
			r_ret=top_extra_spacing;
		else if (n=="extra_space/bottom")
			r_ret=bottom_extra_spacing;

		else if (n=="character_set/mode")
			r_ret=character_set;
		else if (n=="character_set/custom")
			r_ret=custom_file;

		else if (n=="shadow/enabled")
			r_ret=shadow;
        else if (n=="filter/enabled")
            r_ret=filter;
        else if (n=="dynamic/enabled")
            r_ret=dynamic_ttf;
        else if (n=="dynamic/ttf_file")
            r_ret=dynamic_ttf_file;
		else if (n=="shadow/radius")
			r_ret=shadow_radius;
		else if (n=="shadow/offset")
			r_ret=shadow_offset;
		else if (n=="shadow/color")
			r_ret=shadow_color;
		else if (n=="shadow/transition")
			r_ret=shadow_transition;

		else if (n=="shadow2/enabled")
			r_ret=shadow2;
		else if (n=="shadow2/radius")
			r_ret=shadow2_radius;
		else if (n=="shadow2/offset")
			r_ret=shadow2_offset;
		else if (n=="shadow2/color")
			r_ret=shadow2_color;
		else if (n=="shadow2/transition")
			r_ret=shadow2_transition;


		else if (n=="color/mode")
			r_ret=color_type;
		else if (n=="color/color")
			r_ret=color;
		else if (n=="color/begin")
			r_ret=gradient_begin;
		else if (n=="color/end")
			r_ret=gradient_end;
		else if (n=="color/image")
			r_ret=gradient_image;
		else if (n=="color/monochrome")
			r_ret=color_use_monochrome;
		else if (n=="advanced/round_advance")
			r_ret=round_advance;
		else if (n=="advanced/disable_filter")
			r_ret=disable_filter;
		else
			return false;

		return true;

	}

	void _get_property_list( List<PropertyInfo> *p_list) const{

		p_list->push_back(PropertyInfo(Variant::BOOL,"dynamic/enabled"));
        if(dynamic_ttf)
			p_list->push_back(PropertyInfo(Variant::STRING,"dynamic/ttf_file",PROPERTY_HINT_FILE,"ttf,otf"));

        p_list->push_back(PropertyInfo(Variant::INT,"extra_space/char",PROPERTY_HINT_RANGE,"-64,64,1"));
		p_list->push_back(PropertyInfo(Variant::INT,"extra_space/space",PROPERTY_HINT_RANGE,"-64,64,1"));
		p_list->push_back(PropertyInfo(Variant::INT,"extra_space/top",PROPERTY_HINT_RANGE,"-64,64,1"));
		p_list->push_back(PropertyInfo(Variant::INT,"extra_space/bottom",PROPERTY_HINT_RANGE,"-64,64,1"));

        if(!dynamic_ttf)
		    p_list->push_back(PropertyInfo(Variant::INT,"character_set/mode",PROPERTY_HINT_ENUM,"Ascii,Latin,Unicode,Custom,Custom&Latin"));

		if (character_set>=CHARSET_CUSTOM)
			p_list->push_back(PropertyInfo(Variant::STRING,"character_set/custom",PROPERTY_HINT_FILE));

		p_list->push_back(PropertyInfo(Variant::BOOL,"shadow/enabled"));
		if (shadow) {
			p_list->push_back(PropertyInfo(Variant::INT,"shadow/radius",PROPERTY_HINT_RANGE,"-64,64,1"));
			p_list->push_back(PropertyInfo(Variant::VECTOR2,"shadow/offset"));
			p_list->push_back(PropertyInfo(Variant::COLOR,"shadow/color"));
			p_list->push_back(PropertyInfo(Variant::REAL,"shadow/transition",PROPERTY_HINT_EXP_EASING));
		}
        p_list->push_back(PropertyInfo(Variant::BOOL,"filter/enabled"));

		p_list->push_back(PropertyInfo(Variant::BOOL,"shadow2/enabled"));
		if (shadow2) {
			p_list->push_back(PropertyInfo(Variant::INT,"shadow2/radius",PROPERTY_HINT_RANGE,"-64,64,1"));
			p_list->push_back(PropertyInfo(Variant::VECTOR2,"shadow2/offset"));
			p_list->push_back(PropertyInfo(Variant::COLOR,"shadow2/color"));
			p_list->push_back(PropertyInfo(Variant::REAL,"shadow2/transition",PROPERTY_HINT_EXP_EASING));
		}

		p_list->push_back(PropertyInfo(Variant::INT,"color/mode",PROPERTY_HINT_ENUM,"White,Color,Gradient,Gradient Image"));
		if (color_type==COLOR_CUSTOM) {
			p_list->push_back(PropertyInfo(Variant::COLOR,"color/color"));

		}
		if (color_type==COLOR_GRADIENT_RANGE) {
			p_list->push_back(PropertyInfo(Variant::COLOR,"color/begin"));
			p_list->push_back(PropertyInfo(Variant::COLOR,"color/end"));
		}
		if (color_type==COLOR_GRADIENT_IMAGE) {
			p_list->push_back(PropertyInfo(Variant::STRING,"color/image",PROPERTY_HINT_FILE));
		}
		p_list->push_back(PropertyInfo(Variant::BOOL,"color/monochrome"));
		p_list->push_back(PropertyInfo(Variant::BOOL,"advanced/round_advance"));
		p_list->push_back(PropertyInfo(Variant::BOOL,"advanced/disable_filter"));

	}


	static void _bind_methods() {


		ADD_SIGNAL( MethodInfo("changed"));
	}


	void reset() {

		char_extra_spacing=0;
		top_extra_spacing=0;
		bottom_extra_spacing=0;
		space_extra_spacing=0;

		character_set=CHARSET_LATIN;

		shadow=false;
		shadow_radius=2;
		shadow_color=Color(0,0,0,0.3);
		shadow_transition=1.0;

		shadow2=false;
		shadow2_radius=2;
		shadow2_color=Color(0,0,0,0.3);
		shadow2_transition=1.0;

		color_type=COLOR_WHITE;
		color=Color(1,1,1,1);
		gradient_begin=Color(1,1,1,1);
		gradient_end=Color(0.5,0.5,0.5,1);
		color_use_monochrome=false;

		round_advance=true;
		disable_filter=false;

	}

	_EditorFontImportOptions() {

		char_extra_spacing=0;
		top_extra_spacing=0;
		bottom_extra_spacing=0;
		space_extra_spacing=0;

		character_set=CHARSET_LATIN;

        dynamic_ttf=false;

		shadow=false;
        filter=true;
		shadow_radius=2;
		shadow_color=Color(0,0,0,0.3);
		shadow_transition=1.0;

		shadow2=false;
		shadow2_radius=2;
		shadow2_color=Color(0,0,0,0.3);
		shadow2_transition=1.0;

		color_type=COLOR_WHITE;
		color=Color(1,1,1,1);
		gradient_begin=Color(1,1,1,1);
		gradient_end=Color(0.5,0.5,0.5,1);
		color_use_monochrome=false;

		round_advance=true;
		disable_filter=false;
	}


};


class EditorFontImportDialog : public ConfirmationDialog {

	OBJ_TYPE(EditorFontImportDialog, ConfirmationDialog);


	LineEditFileChooser *source;
	LineEditFileChooser *dest;
	SpinBox *font_size;
	LineEdit *test_string;
	ColorPickerButton *test_color;
	Label *test_label;
	PropertyEditor *prop_edit;
	Timer *timer;
	ConfirmationDialog *error_dialog;


	Ref<ResourceImportMetadata> get_rimd() {

		Ref<ResourceImportMetadata> imd = memnew( ResourceImportMetadata );
		List<PropertyInfo> pl;
		options->_get_property_list(&pl);
		for(List<PropertyInfo>::Element *E=pl.front();E;E=E->next()) {

			Variant v;
			String opt=E->get().name;
			options->_get(opt,v);
			if (opt=="color/image" || opt=="character_set/custom") {
				v = EditorImportPlugin::validate_source_path(v);
			}
			imd->set_option(opt,v);
		}

		imd->add_source(EditorImportPlugin::validate_source_path(source->get_line_edit()->get_text()));
		imd->set_option("font/size",font_size->get_val());

		return imd;

	}

	void _src_changed(String) {
		_prop_changed();
	}

	void _update_text2(String) {
		_update_text();
	}
	void _update_text3(Color) {
		_update_text();
	}

	void _update_text() {

		test_label->set_text("");
		test_label->set_text(test_string->get_text());
		test_label->add_color_override("font_color",test_color->get_color());
	}

	void _update() {

		Ref<ResourceImportMetadata> imd = get_rimd();
		Ref<Font> font = plugin->generate_font(imd);
		test_label->add_font_override("font",font);
		_update_text();
	}

	void _font_size_changed(double) {

		_prop_changed();
	}

	void _prop_changed() {

		timer->start();
	}

	void _import_inc(String p_font) {

		Ref<Font> font = ResourceLoader::load(p_font);
		if (!font.is_valid())
			return;
		Ref<ImageTexture> tex = font->get_texture(0);
		if (tex.is_null())
			return;
		FileAccessRef f=FileAccess::open(p_font.basename()+".inc",FileAccess::WRITE);
		Vector<CharType> ck = font->get_char_keys();

		f->store_line("static const int _builtin_font_height="+itos(font->get_height())+";");
		f->store_line("static const int _builtin_font_ascent="+itos(font->get_ascent())+";");
		f->store_line("static const int _builtin_font_charcount="+itos(ck.size())+";");
		f->store_line("static const int _builtin_font_charrects["+itos(ck.size())+"][8]={");
		f->store_line("/* charidx , ofs_x, ofs_y, size_x, size_y, valign, halign, advance */");

		for(int i=0;i<ck.size();i++) {
			CharType k=ck[i];
			Font::Character c=font->get_character(k);
			f->store_line("{"+itos(k)+","+rtos(c.rect.pos.x)+","+rtos(c.rect.pos.y)+","+rtos(c.rect.size.x)+","+rtos(c.rect.size.y)+","+rtos(c.v_align)+","+rtos(c.h_align)+","+rtos(c.advance)+"},");
		}
		f->store_line("};");

		Vector<Font::KerningPairKey> kp=font->get_kerning_pair_keys();
		f->store_line("static const int _builtin_font_kerning_pair_count="+itos(kp.size())+";");
		f->store_line("static const int _builtin_font_kerning_pairs["+itos(kp.size())+"][3]={");
		for(int i=0;i<kp.size();i++) {

			int d = font->get_kerning_pair(kp[i].A,kp[i].B);
			f->store_line("{"+itos(kp[i].A)+","+itos(kp[i].B)+","+itos(d)+"},");
		}

		f->store_line("};");
		Image img  = tex->get_data();

		f->store_line("static const int _builtin_font_img_width="+itos(img.get_width())+";");
		f->store_line("static const int _builtin_font_img_height="+itos(img.get_height())+";");
		f->store_line("static const unsigned char _builtin_font_img_data["+itos(img.get_width()*img.get_height()*2)+"]={");
		for(int i=0;i<img.get_height();i++) {

			for(int j=0;j<img.get_width();j++) {

				Color c = img.get_pixel(j,i);
				int v = CLAMP(((c.r+c.g+c.b)/3.0)*255,0,255);
				int a = CLAMP(c.a*255,0,255);

				f->store_line(itos(v)+","+itos(a)+",");
			}
		}
		f->store_line("};");

	}

	void _import() {

		Ref<ResourceImportMetadata> rimd = get_rimd();
        bool dynamic_enabled=get_rimd()->get_option("dynamic/enabled");

		if (!dynamic_enabled&&source->get_line_edit()->get_text()=="") {
			error_dialog->set_text(_TR("No source font file!"));
			error_dialog->popup_centered(Size2(200,100));
			return;
		}

		if (dest->get_line_edit()->get_text()=="") {
			error_dialog->set_text(_TR("No target font resource!"));
			error_dialog->popup_centered(Size2(200,100));
			return;
		}

		if (rimd.is_null()) {
			error_dialog->set_text(_TR("Can't load/process source font"));
			error_dialog->popup_centered(Size2(200,100));
			return;
		}

		Error err = plugin->import(dest->get_line_edit()->get_text(),rimd);

		if (err!=OK) {
			error_dialog->set_text(_TR("Could't save font."));
			error_dialog->popup_centered(Size2(200,100));
			return;
		}

		//_import_inc(dest->get_line_edit()->get_text());

		hide();
	}

	EditorFontImportPlugin *plugin;
	_EditorFontImportOptions *options;

	static void _bind_methods() {

		ObjectTypeDB::bind_method("_update",&EditorFontImportDialog::_update);
		ObjectTypeDB::bind_method("_update_text",&EditorFontImportDialog::_update_text);
		ObjectTypeDB::bind_method("_update_text2",&EditorFontImportDialog::_update_text2);
		ObjectTypeDB::bind_method("_update_text3",&EditorFontImportDialog::_update_text3);
		ObjectTypeDB::bind_method("_prop_changed",&EditorFontImportDialog::_prop_changed);
		ObjectTypeDB::bind_method("_src_changed",&EditorFontImportDialog::_src_changed);
		ObjectTypeDB::bind_method("_font_size_changed",&EditorFontImportDialog::_font_size_changed);
		ObjectTypeDB::bind_method("_import",&EditorFontImportDialog::_import);

	}

public:

	void _notification(int p_what) {

		if (p_what==NOTIFICATION_ENTER_SCENE) {
			prop_edit->edit(options);
			_update_text();
		}
	}

	void popup_import(const String& p_path) {

		popup_centered(Size2(600,500));

		if (p_path!="") {

			Ref<ResourceImportMetadata> rimd = ResourceLoader::load_import_metadata(p_path);
			ERR_FAIL_COND(!rimd.is_valid());

			dest->get_line_edit()->set_text(p_path);
			List<String> opts;
			rimd->get_options(&opts);
			options->reset();
			for(List<String>::Element *E=opts.front();E;E=E->next()) {

				options->_set(E->get(),rimd->get_option(E->get()));
			}

			String src = "";
			for(int i=0;i<rimd->get_source_count();i++) {
				if (i>0)
					src+=",";
				src+=EditorImportPlugin::expand_source_path(rimd->get_source_path(i));
			}
			source->get_line_edit()->set_text(src);

			font_size->set_val(rimd->get_option("font/size"));
		}
	}

	EditorFontImportDialog(EditorFontImportPlugin *p_plugin) {
		plugin=p_plugin;
		VBoxContainer *vbc = memnew( VBoxContainer );
		add_child(vbc);
		set_child_rect(vbc);
		HBoxContainer *hbc = memnew( HBoxContainer);
		vbc->add_child(hbc);
		VBoxContainer *vbl = memnew( VBoxContainer );
		hbc->add_child(vbl);
		hbc->set_v_size_flags(SIZE_EXPAND_FILL);
		vbl->set_h_size_flags(SIZE_EXPAND_FILL);
		VBoxContainer *vbr = memnew( VBoxContainer );
		hbc->add_child(vbr);
		vbr->set_h_size_flags(SIZE_EXPAND_FILL);

		source = memnew( LineEditFileChooser );
		source->get_file_dialog()->set_access(FileDialog::ACCESS_FILESYSTEM);
		source->get_file_dialog()->set_mode(FileDialog::MODE_OPEN_FILE);
		source->get_file_dialog()->add_filter("*.ttf;TrueType");
		source->get_file_dialog()->add_filter("*.otf;OpenType");
		source->get_file_dialog()->add_filter("*.fnt;BmFont");
		source->get_line_edit()->connect("text_entered",this,"_src_changed");

		vbl->add_margin_child(_TR("Source Font:"),source);
		font_size = memnew( SpinBox );
		vbl->add_margin_child(_TR("Source Font Size:"),font_size);
		font_size->set_min(3);
		font_size->set_max(256);
		font_size->set_val(16);
		font_size->connect("value_changed",this,"_font_size_changed");
		dest = memnew( LineEditFileChooser );
		//
		List<String> fl;
		Ref<Font> font= memnew(Font);
		dest->get_file_dialog()->add_filter("*.fnt ; Font" );
		//ResourceSaver::get_recognized_extensions(font,&fl);
		//for(List<String>::Element *E=fl.front();E;E=E->next()) {
		//	dest->get_file_dialog()->add_filter("*."+E->get());
		//}

		vbl->add_margin_child(_TR("Dest Resource:"),dest);
		HBoxContainer *testhb = memnew( HBoxContainer );
		test_string = memnew( LineEdit );
		test_string->set_text(_TR("The quick brown fox jumps over the lazy dog."));
		test_string->set_h_size_flags(SIZE_EXPAND_FILL);
		test_string->set_stretch_ratio(5);

		testhb->add_child(test_string);
		test_color = memnew( ColorPickerButton );
		test_color->set_color(get_color("font_color","Label"));
		test_color->set_h_size_flags(SIZE_EXPAND_FILL);
		test_color->set_stretch_ratio(1);
		test_color->connect("color_changed",this,"_update_text3");
		testhb->add_child(test_color);

		vbl->add_spacer();
		vbl->add_margin_child(_TR("Test: "),testhb);
		HBoxContainer *upd_hb = memnew( HBoxContainer );
//		vbl->add_child(upd_hb);
		upd_hb->add_spacer();
		Button *update = memnew( Button);
		upd_hb->add_child(update);
		update->set_text(_TR("Update"));
		update->connect("pressed",this,"_update");

		options = memnew( _EditorFontImportOptions );
		prop_edit = memnew( PropertyEditor() );
		vbr->add_margin_child(_TR("Options:"),prop_edit,true);
		options->connect("changed",this,"_prop_changed");

		prop_edit->hide_top_label();

		Panel *panel = memnew( Panel );
		vbc->add_child(panel);
		test_label = memnew( Label );
		test_label->set_autowrap(true);
		panel->add_child(test_label);
		test_label->set_area_as_parent_rect();
		panel->set_v_size_flags(SIZE_EXPAND_FILL);
		test_string->connect("text_changed",this,"_update_text2");
		set_title(_TR("Font Import"));
		timer = memnew( Timer );
		add_child(timer);
		timer->connect("timeout",this,"_update");
		timer->set_wait_time(0.4);
		timer->set_one_shot(true);

		get_ok()->connect("pressed", this,"_import");
		get_ok()->set_text(_TR("Import"));

		error_dialog = memnew ( ConfirmationDialog );
		add_child(error_dialog);
		error_dialog->get_ok()->set_text(_TR("Accept"));
		set_hide_on_ok(false);


	}

	~EditorFontImportDialog() {
		memdelete(options);
	}
};


///////////////////////////////////////



struct _EditorFontData {

	Vector<uint8_t> bitmap;
	int width,height;
	int ofs_x; //ofset to center, from ABOVE
	int ofs_y; //ofset to begining, from LEFT
	int valign; //vertical alignment
	int halign;
	float advance;
	int character;
	int glyph;

	int texture;
	Image blit;
	Point2i blit_ofs;
//	bool printable;

};


struct _EditorFontDataSort {

	bool operator()(const _EditorFontData *p_A,const _EditorFontData *p_B)  const {
		return p_A->height > p_B->height;
	};
};

struct _EditorKerningKey {

	CharType A,B;
	bool operator<(const _EditorKerningKey& p_k) const { return (A==p_k.A)?(B<p_k.B):(A<p_k.A); }

};

Ref<Font> EditorFontImportPlugin::generate_font(const Ref<ResourceImportMetadata>& p_from, const String &p_existing) {

	Ref<ResourceImportMetadata> from = p_from;
	ERR_FAIL_COND_V(from->get_source_count()!=1,Ref<Font>());

	/* CREATE FONT */
	Ref<Font> font;
    if (p_existing!=String() && ResourceCache::has(p_existing)) {

        font = Ref<Font>( ResourceCache::get(p_existing)->cast_to<Font>());
    }

    if (font.is_null()) {
         font = Ref<Font>( memnew( Font ) );
    }

	String src_path = EditorImportPlugin::expand_source_path(from->get_source_path(0));
	if (src_path.ends_with(".fnt")) {

        font->clear();
		if (font->create_from_fnt(src_path) == OK)
			return font;
	}

	int size = from->get_option("font/size");

	int char_space = from->get_option("extra_space/char");
	int space_space = from->get_option("extra_space/space");
	int top_space = from->get_option("extra_space/top");
	int bottom_space = from->get_option("extra_space/bottom");

#ifdef FREETYPE_ENABLED
	bool dynamic_ttf = from->get_option("dynamic/enabled");
    if (dynamic_ttf)
    {
    	String dynamic_ttf_file = from->get_option("dynamic/ttf_file");
        RES res=ResourceLoader::load(dynamic_ttf_file);
        Ref<TtfFont> ttf_font=res;
        if(ttf_font.is_valid())
        {
            int height=0;
            int ascent=0;
            int max_up,max_down;
        	ERR_EXPLAIN("Error calc font height/ascent.");
	        ERR_FAIL_COND_V( !ttf_font->calc_size(size, height, ascent, max_up, max_down), Ref<Font>() );

            printf("Generate dynamic font\n");
			List<String> opts;
			from->get_options(&opts);

            Dictionary options;
			for(List<String>::Element *E=opts.front();E;E=E->next()) {
				options[E->get()]=from->get_option(E->get());
            }
            options["meta/height"]=height;
            options["meta/ascent"]=ascent;
            options["meta/max_up"]=max_up;
            options["meta/max_down"]=max_down;

	        font->clear();
            font->set_ttf_font(ttf_font);
            font->set_ttf_options(options);
            font->set_height(height+bottom_space+top_space);
            font->set_ascent(ascent+top_space);

            return font;
        }
    }


	FT_Library   library;   /* handle to library     */
	FT_Face      face;      /* handle to face object */

	Vector<_EditorFontData*> font_data_list;

	int error = FT_Init_FreeType( &library );

	ERR_EXPLAIN(_TR("Error initializing FreeType."));
	ERR_FAIL_COND_V( error !=0, Ref<Font>() );

	print_line("loadfrom: "+src_path);
	error = FT_New_Face( library, src_path.utf8().get_data(),0,&face );

	if ( error == FT_Err_Unknown_File_Format ) {
		ERR_EXPLAIN(_TR("Unknown font format."));
		FT_Done_FreeType( library );
	} else if ( error ) {

		ERR_EXPLAIN(_TR("Error loading font."));
		FT_Done_FreeType( library );

	}

	ERR_FAIL_COND_V(error,Ref<Font>());


	int height=0;
	int ascent=0;
	int font_spacing=0;

	error = FT_Set_Char_Size(face,0,64*size,512,512);

	if ( error ) {
		FT_Done_FreeType( library );
		ERR_EXPLAIN(_TR("Invalid font size. "));
		ERR_FAIL_COND_V( error,Ref<Font>() );

	}

	error = FT_Set_Pixel_Sizes(face,0,size);

	FT_GlyphSlot slot = face->glyph;

//	error = FT_Set_Charmap(face,ft_encoding_unicode );   /* encoding..         */


	/* PRINT CHARACTERS TO INDIVIDUAL BITMAPS */


//	int space_size=5; //size for space, if none found.. 5!
//	int min_valign=500; //some ridiculous number

	FT_ULong  charcode;
	FT_UInt   gindex;

	int max_up=-1324345; ///gibberish
	int max_down=124232;

	Map<_EditorKerningKey,int> kerning_map;

	charcode = FT_Get_First_Char( face, &gindex );

	Set<CharType> import_chars;

	int import_mode = from->get_option("character_set/mode");
	bool round_advance = from->get_option("advanced/round_advance");

	CharType max_char=0;
	if (import_mode==_EditorFontImportOptions::CHARSET_ASCII)
		max_char=127;
	else if(import_mode==_EditorFontImportOptions::CHARSET_LATIN)
		max_char=255;
	else if(import_mode==_EditorFontImportOptions::CHARSET_UNICODE)
		max_char=0xFFFF;
	else if (import_mode>=_EditorFontImportOptions::CHARSET_CUSTOM) {

		//load from custom text
		String path = from->get_option("character_set/custom");

		FileAccess *fa = FileAccess::open(EditorImportPlugin::expand_source_path(path),FileAccess::READ);

		if ( !fa ) {

			FT_Done_FreeType( library );
			ERR_EXPLAIN(_TR("Invalid font custom source. "));
			ERR_FAIL_COND_V( !fa,Ref<Font>() );

		}


		while(!fa->eof_reached()) {

			String line = fa->get_line();
			for(int i=0;i<line.length();i++) {
				import_chars.insert(line[i]);
				if (max_char<line[i])
					max_char=line[i];
			}
		}

		if (import_mode==_EditorFontImportOptions::CHARSET_CUSTOM_LATIN) {

			for(int i=32;i<128;i++)
				import_chars.insert(i);
			if (max_char<127)
				max_char=127;
		}

		memdelete(fa);
	}

	int xsize=0;
	while ( gindex != 0 )
	{

		bool skip=false;
		error = FT_Load_Char( face, charcode, FT_LOAD_RENDER );
		if (error) skip=true;
		else error = FT_Render_Glyph( face->glyph, ft_render_mode_normal );
		if (error) {
			skip=true;
		} else if (!skip) {

			switch(import_mode) {

				case _EditorFontImportOptions::CHARSET_ASCII: skip = charcode>127; break;
				case _EditorFontImportOptions::CHARSET_LATIN: skip = charcode>255 ;break;
				case _EditorFontImportOptions::CHARSET_UNICODE: break; //none
				case _EditorFontImportOptions::CHARSET_CUSTOM:
				case _EditorFontImportOptions::CHARSET_CUSTOM_LATIN: skip = !import_chars.has(charcode); break;

			}
		}

		if (charcode<=32) //??
			skip=true;

		if (skip) {
			if (charcode<=max_char)
				charcode=FT_Get_Next_Char(face,charcode,&gindex);
			else
				// break loop if charcode out of range(max_char)
				gindex=0;
			continue;
		}

		_EditorFontData * fdata = memnew( _EditorFontData );
		fdata->bitmap.resize( slot->bitmap.width*slot->bitmap.rows );
		fdata->width=slot->bitmap.width;
		fdata->height=slot->bitmap.rows;
		fdata->character=charcode;
		fdata->glyph=FT_Get_Char_Index(face,charcode);
		if  (charcode=='x')
			xsize=slot->bitmap.width;


		if (charcode<127) {
			if (slot->bitmap_top>max_up) {

				max_up=slot->bitmap_top;
			}


			if ( (slot->bitmap_top - fdata->height)<max_down ) {

				max_down=slot->bitmap_top - fdata->height;
			}
		}


		fdata->valign=slot->bitmap_top;
		fdata->halign=slot->bitmap_left;

		if (round_advance)
			fdata->advance=(slot->advance.x+(1<<5))>>6;
		else
			fdata->advance=slot->advance.x/float(1<<6);

		fdata->advance+=font_spacing;

		for (int i=0;i<slot->bitmap.width;i++) {
			for (int j=0;j<slot->bitmap.rows;j++) {

				fdata->bitmap[j*slot->bitmap.width+i]=slot->bitmap.buffer[j*slot->bitmap.width+i];
			}
		}

		font_data_list.push_back(fdata);
		charcode=FT_Get_Next_Char(face,charcode,&gindex);
//                printf("reading char %i\n",charcode);
	}

	/* SPACE */

	_EditorFontData *spd = memnew( _EditorFontData );
	spd->advance=0;
	spd->character=' ';
	spd->halign=0;
	spd->valign=0;
	spd->width=0;
	spd->height=0;
	spd->ofs_x=0;
	spd->ofs_y=0;

	if (!FT_Load_Char( face, ' ', FT_LOAD_RENDER ) && !FT_Render_Glyph( face->glyph, ft_render_mode_normal )) {

		spd->advance = slot->advance.x>>6; //round to nearest or store as float
		spd->advance+=font_spacing;
	} else {

		spd->advance=xsize;
		spd->advance+=font_spacing;
	}

	font_data_list.push_back(spd);

	Set<CharType> exported;
	for (int i=0; i<font_data_list.size(); i++) {
		exported.insert(font_data_list[i]->character);
	};
	int missing = 0;
	for(Set<CharType>::Element *E=import_chars.front();E;E=E->next()) {
		CharType c = E->get();
		if (!exported.has(c)) {
			CharType str[2] = {c, 0};
			printf("** Warning: character %i (%ls) not exported\n", (int)c, str);
			++missing;
		};
	};
	print_line("total_chars: "+itos(font_data_list.size()));

	/* KERNING */


	for(int i=0;i<font_data_list.size();i++) {

		if (font_data_list[i]->character>512)
			continue;
		for(int j=0;j<font_data_list.size();j++) {

			if (font_data_list[j]->character>512)
				continue;

			FT_Vector  delta;
			FT_Get_Kerning( face, font_data_list[i]->glyph,font_data_list[j]->glyph,  FT_KERNING_DEFAULT, &delta );

			if (delta.x!=0) {

				_EditorKerningKey kpk;
				kpk.A = font_data_list[i]->character;
				kpk.B = font_data_list[j]->character;
				int kern = ((-delta.x)+(1<<5))>>6;

				if (kern==0)
					continue;
				kerning_map[kpk]=kern;
			}
		}
	}

	height=max_up-max_down;
	ascent=max_up;

	/* FIND OUT WHAT THE FONT HEIGHT FOR THIS IS */

	/* ADJUST THE VALIGN FOR EACH CHARACTER */

	for (int i=0;i<(int)font_data_list.size();i++) {

		font_data_list[i]->valign=max_up-font_data_list[i]->valign;
	}



	/* ADD THE SPACEBAR CHARACTER */
/*
	_EditorFontData * fdata = new _EditorFontData;

	fdata->character=32;
	fdata->bitmap=0;
	fdata->width=xsize;
	fdata->height=1;
	fdata->valign=0;

	font_data_list.push_back(fdata);
*/
	/* SORT BY HEIGHT, SO THEY FIT BETTER ON THE TEXTURE */

	font_data_list.sort_custom<_EditorFontDataSort>();
	Color *color=memnew_arr(Color,height);

	int gradient_type=from->get_option("color/mode");
	switch(gradient_type) {
		case _EditorFontImportOptions::COLOR_WHITE: {

			for(int i=0;i<height;i++){
				color[i]=Color(1,1,1,1);
			}

		} break;
		case _EditorFontImportOptions::COLOR_CUSTOM: {

			Color cc = from->get_option("color/color");
			for(int i=0;i<height;i++){
				color[i]=cc;
			}

		} break;
		case _EditorFontImportOptions::COLOR_GRADIENT_RANGE: {

			Color src=from->get_option("color/begin");
			Color to=from->get_option("color/end");
			for(int i=0;i<height;i++){
				color[i]=src.linear_interpolate(to,i/float(height));
			}

		} break;
		case _EditorFontImportOptions::COLOR_GRADIENT_IMAGE: {

			String fp = EditorImportPlugin::expand_source_path(from->get_option("color/image"));
			Image img;
			Error err = ImageLoader::load_image(fp,&img);
			if (err==OK) {

				for(int i=0;i<height;i++){
					color[i]=img.get_pixel(0,i*img.get_height()/height);
				}
			} else {

				for(int i=0;i<height;i++){
					color[i]=Color(1,1,1,1);
				}
			}

		} break;
	}


	for(int i=0;i<font_data_list.size();i++) {

		if (font_data_list[i]->bitmap.size()==0)
			continue;

		int margin[4]={0,0,0,0};

		if (from->get_option("shadow/enabled").operator bool()) {
			int r=from->get_option("shadow/radius");
			Point2i ofs=Point2(from->get_option("shadow/offset"));
			margin[ MARGIN_LEFT ] = MAX( r - ofs.x, 0);
			margin[ MARGIN_RIGHT ] = MAX( r + ofs.x, 0);
			margin[ MARGIN_TOP ] = MAX( r - ofs.y, 0);
			margin[ MARGIN_BOTTOM ] = MAX( r + ofs.y, 0);

		}

		if (from->get_option("shadow2/enabled").operator bool()) {
			int r=from->get_option("shadow2/radius");
			Point2i ofs=Point2(from->get_option("shadow2/offset"));
			margin[ MARGIN_LEFT ] = MAX( r - ofs.x, margin[ MARGIN_LEFT ]);
			margin[ MARGIN_RIGHT ] = MAX( r + ofs.x, margin[ MARGIN_RIGHT ]);
			margin[ MARGIN_TOP ] = MAX( r - ofs.y, margin[ MARGIN_TOP ]);
			margin[ MARGIN_BOTTOM ] = MAX( r + ofs.y, margin[ MARGIN_BOTTOM ]);

		}

		Size2i s;
		s.width=font_data_list[i]->width+margin[MARGIN_LEFT]+margin[MARGIN_RIGHT];
		s.height=font_data_list[i]->height+margin[MARGIN_TOP]+margin[MARGIN_BOTTOM];
		Point2i o;
		o.x=margin[MARGIN_LEFT];
		o.y=margin[MARGIN_TOP];

		int ow=font_data_list[i]->width;
		int oh=font_data_list[i]->height;

		DVector<uint8_t> pixels;
		pixels.resize(s.x*s.y*4);

		DVector<uint8_t>::Write w = pixels.write();
		//print_line("val: "+itos(font_data_list[i]->valign));
		for(int y=0;y<s.height;y++) {

			int yc=CLAMP(y-o.y+font_data_list[i]->valign,0,height-1);
			Color c=color[yc];
			c.a=0;

			for(int x=0;x<s.width;x++) {

				int ofs=y*s.x+x;
				w[ofs*4+0]=c.r*255.0;
				w[ofs*4+1]=c.g*255.0;
				w[ofs*4+2]=c.b*255.0;
				w[ofs*4+3]=c.a*255.0;
			}
		}


		for(int si=0;si<2;si++) {

#define S_VAR(m_v) (String(si==0?"shadow/":"shadow2/")+m_v)
			if (from->get_option(S_VAR("enabled")).operator bool()) {
				int r = from->get_option(S_VAR("radius"));

				Color sc = from->get_option(S_VAR("color"));
				Point2i so=Point2(from->get_option(S_VAR("offset")));

				float tr = from->get_option(S_VAR("transition"));
				//print_line("shadow enabled: "+itos(si));

				Vector<uint8_t> s2buf;
				s2buf.resize(s.x*s.y);
				uint8_t *wa=s2buf.ptr();

				for(int j=0;j<s.x*s.y;j++){

					wa[j]=0;
				}

				// blit shadowa
				for(int x=0;x<ow;x++) {
					for(int y=0;y<oh;y++) {
						int ofs = (o.y+y+so.y)*s.x+x+o.x+so.x;
						wa[ofs]=font_data_list[i]->bitmap[y*ow+x];
					}
				}
				//blur shadow2 with separatable convolution

				if (r>0) {

					Vector<uint8_t> pixels2;
					pixels2.resize(s2buf.size());
					uint8_t *w2=pixels2.ptr();
					//vert
					for(int x=0;x<s.width;x++) {
						for(int y=0;y<s.height;y++) {

							int ofs = y*s.width+x;
							int sum=wa[ofs];

							for(int k=1;k<=r;k++) {

								int ofs_d=MIN(y+k,s.height-1)*s.width+x;
								int ofs_u=MAX(y-k,0)*s.width+x;
								sum+=wa[ofs_d];
								sum+=wa[ofs_u];
							}

							w2[ofs]=sum/(r*2+1);

						}
					}
					//horiz
					for(int x=0;x<s.width;x++) {
						for(int y=0;y<s.height;y++) {

							int ofs = y*s.width+x;
							int sum=w2[ofs];

							for(int k=1;k<=r;k++) {

								int ofs_r=MIN(x+k,s.width-1)+s.width*y;
								int ofs_l=MAX(x-k,0)+s.width*y;
								sum+=w2[ofs_r];
								sum+=w2[ofs_l];
							}

							wa[ofs]=Math::pow(float(sum/(r*2+1))/255.0,tr)*255.0;

						}
					}

				}

				//blend back

				for(int j=0;j<s.x*s.y;j++){
					Color wd(w[j*4+0]/255.0,w[j*4+1]/255.0,w[j*4+2]/255.0,w[j*4+3]/255.0);
					Color ws(sc.r,sc.g,sc.b,sc.a*(wa[j]/255.0));
					Color b = wd.blend(ws);

					w[j*4+0]=b.r*255.0;
					w[j*4+1]=b.g*255.0;
					w[j*4+2]=b.b*255.0;
					w[j*4+3]=b.a*255.0;

				}
			}
		}

		for(int y=0;y<oh;y++) {
			int yc=CLAMP(y+font_data_list[i]->valign,0,height-1);
			Color sc=color[yc];
			for(int x=0;x<ow;x++) {
				int ofs = (o.y+y)*s.x+x+o.x;
				float c = font_data_list[i]->bitmap[y*ow+x]/255.0;
				Color src_col=sc;
				src_col.a*=c;
				Color dst_col(w[ofs*4+0]/255.0,w[ofs*4+1]/255.0,w[ofs*4+2]/255.0,w[ofs*4+3]/255.0);
				dst_col = dst_col.blend(src_col);
				w[ofs*4+0]=dst_col.r*255.0;
				w[ofs*4+1]=dst_col.g*255.0;
				w[ofs*4+2]=dst_col.b*255.0;
				w[ofs*4+3]=dst_col.a*255.0;
			}
		}


		w=DVector<uint8_t>::Write();

		Image img(s.width,s.height,0,Image::FORMAT_RGBA,pixels);

		font_data_list[i]->blit=img;
		font_data_list[i]->blit_ofs=o;

	}

	//make atlas
	int spacing=2;
	Vector<Size2i> sizes;
	sizes.resize(font_data_list.size());
	for(int i=0;i<font_data_list.size();i++) {

		sizes[i]=Size2(font_data_list[i]->blit.get_width()+spacing*2,font_data_list[i]->blit.get_height()+spacing*2);

	}
	Vector<Point2i> res;
	Size2i res_size;
	EditorAtlas::fit(sizes,res,res_size);
	res_size.x=nearest_power_of_2(res_size.x);
	res_size.y=nearest_power_of_2(res_size.y);
	print_line("Atlas size: "+res_size);

    Vector<Image *> atlas;
    if(res_size.x > 1024 || res_size.y > 1024)
    {
        print_line("Split atlas into 1024*1024");
        atlas.push_back(memnew( Image(1024,1024,0,Image::FORMAT_RGBA)));
        Image* atlas_image = atlas[0];
        Point2 atlas_pos(0,0);
        int atlas_idx = 0;
        int line_height = 0;

        for(int i=0;i<font_data_list.size();i++) {

            _EditorFontData& efd=*font_data_list[i];
            if (efd.bitmap.size()==0)
			    continue;

            Point2 blit_size(efd.blit.get_width(),efd.blit.get_height());
            if(atlas_pos.x+blit_size.width+spacing>1024)
            {
                atlas_pos.x=0;
                atlas_pos.y+=line_height;
                line_height=0;
            }

            if(atlas_pos.y+blit_size.height+spacing>1024)
            {
                atlas_pos.x=atlas_pos.y=0;
                line_height=0;
                atlas.push_back(memnew( Image(1024,1024,0,Image::FORMAT_RGBA)));
                atlas_idx = atlas.size()-1;
                atlas_image = atlas[atlas_idx];
            }

            atlas_image->blit_rect(efd.blit,Rect2(Point2(0,0),blit_size),atlas_pos+Size2(spacing,spacing));
            if(line_height < (blit_size.y + spacing * 2))
                line_height = blit_size.y + spacing * 2;
            efd.texture=atlas_idx;
		    efd.ofs_x=atlas_pos.x+spacing;
            efd.ofs_y=atlas_pos.y+spacing;
            atlas_pos.x+=(blit_size.width+spacing*2);
        }
        print_line("Total atlas count: " + String::num(atlas.size()));
    }
    else
    {
        atlas.push_back(memnew( Image(res_size.x,res_size.y,0,Image::FORMAT_RGBA)));
        Image& atlas_image = *(atlas[0]);
	    for(int i=0;i<font_data_list.size();i++) {

		    if (font_data_list[i]->bitmap.size()==0)
			    continue;
		    atlas_image.blit_rect(font_data_list[i]->blit,Rect2(0,0,font_data_list[i]->blit.get_width(),font_data_list[i]->blit.get_height()),res[i]+Size2(spacing,spacing));
            font_data_list[i]->texture=0;
		    font_data_list[i]->ofs_x=res[i].x+spacing;
		    font_data_list[i]->ofs_y=res[i].y+spacing;
	    }
    }


	if (from->has_option("color/monochrome") && bool(from->get_option("color/monochrome"))) {

        for(int idx = 0; idx < atlas.size(); idx++)
		    atlas[idx]->convert(Image::FORMAT_GRAYSCALE_ALPHA);
	}

	if (0) {
		//debug the texture
		Ref<ImageTexture> atlast = memnew( ImageTexture );
		atlast->create_from_image(*atlas[0]);
//		atlast->create_from_image(font_data_list[5]->blit);
		TextureFrame *tf = memnew( TextureFrame );
		tf->set_texture(atlast);
		dialog->add_child(tf);
	}


	/* CREATE FONT */
<<<<<<< HEAD
=======

	int char_space = from->get_option("extra_space/char");
	int space_space = from->get_option("extra_space/space");
	int top_space = from->get_option("extra_space/top");
	int bottom_space = from->get_option("extra_space/bottom");
	bool disable_filter = from->get_option("advanced/disable_filter");

	Ref<Font> font;

	if (p_existing!=String() && ResourceCache::has(p_existing)) {

		font = Ref<Font>( ResourceCache::get(p_existing)->cast_to<Font>());
	}

	if (font.is_null()) {
		 font = Ref<Font>( memnew( Font ) );
	}

>>>>>>> 3cf6a6fa
	font->clear();
	font->set_height(height+bottom_space+top_space);
	font->set_ascent(ascent+top_space);

    bool filter_enabled = from->get_option("filter/enabled");
	//register texures
	{
<<<<<<< HEAD
        for(int idx = 0; idx < atlas.size(); idx++)
        {
    		Ref<ImageTexture> t = memnew(ImageTexture);
    		t->create_from_image(*atlas[idx]);
            if(!filter_enabled)
                t->set_flags(Texture::FLAG_MIPMAPS | Texture::FLAG_REPEAT);
    		t->set_storage( ImageTexture::STORAGE_COMPRESS_LOSSLESS );
	    	font->add_texture(t);
            // free image
            memdelete(atlas[idx]);
        }
=======
		Ref<ImageTexture> t = memnew(ImageTexture);
		int flags;
		if (disable_filter)
			flags=0;
		else
			flags=Texture::FLAG_FILTER;
		t->create_from_image(atlas,flags);
		t->set_storage( ImageTexture::STORAGE_COMPRESS_LOSSLESS );
		font->add_texture(t);
>>>>>>> 3cf6a6fa

	}
	//register characters


	for(int i=0;i<font_data_list.size();i++) {
		_EditorFontData *fd=font_data_list[i];

        font->add_char(fd->character, fd->texture, Rect2( fd->ofs_x, fd->ofs_y, fd->blit.get_width(), fd->blit.get_height()),Point2(fd->halign-fd->blit_ofs.x,fd->valign-fd->blit_ofs.y+top_space), fd->advance+char_space+(fd->character==' '?space_space:0));
		memdelete(fd);
	}

	for(Map<_EditorKerningKey,int>::Element *E=kerning_map.front();E;E=E->next()) {

		font->add_kerning_pair(E->key().A,E->key().B,E->get());
	}

	FT_Done_FreeType( library );

	return font;
#else

	return Ref<Font>();
#endif
}


String EditorFontImportPlugin::get_name() const {

	return "font";
}
String EditorFontImportPlugin::get_visible_name() const{

	return _TR("Font");
}
void EditorFontImportPlugin::import_dialog(const String& p_from){

	dialog->popup_import(p_from);
}
Error EditorFontImportPlugin::import(const String& p_path, const Ref<ResourceImportMetadata>& p_from){


	Ref<Font> font  = EditorFontImportPlugin::generate_font(p_from,p_path);
	if (!font.is_valid())
		return ERR_CANT_CREATE;

	Ref<ResourceImportMetadata> from=p_from;
	from->set_source_md5(0,FileAccess::get_md5(EditorImportPlugin::expand_source_path(from->get_source_path(0))));
	from->set_editor(get_name());
	font->set_import_metadata(from);

	return ResourceSaver::save(p_path,font);

}


EditorFontImportPlugin::EditorFontImportPlugin(EditorNode* p_editor) {

	dialog = memnew( EditorFontImportDialog(this) );
	p_editor->get_gui_base()->add_child(dialog);
}<|MERGE_RESOLUTION|>--- conflicted
+++ resolved
@@ -97,7 +97,6 @@
 	String gradient_image;
 
 
-	bool disable_filter;
 	bool round_advance;
 
 
@@ -168,8 +167,6 @@
 			color_use_monochrome=p_value;
 		else if (n=="advanced/round_advance")
 			round_advance=p_value;
-		else if (n=="advanced/disable_filter")
-			disable_filter=p_value;
 		else
 			return false;
 
@@ -240,8 +237,6 @@
 			r_ret=color_use_monochrome;
 		else if (n=="advanced/round_advance")
 			r_ret=round_advance;
-		else if (n=="advanced/disable_filter")
-			r_ret=disable_filter;
 		else
 			return false;
 
@@ -297,7 +292,6 @@
 		}
 		p_list->push_back(PropertyInfo(Variant::BOOL,"color/monochrome"));
 		p_list->push_back(PropertyInfo(Variant::BOOL,"advanced/round_advance"));
-		p_list->push_back(PropertyInfo(Variant::BOOL,"advanced/disable_filter"));
 
 	}
 
@@ -335,7 +329,6 @@
 		color_use_monochrome=false;
 
 		round_advance=true;
-		disable_filter=false;
 
 	}
 
@@ -368,7 +361,6 @@
 		color_use_monochrome=false;
 
 		round_advance=true;
-		disable_filter=false;
 	}
 
 
@@ -1417,27 +1409,6 @@
 
 
 	/* CREATE FONT */
-<<<<<<< HEAD
-=======
-
-	int char_space = from->get_option("extra_space/char");
-	int space_space = from->get_option("extra_space/space");
-	int top_space = from->get_option("extra_space/top");
-	int bottom_space = from->get_option("extra_space/bottom");
-	bool disable_filter = from->get_option("advanced/disable_filter");
-
-	Ref<Font> font;
-
-	if (p_existing!=String() && ResourceCache::has(p_existing)) {
-
-		font = Ref<Font>( ResourceCache::get(p_existing)->cast_to<Font>());
-	}
-
-	if (font.is_null()) {
-		 font = Ref<Font>( memnew( Font ) );
-	}
-
->>>>>>> 3cf6a6fa
 	font->clear();
 	font->set_height(height+bottom_space+top_space);
 	font->set_ascent(ascent+top_space);
@@ -1445,29 +1416,20 @@
     bool filter_enabled = from->get_option("filter/enabled");
 	//register texures
 	{
-<<<<<<< HEAD
         for(int idx = 0; idx < atlas.size(); idx++)
         {
     		Ref<ImageTexture> t = memnew(ImageTexture);
-    		t->create_from_image(*atlas[idx]);
-            if(!filter_enabled)
-                t->set_flags(Texture::FLAG_MIPMAPS | Texture::FLAG_REPEAT);
+			int flags;
+			if (!filter_enabled)
+				flags=0;
+			else
+				flags=Texture::FLAG_FILTER;
+    		t->create_from_image(*atlas[idx],flags);
     		t->set_storage( ImageTexture::STORAGE_COMPRESS_LOSSLESS );
 	    	font->add_texture(t);
             // free image
             memdelete(atlas[idx]);
         }
-=======
-		Ref<ImageTexture> t = memnew(ImageTexture);
-		int flags;
-		if (disable_filter)
-			flags=0;
-		else
-			flags=Texture::FLAG_FILTER;
-		t->create_from_image(atlas,flags);
-		t->set_storage( ImageTexture::STORAGE_COMPRESS_LOSSLESS );
-		font->add_texture(t);
->>>>>>> 3cf6a6fa
 
 	}
 	//register characters
