--- conflicted
+++ resolved
@@ -41,11 +41,8 @@
 
 #endif
 
-<<<<<<< HEAD
-=======
 #include "core/translation.h"
 
->>>>>>> 98eba922
 class _EditorFontImportOptions : public Object {
 
 	OBJ_TYPE(_EditorFontImportOptions,Object);
@@ -501,16 +498,11 @@
 
 	void _import() {
 
-<<<<<<< HEAD
 		Ref<ResourceImportMetadata> rimd = get_rimd();
         bool dynamic_enabled=get_rimd()->get_option("dynamic/enabled");
 
 		if (!dynamic_enabled&&source->get_line_edit()->get_text()=="") {
-			error_dialog->set_text("No source font file!");
-=======
-		if (source->get_line_edit()->get_text()=="") {
 			error_dialog->set_text(_TR("No source font file!"));
->>>>>>> 98eba922
 			error_dialog->popup_centered(Size2(200,100));
 			return;
 		}
