/*************************************************************************/
/*  project_export.cpp                                                   */
/*************************************************************************/
/*                       This file is part of:                           */
/*                           GODOT ENGINE                                */
/*                    http://www.godotengine.org                         */
/*************************************************************************/
/* Copyright (c) 2007-2014 Juan Linietsky, Ariel Manzur.                 */
/*                                                                       */
/* Permission is hereby granted, free of charge, to any person obtaining */
/* a copy of this software and associated documentation files (the       */
/* "Software"), to deal in the Software without restriction, including   */
/* without limitation the rights to use, copy, modify, merge, publish,   */
/* distribute, sublicense, and/or sell copies of the Software, and to    */
/* permit persons to whom the Software is furnished to do so, subject to */
/* the following conditions:                                             */
/*                                                                       */
/* The above copyright notice and this permission notice shall be        */
/* included in all copies or substantial portions of the Software.       */
/*                                                                       */
/* THE SOFTWARE IS PROVIDED "AS IS", WITHOUT WARRANTY OF ANY KIND,       */
/* EXPRESS OR IMPLIED, INCLUDING BUT NOT LIMITED TO THE WARRANTIES OF    */
/* MERCHANTABILITY, FITNESS FOR A PARTICULAR PURPOSE AND NONINFRINGEMENT.*/
/* IN NO EVENT SHALL THE AUTHORS OR COPYRIGHT HOLDERS BE LIABLE FOR ANY  */
/* CLAIM, DAMAGES OR OTHER LIABILITY, WHETHER IN AN ACTION OF CONTRACT,  */
/* TORT OR OTHERWISE, ARISING FROM, OUT OF OR IN CONNECTION WITH THE     */
/* SOFTWARE OR THE USE OR OTHER DEALINGS IN THE SOFTWARE.                */
/*************************************************************************/
#include "project_export.h"

#include "os/dir_access.h"
#include "os/file_access.h"
#include "globals.h"

#include "io/resource_loader.h"
#include "io/resource_saver.h"
#include "os/os.h"
#include "scene/gui/box_container.h"
#include "default_saver.h"

#include "scene/gui/tab_container.h"
#include "scene/gui/scroll_container.h"
#include "scene/gui/margin_container.h"
#include "editor_data.h"
#include "io/image_loader.h"
#include "compressed_translation.h"
#include "editor_node.h"
#include "io_plugins/editor_texture_import_plugin.h"
#include "editor_settings.h"

const char *ProjectExportDialog::da_string[ProjectExportDialog::ACTION_MAX]={
	"",
	"Copy",
	"Bundle"
};

bool ProjectExportDialog::_create_tree(TreeItem *p_parent,EditorFileSystemDirectory *p_dir) {

	TreeItem *item = tree->create_item(p_parent);
	item->set_text(0,p_dir->get_name()+"/");
	item->set_icon(0,get_icon("Folder","EditorIcons"));


	bool has_items=false;

	for(int i=0;i<p_dir->get_subdir_count();i++) {

		if (_create_tree(item,p_dir->get_subdir(i)))
			has_items=true;
	}

//	int cc = p_options.get_slice_count(",");

	for (int i=0;i<p_dir->get_file_count();i++) {

		TreeItem *fitem = tree->create_item(item);
		//fitem->set_cell_mode(0,TreeItem::CELL_MODE_CHECK);
		//fitem->set_editable(0,true);
	//	fitem->set_checked(0,isfave);
		fitem->set_text(0,p_dir->get_file(i));
		String path = p_dir->get_file_path(i);
		fitem->set_tooltip(0,path);
		fitem->set_metadata(0,path);
		Ref<Texture> icon = get_icon( (has_icon(p_dir->get_file_type(i),"EditorIcons")?p_dir->get_file_type(i):String("Object")),"EditorIcons");
		fitem->set_icon(0,icon);

		fitem->set_cell_mode(1,TreeItem::CELL_MODE_RANGE);
		fitem->set_range_config(1,0,2,1);
		fitem->set_text(1,expopt);
		fitem->set_editable(1,true);

		EditorImportExport::FileAction fa = EditorImportExport::get_singleton()->get_export_file_action(path);
		fitem->set_range(1,fa);

		has_items=true;

	}

	if (!has_items) {

		memdelete(item);
		return false;

	}

	return true;
}


void ProjectExportDialog::_tree_changed() {

	TreeItem *t=tree->get_selected();
	if (!t)
		return;

	String selected = t->get_metadata(0);

	EditorImportExport::get_singleton()->set_export_file_action(selected,EditorImportExport::FileAction(int(t->get_range(1))));
	_save_export_cfg();

	//editor->save_import_export(true);
	//EditorImportDB::get_singleton()->save_settings();

}

void ProjectExportDialog::_update_tree() {



	updating_tree=true;
	tree->clear();
	EditorFileSystemDirectory *efsd = EditorFileSystem::get_singleton()->get_filesystem();

	if (efsd) {
		_create_tree(NULL,efsd);
	}

	updating_tree=false;
}




void ProjectExportDialog::_update_platform() {

	_validate_platform();
	TreeItem *selected = platforms->get_selected();
	if (!selected)
		return;

	String platform = selected->get_metadata(0);
	Ref<EditorExportPlatform> exporter = EditorImportExport::get_singleton()->get_export_platform(platform);
	platform_options->edit( exporter.ptr() );
}

void ProjectExportDialog::_platform_selected() {

	String p =platforms->get_selected()->get_metadata(0);
	_update_platform();
//	editor->save_import_export();
//	EditorFileSystem::get_singleton()->scan();

}

void ProjectExportDialog::_scan_finished() {

/*	print_line("**********SCAN DONEEE********");
	print_line("**********SCAN DONEEE********");
	print_line("**********SCAN DONEEE********");
	print_line("**********SCAN DONEEE********");*/

	_update_tree();
	_update_group_tree();
}

void ProjectExportDialog::_rescan() {

	EditorFileSystem::get_singleton()->scan();

}

void ProjectExportDialog::_update_exporter() {


}


void ProjectExportDialog::_save_export_cfg() {

	EditorImportExport::get_singleton()->save_config();
}

void ProjectExportDialog::_prop_edited(String what) {

	_save_export_cfg();

}

void ProjectExportDialog::_filters_edited(String what) {

	EditorImportExport::get_singleton()->set_export_custom_filter(what);
	_save_export_cfg();
}

void ProjectExportDialog::_quality_edited(float what) {

	EditorImportExport::get_singleton()->set_export_image_quality(what);
	_save_export_cfg();
}

void ProjectExportDialog::_shrink_edited(float what) {

	EditorImportExport::get_singleton()->set_export_image_shrink(what);
	_save_export_cfg();
}

void ProjectExportDialog::_image_export_edited(int what) {

	EditorImportExport::get_singleton()->set_export_image_action(EditorImportExport::ImageAction(what));
	_save_export_cfg();
}

void ProjectExportDialog::_format_toggled() {

	EditorImportExport::get_singleton()->get_image_formats().clear();

	for(int i=0;i<formats.size();i++) {
		if (formats[i]->is_checked(0))
			EditorImportExport::get_singleton()->get_image_formats().insert( formats[i]->get_text(0));

	}
	_save_export_cfg();
}


void ProjectExportDialog::_script_edited(Variant v) {

	if (updating_script)
		return;
	updating_script=true;
	EditorNode::get_undo_redo()->create_action("Edit Script Options");
	EditorNode::get_undo_redo()->add_do_method(EditorImportExport::get_singleton(),"script_set_action",script_mode->get_selected());
	EditorNode::get_undo_redo()->add_undo_method(EditorImportExport::get_singleton(),"script_set_action",EditorImportExport::get_singleton()->script_get_action());
	EditorNode::get_undo_redo()->add_do_method(EditorImportExport::get_singleton(),"script_set_encryption_key",script_key->get_text());
	EditorNode::get_undo_redo()->add_undo_method(EditorImportExport::get_singleton(),"script_set_encryption_key",EditorImportExport::get_singleton()->script_get_encryption_key());
	EditorNode::get_undo_redo()->add_do_method(this,"_update_script");
	EditorNode::get_undo_redo()->add_undo_method(this,"_update_script");
	EditorNode::get_undo_redo()->add_do_method(this,"_save_export_cfg");
	EditorNode::get_undo_redo()->add_undo_method(this,"_save_export_cfg");
	EditorNode::get_undo_redo()->commit_action();
	updating_script=false;


}

void ProjectExportDialog::_notification(int p_what) {

	switch(p_what) {

		case NOTIFICATION_ENTER_TREE: {


			CenterContainer *cc = memnew( CenterContainer );
			TextureFrame *tf = memnew( TextureFrame);
			tf->set_texture(get_icon("ErrorSign","EditorIcons"));
			cc->add_child(tf);
			plat_errors->add_child(cc);
			platform_error_string->raise();

			TreeItem *root = platforms->create_item(NULL);
			List<StringName> ep;
			EditorImportExport::get_singleton()->get_export_platforms(&ep);
			ep.sort_custom<StringName::AlphCompare>();

			for(List<StringName>::Element *E=ep.front();E;E=E->next()) {


				Ref<EditorExportPlatform> eep = EditorImportExport::get_singleton()->get_export_platform(E->get());
				TreeItem *p = platforms->create_item(root);
				p->set_text(0,eep->get_name());
				p->set_icon(0,eep->get_logo());
				p->set_metadata(0,eep->get_name());
				if (eep->get_name()==OS::get_singleton()->get_name())
					p->select(0);

			}

			EditorFileSystem::get_singleton()->connect("filesystem_changed",this,"_scan_finished");
//			_rescan();
			_update_platform();
			export_mode->select( EditorImportExport::get_singleton()->get_export_filter() );
			filters->set_text( EditorImportExport::get_singleton()->get_export_custom_filter() );
			if (EditorImportExport::get_singleton()->get_export_filter()!=EditorImportExport::EXPORT_SELECTED)
				tree_vb->hide();
			else
				tree_vb->show();

			image_action->select(EditorImportExport::get_singleton()->get_export_image_action());
			image_quality->set_val(EditorImportExport::get_singleton()->get_export_image_quality());
			image_shrink->set_val(EditorImportExport::get_singleton()->get_export_image_shrink());
			_update_script();


			image_quality->connect("value_changed",this,"_quality_edited");
			image_shrink->connect("value_changed",this,"_shrink_edited");
			image_action->connect("item_selected",this,"_image_export_edited");

			script_mode->connect("item_selected",this,"_script_edited");
			script_key->connect("text_changed",this,"_script_edited");

			for(int i=0;i<formats.size();i++) {
				if (EditorImportExport::get_singleton()->get_image_formats().has(formats[i]->get_text(0)))
					formats[i]->set_checked(0,true);
			}
			image_formats->connect("item_edited",this,"_format_toggled");
			group_add->set_icon(get_icon("Add","EditorIcons"));
//			group_del->set_icon(get_icon("Del","EditorIcons"));

			_update_group_list();
			_update_group();
			_update_group_tree();

		} break;
		case NOTIFICATION_EXIT_TREE: {

		} break;
		case MainLoop::NOTIFICATION_WM_FOCUS_IN: {
			//something may have changed
			_validate_platform();

		} break;
		case NOTIFICATION_VISIBILITY_CHANGED: {
			if (is_visible())
				_validate_platform();

		} break;
		case NOTIFICATION_PROCESS: {

		} break;
	}

}


void ProjectExportDialog::_validate_platform() {

	get_ok()->set_disabled(true);
	button_export->set_disabled(true);
	TreeItem *selected = platforms->get_selected();
	plat_errors->hide();
	if (!selected) {
		return;
	}

	String platform = selected->get_metadata(0);
	Ref<EditorExportPlatform> exporter = EditorImportExport::get_singleton()->get_export_platform(platform);
	if (!exporter.is_valid()) {
		return;
	}

	String err;
	if (!exporter->can_export(&err)) {
		Vector<String> items = err.strip_edges().split("\n");
		err="";
		for(int i=0;i<items.size();i++) {
			if (i!=0)
				err+="\n";
			err+="  -"+items[i];
		}

		platform_error_string->set_text(err);
		plat_errors->show();
		return;
	}

	List<String> pl;
	EditorFileSystem::get_singleton()->get_changed_sources(&pl);

	if (false && pl.size()) {
		if (pl.size()==1)
			platform_error_string->set_text(_TR(" -One Resource is pending re-import."));
		else
			platform_error_string->set_text("  "+itos(pl.size())+_TR(" Resources are pending re-import."));

		plat_errors->show();
		return;
	}

	get_ok()->set_disabled(false);
	button_export->set_disabled(false);

}

void ProjectExportDialog::_export_mode_changed(int p_idx) {

	bool do_all = p_idx==0;
	if (EditorImportExport::get_singleton()->get_export_filter()==p_idx)
		return;
	EditorImportExport::get_singleton()->set_export_filter(EditorImportExport::ExportFilter(p_idx));

	if (p_idx!=EditorImportExport::EXPORT_SELECTED)
		tree_vb->hide();
	else
		tree_vb->show();

	_save_export_cfg();

}

void ProjectExportDialog::_export_action(const String& p_file) {

	String location = Globals::get_singleton()->globalize_path(p_file).get_base_dir().replace("\\","/");

	while(true) {

		print_line("TESTING: "+location.plus_file("engine.cfg"));
		if (FileAccess::exists(location.plus_file("engine.cfg"))) {

<<<<<<< HEAD
			error->set_text(_TR("Please export outside the project folder!"));
			error->popup_centered(Size2(300,70));;
=======
			error->set_text("Please export outside the project folder!");
			error->popup_centered_minsize();
>>>>>>> b967bb73
			return;
		}
		String nl = (location+"/..").simplify_path();
		if (nl.find("/")==location.find_last("/"))
			break;
		location=nl;
	}


	TreeItem *selected = platforms->get_selected();
	if (!selected)
		return;

	String platform = selected->get_metadata(0);
	Error err = export_platform(platform,p_file,file_export_check->is_pressed(),file_export_password->get_text(),false);
	if (err!=OK) {
<<<<<<< HEAD
		error->set_text(_TR("Error exporting project!"));
		error->popup_centered(Size2(300,70));;
=======
		error->set_text("Error exporting project!");
		error->popup_centered_minsize();
>>>>>>> b967bb73
	}

}

void ProjectExportDialog::_export_action_pck(const String& p_file) {

	TreeItem *selected = platforms->get_selected();
	if (!selected)
		return;

	Ref<EditorExportPlatform> exporter = EditorImportExport::get_singleton()->get_export_platform(selected->get_metadata(0));
	if (exporter.is_null()) {
		ERR_PRINT("Invalid platform for export of PCK");
		return;
	}
	FileAccess *f = FileAccess::open(p_file,FileAccess::WRITE);
	if (!f) {
<<<<<<< HEAD
		error->set_text(_TR("Error exporting project PCK! Can't write"));
		error->popup_centered(Size2(300,70));;
=======
		error->set_text("Error exporting project PCK! Can't write");
		error->popup_centered_minsize();
>>>>>>> b967bb73
	}
	ERR_FAIL_COND(!f);

	Error err = exporter->save_pack(f,false);
	memdelete(f);

	if (err!=OK) {
<<<<<<< HEAD
		error->set_text(_TR("Error exporting project!"));
		error->popup_centered(Size2(300,70));;
=======
		error->set_text("Error exporting project!");
		error->popup_centered_minsize();
>>>>>>> b967bb73
		return;
	}
}


Error ProjectExportDialog::export_platform(const String& p_platform, const String& p_path, bool p_debug,const String& p_password, bool p_quit_after) {

	Ref<EditorExportPlatform> exporter = EditorImportExport::get_singleton()->get_export_platform(p_platform);
	if (exporter.is_null()) {
		ERR_PRINT("Invalid platform for export");
		return ERR_INVALID_PARAMETER;
	}
	Error err = exporter->export_project(p_path,p_debug);
	if (err!=OK) {
<<<<<<< HEAD
		error->set_text(_TR("Error exporting project!"));
		error->popup_centered(Size2(300,70));;
=======
		error->set_text("Error exporting project!");
		error->popup_centered_minsize();
>>>>>>> b967bb73
		return ERR_CANT_CREATE;
	} else {
		if (p_quit_after) {
			get_tree()->quit();
		}
	}

	return OK;

}

void ProjectExportDialog::ok_pressed() {
	//export pck
	pck_export->popup_centered_ratio();

}
void ProjectExportDialog::custom_action(const String&) {
	//real export

	TreeItem *selected = platforms->get_selected();
	if (!selected)
		return;

	String platform = selected->get_metadata(0);
	Ref<EditorExportPlatform> exporter = EditorImportExport::get_singleton()->get_export_platform(platform);

	if (exporter.is_null()) {
<<<<<<< HEAD
		error->set_text(_TR("No exporter for platform '")+platform+_TR("' yet."));
		error->popup_centered(Size2(300,70));;
=======
		error->set_text("No exporter for platform '"+platform+"' yet.");
		error->popup_centered_minsize();
>>>>>>> b967bb73
		return;
	}

	String extension = exporter->get_binary_extension();

	file_export_password->set_editable( exporter->requieres_password(file_export_check->is_pressed()));

	file_export->clear_filters();
	if (extension!="") {
		file_export->add_filter("*."+extension);
	}
	file_export->popup_centered_ratio();


}


void ProjectExportDialog::_group_selected() {


	_update_group(); //?

	_update_group_tree();
}

String ProjectExportDialog::_get_selected_group() {

	TreeItem *sel = groups->get_selected();
	if (!sel)
		return String();

	return sel->get_text(0);


}

void ProjectExportDialog::_update_group_list() {

	String current = _get_selected_group();

	groups->clear();
	List<StringName> grouplist;
	EditorImportExport::get_singleton()->image_export_get_groups(&grouplist);
	grouplist.sort_custom<StringName::AlphCompare>();

	TreeItem *r = groups->create_item();
	for (List<StringName>::Element *E=grouplist.front();E;E=E->next()) {

		TreeItem *ti = groups->create_item(r);
		ti->set_text(0,E->get());
		ti->add_button(0,get_icon("Del","EditorIcons"));
		if (E->get()==current) {
			ti->select(0);
		}
	}

	_update_group();
}

void ProjectExportDialog::_select_group(const String& p_by_name) {

	TreeItem *c = groups->get_root();
	if (!c)
		return;
	c=c->get_children();

	if (!c)
		return;

	while(c) {

		if (c->get_text(0)==p_by_name) {
			c->select(0);
			_update_group();
			return;
		}
		c=c->get_next();
	}
}

void ProjectExportDialog::_update_group() {

	if (updating)
		return;
	updating=true;


	if (_get_selected_group()=="") {
		group_options->hide();
		//group_del->set_disabled(true);

	} else {
		group_options->show();
		//group_del->set_disabled(false);
		StringName name = _get_selected_group();
		group_image_action->select(EditorImportExport::get_singleton()->image_export_group_get_image_action(name));
		group_atlas->set_pressed(EditorImportExport::get_singleton()->image_export_group_get_make_atlas(name));
		group_shrink->set_val(EditorImportExport::get_singleton()->image_export_group_get_shrink(name));
		group_lossy_quality->set_val(EditorImportExport::get_singleton()->image_export_group_get_lossy_quality(name));
		if (group_atlas->is_pressed())
			atlas_preview->show();
		else
			atlas_preview->hide();

	}

	_update_group_tree();

	updating=false;


}

bool ProjectExportDialog::_update_group_treef(TreeItem *p_parent,EditorFileSystemDirectory *p_dir,const Set<String>& p_extensions,const String& p_groups,const Map<StringName,int>& p_group_index) {

	TreeItem *ti = group_images->create_item(p_parent);
	ti->set_text(0,p_dir->get_name()+"/");
	bool has_child=false;
	for(int i=0;i<p_dir->get_subdir_count();i++) {

		if (_update_group_treef(ti,p_dir->get_subdir(i),p_extensions,p_groups,p_group_index)) {
			has_child=true;
		}
	}

	String filter=group_images_filter->get_text();
	StringName current_group = _get_selected_group();
	String check_text=_TR("Include");

	for(int i=0;i<p_dir->get_file_count();i++) {

		String fname = p_dir->get_file(i);
		if (p_extensions.has(fname.to_lower().extension())) {
			String path = p_dir->get_file_path(i);

			if (filter!=String() && path.find(filter)==-1)
				continue;

			has_child=true;
			TreeItem *file = group_images->create_item(ti);
			file->set_text(0,fname);

			StringName g = EditorImportExport::get_singleton()->image_get_export_group(path);

			if (current_group==g || g==StringName()) {

				file->set_cell_mode(1,TreeItem::CELL_MODE_CHECK);
				file->set_text(1,check_text);
				file->set_editable(1,true);
				file->set_checked(1,current_group==g);
			} else {

				file->set_text(1,g);
				file->set_editable(1,false);
				file->set_selectable(1,false);
			}

			file->set_metadata(0,path);
		}
	}

	if (!has_child) {
		memdelete(ti);
		return false;
	}

	return true;

}
void ProjectExportDialog::_update_group_tree() {

	if (updating)
		return;

	group_images->clear();

	if (_get_selected_group()=="")
		return;

	updating=true;
	print_line("****UGT");
	List<String> img_extensions;
	ImageLoader::get_recognized_extensions(&img_extensions);
	Set<String> extensions;
	for(List<String>::Element *E=img_extensions.front();E;E=E->next()) {

		extensions.insert(E->get());
	}

	List<StringName> grouplist;
	EditorImportExport::get_singleton()->image_export_get_groups(&grouplist);
	grouplist.sort_custom<StringName::AlphCompare>();
	Map<StringName,int> group_index;
	group_index[StringName()]=0;
	int idx=1;
	String groupenum="--";
	for(List<StringName>::Element *E=grouplist.front();E;E=E->next()) {

		group_index[E->get()]=idx++;
		groupenum+=","+String(E->get());
	}

	updating=false;


	_update_group_treef(NULL,EditorFileSystem::get_singleton()->get_filesystem(),extensions,groupenum,group_index);

}

void ProjectExportDialog::_group_changed(Variant v) {

	if (updating)
		return;
	if (_get_selected_group()=="")
		return;
	updating=true;
	StringName name = _get_selected_group();
	EditorNode::get_undo_redo()->create_action("Change Image Group");
	EditorNode::get_undo_redo()->add_do_method(EditorImportExport::get_singleton(),"image_export_group_set_image_action",name,group_image_action->get_selected());
	EditorNode::get_undo_redo()->add_do_method(EditorImportExport::get_singleton(),"image_export_group_set_make_atlas",name,group_atlas->is_pressed());
	EditorNode::get_undo_redo()->add_do_method(EditorImportExport::get_singleton(),"image_export_group_set_shrink",name,group_shrink->get_val());
	EditorNode::get_undo_redo()->add_do_method(EditorImportExport::get_singleton(),"image_export_group_set_lossy_quality",name,group_lossy_quality->get_val());
	EditorNode::get_undo_redo()->add_undo_method(EditorImportExport::get_singleton(),"image_export_group_set_image_action",name,EditorImportExport::get_singleton()->image_export_group_get_image_action(name));
	EditorNode::get_undo_redo()->add_undo_method(EditorImportExport::get_singleton(),"image_export_group_set_make_atlas",name,EditorImportExport::get_singleton()->image_export_group_get_make_atlas(name));
	EditorNode::get_undo_redo()->add_undo_method(EditorImportExport::get_singleton(),"image_export_group_set_shrink",name,EditorImportExport::get_singleton()->image_export_group_get_shrink(name));
	EditorNode::get_undo_redo()->add_undo_method(EditorImportExport::get_singleton(),"image_export_group_set_lossy_quality",name,EditorImportExport::get_singleton()->image_export_group_get_lossy_quality(name));
	EditorNode::get_undo_redo()->add_do_method(this,"_update_group");
	EditorNode::get_undo_redo()->add_undo_method(this,"_update_group");
	EditorNode::get_undo_redo()->add_do_method(this,"_save_export_cfg");
	EditorNode::get_undo_redo()->add_undo_method(this,"_save_export_cfg");
	EditorNode::get_undo_redo()->commit_action();
	updating=false;
	// update atlas preview button
	_update_group();
}

void ProjectExportDialog::_group_item_edited() {

	TreeItem *item = group_images->get_edited();
	if (!item)
		return;
	if (_get_selected_group()==String())
		return;

	StringName path = item->get_metadata(0);
	String group;
	if (item->is_checked(1)) {
		group=_get_selected_group();
	} else {
		group=String();
	}

	print_line("changed "+path+" to group: "+group);
	EditorNode::get_undo_redo()->create_action("Change Image Group");
	EditorNode::get_undo_redo()->add_do_method(EditorImportExport::get_singleton(),"image_add_to_export_group",path,group);
	EditorNode::get_undo_redo()->add_undo_method(EditorImportExport::get_singleton(),"image_add_to_export_group",path,EditorImportExport::get_singleton()->image_get_export_group(path));
	EditorNode::get_undo_redo()->add_undo_method(this,"_update_group_tree");
	EditorNode::get_undo_redo()->add_do_method(this,"_update_group_tree");
	EditorNode::get_undo_redo()->add_do_method(this,"_save_export_cfg");
	EditorNode::get_undo_redo()->add_undo_method(this,"_save_export_cfg");
	EditorNode::get_undo_redo()->commit_action();

}

void ProjectExportDialog::_image_group_selected() {

	TreeItem *item=group_images->get_selected();
	ERR_FAIL_COND(!item);

	if (_get_selected_group()==String())
		return;

	StringName path = item->get_metadata(0);
	Ref<Texture> tex = ResourceLoader::load(path,"Texture");
	group_image_preview->set_texture(tex);
	if(tex.is_valid()) {

		group_image_info->set_text("Size: " + String::num(tex->get_width()) + "x" + String::num(tex->get_height()));

		Size2 preview_size = group_images->get_size();
		preview_size.width -= group_image_preview->get_size().width;
		preview_size.height = 200;

		float ratio = 1;
		if(tex->get_width() > preview_size.width)
			ratio = preview_size.width / tex->get_width();
		if(tex->get_height() > preview_size.height)
			ratio = preview_size.height / tex->get_height();

		group_image_preview->set_custom_minimum_size(tex->get_size() * ratio);
	}
	else {

		group_image_info->set_text("");
		group_image_preview->set_custom_minimum_size(Size2(0, 0));
	}
}

void ProjectExportDialog::_group_add() {

	String name = group_new_name->get_text();

	if (name=="") {
		group_new_name_error->show();
		group_new_name_error->set_text(_TR("Group Name Can't be Empty!"));
		return;
	}
	if (name.find("/")!=-1 || name.find(":")!=-1 || name.find(",")!=-1 || name.find("-")!=-1) {
		group_new_name_error->set_text(_TR("Invalid Character in Group Name!"));
		group_new_name_error->show();
		return;
	}

	if (EditorImportExport::get_singleton()->image_export_has_group(name)) {
		group_new_name_error->set_text(_TR("Group Name Already Exists!"));
		group_new_name_error->show();
		return;
	}
	group_new_name_error->hide();

	String current=_get_selected_group();


	EditorNode::get_undo_redo()->create_action("Add Image Group");
	EditorNode::get_undo_redo()->add_do_method(EditorImportExport::get_singleton(),"image_export_group_create",name);
	EditorNode::get_undo_redo()->add_undo_method(EditorImportExport::get_singleton(),"image_export_group_remove",name);
	EditorNode::get_undo_redo()->add_do_method(this,"_update_group_list");
	EditorNode::get_undo_redo()->add_undo_method(this,"_update_group_list");
	EditorNode::get_undo_redo()->add_do_method(this,"_select_group",name);
	if (current!="")
		EditorNode::get_undo_redo()->add_undo_method(this,"_select_group",current);

	EditorNode::get_undo_redo()->add_undo_method(this,"_update_group_tree");
	EditorNode::get_undo_redo()->add_do_method(this,"_update_group_tree");
	EditorNode::get_undo_redo()->add_do_method(this,"_save_export_cfg");
	EditorNode::get_undo_redo()->add_undo_method(this,"_save_export_cfg");

	EditorNode::get_undo_redo()->commit_action();

}


void ProjectExportDialog::_group_del(Object *p_item, int p_column, int p_button){

	TreeItem *item = p_item->cast_to<TreeItem>();
	if (!item)
		return;
	String name = item->get_text(0);

	EditorNode::get_undo_redo()->create_action("Delete Image Group");
	List<StringName> images_used;
	EditorImportExport::get_singleton()->image_export_get_images_in_group(name,&images_used);
	for (List<StringName>::Element*E=images_used.front();E;E=E->next()) {

		EditorNode::get_undo_redo()->add_do_method(EditorImportExport::get_singleton(),"image_add_to_export_group",E->get(),StringName());

	}
	EditorNode::get_undo_redo()->add_do_method(EditorImportExport::get_singleton(),"image_export_group_remove",name);


	EditorNode::get_undo_redo()->add_undo_method(EditorImportExport::get_singleton(),"image_export_group_create",name);
	for (List<StringName>::Element*E=images_used.front();E;E=E->next()) {

		EditorNode::get_undo_redo()->add_undo_method(EditorImportExport::get_singleton(),"image_add_to_export_group",E->get(),name);

	}

	EditorNode::get_undo_redo()->add_undo_method(EditorImportExport::get_singleton(),"image_export_group_set_image_action",name,EditorImportExport::get_singleton()->image_export_group_get_image_action(name));
	EditorNode::get_undo_redo()->add_undo_method(EditorImportExport::get_singleton(),"image_export_group_set_make_atlas",name,EditorImportExport::get_singleton()->image_export_group_get_make_atlas(name));
	EditorNode::get_undo_redo()->add_undo_method(EditorImportExport::get_singleton(),"image_export_group_set_shrink",name,EditorImportExport::get_singleton()->image_export_group_get_shrink(name));
	EditorNode::get_undo_redo()->add_undo_method(EditorImportExport::get_singleton(),"image_export_group_set_lossy_quality",name,EditorImportExport::get_singleton()->image_export_group_get_lossy_quality(name));

	EditorNode::get_undo_redo()->add_do_method(this,"_update_group_list");
	EditorNode::get_undo_redo()->add_do_method(this,"_update_group");
	EditorNode::get_undo_redo()->add_undo_method(this,"_update_group_list");
	EditorNode::get_undo_redo()->add_undo_method(this,"_select_group",name);

	EditorNode::get_undo_redo()->add_do_method(this,"_update_group_tree");
	EditorNode::get_undo_redo()->add_undo_method(this,"_update_group_tree");
	EditorNode::get_undo_redo()->add_do_method(this,"_save_export_cfg");
	EditorNode::get_undo_redo()->add_undo_method(this,"_save_export_cfg");
	EditorNode::get_undo_redo()->commit_action();

}

void ProjectExportDialog::_group_select_all() {


	String group = _get_selected_group();
	if (group=="")
		return;

	TreeItem *item = group_images->get_root();
	if (!item)
		return;

	List<StringName> items;
	while(item) {

		if (item->get_cell_mode(1)==TreeItem::CELL_MODE_CHECK && !item->is_checked(1))
			items.push_back(item->get_metadata(0));
		item=item->get_next_visible();
	}


	if (items.size()==0)
		return;

	EditorNode::get_undo_redo()->create_action("Select All");

	for (List<StringName>::Element *E=items.front();E;E=E->next()) {

		EditorNode::get_undo_redo()->add_do_method(EditorImportExport::get_singleton(),"image_add_to_export_group",E->get(),group);
		EditorNode::get_undo_redo()->add_undo_method(EditorImportExport::get_singleton(),"image_add_to_export_group",E->get(),String());

	}
	EditorNode::get_undo_redo()->add_do_method(this,"_update_group_tree");
	EditorNode::get_undo_redo()->add_undo_method(this,"_update_group_tree");
	EditorNode::get_undo_redo()->add_do_method(this,"_save_export_cfg");
	EditorNode::get_undo_redo()->add_undo_method(this,"_save_export_cfg");

	EditorNode::get_undo_redo()->commit_action();

}

void ProjectExportDialog::_group_select_none(){

	String group = _get_selected_group();
	if (group=="")
		return;

	TreeItem *item = group_images->get_root();
	if (!item)
		return;

	List<StringName> items;
	while(item) {

		if (item->get_cell_mode(1)==TreeItem::CELL_MODE_CHECK && item->is_checked(1))
			items.push_back(item->get_metadata(0));
		item=item->get_next_visible();
	}


	if (items.size()==0)
		return;

	EditorNode::get_undo_redo()->create_action("Select All");

	for (List<StringName>::Element *E=items.front();E;E=E->next()) {

		EditorNode::get_undo_redo()->add_do_method(EditorImportExport::get_singleton(),"image_add_to_export_group",E->get(),String());
		EditorNode::get_undo_redo()->add_undo_method(EditorImportExport::get_singleton(),"image_add_to_export_group",E->get(),group);

	}
	EditorNode::get_undo_redo()->add_do_method(this,"_update_group_tree");
	EditorNode::get_undo_redo()->add_undo_method(this,"_update_group_tree");
	EditorNode::get_undo_redo()->add_do_method(this,"_save_export_cfg");
	EditorNode::get_undo_redo()->add_undo_method(this,"_save_export_cfg");

	EditorNode::get_undo_redo()->commit_action();

}

void ProjectExportDialog::_group_atlas_preview() {

	StringName group = _get_selected_group();
	if (!group)
		return;

	atlas_preview_frame->set_texture(Ref<Texture>()); //clear previous

	List<StringName> images;
	EditorImportExport::get_singleton()->image_export_get_images_in_group(group,&images);
	images.sort_custom<StringName::AlphCompare>();

	String dst_file = EditorSettings::get_singleton()->get_settings_path()+"/tmp/atlas-preview.tex";
	Ref<ResourceImportMetadata> imd = memnew( ResourceImportMetadata );
	//imd->set_editor();

	for (List<StringName>::Element *F=images.front();F;F=F->next()) {

		imd->add_source(EditorImportPlugin::validate_source_path(F->get()));
	}


	int flags=0;

	if (Globals::get_singleton()->get("image_loader/filter"))
		flags|=EditorTextureImportPlugin::IMAGE_FLAG_FILTER;
	if (!Globals::get_singleton()->get("image_loader/gen_mipmaps"))
		flags|=EditorTextureImportPlugin::IMAGE_FLAG_NO_MIPMAPS;
	if (!Globals::get_singleton()->get("image_loader/repeat"))
		flags|=EditorTextureImportPlugin::IMAGE_FLAG_REPEAT;

	flags|=EditorTextureImportPlugin::IMAGE_FLAG_FIX_BORDER_ALPHA;

	imd->set_option("format",EditorTextureImportPlugin::IMAGE_FORMAT_COMPRESS_DISK_LOSSLESS);
	imd->set_option("flags",flags);
	imd->set_option("quality",0.7);
	imd->set_option("atlas",true);
	imd->set_option("crop",true);

	Ref<EditorTextureImportPlugin> plugin = EditorImportExport::get_singleton()->get_import_plugin_by_name("texture_atlas");
	Error err = plugin->import2(dst_file,imd,EditorExportPlatform::IMAGE_COMPRESSION_NONE,true,true);
	if (err) {

		EditorNode::add_io_error("Error saving atlas! "+dst_file.get_file());
		return;
	}

	Ref<Texture> tex = ResourceLoader::load(dst_file);
	atlas_preview_frame->set_texture(tex); //clear previous
	atlas_preview_dialog->set_title(_TR("Atlas Preview (")+itos(tex->get_width())+"x"+itos(tex->get_height())+")");
	atlas_preview_dialog->popup_centered_ratio(0.9);

}

void ProjectExportDialog::_update_script() {

	if (updating_script)
		return;
	updating_script=true;
	script_mode->select(EditorImportExport::get_singleton()->script_get_action());
	script_key->set_text(EditorImportExport::get_singleton()->script_get_encryption_key());
	updating_script=false;

}

void ProjectExportDialog::_image_filter_changed(String) {

	_update_group_tree();
}

void ProjectExportDialog::_bind_methods() {


	ObjectTypeDB::bind_method(_MD("_rescan"),&ProjectExportDialog::_rescan);
	ObjectTypeDB::bind_method(_MD("_tree_changed"),&ProjectExportDialog::_tree_changed);
	ObjectTypeDB::bind_method(_MD("_scan_finished"),&ProjectExportDialog::_scan_finished);
	ObjectTypeDB::bind_method(_MD("_platform_selected"),&ProjectExportDialog::_platform_selected);
	ObjectTypeDB::bind_method(_MD("_prop_edited"),&ProjectExportDialog::_prop_edited);
	ObjectTypeDB::bind_method(_MD("_export_mode_changed"),&ProjectExportDialog::_export_mode_changed);
	ObjectTypeDB::bind_method(_MD("_filters_edited"),&ProjectExportDialog::_filters_edited);
	ObjectTypeDB::bind_method(_MD("_export_action"),&ProjectExportDialog::_export_action);
	ObjectTypeDB::bind_method(_MD("_export_action_pck"),&ProjectExportDialog::_export_action_pck);
	ObjectTypeDB::bind_method(_MD("_quality_edited"),&ProjectExportDialog::_quality_edited);
	ObjectTypeDB::bind_method(_MD("_shrink_edited"),&ProjectExportDialog::_shrink_edited);
	ObjectTypeDB::bind_method(_MD("_image_export_edited"),&ProjectExportDialog::_image_export_edited);
	ObjectTypeDB::bind_method(_MD("_format_toggled"),&ProjectExportDialog::_format_toggled);
	ObjectTypeDB::bind_method(_MD("_group_changed"),&ProjectExportDialog::_group_changed);
	ObjectTypeDB::bind_method(_MD("_group_add"),&ProjectExportDialog::_group_add);
	ObjectTypeDB::bind_method(_MD("_group_del"),&ProjectExportDialog::_group_del);
	ObjectTypeDB::bind_method(_MD("_group_selected"),&ProjectExportDialog::_group_selected);
	ObjectTypeDB::bind_method(_MD("_update_group"),&ProjectExportDialog::_update_group);
	ObjectTypeDB::bind_method(_MD("_update_group_list"),&ProjectExportDialog::_update_group_list);
	ObjectTypeDB::bind_method(_MD("_select_group"),&ProjectExportDialog::_select_group);
	ObjectTypeDB::bind_method(_MD("_update_group_tree"),&ProjectExportDialog::_update_group_tree);
	ObjectTypeDB::bind_method(_MD("_group_item_edited"),&ProjectExportDialog::_group_item_edited);
	ObjectTypeDB::bind_method(_MD("_save_export_cfg"),&ProjectExportDialog::_save_export_cfg);
	ObjectTypeDB::bind_method(_MD("_image_filter_changed"),&ProjectExportDialog::_image_filter_changed);
	ObjectTypeDB::bind_method(_MD("_image_group_selected"),&ProjectExportDialog::_image_group_selected);
	ObjectTypeDB::bind_method(_MD("_group_atlas_preview"),&ProjectExportDialog::_group_atlas_preview);
	ObjectTypeDB::bind_method(_MD("_group_select_all"),&ProjectExportDialog::_group_select_all);
	ObjectTypeDB::bind_method(_MD("_group_select_none"),&ProjectExportDialog::_group_select_none);
	ObjectTypeDB::bind_method(_MD("_script_edited"),&ProjectExportDialog::_script_edited);
	ObjectTypeDB::bind_method(_MD("_update_script"),&ProjectExportDialog::_update_script);


	ObjectTypeDB::bind_method(_MD("export_platform"),&ProjectExportDialog::export_platform);


//	ADD_SIGNAL(MethodInfo("instance"));
//	ADD_SIGNAL(MethodInfo("open"));

}


ProjectExportDialog::ProjectExportDialog(EditorNode *p_editor) {

	editor=p_editor;
	set_title(_TR("Project Export Settings"));

	sections = memnew( TabContainer );
	add_child(sections);
	set_child_rect(sections);

	VBoxContainer *pvbox = memnew( VBoxContainer );
	sections->add_child(pvbox);
	pvbox->set_name(_TR("Target"));

	HBoxContainer *phbox = memnew( HBoxContainer );
	pvbox->add_child(phbox);
	phbox->set_v_size_flags(SIZE_EXPAND_FILL);

	plat_errors = memnew( HBoxContainer );
	pvbox->add_child(plat_errors);
	platform_error_string = memnew( Label );
	platform_error_string->set_h_size_flags(SIZE_EXPAND_FILL);
	plat_errors->add_child(platform_error_string);

	VBoxContainer *vb = memnew( VBoxContainer );
	vb->set_h_size_flags(SIZE_EXPAND_FILL);
	vb->set_v_size_flags(SIZE_EXPAND_FILL);
	phbox->add_child(vb);
	platforms = memnew( Tree );
	platforms->set_hide_root(true);
	vb->add_margin_child(_TR("Export to Platform"),platforms,true);

	platforms->connect("cell_selected",this,"_platform_selected");


	vb = memnew(VBoxContainer );
	phbox->add_child(vb);
	vb->set_h_size_flags(SIZE_EXPAND_FILL);
	vb->set_v_size_flags(SIZE_EXPAND_FILL);
	platform_options = memnew( PropertyEditor() );
	platform_options->hide_top_label();
	vb->add_margin_child(_TR("Options"),platform_options,true);
	platform_options->connect("property_edited",this,"_prop_edited");



	//////////////////

	vb = memnew( VBoxContainer );
	vb->set_name(_TR("Resources"));
	sections->add_child(vb);
	export_mode = memnew( OptionButton );
	export_mode->add_item(_TR("Export selected resources (including dependencies)."));
	export_mode->add_item(_TR("Export all resources in the project."));
	export_mode->add_item(_TR("Export all files in the project directory."));
	export_mode->connect("item_selected",this,"_export_mode_changed");

	vb->add_margin_child(_TR("Export Mode:"),export_mode);

	tree_vb = memnew( VBoxContainer );
	vb->add_child(tree_vb);
	tree_vb->set_v_size_flags(SIZE_EXPAND_FILL);

	tree = memnew( Tree );
	tree_vb->add_margin_child(_TR("Resources to Export:"),tree,true);

	tree->set_v_size_flags(SIZE_EXPAND_FILL);
	tree->connect("item_edited",this,"_tree_changed");
	tree->set_columns(2);
	tree->set_column_titles_visible(true);
	tree->set_column_title(0,_TR("File"));
	tree->set_column_title(1,_TR("Action"));
	tree->set_column_expand(1,false);
	tree->set_column_min_width(1,90);

	filters = memnew( LineEdit );
	vb->add_margin_child(_TR("Filters for Non-Resources (Comma Separated):"),filters);
	filters->connect("text_changed",this,"_filters_edited");


	image_vb = memnew( VBoxContainer );
	image_vb->set_name(_TR("Images"));
	image_action = memnew( OptionButton );
	image_action->add_item(_TR("Keep Original"));
	image_action->add_item(_TR("Compress for Disk (Lossy, WebP)"));
	image_action->add_item(_TR("Compress for RAM (BC/PVRTC/ETC)"));
	image_vb->add_margin_child(_TR("Convert Images (*.png):"),image_action);
	HBoxContainer *qhb = memnew( HBoxContainer );
	image_quality = memnew( HSlider );
	qhb->add_child(image_quality);
	image_quality->set_h_size_flags(SIZE_EXPAND_FILL);
	SpinBox *qspin = memnew( SpinBox );
	image_quality->share(qspin);
	qhb->add_child(qspin);
	image_quality->set_min(0);
	image_quality->set_max(1);
	image_quality->set_step(0.01);
	image_vb->add_margin_child(_TR("Compress for Disk (Lossy) Quality:"),qhb);
	image_shrink = memnew( SpinBox );
	image_shrink->set_min(1);
	image_shrink->set_max(8);
	image_shrink->set_step(1);
	image_vb->add_margin_child(_TR("Shrink All Images:"),image_shrink);
	sections->add_child(image_vb);

	image_formats=memnew(Tree);
	image_formats->set_hide_root(true);
	TreeItem *root = image_formats->create_item(NULL);
	List<String> fmts;
	ImageLoader::get_recognized_extensions(&fmts);
	for(List<String>::Element *E=fmts.front();E;E=E->next()) {

		TreeItem *fmt = image_formats->create_item(root);
		fmt->set_cell_mode(0,TreeItem::CELL_MODE_CHECK);
		fmt->set_text(0,E->get());
		fmt->set_editable(0,true);
		formats.push_back(fmt);
	}
	image_vb->add_margin_child(_TR("Compress Formats: "),image_formats,true);

	/// groups
	HBoxContainer *group_hb = memnew( HBoxContainer );
	group_hb->set_name(_TR("Image Groups"));
	sections->add_child(group_hb);
	VBoxContainer *group_vb_left = memnew( VBoxContainer);
	group_hb->add_child(group_vb_left);

	VBoxContainer *gvb = memnew(VBoxContainer);
	HBoxContainer *ghb = memnew(HBoxContainer);
	gvb->add_child(ghb);

	group_new_name = memnew( LineEdit );
	group_new_name->set_h_size_flags(SIZE_EXPAND_FILL);
	ghb->add_child(group_new_name);

	group_add = memnew(ToolButton);
	group_add->connect("pressed",this,"_group_add");
	ghb->add_child(group_add);

	group_new_name_error = memnew( Label );
	group_new_name_error->add_color_override("font_color",Color(1,0.4,0.4));
	gvb->add_child(group_new_name_error);
	group_new_name_error->hide();

	groups=memnew(Tree);
	groups->set_v_size_flags(SIZE_EXPAND_FILL);
	groups->connect("cell_selected",this,"_group_selected",varray(),CONNECT_DEFERRED);
	groups->connect("button_pressed",this,"_group_del",varray(),CONNECT_DEFERRED);
	groups->set_hide_root(true);
	gvb->add_child(groups);

	group_vb_left->add_margin_child(_TR("Groups:"),gvb,true);
	//group_vb_left->add_child( memnew( HSeparator));
	group_options = memnew(VBoxContainer);
	group_vb_left->add_child(group_options);


	group_image_action = memnew(OptionButton);
	group_image_action->add_item(_TR("Default"));
	group_image_action->add_item(_TR("Compress Disk"));
	group_image_action->add_item(_TR("Compress RAM"));
	group_options->add_margin_child(_TR("Compress Mode:"),group_image_action);
	group_image_action->connect("item_selected",this,"_group_changed");

	group_lossy_quality = memnew( HSlider );
	group_lossy_quality->set_min(0.1);
	group_lossy_quality->set_max(1.0);
	group_lossy_quality->set_step(0.1);
	group_lossy_quality->set_val(0.7);
	group_options->add_margin_child(_TR("Lossy Quality:"),group_lossy_quality);
	group_lossy_quality->connect("value_changed",this,"_quality_edited");

	group_atlas = memnew(CheckButton);
	group_atlas->set_pressed("Generate Atlas");
	group_options->add_margin_child(_TR("Atlas:"),group_atlas);
	group_atlas->connect("toggled",this,"_group_changed");

	group_shrink = memnew(SpinBox);
	group_shrink->set_min(1);
	group_shrink->set_max(8);
	group_shrink->set_val(1);
	group_shrink->set_step(1);
	group_options->add_margin_child(_TR("Shrink By:"),group_shrink);
	group_shrink->connect("value_changed",this,"_group_changed");

	atlas_preview = memnew( Button );
	atlas_preview->set_text(_TR("Preview Atlas"));
	group_options->add_child(atlas_preview);
	atlas_preview->show();
	atlas_preview->connect("pressed",this,"_group_atlas_preview");
	Control *ec = memnew(Control );
	ec->set_custom_minimum_size(Size2(150,1));
	gvb->add_child(ec);

	VBoxContainer *group_vb_right = memnew( VBoxContainer );
	group_hb->add_child(group_vb_right);
	group_vb_right->set_h_size_flags(SIZE_EXPAND_FILL);

	HBoxContainer *filter_hb = memnew (HBoxContainer);

	group_images_filter = memnew( LineEdit );
	group_vb_right->add_margin_child(_TR("Image Filter:"),filter_hb);
	filter_hb->add_child(group_images_filter);
	group_images_filter->set_h_size_flags(SIZE_EXPAND_FILL);
	group_images_filter->connect("text_changed",this,"_image_filter_changed");
	group_images = memnew( Tree );
	group_images->set_v_size_flags(SIZE_EXPAND_FILL);
	group_image_preview = memnew (TextureFrame);
	group_image_info = memnew (Label);
	group_image_info->set_text("size");
	group_image_preview->set_expand(true);
	MarginContainer *mc = group_vb_right->add_margin_child(_TR("Images:"),group_images,true);

	HBoxContainer *preview_hb = memnew (HBoxContainer);
	preview_hb->add_child(group_image_preview);
	preview_hb->add_child(group_image_info);
	mc = group_vb_right->add_margin_child(_TR("Preview:"),preview_hb,true);
	mc->set_stretch_ratio(0);

	Button *filt_select_all = memnew( Button );
	filt_select_all->set_text(_TR("Select All"));
	filter_hb->add_child(filt_select_all);
	filt_select_all->connect("pressed",this,"_group_select_all");

	Button *filt_select_none = memnew( Button );
	filt_select_none->set_text(_TR("Select None"));
	filter_hb->add_child(filt_select_none);
	filt_select_none->connect("pressed",this,"_group_select_none");

	atlas_preview_dialog = memnew( AcceptDialog );
	ScrollContainer *scroll = memnew( ScrollContainer );
	atlas_preview_dialog->add_child(scroll);
	atlas_preview_dialog->set_child_rect(scroll);
	atlas_preview_frame = memnew( TextureFrame );
	scroll->add_child(atlas_preview_frame);
	add_child(atlas_preview_dialog);


	group_images->set_hide_root(true);
	group_images->set_columns(2);
	group_images->set_column_expand(0,true);
	group_images->set_column_expand(1,false);
	group_images->set_column_min_width(1,100);
	group_images->set_column_titles_visible(true);
	group_images->set_column_title(0,_TR("Image"));
	group_images->set_column_title(1,_TR("Group"));
	group_images->connect("item_edited",this,"_group_item_edited",varray(),CONNECT_DEFERRED);
	group_images->connect("cell_selected",this,"_image_group_selected",varray(),CONNECT_DEFERRED);

/*	SpinBox *group_shrink;
	CheckButton *group_atlas;
	OptionButton *group_image_action;*/


/*	progress = memnew( Label );
	add_child(progress);
	progress->set_area_as_parent_rect();
	progress->set_anchor_and_margin(MARGIN_TOP,Control::ANCHOR_BEGIN,25);
	progress->hide();
	progress->set_align(Label::ALIGN_CENTER);*/

/*
	button_reload = memnew( Button );
	button_reload->set_pos(Point2(3,2));
	button_reload->set_size(Point2(20,5));
	button_reload->set_flat(true);
	//add_child(button_reload);
	button_reload->connect("pressed",this,"_rescan");
	hbc->add_child(button_reload);
*/

	script_vbox = memnew( VBoxContainer );
	script_vbox->set_name("Script");
	sections->add_child(script_vbox);
	script_mode = memnew( OptionButton );
	script_vbox->add_margin_child("Script Export Mode:",script_mode);
	script_mode->add_item("Text");
	script_mode->add_item("Compiled");
	script_mode->add_item("Encrypted (Provide Key Below)");
	script_key = memnew( LineEdit );
	script_vbox->add_margin_child("Script Encryption Key (256-bits as hex):",script_key);



	updating=false;

	error = memnew( AcceptDialog );
	add_child(error);

	confirm = memnew( ConfirmationDialog );
	add_child(confirm);
	confirm->connect("confirmed",this,"_confirmed");

	get_ok()->set_text(_TR("Export PCK"));


	expopt=_TR("--,Export,Bundle");

	file_export = memnew( FileDialog );
	add_child(file_export);
	file_export->set_access(FileDialog::ACCESS_FILESYSTEM);
	file_export->set_current_dir( EditorSettings::get_singleton()->get("global/default_project_export_path") );

	file_export->set_title(_TR("Export Project"));
	file_export->connect("file_selected", this,"_export_action");

	file_export_check = memnew( CheckButton );
	file_export_check->set_text(_TR("Enable Debugging"));
	file_export_check->set_pressed(true);
	file_export_check->connect("pressed",this,"_export_debug_toggled");
	file_export->get_vbox()->add_margin_child(_TR("Debug:"),file_export_check);

	file_export_password = memnew( LineEdit );
	file_export_password->set_secret(true);
	file_export_password->set_editable(false);
	file_export->get_vbox()->add_margin_child(_TR("Password:"),file_export_password);

	pck_export = memnew( FileDialog );
	pck_export->set_access(FileDialog::ACCESS_FILESYSTEM);
	pck_export->set_current_dir( EditorSettings::get_singleton()->get("global/default_project_export_path") );
	pck_export->set_title("Export Project PCK");
	pck_export->connect("file_selected", this,"_export_action_pck");
	pck_export->add_filter(_TR("*.pck ; Data Pack"));
	add_child(pck_export);

	button_export = add_button(_TR("Export.."),!OS::get_singleton()->get_swap_ok_cancel(),"export_pck");
	updating_script=false;


}


ProjectExportDialog::~ProjectExportDialog() {


}

void ProjectExport::popup_export() {

	Set<String> presets;
	presets.insert("default");

	List<PropertyInfo> pi;
	Globals::get_singleton()->get_property_list(&pi);
	export_preset->clear();

	for (List<PropertyInfo>::Element *E=pi.front();E;E=E->next()) {

		if (!E->get().name.begins_with("export_presets/"))
			continue;
		presets.insert(E->get().name.get_slice("/",1));
	}

	for(Set<String>::Element *E=presets.front();E;E=E->next()) {

		export_preset->add_item(E->get());
	}



	popup_centered(Size2(300,100));

}
Error ProjectExport::export_project(const String& p_preset) {

	return OK;

#if 0

	String selected=p_preset;

	DVector<String> preset_settings = Globals::get_singleton()->get("export_presets/"+selected);
	String preset_path=Globals::get_singleton()->get("export_presets_path/"+selected);
	if (preset_path=="") {

		error->set_text("Export path empty, see export options");
		error->popup_centered_minsize(Size2(300,100));
		ERR_FAIL_V(ERR_INVALID_DATA);
	}

	int pc=preset_settings.size();

	DirAccess *d = DirAccess::create(DirAccess::ACCESS_FILESYSTEM);
	if (d->change_dir(preset_path)!=OK) {

		memdelete(d);
		error->set_text("Can't access to export path:\n "+preset_path);
		error->popup_centered_minsize(Size2(300,100));
		ERR_FAIL_V(ERR_INVALID_DATA);
	}

	if (pc==0) {
		memdelete(d);
		return OK;
	}
	if (pc%3 != 0 ) {
		memdelete(d);
		error->set_text("Corrupted export data..");
		error->popup_centered_minsize(Size2(300,100));
		ERR_EXPLAIN("Corrupted export data...");
		ERR_FAIL_V(ERR_INVALID_DATA);
	}

	Map<String,ProjectExportSettings::ItemData> export_action;


	Map<String,Map<String,String> > remapped_paths;

	Set<String> scene_extensions;
	Set<String> resource_extensions;

	{

		List<String> l;
//		SceneLoader::get_recognized_extensions(&l);
//		for(List<String>::Element *E=l.front();E;E=E->next()) {
//
//			scene_extensions.insert(E->get());
//		}
		ResourceLoader::get_recognized_extensions_for_type("",&l);
		for(List<String>::Element *E=l.front();E;E=E->next()) {

			resource_extensions.insert(E->get());
		}
	}

	Vector<String> names = Globals::get_singleton()->get_optimizer_presets();

	//prepare base paths

	for(int i=0;i<pc;i+=3) {


		String name = preset_settings[i+0];
		String pname=preset_settings[i+1];
		String deps=preset_settings[i+2];
		int idx=1;
		if (pname=="") {
			pname="copy";
		} else {

			for(int j=0;j<names.size();j++) {
				if (pname==names[j]) {
					idx=j+2;
					break;
				}
			}
		}

		int dep_idx=0;

		for(int j=0;j<ProjectExportSettings::DA_MAX;j++) {
			if (ProjectExportSettings::da_string[j]==deps) {
				dep_idx=j;
				break;
			}
		}

		if (idx>=0) {
			export_action[name].action=idx;
			export_action[name].depaction=dep_idx;
		}

	}


	Set<String> bundle_exceptions;
	for (Map<String,ProjectExportSettings::ItemData>::Element *E=export_action.front();E;E=E->next()) {
		bundle_exceptions.insert(E->key());
	}


	{

		// find dependencies and add them to export

		Map<String,ProjectExportSettings::ItemData> dependencies;

		for (Map<String,ProjectExportSettings::ItemData>::Element *E=export_action.front();E;E=E->next()) {

			ProjectExportSettings::ItemData &id=E->get();

			if (id.depaction!=ProjectExportSettings::DA_COPY && id.depaction!=ProjectExportSettings::DA_OPTIMIZE)
				continue; //no copy or optimize, go on
			List<String> deplist;
			ResourceLoader::get_dependencies(E->key(),&deplist);

			while (deplist.size()) {

				String dependency = deplist.front()->get();
				deplist.pop_front();
				if (export_action.has(dependency))
					continue; //taged to export, will not override
				if (dependencies.has(dependency)) {

					if (id.action <= dependencies[dependency].action )
						continue;
				}

				ProjectExportSettings::ItemData depid;
				if (id.depaction==ProjectExportSettings::DA_COPY || id.action==ProjectExportSettings::DA_COPY)
					depid.action=ProjectExportSettings::DA_COPY;
				else if (id.depaction==ProjectExportSettings::DA_OPTIMIZE)
					depid.action=id.action;
				depid.depaction=0;

				dependencies[dependency]=depid;

				ResourceLoader::get_dependencies(dependency,&deplist);
			}


		}

		for (Map<String,ProjectExportSettings::ItemData>::Element *E=dependencies.front();E;E=E->next()) {
			export_action[E->key()]=E->get();
		}
	}



	int idx=0;
	for (Map<String,ProjectExportSettings::ItemData>::Element *E=export_action.front();E;E=E->next(),idx++) {


		String path=E->key();
		if (E->get().action==0)
			continue; //nothing to do here
		String preset;
		if (E->get().action==1)
			preset="";
		else
			preset=names[E->get().action-2];

		print_line("Exporting "+itos(idx)+"/"+itos(export_action.size())+": "+path);

		String base_dir = Globals::get_singleton()->localize_path(path.get_base_dir()).replace("\\","/").replace("res://","");
		DirAccess *da=DirAccess::create(DirAccess::ACCESS_FILESYSTEM);
		String cwd = d->get_current_dir();
		da->change_dir(cwd);
		print_line("base dir: "+base_dir);
		String remap_platform="all";

		for(int j=0;j<base_dir.get_slice_count("/");j++) {

			String p = base_dir.get_slice("/",j);
			if (da->change_dir(p)!=OK) {

				Error err = da->make_dir(p);
				if (err!=OK) {
					memdelete(da);
					memdelete(d);
					ERR_EXPLAIN("Cannot make dir: "+cwd+"/"+p);
					ERR_FAIL_V(ERR_CANT_CREATE);
				}

				if (da->change_dir(p)!=OK) {

					memdelete(da);
					memdelete(d);
					ERR_EXPLAIN("Cannot change to dir: "+cwd+"/"+p);
					ERR_FAIL_V(ERR_CANT_CREATE);
				}

			}

			cwd=da->get_current_dir();
		}

		memdelete(da);
		//cwd is the target dir

		String source_file;

		print_line("Exporting: "+source_file);
		bool delete_source=false;
		if (preset=="") {
			//just copy!

			source_file=path;
			delete_source=false;
		} else {

			delete_source=true;
			//create an optimized source file

			if (!Globals::get_singleton()->has("optimizer_presets/"+preset)) {
				memdelete(d);
				ERR_EXPLAIN("Unknown optimizer preset: "+preset);
				ERR_FAIL_V(ERR_INVALID_DATA);
			}


			Dictionary dc = Globals::get_singleton()->get("optimizer_presets/"+preset);

			ERR_FAIL_COND_V(!dc.has("__type__"),ERR_INVALID_DATA);
			String type=dc["__type__"];

			Ref<EditorOptimizedSaver> saver;

			for(int i=0;i<editor_data->get_optimized_saver_count();i++) {

				if (editor_data->get_optimized_saver(i)->get_target_name()==type) {
					saver=editor_data->get_optimized_saver(i);
				}
			}

			if (saver.is_null()) {
				memdelete(d);
				ERR_EXPLAIN("Preset '"+preset+"' references unexisting saver: "+type);
				ERR_FAIL_COND_V(saver.is_null(),ERR_INVALID_DATA);
			}

			List<Variant> keys;
			dc.get_key_list(&keys);

			saver->clear();

			for(List<Variant>::Element *E=keys.front();E;E=E->next()) {

				saver->set(E->get(),dc[E->get()]);
			}


			remap_platform=saver->get_target_platform();
			if (remap_platform=="")
				remap_platform="all";


			if (resource_extensions.has(path.extension().to_lower())) {

				uint32_t flags=0;

//				if (saver->is_bundle_scenes_enabled())
//					flags|=Reso::FLAG_BUNDLE_INSTANCED_SCENES;
				saver->set_bundle_exceptions(NULL);
				if (E->get().depaction>=ProjectExportSettings::DA_BUNDLE) {
					flags|=ResourceSaver::FLAG_BUNDLE_RESOURCES;
					if (E->get().depaction==ProjectExportSettings::DA_BUNDLE)
						saver->set_bundle_exceptions(&bundle_exceptions);

				}

				if (saver->is_remove_editor_data_enabled())
					flags|=ResourceSaver::FLAG_OMIT_EDITOR_PROPERTIES;
				if (saver->is_big_endian_data_enabled())
					flags|=ResourceSaver::FLAG_SAVE_BIG_ENDIAN;

				RES res = ResourceLoader::load(path);

				if (res.is_null()) {

					memdelete(d);
					ERR_EXPLAIN("Errr loading resource to optimize: "+path);
					ERR_FAIL_V(ERR_INVALID_DATA);
				}

				if (saver->is_compress_translations_enabled() && res->get_type()=="Translation") {

					Ref<PHashTranslation> ct = Ref<PHashTranslation>( memnew( PHashTranslation ) );
					ct->generate(res);
					res=ct;
				}


				//dst_file=path.get_file();
				//dst_file = cwd+"/"+dst_file.substr(0,dst_file.length()-dst_file.extension().length())+"opt.scn";

				//String write_file = path.substr(0,path.length()-path.extension().length())+"optimized.res";
				String write_file = path+".opt.res";


				print_line("DST RES FILE: "+write_file);
				Error err = ResourceSaver::save(write_file,res,flags,saver);
				if (err) {
					memdelete(d);
					ERR_EXPLAIN("Errr saving optimized resource: "+write_file);
					ERR_FAIL_COND_V(err,ERR_CANT_OPEN);
				}
				source_file=write_file;
	//			project_settings->add_remapped_path(src_scene,path,platform);

			}


		}

		String dst_file;
		dst_file=cwd+"/"+source_file.get_file();
		print_line("copying from: "+source_file);
		print_line("copying to: "+dst_file);
		Error err = d->copy(source_file,dst_file);

		if (delete_source)
			d->remove(source_file);

		if (err) {


			ERR_EXPLAIN("Error copying from: "+source_file+" to "+dst_file+".");
			ERR_FAIL_COND_V(err,err);
		}

		String src_remap=path;
		String dst_remap=source_file;
		print_line("remap from: "+src_remap);
		print_line("remap to: "+dst_remap);
		if (src_remap!=dst_remap) {


			remapped_paths[remap_platform][src_remap]=dst_remap;
		}

		//do the copy man...

	}

	Map<String,Variant> added_settings;


	for (Map<String,Map<String,String> >::Element *E=remapped_paths.front();E;E=E->next()) {

		String platform=E->key();
		DVector<String> remaps;
		for(Map<String,String>::Element *F=E->get().front();F;F=F->next() ) {

			remaps.push_back(F->key());
			remaps.push_back(F->get());
		}



//		added_settings["remap/"+platform]=remaps;`
		added_settings["remap/"+platform]=Variant(remaps).operator Array();
	}

	String engine_cfg_path=d->get_current_dir()+"/engine.cfg";
	print_line("enginecfg: "+engine_cfg_path);
	Globals::get_singleton()->save_custom(engine_cfg_path,added_settings);

	memdelete(d);
	return OK;
#endif
}

ProjectExport::ProjectExport(EditorData* p_data) {

	editor_data=p_data;
	VBoxContainer *vbc = memnew( VBoxContainer );
	add_child(vbc);
	set_child_rect(vbc);
	set_title(_TR("Project Export"));
	label = memnew( Label );
	label->set_text(_TR("Export Preset:"));
	vbc->add_child(label);
	export_preset = memnew (OptionButton);
	vbc->add_child(export_preset);
	get_ok()->set_text(_TR("Export"));
	set_hide_on_ok(false);
	error = memnew( AcceptDialog );
	add_child(error);

}
<|MERGE_RESOLUTION|>--- conflicted
+++ resolved
@@ -416,13 +416,8 @@
 		print_line("TESTING: "+location.plus_file("engine.cfg"));
 		if (FileAccess::exists(location.plus_file("engine.cfg"))) {
 
-<<<<<<< HEAD
 			error->set_text(_TR("Please export outside the project folder!"));
-			error->popup_centered(Size2(300,70));;
-=======
-			error->set_text("Please export outside the project folder!");
 			error->popup_centered_minsize();
->>>>>>> b967bb73
 			return;
 		}
 		String nl = (location+"/..").simplify_path();
@@ -439,13 +434,8 @@
 	String platform = selected->get_metadata(0);
 	Error err = export_platform(platform,p_file,file_export_check->is_pressed(),file_export_password->get_text(),false);
 	if (err!=OK) {
-<<<<<<< HEAD
 		error->set_text(_TR("Error exporting project!"));
-		error->popup_centered(Size2(300,70));;
-=======
-		error->set_text("Error exporting project!");
 		error->popup_centered_minsize();
->>>>>>> b967bb73
 	}
 
 }
@@ -463,13 +453,8 @@
 	}
 	FileAccess *f = FileAccess::open(p_file,FileAccess::WRITE);
 	if (!f) {
-<<<<<<< HEAD
 		error->set_text(_TR("Error exporting project PCK! Can't write"));
-		error->popup_centered(Size2(300,70));;
-=======
-		error->set_text("Error exporting project PCK! Can't write");
 		error->popup_centered_minsize();
->>>>>>> b967bb73
 	}
 	ERR_FAIL_COND(!f);
 
@@ -477,13 +462,8 @@
 	memdelete(f);
 
 	if (err!=OK) {
-<<<<<<< HEAD
 		error->set_text(_TR("Error exporting project!"));
-		error->popup_centered(Size2(300,70));;
-=======
-		error->set_text("Error exporting project!");
 		error->popup_centered_minsize();
->>>>>>> b967bb73
 		return;
 	}
 }
@@ -498,13 +478,8 @@
 	}
 	Error err = exporter->export_project(p_path,p_debug);
 	if (err!=OK) {
-<<<<<<< HEAD
 		error->set_text(_TR("Error exporting project!"));
-		error->popup_centered(Size2(300,70));;
-=======
-		error->set_text("Error exporting project!");
 		error->popup_centered_minsize();
->>>>>>> b967bb73
 		return ERR_CANT_CREATE;
 	} else {
 		if (p_quit_after) {
@@ -532,13 +507,8 @@
 	Ref<EditorExportPlatform> exporter = EditorImportExport::get_singleton()->get_export_platform(platform);
 
 	if (exporter.is_null()) {
-<<<<<<< HEAD
 		error->set_text(_TR("No exporter for platform '")+platform+_TR("' yet."));
-		error->popup_centered(Size2(300,70));;
-=======
-		error->set_text("No exporter for platform '"+platform+"' yet.");
 		error->popup_centered_minsize();
->>>>>>> b967bb73
 		return;
 	}
 
