--- conflicted
+++ resolved
@@ -88,7 +88,6 @@
 
 		String basename =  p_file.get_file().basename();
 
-<<<<<<< HEAD
 		if (InputDefault::get_singleton()->is_key_pressed(KEY_SHIFT)) {
 
 			AnimatedSprite *sprite = memnew(AnimatedSprite);
@@ -204,14 +203,6 @@
 	// undo-redo
 	if (!instanced)
 		return NULL;
-=======
-		current_option=-1;
-		//accept->get_cancel()->hide();
-		accept->get_ok()->set_text("Ugh");
-		accept->set_text(String("Error loading scene from ")+p_file);
-		accept->popup_centered(Size2(300,70));
-		return NULL;
-	}
 
 	// If the scene hasn't been saved yet a cyclical dependency cannot exist.
 	if (edited_scene->get_filename()!="") {
@@ -227,7 +218,6 @@
 
 	instanced_scene->generate_instance_state();
 	instanced_scene->set_filename( Globals::get_singleton()->localize_path(p_file) );
->>>>>>> 66d32b75
 
 	if (p_replace_selected) {
 
