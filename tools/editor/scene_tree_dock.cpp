--- conflicted
+++ resolved
@@ -72,15 +72,9 @@
 
 		current_option=-1;
 		//accept->get_cancel()->hide();
-<<<<<<< HEAD
 		accept->get_ok()->set_text(_TR("Ok :( "));
 		accept->set_text(_TR("No parent to instance a child at."));
-		accept->popup_centered(Size2(300,70));
-=======
-		accept->get_ok()->set_text("Ok :( ");
-		accept->set_text("No parent to instance a child at.");
 		accept->popup_centered_minsize();
->>>>>>> b967bb73
 		return NULL;
 	};
 
@@ -94,7 +88,6 @@
 
 		String basename =  p_file.get_file().basename();
 
-<<<<<<< HEAD
 		if (InputDefault::get_singleton()->is_key_pressed(KEY_SHIFT)) {
 
 			AnimatedSprite *sprite = memnew(AnimatedSprite);
@@ -209,14 +202,6 @@
 				instanced_scene->generate_instance_state();
 			}
 		}
-=======
-		current_option=-1;
-		//accept->get_cancel()->hide();
-		accept->get_ok()->set_text("Ugh");
-		accept->set_text(String("Error loading scene from ")+p_file);
-		accept->popup_centered_minsize();
-		return NULL;
->>>>>>> b967bb73
 	}
 
 	// undo-redo
@@ -375,15 +360,9 @@
 
 				current_option=-1;
 				//confirmation->get_cancel()->hide();
-<<<<<<< HEAD
 				accept->get_ok()->set_text(_TR("I see.."));
 				accept->set_text(_TR("This operation can't be done without a tree root."));
-				accept->popup_centered(Size2(300,70));;
-=======
-				accept->get_ok()->set_text("I see..");
-				accept->set_text("This operation can't be done without a tree root.");
 				accept->popup_centered_minsize();
->>>>>>> b967bb73
 				break;
 			}
 
@@ -463,15 +442,9 @@
 
 				current_option=-1;
 				//accept->get_cancel()->hide();
-<<<<<<< HEAD
 				accept->get_ok()->set_text(_TR("I see.."));
 				accept->set_text(_TR("This operation can't be done on the tree root."));
-				accept->popup_centered(Size2(300,70));;
-=======
-				accept->get_ok()->set_text("I see..");
-				accept->set_text("This operation can't be done on the tree root.");
 				accept->popup_centered_minsize();
->>>>>>> b967bb73
 				break;
 			}
 
@@ -537,15 +510,9 @@
 
 				current_option=-1;
 				//accept->get_cancel()->hide();
-<<<<<<< HEAD
 				accept->get_ok()->set_text(_TR("I see.."));
 				accept->set_text(_TR("This operation can't be done on the tree root."));
-				accept->popup_centered(Size2(300,70));;
-=======
-				accept->get_ok()->set_text("I see..");
-				accept->set_text("This operation can't be done on the tree root.");
 				accept->popup_centered_minsize();
->>>>>>> b967bb73
 				break;
 			}
 
@@ -650,15 +617,9 @@
 
 				current_option=-1;
 				//confirmation->get_cancel()->hide();
-<<<<<<< HEAD
 				accept->get_ok()->set_text(_TR("I see.."));
 				accept->set_text(_TR("This operation can't be done on the tree root."));
-				accept->popup_centered(Size2(300,70));;
-=======
-				accept->get_ok()->set_text("I see..");
-				accept->set_text("This operation can't be done on the tree root.");
 				accept->popup_centered_minsize();
->>>>>>> b967bb73
 				break;
 			}
 
