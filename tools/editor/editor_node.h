--- conflicted
+++ resolved
@@ -170,8 +170,6 @@
 		OBJECT_METHOD_BASE=500
 	};
 
-<<<<<<< HEAD
-=======
 	enum DockSlot {
 		DOCK_SLOT_LEFT_UL,
 		DOCK_SLOT_LEFT_BL,
@@ -184,7 +182,6 @@
 		DOCK_SLOT_MAX
 	};
 
->>>>>>> 37af8b41
 
 	Node *edited_scene; //scene being edited
 	Viewport *scene_root; //root of the scene being edited
@@ -219,14 +216,9 @@
 	TextureButton *anim_close;
 	Panel *menu_panel;
 
-<<<<<<< HEAD
-	HSplitContainer *editor_hsplit;
-	SplitContainer *editor_palletes_split;
-=======
 
 	//HSplitContainer *editor_hsplit;
 	//VSplitContainer *editor_vsplit;
->>>>>>> 37af8b41
 	HBoxContainer *menu_hb;
 	Control *viewport;
 	MenuButton *file_menu;
@@ -285,13 +277,7 @@
 	MenuButton *update_menu;
 	ToolButton *sources_button;
 	//TabContainer *prop_pallete;
-<<<<<<< HEAD
-	Control *prop_pallete;
 	//TabContainer *top_pallete;
-	Control *top_pallete;
-=======
-	//TabContainer *top_pallete;
->>>>>>> 37af8b41
 	String defer_load_scene;
 	String defer_translatable;
 	String defer_optimize;
@@ -399,9 +385,6 @@
 
 
 	void _instance_request(const String& p_path);
-	void _instance_replace_request(const String& p_path);
-
-	void _select_node_request(Node *p_node);
 
 	void _property_keyed(const String& p_keyed, const Variant& p_value, bool p_advance);
 	void _transform_keyed(Object *sp,const String& p_sub,const Transform& p_key);
@@ -469,12 +452,6 @@
 
 	static Vector<EditorNodeInitCallback> _init_callbacks;
 
-	enum EditorLayout {
-		LAYOUT_DEFAULT,
-		LAYOUT_SIDE_BY_SIDE,
-	};
-	EditorLayout _current_layout;
-	EditorLayout _get_editor_layout(const String& p_property);
 	bool _find_scene_in_use(Node* p_node,const String& p_path) const;
 
 	void _dock_select_input(const InputEvent& p_input);
@@ -549,7 +526,6 @@
 
 	Node* request_instance_scene(const String &p_path);
 	ScenesDock *get_scenes_dock();
-	ResourcesDock *get_resources_dock();
 	static UndoRedo* get_undo_redo() { return &singleton->editor_data.get_undo_redo(); }
 
 	EditorSelection *get_editor_selection() { return editor_selection; }
