/*************************************************************************/
/*  editor_node.h                                                        */
/*************************************************************************/
/*                       This file is part of:                           */
/*                           GODOT ENGINE                                */
/*                    http://www.godotengine.org                         */
/*************************************************************************/
/* Copyright (c) 2007-2014 Juan Linietsky, Ariel Manzur.                 */
/*                                                                       */
/* Permission is hereby granted, free of charge, to any person obtaining */
/* a copy of this software and associated documentation files (the       */
/* "Software"), to deal in the Software without restriction, including   */
/* without limitation the rights to use, copy, modify, merge, publish,   */
/* distribute, sublicense, and/or sell copies of the Software, and to    */
/* permit persons to whom the Software is furnished to do so, subject to */
/* the following conditions:                                             */
/*                                                                       */
/* The above copyright notice and this permission notice shall be        */
/* included in all copies or substantial portions of the Software.       */
/*                                                                       */
/* THE SOFTWARE IS PROVIDED "AS IS", WITHOUT WARRANTY OF ANY KIND,       */
/* EXPRESS OR IMPLIED, INCLUDING BUT NOT LIMITED TO THE WARRANTIES OF    */
/* MERCHANTABILITY, FITNESS FOR A PARTICULAR PURPOSE AND NONINFRINGEMENT.*/
/* IN NO EVENT SHALL THE AUTHORS OR COPYRIGHT HOLDERS BE LIABLE FOR ANY  */
/* CLAIM, DAMAGES OR OTHER LIABILITY, WHETHER IN AN ACTION OF CONTRACT,  */
/* TORT OR OTHERWISE, ARISING FROM, OUT OF OR IN CONNECTION WITH THE     */
/* SOFTWARE OR THE USE OR OTHER DEALINGS IN THE SOFTWARE.                */
/*************************************************************************/
#ifndef EDITOR_NODE_H
#define EDITOR_NODE_H

#include "scene/gui/control.h"
#include "scene/gui/panel.h"
#include "scene/gui/tool_button.h"
#include "scene/gui/menu_button.h"
#include "scene/gui/tree.h"
#include "scene/gui/dialogs.h"
#include "scene/gui/separator.h"
#include "scene/gui/tab_container.h"
#include "scene/gui/panel_container.h"
#include "scene/gui/file_dialog.h"
#include "scene/gui/split_container.h"
#include "scene/gui/center_container.h"
#include "scene/gui/texture_progress.h"
#include "tools/editor/scenes_dock.h"
#include "tools/editor/scene_tree_editor.h"
#include "tools/editor/property_editor.h"
#include "tools/editor/create_dialog.h"
#include "tools/editor/call_dialog.h"
#include "tools/editor/reparent_dialog.h"
#include "tools/editor/connections_dialog.h"
#include "tools/editor/settings_config_dialog.h"
#include "tools/editor/groups_editor.h"
#include "tools/editor/editor_data.h"
#include "tools/editor/editor_path.h"
#include "tools/editor/editor_run.h"

#include "tools/editor/pane_drag.h"
#include "tools/editor/animation_editor.h"
#include "tools/editor/script_create_dialog.h"
#include "tools/editor/run_settings_dialog.h"
#include "tools/editor/project_settings.h"
#include "tools/editor/project_export.h"
#include "tools/editor/editor_log.h"
#include "tools/editor/scene_tree_dock.h"
#include "tools/editor/resources_dock.h"
#include "tools/editor/optimized_save_dialog.h"
#include "tools/editor/editor_run_script.h"

#include "tools/editor/editor_run_native.h"
#include "scene/gui/tabs.h"
#include "tools/editor/quick_open.h"
#include "tools/editor/project_export.h"
#include "tools/editor/editor_sub_scene.h"
#include "editor_import_export.h"
#include "editor_reimport_dialog.h"
#include "import_settings.h"
#include "tools/editor/editor_plugin.h"

#include "fileserver/editor_file_server.h"




#include "progress_dialog.h"

/**
	@author Juan Linietsky <reduzio@gmail.com>
*/





typedef void (*EditorNodeInitCallback)();

class EditorNode : public Node {

	OBJ_TYPE( EditorNode, Node );
	
	enum {
		
		HISTORY_SIZE=64	
	};
	enum MenuOptions {
	
		FILE_NEW_SCENE,
		FILE_OPEN_SCENE,
		FILE_SAVE_SCENE,
		FILE_SAVE_AS_SCENE,
		FILE_IMPORT_SUBSCENE,
		FILE_EXPORT_PROJECT,
		FILE_EXPORT_MESH_LIBRARY,
		FILE_EXPORT_TILESET,
		FILE_SAVE_OPTIMIZED,
		FILE_SAVE_SUBSCENE,
		FILE_DUMP_STRINGS,
		FILE_OPEN_RECENT,
		FILE_OPEN_OLD_SCENE,
		FILE_QUICK_OPEN_SCENE,
		FILE_QUICK_OPEN_SCRIPT,
		FILE_RUN_SCRIPT,
		FILE_OPEN_PREV,
		FILE_QUIT,
		FILE_EXTERNAL_OPEN_SCENE,
		EDIT_UNDO,
		EDIT_REDO,
		RESOURCE_NEW,
		RESOURCE_LOAD,
		RESOURCE_SAVE,
		RESOURCE_SAVE_AS,
		RESOURCE_UNREF,
		RESOURCE_COPY,
		OBJECT_COPY_PARAMS,
		OBJECT_PASTE_PARAMS,
		OBJECT_CALL_METHOD,
		OBJECT_REQUEST_HELP,
		RUN_PLAY,
		RUN_PAUSE,
		RUN_STOP,
		RUN_PLAY_SCENE,
		RUN_PLAY_CUSTOM_SCENE,
		RUN_SCENE_SETTINGS,
		RUN_SETTINGS,
		RUN_PROJECT_MANAGER,
		RUN_FILE_SERVER,
		RUN_DEPLOY_DUMB_CLIENTS,
		SETTINGS_UPDATE_ALWAYS,
		SETTINGS_UPDATE_CHANGES,
		SETTINGS_IMPORT,
		SETTINGS_EXPORT_PREFERENCES,
		SETTINGS_PREFERENCES,
		SETTINGS_OPTIMIZED_PRESETS,
		SETTINGS_SHOW_ANIMATION,
		SETTINGS_LOAD_EXPORT_TEMPLATES,
		SETTINGS_HELP,
		SETTINGS_ABOUT,
		SOURCES_REIMPORT,
		DEPENDENCY_LOAD_CHANGED_IMAGES,
		DEPENDENCY_UPDATE_IMPORTED,

		IMPORT_PLUGIN_BASE=100,

		OBJECT_METHOD_BASE=500
	};


	Node *edited_scene; //scene being edited
	Viewport *scene_root; //root of the scene being edited

	Ref<ResourceImportMetadata> scene_import_metadata;

	Control* scene_root_parent;
	Control *gui_base;
	VBoxContainer *main_vbox;
	HSplitContainer *main_split;
	VSplitContainer *left_split;
	int old_split_ofs;
	VSplitContainer *top_split;
	HBoxContainer *bottom_hb;
	Control *vp_base;
	PaneDrag *pd;
	//PaneDrag *pd_anim;
	TextureButton *anim_close;
	Panel *menu_panel;

	HSplitContainer *editor_hsplit;
	SplitContainer *editor_palletes_split;
	HBoxContainer *menu_hb;
	Control *viewport;
	MenuButton *file_menu;
	MenuButton *import_menu;
	ToolButton *export_button;
	ToolButton *prev_scene;
	MenuButton *object_menu;
	MenuButton *settings_menu;
	ToolButton *play_button;
	MenuButton *native_play_button;
	ToolButton *pause_button;
	ToolButton *stop_button;
	ToolButton *run_settings_button;
	ToolButton *animation_menu;
	ToolButton *play_scene_button;
	ToolButton *play_custom_scene_button;
	TextureProgress *audio_vu;
	MenuButton *fileserver_menu;

	TextEdit *load_errors;
	AcceptDialog *load_error_dialog;

	Control *scene_root_base;

	PopupMenu *recent_scenes;
	Button *property_back;
	Button *property_forward;
	SceneTreeDock *scene_tree_dock;
	ResourcesDock *resources_dock;
	PropertyEditor *property_editor;
	ScenesDock *scenes_dock;
	EditorRunNative *run_native;

	CallDialog *call_dialog;
	ConfirmationDialog *confirmation;
	ConfirmationDialog *import_confirmation;
	ConfirmationDialog *open_recent_confirmation;
	AcceptDialog *accept;
	AcceptDialog *about;

	//OptimizedPresetsDialog *optimized_presets;
	EditorSettingsDialog *settings_config_dialog;
	RunSettingsDialog *run_settings_dialog;
	ProjectSettings *project_settings;
	FileDialog *file;
	FileDialog *file_templates;
	FileDialog *file_export;
	FileDialog *file_export_lib;
	FileDialog *file_script;
	CheckButton *file_export_check;
	CheckButton *file_export_lib_merge;
	LineEdit *file_export_password;
	String current_path;
	MenuButton *update_menu;
	ToolButton *sources_button;
	//TabContainer *prop_pallete;
	Control *prop_pallete;
	//TabContainer *top_pallete;
	Control *top_pallete;
	String defer_load_scene;
	String defer_translatable;
	String defer_optimize;
	String defer_optimize_preset;
	String defer_export;
	String defer_export_platform;
	bool defer_export_debug;
	Node *_last_instanced_scene;
	PanelContainer *animation_panel;
	HBoxContainer *animation_panel_hb;
	VBoxContainer *animation_vb;
	EditorPath *editor_path;
	AnimationKeyEditor *animation_editor;
	EditorLog *log;
	CenterContainer *tabs_center;
	EditorQuickOpen *quick_open;
	EditorQuickOpen *quick_run;
	Tabs *main_editor_tabs;
	Vector<EditorPlugin*> editor_table;

	EditorReImportDialog *reimport_dialog;
	ImportSettingsDialog *import_settings;

	ProgressDialog *progress_dialog;
	BackgroundProgress *progress_hb;

	String _tmp_import_path;

	EditorImportExport *editor_import_export;

	Object *current;

	bool _playing_edited;
	bool reference_resource_mem;
	bool save_external_resources_mem;
	uint64_t saved_version;
	bool unsaved_cache;
	String open_navigate;

	uint32_t circle_step_msec;
	uint64_t circle_step_frame;
	int circle_step;

	Vector<EditorPlugin*> editor_plugins;
	EditorPlugin *editor_plugin_screen;
	EditorPlugin *editor_plugin_over;

	EditorHistory editor_history;
	EditorData editor_data;
	EditorRun editor_run;
	EditorSelection *editor_selection;
	ProjectExport *project_export;
	ProjectExportDialog *project_export_settings;

	EditorFileServer *file_server;

	String external_file;
	List<String> previous_scenes;
	bool opening_prev;
	
	void _dialog_action(String p_file);


	void _edit_current();
	void _dialog_display_file_error(String p_file,Error p_error);
	
	int current_option;
	//void _animation_visibility_toggle();
	void _resource_selected(const RES& p_res,const String& p_property="");
	void _menu_option(int p_option);
	void _menu_confirm_current();
	void _menu_option_confirm(int p_option,bool p_confirmed);

	void _property_editor_forward();
	void _property_editor_back();

	
	void _fs_changed();
	void _sources_changed(bool p_exist);
	void _imported(Node *p_node);

	void _node_renamed();
	void _editor_select(int p_which);
	void _set_scene_metadata();
	void _get_scene_metadata();
	void _update_title();
	void _close_messages();
	void _show_messages();
	void _vp_resized();

	void _save_scene(String p_file);


	void _instance_request(const String& p_path);
	void _instance_replace_request(const String& p_path);

	void _select_node_request(Node *p_node);

	void _property_keyed(const String& p_keyed,const Variant& p_value);
	void _transform_keyed(Object *sp,const String& p_sub,const Transform& p_key);

	void _update_keying();
	void _hide_top_editors();
	void _quick_opened(const String& p_resource);
	void _quick_run(const String& p_resource);

	void _run(bool p_current=false, const String &p_custom="");

	void _save_optimized();
	void _import_action(const String& p_action);
	void _import(const String &p_file);
	void _add_to_recent_scenes(const String& p_scene);
	void _update_recent_scenes();
	void _open_recent_scene(int p_idx);
	void _open_recent_scene_confirm();
	String _recent_scene;

	bool convert_old;

	void _unhandled_input(const InputEvent& p_event);

	static void _load_error_notify(void* p_ud,const String& p_text);

	bool has_main_screen() const { return true; }
	void _fetch_translatable_strings(const Object *p_object,Set<StringName>& strings);

	bool _find_editing_changed_scene(Node *p_from);

	String import_reload_fn;

	Set<FileDialog*> file_dialogs;
	Map<String,Ref<Texture> > icon_type_cache;

	static Ref<Texture> _file_dialog_get_icon(const String& p_path);
	static void _file_dialog_register(FileDialog *p_dialog);
	static void _file_dialog_unregister(FileDialog *p_dialog);


	void _cleanup_scene();

	bool _find_and_save_edited_subresources(Object *obj,Set<RES>& processed,int32_t flags);
	void _save_edited_subresources(Node* scene,Set<RES>& processed,int32_t flags);


	struct ExportDefer {
		String platform;
		String path;
		bool debug;
		String password;

	} export_defer;

	static EditorNode *singleton;

	static Vector<EditorNodeInitCallback> _init_callbacks;

<<<<<<< HEAD
	enum EditorLayout {
		LAYOUT_DEFAULT,
		LAYOUT_SIDE_BY_SIDE,
	};
	EditorLayout _current_layout;
	EditorLayout _get_editor_layout(const String& p_property);
=======
	bool _find_scene_in_use(Node* p_node,const String& p_path) const;

>>>>>>> e086bccd

protected:
	void _notification(int p_what);
	static void _bind_methods();		
public:

	static EditorNode* get_singleton() { return singleton; }


	EditorPlugin *get_editor_plugin_screen() { return editor_plugin_screen; }
	EditorPlugin *get_editor_plugin_over() { return editor_plugin_over; }
	PropertyEditor *get_property_editor() { return property_editor; }

	static void add_editor_plugin(EditorPlugin *p_editor);
	static void remove_editor_plugin(EditorPlugin *p_editor);


	void edit_node(Node *p_node);
	void edit_resource(const Ref<Resource>& p_resource);
	void open_resource(const String& p_type="");
	void save_resource(const Ref<Resource>& p_resource);
	void save_resource_as(const Ref<Resource>& p_resource);

	static bool has_unsaved_changes() { return singleton->unsaved_cache; }

	static HBoxContainer *get_menu_hb() { return singleton->menu_hb; }

	void push_item(Object *p_object,const String& p_property="");

	void open_request(const String& p_path);

	void set_edited_scene(Node *p_scene);


	static EditorLog *get_log() { return singleton->log; }
	Control* get_viewport();
	AnimationKeyEditor *get_animation_editor() const { return animation_editor; }
	Control *get_animation_panel() { return animation_vb; }
	HBoxContainer *get_animation_panel_hb() { return animation_panel_hb; }

	void animation_editor_make_visible(bool p_visible);
	void hide_animation_player_editors();
	void animation_panel_make_visible(bool p_visible);

	Node *get_edited_scene() { return edited_scene; }

	Viewport *get_scene_root() { return scene_root; } //root of the scene being edited
	Error save_optimized_copy(const String& p_scene,const String& p_preset);

	void clear_scene() { _cleanup_scene(); }
	Error load_scene(const String& p_scene);
	Error load_resource(const String& p_scene);

	static EditorData& get_editor_data() { return singleton->editor_data; }

	static VSplitContainer *get_top_split() { return singleton->top_split; }

	Node* request_instance_scene(const String &p_path);
	ScenesDock *get_scenes_dock();
	ResourcesDock *get_resources_dock();
	static UndoRedo* get_undo_redo() { return &singleton->editor_data.get_undo_redo(); }

	EditorSelection *get_editor_selection() { return editor_selection; }

	Error save_translatable_strings(const String& p_to_file);

	void set_convert_old_scene(bool p_old) { convert_old=p_old; }

	void notify_child_process_exited();

	void stop_child_process();

	Error export_platform(const String& p_platform, const String& p_path, bool p_debug,const String& p_password,bool p_quit_after=false);

	static void register_editor_types();
	static void unregister_editor_types();

	Control *get_gui_base() { return gui_base; }

	static void add_io_error(const String& p_error);

	static void progress_add_task(const String& p_task,const String& p_label, int p_steps);
	static void progress_task_step(const String& p_task,const String& p_state, int p_step=-1);
	static void progress_end_task(const String& p_task);

	static void progress_add_task_bg(const String& p_task,const String& p_label, int p_steps);
	static void progress_task_step_bg(const String& p_task,int p_step=-1);
	static void progress_end_task_bg(const String& p_task);

	void save_scene(String p_file) { _save_scene(p_file); }

	bool is_scene_in_use(const String& p_path);

	void scan_import_changes();
	EditorNode();	
	~EditorNode();
	void get_singleton(const char* arg1, bool arg2);

	static void add_init_callback(EditorNodeInitCallback p_callback) { _init_callbacks.push_back(p_callback); }

};


struct EditorProgress {

	String task;
	void step(const String& p_state, int p_step=-1) { EditorNode::progress_task_step(task,p_state,p_step); }
	EditorProgress(const String& p_task,const String& p_label,int p_amount) { EditorNode::progress_add_task(p_task,p_label,p_amount); task=p_task; }
	~EditorProgress() { EditorNode::progress_end_task(task); }
};

struct EditorProgressBG {

	String task;
	void step(int p_step=-1) { EditorNode::progress_task_step_bg(task,p_step); }
	EditorProgressBG(const String& p_task,const String& p_label,int p_amount) { EditorNode::progress_add_task_bg(p_task,p_label,p_amount); task=p_task; }
	~EditorProgressBG() { EditorNode::progress_end_task_bg(task); }
};

#endif<|MERGE_RESOLUTION|>--- conflicted
+++ resolved
@@ -401,17 +401,14 @@
 
 	static Vector<EditorNodeInitCallback> _init_callbacks;
 
-<<<<<<< HEAD
 	enum EditorLayout {
 		LAYOUT_DEFAULT,
 		LAYOUT_SIDE_BY_SIDE,
 	};
 	EditorLayout _current_layout;
 	EditorLayout _get_editor_layout(const String& p_property);
-=======
 	bool _find_scene_in_use(Node* p_node,const String& p_path) const;
 
->>>>>>> e086bccd
 
 protected:
 	void _notification(int p_what);
