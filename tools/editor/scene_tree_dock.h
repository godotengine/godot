/*************************************************************************/
/*  scene_tree_dock.h                                                    */
/*************************************************************************/
/*                       This file is part of:                           */
/*                           GODOT ENGINE                                */
/*                    http://www.godotengine.org                         */
/*************************************************************************/
/* Copyright (c) 2007-2016 Juan Linietsky, Ariel Manzur.                 */
/*                                                                       */
/* Permission is hereby granted, free of charge, to any person obtaining */
/* a copy of this software and associated documentation files (the       */
/* "Software"), to deal in the Software without restriction, including   */
/* without limitation the rights to use, copy, modify, merge, publish,   */
/* distribute, sublicense, and/or sell copies of the Software, and to    */
/* permit persons to whom the Software is furnished to do so, subject to */
/* the following conditions:                                             */
/*                                                                       */
/* The above copyright notice and this permission notice shall be        */
/* included in all copies or substantial portions of the Software.       */
/*                                                                       */
/* THE SOFTWARE IS PROVIDED "AS IS", WITHOUT WARRANTY OF ANY KIND,       */
/* EXPRESS OR IMPLIED, INCLUDING BUT NOT LIMITED TO THE WARRANTIES OF    */
/* MERCHANTABILITY, FITNESS FOR A PARTICULAR PURPOSE AND NONINFRINGEMENT.*/
/* IN NO EVENT SHALL THE AUTHORS OR COPYRIGHT HOLDERS BE LIABLE FOR ANY  */
/* CLAIM, DAMAGES OR OTHER LIABILITY, WHETHER IN AN ACTION OF CONTRACT,  */
/* TORT OR OTHERWISE, ARISING FROM, OUT OF OR IN CONNECTION WITH THE     */
/* SOFTWARE OR THE USE OR OTHER DEALINGS IN THE SOFTWARE.                */
/*************************************************************************/
#ifndef SCENE_TREE_DOCK_H
#define SCENE_TREE_DOCK_H

#include "scene/gui/control.h"
#include "scene/gui/tree.h"
#include "scene/gui/label.h"
#include "scene/gui/button.h"
#include "scene/gui/tool_button.h"
#include "scene/gui/box_container.h"
#include "scene/gui/popup_menu.h"
#include "scene_tree_editor.h"
#include "create_dialog.h"
#include "editor_data.h"
#include "groups_editor.h"
#include "connections_dialog.h"
#include "script_create_dialog.h"
#include "reparent_dialog.h"
#include "scene/animation/animation_player.h"
#include "editor_sub_scene.h"
class EditorNode;

class SceneTreeDock : public VBoxContainer {

	OBJ_TYPE( SceneTreeDock, VBoxContainer );

	enum Tool {

		TOOL_NEW,
		TOOL_INSTANCE,
		TOOL_REPLACE,
		TOOL_CONNECT,
		TOOL_GROUP,
		TOOL_SCRIPT,
		TOOL_MOVE_UP,
		TOOL_MOVE_DOWN,
		TOOL_DUPLICATE,
		TOOL_REPARENT,
		TOOL_NEW_SCENE_FROM,
		TOOL_MULTI_EDIT,
		TOOL_ERASE,
		TOOL_BUTTON_MAX
	};



	int current_option;
	CreateDialog *create_dialog;

	ToolButton *tool_buttons[TOOL_BUTTON_MAX];
	SceneTreeEditor *scene_tree;

	HBoxContainer *tool_hbc;
	void _tool_selected(int p_tool, bool p_confirm_override = false);

	EditorData *editor_data;
	EditorSelection *editor_selection;

	GroupsEditor *groups_editor;
	ConnectionsDialog *connect_dialog;
	ScriptCreateDialog *script_create_dialog;
	AcceptDialog *accept;
	ConfirmationDialog *delete_dialog;

	ReparentDialog *reparent_dialog;
	EditorFileDialog *file;
	EditorSubScene *import_subscene_dialog;
	EditorFileDialog *new_scene_from_dialog;

<<<<<<< HEAD
=======
	LineEdit *filter;
	TextureFrame *filter_icon;

>>>>>>> f9d615ee
	PopupMenu * menu;

	bool first_enter;

	void _create();
	Node *scene_root;
	Node *edited_scene;
	EditorNode *editor;

	Node *_duplicate(Node *p_node, Map<Node*,Node*> &duplimap);
	void _node_reparent(NodePath p_path, bool p_keep_global_xform);
	void _do_reparent(Node* p_new_parent, int p_position_in_parent, Vector<Node*> p_nodes, bool p_keep_global_xform);

	void _set_owners(Node *p_owner, const Array& p_nodes);
	void _load_request(const String& p_path);
	void _script_open_request(const Ref<Script>& p_script);

	bool _cyclical_dependency_exists(const String& p_target_scene_path, Node* p_desired_node);

	void _node_selected();
	void _node_renamed();
	void _script_created(Ref<Script> p_script);

	void _delete_confirm();
	void _update_tool_buttons();

	void _node_prerenamed(Node* p_node, const String& p_new_name);

	void _unhandled_key_input(InputEvent p_event);

	void _import_subscene();

	void _new_scene_from(String p_file);

	bool _validate_no_foreign();
	void _selection_changed();

	void _fill_path_renames(Vector<StringName> base_path,Vector<StringName> new_base_path,Node * p_node, List<Pair<NodePath,NodePath> > *p_renames);

	void _normalize_drop(Node*& to_node, int &to_pos,int p_type);

	void _nodes_dragged(Array p_nodes,NodePath p_to,int p_type);
	void _files_dropped(Vector<String> p_files,NodePath p_to,int p_type);

	void _tree_rmb(const Vector2& p_menu_pos);

<<<<<<< HEAD
=======
	void _filter_changed(const String& p_filter);

>>>>>>> f9d615ee
protected:

	void _notification(int p_what);
	static void _bind_methods();
public:

	String get_filter();
	void set_filter(const String& p_filter);

	void import_subscene();
	void set_edited_scene(Node* p_scene);
	void instance(const String& p_path);
	void instance_scenes(const Vector<String>& p_files,Node* parent,int p_pos);
	void set_selected(Node *p_node, bool p_emit_selected=false);
	void fill_path_renames(Node* p_node, Node *p_new_parent, List<Pair<NodePath,NodePath> > *p_renames);
	void perform_node_renames(Node* p_base,List<Pair<NodePath,NodePath> > *p_renames, Map<Ref<Animation>, Set<int> > *r_rem_anims=NULL);
	SceneTreeEditor *get_tree_editor() { return scene_tree; }

	SceneTreeDock(EditorNode *p_editor,Node *p_scene_root,EditorSelection *p_editor_selection,EditorData &p_editor_data);
};

#endif // SCENE_TREE_DOCK_H<|MERGE_RESOLUTION|>--- conflicted
+++ resolved
@@ -94,12 +94,9 @@
 	EditorSubScene *import_subscene_dialog;
 	EditorFileDialog *new_scene_from_dialog;
 
-<<<<<<< HEAD
-=======
 	LineEdit *filter;
 	TextureFrame *filter_icon;
 
->>>>>>> f9d615ee
 	PopupMenu * menu;
 
 	bool first_enter;
@@ -146,11 +143,8 @@
 
 	void _tree_rmb(const Vector2& p_menu_pos);
 
-<<<<<<< HEAD
-=======
 	void _filter_changed(const String& p_filter);
 
->>>>>>> f9d615ee
 protected:
 
 	void _notification(int p_what);
